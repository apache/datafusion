# Licensed to the Apache Software Foundation (ASF) under one
# or more contributor license agreements.  See the NOTICE file
# distributed with this work for additional information
# regarding copyright ownership.  The ASF licenses this file
# to you under the Apache License, Version 2.0 (the
# "License"); you may not use this file except in compliance
# with the License.  You may obtain a copy of the License at
#
#   http://www.apache.org/licenses/LICENSE-2.0
#
# Unless required by applicable law or agreed to in writing,
# software distributed under the License is distributed on an
# "AS IS" BASIS, WITHOUT WARRANTIES OR CONDITIONS OF ANY
# KIND, either express or implied.  See the License for the
# specific language governing permissions and limitations
# under the License.

[package]
name = "ballista-examples"
description = "Ballista usage examples"
version = "0.6.0"
homepage = "https://github.com/apache/arrow-datafusion"
repository = "https://github.com/apache/arrow-datafusion"
authors = ["Apache Arrow <dev@arrow.apache.org>"]
license = "Apache-2.0"
keywords = [ "arrow", "distributed", "query", "sql" ]
edition = "2021"
publish = false
rust-version = "1.59"

[[example]]
name = "simple_udf_plugin"
path = "examples/simple_udf_plugin.rs"
crate-type = ["cdylib"]

[[example]]
name = "use_simple_udf_plugin"
path = "examples/use_simple_udf_plugin.rs"
required-features = ["ballista/standalone"]

[dependencies]
ballista = { path = "../ballista/rust/client", version = "0.6.0" }
datafusion = { path = "../datafusion" }
<<<<<<< HEAD
datafusion-expr = { path = "../datafusion-expr" }
ballista = { path = "../ballista/rust/client", version = "0.6.0"}
=======
futures = "0.3"
num_cpus = "1.13.0"
>>>>>>> 29d0a65a
prost = "0.9"
tokio = { version = "1.0", features = ["macros", "rt", "rt-multi-thread", "sync", "parking_lot"] }
<<<<<<< HEAD
futures = "0.3"
num_cpus = "1.13.0"
test-cdylib = "1.1.0"
lazy_static = { version = "^1.4.0" }

=======
tonic = "0.6"
>>>>>>> 29d0a65a
<|MERGE_RESOLUTION|>--- conflicted
+++ resolved
@@ -40,22 +40,13 @@
 
 [dependencies]
 ballista = { path = "../ballista/rust/client", version = "0.6.0" }
+datafusion-expr = { path = "../datafusion-expr" }
 datafusion = { path = "../datafusion" }
-<<<<<<< HEAD
-datafusion-expr = { path = "../datafusion-expr" }
-ballista = { path = "../ballista/rust/client", version = "0.6.0"}
-=======
-futures = "0.3"
-num_cpus = "1.13.0"
->>>>>>> 29d0a65a
-prost = "0.9"
-tokio = { version = "1.0", features = ["macros", "rt", "rt-multi-thread", "sync", "parking_lot"] }
-<<<<<<< HEAD
-futures = "0.3"
-num_cpus = "1.13.0"
 test-cdylib = "1.1.0"
 lazy_static = { version = "^1.4.0" }
 
-=======
-tonic = "0.6"
->>>>>>> 29d0a65a
+futures = "0.3"
+num_cpus = "1.13.0"
+prost = "0.9"
+tokio = { version = "1.0", features = ["macros", "rt", "rt-multi-thread", "sync", "parking_lot"] }
+tonic = "0.6"