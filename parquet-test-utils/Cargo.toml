--- conflicted
+++ resolved
@@ -24,10 +24,5 @@
 
 [dependencies]
 datafusion = { path = "../datafusion/core" }
-<<<<<<< HEAD
-object_store = "0.5.0"
-parquet = "33.0.0"
-=======
 object_store = "0.5.4"
-parquet = "32.0.0"
->>>>>>> c0defeb7
+parquet = "33.0.0"