--- conflicted
+++ resolved
@@ -309,17 +309,6 @@
 (cd datafusion/proto && cargo publish)
 ```
 
-<<<<<<< HEAD
-### Publish datafusion-cli on Homebrew
-
-Run `publish_homebrew.sh` to publish `datafusion-cli` on Homebrew.
-
-```
-dev/release/publish_homebrew.sh <version> <github-user> <github-token> <homebrew-default-branch-name>
-```
-
-Alternatively manually send a simple PR to update tag and commit hash for the datafusion
-=======
 The CLI needs a `--no-verify` argument because `build.rs` generates source into the `src` directory.
 
 ```shell
@@ -328,8 +317,13 @@
 
 ### Publish datafusion-cli on Homebrew
 
-For Homebrew, Send a simple PR to update tag and commit hash for the datafusion
->>>>>>> 84153682
+Run `publish_homebrew.sh` to publish `datafusion-cli` on Homebrew.
+
+```
+dev/release/publish_homebrew.sh <version> <github-user> <github-token> <homebrew-default-branch-name>
+```
+
+Alternatively manually send a simple PR to update tag and commit hash for the datafusion
 formula in homebrew-core. Here is an example PR:
 https://github.com/Homebrew/homebrew-core/pull/89562.
 
