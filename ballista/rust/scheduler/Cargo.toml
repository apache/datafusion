--- conflicted
+++ resolved
@@ -53,11 +53,7 @@
 tonic = "0.6"
 tower = { version = "0.4" }
 warp = "0.3"
-<<<<<<< HEAD
-parking_lot = "0.11"
-=======
 parking_lot = "0.12"
->>>>>>> 014e5e90
 
 [dev-dependencies]
 ballista-core = { path = "../core", version = "0.6.0" }
