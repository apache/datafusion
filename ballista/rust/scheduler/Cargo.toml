# Licensed to the Apache Software Foundation (ASF) under one
# or more contributor license agreements.  See the NOTICE file
# distributed with this work for additional information
# regarding copyright ownership.  The ASF licenses this file
# to you under the Apache License, Version 2.0 (the
# "License"); you may not use this file except in compliance
# with the License.  You may obtain a copy of the License at
#
#   http://www.apache.org/licenses/LICENSE-2.0
#
# Unless required by applicable law or agreed to in writing,
# software distributed under the License is distributed on an
# "AS IS" BASIS, WITHOUT WARRANTIES OR CONDITIONS OF ANY
# KIND, either express or implied.  See the License for the
# specific language governing permissions and limitations
# under the License.

[package]
name = "ballista-scheduler"
description = "Ballista Distributed Compute - Scheduler"
license = "Apache-2.0"
version = "0.5.0-SNAPSHOT"
homepage = "https://github.com/apache/arrow"
repository = "https://github.com/apache/arrow"
authors = ["Apache Arrow <dev@arrow.apache.org>"]
edition = "2018"

[features]
default = ["etcd", "sled"]
etcd = ["etcd-client"]
sled = ["sled_package"]

[dependencies]
anyhow = "1"
ballista-core = { path = "../core" }
clap = "2"
configure_me = "0.4.0"
env_logger = "0.8"
etcd-client = { version = "0.6", optional = true }
futures = "0.3"
http = "0.2"
http-body = "0.4"
hyper = "0.14.4"
log = "0.4"
parse_arg = "0.1.3"
prost = "0.7"
rand = "0.8"
serde = {version = "1", features = ["derive"]}
sled_package = { package = "sled", version = "0.34", optional = true }
tokio = { version = "1.0", features = ["full"] }
tonic = "0.4"
tower = { version = "0.4" }
warp = "0.3"

<<<<<<< HEAD
arrow = { git = "https://github.com/apache/arrow-rs", rev = "3d7cefb" }
=======
arrow = { git = "https://github.com/apache/arrow-rs", rev = "c3fe3bab9905739fdda75301dab07a18c91731bd" }
>>>>>>> 245f0b8a
datafusion = { path = "../../../datafusion" }

[dev-dependencies]
ballista-core = { path = "../core" }
uuid = { version = "0.8", features = ["v4"] }

[build-dependencies]
configure_me_codegen = "0.4.0"

[package.metadata.configure_me.bin]
scheduler = "scheduler_config_spec.toml"<|MERGE_RESOLUTION|>--- conflicted
+++ resolved
@@ -52,11 +52,7 @@
 tower = { version = "0.4" }
 warp = "0.3"
 
-<<<<<<< HEAD
-arrow = { git = "https://github.com/apache/arrow-rs", rev = "3d7cefb" }
-=======
 arrow = { git = "https://github.com/apache/arrow-rs", rev = "c3fe3bab9905739fdda75301dab07a18c91731bd" }
->>>>>>> 245f0b8a
 datafusion = { path = "../../../datafusion" }
 
 [dev-dependencies]
