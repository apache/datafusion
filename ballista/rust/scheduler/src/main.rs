// Licensed to the Apache Software Foundation (ASF) under one
// or more contributor license agreements.  See the NOTICE file
// distributed with this work for additional information
// regarding copyright ownership.  The ASF licenses this file
// to you under the Apache License, Version 2.0 (the
// "License"); you may not use this file except in compliance
// with the License.  You may obtain a copy of the License at
//
//   http://www.apache.org/licenses/LICENSE-2.0
//
// Unless required by applicable law or agreed to in writing,
// software distributed under the License is distributed on an
// "AS IS" BASIS, WITHOUT WARRANTIES OR CONDITIONS OF ANY
// KIND, either express or implied.  See the License for the
// specific language governing permissions and limitations
// under the License.

//! Ballista Rust scheduler binary.

use anyhow::{Context, Result};
use ballista_scheduler::scheduler_server::externalscaler::external_scaler_server::ExternalScalerServer;
use futures::future::{self, Either, TryFutureExt};
use hyper::{server::conn::AddrStream, service::make_service_fn, Server};
use std::convert::Infallible;
use std::{net::SocketAddr, sync::Arc};
use tonic::transport::server::Connected;
use tonic::transport::Server as TonicServer;
use tower::Service;

use ballista_core::BALLISTA_VERSION;
use ballista_core::{
    print_version,
    serde::protobuf::{
        scheduler_grpc_server::SchedulerGrpcServer, LogicalPlanNode, PhysicalPlanNode,
    },
};
use ballista_scheduler::api::{get_routes, EitherBody, Error};
#[cfg(feature = "etcd")]
use ballista_scheduler::state::backend::etcd::EtcdClient;
#[cfg(feature = "sled")]
use ballista_scheduler::state::backend::standalone::StandaloneClient;

use ballista_scheduler::scheduler_server::SchedulerServer;
use ballista_scheduler::state::backend::{StateBackend, StateBackendClient};

use ballista_core::config::TaskSchedulingPolicy;
use ballista_core::serde::BallistaCodec;
use ballista_core::utils::load_udf_from_plugin;
use log::info;
use tokio::sync::RwLock;

#[macro_use]
extern crate configure_me;

#[allow(clippy::all, warnings)]
mod config {
    // Ideally we would use the include_config macro from configure_me, but then we cannot use
    // #[allow(clippy::all)] to silence clippy warnings from the generated code
    include!(concat!(
        env!("OUT_DIR"),
        "/scheduler_configure_me_config.rs"
    ));
}

use config::prelude::*;
use datafusion::prelude::ExecutionContext;

async fn start_server(
    config_backend: Arc<dyn StateBackendClient>,
    namespace: String,
    addr: SocketAddr,
    policy: TaskSchedulingPolicy,
    plugin_dir: String,
) -> Result<()> {
    info!(
        "Ballista v{} Scheduler listening on {:?}",
        BALLISTA_VERSION, addr
    );
    //should only call SchedulerServer::new() once in the process
    info!(
        "Starting Scheduler grpc server with task scheduling policy of {:?}",
        policy
    );
<<<<<<< HEAD

    let mut context = ExecutionContext::new();
    load_udf_from_plugin(&mut context, plugin_dir.as_str());

    let scheduler_server: SchedulerServer<LogicalPlanNode, PhysicalPlanNode> =
        match policy {
            TaskSchedulingPolicy::PushStaged => {
                // TODO make the buffer size configurable
                let (tx_job, rx_job) = mpsc::channel::<String>(10000);
                let scheduler_server = SchedulerServer::new_with_policy(
                    config_backend.clone(),
                    namespace.clone(),
                    policy,
                    Some(SchedulerEnv { tx_job }),
                    Arc::new(RwLock::new(context)),
                    BallistaCodec::default(),
                );
                let task_scheduler =
                    TaskScheduler::new(Arc::new(scheduler_server.clone()));
                task_scheduler.start(rx_job);
                scheduler_server
            }
=======
    let mut scheduler_server: SchedulerServer<LogicalPlanNode, PhysicalPlanNode> =
        match policy {
            TaskSchedulingPolicy::PushStaged => SchedulerServer::new_with_policy(
                config_backend.clone(),
                namespace.clone(),
                policy,
                Arc::new(RwLock::new(ExecutionContext::new())),
                BallistaCodec::default(),
            ),
>>>>>>> b702e082
            _ => SchedulerServer::new(
                config_backend.clone(),
                namespace.clone(),
                Arc::new(RwLock::new(context)),
                BallistaCodec::default(),
            ),
        };

    scheduler_server.init().await?;

    Server::bind(&addr)
        .serve(make_service_fn(move |request: &AddrStream| {
            let scheduler_grpc_server =
                SchedulerGrpcServer::new(scheduler_server.clone());

            let keda_scaler = ExternalScalerServer::new(scheduler_server.clone());

            let mut tonic = TonicServer::builder()
                .add_service(scheduler_grpc_server)
                .add_service(keda_scaler)
                .into_service();
            let mut warp = warp::service(get_routes(scheduler_server.clone()));

            let connect_info = request.connect_info();
            future::ok::<_, Infallible>(tower::service_fn(
                move |req: hyper::Request<hyper::Body>| {
                    // Set the connect info from hyper to tonic
                    let (mut parts, body) = req.into_parts();
                    parts.extensions.insert(connect_info.clone());
                    let req = http::Request::from_parts(parts, body);

                    let header = req.headers().get(hyper::header::ACCEPT);
                    if header.is_some() && header.unwrap().eq("application/json") {
                        return Either::Left(
                            warp.call(req)
                                .map_ok(|res| res.map(EitherBody::Left))
                                .map_err(Error::from),
                        );
                    }
                    Either::Right(
                        tonic
                            .call(req)
                            .map_ok(|res| res.map(EitherBody::Right))
                            .map_err(Error::from),
                    )
                },
            ))
        }))
        .await
        .context("Could not start grpc server")
}

#[tokio::main]
async fn main() -> Result<()> {
    env_logger::init();

    // parse options
    let (opt, _remaining_args) =
        Config::including_optional_config_files(&["/etc/ballista/scheduler.toml"])
            .unwrap_or_exit();

    if opt.version {
        print_version();
        std::process::exit(0);
    }

    let namespace = opt.namespace;
    let bind_host = opt.bind_host;
    let port = opt.bind_port;

    let addr = format!("{}:{}", bind_host, port);
    let addr = addr.parse()?;

    let client: Arc<dyn StateBackendClient> = match opt.config_backend {
        #[cfg(not(any(feature = "sled", feature = "etcd")))]
        _ => std::compile_error!(
            "To build the scheduler enable at least one config backend feature (`etcd` or `sled`)"
        ),
        #[cfg(feature = "etcd")]
        StateBackend::Etcd => {
            let etcd = etcd_client::Client::connect(&[opt.etcd_urls], None)
                .await
                .context("Could not connect to etcd")?;
            Arc::new(EtcdClient::new(etcd))
        }
        #[cfg(not(feature = "etcd"))]
        StateBackend::Etcd => {
            unimplemented!(
                "build the scheduler with the `etcd` feature to use the etcd config backend"
            )
        }
        #[cfg(feature = "sled")]
        StateBackend::Standalone => {
            // TODO: Use a real file and make path is configurable
            Arc::new(
                StandaloneClient::try_new_temporary()
                    .context("Could not create standalone config backend")?,
            )
        }
        #[cfg(not(feature = "sled"))]
        StateBackend::Standalone => {
            unimplemented!(
                "build the scheduler with the `sled` feature to use the standalone config backend"
            )
        }
    };

    let policy: TaskSchedulingPolicy = opt.scheduler_policy;
    start_server(client, namespace, addr, policy).await?;
    Ok(())
}<|MERGE_RESOLUTION|>--- conflicted
+++ resolved
@@ -81,40 +81,18 @@
         "Starting Scheduler grpc server with task scheduling policy of {:?}",
         policy
     );
-<<<<<<< HEAD
 
     let mut context = ExecutionContext::new();
     load_udf_from_plugin(&mut context, plugin_dir.as_str());
-
-    let scheduler_server: SchedulerServer<LogicalPlanNode, PhysicalPlanNode> =
-        match policy {
-            TaskSchedulingPolicy::PushStaged => {
-                // TODO make the buffer size configurable
-                let (tx_job, rx_job) = mpsc::channel::<String>(10000);
-                let scheduler_server = SchedulerServer::new_with_policy(
-                    config_backend.clone(),
-                    namespace.clone(),
-                    policy,
-                    Some(SchedulerEnv { tx_job }),
-                    Arc::new(RwLock::new(context)),
-                    BallistaCodec::default(),
-                );
-                let task_scheduler =
-                    TaskScheduler::new(Arc::new(scheduler_server.clone()));
-                task_scheduler.start(rx_job);
-                scheduler_server
-            }
-=======
     let mut scheduler_server: SchedulerServer<LogicalPlanNode, PhysicalPlanNode> =
         match policy {
             TaskSchedulingPolicy::PushStaged => SchedulerServer::new_with_policy(
                 config_backend.clone(),
                 namespace.clone(),
                 policy,
-                Arc::new(RwLock::new(ExecutionContext::new())),
+                Arc::new(RwLock::new(context)),
                 BallistaCodec::default(),
             ),
->>>>>>> b702e082
             _ => SchedulerServer::new(
                 config_backend.clone(),
                 namespace.clone(),
@@ -223,6 +201,7 @@
     };
 
     let policy: TaskSchedulingPolicy = opt.scheduler_policy;
-    start_server(client, namespace, addr, policy).await?;
+    let plugin_dir = opt.plugin_dir;
+    start_server(client, namespace, addr, policy, plugin_dir).await?;
     Ok(())
 }