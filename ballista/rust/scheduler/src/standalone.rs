// Licensed to the Apache Software Foundation (ASF) under one
// or more contributor license agreements.  See the NOTICE file
// distributed with this work for additional information
// regarding copyright ownership.  The ASF licenses this file
// to you under the Apache License, Version 2.0 (the
// "License"); you may not use this file except in compliance
// with the License.  You may obtain a copy of the License at
//
//   http://www.apache.org/licenses/LICENSE-2.0
//
// Unless required by applicable law or agreed to in writing,
// software distributed under the License is distributed on an
// "AS IS" BASIS, WITHOUT WARRANTIES OR CONDITIONS OF ANY
// KIND, either express or implied.  See the License for the
// specific language governing permissions and limitations
// under the License.

use ballista_core::config::BallistaConfig;
use ballista_core::serde::protobuf::{LogicalPlanNode, PhysicalPlanNode};
use ballista_core::serde::BallistaCodec;
use ballista_core::utils::load_udf_from_plugin;
use ballista_core::{
    error::Result, serde::protobuf::scheduler_grpc_server::SchedulerGrpcServer,
    BALLISTA_VERSION,
};
use datafusion::prelude::SessionContext;
use log::info;
use std::{net::SocketAddr, sync::Arc};
use tokio::net::TcpListener;
use tokio::sync::RwLock;
use tonic::transport::Server;

use crate::{
    scheduler_server::SchedulerServer, state::backend::standalone::StandaloneClient,
};

pub async fn new_standalone_scheduler(config: &BallistaConfig) -> Result<SocketAddr> {
    let client = StandaloneClient::try_new_temporary()?;

    let mut context = ExecutionContext::new();
    load_udf_from_plugin(&mut context, config.default_plugin_dir().as_str());
    let mut scheduler_server: SchedulerServer<LogicalPlanNode, PhysicalPlanNode> =
        SchedulerServer::new(
            Arc::new(client),
            "ballista".to_string(),
<<<<<<< HEAD
            Arc::new(RwLock::new(context)),
=======
            Arc::new(RwLock::new(SessionContext::new())),
>>>>>>> a40eb19d
            BallistaCodec::default(),
        );
    scheduler_server.init().await?;
    let server = SchedulerGrpcServer::new(scheduler_server.clone());
    // Let the OS assign a random, free port
    let listener = TcpListener::bind("localhost:0").await?;
    let addr = listener.local_addr()?;
    info!(
        "Ballista v{} Rust Scheduler listening on {:?}",
        BALLISTA_VERSION, addr
    );
    tokio::spawn(
        Server::builder().add_service(server).serve_with_incoming(
            tokio_stream::wrappers::TcpListenerStream::new(listener),
        ),
    );

    Ok(addr)
}<|MERGE_RESOLUTION|>--- conflicted
+++ resolved
@@ -37,17 +37,13 @@
 pub async fn new_standalone_scheduler(config: &BallistaConfig) -> Result<SocketAddr> {
     let client = StandaloneClient::try_new_temporary()?;
 
-    let mut context = ExecutionContext::new();
+    let mut context = SessionContext::new();
     load_udf_from_plugin(&mut context, config.default_plugin_dir().as_str());
     let mut scheduler_server: SchedulerServer<LogicalPlanNode, PhysicalPlanNode> =
         SchedulerServer::new(
             Arc::new(client),
             "ballista".to_string(),
-<<<<<<< HEAD
             Arc::new(RwLock::new(context)),
-=======
-            Arc::new(RwLock::new(SessionContext::new())),
->>>>>>> a40eb19d
             BallistaCodec::default(),
         );
     scheduler_server.init().await?;
