--- conflicted
+++ resolved
@@ -26,11 +26,7 @@
 
 use ballista_core::error::{BallistaError, Result};
 use ballista_core::execution_plans::UnresolvedShuffleExec;
-<<<<<<< HEAD
-use ballista_core::plugin::udf::get_udf_plugin_manager;
-=======
-
->>>>>>> b702e082
+
 use ballista_core::serde::protobuf::{
     job_status, task_status, CompletedJob, CompletedTask, ExecutorHeartbeat, FailedJob,
     FailedTask, JobStatus, RunningJob, RunningTask, TaskStatus,
@@ -47,295 +43,10 @@
 use crate::state::in_memory_state::InMemorySchedulerState;
 use crate::state::persistent_state::PersistentSchedulerState;
 
-<<<<<<< HEAD
-        res
-    }
-
-    fn fill_job_tasks(
-        res: &mut Vec<TaskStatus>,
-        job_tasks: &HashMap<u32, HashMap<u32, TaskStatus>>,
-    ) {
-        for stage_tasks in job_tasks.values() {
-            for task_status in stage_tasks.values() {
-                res.push(task_status.clone());
-            }
-        }
-    }
-}
-
-type StageKey = (String, u32);
-
-#[derive(Clone)]
-struct StableSchedulerState<T: 'static + AsLogicalPlan, U: 'static + AsExecutionPlan> {
-    // for db
-    config_client: Arc<dyn ConfigBackendClient>,
-    namespace: String,
-    codec: BallistaCodec<T, U>,
-
-    // for in-memory cache
-    executors_metadata: Arc<RwLock<HashMap<String, ExecutorMetadata>>>,
-
-    jobs: Arc<RwLock<HashMap<String, JobStatus>>>,
-    stages: Arc<RwLock<HashMap<StageKey, Arc<dyn ExecutionPlan>>>>,
-}
-
-impl<T: 'static + AsLogicalPlan, U: 'static + AsExecutionPlan>
-    StableSchedulerState<T, U>
-{
-    fn new(
-        config_client: Arc<dyn ConfigBackendClient>,
-        namespace: String,
-        codec: BallistaCodec<T, U>,
-    ) -> Self {
-        Self {
-            config_client,
-            namespace,
-            codec,
-            executors_metadata: Arc::new(RwLock::new(HashMap::new())),
-            jobs: Arc::new(RwLock::new(HashMap::new())),
-            stages: Arc::new(RwLock::new(HashMap::new())),
-        }
-    }
-
-    /// Load the state stored in storage into memory
-    async fn init(&self, ctx: &ExecutionContext) -> Result<()> {
-        self.init_executors_metadata_from_storage().await?;
-        self.init_jobs_from_storage().await?;
-        self.init_stages_from_storage(ctx).await?;
-        Ok(())
-    }
-
-    async fn init_executors_metadata_from_storage(&self) -> Result<()> {
-        let entries = self
-            .config_client
-            .get_from_prefix(&get_executors_metadata_prefix(&self.namespace))
-            .await?;
-
-        let mut executors_metadata = self.executors_metadata.write();
-        for (_key, entry) in entries {
-            let meta: protobuf::ExecutorMetadata = decode_protobuf(&entry)?;
-            executors_metadata.insert(meta.id.clone(), meta.into());
-        }
-
-        Ok(())
-    }
-
-    async fn init_jobs_from_storage(&self) -> Result<()> {
-        let entries = self
-            .config_client
-            .get_from_prefix(&get_job_prefix(&self.namespace))
-            .await?;
-
-        let mut jobs = self.jobs.write();
-        for (key, entry) in entries {
-            let job: JobStatus = decode_protobuf(&entry)?;
-            let job_id = extract_job_id_from_job_key(&key)
-                .map(|job_id| job_id.to_string())
-                .unwrap();
-            jobs.insert(job_id, job);
-        }
-
-        Ok(())
-    }
-
-    async fn init_stages_from_storage(&self, ctx: &ExecutionContext) -> Result<()> {
-        let entries = self
-            .config_client
-            .get_from_prefix(&get_stage_prefix(&self.namespace))
-            .await?;
-
-        let mut stages = self.stages.write();
-        for (key, entry) in entries {
-            let (job_id, stage_id) = extract_stage_id_from_stage_key(&key).unwrap();
-            let value = U::try_decode(&entry)?;
-            let plan = value
-                .try_into_physical_plan(ctx, self.codec.physical_extension_codec())?;
-
-            stages.insert((job_id, stage_id), plan);
-        }
-
-        Ok(())
-    }
-
-    pub async fn save_executor_metadata(
-        &self,
-        executor_meta: ExecutorMetadata,
-    ) -> Result<()> {
-        {
-            // Save in db
-            let key = get_executor_metadata_key(&self.namespace, &executor_meta.id);
-            let value = {
-                let executor_meta: protobuf::ExecutorMetadata =
-                    executor_meta.clone().into();
-                encode_protobuf(&executor_meta)?
-            };
-            self.synchronize_save(key, value).await?;
-        }
-
-        {
-            // Save in memory
-            let mut executors_metadata = self.executors_metadata.write();
-            executors_metadata.insert(executor_meta.id.clone(), executor_meta);
-        }
-
-        Ok(())
-    }
-
-    fn get_executor_metadata(&self, executor_id: &str) -> Option<ExecutorMetadata> {
-        let executors_metadata = self.executors_metadata.read();
-        executors_metadata.get(executor_id).cloned()
-    }
-
-    fn get_executors_metadata(&self) -> Vec<ExecutorMetadata> {
-        let executors_metadata = self.executors_metadata.read();
-        executors_metadata.values().cloned().collect()
-    }
-
-    async fn save_job_metadata(&self, job_id: &str, status: &JobStatus) -> Result<()> {
-        debug!("Saving job metadata: {:?}", status);
-        {
-            // Save in db
-            let key = get_job_key(&self.namespace, job_id);
-            let value = encode_protobuf(status)?;
-            self.synchronize_save(key, value).await?;
-        }
-
-        {
-            // Save in memory
-            let mut jobs = self.jobs.write();
-            jobs.insert(job_id.to_string(), status.clone());
-        }
-
-        Ok(())
-    }
-
-    fn get_job_metadata(&self, job_id: &str) -> Option<JobStatus> {
-        let jobs = self.jobs.read();
-        jobs.get(job_id).cloned()
-    }
-
-    async fn save_stage_plan(
-        &self,
-        job_id: &str,
-        stage_id: usize,
-        plan: Arc<dyn ExecutionPlan>,
-    ) -> Result<()> {
-        {
-            // Save in db
-            let key = get_stage_plan_key(&self.namespace, job_id, stage_id as u32);
-            let value = {
-                let mut buf: Vec<u8> = vec![];
-                let proto = U::try_from_physical_plan(
-                    plan.clone(),
-                    self.codec.physical_extension_codec(),
-                )?;
-                proto.try_encode(&mut buf)?;
-
-                buf
-            };
-            self.synchronize_save(key, value).await?;
-        }
-
-        {
-            // Save in memory
-            let mut stages = self.stages.write();
-            stages.insert((job_id.to_string(), stage_id as u32), plan);
-        }
-
-        Ok(())
-    }
-
-    fn get_stage_plan(
-        &self,
-        job_id: &str,
-        stage_id: usize,
-    ) -> Option<Arc<dyn ExecutionPlan>> {
-        let stages = self.stages.read();
-        let key = (job_id.to_string(), stage_id as u32);
-        stages.get(&key).cloned()
-    }
-
-    async fn synchronize_save(&self, key: String, value: Vec<u8>) -> Result<()> {
-        let mut lock = self.config_client.lock().await?;
-        self.config_client.put(key, value).await?;
-        lock.unlock().await;
-
-        Ok(())
-    }
-}
-
-fn get_executors_metadata_prefix(namespace: &str) -> String {
-    format!("/ballista/{}/executor_metadata", namespace)
-}
-
-fn get_executor_metadata_key(namespace: &str, id: &str) -> String {
-    format!("{}/{}", get_executors_metadata_prefix(namespace), id)
-}
-
-fn get_job_prefix(namespace: &str) -> String {
-    format!("/ballista/{}/jobs", namespace)
-}
-
-fn get_job_key(namespace: &str, id: &str) -> String {
-    format!("{}/{}", get_job_prefix(namespace), id)
-}
-
-fn get_stage_prefix(namespace: &str) -> String {
-    format!("/ballista/{}/stages", namespace,)
-}
-
-fn get_stage_plan_key(namespace: &str, job_id: &str, stage_id: u32) -> String {
-    format!("{}/{}/{}", get_stage_prefix(namespace), job_id, stage_id,)
-}
-
-fn extract_job_id_from_job_key(job_key: &str) -> Result<&str> {
-    job_key.split('/').nth(2).ok_or_else(|| {
-        BallistaError::Internal(format!("Unexpected task key: {}", job_key))
-    })
-}
-
-fn extract_stage_id_from_stage_key(stage_key: &str) -> Result<StageKey> {
-    let splits: Vec<&str> = stage_key.split('/').collect();
-    if splits.len() < 4 {
-        Err(BallistaError::Internal(format!(
-            "Unexpected stage key: {}",
-            stage_key
-        )))
-    } else {
-        Ok((
-            splits.get(2).unwrap().to_string(),
-            splits.get(3).unwrap().parse::<u32>().unwrap(),
-        ))
-    }
-}
-
-fn decode_protobuf<T: Message + Default>(bytes: &[u8]) -> Result<T> {
-    T::decode(bytes).map_err(|e| {
-        BallistaError::Internal(format!(
-            "Could not deserialize {}: {}",
-            type_name::<T>(),
-            e
-        ))
-    })
-}
-
-fn encode_protobuf<T: Message + Default>(msg: &T) -> Result<Vec<u8>> {
-    let mut value: Vec<u8> = Vec::with_capacity(msg.encoded_len());
-    msg.encode(&mut value).map_err(|e| {
-        BallistaError::Internal(format!(
-            "Could not serialize {}: {}",
-            type_name::<T>(),
-            e
-        ))
-    })?;
-    Ok(value)
-}
-=======
 pub mod backend;
 mod in_memory_state;
 mod persistent_state;
 pub mod task_scheduler;
->>>>>>> b702e082
 
 #[derive(Clone)]
 struct SchedulerStateWatcher {
