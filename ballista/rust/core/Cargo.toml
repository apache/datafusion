# Licensed to the Apache Software Foundation (ASF) under one
# or more contributor license agreements.  See the NOTICE file
# distributed with this work for additional information
# regarding copyright ownership.  The ASF licenses this file
# to you under the Apache License, Version 2.0 (the
# "License"); you may not use this file except in compliance
# with the License.  You may obtain a copy of the License at
#
#   http://www.apache.org/licenses/LICENSE-2.0
#
# Unless required by applicable law or agreed to in writing,
# software distributed under the License is distributed on an
# "AS IS" BASIS, WITHOUT WARRANTIES OR CONDITIONS OF ANY
# KIND, either express or implied.  See the License for the
# specific language governing permissions and limitations
# under the License.

[package]
name = "ballista-core"
description = "Ballista Distributed Compute"
license = "Apache-2.0"
version = "0.6.0"
homepage = "https://github.com/apache/arrow-datafusion"
repository = "https://github.com/apache/arrow-datafusion"
authors = ["Apache Arrow <dev@arrow.apache.org>"]
edition = "2018"
build = "build.rs"

[features]
simd = ["datafusion/simd"]

[dependencies]
ahash = { version = "0.7", default-features = false }

arrow-flight = { version = "11" }
async-trait = "0.1.41"
chrono = { version = "0.4", default-features = false }
clap = { version = "3", features = ["derive", "cargo"] }
datafusion = { path = "../../../datafusion", version = "7.0.0" }
datafusion-proto = { path = "../../../datafusion-proto", version = "7.0.0" }
futures = "0.3"
hashbrown = "0.12"
log = "0.4"

parking_lot = "0.12"
parse_arg = "0.1.3"
prost = "0.9"
prost-types = "0.9"
serde = { version = "1", features = ["derive"] }
sqlparser = "0.15"
tokio = "1.0"
tonic = "0.6"
uuid = { version = "0.8", features = ["v4"] }
<<<<<<< HEAD
chrono = { version = "0.4", default-features = false }
clap = { version = "3", features = ["derive", "cargo"] }
parse_arg = "0.1.3"

arrow-flight = { version = "10.0"  }
datafusion = { path = "../../../datafusion", version = "7.0.0" }
datafusion-proto = { path = "../../../datafusion-proto", version = "7.0.0" }

parking_lot = "0.12"
libloading = "0.7.3"
walkdir = "2.3.2"
once_cell = "1.9.0"
=======
>>>>>>> 29d0a65a

[dev-dependencies]
tempfile = "3"

[build-dependencies]
tonic-build = { version = "0.6" }
rustc_version = "0.4.0"<|MERGE_RESOLUTION|>--- conflicted
+++ resolved
@@ -51,21 +51,9 @@
 tokio = "1.0"
 tonic = "0.6"
 uuid = { version = "0.8", features = ["v4"] }
-<<<<<<< HEAD
-chrono = { version = "0.4", default-features = false }
-clap = { version = "3", features = ["derive", "cargo"] }
-parse_arg = "0.1.3"
-
-arrow-flight = { version = "10.0"  }
-datafusion = { path = "../../../datafusion", version = "7.0.0" }
-datafusion-proto = { path = "../../../datafusion-proto", version = "7.0.0" }
-
-parking_lot = "0.12"
 libloading = "0.7.3"
 walkdir = "2.3.2"
 once_cell = "1.9.0"
-=======
->>>>>>> 29d0a65a
 
 [dev-dependencies]
 tempfile = "3"
