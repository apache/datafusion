--- conflicted
+++ resolved
@@ -226,12 +226,12 @@
 }
 
 /// Create a DataFusion context that is compatible with Ballista
-pub fn create_datafusion_context(config: &BallistaConfig) -> ExecutionContext {
-    let exe_config = ExecutionConfig::new()
+pub fn create_datafusion_context(config: &BallistaConfig) -> SessionContext {
+    let exe_config = SessionConfig::new()
         .with_target_partitions(config.default_shuffle_partitions())
         .with_information_schema(config.default_with_information_schema());
 
-    let mut context = ExecutionContext::with_config(exe_config);
+    let mut context = SessionContext::with_config(exe_config);
     load_udf_from_plugin(&mut context, config.default_plugin_dir().as_str());
     context
 }
@@ -246,18 +246,17 @@
     let scheduler_url = format!("http://{}:{}", scheduler_host, scheduler_port);
     let planner: Arc<BallistaQueryPlanner<T>> =
         Arc::new(BallistaQueryPlanner::new(scheduler_url, config.clone()));
-<<<<<<< HEAD
-    let exe_config = ExecutionConfig::new()
+    let exe_config = SessionConfig::new()
         .with_query_planner(planner)
         .with_target_partitions(config.default_shuffle_partitions())
         .with_information_schema(config.default_with_information_schema());
-    let mut context = ExecutionContext::with_config(exe_config);
+    let mut context = SessionContext::with_config(exe_config);
     load_udf_from_plugin(&mut context, config.default_plugin_dir().as_str());
     context
 }
 
-/// load udf from plugin and register to ExecutionContext
-pub fn load_udf_from_plugin(ctx: &mut ExecutionContext, plugin_dir: &str) {
+/// load udf from plugin and register to SessionContext
+pub fn load_udf_from_plugin(ctx: &mut SessionContext, plugin_dir: &str) {
     if let Some(udf_plugin_manager) = get_udf_plugin_manager(plugin_dir) {
         udf_plugin_manager
             .scalar_udfs
@@ -269,13 +268,6 @@
             .iter()
             .for_each(|(_, aggregate_udf)| ctx.register_udaf((**aggregate_udf).clone()));
     }
-=======
-    let config = SessionConfig::new()
-        .with_query_planner(planner)
-        .with_target_partitions(config.default_shuffle_partitions())
-        .with_information_schema(true);
-    SessionContext::with_config(config)
->>>>>>> a40eb19d
 }
 
 pub struct BallistaQueryPlanner<T: AsLogicalPlan> {
