--- conflicted
+++ resolved
@@ -33,12 +33,8 @@
 use datafusion::logical_plan::{
     exprlist_to_fields,
     window_frames::{WindowFrame, WindowFrameBound, WindowFrameUnits},
-<<<<<<< HEAD
-    Column, CrossJoin, Expr, JoinConstraint, JoinType, LogicalPlan, Repartition,
-=======
-    Column, CreateExternalTable, Expr, JoinConstraint, JoinType, LogicalPlan,
-    TableScanPlan,
->>>>>>> b8ff94ce
+    Column, CreateExternalTable, CrossJoin, Expr, JoinConstraint, JoinType, LogicalPlan,
+    Repartition, TableScanPlan,
 };
 use datafusion::physical_plan::aggregates::AggregateFunction;
 use datafusion::physical_plan::functions::BuiltinScalarFunction;
