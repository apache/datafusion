--- conflicted
+++ resolved
@@ -845,31 +845,15 @@
 
     use super::super::{super::error::Result, protobuf};
     use crate::error::BallistaError;
-<<<<<<< HEAD
     use arrow::datatypes::IntegerType;
     use core::panic;
     use datafusion::field_util::SchemaExt;
-=======
-    use crate::serde::{AsLogicalPlan, BallistaCodec};
-    use async_trait::async_trait;
-    use core::panic;
-    use datafusion::datasource::listing::ListingTable;
-    use datafusion::datasource::object_store::{
-        FileMetaStream, ListEntryStream, ObjectReader, ObjectStore, SizedFile,
-    };
-    use datafusion::error::DataFusionError;
->>>>>>> a1a1815e
     use datafusion::{
         arrow::datatypes::{DataType, Field, IntervalUnit, Schema, TimeUnit, UnionMode},
         datasource::object_store::local::LocalFileSystem,
         logical_plan::{
-<<<<<<< HEAD
             col, CreateExternalTable, Expr, LogicalPlan, LogicalPlanBuilder,
             Partitioning, Repartition, ToDFSchema,
-=======
-            col, CreateExternalTable, Expr, LogicalPlan, LogicalPlanBuilder, Repartition,
-            ToDFSchema,
->>>>>>> a1a1815e
         },
         physical_plan::{aggregates, functions::BuiltinScalarFunction::Sqrt},
         prelude::*,
