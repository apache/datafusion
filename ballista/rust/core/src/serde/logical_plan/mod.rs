--- conflicted
+++ resolved
@@ -25,12 +25,7 @@
     use crate::error::BallistaError;
     use arrow::datatypes::IntegerType;
     use core::panic;
-<<<<<<< HEAD
-    use datafusion::arrow::datatypes::UnionMode;
     use datafusion::field_util::SchemaExt;
-    use datafusion::logical_plan::Repartition;
-=======
->>>>>>> e4a056f0
     use datafusion::{
         arrow::datatypes::{DataType, Field, IntervalUnit, Schema, TimeUnit, UnionMode},
         datasource::object_store::local::LocalFileSystem,
