// Licensed to the Apache Software Foundation (ASF) under one
// or more contributor license agreements.  See the NOTICE file
// distributed with this work for additional information
// regarding copyright ownership.  The ASF licenses this file
// to you under the Apache License, Version 2.0 (the
// "License"); you may not use this file except in compliance
// with the License.  You may obtain a copy of the License at
//
//   http://www.apache.org/licenses/LICENSE-2.0
//
// Unless required by applicable law or agreed to in writing,
// software distributed under the License is distributed on an
// "AS IS" BASIS, WITHOUT WARRANTIES OR CONDITIONS OF ANY
// KIND, either express or implied.  See the License for the
// specific language governing permissions and limitations
// under the License.

//! Serde code to convert from protocol buffers to Rust data structures.

use std::convert::{TryFrom, TryInto};
use std::ops::Deref;
use std::sync::Arc;

use crate::error::BallistaError;

use crate::convert_required;
use crate::serde::{from_proto_binary_op, proto_error, protobuf};
use chrono::{TimeZone, Utc};

<<<<<<< HEAD
use datafusion::datasource::object_store::local::LocalFileSystem;
use datafusion::datasource::object_store::{FileMeta, SizedFile};
use datafusion::datasource::{FileRange, PartitionedFile};
=======
use datafusion::datafusion_data_access::{
    object_store::local::LocalFileSystem, FileMeta, SizedFile,
};
use datafusion::datasource::listing::PartitionedFile;
>>>>>>> f0200b0a
use datafusion::execution::context::ExecutionProps;
use datafusion::logical_plan::FunctionRegistry;

use datafusion::physical_plan::file_format::FileScanConfig;

use datafusion::physical_plan::window_functions::WindowFunction;

use datafusion::physical_plan::{
    expressions::{
        BinaryExpr, CaseExpr, CastExpr, Column, InListExpr, IsNotNullExpr, IsNullExpr,
        Literal, NegativeExpr, NotExpr, TryCastExpr, DEFAULT_DATAFUSION_CAST_OPTIONS,
    },
    functions::{self, ScalarFunctionExpr},
    Partitioning,
};
use datafusion::physical_plan::{ColumnStatistics, PhysicalExpr, Statistics};

use protobuf::physical_expr_node::ExprType;

impl From<&protobuf::PhysicalColumn> for Column {
    fn from(c: &protobuf::PhysicalColumn) -> Column {
        Column::new(&c.name, c.index as usize)
    }
}

pub(crate) fn parse_physical_expr(
    proto: &protobuf::PhysicalExprNode,
    registry: &dyn FunctionRegistry,
) -> Result<Arc<dyn PhysicalExpr>, BallistaError> {
    let expr_type = proto
        .expr_type
        .as_ref()
        .ok_or_else(|| proto_error("Unexpected empty physical expression"))?;

    let pexpr: Arc<dyn PhysicalExpr> = match expr_type {
        ExprType::Column(c) => {
            let pcol: Column = c.into();
            Arc::new(pcol)
        }
        ExprType::Literal(scalar) => {
            Arc::new(Literal::new(convert_required!(scalar.value)?))
        }
        ExprType::BinaryExpr(binary_expr) => Arc::new(BinaryExpr::new(
            parse_required_physical_box_expr(&binary_expr.l, registry, "left")?,
            from_proto_binary_op(&binary_expr.op)?,
            parse_required_physical_box_expr(&binary_expr.r, registry, "right")?,
        )),
        ExprType::AggregateExpr(_) => {
            return Err(BallistaError::General(
                "Cannot convert aggregate expr node to physical expression".to_owned(),
            ));
        }
        ExprType::WindowExpr(_) => {
            return Err(BallistaError::General(
                "Cannot convert window expr node to physical expression".to_owned(),
            ));
        }
        ExprType::Sort(_) => {
            return Err(BallistaError::General(
                "Cannot convert sort expr node to physical expression".to_owned(),
            ));
        }
        ExprType::IsNullExpr(e) => Arc::new(IsNullExpr::new(
            parse_required_physical_box_expr(&e.expr, registry, "expr")?,
        )),
        ExprType::IsNotNullExpr(e) => Arc::new(IsNotNullExpr::new(
            parse_required_physical_box_expr(&e.expr, registry, "expr")?,
        )),
        ExprType::NotExpr(e) => Arc::new(NotExpr::new(parse_required_physical_box_expr(
            &e.expr, registry, "expr",
        )?)),
        ExprType::Negative(e) => Arc::new(NegativeExpr::new(
            parse_required_physical_box_expr(&e.expr, registry, "expr")?,
        )),
        ExprType::InList(e) => Arc::new(InListExpr::new(
            parse_required_physical_box_expr(&e.expr, registry, "expr")?,
            e.list
                .iter()
                .map(|x| parse_physical_expr(x, registry))
                .collect::<Result<Vec<_>, _>>()?,
            e.negated,
        )),
        ExprType::Case(e) => Arc::new(CaseExpr::try_new(
            e.expr
                .as_ref()
                .map(|e| parse_physical_expr(e.as_ref(), registry))
                .transpose()?,
            e.when_then_expr
                .iter()
                .map(|e| {
                    Ok((
                        parse_required_physical_expr(
                            &e.when_expr,
                            registry,
                            "when_expr",
                        )?,
                        parse_required_physical_expr(
                            &e.then_expr,
                            registry,
                            "then_expr",
                        )?,
                    ))
                })
                .collect::<Result<Vec<_>, BallistaError>>()?
                .as_slice(),
            e.else_expr
                .as_ref()
                .map(|e| parse_physical_expr(e.as_ref(), registry))
                .transpose()?,
        )?),
        ExprType::Cast(e) => Arc::new(CastExpr::new(
            parse_required_physical_box_expr(&e.expr, registry, "expr")?,
            convert_required!(e.arrow_type)?,
            DEFAULT_DATAFUSION_CAST_OPTIONS,
        )),
        ExprType::TryCast(e) => Arc::new(TryCastExpr::new(
            parse_required_physical_box_expr(&e.expr, registry, "expr")?,
            convert_required!(e.arrow_type)?,
        )),
        ExprType::ScalarFunction(e) => {
            let scalar_function = datafusion_proto::protobuf::ScalarFunction::from_i32(
                e.fun,
            )
            .ok_or_else(|| {
                proto_error(format!("Received an unknown scalar function: {}", e.fun,))
            })?;

            let args = e
                .args
                .iter()
                .map(|x| parse_physical_expr(x, registry))
                .collect::<Result<Vec<_>, _>>()?;

            // TODO Do not create new the ExecutionProps
            let execution_props = ExecutionProps::new();

            let fun_expr = functions::create_physical_fun(
                &(&scalar_function).into(),
                &execution_props,
            )?;

            Arc::new(ScalarFunctionExpr::new(
                &e.name,
                fun_expr,
                args,
                &convert_required!(e.return_type)?,
            ))
        }
        ExprType::ScalarUdf(e) => {
            let scalar_fun = registry.udf(e.name.as_str())?.deref().clone().fun;

            let args = e
                .args
                .iter()
                .map(|x| parse_physical_expr(x, registry))
                .collect::<Result<Vec<_>, _>>()?;

            Arc::new(ScalarFunctionExpr::new(
                e.name.as_str(),
                scalar_fun,
                args,
                &convert_required!(e.return_type)?,
            ))
        }
    };

    Ok(pexpr)
}

fn parse_required_physical_box_expr(
    expr: &Option<Box<protobuf::PhysicalExprNode>>,
    registry: &dyn FunctionRegistry,
    field: &str,
) -> Result<Arc<dyn PhysicalExpr>, BallistaError> {
    expr.as_ref()
        .map(|e| parse_physical_expr(e.as_ref(), registry))
        .transpose()?
        .ok_or_else(|| {
            BallistaError::General(format!("Missing required field {:?}", field))
        })
}

fn parse_required_physical_expr(
    expr: &Option<protobuf::PhysicalExprNode>,
    registry: &dyn FunctionRegistry,
    field: &str,
) -> Result<Arc<dyn PhysicalExpr>, BallistaError> {
    expr.as_ref()
        .map(|e| parse_physical_expr(e, registry))
        .transpose()?
        .ok_or_else(|| {
            BallistaError::General(format!("Missing required field {:?}", field))
        })
}

impl TryFrom<&protobuf::physical_window_expr_node::WindowFunction> for WindowFunction {
    type Error = BallistaError;

    fn try_from(
        expr: &protobuf::physical_window_expr_node::WindowFunction,
    ) -> Result<Self, Self::Error> {
        match expr {
            protobuf::physical_window_expr_node::WindowFunction::AggrFunction(n) => {
                let f = datafusion_proto::protobuf::AggregateFunction::from_i32(*n)
                    .ok_or_else(|| {
                        proto_error(format!(
                            "Received an unknown window aggregate function: {}",
                            n
                        ))
                    })?;

                Ok(WindowFunction::AggregateFunction(f.into()))
            }
            protobuf::physical_window_expr_node::WindowFunction::BuiltInFunction(n) => {
                let f = datafusion_proto::protobuf::BuiltInWindowFunction::from_i32(*n)
                    .ok_or_else(|| {
                    proto_error(format!(
                        "Received an unknown window builtin function: {}",
                        n
                    ))
                })?;

                Ok(WindowFunction::BuiltInWindowFunction(f.into()))
            }
        }
    }
}

pub fn parse_protobuf_hash_partitioning(
    partitioning: Option<&protobuf::PhysicalHashRepartition>,
    registry: &dyn FunctionRegistry,
) -> Result<Option<Partitioning>, BallistaError> {
    match partitioning {
        Some(hash_part) => {
            let expr = hash_part
                .hash_expr
                .iter()
                .map(|e| parse_physical_expr(e, registry))
                .collect::<Result<Vec<Arc<dyn PhysicalExpr>>, _>>()?;

            Ok(Some(Partitioning::Hash(
                expr,
                hash_part.partition_count.try_into().unwrap(),
            )))
        }
        None => Ok(None),
    }
}

impl TryFrom<&protobuf::PartitionedFile> for PartitionedFile {
    type Error = BallistaError;

    fn try_from(val: &protobuf::PartitionedFile) -> Result<Self, Self::Error> {
        Ok(PartitionedFile {
            file_meta: FileMeta {
                sized_file: SizedFile {
                    path: val.path.clone(),
                    size: val.size,
                },
                last_modified: if val.last_modified_ns == 0 {
                    None
                } else {
                    Some(Utc.timestamp_nanos(val.last_modified_ns as i64))
                },
            },
            partition_values: val
                .partition_values
                .iter()
                .map(|v| v.try_into())
                .collect::<Result<Vec<_>, _>>()?,
            range: val.range.as_ref().map(|v| v.try_into()).transpose()?,
        })
    }
}

impl TryFrom<&protobuf::FileRange> for FileRange {
    type Error = BallistaError;

    fn try_from(value: &protobuf::FileRange) -> Result<Self, Self::Error> {
        Ok(FileRange {
            start: value.start,
            end: value.end,
        })
    }
}

impl TryFrom<&protobuf::FileGroup> for Vec<PartitionedFile> {
    type Error = BallistaError;

    fn try_from(val: &protobuf::FileGroup) -> Result<Self, Self::Error> {
        val.files
            .iter()
            .map(|f| f.try_into())
            .collect::<Result<Vec<_>, _>>()
    }
}

impl From<&protobuf::ColumnStats> for ColumnStatistics {
    fn from(cs: &protobuf::ColumnStats) -> ColumnStatistics {
        ColumnStatistics {
            null_count: Some(cs.null_count as usize),
            max_value: cs.max_value.as_ref().map(|m| m.try_into().unwrap()),
            min_value: cs.min_value.as_ref().map(|m| m.try_into().unwrap()),
            distinct_count: Some(cs.distinct_count as usize),
        }
    }
}

impl TryInto<Statistics> for &protobuf::Statistics {
    type Error = BallistaError;

    fn try_into(self) -> Result<Statistics, Self::Error> {
        let column_statistics = self
            .column_stats
            .iter()
            .map(|s| s.into())
            .collect::<Vec<_>>();
        Ok(Statistics {
            num_rows: Some(self.num_rows as usize),
            total_byte_size: Some(self.total_byte_size as usize),
            // No column statistic (None) is encoded with empty array
            column_statistics: if column_statistics.is_empty() {
                None
            } else {
                Some(column_statistics)
            },
            is_exact: self.is_exact,
        })
    }
}

impl TryInto<FileScanConfig> for &protobuf::FileScanExecConf {
    type Error = BallistaError;

    fn try_into(self) -> Result<FileScanConfig, Self::Error> {
        let schema = Arc::new(convert_required!(self.schema)?);
        let projection = self
            .projection
            .iter()
            .map(|i| *i as usize)
            .collect::<Vec<_>>();
        let projection = if projection.is_empty() {
            None
        } else {
            Some(projection)
        };
        let statistics = convert_required!(self.statistics)?;

        Ok(FileScanConfig {
            object_store: Arc::new(LocalFileSystem {}),
            file_schema: schema,
            file_groups: self
                .file_groups
                .iter()
                .map(|f| f.try_into())
                .collect::<Result<Vec<_>, _>>()?,
            statistics,
            projection,
            limit: self.limit.as_ref().map(|sl| sl.limit as usize),
            table_partition_cols: vec![],
        })
    }
}<|MERGE_RESOLUTION|>--- conflicted
+++ resolved
@@ -27,16 +27,10 @@
 use crate::serde::{from_proto_binary_op, proto_error, protobuf};
 use chrono::{TimeZone, Utc};
 
-<<<<<<< HEAD
-use datafusion::datasource::object_store::local::LocalFileSystem;
-use datafusion::datasource::object_store::{FileMeta, SizedFile};
-use datafusion::datasource::{FileRange, PartitionedFile};
-=======
 use datafusion::datafusion_data_access::{
     object_store::local::LocalFileSystem, FileMeta, SizedFile,
 };
 use datafusion::datasource::listing::PartitionedFile;
->>>>>>> f0200b0a
 use datafusion::execution::context::ExecutionProps;
 use datafusion::logical_plan::FunctionRegistry;
 
@@ -307,18 +301,6 @@
                 .iter()
                 .map(|v| v.try_into())
                 .collect::<Result<Vec<_>, _>>()?,
-            range: val.range.as_ref().map(|v| v.try_into()).transpose()?,
-        })
-    }
-}
-
-impl TryFrom<&protobuf::FileRange> for FileRange {
-    type Error = BallistaError;
-
-    fn try_from(value: &protobuf::FileRange) -> Result<Self, Self::Error> {
-        Ok(FileRange {
-            start: value.start,
-            end: value.end,
         })
     }
 }
