// Licensed to the Apache Software Foundation (ASF) under one
// or more contributor license agreements.  See the NOTICE file
// distributed with this work for additional information
// regarding copyright ownership.  The ASF licenses this file
// to you under the Apache License, Version 2.0 (the
// "License"); you may not use this file except in compliance
// with the License.  You may obtain a copy of the License at
//
//   http://www.apache.org/licenses/LICENSE-2.0
//
// Unless required by applicable law or agreed to in writing,
// software distributed under the License is distributed on an
// "AS IS" BASIS, WITHOUT WARRANTIES OR CONDITIONS OF ANY
// KIND, either express or implied.  See the License for the
// specific language governing permissions and limitations
// under the License.

//! Serde code to convert from protocol buffers to Rust data structures.

use std::collections::HashMap;
use std::convert::{TryFrom, TryInto};
use std::sync::Arc;

use crate::error::BallistaError;
use crate::execution_plans::{ShuffleReaderExec, UnresolvedShuffleExec};
use crate::serde::protobuf::repartition_exec_node::PartitionMethod;
use crate::serde::protobuf::ShuffleReaderPartition;
use crate::serde::scheduler::PartitionLocation;
use crate::serde::{from_proto_binary_op, proto_error, protobuf};
use crate::{convert_box_required, convert_required, into_required};
use datafusion::arrow::datatypes::{DataType, Schema, SchemaRef};
use datafusion::catalog::catalog::{
    CatalogList, CatalogProvider, MemoryCatalogList, MemoryCatalogProvider,
};
use datafusion::execution::context::{
    ExecutionConfig, ExecutionContextState, ExecutionProps,
};
use datafusion::logical_plan::{
    window_frames::WindowFrame, DFSchema, Expr, JoinConstraint, JoinType,
};
use datafusion::physical_plan::aggregates::{create_aggregate_expr, AggregateFunction};
use datafusion::physical_plan::coalesce_partitions::CoalescePartitionsExec;
use datafusion::physical_plan::hash_aggregate::{AggregateMode, HashAggregateExec};
use datafusion::physical_plan::hash_join::PartitionMode;
use datafusion::physical_plan::planner::DefaultPhysicalPlanner;
use datafusion::physical_plan::window_functions::{
    BuiltInWindowFunction, WindowFunction,
};
use datafusion::physical_plan::windows::{create_window_expr, WindowAggExec};
use datafusion::physical_plan::{
    coalesce_batches::CoalesceBatchesExec,
    csv::CsvExec,
    empty::EmptyExec,
    expressions::{
        col, Avg, BinaryExpr, CaseExpr, CastExpr, Column, InListExpr, IsNotNullExpr,
        IsNullExpr, Literal, NegativeExpr, NotExpr, PhysicalSortExpr, TryCastExpr,
        DEFAULT_DATAFUSION_CAST_OPTIONS,
    },
    filter::FilterExec,
    functions::{self, BuiltinScalarFunction, ScalarFunctionExpr},
    hash_join::HashJoinExec,
    limit::{GlobalLimitExec, LocalLimitExec},
    parquet::ParquetExec,
    projection::ProjectionExec,
    repartition::RepartitionExec,
    sort::{SortExec, SortOptions},
    Partitioning,
};
use datafusion::physical_plan::{AggregateExpr, ExecutionPlan, PhysicalExpr, WindowExpr};
use datafusion::prelude::CsvReadOptions;
use log::debug;
use protobuf::physical_expr_node::ExprType;
use protobuf::physical_plan_node::PhysicalPlanType;

impl TryInto<Arc<dyn ExecutionPlan>> for &protobuf::PhysicalPlanNode {
    type Error = BallistaError;

    fn try_into(self) -> Result<Arc<dyn ExecutionPlan>, Self::Error> {
        let plan = self.physical_plan_type.as_ref().ok_or_else(|| {
            proto_error(format!(
                "physical_plan::from_proto() Unsupported physical plan '{:?}'",
                self
            ))
        })?;
        match plan {
            PhysicalPlanType::Projection(projection) => {
                let input: Arc<dyn ExecutionPlan> =
                    convert_box_required!(projection.input)?;
                let exprs = projection
                    .expr
                    .iter()
                    .zip(projection.expr_name.iter())
                    .map(|(expr, name)| Ok((expr.try_into()?, name.to_string())))
                    .collect::<Result<Vec<(Arc<dyn PhysicalExpr>, String)>, Self::Error>>(
                    )?;
                Ok(Arc::new(ProjectionExec::try_new(exprs, input)?))
            }
            PhysicalPlanType::Filter(filter) => {
                let input: Arc<dyn ExecutionPlan> = convert_box_required!(filter.input)?;
                let predicate = filter
                    .expr
                    .as_ref()
                    .ok_or_else(|| {
                        BallistaError::General(
                            "filter (FilterExecNode) in PhysicalPlanNode is missing."
                                .to_owned(),
                        )
                    })?
                    .try_into()?;
                Ok(Arc::new(FilterExec::try_new(predicate, input)?))
            }
            PhysicalPlanType::CsvScan(scan) => {
                let schema = Arc::new(convert_required!(scan.schema)?);
                let options = CsvReadOptions::new()
                    .has_header(scan.has_header)
                    .file_extension(&scan.file_extension)
                    .delimiter(scan.delimiter.as_bytes()[0])
                    .schema(&schema);
                let projection = scan.projection.iter().map(|i| *i as usize).collect();
                Ok(Arc::new(CsvExec::try_new(
                    &scan.path,
                    options,
                    Some(projection),
                    scan.batch_size as usize,
                    None,
                )?))
            }
            PhysicalPlanType::ParquetScan(scan) => {
                let projection = scan.projection.iter().map(|i| *i as usize).collect();
                let filenames: Vec<&str> =
                    scan.filename.iter().map(|s| s.as_str()).collect();
                Ok(Arc::new(ParquetExec::try_from_files(
                    &filenames,
                    Some(projection),
                    None,
                    scan.batch_size as usize,
                    scan.num_partitions as usize,
                    None,
                )?))
            }
            PhysicalPlanType::CoalesceBatches(coalesce_batches) => {
                let input: Arc<dyn ExecutionPlan> =
                    convert_box_required!(coalesce_batches.input)?;
                Ok(Arc::new(CoalesceBatchesExec::new(
                    input,
                    coalesce_batches.target_batch_size as usize,
                )))
            }
            PhysicalPlanType::Merge(merge) => {
                let input: Arc<dyn ExecutionPlan> = convert_box_required!(merge.input)?;
                Ok(Arc::new(CoalescePartitionsExec::new(input)))
            }
            PhysicalPlanType::Repartition(repart) => {
                let input: Arc<dyn ExecutionPlan> = convert_box_required!(repart.input)?;
                match repart.partition_method {
                    Some(PartitionMethod::Hash(ref hash_part)) => {
                        let expr = hash_part
                            .hash_expr
                            .iter()
                            .map(|e| e.try_into())
                            .collect::<Result<Vec<Arc<dyn PhysicalExpr>>, _>>()?;

                        Ok(Arc::new(RepartitionExec::try_new(
                            input,
                            Partitioning::Hash(
                                expr,
                                hash_part.partition_count.try_into().unwrap(),
                            ),
                        )?))
                    }
                    Some(PartitionMethod::RoundRobin(partition_count)) => {
                        Ok(Arc::new(RepartitionExec::try_new(
                            input,
                            Partitioning::RoundRobinBatch(
                                partition_count.try_into().unwrap(),
                            ),
                        )?))
                    }
                    Some(PartitionMethod::Unknown(partition_count)) => {
                        Ok(Arc::new(RepartitionExec::try_new(
                            input,
                            Partitioning::UnknownPartitioning(
                                partition_count.try_into().unwrap(),
                            ),
                        )?))
                    }
                    _ => Err(BallistaError::General(
                        "Invalid partitioning scheme".to_owned(),
                    )),
                }
            }
            PhysicalPlanType::GlobalLimit(limit) => {
                let input: Arc<dyn ExecutionPlan> = convert_box_required!(limit.input)?;
                Ok(Arc::new(GlobalLimitExec::new(input, limit.limit as usize)))
            }
            PhysicalPlanType::LocalLimit(limit) => {
                let input: Arc<dyn ExecutionPlan> = convert_box_required!(limit.input)?;
                Ok(Arc::new(LocalLimitExec::new(input, limit.limit as usize)))
            }
            PhysicalPlanType::Window(window_agg) => {
                let input: Arc<dyn ExecutionPlan> =
                    convert_box_required!(window_agg.input)?;
                let input_schema = window_agg
                    .input_schema
                    .as_ref()
                    .ok_or_else(|| {
                        BallistaError::General(
                            "input_schema in WindowAggrNode is missing.".to_owned(),
                        )
                    })?
                    .clone();
                let physical_schema: SchemaRef =
                    SchemaRef::new((&input_schema).try_into()?);

                let physical_window_expr: Vec<Arc<dyn WindowExpr>> = window_agg
                    .window_expr
                    .iter()
                    .zip(window_agg.window_expr_name.iter())
                    .map(|(expr, name)| {
                        let expr_type = expr.expr_type.as_ref().ok_or_else(|| {
                            proto_error("Unexpected empty window physical expression")
                        })?;

                        match expr_type {
                            ExprType::WindowExpr(window_node) => Ok(create_window_expr(
                                &convert_required!(window_node.window_function)?,
                                name.to_owned(),
                                &[convert_box_required!(window_node.expr)?],
                                &[],
                                &[],
                                Some(WindowFrame::default()),
                                &physical_schema,
                            )?),
                            _ => Err(BallistaError::General(
                                "Invalid expression for WindowAggrExec".to_string(),
                            )),
                        }
                    })
                    .collect::<Result<Vec<_>, _>>()?;

                Ok(Arc::new(WindowAggExec::try_new(
                    physical_window_expr,
                    input,
                    Arc::new((&input_schema).try_into()?),
                )?))
            }
            PhysicalPlanType::HashAggregate(hash_agg) => {
                let input: Arc<dyn ExecutionPlan> =
                    convert_box_required!(hash_agg.input)?;
                let mode = protobuf::AggregateMode::from_i32(hash_agg.mode).ok_or_else(|| {
                    proto_error(format!(
                        "Received a HashAggregateNode message with unknown AggregateMode {}",
                        hash_agg.mode
                    ))
                })?;
                let agg_mode: AggregateMode = match mode {
                    protobuf::AggregateMode::Partial => AggregateMode::Partial,
                    protobuf::AggregateMode::Final => AggregateMode::Final,
                    protobuf::AggregateMode::FinalPartitioned => {
                        AggregateMode::FinalPartitioned
                    }
                };
                let group = hash_agg
                    .group_expr
                    .iter()
                    .zip(hash_agg.group_expr_name.iter())
                    .map(|(expr, name)| {
                        expr.try_into().map(|expr| (expr, name.to_string()))
                    })
                    .collect::<Result<Vec<_>, _>>()?;

                let input_schema = hash_agg
                    .input_schema
                    .as_ref()
                    .ok_or_else(|| {
                        BallistaError::General(
                            "input_schema in HashAggregateNode is missing.".to_owned(),
                        )
                    })?
                    .clone();
                let physical_schema: SchemaRef =
                    SchemaRef::new((&input_schema).try_into()?);

                let physical_aggr_expr: Vec<Arc<dyn AggregateExpr>> = hash_agg
                    .aggr_expr
                    .iter()
                    .zip(hash_agg.aggr_expr_name.iter())
                    .map(|(expr, name)| {
                        let expr_type = expr.expr_type.as_ref().ok_or_else(|| {
                            proto_error("Unexpected empty aggregate physical expression")
                        })?;

                        match expr_type {
                            ExprType::AggregateExpr(agg_node) => {
                                let aggr_function =
                                    protobuf::AggregateFunction::from_i32(
                                        agg_node.aggr_function,
                                    )
                                    .ok_or_else(
                                        || {
                                            proto_error(format!(
                                                "Received an unknown aggregate function: {}",
                                                agg_node.aggr_function
                                            ))
                                        },
                                    )?;

                                Ok(create_aggregate_expr(
                                    &aggr_function.into(),
                                    false,
                                    &[convert_box_required!(agg_node.expr)?],
                                    &physical_schema,
                                    name.to_string(),
                                )?)
                            }
                            _ => Err(BallistaError::General(
                                "Invalid aggregate  expression for HashAggregateExec"
                                    .to_string(),
                            )),
                        }
                    })
                    .collect::<Result<Vec<_>, _>>()?;

                Ok(Arc::new(HashAggregateExec::try_new(
                    agg_mode,
                    group,
                    physical_aggr_expr,
                    input,
                    Arc::new((&input_schema).try_into()?),
                )?))
            }
            PhysicalPlanType::HashJoin(hashjoin) => {
                let left: Arc<dyn ExecutionPlan> = convert_box_required!(hashjoin.left)?;
                let right: Arc<dyn ExecutionPlan> =
                    convert_box_required!(hashjoin.right)?;
                let on: Vec<(Column, Column)> = hashjoin
                    .on
                    .iter()
                    .map(|col| {
                        let left = into_required!(col.left)?;
                        let right = into_required!(col.right)?;
                        Ok((left, right))
                    })
                    .collect::<Result<_, Self::Error>>()?;
                let join_type = protobuf::JoinType::from_i32(hashjoin.join_type)
                    .ok_or_else(|| {
                        proto_error(format!(
                            "Received a HashJoinNode message with unknown JoinType {}",
                            hashjoin.join_type
                        ))
                    })?;
<<<<<<< HEAD

=======
                let join_type = match join_type {
                    protobuf::JoinType::Inner => JoinType::Inner,
                    protobuf::JoinType::Left => JoinType::Left,
                    protobuf::JoinType::Right => JoinType::Right,
                    protobuf::JoinType::Full => JoinType::Full,
                    protobuf::JoinType::Semi => JoinType::Semi,
                    protobuf::JoinType::Anti => JoinType::Anti,
                };
                let partition_mode =
                    protobuf::PartitionMode::from_i32(hashjoin.partition_mode)
                        .ok_or_else(|| {
                            proto_error(format!(
                        "Received a HashJoinNode message with unknown PartitionMode {}",
                        hashjoin.partition_mode
                    ))
                        })?;
                let partition_mode = match partition_mode {
                    protobuf::PartitionMode::CollectLeft => PartitionMode::CollectLeft,
                    protobuf::PartitionMode::Partitioned => PartitionMode::Partitioned,
                };
>>>>>>> d97fc914
                Ok(Arc::new(HashJoinExec::try_new(
                    left,
                    right,
                    on,
<<<<<<< HEAD
                    &join_type.into(),
                    PartitionMode::CollectLeft,
=======
                    &join_type,
                    partition_mode,
>>>>>>> d97fc914
                )?))
            }
            PhysicalPlanType::ShuffleReader(shuffle_reader) => {
                let schema = Arc::new(convert_required!(shuffle_reader.schema)?);
                let partition_location: Vec<Vec<PartitionLocation>> = shuffle_reader
                    .partition
                    .iter()
                    .map(|p| {
                        p.location
                            .iter()
                            .map(|l| l.clone().try_into())
                            .collect::<Result<Vec<_>, _>>()
                    })
                    .collect::<Result<Vec<_>, BallistaError>>()?;
                let shuffle_reader =
                    ShuffleReaderExec::try_new(partition_location, schema)?;
                Ok(Arc::new(shuffle_reader))
            }
            PhysicalPlanType::Empty(empty) => {
                let schema = Arc::new(convert_required!(empty.schema)?);
                Ok(Arc::new(EmptyExec::new(empty.produce_one_row, schema)))
            }
            PhysicalPlanType::Sort(sort) => {
                let input: Arc<dyn ExecutionPlan> = convert_box_required!(sort.input)?;
                let exprs = sort
                    .expr
                    .iter()
                    .map(|expr| {
                        let expr = expr.expr_type.as_ref().ok_or_else(|| {
                            proto_error(format!(
                                "physical_plan::from_proto() Unexpected expr {:?}",
                                self
                            ))
                        })?;
                        if let protobuf::physical_expr_node::ExprType::Sort(sort_expr) = expr {
                            let expr = sort_expr
                                .expr
                                .as_ref()
                                .ok_or_else(|| {
                                    proto_error(format!(
                                        "physical_plan::from_proto() Unexpected sort expr {:?}",
                                        self
                                    ))
                                })?
                                .as_ref();
                            Ok(PhysicalSortExpr {
                                expr: expr.try_into()?,
                                options: SortOptions {
                                    descending: !sort_expr.asc,
                                    nulls_first: sort_expr.nulls_first,
                                },
                            })
                        } else {
                            Err(BallistaError::General(format!(
                                "physical_plan::from_proto() {:?}",
                                self
                            )))
                        }
                    })
                    .collect::<Result<Vec<_>, _>>()?;
                // Update concurrency here in the future
                Ok(Arc::new(SortExec::try_new(exprs, input)?))
            }
            PhysicalPlanType::Unresolved(unresolved_shuffle) => {
                let schema = Arc::new(convert_required!(unresolved_shuffle.schema)?);
                Ok(Arc::new(UnresolvedShuffleExec {
                    query_stage_ids: unresolved_shuffle
                        .query_stage_ids
                        .iter()
                        .map(|id| *id as usize)
                        .collect(),
                    schema,
                    partition_count: unresolved_shuffle.partition_count as usize,
                }))
            }
        }
    }
}

impl From<&protobuf::PhysicalColumn> for Column {
    fn from(c: &protobuf::PhysicalColumn) -> Column {
        Column::new(&c.name, c.index as usize)
    }
}

impl From<&protobuf::ScalarFunction> for BuiltinScalarFunction {
    fn from(f: &protobuf::ScalarFunction) -> BuiltinScalarFunction {
        use protobuf::ScalarFunction;
        match f {
            ScalarFunction::Sqrt => BuiltinScalarFunction::Sqrt,
            ScalarFunction::Sin => BuiltinScalarFunction::Sin,
            ScalarFunction::Cos => BuiltinScalarFunction::Cos,
            ScalarFunction::Tan => BuiltinScalarFunction::Tan,
            ScalarFunction::Asin => BuiltinScalarFunction::Asin,
            ScalarFunction::Acos => BuiltinScalarFunction::Acos,
            ScalarFunction::Atan => BuiltinScalarFunction::Atan,
            ScalarFunction::Exp => BuiltinScalarFunction::Exp,
            ScalarFunction::Log => BuiltinScalarFunction::Log,
            ScalarFunction::Log2 => BuiltinScalarFunction::Log2,
            ScalarFunction::Log10 => BuiltinScalarFunction::Log10,
            ScalarFunction::Floor => BuiltinScalarFunction::Floor,
            ScalarFunction::Ceil => BuiltinScalarFunction::Ceil,
            ScalarFunction::Round => BuiltinScalarFunction::Round,
            ScalarFunction::Trunc => BuiltinScalarFunction::Trunc,
            ScalarFunction::Abs => BuiltinScalarFunction::Abs,
            ScalarFunction::Signum => BuiltinScalarFunction::Signum,
            ScalarFunction::Octetlength => BuiltinScalarFunction::OctetLength,
            ScalarFunction::Concat => BuiltinScalarFunction::Concat,
            ScalarFunction::Lower => BuiltinScalarFunction::Lower,
            ScalarFunction::Upper => BuiltinScalarFunction::Upper,
            ScalarFunction::Trim => BuiltinScalarFunction::Trim,
            ScalarFunction::Ltrim => BuiltinScalarFunction::Ltrim,
            ScalarFunction::Rtrim => BuiltinScalarFunction::Rtrim,
            ScalarFunction::Totimestamp => BuiltinScalarFunction::ToTimestamp,
            ScalarFunction::Array => BuiltinScalarFunction::Array,
            ScalarFunction::Nullif => BuiltinScalarFunction::NullIf,
            ScalarFunction::Datetrunc => BuiltinScalarFunction::DateTrunc,
            ScalarFunction::Md5 => BuiltinScalarFunction::MD5,
            ScalarFunction::Sha224 => BuiltinScalarFunction::SHA224,
            ScalarFunction::Sha256 => BuiltinScalarFunction::SHA256,
            ScalarFunction::Sha384 => BuiltinScalarFunction::SHA384,
            ScalarFunction::Sha512 => BuiltinScalarFunction::SHA512,
            ScalarFunction::Ln => BuiltinScalarFunction::Ln,
        }
    }
}

impl TryFrom<&protobuf::PhysicalExprNode> for Arc<dyn PhysicalExpr> {
    type Error = BallistaError;

    fn try_from(expr: &protobuf::PhysicalExprNode) -> Result<Self, Self::Error> {
        let expr_type = expr
            .expr_type
            .as_ref()
            .ok_or_else(|| proto_error("Unexpected empty physical expression"))?;

        let pexpr: Arc<dyn PhysicalExpr> = match expr_type {
            ExprType::Column(c) => {
                let pcol: Column = c.into();
                Arc::new(pcol)
            }
            ExprType::Literal(scalar) => {
                Arc::new(Literal::new(convert_required!(scalar.value)?))
            }
            ExprType::BinaryExpr(binary_expr) => Arc::new(BinaryExpr::new(
                convert_box_required!(&binary_expr.l)?,
                from_proto_binary_op(&binary_expr.op)?,
                convert_box_required!(&binary_expr.r)?,
            )),
            ExprType::AggregateExpr(_) => {
                return Err(BallistaError::General(
                    "Cannot convert aggregate expr node to physical expression"
                        .to_owned(),
                ));
            }
            ExprType::WindowExpr(_) => {
                return Err(BallistaError::General(
                    "Cannot convert window expr node to physical expression".to_owned(),
                ));
            }
            ExprType::Sort(_) => {
                return Err(BallistaError::General(
                    "Cannot convert sort expr node to physical expression".to_owned(),
                ));
            }
            ExprType::IsNullExpr(e) => {
                Arc::new(IsNullExpr::new(convert_box_required!(e.expr)?))
            }
            ExprType::IsNotNullExpr(e) => {
                Arc::new(IsNotNullExpr::new(convert_box_required!(e.expr)?))
            }
            ExprType::NotExpr(e) => {
                Arc::new(NotExpr::new(convert_box_required!(e.expr)?))
            }
            ExprType::Negative(e) => {
                Arc::new(NegativeExpr::new(convert_box_required!(e.expr)?))
            }
            ExprType::InList(e) => Arc::new(InListExpr::new(
                convert_box_required!(e.expr)?,
                e.list
                    .iter()
                    .map(|x| x.try_into())
                    .collect::<Result<Vec<_>, _>>()?,
                e.negated,
            )),
            ExprType::Case(e) => Arc::new(CaseExpr::try_new(
                e.expr.as_ref().map(|e| e.as_ref().try_into()).transpose()?,
                e.when_then_expr
                    .iter()
                    .map(|e| {
                        Ok((
                            convert_required!(e.when_expr)?,
                            convert_required!(e.then_expr)?,
                        ))
                    })
                    .collect::<Result<Vec<_>, BallistaError>>()?
                    .as_slice(),
                e.else_expr
                    .as_ref()
                    .map(|e| e.as_ref().try_into())
                    .transpose()?,
            )?),
            ExprType::Cast(e) => Arc::new(CastExpr::new(
                convert_box_required!(e.expr)?,
                convert_required!(e.arrow_type)?,
                DEFAULT_DATAFUSION_CAST_OPTIONS,
            )),
            ExprType::TryCast(e) => Arc::new(TryCastExpr::new(
                convert_box_required!(e.expr)?,
                convert_required!(e.arrow_type)?,
            )),
            ExprType::ScalarFunction(e) => {
                let scalar_function = protobuf::ScalarFunction::from_i32(e.fun)
                    .ok_or_else(|| {
                        proto_error(format!(
                            "Received an unknown scalar function: {}",
                            e.fun,
                        ))
                    })?;

                let args = e
                    .args
                    .iter()
                    .map(|x| x.try_into())
                    .collect::<Result<Vec<_>, _>>()?;

                let catalog_list =
                    Arc::new(MemoryCatalogList::new()) as Arc<dyn CatalogList>;
                let ctx_state = ExecutionContextState {
                    catalog_list,
                    scalar_functions: Default::default(),
                    var_provider: Default::default(),
                    aggregate_functions: Default::default(),
                    config: ExecutionConfig::new(),
                    execution_props: ExecutionProps::new(),
                };

                let fun_expr = functions::create_physical_fun(
                    &(&scalar_function).into(),
                    &ctx_state,
                )?;

                Arc::new(ScalarFunctionExpr::new(
                    &e.name,
                    fun_expr,
                    args,
                    &convert_required!(e.return_type)?,
                ))
            }
        };

        Ok(pexpr)
    }
}

impl TryFrom<&protobuf::physical_window_expr_node::WindowFunction> for WindowFunction {
    type Error = BallistaError;

    fn try_from(
        expr: &protobuf::physical_window_expr_node::WindowFunction,
    ) -> Result<Self, Self::Error> {
        match expr {
            protobuf::physical_window_expr_node::WindowFunction::AggrFunction(n) => {
                let f = protobuf::AggregateFunction::from_i32(*n).ok_or_else(|| {
                    proto_error(format!(
                        "Received an unknown window aggregate function: {}",
                        n
                    ))
                })?;

                Ok(WindowFunction::AggregateFunction(f.into()))
            }
            protobuf::physical_window_expr_node::WindowFunction::BuiltInFunction(n) => {
                let f =
                    protobuf::BuiltInWindowFunction::from_i32(*n).ok_or_else(|| {
                        proto_error(format!(
                            "Received an unknown window builtin function: {}",
                            n
                        ))
                    })?;

                Ok(WindowFunction::BuiltInWindowFunction(f.into()))
            }
        }
    }
}<|MERGE_RESOLUTION|>--- conflicted
+++ resolved
@@ -349,17 +349,7 @@
                             hashjoin.join_type
                         ))
                     })?;
-<<<<<<< HEAD
-
-=======
-                let join_type = match join_type {
-                    protobuf::JoinType::Inner => JoinType::Inner,
-                    protobuf::JoinType::Left => JoinType::Left,
-                    protobuf::JoinType::Right => JoinType::Right,
-                    protobuf::JoinType::Full => JoinType::Full,
-                    protobuf::JoinType::Semi => JoinType::Semi,
-                    protobuf::JoinType::Anti => JoinType::Anti,
-                };
+
                 let partition_mode =
                     protobuf::PartitionMode::from_i32(hashjoin.partition_mode)
                         .ok_or_else(|| {
@@ -372,18 +362,12 @@
                     protobuf::PartitionMode::CollectLeft => PartitionMode::CollectLeft,
                     protobuf::PartitionMode::Partitioned => PartitionMode::Partitioned,
                 };
->>>>>>> d97fc914
                 Ok(Arc::new(HashJoinExec::try_new(
                     left,
                     right,
                     on,
-<<<<<<< HEAD
                     &join_type.into(),
-                    PartitionMode::CollectLeft,
-=======
-                    &join_type,
                     partition_mode,
->>>>>>> d97fc914
                 )?))
             }
             PhysicalPlanType::ShuffleReader(shuffle_reader) => {
