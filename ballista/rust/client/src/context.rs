// Licensed to the Apache Software Foundation (ASF) under one
// or more contributor license agreements.  See the NOTICE file
// distributed with this work for additional information
// regarding copyright ownership.  The ASF licenses this file
// to you under the Apache License, Version 2.0 (the
// "License"); you may not use this file except in compliance
// with the License.  You may obtain a copy of the License at
//
//   http://www.apache.org/licenses/LICENSE-2.0
//
// Unless required by applicable law or agreed to in writing,
// software distributed under the License is distributed on an
// "AS IS" BASIS, WITHOUT WARRANTIES OR CONDITIONS OF ANY
// KIND, either express or implied.  See the License for the
// specific language governing permissions and limitations
// under the License.

//! Distributed execution context.

use parking_lot::Mutex;
use sqlparser::ast::Statement;
use std::collections::HashMap;
use std::fs;
use std::path::PathBuf;
use std::sync::Arc;

use ballista_core::config::BallistaConfig;
use ballista_core::serde::protobuf::LogicalPlanNode;
use ballista_core::utils::create_df_ctx_with_ballista_query_planner;

use datafusion::catalog::TableReference;
use datafusion::dataframe::DataFrame;
use datafusion::datasource::TableProvider;
use datafusion::error::{DataFusionError, Result};
use datafusion::execution::dataframe_impl::DataFrameImpl;
use datafusion::logical_plan::{CreateExternalTable, LogicalPlan, TableScan};
use datafusion::prelude::{
    AvroReadOptions, CsvReadOptions, ExecutionConfig, ExecutionContext,
};
use datafusion::sql::parser::{DFParser, FileType, Statement as DFStatement};

struct BallistaContextState {
    /// Ballista configuration
    config: BallistaConfig,
    /// Scheduler host
    scheduler_host: String,
    /// Scheduler port
    scheduler_port: u16,
    /// Tables that have been registered with this context
    tables: HashMap<String, Arc<dyn TableProvider>>,
}

impl BallistaContextState {
    pub fn new(
        scheduler_host: String,
        scheduler_port: u16,
        config: &BallistaConfig,
    ) -> Self {
        Self {
            config: config.clone(),
            scheduler_host,
            scheduler_port,
            tables: HashMap::new(),
        }
    }

    #[cfg(feature = "standalone")]
    pub async fn new_standalone(
        config: &BallistaConfig,
        concurrent_tasks: usize,
    ) -> ballista_core::error::Result<Self> {
        use ballista_core::serde::protobuf::scheduler_grpc_client::SchedulerGrpcClient;
        use ballista_core::serde::protobuf::PhysicalPlanNode;
        use ballista_core::serde::BallistaCodec;

        log::info!("Running in local mode. Scheduler will be run in-proc");

        let addr = ballista_scheduler::new_standalone_scheduler().await?;

        let scheduler = loop {
            match SchedulerGrpcClient::connect(format!(
                "http://localhost:{}",
                addr.port()
            ))
            .await
            {
                Err(_) => {
                    tokio::time::sleep(tokio::time::Duration::from_millis(100)).await;
                    log::info!("Attempting to connect to in-proc scheduler...");
                }
                Ok(scheduler) => break scheduler,
            }
        };

        let default_codec: BallistaCodec<LogicalPlanNode, PhysicalPlanNode> =
            BallistaCodec::default();

        ballista_executor::new_standalone_executor(
            scheduler,
            concurrent_tasks,
            default_codec,
        )
        .await?;

        Ok(Self {
            config: config.clone(),
            scheduler_host: "localhost".to_string(),
            scheduler_port: addr.port(),
            tables: HashMap::new(),
        })
    }

    pub fn config(&self) -> &BallistaConfig {
        &self.config
    }
}

pub struct BallistaContext {
    state: Arc<Mutex<BallistaContextState>>,
}

impl BallistaContext {
    /// Create a context for executing queries against a remote Ballista scheduler instance
    pub fn remote(host: &str, port: u16, config: &BallistaConfig) -> Self {
        let state = BallistaContextState::new(host.to_owned(), port, config);

        Self {
            state: Arc::new(Mutex::new(state)),
        }
    }

    #[cfg(feature = "standalone")]
    pub async fn standalone(
        config: &BallistaConfig,
        concurrent_tasks: usize,
    ) -> ballista_core::error::Result<Self> {
        let state =
            BallistaContextState::new_standalone(config, concurrent_tasks).await?;

        Ok(Self {
            state: Arc::new(Mutex::new(state)),
        })
    }

    /// Create a DataFrame representing an Avro table scan
    /// TODO fetch schema from scheduler instead of resolving locally
    pub async fn read_avro(
        &self,
        path: &str,
        options: AvroReadOptions<'_>,
    ) -> Result<Arc<dyn DataFrame>> {
        // convert to absolute path because the executor likely has a different working directory
        let path = PathBuf::from(path);
        let path = fs::canonicalize(&path)?;

        // use local DataFusion context for now but later this might call the scheduler
        let mut ctx = {
            let guard = self.state.lock();
<<<<<<< HEAD
            create_df_ctx_with_ballista_query_planner(
=======
            create_df_ctx_with_ballista_query_planner::<LogicalPlanNode>(
>>>>>>> a1a1815e
                &guard.scheduler_host,
                guard.scheduler_port,
                guard.config(),
            )
        };
        let df = ctx.read_avro(path.to_str().unwrap(), options).await?;
        Ok(df)
    }

    /// Create a DataFrame representing a Parquet table scan
    /// TODO fetch schema from scheduler instead of resolving locally
    pub async fn read_parquet(&self, path: &str) -> Result<Arc<dyn DataFrame>> {
        // convert to absolute path because the executor likely has a different working directory
        let path = PathBuf::from(path);
        let path = fs::canonicalize(&path)?;

        // use local DataFusion context for now but later this might call the scheduler
        let mut ctx = {
            let guard = self.state.lock();
<<<<<<< HEAD
            create_df_ctx_with_ballista_query_planner(
=======
            create_df_ctx_with_ballista_query_planner::<LogicalPlanNode>(
>>>>>>> a1a1815e
                &guard.scheduler_host,
                guard.scheduler_port,
                guard.config(),
            )
        };
        let df = ctx.read_parquet(path.to_str().unwrap()).await?;
        Ok(df)
    }

    /// Create a DataFrame representing a CSV table scan
    /// TODO fetch schema from scheduler instead of resolving locally
    pub async fn read_csv(
        &self,
        path: &str,
        options: CsvReadOptions<'_>,
    ) -> Result<Arc<dyn DataFrame>> {
        // convert to absolute path because the executor likely has a different working directory
        let path = PathBuf::from(path);
        let path = fs::canonicalize(&path)?;

        // use local DataFusion context for now but later this might call the scheduler
        let mut ctx = {
            let guard = self.state.lock();
<<<<<<< HEAD
            create_df_ctx_with_ballista_query_planner(
=======
            create_df_ctx_with_ballista_query_planner::<LogicalPlanNode>(
>>>>>>> a1a1815e
                &guard.scheduler_host,
                guard.scheduler_port,
                guard.config(),
            )
        };
        let df = ctx.read_csv(path.to_str().unwrap(), options).await?;
        Ok(df)
    }

    /// Register a DataFrame as a table that can be referenced from a SQL query
    pub fn register_table(
        &self,
        name: &str,
        table: Arc<dyn TableProvider>,
    ) -> Result<()> {
        let mut state = self.state.lock();
        state.tables.insert(name.to_owned(), table);
        Ok(())
    }

    pub async fn register_csv(
        &self,
        name: &str,
        path: &str,
        options: CsvReadOptions<'_>,
    ) -> Result<()> {
        match self.read_csv(path, options).await?.to_logical_plan() {
            LogicalPlan::TableScan(TableScan { source, .. }) => {
                self.register_table(name, source)
            }
            _ => Err(DataFusionError::Internal("Expected tables scan".to_owned())),
        }
    }

    pub async fn register_parquet(&self, name: &str, path: &str) -> Result<()> {
        match self.read_parquet(path).await?.to_logical_plan() {
            LogicalPlan::TableScan(TableScan { source, .. }) => {
                self.register_table(name, source)
            }
            _ => Err(DataFusionError::Internal("Expected tables scan".to_owned())),
        }
    }

    pub async fn register_avro(
        &self,
        name: &str,
        path: &str,
        options: AvroReadOptions<'_>,
    ) -> Result<()> {
        match self.read_avro(path, options).await?.to_logical_plan() {
            LogicalPlan::TableScan(TableScan { source, .. }) => {
                self.register_table(name, source)
            }
            _ => Err(DataFusionError::Internal("Expected tables scan".to_owned())),
        }
    }

    /// is a 'show *' sql
    pub async fn is_show_statement(&self, sql: &str) -> Result<bool> {
        let mut is_show_variable: bool = false;
        let statements = DFParser::parse_sql(sql)?;

        if statements.len() != 1 {
            return Err(DataFusionError::NotImplemented(
                "The context currently only supports a single SQL statement".to_string(),
            ));
        }

        if let DFStatement::Statement(s) = &statements[0] {
            let st: &Statement = s;
            match st {
                Statement::ShowVariable { .. } => {
                    is_show_variable = true;
                }
                Statement::ShowColumns { .. } => {
                    is_show_variable = true;
                }
                _ => {
                    is_show_variable = false;
                }
            }
        };

        Ok(is_show_variable)
    }

    /// Create a DataFrame from a SQL statement.
    ///
    /// This method is `async` because queries of type `CREATE EXTERNAL TABLE`
    /// might require the schema to be inferred.
    pub async fn sql(&self, sql: &str) -> Result<Arc<dyn DataFrame>> {
        let mut ctx = {
            let state = self.state.lock();
<<<<<<< HEAD
            create_df_ctx_with_ballista_query_planner(
=======
            create_df_ctx_with_ballista_query_planner::<LogicalPlanNode>(
>>>>>>> a1a1815e
                &state.scheduler_host,
                state.scheduler_port,
                state.config(),
            )
        };

        let is_show = self.is_show_statement(sql).await?;
        // the show tables、 show columns sql can not run at scheduler because the tables is store at client
        if is_show {
            let state = self.state.lock();
            ctx = ExecutionContext::with_config(
                ExecutionConfig::new().with_information_schema(
                    state.config.default_with_information_schema(),
                ),
            );
        }

        // register tables with DataFusion context
        {
            let state = self.state.lock();
            for (name, prov) in &state.tables {
                ctx.register_table(
                    TableReference::Bare { table: name },
                    Arc::clone(prov),
                )?;
            }
        }

        let plan = ctx.create_logical_plan(sql)?;

        match plan {
            LogicalPlan::CreateExternalTable(CreateExternalTable {
                ref schema,
                ref name,
                ref location,
                ref file_type,
                ref has_header,
            }) => match file_type {
                FileType::CSV => {
                    self.register_csv(
                        name,
                        location,
                        CsvReadOptions::new()
                            .schema(&schema.as_ref().to_owned().into())
                            .has_header(*has_header),
                    )
                    .await?;
                    Ok(Arc::new(DataFrameImpl::new(ctx.state, &plan)))
                }
                FileType::Parquet => {
                    self.register_parquet(name, location).await?;
                    Ok(Arc::new(DataFrameImpl::new(ctx.state, &plan)))
                }
                FileType::Avro => {
                    self.register_avro(name, location, AvroReadOptions::default())
                        .await?;
                    Ok(Arc::new(DataFrameImpl::new(ctx.state, &plan)))
                }
                _ => Err(DataFusionError::NotImplemented(format!(
                    "Unsupported file type {:?}.",
                    file_type
                ))),
            },

            _ => ctx.sql(sql).await,
        }
    }
}

#[cfg(test)]
mod tests {

    #[tokio::test]
    #[cfg(feature = "standalone")]
    async fn test_standalone_mode() {
        use super::*;
        let context = BallistaContext::standalone(&BallistaConfig::new().unwrap(), 1)
            .await
            .unwrap();
        let df = context.sql("SELECT 1;").await.unwrap();
        df.collect().await.unwrap();
    }

    #[tokio::test]
    #[cfg(feature = "standalone")]
    async fn test_ballista_show_tables() {
        use super::*;
        use std::fs::File;
        use std::io::Write;
        use tempfile::TempDir;
        let context = BallistaContext::standalone(&BallistaConfig::new().unwrap(), 1)
            .await
            .unwrap();

        let data = "Jorge,2018-12-13T12:12:10.011Z\n\
                    Andrew,2018-11-13T17:11:10.011Z";

        let tmp_dir = TempDir::new().unwrap();
        let file_path = tmp_dir.path().join("timestamps.csv");

        // scope to ensure the file is closed and written
        {
            File::create(&file_path)
                .expect("creating temp file")
                .write_all(data.as_bytes())
                .expect("writing data");
        }

        let sql = format!(
            "CREATE EXTERNAL TABLE csv_with_timestamps (
                  name VARCHAR,
                  ts TIMESTAMP
              )
              STORED AS CSV
              LOCATION '{}'
              ",
            file_path.to_str().expect("path is utf8")
        );

        context.sql(sql.as_str()).await.unwrap();

        let df = context.sql("show columns from csv_with_timestamps;").await;

        assert!(df.is_err());
    }

    #[tokio::test]
    #[cfg(feature = "standalone")]
    async fn test_show_tables_not_with_information_schema() {
        use super::*;
        use ballista_core::config::{
            BallistaConfigBuilder, BALLISTA_WITH_INFORMATION_SCHEMA,
        };
        use std::fs::File;
        use std::io::Write;
        use tempfile::TempDir;
        let config = BallistaConfigBuilder::default()
            .set(BALLISTA_WITH_INFORMATION_SCHEMA, "true")
            .build()
            .unwrap();
        let context = BallistaContext::standalone(&config, 1).await.unwrap();

        let data = "Jorge,2018-12-13T12:12:10.011Z\n\
                    Andrew,2018-11-13T17:11:10.011Z";

        let tmp_dir = TempDir::new().unwrap();
        let file_path = tmp_dir.path().join("timestamps.csv");

        // scope to ensure the file is closed and written
        {
            File::create(&file_path)
                .expect("creating temp file")
                .write_all(data.as_bytes())
                .expect("writing data");
        }

        let sql = format!(
            "CREATE EXTERNAL TABLE csv_with_timestamps (
                  name VARCHAR,
                  ts TIMESTAMP
              )
              STORED AS CSV
              LOCATION '{}'
              ",
            file_path.to_str().expect("path is utf8")
        );

        context.sql(sql.as_str()).await.unwrap();
        let df = context.sql("show tables;").await;
        assert!(df.is_ok());
    }

    #[tokio::test]
    #[cfg(feature = "standalone")]
    #[ignore]
    // Tracking: https://github.com/apache/arrow-datafusion/issues/1840
    async fn test_task_stuck_when_referenced_task_failed() {
        use super::*;
        use datafusion::arrow::datatypes::Schema;
        use datafusion::arrow::util::pretty;
        use datafusion::datasource::file_format::csv::CsvFormat;
        use datafusion::datasource::file_format::parquet::ParquetFormat;
        use datafusion::datasource::listing::{
            ListingOptions, ListingTable, ListingTableConfig,
        };

        use ballista_core::config::{
            BallistaConfigBuilder, BALLISTA_WITH_INFORMATION_SCHEMA,
        };
        use std::fs::File;
        use std::io::Write;
        use tempfile::TempDir;
        let config = BallistaConfigBuilder::default()
            .set(BALLISTA_WITH_INFORMATION_SCHEMA, "true")
            .build()
            .unwrap();
        let context = BallistaContext::standalone(&config, 1).await.unwrap();

        let testdata = datafusion::test_util::parquet_test_data();
        context
            .register_parquet("single_nan", &format!("{}/single_nan.parquet", testdata))
            .await
            .unwrap();

        {
            let mut guard = context.state.lock();
            let csv_table = guard.tables.get("single_nan");

            if let Some(table_provide) = csv_table {
                if let Some(listing_table) = table_provide
                    .clone()
                    .as_any()
                    .downcast_ref::<ListingTable>()
                {
                    let x = listing_table.options();
                    let error_options = ListingOptions {
                        file_extension: x.file_extension.clone(),
                        format: Arc::new(CsvFormat::default()),
                        table_partition_cols: x.table_partition_cols.clone(),
                        collect_stat: x.collect_stat,
                        target_partitions: x.target_partitions,
                    };

                    let config = ListingTableConfig::new(
                        listing_table.object_store().clone(),
                        listing_table.table_path().to_string(),
                    )
                    .with_schema(Arc::new(Schema::new(vec![])))
                    .with_listing_options(error_options);

                    let error_table = ListingTable::try_new(config).unwrap();

                    // change the table to an error table
                    guard
                        .tables
                        .insert("single_nan".to_string(), Arc::new(error_table));
                }
            }
        }

        let df = context
            .sql("select count(1) from single_nan;")
            .await
            .unwrap();
        let results = df.collect().await.unwrap();
        pretty::print_batches(&results);
    }
}<|MERGE_RESOLUTION|>--- conflicted
+++ resolved
@@ -156,11 +156,7 @@
         // use local DataFusion context for now but later this might call the scheduler
         let mut ctx = {
             let guard = self.state.lock();
-<<<<<<< HEAD
-            create_df_ctx_with_ballista_query_planner(
-=======
             create_df_ctx_with_ballista_query_planner::<LogicalPlanNode>(
->>>>>>> a1a1815e
                 &guard.scheduler_host,
                 guard.scheduler_port,
                 guard.config(),
@@ -180,11 +176,7 @@
         // use local DataFusion context for now but later this might call the scheduler
         let mut ctx = {
             let guard = self.state.lock();
-<<<<<<< HEAD
-            create_df_ctx_with_ballista_query_planner(
-=======
             create_df_ctx_with_ballista_query_planner::<LogicalPlanNode>(
->>>>>>> a1a1815e
                 &guard.scheduler_host,
                 guard.scheduler_port,
                 guard.config(),
@@ -208,11 +200,7 @@
         // use local DataFusion context for now but later this might call the scheduler
         let mut ctx = {
             let guard = self.state.lock();
-<<<<<<< HEAD
-            create_df_ctx_with_ballista_query_planner(
-=======
             create_df_ctx_with_ballista_query_planner::<LogicalPlanNode>(
->>>>>>> a1a1815e
                 &guard.scheduler_host,
                 guard.scheduler_port,
                 guard.config(),
@@ -306,11 +294,7 @@
     pub async fn sql(&self, sql: &str) -> Result<Arc<dyn DataFrame>> {
         let mut ctx = {
             let state = self.state.lock();
-<<<<<<< HEAD
-            create_df_ctx_with_ballista_query_planner(
-=======
             create_df_ctx_with_ballista_query_planner::<LogicalPlanNode>(
->>>>>>> a1a1815e
                 &state.scheduler_host,
                 state.scheduler_port,
                 state.config(),
