--- conflicted
+++ resolved
@@ -75,12 +75,8 @@
 
         log::info!("Running in local mode. Scheduler will be run in-proc");
 
-<<<<<<< HEAD
-        let addr = ballista_scheduler::new_standalone_scheduler(config).await?;
-=======
-        let addr = ballista_scheduler::standalone::new_standalone_scheduler().await?;
->>>>>>> b702e082
-
+        let addr =
+            ballista_scheduler::standalone::new_standalone_scheduler(config).await?;
         let scheduler = loop {
             match SchedulerGrpcClient::connect(format!(
                 "http://localhost:{}",
