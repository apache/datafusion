<!---
  Licensed to the Apache Software Foundation (ASF) under one
  or more contributor license agreements.  See the NOTICE file
  distributed with this work for additional information
  regarding copyright ownership.  The ASF licenses this file
  to you under the Apache License, Version 2.0 (the
  "License"); you may not use this file except in compliance
  with the License.  You may obtain a copy of the License at

    http://www.apache.org/licenses/LICENSE-2.0

  Unless required by applicable law or agreed to in writing,
  software distributed under the License is distributed on an
  "AS IS" BASIS, WITHOUT WARRANTIES OR CONDITIONS OF ANY
  KIND, either express or implied.  See the License for the
  specific language governing permissions and limitations
  under the License.
-->

# DataFusion Examples

This crate includes several examples of how to use various DataFusion APIs and help you on your way.

## Prerequisites:

Run `git submodule update --init` to init test files.

## Running Examples

To run the examples, use the `cargo run` command, such as:

```bash
git clone https://github.com/apache/datafusion
cd datafusion
# Download test data
git submodule update --init

# Run the `csv_sql` example:
# ... use the equivalent for other examples
cargo run --example csv_sql
```

## Single Process

- [`advanced_udaf.rs`](examples/advanced_udaf.rs): Define and invoke a more complicated User Defined Aggregate Function (UDAF)
- [`advanced_udf.rs`](examples/advanced_udf.rs): Define and invoke a more complicated User Defined Scalar Function (UDF)
- [`advanced_udwf.rs`](examples/advanced_udwf.rs): Define and invoke a more complicated User Defined Window Function (UDWF)
- [`avro_sql.rs`](examples/avro_sql.rs): Build and run a query plan from a SQL statement against a local AVRO file
- [`catalog.rs`](examples/catalog.rs): Register the table into a custom catalog
- [`csv_sql.rs`](examples/csv_sql.rs): Build and run a query plan from a SQL statement against a local CSV file
- [`csv_sql_streaming.rs`](examples/csv_sql_streaming.rs): Build and run a streaming query plan from a SQL statement against a local CSV file
- [`custom_datasource.rs`](examples/custom_datasource.rs): Run queries against a custom datasource (TableProvider)
- [`dataframe-to-s3.rs`](examples/external_dependency/dataframe-to-s3.rs): Run a query using a DataFrame against a parquet file from s3 and writing back to s3
- [`dataframe.rs`](examples/dataframe.rs): Run a query using a DataFrame against a local parquet file
- [`dataframe_in_memory.rs`](examples/dataframe_in_memory.rs): Run a query using a DataFrame against data in memory
- [`dataframe_output.rs`](examples/dataframe_output.rs): Examples of methods which write data out from a DataFrame
- [`deserialize_to_struct.rs`](examples/deserialize_to_struct.rs): Convert query results into rust structs using serde
- [`expr_api.rs`](examples/expr_api.rs): Create, execute, simplify and analyze `Expr`s
- [`flight_sql_server.rs`](examples/flight/flight_sql_server.rs): Run DataFusion as a standalone process and execute SQL queries from JDBC clients
- [`function_factory.rs`](examples/function_factory.rs): Register `CREATE FUNCTION` handler to implement SQL macros
- [`make_date.rs`](examples/make_date.rs): Examples of using the make_date function
- [`memtable.rs`](examples/memtable.rs): Create an query data in memory using SQL and `RecordBatch`es
- [`parquet_sql.rs`](examples/parquet_sql.rs): Build and run a query plan from a SQL statement against a local Parquet file
- [`parquet_sql_multiple_files.rs`](examples/parquet_sql_multiple_files.rs): Build and run a query plan from a SQL statement against multiple local Parquet files
<<<<<<< HEAD
- [`plan_to_sql.rs`](examples/plan_to_sql.rs): Generate SQL from Datafusion `Expr` and `LogicalPlan`
=======
- ['parquet_exec_visitor.rs'](examples/parquet_exec_visitor.rs): Extract statistics by visiting an ExecutionPlan after execution
>>>>>>> 5a8348f7
- [`pruning.rs`](examples/parquet_sql.rs): Use pruning to rule out files based on statistics
- [`query-aws-s3.rs`](examples/external_dependency/query-aws-s3.rs): Configure `object_store` and run a query against files stored in AWS S3
- [`query-http-csv.rs`](examples/query-http-csv.rs): Configure `object_store` and run a query against files vi HTTP
- [`regexp.rs`](examples/regexp.rs): Examples of using regular expression functions
- [`rewrite_expr.rs`](examples/rewrite_expr.rs): Define and invoke a custom Query Optimizer pass
- [`simple_udaf.rs`](examples/simple_udaf.rs): Define and invoke a User Defined Aggregate Function (UDAF)
- [`simple_udf.rs`](examples/simple_udf.rs): Define and invoke a User Defined Scalar Function (UDF)
- [`simple_udfw.rs`](examples/simple_udwf.rs): Define and invoke a User Defined Window Function (UDWF)
- [`sql_dialect.rs`](examples/sql_dialect.rs): Example of implementing a custom SQL dialect on top of `DFParser`
- [`to_char.rs`](examples/to_char.rs): Examples of using the to_char function
- [`to_timestamp.rs`](examples/to_timestamp.rs): Examples of using to_timestamp functions

## Distributed

- [`flight_client.rs`](examples/flight/flight_client.rs) and [`flight_server.rs`](examples/flight/flight_server.rs): Run DataFusion as a standalone process and execute SQL queries from a client using the Flight protocol.<|MERGE_RESOLUTION|>--- conflicted
+++ resolved
@@ -62,11 +62,8 @@
 - [`memtable.rs`](examples/memtable.rs): Create an query data in memory using SQL and `RecordBatch`es
 - [`parquet_sql.rs`](examples/parquet_sql.rs): Build and run a query plan from a SQL statement against a local Parquet file
 - [`parquet_sql_multiple_files.rs`](examples/parquet_sql_multiple_files.rs): Build and run a query plan from a SQL statement against multiple local Parquet files
-<<<<<<< HEAD
-- [`plan_to_sql.rs`](examples/plan_to_sql.rs): Generate SQL from Datafusion `Expr` and `LogicalPlan`
-=======
 - ['parquet_exec_visitor.rs'](examples/parquet_exec_visitor.rs): Extract statistics by visiting an ExecutionPlan after execution
->>>>>>> 5a8348f7
+- - [`plan_to_sql.rs`](examples/plan_to_sql.rs): Generate SQL from Datafusion `Expr` and `LogicalPlan`
 - [`pruning.rs`](examples/parquet_sql.rs): Use pruning to rule out files based on statistics
 - [`query-aws-s3.rs`](examples/external_dependency/query-aws-s3.rs): Configure `object_store` and run a query against files stored in AWS S3
 - [`query-http-csv.rs`](examples/query-http-csv.rs): Configure `object_store` and run a query against files vi HTTP
