# Licensed to the Apache Software Foundation (ASF) under one
# or more contributor license agreements.  See the NOTICE file
# distributed with this work for additional information
# regarding copyright ownership.  The ASF licenses this file
# to you under the Apache License, Version 2.0 (the
# "License"); you may not use this file except in compliance
# with the License.  You may obtain a copy of the License at
#
#   http://www.apache.org/licenses/LICENSE-2.0
#
# Unless required by applicable law or agreed to in writing,
# software distributed under the License is distributed on an
# "AS IS" BASIS, WITHOUT WARRANTIES OR CONDITIONS OF ANY
# KIND, either express or implied.  See the License for the
# specific language governing permissions and limitations
# under the License.

[package]
name = "datafusion-examples"
description = "DataFusion usage examples"
version = "4.0.0-SNAPSHOT"
homepage = "https://github.com/apache/arrow"
repository = "https://github.com/apache/arrow"
authors = ["Apache Arrow <dev@arrow.apache.org>"]
license = "Apache-2.0"
keywords = [ "arrow", "query", "sql" ]
edition = "2018"
publish = false


[dev-dependencies]
<<<<<<< HEAD
arrow = { git = "https://github.com/apache/arrow-rs", rev = "3d7cefb" }
arrow-flight = { git = "https://github.com/apache/arrow-rs", rev = "3d7cefb" }
=======
arrow = { git = "https://github.com/apache/arrow-rs", rev = "c3fe3bab9905739fdda75301dab07a18c91731bd" }
arrow-flight = { git = "https://github.com/apache/arrow-rs", rev = "c3fe3bab9905739fdda75301dab07a18c91731bd" }
>>>>>>> 245f0b8a
datafusion = { path = "../datafusion" }
prost = "0.7"
tonic = "0.4"
tokio = { version = "1.0", features = ["macros", "rt", "rt-multi-thread", "sync"] }
futures = "0.3"
num_cpus = "1.13.0"<|MERGE_RESOLUTION|>--- conflicted
+++ resolved
@@ -29,13 +29,8 @@
 
 
 [dev-dependencies]
-<<<<<<< HEAD
-arrow = { git = "https://github.com/apache/arrow-rs", rev = "3d7cefb" }
-arrow-flight = { git = "https://github.com/apache/arrow-rs", rev = "3d7cefb" }
-=======
 arrow = { git = "https://github.com/apache/arrow-rs", rev = "c3fe3bab9905739fdda75301dab07a18c91731bd" }
 arrow-flight = { git = "https://github.com/apache/arrow-rs", rev = "c3fe3bab9905739fdda75301dab07a18c91731bd" }
->>>>>>> 245f0b8a
 datafusion = { path = "../datafusion" }
 prost = "0.7"
 tonic = "0.4"
