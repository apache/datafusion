--- conflicted
+++ resolved
@@ -46,13 +46,8 @@
 log = "0.4"
 mimalloc = { version = "0.1", default-features = false }
 num_cpus = "1.13.0"
-<<<<<<< HEAD
 object_store = { version = "0.7.0", features = ["aws", "http"] }
-prost = { version = "0.11", default-features = false }
-=======
-object_store = { version = "0.7.0", features = ["aws"] }
 prost = { version = "0.12", default-features = false }
->>>>>>> 2d114364
 prost-derive = { version = "0.11", default-features = false }
 serde = { version = "1.0.136", features = ["derive"] }
 serde_json = "1.0.82"
