// Licensed to the Apache Software Foundation (ASF) under one
// or more contributor license agreements.  See the NOTICE file
// distributed with this work for additional information
// regarding copyright ownership.  The ASF licenses this file
// to you under the Apache License, Version 2.0 (the
// "License"); you may not use this file except in compliance
// with the License.  You may obtain a copy of the License at
//
//   http://www.apache.org/licenses/LICENSE-2.0
//
// Unless required by applicable law or agreed to in writing,
// software distributed under the License is distributed on an
// "AS IS" BASIS, WITHOUT WARRANTIES OR CONDITIONS OF ANY
// KIND, either express or implied.  See the License for the
// specific language governing permissions and limitations
// under the License.

use arrow::datatypes::{Field, Schema};
use datafusion::physical_expr::NullState;
use datafusion::{arrow::datatypes::DataType, logical_expr::Volatility};
use std::{any::Any, sync::Arc};

use arrow::array::{
    ArrayRef, AsArray, Float32Array, PrimitiveArray, PrimitiveBuilder, UInt32Array,
};
use arrow::datatypes::{ArrowNativeTypeOp, ArrowPrimitiveType, Float64Type, UInt32Type};
use arrow::record_batch::RecordBatch;
use arrow_schema::FieldRef;
use datafusion::common::{cast::as_float64_array, ScalarValue};
use datafusion::error::Result;
use datafusion::logical_expr::{
    expr::AggregateFunction,
    function::{AccumulatorArgs, AggregateFunctionSimplification, StateFieldsArgs},
    simplify::SimplifyInfo,
    Accumulator, AggregateUDF, AggregateUDFImpl, EmitTo, GroupsAccumulator, Signature,
};
use datafusion::prelude::*;

/// This example shows how to use the full AggregateUDFImpl API to implement a user
/// defined aggregate function. As in the `simple_udaf.rs` example, this struct implements
/// a function `accumulator` that returns the `Accumulator` instance.
///
/// To do so, we must implement the `AggregateUDFImpl` trait.
#[derive(Debug, Clone)]
struct GeoMeanUdaf {
    signature: Signature,
}

impl GeoMeanUdaf {
    /// Create a new instance of the GeoMeanUdaf struct
    fn new() -> Self {
        Self {
            signature: Signature::exact(
                // this function will always take one arguments of type f64
                vec![DataType::Float64],
                // this function is deterministic and will always return the same
                // result for the same input
                Volatility::Immutable,
            ),
        }
    }
}

impl AggregateUDFImpl for GeoMeanUdaf {
    /// We implement as_any so that we can downcast the AggregateUDFImpl trait object
    fn as_any(&self) -> &dyn Any {
        self
    }

    /// Return the name of this function
    fn name(&self) -> &str {
        "geo_mean"
    }

    /// Return the "signature" of this function -- namely that types of arguments it will take
    fn signature(&self) -> &Signature {
        &self.signature
    }

    /// What is the type of value that will be returned by this function.
    fn return_type(&self, _arg_types: &[DataType]) -> Result<DataType> {
        Ok(DataType::Float64)
    }

    /// This is the accumulator factory; DataFusion uses it to create new accumulators.
    ///
    /// This is the accumulator factory for row wise accumulation; Even when `GroupsAccumulator`
    /// is supported, DataFusion will use this row oriented
    /// accumulator when the aggregate function is used as a window function
    /// or when there are only aggregates (no GROUP BY columns) in the plan.
    fn accumulator(&self, _acc_args: AccumulatorArgs) -> Result<Box<dyn Accumulator>> {
        Ok(Box::new(GeometricMean::new()))
    }

    /// This is the description of the state. accumulator's state() must match the types here.
    fn state_fields(&self, args: StateFieldsArgs) -> Result<Vec<FieldRef>> {
        Ok(vec![
<<<<<<< HEAD
            Field::new("prod", args.return_field.data_type().clone(), true).into(),
            Field::new("n", DataType::UInt32, true).into(),
=======
            Field::new("prod", args.return_type().clone(), true),
            Field::new("n", DataType::UInt32, true),
>>>>>>> 17fe504b
        ])
    }

    /// Tell DataFusion that this aggregate supports the more performant `GroupsAccumulator`
    /// which is used for cases when there are grouping columns in the query
    fn groups_accumulator_supported(&self, _args: AccumulatorArgs) -> bool {
        true
    }

    fn create_groups_accumulator(
        &self,
        _args: AccumulatorArgs,
    ) -> Result<Box<dyn GroupsAccumulator>> {
        Ok(Box::new(GeometricMeanGroupsAccumulator::new()))
    }
}

/// A UDAF has state across multiple rows, and thus we require a `struct` with that state.
#[derive(Debug)]
struct GeometricMean {
    n: u32,
    prod: f64,
}

impl GeometricMean {
    // how the struct is initialized
    pub fn new() -> Self {
        GeometricMean { n: 0, prod: 1.0 }
    }
}

// UDAFs are built using the trait `Accumulator`, that offers DataFusion the necessary functions
// to use them.
impl Accumulator for GeometricMean {
    // This function serializes our state to `ScalarValue`, which DataFusion uses
    // to pass this state between execution stages.
    // Note that this can be arbitrary data.
    fn state(&mut self) -> Result<Vec<ScalarValue>> {
        Ok(vec![
            ScalarValue::from(self.prod),
            ScalarValue::from(self.n),
        ])
    }

    // DataFusion expects this function to return the final value of this aggregator.
    // in this case, this is the formula of the geometric mean
    fn evaluate(&mut self) -> Result<ScalarValue> {
        let value = self.prod.powf(1.0 / self.n as f64);
        Ok(ScalarValue::from(value))
    }

    // DataFusion calls this function to update the accumulator's state for a batch
    // of inputs rows. In this case the product is updated with values from the first column
    // and the count is updated based on the row count
    fn update_batch(&mut self, values: &[ArrayRef]) -> Result<()> {
        if values.is_empty() {
            return Ok(());
        }
        let arr = &values[0];
        (0..arr.len()).try_for_each(|index| {
            let v = ScalarValue::try_from_array(arr, index)?;

            if let ScalarValue::Float64(Some(value)) = v {
                self.prod *= value;
                self.n += 1;
            } else {
                unreachable!("")
            }
            Ok(())
        })
    }

    // Merge the output of `Self::state()` from other instances of this accumulator
    // into this accumulator's state
    fn merge_batch(&mut self, states: &[ArrayRef]) -> Result<()> {
        if states.is_empty() {
            return Ok(());
        }
        let arr = &states[0];
        (0..arr.len()).try_for_each(|index| {
            let v = states
                .iter()
                .map(|array| ScalarValue::try_from_array(array, index))
                .collect::<Result<Vec<_>>>()?;
            if let (ScalarValue::Float64(Some(prod)), ScalarValue::UInt32(Some(n))) =
                (&v[0], &v[1])
            {
                self.prod *= prod;
                self.n += n;
            } else {
                unreachable!("")
            }
            Ok(())
        })
    }

    fn size(&self) -> usize {
        size_of_val(self)
    }
}

// Define a `GroupsAccumulator` for GeometricMean
/// which handles accumulator state for multiple groups at once.
/// This API is significantly more complicated than `Accumulator`, which manages
/// the state for a single group, but for queries with a large number of groups
/// can be significantly faster. See the `GroupsAccumulator` documentation for
/// more information.
struct GeometricMeanGroupsAccumulator {
    /// The type of the internal sum
    prod_data_type: DataType,

    /// The type of the returned sum
    return_data_type: DataType,

    /// Count per group (use u32 to make UInt32Array)
    counts: Vec<u32>,

    /// product per group, stored as the native type (not `ScalarValue`)
    prods: Vec<f64>,

    /// Track nulls in the input / filters
    null_state: NullState,
}

impl GeometricMeanGroupsAccumulator {
    fn new() -> Self {
        Self {
            prod_data_type: DataType::Float64,
            return_data_type: DataType::Float64,
            counts: vec![],
            prods: vec![],
            null_state: NullState::new(),
        }
    }
}

impl GroupsAccumulator for GeometricMeanGroupsAccumulator {
    /// Updates the accumulator state given input. DataFusion provides `group_indices`,
    /// the groups that each row in `values` belongs to as well as an optional filter of which rows passed.
    fn update_batch(
        &mut self,
        values: &[ArrayRef],
        group_indices: &[usize],
        opt_filter: Option<&arrow::array::BooleanArray>,
        total_num_groups: usize,
    ) -> Result<()> {
        assert_eq!(values.len(), 1, "single argument to update_batch");
        let values = values[0].as_primitive::<Float64Type>();

        // increment counts, update sums
        self.counts.resize(total_num_groups, 0);
        self.prods.resize(total_num_groups, 1.0);
        // Use the `NullState` structure to generate specialized code for null / non null input elements
        self.null_state.accumulate(
            group_indices,
            values,
            opt_filter,
            total_num_groups,
            |group_index, new_value| {
                let prod = &mut self.prods[group_index];
                *prod = prod.mul_wrapping(new_value);

                self.counts[group_index] += 1;
            },
        );

        Ok(())
    }

    /// Merge the results from previous invocations of `evaluate` into this accumulator's state
    fn merge_batch(
        &mut self,
        values: &[ArrayRef],
        group_indices: &[usize],
        opt_filter: Option<&arrow::array::BooleanArray>,
        total_num_groups: usize,
    ) -> Result<()> {
        assert_eq!(values.len(), 2, "two arguments to merge_batch");
        // first batch is counts, second is partial sums
        let partial_prods = values[0].as_primitive::<Float64Type>();
        let partial_counts = values[1].as_primitive::<UInt32Type>();
        // update counts with partial counts
        self.counts.resize(total_num_groups, 0);
        self.null_state.accumulate(
            group_indices,
            partial_counts,
            opt_filter,
            total_num_groups,
            |group_index, partial_count| {
                self.counts[group_index] += partial_count;
            },
        );

        // update prods
        self.prods.resize(total_num_groups, 1.0);
        self.null_state.accumulate(
            group_indices,
            partial_prods,
            opt_filter,
            total_num_groups,
            |group_index, new_value: <Float64Type as ArrowPrimitiveType>::Native| {
                let prod = &mut self.prods[group_index];
                *prod = prod.mul_wrapping(new_value);
            },
        );

        Ok(())
    }

    /// Generate output, as specified by `emit_to` and update the intermediate state
    fn evaluate(&mut self, emit_to: EmitTo) -> Result<ArrayRef> {
        let counts = emit_to.take_needed(&mut self.counts);
        let prods = emit_to.take_needed(&mut self.prods);
        let nulls = self.null_state.build(emit_to);

        assert_eq!(nulls.len(), prods.len());
        assert_eq!(counts.len(), prods.len());

        // don't evaluate geometric mean with null inputs to avoid errors on null values

        let array: PrimitiveArray<Float64Type> = if nulls.null_count() > 0 {
            let mut builder = PrimitiveBuilder::<Float64Type>::with_capacity(nulls.len());
            let iter = prods.into_iter().zip(counts).zip(nulls.iter());

            for ((prod, count), is_valid) in iter {
                if is_valid {
                    builder.append_value(prod.powf(1.0 / count as f64))
                } else {
                    builder.append_null();
                }
            }
            builder.finish()
        } else {
            let geo_mean: Vec<<Float64Type as ArrowPrimitiveType>::Native> = prods
                .into_iter()
                .zip(counts)
                .map(|(prod, count)| prod.powf(1.0 / count as f64))
                .collect::<Vec<_>>();
            PrimitiveArray::new(geo_mean.into(), Some(nulls)) // no copy
                .with_data_type(self.return_data_type.clone())
        };

        Ok(Arc::new(array))
    }

    // return arrays for counts and prods
    fn state(&mut self, emit_to: EmitTo) -> Result<Vec<ArrayRef>> {
        let nulls = self.null_state.build(emit_to);
        let nulls = Some(nulls);

        let counts = emit_to.take_needed(&mut self.counts);
        let counts = UInt32Array::new(counts.into(), nulls.clone()); // zero copy

        let prods = emit_to.take_needed(&mut self.prods);
        let prods = PrimitiveArray::<Float64Type>::new(prods.into(), nulls) // zero copy
            .with_data_type(self.prod_data_type.clone());

        Ok(vec![
            Arc::new(prods) as ArrayRef,
            Arc::new(counts) as ArrayRef,
        ])
    }

    fn size(&self) -> usize {
        self.counts.capacity() * size_of::<u32>()
            + self.prods.capacity() * size_of::<Float64Type>()
    }
}

/// This example shows how to use the AggregateUDFImpl::simplify API to simplify/replace user
/// defined aggregate function with a different expression which is defined in the `simplify` method.
#[derive(Debug, Clone)]
struct SimplifiedGeoMeanUdaf {
    signature: Signature,
}

impl SimplifiedGeoMeanUdaf {
    fn new() -> Self {
        Self {
            signature: Signature::exact(vec![DataType::Float64], Volatility::Immutable),
        }
    }
}

impl AggregateUDFImpl for SimplifiedGeoMeanUdaf {
    fn as_any(&self) -> &dyn Any {
        self
    }

    fn name(&self) -> &str {
        "simplified_geo_mean"
    }

    fn signature(&self) -> &Signature {
        &self.signature
    }

    fn return_type(&self, _arg_types: &[DataType]) -> Result<DataType> {
        Ok(DataType::Float64)
    }

    fn accumulator(&self, _acc_args: AccumulatorArgs) -> Result<Box<dyn Accumulator>> {
        unimplemented!("should not be invoked")
    }

    fn state_fields(&self, _args: StateFieldsArgs) -> Result<Vec<FieldRef>> {
        unimplemented!("should not be invoked")
    }

    fn groups_accumulator_supported(&self, _args: AccumulatorArgs) -> bool {
        true
    }

    fn create_groups_accumulator(
        &self,
        _args: AccumulatorArgs,
    ) -> Result<Box<dyn GroupsAccumulator>> {
        unimplemented!("should not get here");
    }

    /// Optionally replaces a UDAF with another expression during query optimization.
    fn simplify(&self) -> Option<AggregateFunctionSimplification> {
        let simplify = |aggregate_function: AggregateFunction, _: &dyn SimplifyInfo| {
            // Replaces the UDAF with `GeoMeanUdaf` as a placeholder example to demonstrate the `simplify` method.
            // In real-world scenarios, you might create UDFs from built-in expressions.
            Ok(Expr::AggregateFunction(AggregateFunction::new_udf(
                Arc::new(AggregateUDF::from(GeoMeanUdaf::new())),
                aggregate_function.params.args,
                aggregate_function.params.distinct,
                aggregate_function.params.filter,
                aggregate_function.params.order_by,
                aggregate_function.params.null_treatment,
            )))
        };
        Some(Box::new(simplify))
    }
}

// create local session context with an in-memory table
fn create_context() -> Result<SessionContext> {
    use datafusion::datasource::MemTable;
    // define a schema.
    let schema = Arc::new(Schema::new(vec![
        Field::new("a", DataType::Float32, false),
        Field::new("b", DataType::Float32, false),
    ]));

    // define data in two partitions
    let batch1 = RecordBatch::try_new(
        schema.clone(),
        vec![
            Arc::new(Float32Array::from(vec![2.0, 4.0, 8.0])),
            Arc::new(Float32Array::from(vec![2.0, 2.0, 2.0])),
        ],
    )?;
    let batch2 = RecordBatch::try_new(
        schema.clone(),
        vec![
            Arc::new(Float32Array::from(vec![64.0])),
            Arc::new(Float32Array::from(vec![2.0])),
        ],
    )?;

    // declare a new context. In spark API, this corresponds to a new spark SQLsession
    let ctx = SessionContext::new();

    // declare a table in memory. In spark API, this corresponds to createDataFrame(...).
    let provider = MemTable::try_new(schema, vec![vec![batch1], vec![batch2]])?;
    ctx.register_table("t", Arc::new(provider))?;
    Ok(ctx)
}

#[tokio::main]
async fn main() -> Result<()> {
    let ctx = create_context()?;

    let geo_mean_udf = AggregateUDF::from(GeoMeanUdaf::new());
    let simplified_geo_mean_udf = AggregateUDF::from(SimplifiedGeoMeanUdaf::new());

    for (udf, udf_name) in [
        (geo_mean_udf, "geo_mean"),
        (simplified_geo_mean_udf, "simplified_geo_mean"),
    ] {
        ctx.register_udaf(udf.clone());

        let sql_df = ctx
            .sql(&format!("SELECT {udf_name}(a) FROM t GROUP BY b"))
            .await?;
        sql_df.show().await?;

        // get a DataFrame from the context
        // this table has 1 column `a` f32 with values {2,4,8,64}, whose geometric mean is 8.0.
        let df = ctx.table("t").await?;

        // perform the aggregation
        let df = df.aggregate(vec![], vec![udf.call(vec![col("a")])])?;

        // note that "a" is f32, not f64. DataFusion coerces it to match the UDAF's signature.

        // execute the query
        let results = df.collect().await?;

        // downcast the array to the expected type
        let result = as_float64_array(results[0].column(0))?;

        // verify that the calculation is correct
        assert!((result.value(0) - 8.0).abs() < f64::EPSILON);
        println!("The geometric mean of [2,4,8,64] is {}", result.value(0));
    }

    Ok(())
}<|MERGE_RESOLUTION|>--- conflicted
+++ resolved
@@ -95,13 +95,8 @@
     /// This is the description of the state. accumulator's state() must match the types here.
     fn state_fields(&self, args: StateFieldsArgs) -> Result<Vec<FieldRef>> {
         Ok(vec![
-<<<<<<< HEAD
-            Field::new("prod", args.return_field.data_type().clone(), true).into(),
+            Field::new("prod", args.return_type().clone(), true).into(),
             Field::new("n", DataType::UInt32, true).into(),
-=======
-            Field::new("prod", args.return_type().clone(), true),
-            Field::new("n", DataType::UInt32, true),
->>>>>>> 17fe504b
         ])
     }
 
