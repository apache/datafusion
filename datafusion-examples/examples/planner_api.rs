// Licensed to the Apache Software Foundation (ASF) under one
// or more contributor license agreements.  See the NOTICE file
// distributed with this work for additional information
// regarding copyright ownership.  The ASF licenses this file
// to you under the Apache License, Version 2.0 (the
// "License"); you may not use this file except in compliance
// with the License.  You may obtain a copy of the License at
//
//   http://www.apache.org/licenses/LICENSE-2.0
//
// Unless required by applicable law or agreed to in writing,
// software distributed under the License is distributed on an
// "AS IS" BASIS, WITHOUT WARRANTIES OR CONDITIONS OF ANY
// KIND, either express or implied.  See the License for the
// specific language governing permissions and limitations
// under the License.

use datafusion::error::Result;
use datafusion::logical_expr::LogicalPlan;
use datafusion::physical_plan::displayable;
use datafusion::physical_planner::DefaultPhysicalPlanner;
use datafusion::prelude::*;

/// This example demonstrates the process of converting logical plan
/// into physical execution plans using DataFusion.
///
/// Planning phase in DataFusion contains several steps:
/// 1. Analyzing and optimizing logical plan
/// 2. Converting logical plan into physical plan
///
/// The code in this example shows two ways to convert a logical plan into
/// physical plan:
/// - Via the combined `create_physical_plan` API.
/// - Utilizing the analyzer, optimizer, and query planner APIs separately.
#[tokio::main]
async fn main() -> Result<()> {
    // Set up a DataFusion context and load a Parquet file
    let ctx = SessionContext::new();
    let testdata = datafusion::test_util::parquet_test_data();
    let df = ctx
        .read_parquet(
            &format!("{testdata}/alltypes_plain.parquet"),
            ParquetReadOptions::default(),
        )
        .await?;

    // Construct the input logical plan using DataFrame API
    let df = df
        .clone()
        .select(vec![
            df.parse_sql_expr("int_col")?,
            df.parse_sql_expr("double_col")?,
        ])?
        .filter(df.parse_sql_expr("int_col < 5 OR double_col = 8.0")?)?
        .aggregate(
            vec![df.parse_sql_expr("double_col")?],
            vec![df.parse_sql_expr("SUM(int_col) as sum_int_col")?],
        )?
        .limit(0, Some(1))?;
    let logical_plan = df.logical_plan().clone();

    to_physical_plan_in_one_api_demo(&logical_plan, &ctx).await?;

    to_physical_plan_step_by_step_demo(logical_plan, &ctx).await?;

    Ok(())
}

/// Converts a logical plan into a physical plan using the combined
/// `create_physical_plan` API. It will first optimize the logical
/// plan and then convert it into physical plan.
async fn to_physical_plan_in_one_api_demo(
    input: &LogicalPlan,
    ctx: &SessionContext,
) -> Result<()> {
    let physical_plan = ctx.state().create_physical_plan(input).await?;

    println!(
        "Physical plan direct from logical plan:\n\n{}\n\n",
        displayable(physical_plan.as_ref()).indent(false)
    );

    let traversal = extract_node_ids_from_execution_plan_tree(physical_plan.as_ref());
    let expected_traversal = vec![
        Some(0),
        Some(1),
        Some(2),
        Some(3),
        Some(4),
        Some(5),
        Some(6),
        Some(7),
        Some(8),
        Some(9),
    ];
    assert_eq!(expected_traversal, traversal);
    Ok(())
}

fn extract_node_ids_from_execution_plan_tree(
    physical_plan: &dyn ExecutionPlan,
) -> Vec<Option<usize>> {
    let mut traversed_nodes: Vec<Option<usize>> = vec![];
    for child in physical_plan.children() {
        let node_ids = extract_node_ids_from_execution_plan_tree(child.as_ref());
        traversed_nodes.extend(node_ids);
    }
    traversed_nodes.push(physical_plan.properties().node_id());
    traversed_nodes
}

/// Converts a logical plan into a physical plan by utilizing the analyzer,
/// optimizer, and query planner APIs separately. This flavor gives more
/// control over the planning process.
async fn to_physical_plan_step_by_step_demo(
    input: LogicalPlan,
    ctx: &SessionContext,
) -> Result<()> {
    // First analyze the logical plan
    let analyzed_logical_plan = ctx.state().analyzer().execute_and_check(
        input,
        ctx.state().config_options(),
        |_, _| (),
    )?;
    println!("Analyzed logical plan:\n\n{:?}\n\n", analyzed_logical_plan);

    // Optimize the analyzed logical plan
    let optimized_logical_plan = ctx.state().optimizer().optimize(
        analyzed_logical_plan,
        &ctx.state(),
        |_, _| (),
    )?;
    println!(
        "Optimized logical plan:\n\n{:?}\n\n",
        optimized_logical_plan
    );

    // Create the physical plan
    let physical_plan = ctx
        .state()
        .query_planner()
        .create_physical_plan(&optimized_logical_plan, &ctx.state())
        .await?;
<<<<<<< HEAD
=======
    println!(
        "Final physical plan:\n\n{}\n\n",
        displayable(physical_plan.as_ref()).indent(false)
    );
>>>>>>> e4433049

    // Call the physical optimizer with an existing physical plan (in this
    // case the plan is already optimized, but an unoptimized plan would
    // typically be used in this context)
    // Note that this is not part of the trait but a public method
    // on DefaultPhysicalPlanner. Not all planners will provide this feature.
    let planner = DefaultPhysicalPlanner::default();
    let physical_plan =
        planner.optimize_physical_plan(physical_plan, &ctx.state(), |_, _| {})?;
    println!(
        "Optimized physical plan:\n\n{}\n\n",
        displayable(physical_plan.as_ref()).indent(false)
    );

    Ok(())
}<|MERGE_RESOLUTION|>--- conflicted
+++ resolved
@@ -141,13 +141,10 @@
         .query_planner()
         .create_physical_plan(&optimized_logical_plan, &ctx.state())
         .await?;
-<<<<<<< HEAD
-=======
     println!(
         "Final physical plan:\n\n{}\n\n",
         displayable(physical_plan.as_ref()).indent(false)
     );
->>>>>>> e4433049
 
     // Call the physical optimizer with an existing physical plan (in this
     // case the plan is already optimized, but an unoptimized plan would
