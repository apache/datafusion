--- conflicted
+++ resolved
@@ -51,34 +51,21 @@
 //! 10:29:40.809  INFO                 main ThreadId(01) tracing: ***** WITH tracer: Non-main tasks DID inherit the `run_instrumented_query` span *****
 //! ```
 
-<<<<<<< HEAD
 use std::any::Any;
 use std::path::PathBuf;
 use std::sync::Arc;
 
 use datafusion::common::runtime::{set_join_set_tracer, JoinSetTracer};
 use datafusion::dataframe::DataFrameWriteOptions;
-=======
-use datafusion::common::runtime::{JoinSetTracer, set_join_set_tracer};
->>>>>>> 33ac70dd
 use datafusion::datasource::file_format::parquet::ParquetFormat;
 use datafusion::datasource::listing::ListingOptions;
 use datafusion::error::Result;
 use datafusion::prelude::*;
-<<<<<<< HEAD
 use futures::future::BoxFuture;
 use futures::FutureExt;
 use tempfile::TempDir;
 use tokio::fs::create_dir_all;
 use tracing::{info, instrument, Instrument, Level, Span};
-=======
-use datafusion::test_util::parquet_test_data;
-use futures::FutureExt;
-use futures::future::BoxFuture;
-use std::any::Any;
-use std::sync::Arc;
-use tracing::{Instrument, Level, Span, info, instrument};
->>>>>>> 33ac70dd
 
 /// Demonstrates the tracing injection feature for the DataFusion runtime
 pub async fn tracing() -> Result<()> {
