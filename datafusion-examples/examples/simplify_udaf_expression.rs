--- conflicted
+++ resolved
@@ -17,13 +17,7 @@
 
 use arrow_schema::{Field, Schema};
 use datafusion::{arrow::datatypes::DataType, logical_expr::Volatility};
-<<<<<<< HEAD
-use datafusion_expr::function::{
-    AggregateFunctionSimplification, GroupsAccumulatorSupportedArgs, StateFieldsArgs,
-};
-=======
 use datafusion_expr::function::{AggregateFunctionSimplification, StateFieldsArgs};
->>>>>>> 5a8348f7
 use datafusion_expr::simplify::SimplifyInfo;
 
 use std::{any::Any, sync::Arc};
@@ -80,14 +74,7 @@
         unimplemented!("should not be invoked")
     }
 
-<<<<<<< HEAD
-    fn groups_accumulator_supported(
-        &self,
-        _args: GroupsAccumulatorSupportedArgs,
-    ) -> bool {
-=======
     fn groups_accumulator_supported(&self, _args: AccumulatorArgs) -> bool {
->>>>>>> 5a8348f7
         true
     }
 
