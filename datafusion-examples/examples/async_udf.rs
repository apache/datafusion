--- conflicted
+++ resolved
@@ -194,15 +194,10 @@
     /// is processing the query, so you may wish to make actual network requests
     /// on a different `Runtime`, as explained in the `thread_pools.rs` example
     /// in this directory.
-<<<<<<< HEAD
     async fn invoke_async_with_args(
         &self,
         args: ScalarFunctionArgs,
-        _option: &ConfigOptions,
     ) -> Result<ColumnarValue> {
-=======
-    async fn invoke_async_with_args(&self, args: ScalarFunctionArgs) -> Result<ArrayRef> {
->>>>>>> 5f26e70f
         // in a real UDF you would likely want to special case constant
         // arguments to improve performance, but this example converts the
         // arguments to arrays for simplicity.
