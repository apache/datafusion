--- conflicted
+++ resolved
@@ -236,15 +236,11 @@
                     run_clickbench_1
                     run_clickbench_partitioned
                     run_clickbench_extended
-<<<<<<< HEAD
-                    run_imdb
-=======
                     run_h2o "SMALL" "PARQUET" "groupby"
                     run_h2o "MEDIUM" "PARQUET" "groupby"
                     run_h2o "BIG" "PARQUET" "groupby"
                     run_imdb
                     run_external_aggr
->>>>>>> 2ad89550
                     ;;
                 tpch)
                     run_tpch "1"
@@ -276,8 +272,6 @@
                 imdb)
                     run_imdb
                     ;;
-<<<<<<< HEAD
-=======
                 h2o_small)
                     run_h2o "SMALL" "CSV" "groupby"
                     ;;
@@ -293,7 +287,6 @@
                 sort_tpch)
                     run_sort_tpch
                     ;;
->>>>>>> 2ad89550
                 *)
                     echo "Error: unknown benchmark '$BENCHMARK' for run"
                     usage
@@ -575,8 +568,6 @@
     $CARGO_COMMAND --bin imdb -- benchmark datafusion --iterations 5 --path "${IMDB_DIR}" --prefer_hash_join "${PREFER_HASH_JOIN}" --format parquet -o "${RESULTS_FILE}"
 }
 
-<<<<<<< HEAD
-=======
 data_h2o() {
     # Default values for size and data format
     SIZE=${1:-"SMALL"}
@@ -628,7 +619,6 @@
 
     # Install falsa and other dependencies
     echo "Installing falsa..."
->>>>>>> 2ad89550
 
     # Set virtual environment directory
     VIRTUAL_ENV="${PWD}/venv"
