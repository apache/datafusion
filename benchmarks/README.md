--- conflicted
+++ resolved
@@ -257,10 +257,9 @@
 
 ```
 
-<<<<<<< HEAD
 # Benchmarks
 
-The output of `dfbench` help includes a descripion of each benchmark, which is reproducer here for convenience
+The output of `dfbench` help includes a descripion of each benchmark, which is reproducedd here for convenience
 
 ## ClickBench
 
@@ -338,26 +337,6 @@
 
 # Older Benchmarks
 
-## NYC Taxi Benchmark
-
-These benchmarks are based on the [New York Taxi and Limousine Commission][2] data set.
-
-```bash
-cargo run --release --bin nyctaxi -- --iterations 3 --path /mnt/nyctaxi/csv --format csv --batch-size 4096
-```
-
-Example output:
-
-```bash
-Running benchmarks with the following options: Opt { debug: false, iterations: 3, batch_size: 4096, path: "/mnt/nyctaxi/csv", file_format: "csv" }
-Executing 'fare_amt_by_passenger'
-Query 'fare_amt_by_passenger' iteration 0 took 7138 ms
-Query 'fare_amt_by_passenger' iteration 1 took 7599 ms
-Query 'fare_amt_by_passenger' iteration 2 took 7969 ms
-```
-
-=======
->>>>>>> 563a1dca
 ## h2o benchmarks
 
 ```bash
