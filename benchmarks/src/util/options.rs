--- conflicted
+++ resolved
@@ -70,24 +70,14 @@
     }
 
     /// Modify the existing config appropriately
-<<<<<<< HEAD
+
     pub fn update_config(&self, config: SessionConfig) -> SessionConfig {
         let mut config = config
             .with_target_partitions(
                 self.partitions.unwrap_or_else(get_available_parallelism),
             )
             .with_batch_size(self.batch_size);
-=======
-    pub fn update_config(&self, mut config: SessionConfig) -> SessionConfig {
-        if let Some(batch_size) = self.batch_size {
-            config = config.with_batch_size(batch_size)
-        }
 
-        if let Some(partitions) = self.partitions {
-            config = config.with_target_partitions(partitions)
-        }
-
->>>>>>> 1fe856be
         if let Some(sort_spill_reservation_bytes) = self.sort_spill_reservation_bytes {
             config =
                 config.with_sort_spill_reservation_bytes(sort_spill_reservation_bytes);
