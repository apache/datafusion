--- conflicted
+++ resolved
@@ -34,12 +34,8 @@
 static ALLOC: mimalloc::MiMalloc = mimalloc::MiMalloc;
 
 use datafusion_benchmarks::{
-<<<<<<< HEAD
-    cancellation, clickbench, distinct, h2o, hj, imdb, nlj, quantiles, sort_tpch, tpcds,
+    cancellation, clickbench, distinct, h2o, hj, imdb, nlj, quantiles, smj, sort_tpch, tpcds,
     tpch,
-=======
-    cancellation, clickbench, h2o, hj, imdb, nlj, smj, sort_tpch, tpcds, tpch,
->>>>>>> dc786138
 };
 
 #[derive(Debug, StructOpt)]
