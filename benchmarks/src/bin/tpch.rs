// Licensed to the Apache Software Foundation (ASF) under one
// or more contributor license agreements.  See the NOTICE file
// distributed with this work for additional information
// regarding copyright ownership.  The ASF licenses this file
// to you under the Apache License, Version 2.0 (the
// "License"); you may not use this file except in compliance
// with the License.  You may obtain a copy of the License at
//
//   http://www.apache.org/licenses/LICENSE-2.0
//
// Unless required by applicable law or agreed to in writing,
// software distributed under the License is distributed on an
// "AS IS" BASIS, WITHOUT WARRANTIES OR CONDITIONS OF ANY
// KIND, either express or implied.  See the License for the
// specific language governing permissions and limitations
// under the License.

//! Benchmark derived from TPC-H. This is not an official TPC-H benchmark.

use std::{fs, iter::Iterator, path::{Path, PathBuf}, sync::Arc, time::{Duration, Instant}};

use ballista::context::BallistaContext;
use ballista::prelude::{BallistaConfig, BALLISTA_DEFAULT_SHUFFLE_PARTITIONS};

use datafusion::{datasource::{MemTable, TableProvider}, optimizer::{constant_folding::ConstantFolding, common_subexpr_eliminate::CommonSubexprEliminate, eliminate_limit::EliminateLimit, projection_push_down::ProjectionPushDown, filter_push_down::FilterPushDown, simplify_expressions::SimplifyExpressions, limit_push_down::LimitPushDown}};
use datafusion::error::{DataFusionError, Result};
use datafusion::logical_plan::LogicalPlan;
use datafusion::parquet::basic::Compression;
use datafusion::parquet::file::properties::WriterProperties;
use datafusion::physical_plan::display::DisplayableExecutionPlan;
use datafusion::physical_plan::{collect, displayable};
use datafusion::prelude::*;
use datafusion::{
    arrow::datatypes::{DataType, Field, Schema},
    datasource::file_format::{csv::CsvFormat, FileFormat},
};
use datafusion::{
    arrow::record_batch::RecordBatch, datasource::file_format::parquet::ParquetFormat,
};
use datafusion::{
    arrow::util::pretty,
    datasource::{
        listing::{ListingOptions, ListingTable},
        object_store::local::LocalFileSystem,
    },
};

use structopt::StructOpt;
use tokomak::{RunnerSettings, Tokomak, EXPR_SIMPLIFICATION_RULES, PLAN_SIMPLIFICATION_RULES} ;

#[cfg(feature = "snmalloc")]
#[global_allocator]
static ALLOC: snmalloc_rs::SnMalloc = snmalloc_rs::SnMalloc;

#[cfg(feature = "mimalloc")]
#[global_allocator]
static ALLOC: mimalloc::MiMalloc = mimalloc::MiMalloc;

#[derive(Debug, StructOpt, Clone)]
struct BallistaBenchmarkOpt {
    /// Query number
    #[structopt(short, long)]
    query: usize,

    /// Activate debug mode to see query results
    #[structopt(short, long)]
    debug: bool,

    /// Number of iterations of each test run
    #[structopt(short = "i", long = "iterations", default_value = "3")]
    iterations: usize,

    // /// Batch size when reading CSV or Parquet files
    // #[structopt(short = "s", long = "batch-size", default_value = "8192")]
    // batch_size: usize,
    /// Path to data files
    #[structopt(parse(from_os_str), required = true, short = "z", long = "data")]
    path: PathBuf,

    /// File format: `csv` or `parquet`
    #[structopt(short = "f", long = "format", default_value = "csv")]
    file_format: String,

    // /// Load the data into a MemTable before executing the query
    // #[structopt(short = "m", long = "mem-table")]
    // mem_table: bool,
    /// Number of partitions to process in parallel
<<<<<<< HEAD
    #[structopt( long = "partitions", default_value = "2")]
=======
    #[structopt(short = "n", long = "partitions", default_value = "2")]
>>>>>>> dc80c119
    partitions: usize,

    /// Ballista executor host
    #[structopt(long = "host")]
    host: Option<String>,

    /// Ballista executor port
    #[structopt(long = "port")]
    port: Option<u16>,
}

#[derive(Debug, StructOpt, Clone)]
struct DataFusionBenchmarkOpt {
    /// Query number
    #[structopt(short, long)]
    query: usize,

    /// Activate debug mode to see query results
    #[structopt(short, long)]
    debug: bool,

    /// Number of iterations of each test run
    #[structopt(short = "i", long = "iterations", default_value = "3")]
    iterations: usize,

    /// Number of partitions to process in parallel
    #[structopt(short = "n", long = "partitions", default_value = "2")]
    partitions: usize,

    /// Batch size when reading CSV or Parquet files
    #[structopt(short = "s", long = "batch-size", default_value = "8192")]
    batch_size: usize,

    /// Path to data files
    #[structopt(parse(from_os_str), required = true,  long = "data")]
    path: PathBuf,

    /// File format: `csv` or `parquet`
    #[structopt(short = "f", long = "format", default_value = "csv")]
    file_format: String,

    /// Load the data into a MemTable before executing the query
    #[structopt(short = "m", long = "mem-table")]
    mem_table: bool,
}

#[derive(Debug, StructOpt)]
struct ConvertOpt {
    /// Path to csv files
    #[structopt(parse(from_os_str), required = true, short = "i", long = "input")]
    input_path: PathBuf,

    /// Output path
    #[structopt(parse(from_os_str), required = true, short = "o", long = "output")]
    output_path: PathBuf,

    /// Output file format: `csv` or `parquet`
    #[structopt(short = "f", long = "format")]
    file_format: String,

    /// Compression to use when writing Parquet files
    #[structopt(short = "c", long = "compression", default_value = "zstd")]
    compression: String,

    /// Number of partitions to produce
    #[structopt(short = "n", long = "partitions", default_value = "1")]
    partitions: usize,

    /// Batch size when reading CSV or Parquet files
    #[structopt(short = "s", long = "batch-size", default_value = "8192")]
    batch_size: usize,
}

#[derive(Debug, StructOpt)]
#[structopt(about = "benchmark command")]
enum BenchmarkSubCommandOpt {
    #[structopt(name = "ballista")]
    BallistaBenchmark(BallistaBenchmarkOpt),
    #[structopt(name = "datafusion")]
    DataFusionBenchmark(DataFusionBenchmarkOpt),
}

#[derive(Debug, StructOpt)]
#[structopt(name = "TPC-H", about = "TPC-H Benchmarks.")]
enum TpchOpt {
    Benchmark(BenchmarkSubCommandOpt),
    Convert(ConvertOpt),
}

const TABLES: &[&str] = &[
    "part", "supplier", "partsupp", "customer", "orders", "lineitem", "nation", "region",
];

#[tokio::main]
async fn main() -> Result<()> {
    use BenchmarkSubCommandOpt::*;

    env_logger::init();
    match TpchOpt::from_args() {
        TpchOpt::Benchmark(BallistaBenchmark(opt)) => {
            benchmark_ballista(opt).await.map(|_| ())
        }
        TpchOpt::Benchmark(DataFusionBenchmark(opt)) => {
            benchmark_datafusion(opt).await.map(|_| ())
        }
        TpchOpt::Convert(opt) => convert_tbl(opt).await,
    }
}

async fn benchmark_datafusion(opt: DataFusionBenchmarkOpt) -> Result<Vec<RecordBatch>> {
    println!("Running benchmarks with the following options: {:?}", opt);
    let mut settings = RunnerSettings::new();
    println!("Setup up runner settings");
    settings
        .with_iter_limit(100)
        .with_node_limit(200_000)
        .with_time_limit(Duration::from_secs_f64(0.1));
    let tokomak_optimizer = Tokomak::with_builtin_rules(settings, EXPR_SIMPLIFICATION_RULES | PLAN_SIMPLIFICATION_RULES);
    let config = ExecutionConfig::new()
        .with_target_partitions(opt.partitions)
        .with_batch_size(opt.batch_size)
        .with_optimizer_rules(vec![
            Arc::new(ConstantFolding::new()),
            Arc::new(ProjectionPushDown::new()),
            Arc::new(FilterPushDown::new()),
            Arc::new(tokomak_optimizer), 
            Arc::new(CommonSubexprEliminate::new()),
            Arc::new(EliminateLimit::new()),
            Arc::new(ProjectionPushDown::new()),
            Arc::new(FilterPushDown::new()),

            Arc::new(SimplifyExpressions::new()),
            Arc::new(LimitPushDown::new())

            ]);
    let mut ctx = ExecutionContext::with_config(config);

    // register tables
    for table in TABLES {
        let table_provider = get_table(
            opt.path.to_str().unwrap(),
            table,
            opt.file_format.as_str(),
            opt.partitions,
        )?;
        if opt.mem_table {
            println!("Loading table '{}' into memory", table);
            let start = Instant::now();

            let memtable =
                MemTable::load(table_provider, opt.batch_size, Some(opt.partitions))
                    .await?;
            println!(
                "Loaded table '{}' into memory in {} ms",
                table,
                start.elapsed().as_millis()
            );
            ctx.register_table(*table, Arc::new(memtable))?;
        } else {
            ctx.register_table(*table, table_provider)?;
        }
    }

    let mut millis = vec![];
    // run benchmark
    let mut result: Vec<RecordBatch> = Vec::with_capacity(1);
    
    for i in 0..opt.iterations {
        println!("Startin iteration {}", i);
        let plan = create_logical_plan(&mut ctx, opt.query)?;
        
        let start = Instant::now();
        result = execute_query(&mut ctx, &plan, opt.debug).await?;
        let elapsed = start.elapsed().as_secs_f64() * 1000.0;
        millis.push(elapsed as f64);
        println!("Query {} iteration {} took {:.1} ms", opt.query, i, elapsed);
    }

    let avg = millis.iter().sum::<f64>() / millis.len() as f64;
    println!("Query {} avg time: {:.2} ms", opt.query, avg);

    Ok(result)
}

async fn benchmark_ballista(opt: BallistaBenchmarkOpt) -> Result<()> {
    println!("Running benchmarks with the following options: {:?}", opt);

    let config = BallistaConfig::builder()
        .set(
            BALLISTA_DEFAULT_SHUFFLE_PARTITIONS,
            &format!("{}", opt.partitions),
        )
        .build()
        .map_err(|e| DataFusionError::Execution(format!("{:?}", e)))?;

    let ctx =
        BallistaContext::remote(opt.host.unwrap().as_str(), opt.port.unwrap(), &config);

    // register tables with Ballista context
    let path = opt.path.to_str().unwrap();
    let file_format = opt.file_format.as_str();
    for table in TABLES {
        match file_format {
            // dbgen creates .tbl ('|' delimited) files without header
            "tbl" => {
                let path = format!("{}/{}.tbl", path, table);
                let schema = get_schema(table);
                let options = CsvReadOptions::new()
                    .schema(&schema)
                    .delimiter(b'|')
                    .has_header(false)
                    .file_extension(".tbl");
                ctx.register_csv(table, &path, options)
                    .await
                    .map_err(|e| DataFusionError::Plan(format!("{:?}", e)))?;
            }
            "csv" => {
                let path = format!("{}/{}", path, table);
                let schema = get_schema(table);
                let options = CsvReadOptions::new().schema(&schema).has_header(true);
                ctx.register_csv(table, &path, options)
                    .await
                    .map_err(|e| DataFusionError::Plan(format!("{:?}", e)))?;
            }
            "parquet" => {
                let path = format!("{}/{}", path, table);
                ctx.register_parquet(table, &path)
                    .await
                    .map_err(|e| DataFusionError::Plan(format!("{:?}", e)))?;
            }
            other => {
                unimplemented!("Invalid file format '{}'", other);
            }
        }
    }

    let mut millis = vec![];

    // run benchmark
    let sql = get_query_sql(opt.query)?;
    println!("Running benchmark with query {}:\n {}", opt.query, sql);
    for i in 0..opt.iterations {
        let start = Instant::now();
        let df = ctx
            .sql(&sql)
            .await
            .map_err(|e| DataFusionError::Plan(format!("{:?}", e)))?;
        let batches = df
            .collect()
            .await
            .map_err(|e| DataFusionError::Plan(format!("{:?}", e)))?;
        let elapsed = start.elapsed().as_secs_f64() * 1000.0;
        millis.push(elapsed as f64);
        println!("Query {} iteration {} took {:.1} ms", opt.query, i, elapsed);
        if opt.debug {
            pretty::print_batches(&batches)?;
        }
    }

    let avg = millis.iter().sum::<f64>() / millis.len() as f64;
    println!("Query {} avg time: {:.2} ms", opt.query, avg);

    Ok(())
}

fn get_query_sql(query: usize) -> Result<String> {
    if query > 0 && query < 23 {
        let filename = format!("queries/q{}.sql", query);
        Ok(fs::read_to_string(&filename).expect("failed to read query"))
    } else {
        Err(DataFusionError::Plan(
            "invalid query. Expected value between 1 and 22".to_owned(),
        ))
    }
}

fn create_logical_plan(ctx: &mut ExecutionContext, query: usize) -> Result<LogicalPlan> {
    let sql = get_query_sql(query)?;
    ctx.create_logical_plan(&sql)
}

async fn execute_query(
    ctx: &mut ExecutionContext,
    plan: &LogicalPlan,
    debug: bool,
) -> Result<Vec<RecordBatch>> {
    if debug {
        println!("=== Logical plan ===\n{:?}\n", plan);
    }
    let plan = ctx.optimize(plan)?;
    
    if debug {
        println!("=== Optimized logical plan ===\n{:?}\n", plan);
    }
    let physical_plan = ctx.create_physical_plan(&plan).await?;
    if debug {
        println!(
            "=== Physical plan ===\n{}\n",
            displayable(physical_plan.as_ref()).indent().to_string()
        );
    }
    let result = collect(physical_plan.clone()).await?;
    if debug {
        println!(
            "=== Physical plan with metrics ===\n{}\n",
            DisplayableExecutionPlan::with_metrics(physical_plan.as_ref())
                .indent()
                .to_string()
        );
        pretty::print_batches(&result)?;
    }
    Ok(result)
}

async fn convert_tbl(opt: ConvertOpt) -> Result<()> {
    let output_root_path = Path::new(&opt.output_path);
    for table in TABLES {
        let start = Instant::now();
        let schema = get_schema(table);

        let input_path = format!("{}/{}.tbl", opt.input_path.to_str().unwrap(), table);
        let options = CsvReadOptions::new()
            .schema(&schema)
            .delimiter(b'|')
            .file_extension(".tbl");

        let config = ExecutionConfig::new().with_batch_size(opt.batch_size);
        let mut ctx = ExecutionContext::with_config(config);

        // build plan to read the TBL file
        let mut csv = ctx.read_csv(&input_path, options).await?;

        // optionally, repartition the file
        if opt.partitions > 1 {
            csv = csv.repartition(Partitioning::RoundRobinBatch(opt.partitions))?
        }

        // create the physical plan
        let csv = csv.to_logical_plan();
        let csv = ctx.optimize(&csv)?;
        let csv = ctx.create_physical_plan(&csv).await?;

        let output_path = output_root_path.join(table);
        let output_path = output_path.to_str().unwrap().to_owned();

        println!(
            "Converting '{}' to {} files in directory '{}'",
            &input_path, &opt.file_format, &output_path
        );
        match opt.file_format.as_str() {
            "csv" => ctx.write_csv(csv, output_path).await?,
            "parquet" => {
                let compression = match opt.compression.as_str() {
                    "none" => Compression::UNCOMPRESSED,
                    "snappy" => Compression::SNAPPY,
                    "brotli" => Compression::BROTLI,
                    "gzip" => Compression::GZIP,
                    "lz4" => Compression::LZ4,
                    "lz0" => Compression::LZO,
                    "zstd" => Compression::ZSTD,
                    other => {
                        return Err(DataFusionError::NotImplemented(format!(
                            "Invalid compression format: {}",
                            other
                        )))
                    }
                };
                let props = WriterProperties::builder()
                    .set_compression(compression)
                    .build();
                ctx.write_parquet(csv, output_path, Some(props)).await?
            }
            other => {
                return Err(DataFusionError::NotImplemented(format!(
                    "Invalid output format: {}",
                    other
                )))
            }
        }
        println!("Conversion completed in {} ms", start.elapsed().as_millis());
    }

    Ok(())
}

fn get_table(
    path: &str,
    table: &str,
    table_format: &str,
    target_partitions: usize,
) -> Result<Arc<dyn TableProvider>> {
    let (format, path, extension): (Arc<dyn FileFormat>, String, &'static str) =
        match table_format {
            // dbgen creates .tbl ('|' delimited) files without header
            "tbl" => {
                let path = format!("{}/{}.tbl", path, table);

                let format = CsvFormat::default()
                    .with_delimiter(b'|')
                    .with_has_header(false);

                (Arc::new(format), path, ".tbl")
            }
            "csv" => {
                let path = format!("{}/{}", path, table);
                let format = CsvFormat::default()
                    .with_delimiter(b',')
                    .with_has_header(true);

                (Arc::new(format), path, ".csv")
            }
            "parquet" => {
                let path = format!("{}/{}", path, table);
                let format = ParquetFormat::default().with_enable_pruning(true);

                (Arc::new(format), path, ".parquet")
            }
            other => {
                unimplemented!("Invalid file format '{}'", other);
            }
        };
    let schema = Arc::new(get_schema(table));

    let options = ListingOptions {
        format,
        file_extension: extension.to_owned(),
        target_partitions,
        collect_stat: true,
        table_partition_cols: vec![],
    };

    Ok(Arc::new(ListingTable::new(
        Arc::new(LocalFileSystem {}),
        path,
        schema,
        options,
    )))
}

fn get_schema(table: &str) -> Schema {
    // note that the schema intentionally uses signed integers so that any generated Parquet
    // files can also be used to benchmark tools that only support signed integers, such as
    // Apache Spark

    match table {
        "part" => Schema::new(vec![
            Field::new("p_partkey", DataType::Int64, false),
            Field::new("p_name", DataType::Utf8, false),
            Field::new("p_mfgr", DataType::Utf8, false),
            Field::new("p_brand", DataType::Utf8, false),
            Field::new("p_type", DataType::Utf8, false),
            Field::new("p_size", DataType::Int32, false),
            Field::new("p_container", DataType::Utf8, false),
            Field::new("p_retailprice", DataType::Float64, false),
            Field::new("p_comment", DataType::Utf8, false),
        ]),

        "supplier" => Schema::new(vec![
            Field::new("s_suppkey", DataType::Int64, false),
            Field::new("s_name", DataType::Utf8, false),
            Field::new("s_address", DataType::Utf8, false),
            Field::new("s_nationkey", DataType::Int64, false),
            Field::new("s_phone", DataType::Utf8, false),
            Field::new("s_acctbal", DataType::Float64, false),
            Field::new("s_comment", DataType::Utf8, false),
        ]),

        "partsupp" => Schema::new(vec![
            Field::new("ps_partkey", DataType::Int64, false),
            Field::new("ps_suppkey", DataType::Int64, false),
            Field::new("ps_availqty", DataType::Int32, false),
            Field::new("ps_supplycost", DataType::Float64, false),
            Field::new("ps_comment", DataType::Utf8, false),
        ]),

        "customer" => Schema::new(vec![
            Field::new("c_custkey", DataType::Int64, false),
            Field::new("c_name", DataType::Utf8, false),
            Field::new("c_address", DataType::Utf8, false),
            Field::new("c_nationkey", DataType::Int64, false),
            Field::new("c_phone", DataType::Utf8, false),
            Field::new("c_acctbal", DataType::Float64, false),
            Field::new("c_mktsegment", DataType::Utf8, false),
            Field::new("c_comment", DataType::Utf8, false),
        ]),

        "orders" => Schema::new(vec![
            Field::new("o_orderkey", DataType::Int64, false),
            Field::new("o_custkey", DataType::Int64, false),
            Field::new("o_orderstatus", DataType::Utf8, false),
            Field::new("o_totalprice", DataType::Float64, false),
            Field::new("o_orderdate", DataType::Date32, false),
            Field::new("o_orderpriority", DataType::Utf8, false),
            Field::new("o_clerk", DataType::Utf8, false),
            Field::new("o_shippriority", DataType::Int32, false),
            Field::new("o_comment", DataType::Utf8, false),
        ]),

        "lineitem" => Schema::new(vec![
            Field::new("l_orderkey", DataType::Int64, false),
            Field::new("l_partkey", DataType::Int64, false),
            Field::new("l_suppkey", DataType::Int64, false),
            Field::new("l_linenumber", DataType::Int32, false),
            Field::new("l_quantity", DataType::Float64, false),
            Field::new("l_extendedprice", DataType::Float64, false),
            Field::new("l_discount", DataType::Float64, false),
            Field::new("l_tax", DataType::Float64, false),
            Field::new("l_returnflag", DataType::Utf8, false),
            Field::new("l_linestatus", DataType::Utf8, false),
            Field::new("l_shipdate", DataType::Date32, false),
            Field::new("l_commitdate", DataType::Date32, false),
            Field::new("l_receiptdate", DataType::Date32, false),
            Field::new("l_shipinstruct", DataType::Utf8, false),
            Field::new("l_shipmode", DataType::Utf8, false),
            Field::new("l_comment", DataType::Utf8, false),
        ]),

        "nation" => Schema::new(vec![
            Field::new("n_nationkey", DataType::Int64, false),
            Field::new("n_name", DataType::Utf8, false),
            Field::new("n_regionkey", DataType::Int64, false),
            Field::new("n_comment", DataType::Utf8, false),
        ]),

        "region" => Schema::new(vec![
            Field::new("r_regionkey", DataType::Int64, false),
            Field::new("r_name", DataType::Utf8, false),
            Field::new("r_comment", DataType::Utf8, false),
        ]),

        _ => unimplemented!(),
    }
}

#[cfg(test)]
mod tests {
    use super::*;
    use std::env;
    use std::sync::Arc;

    use datafusion::arrow::array::*;
    use datafusion::arrow::util::display::array_value_to_string;
    use datafusion::logical_plan::Expr;
    use datafusion::logical_plan::Expr::Cast;

    #[tokio::test]
    async fn q1() -> Result<()> {
        verify_query(1).await
    }

    #[tokio::test]
    async fn q2() -> Result<()> {
        verify_query(2).await
    }

    #[tokio::test]
    async fn q3() -> Result<()> {
        verify_query(3).await
    }

    #[tokio::test]
    async fn q4() -> Result<()> {
        verify_query(4).await
    }

    #[tokio::test]
    async fn q5() -> Result<()> {
        verify_query(5).await
    }

    #[tokio::test]
    async fn q6() -> Result<()> {
        verify_query(6).await
    }

    #[tokio::test]
    async fn q7() -> Result<()> {
        verify_query(7).await
    }

    #[tokio::test]
    async fn q8() -> Result<()> {
        verify_query(8).await
    }

    #[tokio::test]
    async fn q9() -> Result<()> {
        verify_query(9).await
    }

    #[tokio::test]
    async fn q10() -> Result<()> {
        verify_query(10).await
    }

    #[tokio::test]
    async fn q11() -> Result<()> {
        verify_query(11).await
    }

    #[tokio::test]
    async fn q12() -> Result<()> {
        verify_query(12).await
    }

    #[tokio::test]
    async fn q13() -> Result<()> {
        verify_query(13).await
    }

    #[tokio::test]
    async fn q14() -> Result<()> {
        verify_query(14).await
    }

    #[tokio::test]
    async fn q15() -> Result<()> {
        verify_query(15).await
    }

    #[tokio::test]
    async fn q16() -> Result<()> {
        verify_query(16).await
    }

    #[tokio::test]
    async fn q17() -> Result<()> {
        verify_query(17).await
    }

    #[tokio::test]
    async fn q18() -> Result<()> {
        verify_query(18).await
    }

    #[tokio::test]
    async fn q19() -> Result<()> {
        verify_query(19).await
    }

    #[tokio::test]
    async fn q20() -> Result<()> {
        verify_query(20).await
    }

    #[tokio::test]
    async fn q21() -> Result<()> {
        verify_query(21).await
    }

    #[tokio::test]
    async fn q22() -> Result<()> {
        verify_query(22).await
    }

    #[tokio::test]
    async fn run_q1() -> Result<()> {
        run_query(1).await
    }

    #[tokio::test]
    async fn run_q3() -> Result<()> {
        run_query(3).await
    }

    #[tokio::test]
    async fn run_q5() -> Result<()> {
        run_query(5).await
    }

    #[tokio::test]
    async fn run_q6() -> Result<()> {
        run_query(6).await
    }

    #[tokio::test]
    async fn run_q7() -> Result<()> {
        run_query(7).await
    }

    #[tokio::test]
    async fn run_q8() -> Result<()> {
        run_query(8).await
    }

    #[tokio::test]
    async fn run_q9() -> Result<()> {
        run_query(9).await
    }

    #[tokio::test]
    async fn run_q10() -> Result<()> {
        run_query(10).await
    }

    #[tokio::test]
    async fn run_q12() -> Result<()> {
        run_query(12).await
    }

    #[tokio::test]
    async fn run_q13() -> Result<()> {
        run_query(13).await
    }

    #[tokio::test]
    async fn run_q14() -> Result<()> {
        run_query(14).await
    }

    #[tokio::test]
    async fn run_q19() -> Result<()> {
        run_query(19).await
    }

    /// Specialised String representation
    fn col_str(column: &ArrayRef, row_index: usize) -> String {
        if column.is_null(row_index) {
            return "NULL".to_string();
        }

        // Special case ListArray as there is no pretty print support for it yet
        if let DataType::FixedSizeList(_, n) = column.data_type() {
            let array = column
                .as_any()
                .downcast_ref::<FixedSizeListArray>()
                .unwrap()
                .value(row_index);

            let mut r = Vec::with_capacity(*n as usize);
            for i in 0..*n {
                r.push(col_str(&array, i as usize));
            }
            return format!("[{}]", r.join(","));
        }

        array_value_to_string(column, row_index).unwrap()
    }

    /// Converts the results into a 2d array of strings, `result[row][column]`
    /// Special cases nulls to NULL for testing
    fn result_vec(results: &[RecordBatch]) -> Vec<Vec<String>> {
        let mut result = vec![];
        for batch in results {
            for row_index in 0..batch.num_rows() {
                let row_vec = batch
                    .columns()
                    .iter()
                    .map(|column| col_str(column, row_index))
                    .collect();
                result.push(row_vec);
            }
        }
        result
    }

    fn get_answer_schema(n: usize) -> Schema {
        match n {
            1 => Schema::new(vec![
                Field::new("l_returnflag", DataType::Utf8, true),
                Field::new("l_linestatus", DataType::Utf8, true),
                Field::new("sum_qty", DataType::Float64, true),
                Field::new("sum_base_price", DataType::Float64, true),
                Field::new("sum_disc_price", DataType::Float64, true),
                Field::new("sum_charge", DataType::Float64, true),
                Field::new("avg_qty", DataType::Float64, true),
                Field::new("avg_price", DataType::Float64, true),
                Field::new("avg_disc", DataType::Float64, true),
                Field::new("count_order", DataType::UInt64, true),
            ]),

            2 => Schema::new(vec![
                Field::new("s_acctbal", DataType::Float64, true),
                Field::new("s_name", DataType::Utf8, true),
                Field::new("n_name", DataType::Utf8, true),
                Field::new("p_partkey", DataType::Int32, true),
                Field::new("p_mfgr", DataType::Utf8, true),
                Field::new("s_address", DataType::Utf8, true),
                Field::new("s_phone", DataType::Utf8, true),
                Field::new("s_comment", DataType::Utf8, true),
            ]),

            3 => Schema::new(vec![
                Field::new("l_orderkey", DataType::Int32, true),
                Field::new("revenue", DataType::Float64, true),
                Field::new("o_orderdate", DataType::Date32, true),
                Field::new("o_shippriority", DataType::Int32, true),
            ]),

            4 => Schema::new(vec![
                Field::new("o_orderpriority", DataType::Utf8, true),
                Field::new("order_count", DataType::Int32, true),
            ]),

            5 => Schema::new(vec![
                Field::new("n_name", DataType::Utf8, true),
                Field::new("revenue", DataType::Float64, true),
            ]),

            6 => Schema::new(vec![Field::new("revenue", DataType::Float64, true)]),

            7 => Schema::new(vec![
                Field::new("supp_nation", DataType::Utf8, true),
                Field::new("cust_nation", DataType::Utf8, true),
                Field::new("l_year", DataType::Int32, true),
                Field::new("revenue", DataType::Float64, true),
            ]),

            8 => Schema::new(vec![
                Field::new("o_year", DataType::Int32, true),
                Field::new("mkt_share", DataType::Float64, true),
            ]),

            9 => Schema::new(vec![
                Field::new("nation", DataType::Utf8, true),
                Field::new("o_year", DataType::Int32, true),
                Field::new("sum_profit", DataType::Float64, true),
            ]),

            10 => Schema::new(vec![
                Field::new("c_custkey", DataType::Int32, true),
                Field::new("c_name", DataType::Utf8, true),
                Field::new("revenue", DataType::Float64, true),
                Field::new("c_acctbal", DataType::Float64, true),
                Field::new("n_name", DataType::Utf8, true),
                Field::new("c_address", DataType::Utf8, true),
                Field::new("c_phone", DataType::Utf8, true),
                Field::new("c_comment", DataType::Utf8, true),
            ]),

            11 => Schema::new(vec![
                Field::new("ps_partkey", DataType::Int32, true),
                Field::new("value", DataType::Float64, true),
            ]),

            12 => Schema::new(vec![
                Field::new("l_shipmode", DataType::Utf8, true),
                Field::new("high_line_count", DataType::Int64, true),
                Field::new("low_line_count", DataType::Int64, true),
            ]),

            13 => Schema::new(vec![
                Field::new("c_count", DataType::Int64, true),
                Field::new("custdist", DataType::Int64, true),
            ]),

            14 => Schema::new(vec![Field::new("promo_revenue", DataType::Float64, true)]),

            15 => Schema::new(vec![Field::new("promo_revenue", DataType::Float64, true)]),

            16 => Schema::new(vec![
                Field::new("p_brand", DataType::Utf8, true),
                Field::new("p_type", DataType::Utf8, true),
                Field::new("c_phone", DataType::Int32, true),
                Field::new("c_comment", DataType::Int32, true),
            ]),

            17 => Schema::new(vec![Field::new("avg_yearly", DataType::Float64, true)]),

            18 => Schema::new(vec![
                Field::new("c_name", DataType::Utf8, true),
                Field::new("c_custkey", DataType::Int32, true),
                Field::new("o_orderkey", DataType::Int32, true),
                Field::new("o_orderdate", DataType::Date32, true),
                Field::new("o_totalprice", DataType::Float64, true),
                Field::new("sum_l_quantity", DataType::Float64, true),
            ]),

            19 => Schema::new(vec![Field::new("revenue", DataType::Float64, true)]),

            20 => Schema::new(vec![
                Field::new("s_name", DataType::Utf8, true),
                Field::new("s_address", DataType::Utf8, true),
            ]),

            21 => Schema::new(vec![
                Field::new("s_name", DataType::Utf8, true),
                Field::new("numwait", DataType::Int32, true),
            ]),

            22 => Schema::new(vec![
                Field::new("cntrycode", DataType::Int32, true),
                Field::new("numcust", DataType::Int32, true),
                Field::new("totacctbal", DataType::Float64, true),
            ]),

            _ => unimplemented!(),
        }
    }

    // convert expected schema to all utf8 so columns can be read as strings to be parsed separately
    // this is due to the fact that the csv parser cannot handle leading/trailing spaces
    fn string_schema(schema: Schema) -> Schema {
        Schema::new(
            schema
                .fields()
                .iter()
                .map(|field| {
                    Field::new(
                        Field::name(field),
                        DataType::Utf8,
                        Field::is_nullable(field),
                    )
                })
                .collect::<Vec<Field>>(),
        )
    }

    // convert the schema to the same but with all columns set to nullable=true.
    // this allows direct schema comparison ignoring nullable.
    fn nullable_schema(schema: Arc<Schema>) -> Schema {
        Schema::new(
            schema
                .fields()
                .iter()
                .map(|field| {
                    Field::new(
                        Field::name(field),
                        Field::data_type(field).to_owned(),
                        true,
                    )
                })
                .collect::<Vec<Field>>(),
        )
    }

    async fn run_query(n: usize) -> Result<()> {
        // Tests running query with empty tables, to see whether they run succesfully.

        let config = ExecutionConfig::new()
            .with_target_partitions(1)
            .with_batch_size(10);
        let mut ctx = ExecutionContext::with_config(config);

        for &table in TABLES {
            let schema = get_schema(table);
            let batch = RecordBatch::new_empty(Arc::new(schema.to_owned()));

            let provider = MemTable::try_new(Arc::new(schema), vec![vec![batch]])?;

            ctx.register_table(table, Arc::new(provider))?;
        }

        let plan = create_logical_plan(&mut ctx, n)?;
        execute_query(&mut ctx, &plan, false).await?;

        Ok(())
    }

    async fn verify_query(n: usize) -> Result<()> {
        if let Ok(path) = env::var("TPCH_DATA") {
            // load expected answers from tpch-dbgen
            // read csv as all strings, trim and cast to expected type as the csv string
            // to value parser does not handle data with leading/trailing spaces
            let mut ctx = ExecutionContext::new();
            let schema = string_schema(get_answer_schema(n));
            let options = CsvReadOptions::new()
                .schema(&schema)
                .delimiter(b'|')
                .file_extension(".out");
            let df = ctx
                .read_csv(&format!("{}/answers/q{}.out", path, n), options)
                .await?;
            let df = df.select(
                get_answer_schema(n)
                    .fields()
                    .iter()
                    .map(|field| {
                        Expr::Alias(
                            Box::new(Cast {
                                expr: Box::new(trim(col(Field::name(field)))),
                                data_type: Field::data_type(field).to_owned(),
                            }),
                            Field::name(field).to_string(),
                        )
                    })
                    .collect::<Vec<Expr>>(),
            )?;
            let expected = df.collect().await?;

            // run the query to compute actual results of the query
            let opt = DataFusionBenchmarkOpt {
                query: n,
                debug: false,
                iterations: 1,
                partitions: 2,
                batch_size: 8192,
                path: PathBuf::from(path.to_string()),
                file_format: "tbl".to_string(),
                mem_table: false,
            };
            let actual = benchmark_datafusion(opt).await?;

            // assert schema equality without comparing nullable values
            assert_eq!(
                nullable_schema(expected[0].schema()),
                nullable_schema(actual[0].schema())
            );

            // convert both datasets to Vec<Vec<String>> for simple comparison
            let expected_vec = result_vec(&expected);
            let actual_vec = result_vec(&actual);

            // basic result comparison
            assert_eq!(expected_vec.len(), actual_vec.len());

            // compare each row. this works as all TPC-H queries have determinisically ordered results
            for i in 0..actual_vec.len() {
                assert_eq!(expected_vec[i], actual_vec[i]);
            }
        } else {
            println!("TPCH_DATA environment variable not set, skipping test");
        }

        Ok(())
    }

    mod ballista_round_trip {
        use super::*;
        use ballista_core::serde::protobuf;
        use datafusion::physical_plan::ExecutionPlan;
        use std::convert::TryInto;

        async fn round_trip_query(n: usize) -> Result<()> {
            let config = ExecutionConfig::new()
                .with_target_partitions(1)
                .with_batch_size(10);
            let mut ctx = ExecutionContext::with_config(config);

            // set tpch_data_path to dummy value and skip physical plan serde test when TPCH_DATA
            // is not set.
            let tpch_data_path =
                env::var("TPCH_DATA").unwrap_or_else(|_| "./".to_string());

            for &table in TABLES {
                let schema = get_schema(table);
                let options = CsvReadOptions::new()
                    .schema(&schema)
                    .delimiter(b'|')
                    .has_header(false)
                    .file_extension(".tbl");
                let listing_options = options.to_listing_options(1);
                let provider = ListingTable::new(
                    Arc::new(LocalFileSystem {}),
                    format!("{}/{}.tbl", tpch_data_path, table),
                    Arc::new(schema),
                    listing_options,
                );
                ctx.register_table(table, Arc::new(provider))?;
            }

            // test logical plan round trip
            let plan = create_logical_plan(&mut ctx, n)?;
            let proto: protobuf::LogicalPlanNode = (&plan).try_into().unwrap();
            let round_trip: LogicalPlan = (&proto).try_into().unwrap();
            assert_eq!(
                format!("{:?}", plan),
                format!("{:?}", round_trip),
                "logical plan round trip failed"
            );

            // test optimized logical plan round trip
            let plan = ctx.optimize(&plan)?;
            let proto: protobuf::LogicalPlanNode = (&plan).try_into().unwrap();
            let round_trip: LogicalPlan = (&proto).try_into().unwrap();
            assert_eq!(
                format!("{:?}", plan),
                format!("{:?}", round_trip),
                "optimized logical plan round trip failed"
            );

            // test physical plan roundtrip
            if env::var("TPCH_DATA").is_ok() {
                let physical_plan = ctx.create_physical_plan(&plan).await?;
                let proto: protobuf::PhysicalPlanNode =
                    (physical_plan.clone()).try_into().unwrap();
                let round_trip: Arc<dyn ExecutionPlan> = (&proto).try_into().unwrap();
                assert_eq!(
                    format!("{:?}", physical_plan),
                    format!("{:?}", round_trip),
                    "physical plan round trip failed"
                );
            }

            Ok(())
        }

        macro_rules! test_round_trip {
            ($tn:ident, $query:expr) => {
                #[tokio::test]
                async fn $tn() -> Result<()> {
                    round_trip_query($query).await
                }
            };
        }

        test_round_trip!(q1, 1);
        test_round_trip!(q3, 3);
        test_round_trip!(q5, 5);
        test_round_trip!(q6, 6);
        test_round_trip!(q7, 7);
        test_round_trip!(q8, 8);
        test_round_trip!(q9, 9);
        test_round_trip!(q10, 10);
        test_round_trip!(q12, 12);
        test_round_trip!(q13, 13);
    }
}<|MERGE_RESOLUTION|>--- conflicted
+++ resolved
@@ -85,11 +85,7 @@
     // #[structopt(short = "m", long = "mem-table")]
     // mem_table: bool,
     /// Number of partitions to process in parallel
-<<<<<<< HEAD
-    #[structopt( long = "partitions", default_value = "2")]
-=======
     #[structopt(short = "n", long = "partitions", default_value = "2")]
->>>>>>> dc80c119
     partitions: usize,
 
     /// Ballista executor host
