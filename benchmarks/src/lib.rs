// Licensed to the Apache Software Foundation (ASF) under one
// or more contributor license agreements.  See the NOTICE file
// distributed with this work for additional information
// regarding copyright ownership.  The ASF licenses this file
// to you under the Apache License, Version 2.0 (the
// "License"); you may not use this file except in compliance
// with the License.  You may obtain a copy of the License at
//
//   http://www.apache.org/licenses/LICENSE-2.0
//
// Unless required by applicable law or agreed to in writing,
// software distributed under the License is distributed on an
// "AS IS" BASIS, WITHOUT WARRANTIES OR CONDITIONS OF ANY
// KIND, either express or implied.  See the License for the
// specific language governing permissions and limitations
// under the License.

//! DataFusion benchmark runner
pub mod cancellation;
pub mod clickbench;
pub mod distinct;
pub mod h2o;
pub mod hj;
pub mod imdb;
pub mod nlj;
<<<<<<< HEAD
pub mod quantiles;
=======
pub mod smj;
>>>>>>> dc786138
pub mod sort_tpch;
pub mod tpcds;
pub mod tpch;
pub mod util;<|MERGE_RESOLUTION|>--- conflicted
+++ resolved
@@ -23,11 +23,8 @@
 pub mod hj;
 pub mod imdb;
 pub mod nlj;
-<<<<<<< HEAD
 pub mod quantiles;
-=======
 pub mod smj;
->>>>>>> dc786138
 pub mod sort_tpch;
 pub mod tpcds;
 pub mod tpch;
