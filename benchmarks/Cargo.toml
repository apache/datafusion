# Licensed to the Apache Software Foundation (ASF) under one
# or more contributor license agreements.  See the NOTICE file
# distributed with this work for additional information
# regarding copyright ownership.  The ASF licenses this file
# to you under the Apache License, Version 2.0 (the
# "License"); you may not use this file except in compliance
# with the License.  You may obtain a copy of the License at
#
#   http://www.apache.org/licenses/LICENSE-2.0
#
# Unless required by applicable law or agreed to in writing,
# software distributed under the License is distributed on an
# "AS IS" BASIS, WITHOUT WARRANTIES OR CONDITIONS OF ANY
# KIND, either express or implied.  See the License for the
# specific language governing permissions and limitations
# under the License.

[package]
name = "datafusion-benchmarks"
description = "DataFusion Benchmarks"
version = "14.0.0"
edition = "2021"
authors = ["Apache Arrow <dev@arrow.apache.org>"]
homepage = "https://github.com/apache/arrow-datafusion"
repository = "https://github.com/apache/arrow-datafusion"
license = "Apache-2.0"
rust-version = "1.62"

[features]
ci = []
default = ["mimalloc"]
simd = ["datafusion/simd"]
snmalloc = ["snmalloc-rs"]

[dependencies]
arrow = "27.0.0"
<<<<<<< HEAD
datafusion = { path = "../datafusion/core", version = "14.0.0", features = ["scheduler"] }
env_logger = "0.9"
=======
datafusion = { path = "../datafusion/core", version = "14.0.0" }
env_logger = "0.10"
>>>>>>> 58b43f5c
futures = "0.3"
mimalloc = { version = "0.1", optional = true, default-features = false }
num_cpus = "1.13.0"
object_store = "0.5.0"
parquet = "27.0.0"
parquet-test-utils = { path = "../parquet-test-utils/", version = "0.1.0" }
rand = "0.8.4"
serde = { version = "1.0.136", features = ["derive"] }
serde_json = "1.0.78"
snmalloc-rs = { version = "0.3", optional = true }
structopt = { version = "0.3", default-features = false }
test-utils = { path = "../test-utils/", version = "0.1.0" }
tokio = { version = "^1.0", features = ["macros", "rt", "rt-multi-thread", "parking_lot"] }

[dev-dependencies]
datafusion-proto = { path = "../datafusion/proto", version = "14.0.0" }<|MERGE_RESOLUTION|>--- conflicted
+++ resolved
@@ -34,13 +34,8 @@
 
 [dependencies]
 arrow = "27.0.0"
-<<<<<<< HEAD
 datafusion = { path = "../datafusion/core", version = "14.0.0", features = ["scheduler"] }
-env_logger = "0.9"
-=======
-datafusion = { path = "../datafusion/core", version = "14.0.0" }
 env_logger = "0.10"
->>>>>>> 58b43f5c
 futures = "0.3"
 mimalloc = { version = "0.1", optional = true, default-features = false }
 num_cpus = "1.13.0"
