--- conflicted
+++ resolved
@@ -40,12 +40,7 @@
 mimalloc = { version = "0.1", optional = true, default-features = false }
 num_cpus = "1.13.0"
 object_store = "0.5.4"
-<<<<<<< HEAD
-parquet = "34.0.0"
-=======
 parquet = { workspace = true }
-parquet-test-utils = { path = "../parquet-test-utils/", version = "0.1.0" }
->>>>>>> 9587339b
 rand = "0.8.4"
 serde = { version = "1.0.136", features = ["derive"] }
 serde_json = "1.0.78"
