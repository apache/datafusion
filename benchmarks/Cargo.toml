# Licensed to the Apache Software Foundation (ASF) under one
# or more contributor license agreements.  See the NOTICE file
# distributed with this work for additional information
# regarding copyright ownership.  The ASF licenses this file
# to you under the Apache License, Version 2.0 (the
# "License"); you may not use this file except in compliance
# with the License.  You may obtain a copy of the License at
#
#   http://www.apache.org/licenses/LICENSE-2.0
#
# Unless required by applicable law or agreed to in writing,
# software distributed under the License is distributed on an
# "AS IS" BASIS, WITHOUT WARRANTIES OR CONDITIONS OF ANY
# KIND, either express or implied.  See the License for the
# specific language governing permissions and limitations
# under the License.

[package]
name = "datafusion-benchmarks"
description = "DataFusion Benchmarks"
version = "13.0.0"
edition = "2021"
authors = ["Apache Arrow <dev@arrow.apache.org>"]
homepage = "https://github.com/apache/arrow-datafusion"
repository = "https://github.com/apache/arrow-datafusion"
license = "Apache-2.0"
rust-version = "1.62"

[features]
ci = []
default = ["mimalloc"]
simd = ["datafusion/simd"]
snmalloc = ["snmalloc-rs"]

[dependencies]
arrow = "26.0.0"
datafusion = { path = "../datafusion/core" }
env_logger = "0.9"
futures = "0.3"
mimalloc = { version = "0.1", optional = true, default-features = false }
num_cpus = "1.13.0"
object_store = "0.5.0"
<<<<<<< HEAD
parquet = "26.0.0"
=======
parquet = "25.0.0"
parquet-test-utils = { path = "../parquet-test-utils/" }
>>>>>>> fc030017
rand = "0.8.4"
serde = { version = "1.0.136", features = ["derive"] }
serde_json = "1.0.78"
snmalloc-rs = { version = "0.3", optional = true }
structopt = { version = "0.3", default-features = false }
test-utils = { path = "../test-utils/" }
tokio = { version = "^1.0", features = ["macros", "rt", "rt-multi-thread", "parking_lot"] }

[dev-dependencies]
datafusion-proto = { path = "../datafusion/proto" }<|MERGE_RESOLUTION|>--- conflicted
+++ resolved
@@ -40,12 +40,8 @@
 mimalloc = { version = "0.1", optional = true, default-features = false }
 num_cpus = "1.13.0"
 object_store = "0.5.0"
-<<<<<<< HEAD
 parquet = "26.0.0"
-=======
-parquet = "25.0.0"
 parquet-test-utils = { path = "../parquet-test-utils/" }
->>>>>>> fc030017
 rand = "0.8.4"
 serde = { version = "1.0.136", features = ["derive"] }
 serde_json = "1.0.78"
