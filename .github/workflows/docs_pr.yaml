# Licensed to the Apache Software Foundation (ASF) under one
# or more contributor license agreements.  See the NOTICE file
# distributed with this work for additional information
# regarding copyright ownership.  The ASF licenses this file
# to you under the Apache License, Version 2.0 (the
# "License"); you may not use this file except in compliance
# with the License.  You may obtain a copy of the License at
#
#   http://www.apache.org/licenses/LICENSE-2.0
#
# Unless required by applicable law or agreed to in writing,
# software distributed under the License is distributed on an
# "AS IS" BASIS, WITHOUT WARRANTIES OR CONDITIONS OF ANY
# KIND, either express or implied.  See the License for the
# specific language governing permissions and limitations
# under the License.

name: Docs

concurrency:
  group: ${{ github.repository }}-${{ github.head_ref || github.sha }}-${{ github.workflow }}
  cancel-in-progress: true

on:
  push:
    paths:
      - "docs/**"
  pull_request:
    paths:
      - "docs/**"
  # manual trigger
  # https://docs.github.com/en/actions/managing-workflow-runs/manually-running-a-workflow
  workflow_dispatch:

jobs:
  # Run doc tests
  linux-test-doc:
    name: cargo doctest (amd64)
    runs-on: ubuntu-latest
    container:
      image: amd64/rust
    steps:
      - uses: actions/checkout@v3
        with:
          submodules: true
      - name: Setup Rust toolchain
        uses: ./.github/actions/setup-builder
        with:
          rust-version: stable
      # Note: this does not include dictionary_expressions to reduce codegen
      - name: Run doctests
<<<<<<< HEAD
        run: cargo test --doc --features avro,jit,json
=======
        run: cargo test --doc --features avro,scheduler,json
>>>>>>> 63ff3f64
      - name: Verify Working Directory Clean
        run: git diff --exit-code<|MERGE_RESOLUTION|>--- conflicted
+++ resolved
@@ -49,10 +49,6 @@
           rust-version: stable
       # Note: this does not include dictionary_expressions to reduce codegen
       - name: Run doctests
-<<<<<<< HEAD
-        run: cargo test --doc --features avro,jit,json
-=======
-        run: cargo test --doc --features avro,scheduler,json
->>>>>>> 63ff3f64
+        run: cargo test --doc --features avro,json
       - name: Verify Working Directory Clean
         run: git diff --exit-code