# Licensed to the Apache Software Foundation (ASF) under one
# or more contributor license agreements.  See the NOTICE file
# distributed with this work for additional information
# regarding copyright ownership.  The ASF licenses this file
# to you under the Apache License, Version 2.0 (the
# "License"); you may not use this file except in compliance
# with the License.  You may obtain a copy of the License at
#
#   http://www.apache.org/licenses/LICENSE-2.0
#
# Unless required by applicable law or agreed to in writing,
# software distributed under the License is distributed on an
# "AS IS" BASIS, WITHOUT WARRANTIES OR CONDITIONS OF ANY
# KIND, either express or implied.  See the License for the
# specific language governing permissions and limitations
# under the License.

name: 'Close stale PRs'
on:
  schedule:
    - cron: '30 1 * * *'

jobs:
  close-stale-prs:
    runs-on: ubuntu-latest
    permissions:
      issues: write
      pull-requests: write
    steps:
      - uses: actions/stale@v9
        with:
<<<<<<< HEAD
          stale-pr-message: 'This pull request is stale because it has been open 60 days with no activity. Remove stale label or comment or this will be closed in 7 days.'
          days-before-pr-stale: 60
          days-before-pr-close: 7
          # do not close stale issues
          days-before-issue-stale: -1
          days-before-issue-close: -1
          repo-token: ${{ secrets.GITHUB_TOKEN }}
=======
          stale-issue-message: 'This issue is stale because it has been open 60 days with no activity. Remove stale label or comment or this will be closed in 7 days.'
          stale-pr-message: 'Thank you for your contribution. Unfortunately, this pull request is stale because it has been open 60 days with no activity. Please remove the stale label or comment or this will be closed in 7 days.'
          days-before-stale: 60
          days-before-close: 7
>>>>>>> 5d49388e
<|MERGE_RESOLUTION|>--- conflicted
+++ resolved
@@ -29,17 +29,10 @@
     steps:
       - uses: actions/stale@v9
         with:
-<<<<<<< HEAD
-          stale-pr-message: 'This pull request is stale because it has been open 60 days with no activity. Remove stale label or comment or this will be closed in 7 days.'
+          stale-pr-message: 'Thank you for your contribution. Unfortunately, this pull request is stale because it has been open 60 days with no activity. Please remove the stale label or comment or this will be closed in 7 days.'
           days-before-pr-stale: 60
           days-before-pr-close: 7
           # do not close stale issues
           days-before-issue-stale: -1
           days-before-issue-close: -1
-          repo-token: ${{ secrets.GITHUB_TOKEN }}
-=======
-          stale-issue-message: 'This issue is stale because it has been open 60 days with no activity. Remove stale label or comment or this will be closed in 7 days.'
-          stale-pr-message: 'Thank you for your contribution. Unfortunately, this pull request is stale because it has been open 60 days with no activity. Please remove the stale label or comment or this will be closed in 7 days.'
-          days-before-stale: 60
-          days-before-close: 7
->>>>>>> 5d49388e
+          repo-token: ${{ secrets.GITHUB_TOKEN }}