--- conflicted
+++ resolved
@@ -786,16 +786,4 @@
         run: cargo msrv --output-format json --log-target stdout verify
       - name: Check datafusion-proto
         working-directory: datafusion/proto
-<<<<<<< HEAD
-        run: cargo msrv --output-format json --log-target stdout verify
-=======
-        run: cargo msrv --output-format json --log-target stdout verify
-  typos:
-    name: Spell Check with Typos
-    runs-on: ubuntu-latest
-    steps:
-      - uses: actions/checkout@1af3b93b6815bc44a9784bd300feb67ff0d1eeb3  # v6.0.0
-        with:
-          persist-credentials: false
-      - uses: crate-ci/typos@2d0ce569feab1f8752f1dde43cc2f2aa53236e06  # v1.40.0
->>>>>>> e4dcf0c8
+        run: cargo msrv --output-format json --log-target stdout verify