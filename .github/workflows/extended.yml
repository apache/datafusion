--- conflicted
+++ resolved
@@ -69,14 +69,8 @@
         uses: jlumbroso/free-disk-space@54081f138730dfa15788a46383842cd2f914a1be
       - name: Setup Rust toolchain
         run: |
-<<<<<<< HEAD
           rustup toolchain install stable
-          rustup default stable
-=======
-          curl --proto '=https' --tlsv1.2 -sSf https://sh.rustup.rs | sh -s -- -y
-          source $HOME/.cargo/env
           rustup toolchain install
->>>>>>> c0d53adf
       - name: Install Protobuf Compiler
         run: sudo apt-get install -y protobuf-compiler
       - name: Setup Minio - S3-compatible storage
