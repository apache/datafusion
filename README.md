--- conflicted
+++ resolved
@@ -43,26 +43,6 @@
 
 DataFusion is an extensible query engine written in [Rust] that
 uses [Apache Arrow] as its in-memory format.
-<<<<<<< HEAD
-
-The DataFusion libraries in this repository are used to build data-centric system software. DataFusion also provides the
-following subprojects, which are packaged versions of DataFusion intended for end users.
-
-- [DataFusion Python](https://github.com/apache/datafusion-python/) offers a Python interface for SQL and DataFrame
-  queries.
-- [DataFusion Ray](https://github.com/apache/datafusion-ray/) provides a distributed version of DataFusion that scales
-  out on Ray clusters.
-- [DataFusion Comet](https://github.com/apache/datafusion-comet/) is an accelerator for Apache Spark based on
-  DataFusion.
-
-The target audience for the DataFusion crates in this repository are
-developers building fast and feature rich database and analytic systems,
-customized to particular workloads. See [use cases] for examples.
-
-DataFusion offers [SQL] and [`Dataframe`] APIs,
-excellent [performance], built-in support for CSV, Parquet, JSON, and Avro,
-extensive customization, and a great community.
-=======
 
 This crate provides libraries and binaries for developers building fast and
 feature rich database and analytic systems, customized to particular workloads.
@@ -79,7 +59,6 @@
 DataFusion offers [SQL] and [`Dataframe`] APIs, excellent [performance],
 built-in support for CSV, Parquet, JSON, and Avro, extensive customization, and
 a great community.
->>>>>>> f667a01f
 
 DataFusion features a full query planner, a columnar, streaming, multi-threaded,
 vectorized execution engine, and partitioned data sources. You can
