--- conflicted
+++ resolved
@@ -930,7 +930,6 @@
                     .iter()
                     .map(|e| parse_expr(e, ctx))
                     .collect::<Result<Vec<_>, _>>()?,
-<<<<<<< HEAD
                 distinct: false, //TODO
             })
         }
@@ -1005,35 +1004,6 @@
             let scalar_function = protobuf::ScalarFunction::from_i32(expr.fun)
                 .ok_or_else(|| Error::unknown("ScalarFunction", expr.fun))?;
             let args = &expr.args;
-
-            match scalar_function {
-                ScalarFunction::Sqrt => Ok(sqrt(parse_expr(&args[0], ctx)?)),
-                ScalarFunction::Sin => Ok(sin(parse_expr(&args[0], ctx)?)),
-                ScalarFunction::Cos => Ok(cos(parse_expr(&args[0], ctx)?)),
-                ScalarFunction::Tan => Ok(tan(parse_expr(&args[0], ctx)?)),
-                // ScalarFunction::Asin => Ok(asin(&args[0]).try_into()?)),
-                // ScalarFunction::Acos => Ok(acos(&args[0]).try_into()?)),
-                ScalarFunction::Atan => Ok(atan(parse_expr(&args[0], ctx)?)),
-                ScalarFunction::Exp => Ok(exp(parse_expr(&args[0], ctx)?)),
-                ScalarFunction::Log2 => Ok(log2(parse_expr(&args[0], ctx)?)),
-                ScalarFunction::Ln => Ok(ln(parse_expr(&args[0], ctx)?)),
-                ScalarFunction::Log10 => Ok(log10(parse_expr(&args[0], ctx)?)),
-                ScalarFunction::Floor => Ok(floor(parse_expr(&args[0], ctx)?)),
-                ScalarFunction::Ceil => Ok(ceil(parse_expr(&args[0], ctx)?)),
-                ScalarFunction::Round => Ok(round(parse_expr(&args[0], ctx)?)),
-                ScalarFunction::Trunc => Ok(trunc(parse_expr(&args[0], ctx)?)),
-                ScalarFunction::Abs => Ok(abs(parse_expr(&args[0], ctx)?)),
-                ScalarFunction::Signum => Ok(signum(parse_expr(&args[0], ctx)?)),
-                ScalarFunction::Octetlength => {
-                    Ok(octet_length(parse_expr(&args[0], ctx)?))
-=======
-                negated: in_list.negated,
-            }),
-            ExprType::Wildcard(_) => Ok(Self::Wildcard),
-            ExprType::ScalarFunction(expr) => {
-                let scalar_function = protobuf::ScalarFunction::from_i32(expr.fun)
-                    .ok_or_else(|| Error::unknown("ScalarFunction", expr.fun))?;
-                let args = &expr.args;
 
                 match scalar_function {
                     ScalarFunction::Asin => Ok(asin((&args[0]).try_into()?)),
@@ -1185,52 +1155,8 @@
                     _ => Err(proto_error(
                         "Protobuf deserialization error: Unsupported scalar function",
                     )),
->>>>>>> dbc58152
                 }
-                // // ScalarFunction::Concat => Ok(concat((&args[0]).try_into()?)),
-                ScalarFunction::Lower => Ok(lower(parse_expr(&args[0], ctx)?)),
-                ScalarFunction::Upper => Ok(upper(parse_expr(&args[0], ctx)?)),
-                ScalarFunction::Trim => Ok(trim(parse_expr(&args[0], ctx)?)),
-                ScalarFunction::Ltrim => Ok(ltrim(parse_expr(&args[0], ctx)?)),
-                ScalarFunction::Rtrim => Ok(rtrim(parse_expr(&args[0], ctx)?)),
-                // ScalarFunction::Totimestamp => Ok(to_timestamp((&args[0]).try_into()?)),
-                // ScalarFunction::Array => Ok(array((&args[0]).try_into()?)),
-                // // ScalarFunction::Nullif => Ok(nulli((&args[0]).try_into()?)),
-                ScalarFunction::Datepart => Ok(date_part(
-                    parse_expr(&args[0], ctx)?,
-                    parse_expr(&args[1], ctx)?,
-                )),
-                ScalarFunction::Datetrunc => Ok(date_trunc(
-                    parse_expr(&args[0], ctx)?,
-                    parse_expr(&args[1], ctx)?,
-                )),
-                // ScalarFunction::Md5 => Ok(md5((&args[0]).try_into()?)),
-                ScalarFunction::Sha224 => Ok(sha224(parse_expr(&args[0], ctx)?)),
-                ScalarFunction::Sha256 => Ok(sha256(parse_expr(&args[0], ctx)?)),
-                ScalarFunction::Sha384 => Ok(sha384(parse_expr(&args[0], ctx)?)),
-                ScalarFunction::Sha512 => Ok(sha512(parse_expr(&args[0], ctx)?)),
-                ScalarFunction::Digest => Ok(digest(
-                    parse_expr(&args[0], ctx)?,
-                    parse_expr(&args[1], ctx)?,
-                )),
-                _ => Err(proto_error(
-                    "Protobuf deserialization error: Unsupported scalar function",
-                )),
-            }
-        }
-        ExprType::AggregateUdfExpr(protobuf::AggregateUdfExprNode { fun_name, args }) => {
-            let agg_fn = ctx
-                .state
-                .lock()
-                .get_aggregate_meta(fun_name.as_str()).ok_or(Error::General(format!("invalid aggregate function message, function {} is not registered in the ExecutionContext", fun_name)))?;
-
-            Ok(Expr::AggregateUDF {
-                fun: agg_fn,
-                args: args
-                    .iter()
-                    .map(|expr| parse_expr(expr, ctx))
-                    .collect::<Result<Vec<_>, Error>>()?,
-            })
+            }
         }
         ExprType::ScalarUdfExpr(protobuf::ScalarUdfExprNode { fun_name, args }) => {
             let scalar_fn = ctx
