--- conflicted
+++ resolved
@@ -18,8 +18,4 @@
 # under the License.
 
 set -ex
-<<<<<<< HEAD
-cargo clippy --all-targets --workspace --features avro,jit,pyarrow -- -D warnings
-=======
-cargo clippy --all-targets --workspace --features avro,pyarrow,scheduler -- -D warnings
->>>>>>> 63ff3f64
+cargo clippy --all-targets --workspace --features avro,pyarrow -- -D warnings