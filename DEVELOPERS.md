<!---
  Licensed to the Apache Software Foundation (ASF) under one
  or more contributor license agreements.  See the NOTICE file
  distributed with this work for additional information
  regarding copyright ownership.  The ASF licenses this file
  to you under the Apache License, Version 2.0 (the
  "License"); you may not use this file except in compliance
  with the License.  You may obtain a copy of the License at

    http://www.apache.org/licenses/LICENSE-2.0

  Unless required by applicable law or agreed to in writing,
  software distributed under the License is distributed on an
  "AS IS" BASIS, WITHOUT WARRANTIES OR CONDITIONS OF ANY
  KIND, either express or implied.  See the License for the
  specific language governing permissions and limitations
  under the License.
-->

# Developer's guide

This section describes how you can get started at developing DataFusion.

For information on developing with Ballista, see the
[Ballista developer documentation](ballista/docs/README.md).

### Bootstrap environment

DataFusion is written in Rust and it uses a standard rust toolkit:

- `cargo build`
- `cargo fmt` to format the code
- `cargo test` to test
- etc.

## How to add a new scalar function

Below is a checklist of what you need to do to add a new scalar function to DataFusion:

- Add the actual implementation of the function:
  - [here](datafusion/src/physical_plan/string_expressions.rs) for string functions
  - [here](datafusion/src/physical_plan/math_expressions.rs) for math functions
  - [here](datafusion/src/physical_plan/datetime_expressions.rs) for datetime functions
  - create a new module [here](datafusion/src/physical_plan) for other functions
- In [src/physical_plan/functions](datafusion/src/physical_plan/functions.rs), add:
  - a new variant to `BuiltinScalarFunction`
  - a new entry to `FromStr` with the name of the function as called by SQL
  - a new line in `return_type` with the expected return type of the function, given an incoming type
  - a new line in `signature` with the signature of the function (number and types of its arguments)
  - a new line in `create_physical_expr` mapping the built-in to the implementation
  - tests to the function.
- In [tests/sql.rs](datafusion/tests/sql.rs), add a new test where the function is called through SQL against well known data and returns the expected result.
- In [src/logical_plan/expr](datafusion/src/logical_plan/expr.rs), add:
  - a new entry of the `unary_scalar_expr!` macro for the new function.
- In [src/logical_plan/mod](datafusion/src/logical_plan/mod.rs), add:
  - a new entry in the `pub use expr::{}` set.

## How to add a new aggregate function

Below is a checklist of what you need to do to add a new aggregate function to DataFusion:

- Add the actual implementation of an `Accumulator` and `AggregateExpr`:
  - [here](datafusion/src/physical_plan/string_expressions.rs) for string functions
  - [here](datafusion/src/physical_plan/math_expressions.rs) for math functions
  - [here](datafusion/src/physical_plan/datetime_expressions.rs) for datetime functions
  - create a new module [here](datafusion/src/physical_plan) for other functions
- In [src/physical_plan/aggregates](datafusion/src/physical_plan/aggregates.rs), add:
  - a new variant to `BuiltinAggregateFunction`
  - a new entry to `FromStr` with the name of the function as called by SQL
  - a new line in `return_type` with the expected return type of the function, given an incoming type
  - a new line in `signature` with the signature of the function (number and types of its arguments)
  - a new line in `create_aggregate_expr` mapping the built-in to the implementation
  - tests to the function.
- In [tests/sql.rs](datafusion/tests/sql.rs), add a new test where the function is called through SQL against well known data and returns the expected result.

## How to display plans graphically

The query plans represented by `LogicalPlan` nodes can be graphically
rendered using [Graphviz](http://www.graphviz.org/).

To do so, save the output of the `display_graphviz` function to a file.:

```rust
// Create plan somehow...
let mut output = File::create("/tmp/plan.dot")?;
write!(output, "{}", plan.display_graphviz());
```

Then, use the `dot` command line tool to render it into a file that
can be displayed. For example, the following command creates a
`/tmp/plan.pdf` file:

```bash
dot -Tpdf < /tmp/plan.dot > /tmp/plan.pdf
```

<<<<<<< HEAD
## Specification

We formalize Datafusion semantics and behaviors through specification
documents. These specifications are useful to be used as references to help
resolve ambiguities during development or code reviews.

You are also welcome to propose changes to existing specifications or create
new specifications as you see fit.

Here is the list current active specifications:

* [Output field name semantic](docs/specification/output-field-name-semantic.md)
=======
## How to format `.md` document

We are using `prettier` to format `.md` files.

You can either use `npm i -g prettier` to install it globally or use `npx` to run it as a standalone binary. Using `npx` required a working node environment. Upgrading to the latest prettier is recommended (by adding `--upgrade` to the `npm` command).

```bash
$ prettier --version
2.3.0
```

After you've confirmed your prettier version, you can format all the `.md` files:

```bash
prettier -w {ballista,datafusion,datafusion-examples,dev,docs,python}/**/*.md
```
>>>>>>> 9e7bd2d1
<|MERGE_RESOLUTION|>--- conflicted
+++ resolved
@@ -94,7 +94,6 @@
 dot -Tpdf < /tmp/plan.dot > /tmp/plan.pdf
 ```
 
-<<<<<<< HEAD
 ## Specification
 
 We formalize Datafusion semantics and behaviors through specification
@@ -107,7 +106,7 @@
 Here is the list current active specifications:
 
 * [Output field name semantic](docs/specification/output-field-name-semantic.md)
-=======
+
 ## How to format `.md` document
 
 We are using `prettier` to format `.md` files.
@@ -123,5 +122,4 @@
 
 ```bash
 prettier -w {ballista,datafusion,datafusion-examples,dev,docs,python}/**/*.md
-```
->>>>>>> 9e7bd2d1
+```