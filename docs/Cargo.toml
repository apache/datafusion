--- conflicted
+++ resolved
@@ -29,9 +29,5 @@
 rust-version = "1.70"
 
 [dependencies]
-<<<<<<< HEAD
-datafusion = { path = "../datafusion/core", version = "32.0.0", default-features = false }
-tokio = { version = "^1.0", features = ["rt-multi-thread"] }
-=======
 datafusion = { path = "../datafusion/core", version = "33.0.0", default-features = false }
->>>>>>> 0506a5cf
+tokio = { version = "^1.0", features = ["rt-multi-thread"] }