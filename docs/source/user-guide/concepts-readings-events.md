<!---
  Licensed to the Apache Software Foundation (ASF) under one
  or more contributor license agreements.  See the NOTICE file
  distributed with this work for additional information
  regarding copyright ownership.  The ASF licenses this file
  to you under the Apache License, Version 2.0 (the
  "License"); you may not use this file except in compliance
  with the License.  You may obtain a copy of the License at

    http://www.apache.org/licenses/LICENSE-2.0

  Unless required by applicable law or agreed to in writing,
  software distributed under the License is distributed on an
  "AS IS" BASIS, WITHOUT WARRANTIES OR CONDITIONS OF ANY
  KIND, either express or implied.  See the License for the
  specific language governing permissions and limitations
  under the License.
-->

# Concepts, Readings, Events

## 🧭 Background Concepts

- **2024-06-13**: [2024 ACM SIGMOD International Conference on Management of Data: Apache Arrow DataFusion: A Fast, Embeddable, Modular Analytic Query Engine](https://dl.acm.org/doi/10.1145/3626246.3653368) - [Download](http://andrew.nerdnetworks.org/other/SIGMOD-2024-lamb.pdf), [Talk](https://youtu.be/-DpKcPfnNms), [Slides](https://docs.google.com/presentation/d/1gqcxSNLGVwaqN0_yJtCbNm19-w5pqPuktII5_EDA6_k/edit#slide=id.p), [Recording ](https://youtu.be/-DpKcPfnNms)

- **2024-06-07**: [Video: SIGMOD 2024 Practice: Apache Arrow DataFusion A Fast, Embeddable, Modular Analytic Query Engine](https://www.youtube.com/watch?v=-DpKcPfnNms&t=5s) - [Slides](https://docs.google.com/presentation/d/1gqcxSNLGVwaqN0_yJtCbNm19-w5pqPuktII5_EDA6_k/edit#slide=id.p)

- **2023-04-05**: [Video: DataFusion Architecture Part 3: Physical Plan and Execution](https://youtu.be/2jkWU3_w6z0) - [Slides](https://docs.google.com/presentation/d/1cA2WQJ2qg6tx6y4Wf8FH2WVSm9JQ5UgmBWATHdik0hg)

- **2023-04-04**: [Video: DataFusion Architecture Part 2: Logical Plans and Expressions](https://youtu.be/EzZTLiSJnhY) - [Slides](https://docs.google.com/presentation/d/1ypylM3-w60kVDW7Q6S99AHzvlBgciTdjsAfqNP85K30)

- **2023-03-31**: [Video: DataFusion Architecture Part 1: Query Engines](https://youtu.be/NVKujPxwSBA) - [Slides](https://docs.google.com/presentation/d/1D3GDVas-8y0sA4c8EOgdCvEjVND4s2E7I6zfs67Y4j8)

- **2020-02-27**: [Online Book: How Query Engines Work](https://andygrove.io/2020/02/how-query-engines-work/)

## ✨ Good Reads

This is a list of DataFusion related blog posts, articles, and other resources. Please open a PR to add any new resources you create or find

<<<<<<< HEAD
- **2025-03-21** [Blog: Efficient Filter Pushdown in Parquet](https://datafusion.apache.org/blog/2025/03/21/parquet-pushdown/)

- **2025-03-20** [Blog: Parquet Pruning in DataFusion: Read Only What Matters](https://datafusion.apache.org/blog/2025/03/20/parquet-pruning/)
=======
- **2025-02-12** [Video: Alex Kesling on Apache Arrow DataFusion - Papers We Love NYC ](https://www.youtube.com/watch?v=6A4vFRpSq3k)

- **2025-01-30** [Video: Data & Drinks: Building Next-Gen Data Systems with Apache DataFusion](https://www.youtube.com/watch?v=GruBeVDoWq4)
>>>>>>> f20e2e29

- **2024-11-22** [Blog: Apache Datafusion Comet and the story of my first contribution to it](https://semyonsinchenko.github.io/ssinchenko/post/comet-first-contribution/)

- **2024-11-21** [Blog: DataFusion is featured as one of the coolest 10 open source software tools by CRN](https://www.crn.com/news/software/2024/the-10-coolest-open-source-software-tools-of-2024?page=3)

- **2024-11-20** [Blog: Apache DataFusion Comet 0.4.0 Release](https://datafusion.apache.org/blog/2024/11/20/datafusion-comet-0.4.0/)

- **2024-11-19** [Blog: Comparing approaches to User Defined Functions in Apache DataFusion using Python](https://datafusion.apache.org/blog/2024/11/19/datafusion-python-udf-comparisons/)

- **2024-11-18** [Blog: Apache DataFusion is now the fastest single node engine for querying Apache Parquet files](https://datafusion.apache.org/blog/2024/11/18/datafusion-fastest-single-node-parquet-clickbench/)

- **2024-11-18** [Blog: Building Databases over a Weekend](https://www.denormalized.io/blog/building-databases)

- **2024-10-29** [Video: MiDAS Seminar Fall 2024 on "Apache DataFusion" by Andrew Lamb](https://www.youtube.com/watch?v=CpnxuBwHbUc)

- **2024-10-27** [Blog: Caching in DataFusion: Don't read twice](https://blog.haoxp.xyz/posts/caching-datafusion)

- **2024-10-24** [Blog: Parquet pruning in DataFusion: Read no more than you need](https://blog.haoxp.xyz/posts/parquet-to-arrow/)

- **2024-09-13** [Blog: Using StringView / German Style Strings to make Queries Faster: Part 2 - String Operations](https://www.influxdata.com/blog/faster-queries-with-stringview-part-two-influxdb/) | [Reposted on DataFusion Blog](https://datafusion.apache.org/blog/2024/09/13/string-view-german-style-strings-part-2/)

- **2024-09-13** [Blog: Using StringView / German Style Strings to Make Queries Faster: Part 1- Reading Parquet](https://www.influxdata.com/blog/faster-queries-with-stringview-part-one-influxdb/) | [Reposted on Datafusion Blog](https://datafusion.apache.org/blog/2024/09/13/string-view-german-style-strings-part-1/)

- **2024-10-16** [Blog: Candle Image Segmentation](https://www.letsql.com/posts/candle-image-segmentation/)

- **2024-09-23 → 2024-12-02** [Talks: Carnegie Mellon University: Database Building Blocks Seminar Series - Fall 2024](https://db.cs.cmu.edu/seminar2024/)

  - **2024-11-12** [Video: Building InfluxDB 3.0 with the FDAP Stack: Apache Flight, DataFusion, Arrow and Parquet (Paul Dix)](https://www.youtube.com/watch?v=AGS4GNGDK_4)

  - **2024-11-04** [Video: Synnada: Towards “Unified” Compute Engines: Opportunities and Challenges (Mehmet Ozan Kabak)](https://www.youtube.com/watch?v=z38WY9uZtt4)
  - **2024-10-28** [Video: Exon: A Built for Purpose Bioinformatics Database (Trent Hauck)](https://www.youtube.com/watch?v=fltZMO8EGl0&list=PLSE8ODhjZXjZc2AdXq_Lc1JS62R48UX2L&index=6)
  - **2024-10-21** [Video: Accelerating Data and AI with Spice.ai Open-Source Software (Luke Kim)](https://www.youtube.com/watch?v=tyM-ec1lKfU&list=PLSE8ODhjZXjZc2AdXq_Lc1JS62R48UX2L&index=5)
  - **2024-10-07** [Video: ParadeDB – Postgres for Search and Analytics (Philippe Noël)](https://www.youtube.com/watch?v=Vxb8TELNM98&list=PLSE8ODhjZXjZc2AdXq_Lc1JS62R48UX2L&index=4)
  - **2024-09-30** [Video: Accelerating Apache Spark Workloads with Apache DataFusion Comet (Andy Grove)](https://www.youtube.com/watch?v=o59s0d3HE1k&list=PLSE8ODhjZXjZc2AdXq_Lc1JS62R48UX2L&index=3)
  - **2024-09-23** [Video: Apache Arrow DataFusion: A Fast, Embeddable, Modular Analytic Query Engine (Andrew Lamb)](https://www.youtube.com/watch?v=iJhRbDFJjbg&list=PLSE8ODhjZXjZc2AdXq_Lc1JS62R48UX2L&index=2)

- **2024-09-17** [Video: Profiling Apache DataFusion using flamegraph](https://www.youtube.com/watch?v=2z11xtYw_xs)

- **2024-08-25** [Blog: Pydantic/logfire: We're changing database](https://github.com/pydantic/logfire/issues/408)

- **2024-08-15** [Video: Faster DataFusion with StringView - Xiangpeng Hao (Aug 15, 2024)](https://www.youtube.com/watch?v=RVLshX6fbds)

- **2024-08-14** [Blog: DataFusion @ UWheel](https://uwheel.rs/post/datafusion_uwheel/)

- **2024-06-17** [Blog: Columnar File Readers In-Depth: APIs and Fusion](https://blog.lancedb.com/columnar-file-readers-in-depth-apis-and-fusion/)

- **2024-06-14** [Talk: 2024 Simplicity in Management of Data (SiMOD): DataFusion: The Case for Building Open Data Systems (Keynote)](https://sfu-dis.github.io/simod/) - [Slides](https://docs.google.com/presentation/d/1K3EdknzkqU2LhWi_eNKXdcvNk0OEvk9AqTLqhZkPxuI/edit)

- **2024-05-29** [Blog: Query Push Down in Cube's Semantic Layer](https://cube.dev/blog/query-push-down-in-cubes-semantic-layer)

- **2024-06-26** [Talk: Microsoft Gray Systems Lab: Building InfluxDB 3.0 (and other systems)](https://www.microsoft.com/en-us/research/group/gray-systems-lab) - [Slides](https://docs.google.com/presentation/d/1a4wHZij_69drdmD32TPombQ9zSaE6l26LZ87DAz2New/edit#slide=id.p)

- **2024-04-06** [Video: 1 billion row challenge in Rust using Apache Arrow](https://www.youtube.com/watch?v=Bc55FBwuJLA)

- **2024-03-26** [Talk: DataCouncil 2024: Building InfluxDB 3.0 with Apache Arrow, DataFusion, Flight, and Parquet](https://www.datacouncil.ai/talks24/building-influxdb-30-with-apache-arrow-datafusion-flight-and-parquet?hsLang=en) - [Slides](https://docs.google.com/presentation/d/12kdYHLyH79B5__9xs3de_hZyG9geW4jC3vUpiy39VA0), [Recording](https://www.youtube.com/watch?v=I-Z7kFGsYRI)

- **2024-03-20** [Video: Profiling DataFusion with Instruments (part of XCode on Mac OSx)](https://www.youtube.com/watch?v=P3dXH61Kr5U)

- **2024-03-18** [Blog: Making Recent Value Queries Hundreds of Times Faster](https://www.influxdata.com/blog/making-recent-value-queries-hundreds-times-faster/)

- **2023-10-25** [Blog: Flight, DataFusion, Arrow, and Parquet: Using the FDAP Architecture to build InfluxDB 3.0](https://www.influxdata.com/blog/flight-datafusion-arrow-parquet-fdap-architecture-influxdb/)

- **2023-09-26** [Blog: 100x Faster Ingest with DataFusion + Better Connectivity with FlightSQL](https://www.kamu.dev/blog/2023-09-datafusion-flightsql/)

- **2023-08-15** [Blog: Running Window Query in Stream Processing](https://www.synnada.ai/blog/running-window-query-in-stream-processing)

- **2023-08-05** [Blog: Aggregating Millions of Groups Fast in Apache Arrow DataFusion](https://www.influxdata.com/blog/aggregating-millions-groups-fast-apache-arrow-datafusion/) | [DataFusion Blog](https://arrow.apache.org/blog/2023/08/05/datafusion_fast_grouping/)

- **2023-07-28** [Blog: Sliding Window Hash Join (SWHJ)](https://www.synnada.ai/blog/sliding-window-hash-join-swhj)

- **2023-07-13** [Blog: Probabilistic Data Structures in Streaming: Count-Min Sketch](https://www.synnada.ai/blog/probabilistic-data-structures-in-streaming-count-min-sketch)

- **2023-05-25** [Video: D3L2: Discussing Rust, Ballista, Ray SQL, Data Fusion with Andy Grove](https://www.youtube.com/watch?v=NEL6DluUxgw)

- **2023-02-20** [Blog: General Purpose Stream Joins via Pruning Symmetric Hash Joins](https://www.synnada.ai/blog/general-purpose-stream-joins-via-pruning-symmetric-hash-joins)

- **2023-09-27** [Slides: MIT Database Group: Implementing InfluxDB IOx](https://docs.google.com/presentation/d/1_JXxapY2jksCOm5hePK8FIjO3buDzsrBBy0jUEpJR4A)

- **2023-06-02** [Talk: Dutch Seminar on Database System Design: Implementing InfluxDB IOx](https://dsdsd.da.cwi.nl/past_talks/post_talks/Andrew-Lamb/) - [Slides](https://docs.google.com/presentation/d/1XTsO2zsHkgBCF6C0YVwk0BnhZzLBrm39oeapOBb-s9A), [Recording](https://youtu.be/Y5K2Ik2oo-8)

- **2023-02-15** [Slides: Invited Talk at Optum Labs: Building a New Time Series Database](https://docs.google.com/presentation/d/1SzqgTtSKVqpuFUDdOHhRNC3mLmJ7oyVp0OyrYwHvgPA)

- **2023-01-01** [Blog: What I Want from DataFusion 2023](https://andygrove.io/2023/01/what-i-want-from-datafusion-2023/)

- **2022-12-07** [Blog: Querying Parquet with Millisecond Latency](https://www.influxdata.com/blog/querying-parquet-millisecond-latency/)

- **2022-06-27** [Talk: DataBricks Data+AI Summit: DataFusion and Arrow](https://www.databricks.com/dataaisummit/session/datafusion-and-arrow-supercharge-your-data-analytical-tool-rusty-query-engine) - [Slides](https://docs.google.com/presentation/d/1wLORMn23RD_sQ84W2w51s-Xysly5S8F5mGXzaeJ4QWY), [Recording](https://www.databricks.com/dataaisummit/session/datafusion-and-arrow-supercharge-your-data-analytical-tool-rusty-query-engine)

- **2022-05-23** [Video: The Data Thread 2022: Apache Arrow and DataFusion](https://www.youtube.com/watch?v=rb61lVH2vYc) - [Slides](https://docs.google.com/presentation/d/1Tkjfup5z_nsrBWIO7dXscEzC5toTQCXj0IsZeO3endc)

- **2021-03-10** [Video: InfluxData Tech Talk: Query Engine Design and Rust-Based DataFusion in Apache Arrow](https://www.youtube.com/watch?v=K6eCAVEk4kU) - [Slides](https://www.Slideshare.net/influxdata/influxdb-iox-tech-talks-query-engine-design-and-the-rustbased-datafusion-in-apache-arrow-244161934)

## 📅 Release Notes & Updates

- **2025-03-24** [Apache DataFusion 46.0.0 Released](https://datafusion.apache.org/blog/2025/03/24/datafusion-46.0.0/)

- **2024-09-14** [Apache DataFusion Python 43.1.0 Released](https://datafusion.apache.org/blog/2024/12/14/datafusion-python-43.1.0/)

- **2024-08-24** [Apache DataFusion Python 40.1.0 Released, Significant usability updates](https://datafusion.apache.org/blog/2024/08/20/python-datafusion-40.0.0/)

- **2024-07-24** [DataFusion 40.0.0 Release](https://datafusion.apache.org/blog/2024/07/24/datafusion-40.0.0/)

- **2024-01-19** [DataFusion 34.0.0 Release](https://datafusion.apache.org/blog/2024/01/19/datafusion-34.0.0/)

- **2023-06-24** [DataFusion 25.0.0 Release](https://arrow.apache.org/blog/2023/06/24/datafusion-25.0.0/)

- **2023-01-19** [DataFusion 16.0.0 Release](https://arrow.apache.org/blog/2023/01/19/datafusion-16.0.0/)

- **2022-10-25** [DataFusion 13.0.0 Release](https://arrow.apache.org/blog/2022/10/25/datafusion-13.0.0/)

- **2022-05-16** [DataFusion 8.0.0 Release](https://arrow.apache.org/blog/2022/05/16/datafusion-8.0.0/)

- **2022-02-28** [DataFusion 7.0.0 Release](https://arrow.apache.org/blog/2022/02/28/datafusion-7.0.0/)

- **2021-11-19** [DataFusion 6.0.0 Release](https://arrow.apache.org/blog/2021/11/19/datafusion-6.0.0/)

- **2021-08-18** [DataFusion 5.0.0 Release](https://arrow.apache.org/blog/2021/08/18/datafusion-5.0.0/)

- **2019-09-22** [DataFusion 0.15.0 Release Notes](https://andygrove.io/2019/09/datafusion-0.15.0-release-notes/)

# 🌎 Community Events

- **2025-01-23** [Amsterdam Apache DataFusion Meetup](https://github.com/apache/datafusion/discussions/12988) - [Slides](https://github.com/apache/datafusion/discussions/12988)
- **2025-01-22** [Datadog Apache DataFusion Community Meeting](https://www.linkedin.com/posts/seshendranalla_apache-datafusion-community-meeting-2025-activity-7290384383201435648-8tqv) - [Recording](https://www.youtube.com/watch?v=ceTo2vUyRI0)
- **2025-01-15** [Boston Apache DataFusion Meetup](https://github.com/apache/datafusion/discussions/13165) - [Slides](https://docs.google.com/presentation/d/1_zBLHdqxPlhWuNK2oCA2d_hCpb6HWgHbVJBseiUXA80)
- **2024-12-18** [Chicago Apache DataFusion Meetup](https://lu.ma/eq5myc5i) - [Slides](https://github.com/apache/datafusion/discussions/12894), [Recording](https://www.youtube.com/playlist?list=PLrhIfEjaw9ilQEczOQlHyMznabtVRptyX)
- **2024-10-14** [Seattle Apache DataFusion Meetup](https://lu.ma/tnwl866b)
- **2024-09-27** [Belgrade Apache DataFusion Meetup](https://lu.ma/tmwuz4lg) - [Recap](https://github.com/apache/datafusion/discussions/11431#discussioncomment-10832070), [Slides](https://github.com/apache/datafusion/discussions/11431#discussioncomment-10826169), [Recording](https://www.youtube.com/playlist?list=PLrhIfEjaw9ilQEczOQlHyMznabtVRptyX)
- **2024-06-26** [New York City Apache DataFusion Meetup](https://lu.ma/2iwba0xm) - [Slides](https://docs.google.com/presentation/d/1dOLPAFPEMLhLv4NN6O9QSDIyyeiIySqAjky5cVgdWAE/edit#slide=id.g26bebde4fcc_3_7)
- **2024-06-25** [San Francisco Bay Area Apache DataFusion Meetup](https://lu.ma/6bphole2) - [Slides](https://docs.google.com/presentation/d/1Oz2yGllrWBkNGyiRMLr8qXTt4vmvtJWuI_weGThaZak/edit#slide=id.g26bebde4fcc_3_7), [Recording](https://www.youtube.com/playlist?list=PLrhIfEjaw9ilQEczOQlHyMznabtVRptyX)
- **2024-03-27** [Austin Apache DataFusion Meetup](https://github.com/apache/datafusion/discussions/8522) - [Slides](https://docs.google.com/presentation/d/1S51TK8waxHEJaxi_-uiSMrgQZ09m_hfaasPk5X5ExEY), [Recording](https://www.youtube.com/watch?v=q1N3pH3tFw8)<|MERGE_RESOLUTION|>--- conflicted
+++ resolved
@@ -37,15 +37,13 @@
 
 This is a list of DataFusion related blog posts, articles, and other resources. Please open a PR to add any new resources you create or find
 
-<<<<<<< HEAD
 - **2025-03-21** [Blog: Efficient Filter Pushdown in Parquet](https://datafusion.apache.org/blog/2025/03/21/parquet-pushdown/)
 
 - **2025-03-20** [Blog: Parquet Pruning in DataFusion: Read Only What Matters](https://datafusion.apache.org/blog/2025/03/20/parquet-pruning/)
-=======
+
 - **2025-02-12** [Video: Alex Kesling on Apache Arrow DataFusion - Papers We Love NYC ](https://www.youtube.com/watch?v=6A4vFRpSq3k)
 
 - **2025-01-30** [Video: Data & Drinks: Building Next-Gen Data Systems with Apache DataFusion](https://www.youtube.com/watch?v=GruBeVDoWq4)
->>>>>>> f20e2e29
 
 - **2024-11-22** [Blog: Apache Datafusion Comet and the story of my first contribution to it](https://semyonsinchenko.github.io/ssinchenko/post/comet-first-contribution/)
 
