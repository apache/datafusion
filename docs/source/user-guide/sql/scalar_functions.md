--- conflicted
+++ resolved
@@ -35,151 +35,6 @@
 
 See the new documentation [`here`](https://datafusion.apache.org/user-guide/sql/scalar_functions_new.html)
 
-<<<<<<< HEAD
-## Regular Expression Functions
-
-Apache DataFusion uses a [PCRE-like] regular expression [syntax]
-(minus support for several features including look-around and backreferences).
-The following regular expression functions are supported:
-
-- [regexp_like](#regexp_like)
-- [regexp_match](#regexp_match)
-- [regexp_replace](#regexp_replace)
-
-[pcre-like]: https://en.wikibooks.org/wiki/Regular_Expressions/Perl-Compatible_Regular_Expressions
-[syntax]: https://docs.rs/regex/latest/regex/#syntax
-
-### `regexp_like`
-
-Returns true if a [regular expression] has at least one match in a string,
-false otherwise.
-
-[regular expression]: https://docs.rs/regex/latest/regex/#syntax
-
-```
-regexp_like(str, regexp[, flags])
-```
-
-#### Arguments
-
-- **str**: String expression to operate on.
-  Can be a constant, column, or function, and any combination of string operators.
-- **regexp**: Regular expression to test against the string expression.
-  Can be a constant, column, or function.
-- **flags**: Optional regular expression flags that control the behavior of the
-  regular expression. The following flags are supported:
-  - **i**: case-insensitive: letters match both upper and lower case
-  - **m**: multi-line mode: ^ and $ match begin/end of line
-  - **s**: allow . to match \n
-  - **R**: enables CRLF mode: when multi-line mode is enabled, \r\n is used
-  - **U**: swap the meaning of x* and x*?
-
-#### Example
-
-```sql
-select regexp_like('Köln', '[a-zA-Z]ö[a-zA-Z]{2}');
-+--------------------------------------------------------+
-| regexp_like(Utf8("Köln"),Utf8("[a-zA-Z]ö[a-zA-Z]{2}")) |
-+--------------------------------------------------------+
-| true                                                   |
-+--------------------------------------------------------+
-SELECT regexp_like('aBc', '(b|d)', 'i');
-+--------------------------------------------------+
-| regexp_like(Utf8("aBc"),Utf8("(b|d)"),Utf8("i")) |
-+--------------------------------------------------+
-| true                                             |
-+--------------------------------------------------+
-```
-
-Additional examples can be found [here](https://github.com/apache/datafusion/blob/main/datafusion-examples/examples/regexp.rs)
-
-### `regexp_match`
-
-Returns a list of [regular expression](https://docs.rs/regex/latest/regex/#syntax) matches in a string.
-
-```
-regexp_match(str, regexp[, flags])
-```
-
-#### Arguments
-
-- **str**: String expression to operate on.
-  Can be a constant, column, or function, and any combination of string operators.
-- **regexp**: Regular expression to match against.
-  Can be a constant, column, or function.
-- **flags**: Optional regular expression flags that control the behavior of the
-  regular expression. The following flags are supported:
-  - **i**: case-insensitive: letters match both upper and lower case
-  - **m**: multi-line mode: ^ and $ match begin/end of line
-  - **s**: allow . to match \n
-  - **R**: enables CRLF mode: when multi-line mode is enabled, \r\n is used
-  - **U**: swap the meaning of x* and x*?
-
-#### Example
-
-```sql
-select regexp_match('Köln', '[a-zA-Z]ö[a-zA-Z]{2}');
-+---------------------------------------------------------+
-| regexp_match(Utf8("Köln"),Utf8("[a-zA-Z]ö[a-zA-Z]{2}")) |
-+---------------------------------------------------------+
-| [Köln]                                                  |
-+---------------------------------------------------------+
-SELECT regexp_match('aBc', '(b|d)', 'i');
-+---------------------------------------------------+
-| regexp_match(Utf8("aBc"),Utf8("(b|d)"),Utf8("i")) |
-+---------------------------------------------------+
-| [B]                                               |
-+---------------------------------------------------+
-```
-
-Additional examples can be found [here](https://github.com/apache/datafusion/blob/main/datafusion-examples/examples/regexp.rs)
-
-### `regexp_replace`
-
-Replaces substrings in a string that match a [regular expression](https://docs.rs/regex/latest/regex/#syntax).
-
-```
-regexp_replace(str, regexp, replacement[, flags])
-```
-
-#### Arguments
-
-- **str**: String expression to operate on.
-  Can be a constant, column, or function, and any combination of string operators.
-- **regexp**: Regular expression to match against.
-  Can be a constant, column, or function.
-- **replacement**: Replacement string expression.
-  Can be a constant, column, or function, and any combination of string operators.
-- **flags**: Optional regular expression flags that control the behavior of the
-  regular expression. The following flags are supported:
-  - **g**: (global) Search globally and don't return after the first match
-  - **i**: case-insensitive: letters match both upper and lower case
-  - **m**: multi-line mode: ^ and $ match begin/end of line
-  - **s**: allow . to match \n
-  - **R**: enables CRLF mode: when multi-line mode is enabled, \r\n is used
-  - **U**: swap the meaning of x* and x*?
-
-#### Example
-
-```sql
-SELECT regexp_replace('foobarbaz', 'b(..)', 'X\\1Y', 'g');
-+------------------------------------------------------------------------+
-| regexp_replace(Utf8("foobarbaz"),Utf8("b(..)"),Utf8("X\1Y"),Utf8("g")) |
-+------------------------------------------------------------------------+
-| fooXarYXazY                                                            |
-+------------------------------------------------------------------------+
-SELECT regexp_replace('aBc', '(b|d)', 'Ab\\1a', 'i');
-+-------------------------------------------------------------------+
-| regexp_replace(Utf8("aBc"),Utf8("(b|d)"),Utf8("Ab\1a"),Utf8("i")) |
-+-------------------------------------------------------------------+
-| aAbBac                                                            |
-+-------------------------------------------------------------------+
-```
-
-Additional examples can be found [here](https://github.com/apache/datafusion/blob/main/datafusion-examples/examples/regexp.rs)
-
-=======
->>>>>>> 5a0ea0bb
 ### `position`
 
 Returns the position of `substr` in `origstr` (counting from 1). If `substr` does
