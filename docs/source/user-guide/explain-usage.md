--- conflicted
+++ resolved
@@ -49,24 +49,7 @@
 
 The output will look like
 
-<<<<<<< HEAD
 ```text
-+---------------+-------------------------------------------------------------------------------------------------------------------------------------------------------------------------------------+
-| plan_type     | plan                                                                                                                                                                                |
-+---------------+-------------------------------------------------------------------------------------------------------------------------------------------------------------------------------------+
-| logical_plan  | Sort: wid ASC NULLS LAST, ip DESC NULLS FIRST, fetch=5                                                                                                                              |
-|               |   Projection: hits.parquet.WatchID AS wid, hits.parquet.ClientIP AS ip                                                                                                              |
-|               |     Filter: starts_with(hits.parquet.URL, Utf8("http://domcheloveplanet.ru/"))                                                                                                      |
-|               |       TableScan: hits.parquet projection=[WatchID, ClientIP, URL], partial_filters=[starts_with(hits.parquet.URL, Utf8("http://domcheloveplanet.ru/"))]                             |
-| physical_plan | SortPreservingMergeExec: [wid@0 ASC NULLS LAST,ip@1 DESC], fetch=5                                                                                                                  |
-|               |   SortExec: TopK(fetch=5), expr=[wid@0 ASC NULLS LAST,ip@1 DESC], preserve_partitioning=[true]                                                                                      |
-|               |     ProjectionExec: expr=[WatchID@0 as wid, ClientIP@1 as ip]                                                                                                                       |
-|               |       CoalesceBatchesExec: target_batch_size=8192                                                                                                                                   |
-|               |         FilterExec: starts_with(URL@2, http://domcheloveplanet.ru/)                                                                                                                 |
-|               |           ParquetExec: file_groups={16 groups: [[hits.parquet:0..923748528], ...]}, projection=[WatchID, ClientIP, URL], predicate=starts_with(URL@13, http://domcheloveplanet.ru/) |
-+---------------+-------------------------------------------------------------------------------------------------------------------------------------------------------------------------------------+
-=======
-```
 +---------------+-----------------------------------------------------------------------------------------------------------------------------------------------------------------------------------------------------------+
 | plan_type     | plan                                                                                                                                                                                                      |
 +---------------+-----------------------------------------------------------------------------------------------------------------------------------------------------------------------------------------------------------+
@@ -81,7 +64,6 @@
 |               |         FilterExec: starts_with(URL@2, http://domcheloveplanet.ru/)                                                                                                                                       |
 |               |           DataSourceExec: file_groups={16 groups: [[hits.parquet:0..923748528], ...]}, projection=[WatchID, ClientIP, URL], predicate=starts_with(URL@13, http://domcheloveplanet.ru/), file_type=parquet |
 +---------------+------------------------------------------------------------------------------------------------------------------------------------------------------------------------------------------------------------+
->>>>>>> 3550758d
 2 row(s) fetched.
 Elapsed 0.060 seconds.
 ```
@@ -192,7 +174,7 @@
 
 [`executionplan::metrics`]: https://docs.rs/datafusion/latest/datafusion/physical_plan/trait.ExecutionPlan.html#method.metrics
 
-```text
+```sql
 > EXPLAIN ANALYZE SELECT "WatchID" AS wid, "hits.parquet"."ClientIP" AS ip
 FROM 'hits.parquet'
 WHERE starts_with("URL", 'http://domcheloveplanet.ru/')
@@ -285,7 +267,7 @@
 
 We can again see the query plan by using `EXPLAIN`:
 
-```shell
+```sql
 > EXPLAIN SELECT "UserID", COUNT(*) FROM 'hits.parquet' GROUP BY "UserID" ORDER BY COUNT(*) DESC LIMIT 10;
 +---------------+---------------------------------------------------------------------------------------------------------------------------------------------------------------------------------------------------------------------------------------------------------------------------------------------------------------------------------------------------------------------------------------------------------------------------------------------------------------------------------------------------------------------------------------------------+
 | plan_type     | plan                                                                                                                                                                                                                                                                                                                                                                                                                                                                                                                                              |
