--- conflicted
+++ resolved
@@ -19,7 +19,7 @@
 
 # Extending DataFusion's operators: custom LogicalPlan and Execution Plans
 
-<<<<<<< HEAD
+
 This section contains an end-to-end demonstration of creating a user-defined operator in DataFusion. Specifically, it shows how to define a `TopKNode` that implements `ExtensionPlanNode`, add an `OptimizerRule` to rewrite a `LogicalPlan` to use that node, create an `ExecutionPlan`, and finally produce results.
 
 ## TopK Background:
@@ -475,7 +475,6 @@
     }
 }
 ```
-=======
 DataFusion supports extension of operators by transforming logical plan and execution plan through customized [optimizer rules](https://docs.rs/datafusion/latest/datafusion/optimizer/trait.OptimizerRule.html). This section will use the µWheel project to illustrate such capabilities.
 
 ## About DataFusion µWheel
@@ -514,4 +513,3 @@
 ```
 
 To get a deeper dive into the usage of the µWheel project, visit the [blog post](https://uwheel.rs/post/datafusion_uwheel/) by Max Meldrum.
->>>>>>> 828ee5a5
