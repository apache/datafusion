--- conflicted
+++ resolved
@@ -38,8 +38,7 @@
 `ScalarFunctionArgs` now contains a field called `arg_fields`. You can use this
 to access the metadata associated with the columnar values during invocation.
 
-<<<<<<< HEAD
-To upgrade user defiend aggregate functions, there is now a function
+To upgrade user defined aggregate functions, there is now a function
 `return_field` that will allow you to specify both metadata and nullability of
 your function. You are not required to implement this if you do not need to
 handle metatdata.
@@ -54,10 +53,7 @@
 should need to do is wrap your existing data types in fields with nullability
 set depending on your use case.
 
-### Physical Expression return field
-=======
 ### Physical Expression return `Field`
->>>>>>> 7a3d020a
 
 To support the changes to user defined functions processing metadata, the
 `PhysicalExpr` trait, which now must specify a return `Field` based on the input
