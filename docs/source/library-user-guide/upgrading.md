--- conflicted
+++ resolved
@@ -23,17 +23,12 @@
 
 **Note:** DataFusion `52.0.0` has not been released yet. The information provided in this section pertains to features and changes that have already been merged to the main branch and are awaiting release in this version.
 
-<<<<<<< HEAD
 You can see the current [status of the `52.0.0`release here](https://github.com/apache/datafusion/issues/18566)
 
 ### Removal of `pyarrow` feature
 
 The `pyarrow` feature flag has been removed. This feature has been migrated to
 the `datafusion-python` repository since version `44.0.0`.
-
-## DataFusion `51.0.0`
-=======
-You can see the current [status of the `52.0.0` release here](https://github.com/apache/datafusion/issues/18566)
 
 ### Statistics handling moved from `FileSource` to `FileScanConfig`
 
@@ -149,7 +144,6 @@
 
 Custom user defined aggregate functions will also error if this syntax is used,
 unless they explicitly declare support by overriding the method.
->>>>>>> d3ae1a78
 
 For example, SQL parsing will now fail for queries such as this:
 
@@ -162,6 +156,8 @@
 ### API change for `CacheAccessor` trait
 
 The remove API no longer requires a mutable instance
+
+> > > > > > > apache/main
 
 ## DataFusion `51.0.0`
 
