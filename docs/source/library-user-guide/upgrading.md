<!---
  Licensed to the Apache Software Foundation (ASF) under one
  or more contributor license agreements.  See the NOTICE file
  distributed with this work for additional information
  regarding copyright ownership.  The ASF licenses this file
  to you under the Apache License, Version 2.0 (the
  "License"); you may not use this file except in compliance
  with the License.  You may obtain a copy of the License at

    http://www.apache.org/licenses/LICENSE-2.0

  Unless required by applicable law or agreed to in writing,
  software distributed under the License is distributed on an
  "AS IS" BASIS, WITHOUT WARRANTIES OR CONDITIONS OF ANY
  KIND, either express or implied.  See the License for the
  specific language governing permissions and limitations
  under the License.
-->

# Upgrade Guides

## DataFusion `51.0.0`

**Note:** DataFusion `51.0.0` has not been released yet. The information provided in this section pertains to features and changes that have already been merged to the main branch and are awaiting release in this version.

You can see the current [status of the `51.0.0`release here](https://github.com/apache/datafusion/issues/17558)

### `MSRV` updated to 1.87.0

The Minimum Supported Rust Version (MSRV) has been updated to [`1.87.0`].

[`1.87.0`]: https://releases.rs/docs/1.87.0/

<<<<<<< HEAD
=======
### `FunctionRegistry` exposes two additional methods

`FunctionRegistry` exposes two additional methods `udafs` and `udwfs` which expose set of registered user defined aggregation and window function names. To upgrade implement methods returning set of registered function names:

```diff
impl FunctionRegistry for FunctionRegistryImpl {
      fn udfs(&self) -> HashSet<String> {
         self.scalar_functions.keys().cloned().collect()
     }
+    fn udafs(&self) -> HashSet<String> {
+        self.aggregate_functions.keys().cloned().collect()
+    }
+
+    fn udwfs(&self) -> HashSet<String> {
+        self.window_functions.keys().cloned().collect()
+    }
}
```

>>>>>>> d1279731
### `datafusion-proto` use `TaskContext` rather than `SessionContext` in physical plan serde methods

There have been changes in the public API methods of `datafusion-proto` which handle physical plan serde.

Methods like `physical_plan_from_bytes`, `parse_physical_expr` and similar, expect `TaskContext` instead of `SessionContext`
<<<<<<< HEAD

```diff
- let plan2 = physical_plan_from_bytes(&bytes, &ctx)?;
+ let plan2 = physical_plan_from_bytes(&bytes, &ctx.task_ctx())?;
```

=======

```diff
- let plan2 = physical_plan_from_bytes(&bytes, &ctx)?;
+ let plan2 = physical_plan_from_bytes(&bytes, &ctx.task_ctx())?;
```

>>>>>>> d1279731
as `TaskContext` contains `RuntimeEnv` methods such as `try_into_physical_plan` will not have explicit `RuntimeEnv` parameter.

```diff
let result_exec_plan: Arc<dyn ExecutionPlan> = proto
-   .try_into_physical_plan(&ctx, runtime.deref(), &composed_codec)
+.  .try_into_physical_plan(&ctx.task_ctx(), &composed_codec)
```

`PhysicalExtensionCodec::try_decode()` expects `TaskContext` instead of `FunctionRegistry`:

```diff
pub trait PhysicalExtensionCodec {
    fn try_decode(
        &self,
        buf: &[u8],
        inputs: &[Arc<dyn ExecutionPlan>],
-        registry: &dyn FunctionRegistry,
+        ctx: &TaskContext,
    ) -> Result<Arc<dyn ExecutionPlan>>;
```

See [issue #17601] for more details.

[issue #17601]: https://github.com/apache/datafusion/issues/17601

<<<<<<< HEAD
=======
### `SessionState`'s `sql_to_statement` method takes `Dialect` rather than a `str`

The `dialect` parameter of `sql_to_statement` method defined in `datafusion::execution::session_state::SessionState`
has changed from `&str` to `&Dialect`.
`Dialect` is an enum defined in the `datafusion-common`
crate under the `config` module that provides type safety
and better validation for SQL dialect selection

### Reorganization of `ListingTable` into `datafusion-catalog-listing` crate

There has been a long standing request to remove features such as `ListingTable`
from the `datafusion` crate to support faster build times. The structs
`ListingOptions`, `ListingTable`, and `ListingTableConfig` are now available
within the `datafusion-catalog-listing` crate. These are re-exported in
the `datafusion` crate, so this should be a minimal impact to existing users.

See [issue #14462] and [issue #17713] for more details.

[issue #14462]: https://github.com/apache/datafusion/issues/14462
[issue #17713]: https://github.com/apache/datafusion/issues/17713

### Reorganization of `ArrowSource` into `datafusion-datasource-arrow` crate

To support [issue #17713] the `ArrowSource` code has been removed from
the `datafusion` core crate into it's own crate, `datafusion-datasource-arrow`.
This follows the pattern for the AVRO, CSV, JSON, and Parquet data sources.
Users may need to update their paths to account for these changes.

See [issue #17713] for more details.

>>>>>>> d1279731
## DataFusion `50.0.0`

### ListingTable automatically detects Hive Partitioned tables

DataFusion 50.0.0 automatically infers Hive partitions when using the `ListingTableFactory` and `CREATE EXTERNAL TABLE`. Previously,
when creating a `ListingTable`, datasets that use Hive partitioning (e.g.
`/table_root/column1=value1/column2=value2/data.parquet`) would not have the Hive columns reflected in
the table's schema or data. The previous behavior can be
restored by setting the `datafusion.execution.listing_table_factory_infer_partitions` configuration option to `false`.
See [issue #17049] for more details.

[issue #17049]: https://github.com/apache/datafusion/issues/17049

### `MSRV` updated to 1.86.0

The Minimum Supported Rust Version (MSRV) has been updated to [`1.86.0`].
See [#17230] for details.

[`1.86.0`]: https://releases.rs/docs/1.86.0/
[#17230]: https://github.com/apache/datafusion/pull/17230

### `ScalarUDFImpl`, `AggregateUDFImpl` and `WindowUDFImpl` traits now require `PartialEq`, `Eq`, and `Hash` traits

To address error-proneness of `ScalarUDFImpl::equals`, `AggregateUDFImpl::equals`and
`WindowUDFImpl::equals` methods and to make it easy to implement function equality correctly,
the `equals` and `hash_value` methods have been removed from `ScalarUDFImpl`, `AggregateUDFImpl`
and `WindowUDFImpl` traits. They are replaced the requirement to implement the `PartialEq`, `Eq`,
and `Hash` traits on any type implementing `ScalarUDFImpl`, `AggregateUDFImpl` or `WindowUDFImpl`.
Please see [issue #16677] for more details.

Most of the scalar functions are stateless and have a `signature` field. These can be migrated
using regular expressions

- search for `\#\[derive\(Debug\)\](\n *(pub )?struct \w+ \{\n *signature\: Signature\,\n *\})`,
- replace with `#[derive(Debug, PartialEq, Eq, Hash)]$1`,
- review all the changes and make sure only function structs were changed.

[issue #16677]: https://github.com/apache/datafusion/issues/16677

### `AsyncScalarUDFImpl::invoke_async_with_args` returns `ColumnarValue`

In order to enable single value optimizations and be consistent with other
user defined function APIs, the `AsyncScalarUDFImpl::invoke_async_with_args` method now
returns a `ColumnarValue` instead of a `ArrayRef`.

To upgrade, change the return type of your implementation

```rust
# /* comment to avoid running
impl AsyncScalarUDFImpl for AskLLM {
    async fn invoke_async_with_args(
        &self,
        args: ScalarFunctionArgs,
        _option: &ConfigOptions,
    ) -> Result<ColumnarValue> {
        ..
      return array_ref; // old code
    }
}
# */
```

To return a `ColumnarValue`

```rust
# /* comment to avoid running
impl AsyncScalarUDFImpl for AskLLM {
    async fn invoke_async_with_args(
        &self,
        args: ScalarFunctionArgs,
        _option: &ConfigOptions,
    ) -> Result<ColumnarValue> {
        ..
      return ColumnarValue::from(array_ref); // new code
    }
}
# */
```

See [#16896](https://github.com/apache/datafusion/issues/16896) for more details.

### `ProjectionExpr` changed from type alias to struct

`ProjectionExpr` has been changed from a type alias to a struct with named fields to improve code clarity and maintainability.

**Before:**

```rust,ignore
pub type ProjectionExpr = (Arc<dyn PhysicalExpr>, String);
```

**After:**

```rust,ignore
#[derive(Debug, Clone)]
pub struct ProjectionExpr {
    pub expr: Arc<dyn PhysicalExpr>,
    pub alias: String,
}
```

To upgrade your code:

- Replace tuple construction `(expr, alias)` with `ProjectionExpr::new(expr, alias)` or `ProjectionExpr { expr, alias }`
- Replace tuple field access `.0` and `.1` with `.expr` and `.alias`
- Update pattern matching from `(expr, alias)` to `ProjectionExpr { expr, alias }`

This mainly impacts use of `ProjectionExec`.

This change was done in [#17398]

[#17398]: https://github.com/apache/datafusion/pull/17398

### `SessionState`, `SessionConfig`, and `OptimizerConfig` returns `&Arc<ConfigOptions>` instead of `&ConfigOptions`

To provide broader access to `ConfigOptions` and reduce required clones, some
APIs have been changed to return a `&Arc<ConfigOptions>` instead of a
`&ConfigOptions`. This allows sharing the same `ConfigOptions` across multiple
threads without needing to clone the entire `ConfigOptions` structure unless it
is modified.

Most users will not be impacted by this change since the Rust compiler typically
automatically dereference the `Arc` when needed. However, in some cases you may
have to change your code to explicitly call `as_ref()` for example, from

```rust
# /* comment to avoid running
let optimizer_config: &ConfigOptions = state.options();
#  */
```

To

```rust
# /* comment to avoid running
let optimizer_config: &ConfigOptions = state.options().as_ref();
#  */
```

See PR [#16970](https://github.com/apache/datafusion/pull/16970)

### API Change to `AsyncScalarUDFImpl::invoke_async_with_args`

The `invoke_async_with_args` method of the `AsyncScalarUDFImpl` trait has been
updated to remove the `_option: &ConfigOptions` parameter to simplify the API
now that the `ConfigOptions` can be accessed through the `ScalarFunctionArgs`
parameter.

You can change your code like this

```rust
# /* comment to avoid running
impl AsyncScalarUDFImpl for AskLLM {
    async fn invoke_async_with_args(
        &self,
        args: ScalarFunctionArgs,
        _option: &ConfigOptions,
    ) -> Result<ArrayRef> {
        ..
    }
    ...
}
# */
```

To this:

```rust
# /* comment to avoid running

impl AsyncScalarUDFImpl for AskLLM {
    async fn invoke_async_with_args(
        &self,
        args: ScalarFunctionArgs,
    ) -> Result<ArrayRef> {
        let options = &args.config_options;
        ..
    }
    ...
}
# */
```

### Schema Rewriter Module Moved to New Crate

The `schema_rewriter` module and its associated symbols have been moved from `datafusion_physical_expr` to a new crate `datafusion_physical_expr_adapter`. This affects the following symbols:

- `DefaultPhysicalExprAdapter`
- `DefaultPhysicalExprAdapterFactory`
- `PhysicalExprAdapter`
- `PhysicalExprAdapterFactory`

To upgrade, change your imports to:

```rust
use datafusion_physical_expr_adapter::{
    DefaultPhysicalExprAdapter, DefaultPhysicalExprAdapterFactory,
    PhysicalExprAdapter, PhysicalExprAdapterFactory
};
```

### Upgrade to arrow `56.0.0` and parquet `56.0.0`

This version of DataFusion upgrades the underlying Apache Arrow implementation
to version `56.0.0`. See the [release notes](https://github.com/apache/arrow-rs/releases/tag/56.0.0)
for more details.

### Added `ExecutionPlan::reset_state`

In order to fix a bug in DataFusion `49.0.0` where dynamic filters (currently only generated in the presence of a query such as `ORDER BY ... LIMIT ...`)
produced incorrect results in recursive queries, a new method `reset_state` has been added to the `ExecutionPlan` trait.

Any `ExecutionPlan` that needs to maintain internal state or references to other nodes in the execution plan tree should implement this method to reset that state.
See [#17028] for more details and an example implementation for `SortExec`.

[#17028]: https://github.com/apache/datafusion/pull/17028

### Nested Loop Join input sort order cannot be preserved

The Nested Loop Join operator has been rewritten from scratch to improve performance and memory efficiency. From the micro-benchmarks: this change introduces up to 5X speed-up and uses only 1% memory in extreme cases compared to the previous implementation.

However, the new implementation cannot preserve input sort order like the old version could. This is a fundamental design trade-off that prioritizes performance and memory efficiency over sort order preservation.

See [#16996] for details.

[#16996]: https://github.com/apache/datafusion/pull/16996

### Add `as_any()` method to `LazyBatchGenerator`

To help with protobuf serialization, the `as_any()` method has been added to the `LazyBatchGenerator` trait. This means you will need to add `as_any()` to your implementation of `LazyBatchGenerator`:

```rust
# /* comment to avoid running

impl LazyBatchGenerator for MyBatchGenerator {
    fn as_any(&self) -> &dyn Any {
        self
    }

    ...
}

# */
```

See [#17200](https://github.com/apache/datafusion/pull/17200) for details.

### Refactored `DataSource::try_swapping_with_projection`

We refactored `DataSource::try_swapping_with_projection` to simplify the method and minimize leakage across the ExecutionPlan <-> DataSource abstraction layer.
Reimplementation for any custom `DataSource` should be relatively straightforward, see [#17395] for more details.

[#17395]: https://github.com/apache/datafusion/pull/17395/

### `FileOpenFuture` now uses `DataFusionError` instead of `ArrowError`

The `FileOpenFuture` type alias has been updated to use `DataFusionError` instead of `ArrowError` for its error type. This change affects the `FileOpener` trait and any implementations that work with file streaming operations.

**Before:**

```rust,ignore
pub type FileOpenFuture = BoxFuture<'static, Result<BoxStream<'static, Result<RecordBatch, ArrowError>>>>;
```

**After:**

```rust,ignore
pub type FileOpenFuture = BoxFuture<'static, Result<BoxStream<'static, Result<RecordBatch>>>>;
```

If you have custom implementations of `FileOpener` or work directly with `FileOpenFuture`, you'll need to update your error handling to use `DataFusionError` instead of `ArrowError`. The `FileStreamState` enum's `Open` variant has also been updated accordingly. See [#17397] for more details.

[#17397]: https://github.com/apache/datafusion/pull/17397

### FFI user defined aggregate function signature change

The Foreign Function Interface (FFI) signature for user defined aggregate functions
has been updated to call `return_field` instead of `return_type` on the underlying
aggregate function. This is to support metadata handling with these aggregate functions.
This change should be transparent to most users. If you have written unit tests to call
`return_type` directly, you may need to change them to calling `return_field` instead.

This update is a breaking change to the FFI API. The current best practice when using the
FFI crate is to ensure that all libraries that are interacting are using the same
underlying Rust version. Issue [#17374] has been opened to discuss stabilization of
this interface so that these libraries can be used across different DataFusion versions.

See [#17407] for details.

[#17407]: https://github.com/apache/datafusion/pull/17407
[#17374]: https://github.com/apache/datafusion/issues/17374

### Added `PhysicalExpr::is_volatile_node`

We added a method to `PhysicalExpr` to mark a `PhysicalExpr` as volatile:

```rust,ignore
impl PhysicalExpr for MyRandomExpr {
  fn is_volatile_node(&self) -> bool {
    true
  }
}
```

We've shipped this with a default value of `false` to minimize breakage but we highly recommend that implementers of `PhysicalExpr` opt into a behavior, even if it is returning `false`.

You can see more discussion and example implementations in [#17351].

[#17351]: https://github.com/apache/datafusion/pull/17351

## DataFusion `49.0.0`

### `MSRV` updated to 1.85.1

The Minimum Supported Rust Version (MSRV) has been updated to [`1.85.1`]. See
[#16728] for details.

[`1.85.1`]: https://releases.rs/docs/1.85.1/
[#16728]: https://github.com/apache/datafusion/pull/16728

### `DataFusionError` variants are now `Box`ed

To reduce the size of `DataFusionError`, several variants that were previously stored inline are now `Box`ed. This reduces the size of `Result<T, DataFusionError>` and thus stack usage and async state machine size. Please see [#16652] for more details.

The following variants of `DataFusionError` are now boxed:

- `ArrowError`
- `SQL`
- `SchemaError`

This is a breaking change. Code that constructs or matches on these variants will need to be updated.

For example, to create a `SchemaError`, instead of:

```rust
# /* comment to avoid running
use datafusion_common::{DataFusionError, SchemaError};
DataFusionError::SchemaError(
  SchemaError::DuplicateUnqualifiedField { name: "foo".to_string() },
  Box::new(None)
)
# */
```

You now need to `Box` the inner error:

```rust
# /* comment to avoid running
use datafusion_common::{DataFusionError, SchemaError};
DataFusionError::SchemaError(
  Box::new(SchemaError::DuplicateUnqualifiedField { name: "foo".to_string() }),
  Box::new(None)
)
# */
```

[#16652]: https://github.com/apache/datafusion/issues/16652

### Metadata on Arrow Types is now represented by `FieldMetadata`

Metadata from the Arrow `Field` is now stored using the `FieldMetadata`
structure. In prior versions it was stored as both a `HashMap<String, String>`
and a `BTreeMap<String, String>`. `FieldMetadata` is a easier to work with and
is more efficient.

To create `FieldMetadata` from a `Field`:

```rust
# /* comment to avoid running
 let metadata = FieldMetadata::from(&field);
# */
```

To add metadata to a `Field`, use the `add_to_field` method:

```rust
# /* comment to avoid running
let updated_field = metadata.add_to_field(field);
# */
```

See [#16317] for details.

[#16317]: https://github.com/apache/datafusion/pull/16317

### New `datafusion.execution.spill_compression` configuration option

DataFusion 49.0.0 adds support for compressing spill files when data is written to disk during spilling query execution. A new configuration option `datafusion.execution.spill_compression` controls the compression codec used.

**Configuration:**

- **Key**: `datafusion.execution.spill_compression`
- **Default**: `uncompressed`
- **Valid values**: `uncompressed`, `lz4_frame`, `zstd`

**Usage:**

```rust
# /* comment to avoid running
use datafusion::prelude::*;
use datafusion_common::config::SpillCompression;

let config = SessionConfig::default()
    .with_spill_compression(SpillCompression::Zstd);
let ctx = SessionContext::new_with_config(config);
# */
```

Or via SQL:

```sql
SET datafusion.execution.spill_compression = 'zstd';
```

For more details about this configuration option, including performance trade-offs between different compression codecs, see the [Configuration Settings](../user-guide/configs.md) documentation.

### Deprecated `map_varchar_to_utf8view` configuration option

See [issue #16290](https://github.com/apache/datafusion/pull/16290) for more information
The old configuration

```text
datafusion.sql_parser.map_varchar_to_utf8view
```

is now **deprecated** in favor of the unified option below.\
If you previously used this to control only `VARCHAR`→`Utf8View` mapping, please migrate to `map_string_types_to_utf8view`.

---

### New `map_string_types_to_utf8view` configuration option

To unify **all** SQL string types (`CHAR`, `VARCHAR`, `TEXT`, `STRING`) to Arrow’s zero‑copy `Utf8View`, DataFusion 49.0.0 introduces:

- **Key**: `datafusion.sql_parser.map_string_types_to_utf8view`
- **Default**: `true`

**Description:**

- When **true** (default), **all** SQL string types are mapped to `Utf8View`, avoiding full‑copy UTF‑8 allocations and improving performance.
- When **false**, DataFusion falls back to the legacy `Utf8` mapping for **all** string types.

#### Examples

```rust
# /* comment to avoid running
// Disable Utf8View mapping for all SQL string types
let opts = datafusion::sql::planner::ParserOptions::new()
    .with_map_string_types_to_utf8view(false);

// Verify the setting is applied
assert!(!opts.map_string_types_to_utf8view);
# */
```

---

```sql
-- Disable Utf8View mapping globally
SET datafusion.sql_parser.map_string_types_to_utf8view = false;

-- Now VARCHAR, CHAR, TEXT, STRING all use Utf8 rather than Utf8View
CREATE TABLE my_table (a VARCHAR, b TEXT, c STRING);
DESCRIBE my_table;
```

### Deprecating `SchemaAdapterFactory` and `SchemaAdapter`

We are moving away from converting data (using `SchemaAdapter`) to converting the expressions themselves (which is more efficient and flexible).

See [issue #16800](https://github.com/apache/datafusion/issues/16800) for more information
The first place this change has taken place is in predicate pushdown for Parquet.
By default if you do not use a custom `SchemaAdapterFactory` we will use expression conversion instead.
If you do set a custom `SchemaAdapterFactory` we will continue to use it but emit a warning about that code path being deprecated.

To resolve this you need to implement a custom `PhysicalExprAdapterFactory` and use that instead of a `SchemaAdapterFactory`.
See the [default values](https://github.com/apache/datafusion/blob/main/datafusion-examples/examples/default_column_values.rs) for an example of how to do this.
Opting into the new APIs will set you up for future changes since we plan to expand use of `PhysicalExprAdapterFactory` to other areas of DataFusion.

See [#16800] for details.

[#16800]: https://github.com/apache/datafusion/issues/16800

### `TableParquetOptions` Updated

The `TableParquetOptions` struct has a new `crypto` field to specify encryption
options for Parquet files. The `ParquetEncryptionOptions` implements `Default`
so you can upgrade your existing code like this:

```rust
# /* comment to avoid running
TableParquetOptions {
  global,
  column_specific_options,
  key_value_metadata,
}
# */
```

To this:

```rust
# /* comment to avoid running
TableParquetOptions {
  global,
  column_specific_options,
  key_value_metadata,
  crypto: Default::default(), // New crypto field
}
# */
```

## DataFusion `48.0.1`

### `datafusion.execution.collect_statistics` now defaults to `true`

The default value of the `datafusion.execution.collect_statistics` configuration
setting is now true. This change impacts users that use that value directly and relied
on its default value being `false`.

This change also restores the default behavior of `ListingTable` to its previous. If you use it directly
you can maintain the current behavior by overriding the default value in your code.

```rust
# /* comment to avoid running
ListingOptions::new(Arc::new(ParquetFormat::default()))
    .with_collect_stat(false)
    // other options
# */
```

## DataFusion `48.0.0`

### `Expr::Literal` has optional metadata

The [`Expr::Literal`] variant now includes optional metadata, which allows for
carrying through Arrow field metadata to support extension types and other uses.

This means code such as

```rust
# /* comment to avoid running
match expr {
...
  Expr::Literal(scalar) => ...
...
}
#  */
```

Should be updated to:

```rust
# /* comment to avoid running
match expr {
...
  Expr::Literal(scalar, _metadata) => ...
...
}
#  */
```

Likewise constructing `Expr::Literal` requires metadata as well. The [`lit`] function
has not changed and returns an `Expr::Literal` with no metadata.

[`expr::literal`]: https://docs.rs/datafusion/latest/datafusion/logical_expr/enum.Expr.html#variant.Literal
[`lit`]: https://docs.rs/datafusion/latest/datafusion/logical_expr/fn.lit.html

### `Expr::WindowFunction` is now `Box`ed

`Expr::WindowFunction` is now a `Box<WindowFunction>` instead of a `WindowFunction` directly.
This change was made to reduce the size of `Expr` and improve performance when
planning queries (see [details on #16207]).

This is a breaking change, so you will need to update your code if you match
on `Expr::WindowFunction` directly. For example, if you have code like this:

```rust
# /* comment to avoid running
match expr {
  Expr::WindowFunction(WindowFunction {
    params:
      WindowFunctionParams {
       partition_by,
       order_by,
      ..
    }
  }) => {
    // Use partition_by and order_by as needed
  }
  _ => {
    // other expr
  }
}
# */
```

You will need to change it to:

```rust
# /* comment to avoid running
match expr {
  Expr::WindowFunction(window_fun) => {
    let WindowFunction {
      fun,
      params: WindowFunctionParams {
        args,
        partition_by,
        ..
        },
    } = window_fun.as_ref();
    // Use partition_by and order_by as needed
  }
  _ => {
    // other expr
  }
}
#  */
```

[details on #16207]: https://github.com/apache/datafusion/pull/16207#issuecomment-2922659103

### The `VARCHAR` SQL type is now represented as `Utf8View` in Arrow

The mapping of the SQL `VARCHAR` type has been changed from `Utf8` to `Utf8View`
which improves performance for many string operations. You can read more about
`Utf8View` in the [DataFusion blog post on German-style strings]

[datafusion blog post on german-style strings]: https://datafusion.apache.org/blog/2024/09/13/string-view-german-style-strings-part-1/

This means that when you create a table with a `VARCHAR` column, it will now use
`Utf8View` as the underlying data type. For example:

```sql
> CREATE TABLE my_table (my_column VARCHAR);
0 row(s) fetched.
Elapsed 0.001 seconds.

> DESCRIBE my_table;
+-------------+-----------+-------------+
| column_name | data_type | is_nullable |
+-------------+-----------+-------------+
| my_column   | Utf8View  | YES         |
+-------------+-----------+-------------+
1 row(s) fetched.
Elapsed 0.000 seconds.
```

You can restore the old behavior of using `Utf8` by changing the
`datafusion.sql_parser.map_varchar_to_utf8view` configuration setting. For
example

```sql
> set datafusion.sql_parser.map_varchar_to_utf8view = false;
0 row(s) fetched.
Elapsed 0.001 seconds.

> CREATE TABLE my_table (my_column VARCHAR);
0 row(s) fetched.
Elapsed 0.014 seconds.

> DESCRIBE my_table;
+-------------+-----------+-------------+
| column_name | data_type | is_nullable |
+-------------+-----------+-------------+
| my_column   | Utf8      | YES         |
+-------------+-----------+-------------+
1 row(s) fetched.
Elapsed 0.004 seconds.
```

### `ListingOptions` default for `collect_stat` changed from `true` to `false`

This makes it agree with the default for `SessionConfig`.
Most users won't be impacted by this change but if you were using `ListingOptions` directly
and relied on the default value of `collect_stat` being `true`, you will need to
explicitly set it to `true` in your code.

```rust
# /* comment to avoid running
ListingOptions::new(Arc::new(ParquetFormat::default()))
    .with_collect_stat(true)
    // other options
# */
```

### Processing `FieldRef` instead of `DataType` for user defined functions

In order to support metadata handling and extension types, user defined functions are
now switching to traits which use `FieldRef` rather than a `DataType` and nullability.
This gives a single interface to both of these parameters and additionally allows
access to metadata fields, which can be used for extension types.

To upgrade structs which implement `ScalarUDFImpl`, if you have implemented
`return_type_from_args` you need instead to implement `return_field_from_args`.
If your functions do not need to handle metadata, this should be straightforward
repackaging of the output data into a `FieldRef`. The name you specify on the
field is not important. It will be overwritten during planning. `ReturnInfo`
has been removed, so you will need to remove all references to it.

`ScalarFunctionArgs` now contains a field called `arg_fields`. You can use this
to access the metadata associated with the columnar values during invocation.

To upgrade user defined aggregate functions, there is now a function
`return_field` that will allow you to specify both metadata and nullability of
your function. You are not required to implement this if you do not need to
handle metadata.

The largest change to aggregate functions happens in the accumulator arguments.
Both the `AccumulatorArgs` and `StateFieldsArgs` now contain `FieldRef` rather
than `DataType`.

To upgrade window functions, `ExpressionArgs` now contains input fields instead
of input data types. When setting these fields, the name of the field is
not important since this gets overwritten during the planning stage. All you
should need to do is wrap your existing data types in fields with nullability
set depending on your use case.

### Physical Expression return `Field`

To support the changes to user defined functions processing metadata, the
`PhysicalExpr` trait, which now must specify a return `Field` based on the input
schema. To upgrade structs which implement `PhysicalExpr` you need to implement
the `return_field` function. There are numerous examples in the `physical-expr`
crate.

### `FileFormat::supports_filters_pushdown` replaced with `FileSource::try_pushdown_filters`

To support more general filter pushdown, the `FileFormat::supports_filters_pushdown` was replaced with
`FileSource::try_pushdown_filters`.
If you implemented a custom `FileFormat` that uses a custom `FileSource` you will need to implement
`FileSource::try_pushdown_filters`.
See `ParquetSource::try_pushdown_filters` for an example of how to implement this.

`FileFormat::supports_filters_pushdown` has been removed.

### `ParquetExec`, `AvroExec`, `CsvExec`, `JsonExec` Removed

`ParquetExec`, `AvroExec`, `CsvExec`, and `JsonExec` were deprecated in
DataFusion 46 and are removed in DataFusion 48. This is sooner than the normal
process described in the [API Deprecation Guidelines] because all the tests
cover the new `DataSourceExec` rather than the older structures. As we evolve
`DataSource`, the old structures began to show signs of "bit rotting" (not
working but no one knows due to lack of test coverage).

[api deprecation guidelines]: https://datafusion.apache.org/contributor-guide/api-health.html#deprecation-guidelines

### `PartitionedFile` added as an argument to the `FileOpener` trait

This is necessary to properly fix filter pushdown for filters that combine partition
columns and file columns (e.g. `day = username['dob']`).

If you implemented a custom `FileOpener` you will need to add the `PartitionedFile` argument
but are not required to use it in any way.

## DataFusion `47.0.0`

This section calls out some of the major changes in the `47.0.0` release of DataFusion.

Here are some example upgrade PRs that demonstrate changes required when upgrading from DataFusion 46.0.0:

- [delta-rs Upgrade to `47.0.0`](https://github.com/delta-io/delta-rs/pull/3378)
- [DataFusion Comet Upgrade to `47.0.0`](https://github.com/apache/datafusion-comet/pull/1563)
- [Sail Upgrade to `47.0.0`](https://github.com/lakehq/sail/pull/434)

### Upgrades to `arrow-rs` and `arrow-parquet` 55.0.0 and `object_store` 0.12.0

Several APIs are changed in the underlying arrow and parquet libraries to use a
`u64` instead of `usize` to better support WASM (See [#7371] and [#6961])

Additionally `ObjectStore::list` and `ObjectStore::list_with_offset` have been changed to return `static` lifetimes (See [#6619])

[#6619]: https://github.com/apache/arrow-rs/pull/6619
[#7371]: https://github.com/apache/arrow-rs/pull/7371

This requires converting from `usize` to `u64` occasionally as well as changes to `ObjectStore` implementations such as

```rust
# /* comment to avoid running
impl Objectstore {
    ...
    // The range is now a u64 instead of usize
    async fn get_range(&self, location: &Path, range: Range<u64>) -> ObjectStoreResult<Bytes> {
        self.inner.get_range(location, range).await
    }
    ...
    // the lifetime is now 'static instead of `_ (meaning the captured closure can't contain references)
    // (this also applies to list_with_offset)
    fn list(&self, prefix: Option<&Path>) -> BoxStream<'static, ObjectStoreResult<ObjectMeta>> {
        self.inner.list(prefix)
    }
}
# */
```

The `ParquetObjectReader` has been updated to no longer require the object size
(it can be fetched using a single suffix request). See [#7334] for details

[#7334]: https://github.com/apache/arrow-rs/pull/7334

Pattern in DataFusion `46.0.0`:

```rust
# /* comment to avoid running
let meta: ObjectMeta = ...;
let reader = ParquetObjectReader::new(store, meta);
# */
```

Pattern in DataFusion `47.0.0`:

```rust
# /* comment to avoid running
let meta: ObjectMeta = ...;
let reader = ParquetObjectReader::new(store, location)
  .with_file_size(meta.size);
# */
```

### `DisplayFormatType::TreeRender`

DataFusion now supports [`tree` style explain plans]. Implementations of
`Executionplan` must also provide a description in the
`DisplayFormatType::TreeRender` format. This can be the same as the existing
`DisplayFormatType::Default`.

[`tree` style explain plans]: https://datafusion.apache.org/user-guide/sql/explain.html#tree-format-default

### Removed Deprecated APIs

Several APIs have been removed in this release. These were either deprecated
previously or were hard to use correctly such as the multiple different
`ScalarUDFImpl::invoke*` APIs. See [#15130], [#15123], and [#15027] for more
details.

[#15130]: https://github.com/apache/datafusion/pull/15130
[#15123]: https://github.com/apache/datafusion/pull/15123
[#15027]: https://github.com/apache/datafusion/pull/15027

### `FileScanConfig` --> `FileScanConfigBuilder`

Previously, `FileScanConfig::build()` directly created ExecutionPlans. In
DataFusion 47.0.0 this has been changed to use `FileScanConfigBuilder`. See
[#15352] for details.

[#15352]: https://github.com/apache/datafusion/pull/15352

Pattern in DataFusion `46.0.0`:

```rust
# /* comment to avoid running
let plan = FileScanConfig::new(url, schema, Arc::new(file_source))
  .with_statistics(stats)
  ...
  .build()
# */
```

Pattern in DataFusion `47.0.0`:

```rust
# /* comment to avoid running
let config = FileScanConfigBuilder::new(url, schema, Arc::new(file_source))
  .with_statistics(stats)
  ...
  .build();
let scan = DataSourceExec::from_data_source(config);
# */
```

## DataFusion `46.0.0`

### Use `invoke_with_args` instead of `invoke()` and `invoke_batch()`

DataFusion is moving to a consistent API for invoking ScalarUDFs,
[`ScalarUDFImpl::invoke_with_args()`], and deprecating
[`ScalarUDFImpl::invoke()`], [`ScalarUDFImpl::invoke_batch()`], and [`ScalarUDFImpl::invoke_no_args()`]

If you see errors such as the following it means the older APIs are being used:

```text
This feature is not implemented: Function concat does not implement invoke but called
```

To fix this error, use [`ScalarUDFImpl::invoke_with_args()`] instead, as shown
below. See [PR 14876] for an example.

Given existing code like this:

```rust
# /* comment to avoid running
impl ScalarUDFImpl for SparkConcat {
...
    fn invoke_batch(&self, args: &[ColumnarValue], number_rows: usize) -> Result<ColumnarValue> {
        if args
            .iter()
            .any(|arg| matches!(arg.data_type(), DataType::List(_)))
        {
            ArrayConcat::new().invoke_batch(args, number_rows)
        } else {
            ConcatFunc::new().invoke_batch(args, number_rows)
        }
    }
}
# */
```

To

```rust
# /* comment to avoid running
impl ScalarUDFImpl for SparkConcat {
    ...
    fn invoke_with_args(&self, args: ScalarFunctionArgs) -> Result<ColumnarValue> {
        if args
            .args
            .iter()
            .any(|arg| matches!(arg.data_type(), DataType::List(_)))
        {
            ArrayConcat::new().invoke_with_args(args)
        } else {
            ConcatFunc::new().invoke_with_args(args)
        }
    }
}
 # */
```

[`scalarudfimpl::invoke()`]: https://docs.rs/datafusion/latest/datafusion/logical_expr/trait.ScalarUDFImpl.html#method.invoke
[`scalarudfimpl::invoke_batch()`]: https://docs.rs/datafusion/latest/datafusion/logical_expr/trait.ScalarUDFImpl.html#method.invoke_batch
[`scalarudfimpl::invoke_no_args()`]: https://docs.rs/datafusion/latest/datafusion/logical_expr/trait.ScalarUDFImpl.html#method.invoke_no_args
[`scalarudfimpl::invoke_with_args()`]: https://docs.rs/datafusion/latest/datafusion/logical_expr/trait.ScalarUDFImpl.html#method.invoke_with_args
[pr 14876]: https://github.com/apache/datafusion/pull/14876

### `ParquetExec`, `AvroExec`, `CsvExec`, `JsonExec` deprecated

DataFusion 46 has a major change to how the built in DataSources are organized.
Instead of individual `ExecutionPlan`s for the different file formats they now
all use `DataSourceExec` and the format specific information is embodied in new
traits `DataSource` and `FileSource`.

Here is more information about

- [Design Ticket]
- Change PR [PR #14224]
- Example of an Upgrade [PR in delta-rs]

[design ticket]: https://github.com/apache/datafusion/issues/13838
[pr #14224]: https://github.com/apache/datafusion/pull/14224
[pr in delta-rs]: https://github.com/delta-io/delta-rs/pull/3261

### Cookbook: Changes to `ParquetExecBuilder`

Code that looks for `ParquetExec` like this will no longer work:

```rust
# /* comment to avoid running
    if let Some(parquet_exec) = plan.as_any().downcast_ref::<ParquetExec>() {
        // Do something with ParquetExec here
    }
# */
```

Instead, with `DataSourceExec`, the same information is now on `FileScanConfig` and
`ParquetSource`. The equivalent code is

```rust
# /* comment to avoid running
if let Some(datasource_exec) = plan.as_any().downcast_ref::<DataSourceExec>() {
  if let Some(scan_config) = datasource_exec.data_source().as_any().downcast_ref::<FileScanConfig>() {
    // FileGroups, and other information is on the FileScanConfig
    // parquet
    if let Some(parquet_source) = scan_config.file_source.as_any().downcast_ref::<ParquetSource>()
    {
      // Information on PruningPredicates and parquet options are here
    }
}
# */
```

### Cookbook: Changes to `ParquetExecBuilder`

Likewise code that builds `ParquetExec` using the `ParquetExecBuilder` such as
the following must be changed:

```rust
# /* comment to avoid running
let mut exec_plan_builder = ParquetExecBuilder::new(
    FileScanConfig::new(self.log_store.object_store_url(), file_schema)
        .with_projection(self.projection.cloned())
        .with_limit(self.limit)
        .with_table_partition_cols(table_partition_cols),
)
.with_schema_adapter_factory(Arc::new(DeltaSchemaAdapterFactory {}))
.with_table_parquet_options(parquet_options);

// Add filter
if let Some(predicate) = logical_filter {
    if config.enable_parquet_pushdown {
        exec_plan_builder = exec_plan_builder.with_predicate(predicate);
    }
};
# */
```

New code should use `FileScanConfig` to build the appropriate `DataSourceExec`:

```rust
# /* comment to avoid running
let mut file_source = ParquetSource::new(parquet_options)
    .with_schema_adapter_factory(Arc::new(DeltaSchemaAdapterFactory {}));

// Add filter
if let Some(predicate) = logical_filter {
    if config.enable_parquet_pushdown {
        file_source = file_source.with_predicate(predicate);
    }
};

let file_scan_config = FileScanConfig::new(
    self.log_store.object_store_url(),
    file_schema,
    Arc::new(file_source),
)
.with_statistics(stats)
.with_projection(self.projection.cloned())
.with_limit(self.limit)
.with_table_partition_cols(table_partition_cols);

// Build the actual scan like this
parquet_scan: file_scan_config.build(),
# */
```

### `datafusion-cli` no longer automatically unescapes strings

`datafusion-cli` previously would incorrectly unescape string literals (see [ticket] for more details).

To escape `'` in SQL literals, use `''`:

```sql
> select 'it''s escaped';
+----------------------+
| Utf8("it's escaped") |
+----------------------+
| it's escaped         |
+----------------------+
1 row(s) fetched.
```

To include special characters (such as newlines via `\n`) you can use an `E` literal string. For example

```sql
> select 'foo\nbar';
+------------------+
| Utf8("foo\nbar") |
+------------------+
| foo\nbar         |
+------------------+
1 row(s) fetched.
Elapsed 0.005 seconds.
```

### Changes to array scalar function signatures

DataFusion 46 has changed the way scalar array function signatures are
declared. Previously, functions needed to select from a list of predefined
signatures within the `ArrayFunctionSignature` enum. Now the signatures
can be defined via a `Vec` of pseudo-types, which each correspond to a
single argument. Those pseudo-types are the variants of the
`ArrayFunctionArgument` enum and are as follows:

- `Array`: An argument of type List/LargeList/FixedSizeList. All Array
  arguments must be coercible to the same type.
- `Element`: An argument that is coercible to the inner type of the `Array`
  arguments.
- `Index`: An `Int64` argument.

Each of the old variants can be converted to the new format as follows:

`TypeSignature::ArraySignature(ArrayFunctionSignature::ArrayAndElement)`:

```rust
# use datafusion::common::utils::ListCoercion;
# use datafusion_expr_common::signature::{ArrayFunctionArgument, ArrayFunctionSignature, TypeSignature};

TypeSignature::ArraySignature(ArrayFunctionSignature::Array {
    arguments: vec![ArrayFunctionArgument::Array, ArrayFunctionArgument::Element],
    array_coercion: Some(ListCoercion::FixedSizedListToList),
});
```

`TypeSignature::ArraySignature(ArrayFunctionSignature::ElementAndArray)`:

```rust
# use datafusion::common::utils::ListCoercion;
# use datafusion_expr_common::signature::{ArrayFunctionArgument, ArrayFunctionSignature, TypeSignature};

TypeSignature::ArraySignature(ArrayFunctionSignature::Array {
    arguments: vec![ArrayFunctionArgument::Element, ArrayFunctionArgument::Array],
    array_coercion: Some(ListCoercion::FixedSizedListToList),
});
```

`TypeSignature::ArraySignature(ArrayFunctionSignature::ArrayAndIndex)`:

```rust
# use datafusion::common::utils::ListCoercion;
# use datafusion_expr_common::signature::{ArrayFunctionArgument, ArrayFunctionSignature, TypeSignature};

TypeSignature::ArraySignature(ArrayFunctionSignature::Array {
    arguments: vec![ArrayFunctionArgument::Array, ArrayFunctionArgument::Index],
    array_coercion: None,
});
```

`TypeSignature::ArraySignature(ArrayFunctionSignature::ArrayAndElementAndOptionalIndex)`:

```rust
# use datafusion::common::utils::ListCoercion;
# use datafusion_expr_common::signature::{ArrayFunctionArgument, ArrayFunctionSignature, TypeSignature};

TypeSignature::OneOf(vec![
    TypeSignature::ArraySignature(ArrayFunctionSignature::Array {
        arguments: vec![ArrayFunctionArgument::Array, ArrayFunctionArgument::Element],
        array_coercion: None,
    }),
    TypeSignature::ArraySignature(ArrayFunctionSignature::Array {
        arguments: vec![
            ArrayFunctionArgument::Array,
            ArrayFunctionArgument::Element,
            ArrayFunctionArgument::Index,
        ],
        array_coercion: None,
    }),
]);
```

`TypeSignature::ArraySignature(ArrayFunctionSignature::Array)`:

```rust
# use datafusion::common::utils::ListCoercion;
# use datafusion_expr_common::signature::{ArrayFunctionArgument, ArrayFunctionSignature, TypeSignature};

TypeSignature::ArraySignature(ArrayFunctionSignature::Array {
    arguments: vec![ArrayFunctionArgument::Array],
    array_coercion: None,
});
```

Alternatively, you can switch to using one of the following functions which
take care of constructing the `TypeSignature` for you:

- `Signature::array_and_element`
- `Signature::array_and_element_and_optional_index`
- `Signature::array_and_index`
- `Signature::array`

[ticket]: https://github.com/apache/datafusion/issues/13286<|MERGE_RESOLUTION|>--- conflicted
+++ resolved
@@ -31,8 +31,6 @@
 
 [`1.87.0`]: https://releases.rs/docs/1.87.0/
 
-<<<<<<< HEAD
-=======
 ### `FunctionRegistry` exposes two additional methods
 
 `FunctionRegistry` exposes two additional methods `udafs` and `udwfs` which expose set of registered user defined aggregation and window function names. To upgrade implement methods returning set of registered function names:
@@ -52,27 +50,17 @@
 }
 ```
 
->>>>>>> d1279731
 ### `datafusion-proto` use `TaskContext` rather than `SessionContext` in physical plan serde methods
 
 There have been changes in the public API methods of `datafusion-proto` which handle physical plan serde.
 
 Methods like `physical_plan_from_bytes`, `parse_physical_expr` and similar, expect `TaskContext` instead of `SessionContext`
-<<<<<<< HEAD
 
 ```diff
 - let plan2 = physical_plan_from_bytes(&bytes, &ctx)?;
 + let plan2 = physical_plan_from_bytes(&bytes, &ctx.task_ctx())?;
 ```
 
-=======
-
-```diff
-- let plan2 = physical_plan_from_bytes(&bytes, &ctx)?;
-+ let plan2 = physical_plan_from_bytes(&bytes, &ctx.task_ctx())?;
-```
-
->>>>>>> d1279731
 as `TaskContext` contains `RuntimeEnv` methods such as `try_into_physical_plan` will not have explicit `RuntimeEnv` parameter.
 
 ```diff
@@ -98,8 +86,6 @@
 
 [issue #17601]: https://github.com/apache/datafusion/issues/17601
 
-<<<<<<< HEAD
-=======
 ### `SessionState`'s `sql_to_statement` method takes `Dialect` rather than a `str`
 
 The `dialect` parameter of `sql_to_statement` method defined in `datafusion::execution::session_state::SessionState`
@@ -130,7 +116,6 @@
 
 See [issue #17713] for more details.
 
->>>>>>> d1279731
 ## DataFusion `50.0.0`
 
 ### ListingTable automatically detects Hive Partitioned tables
