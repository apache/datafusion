<!---
  Licensed to the Apache Software Foundation (ASF) under one
  or more contributor license agreements.  See the NOTICE file
  distributed with this work for additional information
  regarding copyright ownership.  The ASF licenses this file
  to you under the Apache License, Version 2.0 (the
  "License"); you may not use this file except in compliance
  with the License.  You may obtain a copy of the License at

    http://www.apache.org/licenses/LICENSE-2.0

  Unless required by applicable law or agreed to in writing,
  software distributed under the License is distributed on an
  "AS IS" BASIS, WITHOUT WARRANTIES OR CONDITIONS OF ANY
  KIND, either express or implied.  See the License for the
  specific language governing permissions and limitations
  under the License.
-->

# Upgrade Guides

## DataFusion `50.0.0`

**Note:** DataFusion `50.0.0` has not been released yet. The information provided in this section pertains to features and changes that have already been merged to the main branch and are awaiting release in this version.
You can see the current [status of the `50.0.0 `release here](https://github.com/apache/datafusion/issues/16799)

### `MSRV` updated to 1.86.0

The Minimum Supported Rust Version (MSRV) has been updated to [`1.86.0`].
See [#17230] for details.

[`1.86.0`]: https://releases.rs/docs/1.86.0/
[#17230]: https://github.com/apache/datafusion/pull/17230

### `ScalarUDFImpl`, `AggregateUDFImpl` and `WindowUDFImpl` traits now require `PartialEq`, `Eq`, and `Hash` traits

To address error-proneness of `ScalarUDFImpl::equals`, `AggregateUDFImpl::equals`and
`WindowUDFImpl::equals` methods and to make it easy to implement function equality correctly,
the `equals` and `hash_value` methods have been removed from `ScalarUDFImpl`, `AggregateUDFImpl`
and `WindowUDFImpl` traits. They are replaced the requirement to implement the `PartialEq`, `Eq`,
and `Hash` traits on any type implementing `ScalarUDFImpl`, `AggregateUDFImpl` or `WindowUDFImpl`.
Please see [issue #16677] for more details.

Most of the scalar functions are stateless and have a `signature` field. These can be migrated
using regular expressions

- search for `\#\[derive\(Debug\)\](\n *(pub )?struct \w+ \{\n *signature\: Signature\,\n *\})`,
- replace with `#[derive(Debug, PartialEq, Eq, Hash)]$1`,
- review all the changes and make sure only function structs were changed.

[issue #16677]: https://github.com/apache/datafusion/issues/16677

### `AsyncScalarUDFImpl::invoke_async_with_args` returns `ColumnarValue`

In order to enable single value optimizations and be consistent with other
user defined function APIs, the `AsyncScalarUDFImpl::invoke_async_with_args` method now
returns a `ColumnarValue` instead of a `ArrayRef`.

To upgrade, change the return type of your implementation

```rust
# /* comment to avoid running
impl AsyncScalarUDFImpl for AskLLM {
    async fn invoke_async_with_args(
        &self,
        args: ScalarFunctionArgs,
        _option: &ConfigOptions,
    ) -> Result<ColumnarValue> {
        ..
      return array_ref; // old code
    }
}
# */
```

To return a `ColumnarValue`

```rust
# /* comment to avoid running
impl AsyncScalarUDFImpl for AskLLM {
    async fn invoke_async_with_args(
        &self,
        args: ScalarFunctionArgs,
        _option: &ConfigOptions,
    ) -> Result<ColumnarValue> {
        ..
      return ColumnarValue::from(array_ref); // new code
    }
}
# */
```

See [#16896](https://github.com/apache/datafusion/issues/16896) for more details.

### `ProjectionExpr` changed from type alias to struct

`ProjectionExpr` has been changed from a type alias to a struct with named fields to improve code clarity and maintainability.

**Before:**

```rust,ignore
pub type ProjectionExpr = (Arc<dyn PhysicalExpr>, String);
```

**After:**

```rust,ignore
#[derive(Debug, Clone)]
pub struct ProjectionExpr {
    pub expr: Arc<dyn PhysicalExpr>,
    pub alias: String,
}
```

To upgrade your code:

- Replace tuple construction `(expr, alias)` with `ProjectionExpr::new(expr, alias)` or `ProjectionExpr { expr, alias }`
- Replace tuple field access `.0` and `.1` with `.expr` and `.alias`
- Update pattern matching from `(expr, alias)` to `ProjectionExpr { expr, alias }`

This mainly impacts use of `ProjectionExec`.

This change was done in [#17398]

[#17398]: https://github.com/apache/datafusion/pull/17398

### `SessionState`, `SessionConfig`, and `OptimizerConfig` returns `&Arc<ConfigOptions>` instead of `&ConfigOptions`

To provide broader access to `ConfigOptions` and reduce required clones, some
APIs have been changed to return a `&Arc<ConfigOptions>` instead of a
`&ConfigOptions`. This allows sharing the same `ConfigOptions` across multiple
threads without needing to clone the entire `ConfigOptions` structure unless it
is modified.

Most users will not be impacted by this change since the Rust compiler typically
automatically dereference the `Arc` when needed. However, in some cases you may
have to change your code to explicitly call `as_ref()` for example, from

```rust
# /* comment to avoid running
let optimizer_config: &ConfigOptions = state.options();
#  */
```

To

```rust
# /* comment to avoid running
let optimizer_config: &ConfigOptions = state.options().as_ref();
#  */
```

See PR [#16970](https://github.com/apache/datafusion/pull/16970)

### API Change to `AsyncScalarUDFImpl::invoke_async_with_args`

The `invoke_async_with_args` method of the `AsyncScalarUDFImpl` trait has been
updated to remove the `_option: &ConfigOptions` parameter to simplify the API
now that the `ConfigOptions` can be accessed through the `ScalarFunctionArgs`
parameter.

You can change your code like this

```rust
# /* comment to avoid running
impl AsyncScalarUDFImpl for AskLLM {
    async fn invoke_async_with_args(
        &self,
        args: ScalarFunctionArgs,
        _option: &ConfigOptions,
    ) -> Result<ArrayRef> {
        ..
    }
    ...
}
# */
```

To this:

```rust
# /* comment to avoid running

impl AsyncScalarUDFImpl for AskLLM {
    async fn invoke_async_with_args(
        &self,
        args: ScalarFunctionArgs,
    ) -> Result<ArrayRef> {
        let options = &args.config_options;
        ..
    }
    ...
}
# */
```

### Schema Rewriter Module Moved to New Crate

The `schema_rewriter` module and its associated symbols have been moved from `datafusion_physical_expr` to a new crate `datafusion_physical_expr_adapter`. This affects the following symbols:

- `DefaultPhysicalExprAdapter`
- `DefaultPhysicalExprAdapterFactory`
- `PhysicalExprAdapter`
- `PhysicalExprAdapterFactory`

To upgrade, change your imports to:

```rust
use datafusion_physical_expr_adapter::{
    DefaultPhysicalExprAdapter, DefaultPhysicalExprAdapterFactory,
    PhysicalExprAdapter, PhysicalExprAdapterFactory
};
```

### Upgrade to arrow `56.0.0` and parquet `56.0.0`

This version of DataFusion upgrades the underlying Apache Arrow implementation
to version `56.0.0`. See the [release notes](https://github.com/apache/arrow-rs/releases/tag/56.0.0)
for more details.

### Added `ExecutionPlan::reset_state`

In order to fix a bug in DataFusion `49.0.0` where dynamic filters (currently only generated in the presence of a query such as `ORDER BY ... LIMIT ...`)
produced incorrect results in recursive queries, a new method `reset_state` has been added to the `ExecutionPlan` trait.

Any `ExecutionPlan` that needs to maintain internal state or references to other nodes in the execution plan tree should implement this method to reset that state.
See [#17028] for more details and an example implementation for `SortExec`.

[#17028]: https://github.com/apache/datafusion/pull/17028

### Nested Loop Join input sort order cannot be preserved

The Nested Loop Join operator has been rewritten from scratch to improve performance and memory efficiency. From the micro-benchmarks: this change introduces up to 5X speed-up and uses only 1% memory in extreme cases compared to the previous implementation.

However, the new implementation cannot preserve input sort order like the old version could. This is a fundamental design trade-off that prioritizes performance and memory efficiency over sort order preservation.

See [#16996] for details.

[#16996]: https://github.com/apache/datafusion/pull/16996

### Add `as_any()` method to `LazyBatchGenerator`

To help with protobuf serialization, the `as_any()` method has been added to the `LazyBatchGenerator` trait. This means you will need to add `as_any()` to your implementation of `LazyBatchGenerator`:

```rust
# /* comment to avoid running

impl LazyBatchGenerator for MyBatchGenerator {
    fn as_any(&self) -> &dyn Any {
        self
    }

    ...
}

# */
```

See [#17200](https://github.com/apache/datafusion/pull/17200) for details.

### Refactored `DataSource::try_swapping_with_projection`

We refactored `DataSource::try_swapping_with_projection` to simplify the method and minimize leakage across the ExecutionPlan <-> DataSource abstraction layer.
Reimplementation for any custom `DataSource` should be relatively straightforward, see [#17395] for more details.

[#17395]: https://github.com/apache/datafusion/pull/17395/

### `FileOpenFuture` now uses `DataFusionError` instead of `ArrowError`

The `FileOpenFuture` type alias has been updated to use `DataFusionError` instead of `ArrowError` for its error type. This change affects the `FileOpener` trait and any implementations that work with file streaming operations.

**Before:**

```rust,ignore
pub type FileOpenFuture = BoxFuture<'static, Result<BoxStream<'static, Result<RecordBatch, ArrowError>>>>;
```

**After:**

```rust,ignore
pub type FileOpenFuture = BoxFuture<'static, Result<BoxStream<'static, Result<RecordBatch>>>>;
```

If you have custom implementations of `FileOpener` or work directly with `FileOpenFuture`, you'll need to update your error handling to use `DataFusionError` instead of `ArrowError`. The `FileStreamState` enum's `Open` variant has also been updated accordingly. See [#17397] for more details.

[#17397]: https://github.com/apache/datafusion/pull/17397

<<<<<<< HEAD
### FFI user defined aggregate function signature change

The Foreign Function Interface (FFI) signature for user defined aggregate functions
has been updated to call `return_field` instead of `return_type` on the underlying
aggregate function. This is to support metadata handling with these aggregate functions.
This change should be transparent to most users. If you have written unit tests to call
`return_type` directly, you may need to change them to calling `return_field` instead.

This update is a breaking change to the FFI API. The current best practice when using the
FFI crate is to ensure that all libraries that are interacting are using the same
underlying Rust version. Issue [#17374] has been opened to discuss stabilization of
this interface so that these libraries can be used across different DataFusion versions.

See [#17407] for details.

[#17407]: https://github.com/apache/datafusion/pull/17407
[#17374]: https://github.com/apache/datafusion/issues/17374
=======
### Added `PhysicalExpr::is_volatile_node`

We added a method to `PhysicalExpr` to mark a `PhysicalExpr` as volatile:

```rust,ignore
impl PhysicalExpr for MyRandomExpr {
  fn is_volatile_node(&self) -> bool {
    true
  }
}
```

We've shipped this with a default value of `false` to minimize breakage but we highly recommend that implementers of `PhysicalExpr` opt into a behavior, even if it is returning `false`.

You can see more discussion and example implementations in [#17351].

[#17351]: https://github.com/apache/datafusion/pull/17351
>>>>>>> b4a8b5ae

## DataFusion `49.0.0`

### `MSRV` updated to 1.85.1

The Minimum Supported Rust Version (MSRV) has been updated to [`1.85.1`]. See
[#16728] for details.

[`1.85.1`]: https://releases.rs/docs/1.85.1/
[#16728]: https://github.com/apache/datafusion/pull/16728

### `DataFusionError` variants are now `Box`ed

To reduce the size of `DataFusionError`, several variants that were previously stored inline are now `Box`ed. This reduces the size of `Result<T, DataFusionError>` and thus stack usage and async state machine size. Please see [#16652] for more details.

The following variants of `DataFusionError` are now boxed:

- `ArrowError`
- `SQL`
- `SchemaError`

This is a breaking change. Code that constructs or matches on these variants will need to be updated.

For example, to create a `SchemaError`, instead of:

```rust
# /* comment to avoid running
use datafusion_common::{DataFusionError, SchemaError};
DataFusionError::SchemaError(
  SchemaError::DuplicateUnqualifiedField { name: "foo".to_string() },
  Box::new(None)
)
# */
```

You now need to `Box` the inner error:

```rust
# /* comment to avoid running
use datafusion_common::{DataFusionError, SchemaError};
DataFusionError::SchemaError(
  Box::new(SchemaError::DuplicateUnqualifiedField { name: "foo".to_string() }),
  Box::new(None)
)
# */
```

[#16652]: https://github.com/apache/datafusion/issues/16652

### Metadata on Arrow Types is now represented by `FieldMetadata`

Metadata from the Arrow `Field` is now stored using the `FieldMetadata`
structure. In prior versions it was stored as both a `HashMap<String, String>`
and a `BTreeMap<String, String>`. `FieldMetadata` is a easier to work with and
is more efficient.

To create `FieldMetadata` from a `Field`:

```rust
# /* comment to avoid running
 let metadata = FieldMetadata::from(&field);
# */
```

To add metadata to a `Field`, use the `add_to_field` method:

```rust
# /* comment to avoid running
let updated_field = metadata.add_to_field(field);
# */
```

See [#16317] for details.

[#16317]: https://github.com/apache/datafusion/pull/16317

### New `datafusion.execution.spill_compression` configuration option

DataFusion 49.0.0 adds support for compressing spill files when data is written to disk during spilling query execution. A new configuration option `datafusion.execution.spill_compression` controls the compression codec used.

**Configuration:**

- **Key**: `datafusion.execution.spill_compression`
- **Default**: `uncompressed`
- **Valid values**: `uncompressed`, `lz4_frame`, `zstd`

**Usage:**

```rust
# /* comment to avoid running
use datafusion::prelude::*;
use datafusion_common::config::SpillCompression;

let config = SessionConfig::default()
    .with_spill_compression(SpillCompression::Zstd);
let ctx = SessionContext::new_with_config(config);
# */
```

Or via SQL:

```sql
SET datafusion.execution.spill_compression = 'zstd';
```

For more details about this configuration option, including performance trade-offs between different compression codecs, see the [Configuration Settings](../user-guide/configs.md) documentation.

### Deprecated `map_varchar_to_utf8view` configuration option

See [issue #16290](https://github.com/apache/datafusion/pull/16290) for more information
The old configuration

```text
datafusion.sql_parser.map_varchar_to_utf8view
```

is now **deprecated** in favor of the unified option below.\
If you previously used this to control only `VARCHAR`→`Utf8View` mapping, please migrate to `map_string_types_to_utf8view`.

---

### New `map_string_types_to_utf8view` configuration option

To unify **all** SQL string types (`CHAR`, `VARCHAR`, `TEXT`, `STRING`) to Arrow’s zero‑copy `Utf8View`, DataFusion 49.0.0 introduces:

- **Key**: `datafusion.sql_parser.map_string_types_to_utf8view`
- **Default**: `true`

**Description:**

- When **true** (default), **all** SQL string types are mapped to `Utf8View`, avoiding full‑copy UTF‑8 allocations and improving performance.
- When **false**, DataFusion falls back to the legacy `Utf8` mapping for **all** string types.

#### Examples

```rust
# /* comment to avoid running
// Disable Utf8View mapping for all SQL string types
let opts = datafusion::sql::planner::ParserOptions::new()
    .with_map_string_types_to_utf8view(false);

// Verify the setting is applied
assert!(!opts.map_string_types_to_utf8view);
# */
```

---

```sql
-- Disable Utf8View mapping globally
SET datafusion.sql_parser.map_string_types_to_utf8view = false;

-- Now VARCHAR, CHAR, TEXT, STRING all use Utf8 rather than Utf8View
CREATE TABLE my_table (a VARCHAR, b TEXT, c STRING);
DESCRIBE my_table;
```

### Deprecating `SchemaAdapterFactory` and `SchemaAdapter`

We are moving away from converting data (using `SchemaAdapter`) to converting the expressions themselves (which is more efficient and flexible).

See [issue #16800](https://github.com/apache/datafusion/issues/16800) for more information
The first place this change has taken place is in predicate pushdown for Parquet.
By default if you do not use a custom `SchemaAdapterFactory` we will use expression conversion instead.
If you do set a custom `SchemaAdapterFactory` we will continue to use it but emit a warning about that code path being deprecated.

To resolve this you need to implement a custom `PhysicalExprAdapterFactory` and use that instead of a `SchemaAdapterFactory`.
See the [default values](https://github.com/apache/datafusion/blob/main/datafusion-examples/examples/default_column_values.rs) for an example of how to do this.
Opting into the new APIs will set you up for future changes since we plan to expand use of `PhysicalExprAdapterFactory` to other areas of DataFusion.

See [#16800] for details.

[#16800]: https://github.com/apache/datafusion/issues/16800

### `TableParquetOptions` Updated

The `TableParquetOptions` struct has a new `crypto` field to specify encryption
options for Parquet files. The `ParquetEncryptionOptions` implements `Default`
so you can upgrade your existing code like this:

```rust
# /* comment to avoid running
TableParquetOptions {
  global,
  column_specific_options,
  key_value_metadata,
}
# */
```

To this:

```rust
# /* comment to avoid running
TableParquetOptions {
  global,
  column_specific_options,
  key_value_metadata,
  crypto: Default::default(), // New crypto field
}
# */
```

## DataFusion `48.0.1`

### `datafusion.execution.collect_statistics` now defaults to `true`

The default value of the `datafusion.execution.collect_statistics` configuration
setting is now true. This change impacts users that use that value directly and relied
on its default value being `false`.

This change also restores the default behavior of `ListingTable` to its previous. If you use it directly
you can maintain the current behavior by overriding the default value in your code.

```rust
# /* comment to avoid running
ListingOptions::new(Arc::new(ParquetFormat::default()))
    .with_collect_stat(false)
    // other options
# */
```

## DataFusion `48.0.0`

### `Expr::Literal` has optional metadata

The [`Expr::Literal`] variant now includes optional metadata, which allows for
carrying through Arrow field metadata to support extension types and other uses.

This means code such as

```rust
# /* comment to avoid running
match expr {
...
  Expr::Literal(scalar) => ...
...
}
#  */
```

Should be updated to:

```rust
# /* comment to avoid running
match expr {
...
  Expr::Literal(scalar, _metadata) => ...
...
}
#  */
```

Likewise constructing `Expr::Literal` requires metadata as well. The [`lit`] function
has not changed and returns an `Expr::Literal` with no metadata.

[`expr::literal`]: https://docs.rs/datafusion/latest/datafusion/logical_expr/enum.Expr.html#variant.Literal
[`lit`]: https://docs.rs/datafusion/latest/datafusion/logical_expr/fn.lit.html

### `Expr::WindowFunction` is now `Box`ed

`Expr::WindowFunction` is now a `Box<WindowFunction>` instead of a `WindowFunction` directly.
This change was made to reduce the size of `Expr` and improve performance when
planning queries (see [details on #16207]).

This is a breaking change, so you will need to update your code if you match
on `Expr::WindowFunction` directly. For example, if you have code like this:

```rust
# /* comment to avoid running
match expr {
  Expr::WindowFunction(WindowFunction {
    params:
      WindowFunctionParams {
       partition_by,
       order_by,
      ..
    }
  }) => {
    // Use partition_by and order_by as needed
  }
  _ => {
    // other expr
  }
}
# */
```

You will need to change it to:

```rust
# /* comment to avoid running
match expr {
  Expr::WindowFunction(window_fun) => {
    let WindowFunction {
      fun,
      params: WindowFunctionParams {
        args,
        partition_by,
        ..
        },
    } = window_fun.as_ref();
    // Use partition_by and order_by as needed
  }
  _ => {
    // other expr
  }
}
#  */
```

[details on #16207]: https://github.com/apache/datafusion/pull/16207#issuecomment-2922659103

### The `VARCHAR` SQL type is now represented as `Utf8View` in Arrow

The mapping of the SQL `VARCHAR` type has been changed from `Utf8` to `Utf8View`
which improves performance for many string operations. You can read more about
`Utf8View` in the [DataFusion blog post on German-style strings]

[datafusion blog post on german-style strings]: https://datafusion.apache.org/blog/2024/09/13/string-view-german-style-strings-part-1/

This means that when you create a table with a `VARCHAR` column, it will now use
`Utf8View` as the underlying data type. For example:

```sql
> CREATE TABLE my_table (my_column VARCHAR);
0 row(s) fetched.
Elapsed 0.001 seconds.

> DESCRIBE my_table;
+-------------+-----------+-------------+
| column_name | data_type | is_nullable |
+-------------+-----------+-------------+
| my_column   | Utf8View  | YES         |
+-------------+-----------+-------------+
1 row(s) fetched.
Elapsed 0.000 seconds.
```

You can restore the old behavior of using `Utf8` by changing the
`datafusion.sql_parser.map_varchar_to_utf8view` configuration setting. For
example

```sql
> set datafusion.sql_parser.map_varchar_to_utf8view = false;
0 row(s) fetched.
Elapsed 0.001 seconds.

> CREATE TABLE my_table (my_column VARCHAR);
0 row(s) fetched.
Elapsed 0.014 seconds.

> DESCRIBE my_table;
+-------------+-----------+-------------+
| column_name | data_type | is_nullable |
+-------------+-----------+-------------+
| my_column   | Utf8      | YES         |
+-------------+-----------+-------------+
1 row(s) fetched.
Elapsed 0.004 seconds.
```

### `ListingOptions` default for `collect_stat` changed from `true` to `false`

This makes it agree with the default for `SessionConfig`.
Most users won't be impacted by this change but if you were using `ListingOptions` directly
and relied on the default value of `collect_stat` being `true`, you will need to
explicitly set it to `true` in your code.

```rust
# /* comment to avoid running
ListingOptions::new(Arc::new(ParquetFormat::default()))
    .with_collect_stat(true)
    // other options
# */
```

### Processing `FieldRef` instead of `DataType` for user defined functions

In order to support metadata handling and extension types, user defined functions are
now switching to traits which use `FieldRef` rather than a `DataType` and nullability.
This gives a single interface to both of these parameters and additionally allows
access to metadata fields, which can be used for extension types.

To upgrade structs which implement `ScalarUDFImpl`, if you have implemented
`return_type_from_args` you need instead to implement `return_field_from_args`.
If your functions do not need to handle metadata, this should be straightforward
repackaging of the output data into a `FieldRef`. The name you specify on the
field is not important. It will be overwritten during planning. `ReturnInfo`
has been removed, so you will need to remove all references to it.

`ScalarFunctionArgs` now contains a field called `arg_fields`. You can use this
to access the metadata associated with the columnar values during invocation.

To upgrade user defined aggregate functions, there is now a function
`return_field` that will allow you to specify both metadata and nullability of
your function. You are not required to implement this if you do not need to
handle metadata.

The largest change to aggregate functions happens in the accumulator arguments.
Both the `AccumulatorArgs` and `StateFieldsArgs` now contain `FieldRef` rather
than `DataType`.

To upgrade window functions, `ExpressionArgs` now contains input fields instead
of input data types. When setting these fields, the name of the field is
not important since this gets overwritten during the planning stage. All you
should need to do is wrap your existing data types in fields with nullability
set depending on your use case.

### Physical Expression return `Field`

To support the changes to user defined functions processing metadata, the
`PhysicalExpr` trait, which now must specify a return `Field` based on the input
schema. To upgrade structs which implement `PhysicalExpr` you need to implement
the `return_field` function. There are numerous examples in the `physical-expr`
crate.

### `FileFormat::supports_filters_pushdown` replaced with `FileSource::try_pushdown_filters`

To support more general filter pushdown, the `FileFormat::supports_filters_pushdown` was replaced with
`FileSource::try_pushdown_filters`.
If you implemented a custom `FileFormat` that uses a custom `FileSource` you will need to implement
`FileSource::try_pushdown_filters`.
See `ParquetSource::try_pushdown_filters` for an example of how to implement this.

`FileFormat::supports_filters_pushdown` has been removed.

### `ParquetExec`, `AvroExec`, `CsvExec`, `JsonExec` Removed

`ParquetExec`, `AvroExec`, `CsvExec`, and `JsonExec` were deprecated in
DataFusion 46 and are removed in DataFusion 48. This is sooner than the normal
process described in the [API Deprecation Guidelines] because all the tests
cover the new `DataSourceExec` rather than the older structures. As we evolve
`DataSource`, the old structures began to show signs of "bit rotting" (not
working but no one knows due to lack of test coverage).

[api deprecation guidelines]: https://datafusion.apache.org/contributor-guide/api-health.html#deprecation-guidelines

### `PartitionedFile` added as an argument to the `FileOpener` trait

This is necessary to properly fix filter pushdown for filters that combine partition
columns and file columns (e.g. `day = username['dob']`).

If you implemented a custom `FileOpener` you will need to add the `PartitionedFile` argument
but are not required to use it in any way.

## DataFusion `47.0.0`

This section calls out some of the major changes in the `47.0.0` release of DataFusion.

Here are some example upgrade PRs that demonstrate changes required when upgrading from DataFusion 46.0.0:

- [delta-rs Upgrade to `47.0.0`](https://github.com/delta-io/delta-rs/pull/3378)
- [DataFusion Comet Upgrade to `47.0.0`](https://github.com/apache/datafusion-comet/pull/1563)
- [Sail Upgrade to `47.0.0`](https://github.com/lakehq/sail/pull/434)

### Upgrades to `arrow-rs` and `arrow-parquet` 55.0.0 and `object_store` 0.12.0

Several APIs are changed in the underlying arrow and parquet libraries to use a
`u64` instead of `usize` to better support WASM (See [#7371] and [#6961])

Additionally `ObjectStore::list` and `ObjectStore::list_with_offset` have been changed to return `static` lifetimes (See [#6619])

[#6619]: https://github.com/apache/arrow-rs/pull/6619
[#7371]: https://github.com/apache/arrow-rs/pull/7371

This requires converting from `usize` to `u64` occasionally as well as changes to `ObjectStore` implementations such as

```rust
# /* comment to avoid running
impl Objectstore {
    ...
    // The range is now a u64 instead of usize
    async fn get_range(&self, location: &Path, range: Range<u64>) -> ObjectStoreResult<Bytes> {
        self.inner.get_range(location, range).await
    }
    ...
    // the lifetime is now 'static instead of `_ (meaning the captured closure can't contain references)
    // (this also applies to list_with_offset)
    fn list(&self, prefix: Option<&Path>) -> BoxStream<'static, ObjectStoreResult<ObjectMeta>> {
        self.inner.list(prefix)
    }
}
# */
```

The `ParquetObjectReader` has been updated to no longer require the object size
(it can be fetched using a single suffix request). See [#7334] for details

[#7334]: https://github.com/apache/arrow-rs/pull/7334

Pattern in DataFusion `46.0.0`:

```rust
# /* comment to avoid running
let meta: ObjectMeta = ...;
let reader = ParquetObjectReader::new(store, meta);
# */
```

Pattern in DataFusion `47.0.0`:

```rust
# /* comment to avoid running
let meta: ObjectMeta = ...;
let reader = ParquetObjectReader::new(store, location)
  .with_file_size(meta.size);
# */
```

### `DisplayFormatType::TreeRender`

DataFusion now supports [`tree` style explain plans]. Implementations of
`Executionplan` must also provide a description in the
`DisplayFormatType::TreeRender` format. This can be the same as the existing
`DisplayFormatType::Default`.

[`tree` style explain plans]: https://datafusion.apache.org/user-guide/sql/explain.html#tree-format-default

### Removed Deprecated APIs

Several APIs have been removed in this release. These were either deprecated
previously or were hard to use correctly such as the multiple different
`ScalarUDFImpl::invoke*` APIs. See [#15130], [#15123], and [#15027] for more
details.

[#15130]: https://github.com/apache/datafusion/pull/15130
[#15123]: https://github.com/apache/datafusion/pull/15123
[#15027]: https://github.com/apache/datafusion/pull/15027

### `FileScanConfig` --> `FileScanConfigBuilder`

Previously, `FileScanConfig::build()` directly created ExecutionPlans. In
DataFusion 47.0.0 this has been changed to use `FileScanConfigBuilder`. See
[#15352] for details.

[#15352]: https://github.com/apache/datafusion/pull/15352

Pattern in DataFusion `46.0.0`:

```rust
# /* comment to avoid running
let plan = FileScanConfig::new(url, schema, Arc::new(file_source))
  .with_statistics(stats)
  ...
  .build()
# */
```

Pattern in DataFusion `47.0.0`:

```rust
# /* comment to avoid running
let config = FileScanConfigBuilder::new(url, schema, Arc::new(file_source))
  .with_statistics(stats)
  ...
  .build();
let scan = DataSourceExec::from_data_source(config);
# */
```

## DataFusion `46.0.0`

### Use `invoke_with_args` instead of `invoke()` and `invoke_batch()`

DataFusion is moving to a consistent API for invoking ScalarUDFs,
[`ScalarUDFImpl::invoke_with_args()`], and deprecating
[`ScalarUDFImpl::invoke()`], [`ScalarUDFImpl::invoke_batch()`], and [`ScalarUDFImpl::invoke_no_args()`]

If you see errors such as the following it means the older APIs are being used:

```text
This feature is not implemented: Function concat does not implement invoke but called
```

To fix this error, use [`ScalarUDFImpl::invoke_with_args()`] instead, as shown
below. See [PR 14876] for an example.

Given existing code like this:

```rust
# /* comment to avoid running
impl ScalarUDFImpl for SparkConcat {
...
    fn invoke_batch(&self, args: &[ColumnarValue], number_rows: usize) -> Result<ColumnarValue> {
        if args
            .iter()
            .any(|arg| matches!(arg.data_type(), DataType::List(_)))
        {
            ArrayConcat::new().invoke_batch(args, number_rows)
        } else {
            ConcatFunc::new().invoke_batch(args, number_rows)
        }
    }
}
# */
```

To

```rust
# /* comment to avoid running
impl ScalarUDFImpl for SparkConcat {
    ...
    fn invoke_with_args(&self, args: ScalarFunctionArgs) -> Result<ColumnarValue> {
        if args
            .args
            .iter()
            .any(|arg| matches!(arg.data_type(), DataType::List(_)))
        {
            ArrayConcat::new().invoke_with_args(args)
        } else {
            ConcatFunc::new().invoke_with_args(args)
        }
    }
}
 # */
```

[`scalarudfimpl::invoke()`]: https://docs.rs/datafusion/latest/datafusion/logical_expr/trait.ScalarUDFImpl.html#method.invoke
[`scalarudfimpl::invoke_batch()`]: https://docs.rs/datafusion/latest/datafusion/logical_expr/trait.ScalarUDFImpl.html#method.invoke_batch
[`scalarudfimpl::invoke_no_args()`]: https://docs.rs/datafusion/latest/datafusion/logical_expr/trait.ScalarUDFImpl.html#method.invoke_no_args
[`scalarudfimpl::invoke_with_args()`]: https://docs.rs/datafusion/latest/datafusion/logical_expr/trait.ScalarUDFImpl.html#method.invoke_with_args
[pr 14876]: https://github.com/apache/datafusion/pull/14876

### `ParquetExec`, `AvroExec`, `CsvExec`, `JsonExec` deprecated

DataFusion 46 has a major change to how the built in DataSources are organized.
Instead of individual `ExecutionPlan`s for the different file formats they now
all use `DataSourceExec` and the format specific information is embodied in new
traits `DataSource` and `FileSource`.

Here is more information about

- [Design Ticket]
- Change PR [PR #14224]
- Example of an Upgrade [PR in delta-rs]

[design ticket]: https://github.com/apache/datafusion/issues/13838
[pr #14224]: https://github.com/apache/datafusion/pull/14224
[pr in delta-rs]: https://github.com/delta-io/delta-rs/pull/3261

### Cookbook: Changes to `ParquetExecBuilder`

Code that looks for `ParquetExec` like this will no longer work:

```rust
# /* comment to avoid running
    if let Some(parquet_exec) = plan.as_any().downcast_ref::<ParquetExec>() {
        // Do something with ParquetExec here
    }
# */
```

Instead, with `DataSourceExec`, the same information is now on `FileScanConfig` and
`ParquetSource`. The equivalent code is

```rust
# /* comment to avoid running
if let Some(datasource_exec) = plan.as_any().downcast_ref::<DataSourceExec>() {
  if let Some(scan_config) = datasource_exec.data_source().as_any().downcast_ref::<FileScanConfig>() {
    // FileGroups, and other information is on the FileScanConfig
    // parquet
    if let Some(parquet_source) = scan_config.file_source.as_any().downcast_ref::<ParquetSource>()
    {
      // Information on PruningPredicates and parquet options are here
    }
}
# */
```

### Cookbook: Changes to `ParquetExecBuilder`

Likewise code that builds `ParquetExec` using the `ParquetExecBuilder` such as
the following must be changed:

```rust
# /* comment to avoid running
let mut exec_plan_builder = ParquetExecBuilder::new(
    FileScanConfig::new(self.log_store.object_store_url(), file_schema)
        .with_projection(self.projection.cloned())
        .with_limit(self.limit)
        .with_table_partition_cols(table_partition_cols),
)
.with_schema_adapter_factory(Arc::new(DeltaSchemaAdapterFactory {}))
.with_table_parquet_options(parquet_options);

// Add filter
if let Some(predicate) = logical_filter {
    if config.enable_parquet_pushdown {
        exec_plan_builder = exec_plan_builder.with_predicate(predicate);
    }
};
# */
```

New code should use `FileScanConfig` to build the appropriate `DataSourceExec`:

```rust
# /* comment to avoid running
let mut file_source = ParquetSource::new(parquet_options)
    .with_schema_adapter_factory(Arc::new(DeltaSchemaAdapterFactory {}));

// Add filter
if let Some(predicate) = logical_filter {
    if config.enable_parquet_pushdown {
        file_source = file_source.with_predicate(predicate);
    }
};

let file_scan_config = FileScanConfig::new(
    self.log_store.object_store_url(),
    file_schema,
    Arc::new(file_source),
)
.with_statistics(stats)
.with_projection(self.projection.cloned())
.with_limit(self.limit)
.with_table_partition_cols(table_partition_cols);

// Build the actual scan like this
parquet_scan: file_scan_config.build(),
# */
```

### `datafusion-cli` no longer automatically unescapes strings

`datafusion-cli` previously would incorrectly unescape string literals (see [ticket] for more details).

To escape `'` in SQL literals, use `''`:

```sql
> select 'it''s escaped';
+----------------------+
| Utf8("it's escaped") |
+----------------------+
| it's escaped         |
+----------------------+
1 row(s) fetched.
```

To include special characters (such as newlines via `\n`) you can use an `E` literal string. For example

```sql
> select 'foo\nbar';
+------------------+
| Utf8("foo\nbar") |
+------------------+
| foo\nbar         |
+------------------+
1 row(s) fetched.
Elapsed 0.005 seconds.
```

### Changes to array scalar function signatures

DataFusion 46 has changed the way scalar array function signatures are
declared. Previously, functions needed to select from a list of predefined
signatures within the `ArrayFunctionSignature` enum. Now the signatures
can be defined via a `Vec` of pseudo-types, which each correspond to a
single argument. Those pseudo-types are the variants of the
`ArrayFunctionArgument` enum and are as follows:

- `Array`: An argument of type List/LargeList/FixedSizeList. All Array
  arguments must be coercible to the same type.
- `Element`: An argument that is coercible to the inner type of the `Array`
  arguments.
- `Index`: An `Int64` argument.

Each of the old variants can be converted to the new format as follows:

`TypeSignature::ArraySignature(ArrayFunctionSignature::ArrayAndElement)`:

```rust
# use datafusion::common::utils::ListCoercion;
# use datafusion_expr_common::signature::{ArrayFunctionArgument, ArrayFunctionSignature, TypeSignature};

TypeSignature::ArraySignature(ArrayFunctionSignature::Array {
    arguments: vec![ArrayFunctionArgument::Array, ArrayFunctionArgument::Element],
    array_coercion: Some(ListCoercion::FixedSizedListToList),
});
```

`TypeSignature::ArraySignature(ArrayFunctionSignature::ElementAndArray)`:

```rust
# use datafusion::common::utils::ListCoercion;
# use datafusion_expr_common::signature::{ArrayFunctionArgument, ArrayFunctionSignature, TypeSignature};

TypeSignature::ArraySignature(ArrayFunctionSignature::Array {
    arguments: vec![ArrayFunctionArgument::Element, ArrayFunctionArgument::Array],
    array_coercion: Some(ListCoercion::FixedSizedListToList),
});
```

`TypeSignature::ArraySignature(ArrayFunctionSignature::ArrayAndIndex)`:

```rust
# use datafusion::common::utils::ListCoercion;
# use datafusion_expr_common::signature::{ArrayFunctionArgument, ArrayFunctionSignature, TypeSignature};

TypeSignature::ArraySignature(ArrayFunctionSignature::Array {
    arguments: vec![ArrayFunctionArgument::Array, ArrayFunctionArgument::Index],
    array_coercion: None,
});
```

`TypeSignature::ArraySignature(ArrayFunctionSignature::ArrayAndElementAndOptionalIndex)`:

```rust
# use datafusion::common::utils::ListCoercion;
# use datafusion_expr_common::signature::{ArrayFunctionArgument, ArrayFunctionSignature, TypeSignature};

TypeSignature::OneOf(vec![
    TypeSignature::ArraySignature(ArrayFunctionSignature::Array {
        arguments: vec![ArrayFunctionArgument::Array, ArrayFunctionArgument::Element],
        array_coercion: None,
    }),
    TypeSignature::ArraySignature(ArrayFunctionSignature::Array {
        arguments: vec![
            ArrayFunctionArgument::Array,
            ArrayFunctionArgument::Element,
            ArrayFunctionArgument::Index,
        ],
        array_coercion: None,
    }),
]);
```

`TypeSignature::ArraySignature(ArrayFunctionSignature::Array)`:

```rust
# use datafusion::common::utils::ListCoercion;
# use datafusion_expr_common::signature::{ArrayFunctionArgument, ArrayFunctionSignature, TypeSignature};

TypeSignature::ArraySignature(ArrayFunctionSignature::Array {
    arguments: vec![ArrayFunctionArgument::Array],
    array_coercion: None,
});
```

Alternatively, you can switch to using one of the following functions which
take care of constructing the `TypeSignature` for you:

- `Signature::array_and_element`
- `Signature::array_and_element_and_optional_index`
- `Signature::array_and_index`
- `Signature::array`

[ticket]: https://github.com/apache/datafusion/issues/13286<|MERGE_RESOLUTION|>--- conflicted
+++ resolved
@@ -285,7 +285,6 @@
 
 [#17397]: https://github.com/apache/datafusion/pull/17397
 
-<<<<<<< HEAD
 ### FFI user defined aggregate function signature change
 
 The Foreign Function Interface (FFI) signature for user defined aggregate functions
@@ -303,7 +302,7 @@
 
 [#17407]: https://github.com/apache/datafusion/pull/17407
 [#17374]: https://github.com/apache/datafusion/issues/17374
-=======
+
 ### Added `PhysicalExpr::is_volatile_node`
 
 We added a method to `PhysicalExpr` to mark a `PhysicalExpr` as volatile:
@@ -321,7 +320,6 @@
 You can see more discussion and example implementations in [#17351].
 
 [#17351]: https://github.com/apache/datafusion/pull/17351
->>>>>>> b4a8b5ae
 
 ## DataFusion `49.0.0`
 
