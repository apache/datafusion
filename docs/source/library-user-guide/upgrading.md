<!---
  Licensed to the Apache Software Foundation (ASF) under one
  or more contributor license agreements.  See the NOTICE file
  distributed with this work for additional information
  regarding copyright ownership.  The ASF licenses this file
  to you under the Apache License, Version 2.0 (the
  "License"); you may not use this file except in compliance
  with the License.  You may obtain a copy of the License at

    http://www.apache.org/licenses/LICENSE-2.0

  Unless required by applicable law or agreed to in writing,
  software distributed under the License is distributed on an
  "AS IS" BASIS, WITHOUT WARRANTIES OR CONDITIONS OF ANY
  KIND, either express or implied.  See the License for the
  specific language governing permissions and limitations
  under the License.
-->

# Upgrade Guides

## DataFusion `51.0.0`

**Note:** DataFusion `51.0.0` has not been released yet. The information provided in this section pertains to features and changes that have already been merged to the main branch and are awaiting release in this version.

You can see the current [status of the `51.0.0`release here](https://github.com/apache/datafusion/issues/17558)

### `arrow` / `parquet` updated to 57.0.0

### Upgrade to arrow `57.0.0` and parquet `57.0.0`

This version of DataFusion upgrades the underlying Apache Arrow implementation
to version `57.0.0`, including several dependent crates such as `prost`,
`tonic`, `pyo3`, and `substrait`. . See the [release
notes](https://github.com/apache/arrow-rs/releases/tag/57.0.0) for more details.

### `MSRV` updated to 1.87.0

The Minimum Supported Rust Version (MSRV) has been updated to [`1.87.0`].

[`1.87.0`]: https://releases.rs/docs/1.87.0/

### `FunctionRegistry` exposes two additional methods

`FunctionRegistry` exposes two additional methods `udafs` and `udwfs` which expose set of registered user defined aggregation and window function names. To upgrade implement methods returning set of registered function names:

```diff
impl FunctionRegistry for FunctionRegistryImpl {
      fn udfs(&self) -> HashSet<String> {
         self.scalar_functions.keys().cloned().collect()
     }
+    fn udafs(&self) -> HashSet<String> {
+        self.aggregate_functions.keys().cloned().collect()
+    }
+
+    fn udwfs(&self) -> HashSet<String> {
+        self.window_functions.keys().cloned().collect()
+    }
}
```

### `datafusion-proto` use `TaskContext` rather than `SessionContext` in physical plan serde methods

There have been changes in the public API methods of `datafusion-proto` which handle physical plan serde.

Methods like `physical_plan_from_bytes`, `parse_physical_expr` and similar, expect `TaskContext` instead of `SessionContext`

```diff
- let plan2 = physical_plan_from_bytes(&bytes, &ctx)?;
+ let plan2 = physical_plan_from_bytes(&bytes, &ctx.task_ctx())?;
```

as `TaskContext` contains `RuntimeEnv` methods such as `try_into_physical_plan` will not have explicit `RuntimeEnv` parameter.

```diff
let result_exec_plan: Arc<dyn ExecutionPlan> = proto
-   .try_into_physical_plan(&ctx, runtime.deref(), &composed_codec)
+.  .try_into_physical_plan(&ctx.task_ctx(), &composed_codec)
```

`PhysicalExtensionCodec::try_decode()` expects `TaskContext` instead of `FunctionRegistry`:

```diff
pub trait PhysicalExtensionCodec {
    fn try_decode(
        &self,
        buf: &[u8],
        inputs: &[Arc<dyn ExecutionPlan>],
-        registry: &dyn FunctionRegistry,
+        ctx: &TaskContext,
    ) -> Result<Arc<dyn ExecutionPlan>>;
```

See [issue #17601] for more details.

[issue #17601]: https://github.com/apache/datafusion/issues/17601

### `SessionState`'s `sql_to_statement` method takes `Dialect` rather than a `str`

The `dialect` parameter of `sql_to_statement` method defined in `datafusion::execution::session_state::SessionState`
has changed from `&str` to `&Dialect`.
`Dialect` is an enum defined in the `datafusion-common`
crate under the `config` module that provides type safety
and better validation for SQL dialect selection

### Reorganization of `ListingTable` into `datafusion-catalog-listing` crate

There has been a long standing request to remove features such as `ListingTable`
from the `datafusion` crate to support faster build times. The structs
`ListingOptions`, `ListingTable`, and `ListingTableConfig` are now available
within the `datafusion-catalog-listing` crate. These are re-exported in
the `datafusion` crate, so this should be a minimal impact to existing users.

See [issue #14462] and [issue #17713] for more details.

[issue #14462]: https://github.com/apache/datafusion/issues/14462
[issue #17713]: https://github.com/apache/datafusion/issues/17713

### Reorganization of `ArrowSource` into `datafusion-datasource-arrow` crate

To support [issue #17713] the `ArrowSource` code has been removed from
the `datafusion` core crate into it's own crate, `datafusion-datasource-arrow`.
This follows the pattern for the AVRO, CSV, JSON, and Parquet data sources.
Users may need to update their paths to account for these changes.

See [issue #17713] for more details.

### `FileScanConfig::projection` renamed to `FileScanConfig::projection_exprs`

The `projection` field in `FileScanConfig` has been renamed to `projection_exprs` and its type has changed from `Option<Vec<usize>>` to `Option<ProjectionExprs>`. This change enables more powerful projection pushdown capabilities by supporting arbitrary physical expressions rather than just column indices.

**Impact on direct field access:**

If you directly access the `projection` field:

```rust
# /* comment to avoid running
let config: FileScanConfig = ...;
let projection = config.projection;
# */
```

You should update to:

```rust
# /* comment to avoid running
let config: FileScanConfig = ...;
let projection_exprs = config.projection_exprs;
# */
```

**Impact on builders:**

The `FileScanConfigBuilder::with_projection()` method has been deprecated in favor of `with_projection_indices()`:

```diff
let config = FileScanConfigBuilder::new(url, schema, file_source)
-   .with_projection(Some(vec![0, 2, 3]))
+   .with_projection_indices(Some(vec![0, 2, 3]))
    .build();
```

Note: `with_projection()` still works but is deprecated and will be removed in a future release.

**What is `ProjectionExprs`?**

`ProjectionExprs` is a new type that represents a list of physical expressions for projection. While it can be constructed from column indices (which is what `with_projection_indices` does internally), it also supports arbitrary physical expressions, enabling advanced features like expression evaluation during scanning.

You can access column indices from `ProjectionExprs` using its methods if needed:

```rust
# /* comment to avoid running
let projection_exprs: ProjectionExprs = ...;
// Get the column indices if the projection only contains simple column references
let indices = projection_exprs.column_indices();
# */
```

### `DESCRIBE query` support

`DESCRIBE query` was previously an alias for `EXPLAIN query`, which outputs the
_execution plan_ of the query. With this release, `DESCRIBE query` now outputs
the computed _schema_ of the query, consistent with the behavior of `DESCRIBE table_name`.

<<<<<<< HEAD
### `datafusion.execution.time_zone` default configuration changed

The default value for `datafusion.execution.time_zone` previously was a string value of `+00:00` (GMT/Zulu time).
This was changed to be an `Option<String>` with a default of `None`. If you want to change the timezone back
to the previous value you can execute the sql:

```sql
SET
TIMEZONE = '+00:00';
```

This change was made to better support using the default timezone in scalar UDF functions such as
`now`, `current_date`, `current_time`, and `to_timestamp` among others.
=======
### Introduction of `TableSchema` and changes to `FileSource::with_schema()` method

A new `TableSchema` struct has been introduced in the `datafusion-datasource` crate to better manage table schemas with partition columns. This struct helps distinguish between:

- **File schema**: The schema of actual data files on disk
- **Partition columns**: Columns derived from directory structure (e.g., Hive-style partitioning)
- **Table schema**: The complete schema combining both file and partition columns

As part of this change, the `FileSource::with_schema()` method signature has changed from accepting a `SchemaRef` to accepting a `TableSchema`.

**Who is affected:**

- Users who have implemented custom `FileSource` implementations will need to update their code
- Users who only use built-in file sources (Parquet, CSV, JSON, AVRO, Arrow) are not affected

**Migration guide for custom `FileSource` implementations:**

```diff
 use datafusion_datasource::file::FileSource;
-use arrow::datatypes::SchemaRef;
+use datafusion_datasource::TableSchema;

 impl FileSource for MyCustomSource {
-    fn with_schema(&self, schema: SchemaRef) -> Arc<dyn FileSource> {
+    fn with_schema(&self, schema: TableSchema) -> Arc<dyn FileSource> {
         Arc::new(Self {
-            schema: Some(schema),
+            // Use schema.file_schema() to get the file schema without partition columns
+            schema: Some(Arc::clone(schema.file_schema())),
             ..self.clone()
         })
     }
 }
```

For implementations that need access to partition columns:

```rust,ignore
fn with_schema(&self, schema: TableSchema) -> Arc<dyn FileSource> {
    Arc::new(Self {
        file_schema: Arc::clone(schema.file_schema()),
        partition_cols: schema.table_partition_cols().clone(),
        table_schema: Arc::clone(schema.table_schema()),
        ..self.clone()
    })
}
```

**Note**: Most `FileSource` implementations only need to store the file schema (without partition columns), as shown in the first example. The second pattern of storing all three schema components is typically only needed for advanced use cases where you need access to different schema representations for different operations (e.g., ParquetSource uses the file schema for building pruning predicates but needs the table schema for filter pushdown logic).

**Using `TableSchema` directly:**

If you're constructing a `FileScanConfig` or working with table schemas and partition columns, you can now use `TableSchema`:

```rust
use datafusion_datasource::TableSchema;
use arrow::datatypes::{Schema, Field, DataType};
use std::sync::Arc;

// Create a TableSchema with partition columns
let file_schema = Arc::new(Schema::new(vec![
    Field::new("user_id", DataType::Int64, false),
    Field::new("amount", DataType::Float64, false),
]));

let partition_cols = vec![
    Arc::new(Field::new("date", DataType::Utf8, false)),
    Arc::new(Field::new("region", DataType::Utf8, false)),
];

let table_schema = TableSchema::new(file_schema, partition_cols);

// Access different schema representations
let file_schema_ref = table_schema.file_schema();      // Schema without partition columns
let full_schema = table_schema.table_schema();          // Complete schema with partition columns
let partition_cols_ref = table_schema.table_partition_cols(); // Just the partition columns
```
>>>>>>> 09a0de22

## DataFusion `50.0.0`

### ListingTable automatically detects Hive Partitioned tables

DataFusion 50.0.0 automatically infers Hive partitions when using the `ListingTableFactory` and `CREATE EXTERNAL TABLE`. Previously,
when creating a `ListingTable`, datasets that use Hive partitioning (e.g.
`/table_root/column1=value1/column2=value2/data.parquet`) would not have the Hive columns reflected in
the table's schema or data. The previous behavior can be
restored by setting the `datafusion.execution.listing_table_factory_infer_partitions` configuration option to `false`.
See [issue #17049] for more details.

[issue #17049]: https://github.com/apache/datafusion/issues/17049

### `MSRV` updated to 1.86.0

The Minimum Supported Rust Version (MSRV) has been updated to [`1.86.0`].
See [#17230] for details.

[`1.86.0`]: https://releases.rs/docs/1.86.0/
[#17230]: https://github.com/apache/datafusion/pull/17230

### `ScalarUDFImpl`, `AggregateUDFImpl` and `WindowUDFImpl` traits now require `PartialEq`, `Eq`, and `Hash` traits

To address error-proneness of `ScalarUDFImpl::equals`, `AggregateUDFImpl::equals`and
`WindowUDFImpl::equals` methods and to make it easy to implement function equality correctly,
the `equals` and `hash_value` methods have been removed from `ScalarUDFImpl`, `AggregateUDFImpl`
and `WindowUDFImpl` traits. They are replaced the requirement to implement the `PartialEq`, `Eq`,
and `Hash` traits on any type implementing `ScalarUDFImpl`, `AggregateUDFImpl` or `WindowUDFImpl`.
Please see [issue #16677] for more details.

Most of the scalar functions are stateless and have a `signature` field. These can be migrated
using regular expressions

- search for `\#\[derive\(Debug\)\](\n *(pub )?struct \w+ \{\n *signature\: Signature\,\n *\})`,
- replace with `#[derive(Debug, PartialEq, Eq, Hash)]$1`,
- review all the changes and make sure only function structs were changed.

[issue #16677]: https://github.com/apache/datafusion/issues/16677

### `AsyncScalarUDFImpl::invoke_async_with_args` returns `ColumnarValue`

In order to enable single value optimizations and be consistent with other
user defined function APIs, the `AsyncScalarUDFImpl::invoke_async_with_args` method now
returns a `ColumnarValue` instead of a `ArrayRef`.

To upgrade, change the return type of your implementation

```rust
# /* comment to avoid running
impl AsyncScalarUDFImpl for AskLLM {
    async fn invoke_async_with_args(
        &self,
        args: ScalarFunctionArgs,
        _option: &ConfigOptions,
    ) -> Result<ColumnarValue> {
        ..
      return array_ref; // old code
    }
}
# */
```

To return a `ColumnarValue`

```rust
# /* comment to avoid running
impl AsyncScalarUDFImpl for AskLLM {
    async fn invoke_async_with_args(
        &self,
        args: ScalarFunctionArgs,
        _option: &ConfigOptions,
    ) -> Result<ColumnarValue> {
        ..
      return ColumnarValue::from(array_ref); // new code
    }
}
# */
```

See [#16896](https://github.com/apache/datafusion/issues/16896) for more details.

### `ProjectionExpr` changed from type alias to struct

`ProjectionExpr` has been changed from a type alias to a struct with named fields to improve code clarity and maintainability.

**Before:**

```rust,ignore
pub type ProjectionExpr = (Arc<dyn PhysicalExpr>, String);
```

**After:**

```rust,ignore
#[derive(Debug, Clone)]
pub struct ProjectionExpr {
    pub expr: Arc<dyn PhysicalExpr>,
    pub alias: String,
}
```

To upgrade your code:

- Replace tuple construction `(expr, alias)` with `ProjectionExpr::new(expr, alias)` or `ProjectionExpr { expr, alias }`
- Replace tuple field access `.0` and `.1` with `.expr` and `.alias`
- Update pattern matching from `(expr, alias)` to `ProjectionExpr { expr, alias }`

This mainly impacts use of `ProjectionExec`.

This change was done in [#17398]

[#17398]: https://github.com/apache/datafusion/pull/17398

### `SessionState`, `SessionConfig`, and `OptimizerConfig` returns `&Arc<ConfigOptions>` instead of `&ConfigOptions`

To provide broader access to `ConfigOptions` and reduce required clones, some
APIs have been changed to return a `&Arc<ConfigOptions>` instead of a
`&ConfigOptions`. This allows sharing the same `ConfigOptions` across multiple
threads without needing to clone the entire `ConfigOptions` structure unless it
is modified.

Most users will not be impacted by this change since the Rust compiler typically
automatically dereference the `Arc` when needed. However, in some cases you may
have to change your code to explicitly call `as_ref()` for example, from

```rust
# /* comment to avoid running
let optimizer_config: &ConfigOptions = state.options();
#  */
```

To

```rust
# /* comment to avoid running
let optimizer_config: &ConfigOptions = state.options().as_ref();
#  */
```

See PR [#16970](https://github.com/apache/datafusion/pull/16970)

### API Change to `AsyncScalarUDFImpl::invoke_async_with_args`

The `invoke_async_with_args` method of the `AsyncScalarUDFImpl` trait has been
updated to remove the `_option: &ConfigOptions` parameter to simplify the API
now that the `ConfigOptions` can be accessed through the `ScalarFunctionArgs`
parameter.

You can change your code like this

```rust
# /* comment to avoid running
impl AsyncScalarUDFImpl for AskLLM {
    async fn invoke_async_with_args(
        &self,
        args: ScalarFunctionArgs,
        _option: &ConfigOptions,
    ) -> Result<ArrayRef> {
        ..
    }
    ...
}
# */
```

To this:

```rust
# /* comment to avoid running

impl AsyncScalarUDFImpl for AskLLM {
    async fn invoke_async_with_args(
        &self,
        args: ScalarFunctionArgs,
    ) -> Result<ArrayRef> {
        let options = &args.config_options;
        ..
    }
    ...
}
# */
```

### Schema Rewriter Module Moved to New Crate

The `schema_rewriter` module and its associated symbols have been moved from `datafusion_physical_expr` to a new crate `datafusion_physical_expr_adapter`. This affects the following symbols:

- `DefaultPhysicalExprAdapter`
- `DefaultPhysicalExprAdapterFactory`
- `PhysicalExprAdapter`
- `PhysicalExprAdapterFactory`

To upgrade, change your imports to:

```rust
use datafusion_physical_expr_adapter::{
    DefaultPhysicalExprAdapter, DefaultPhysicalExprAdapterFactory,
    PhysicalExprAdapter, PhysicalExprAdapterFactory
};
```

### Upgrade to arrow `56.0.0` and parquet `56.0.0`

This version of DataFusion upgrades the underlying Apache Arrow implementation
to version `56.0.0`. See the [release notes](https://github.com/apache/arrow-rs/releases/tag/56.0.0)
for more details.

### Added `ExecutionPlan::reset_state`

In order to fix a bug in DataFusion `49.0.0` where dynamic filters (currently only generated in the presence of a query such as `ORDER BY ... LIMIT ...`)
produced incorrect results in recursive queries, a new method `reset_state` has been added to the `ExecutionPlan` trait.

Any `ExecutionPlan` that needs to maintain internal state or references to other nodes in the execution plan tree should implement this method to reset that state.
See [#17028] for more details and an example implementation for `SortExec`.

[#17028]: https://github.com/apache/datafusion/pull/17028

### Nested Loop Join input sort order cannot be preserved

The Nested Loop Join operator has been rewritten from scratch to improve performance and memory efficiency. From the micro-benchmarks: this change introduces up to 5X speed-up and uses only 1% memory in extreme cases compared to the previous implementation.

However, the new implementation cannot preserve input sort order like the old version could. This is a fundamental design trade-off that prioritizes performance and memory efficiency over sort order preservation.

See [#16996] for details.

[#16996]: https://github.com/apache/datafusion/pull/16996

### Add `as_any()` method to `LazyBatchGenerator`

To help with protobuf serialization, the `as_any()` method has been added to the `LazyBatchGenerator` trait. This means you will need to add `as_any()` to your implementation of `LazyBatchGenerator`:

```rust
# /* comment to avoid running

impl LazyBatchGenerator for MyBatchGenerator {
    fn as_any(&self) -> &dyn Any {
        self
    }

    ...
}

# */
```

See [#17200](https://github.com/apache/datafusion/pull/17200) for details.

### Refactored `DataSource::try_swapping_with_projection`

We refactored `DataSource::try_swapping_with_projection` to simplify the method and minimize leakage across the ExecutionPlan <-> DataSource abstraction layer.
Reimplementation for any custom `DataSource` should be relatively straightforward, see [#17395] for more details.

[#17395]: https://github.com/apache/datafusion/pull/17395/

### `FileOpenFuture` now uses `DataFusionError` instead of `ArrowError`

The `FileOpenFuture` type alias has been updated to use `DataFusionError` instead of `ArrowError` for its error type. This change affects the `FileOpener` trait and any implementations that work with file streaming operations.

**Before:**

```rust,ignore
pub type FileOpenFuture = BoxFuture<'static, Result<BoxStream<'static, Result<RecordBatch, ArrowError>>>>;
```

**After:**

```rust,ignore
pub type FileOpenFuture = BoxFuture<'static, Result<BoxStream<'static, Result<RecordBatch>>>>;
```

If you have custom implementations of `FileOpener` or work directly with `FileOpenFuture`, you'll need to update your error handling to use `DataFusionError` instead of `ArrowError`. The `FileStreamState` enum's `Open` variant has also been updated accordingly. See [#17397] for more details.

[#17397]: https://github.com/apache/datafusion/pull/17397

### FFI user defined aggregate function signature change

The Foreign Function Interface (FFI) signature for user defined aggregate functions
has been updated to call `return_field` instead of `return_type` on the underlying
aggregate function. This is to support metadata handling with these aggregate functions.
This change should be transparent to most users. If you have written unit tests to call
`return_type` directly, you may need to change them to calling `return_field` instead.

This update is a breaking change to the FFI API. The current best practice when using the
FFI crate is to ensure that all libraries that are interacting are using the same
underlying Rust version. Issue [#17374] has been opened to discuss stabilization of
this interface so that these libraries can be used across different DataFusion versions.

See [#17407] for details.

[#17407]: https://github.com/apache/datafusion/pull/17407
[#17374]: https://github.com/apache/datafusion/issues/17374

### Added `PhysicalExpr::is_volatile_node`

We added a method to `PhysicalExpr` to mark a `PhysicalExpr` as volatile:

```rust,ignore
impl PhysicalExpr for MyRandomExpr {
  fn is_volatile_node(&self) -> bool {
    true
  }
}
```

We've shipped this with a default value of `false` to minimize breakage but we highly recommend that implementers of `PhysicalExpr` opt into a behavior, even if it is returning `false`.

You can see more discussion and example implementations in [#17351].

[#17351]: https://github.com/apache/datafusion/pull/17351

## DataFusion `49.0.0`

### `MSRV` updated to 1.85.1

The Minimum Supported Rust Version (MSRV) has been updated to [`1.85.1`]. See
[#16728] for details.

[`1.85.1`]: https://releases.rs/docs/1.85.1/
[#16728]: https://github.com/apache/datafusion/pull/16728

### `DataFusionError` variants are now `Box`ed

To reduce the size of `DataFusionError`, several variants that were previously stored inline are now `Box`ed. This reduces the size of `Result<T, DataFusionError>` and thus stack usage and async state machine size. Please see [#16652] for more details.

The following variants of `DataFusionError` are now boxed:

- `ArrowError`
- `SQL`
- `SchemaError`

This is a breaking change. Code that constructs or matches on these variants will need to be updated.

For example, to create a `SchemaError`, instead of:

```rust
# /* comment to avoid running
use datafusion_common::{DataFusionError, SchemaError};
DataFusionError::SchemaError(
  SchemaError::DuplicateUnqualifiedField { name: "foo".to_string() },
  Box::new(None)
)
# */
```

You now need to `Box` the inner error:

```rust
# /* comment to avoid running
use datafusion_common::{DataFusionError, SchemaError};
DataFusionError::SchemaError(
  Box::new(SchemaError::DuplicateUnqualifiedField { name: "foo".to_string() }),
  Box::new(None)
)
# */
```

[#16652]: https://github.com/apache/datafusion/issues/16652

### Metadata on Arrow Types is now represented by `FieldMetadata`

Metadata from the Arrow `Field` is now stored using the `FieldMetadata`
structure. In prior versions it was stored as both a `HashMap<String, String>`
and a `BTreeMap<String, String>`. `FieldMetadata` is a easier to work with and
is more efficient.

To create `FieldMetadata` from a `Field`:

```rust
# /* comment to avoid running
 let metadata = FieldMetadata::from(&field);
# */
```

To add metadata to a `Field`, use the `add_to_field` method:

```rust
# /* comment to avoid running
let updated_field = metadata.add_to_field(field);
# */
```

See [#16317] for details.

[#16317]: https://github.com/apache/datafusion/pull/16317

### New `datafusion.execution.spill_compression` configuration option

DataFusion 49.0.0 adds support for compressing spill files when data is written to disk during spilling query execution. A new configuration option `datafusion.execution.spill_compression` controls the compression codec used.

**Configuration:**

- **Key**: `datafusion.execution.spill_compression`
- **Default**: `uncompressed`
- **Valid values**: `uncompressed`, `lz4_frame`, `zstd`

**Usage:**

```rust
# /* comment to avoid running
use datafusion::prelude::*;
use datafusion_common::config::SpillCompression;

let config = SessionConfig::default()
    .with_spill_compression(SpillCompression::Zstd);
let ctx = SessionContext::new_with_config(config);
# */
```

Or via SQL:

```sql
SET datafusion.execution.spill_compression = 'zstd';
```

For more details about this configuration option, including performance trade-offs between different compression codecs, see the [Configuration Settings](../user-guide/configs.md) documentation.

### Deprecated `map_varchar_to_utf8view` configuration option

See [issue #16290](https://github.com/apache/datafusion/pull/16290) for more information
The old configuration

```text
datafusion.sql_parser.map_varchar_to_utf8view
```

is now **deprecated** in favor of the unified option below.\
If you previously used this to control only `VARCHAR`→`Utf8View` mapping, please migrate to `map_string_types_to_utf8view`.

---

### New `map_string_types_to_utf8view` configuration option

To unify **all** SQL string types (`CHAR`, `VARCHAR`, `TEXT`, `STRING`) to Arrow’s zero‑copy `Utf8View`, DataFusion 49.0.0 introduces:

- **Key**: `datafusion.sql_parser.map_string_types_to_utf8view`
- **Default**: `true`

**Description:**

- When **true** (default), **all** SQL string types are mapped to `Utf8View`, avoiding full‑copy UTF‑8 allocations and improving performance.
- When **false**, DataFusion falls back to the legacy `Utf8` mapping for **all** string types.

#### Examples

```rust
# /* comment to avoid running
// Disable Utf8View mapping for all SQL string types
let opts = datafusion::sql::planner::ParserOptions::new()
    .with_map_string_types_to_utf8view(false);

// Verify the setting is applied
assert!(!opts.map_string_types_to_utf8view);
# */
```

---

```sql
-- Disable Utf8View mapping globally
SET datafusion.sql_parser.map_string_types_to_utf8view = false;

-- Now VARCHAR, CHAR, TEXT, STRING all use Utf8 rather than Utf8View
CREATE TABLE my_table (a VARCHAR, b TEXT, c STRING);
DESCRIBE my_table;
```

### Deprecating `SchemaAdapterFactory` and `SchemaAdapter`

We are moving away from converting data (using `SchemaAdapter`) to converting the expressions themselves (which is more efficient and flexible).

See [issue #16800](https://github.com/apache/datafusion/issues/16800) for more information
The first place this change has taken place is in predicate pushdown for Parquet.
By default if you do not use a custom `SchemaAdapterFactory` we will use expression conversion instead.
If you do set a custom `SchemaAdapterFactory` we will continue to use it but emit a warning about that code path being deprecated.

To resolve this you need to implement a custom `PhysicalExprAdapterFactory` and use that instead of a `SchemaAdapterFactory`.
See the [default values](https://github.com/apache/datafusion/blob/main/datafusion-examples/examples/default_column_values.rs) for an example of how to do this.
Opting into the new APIs will set you up for future changes since we plan to expand use of `PhysicalExprAdapterFactory` to other areas of DataFusion.

See [#16800] for details.

[#16800]: https://github.com/apache/datafusion/issues/16800

### `TableParquetOptions` Updated

The `TableParquetOptions` struct has a new `crypto` field to specify encryption
options for Parquet files. The `ParquetEncryptionOptions` implements `Default`
so you can upgrade your existing code like this:

```rust
# /* comment to avoid running
TableParquetOptions {
  global,
  column_specific_options,
  key_value_metadata,
}
# */
```

To this:

```rust
# /* comment to avoid running
TableParquetOptions {
  global,
  column_specific_options,
  key_value_metadata,
  crypto: Default::default(), // New crypto field
}
# */
```

## DataFusion `48.0.1`

### `datafusion.execution.collect_statistics` now defaults to `true`

The default value of the `datafusion.execution.collect_statistics` configuration
setting is now true. This change impacts users that use that value directly and relied
on its default value being `false`.

This change also restores the default behavior of `ListingTable` to its previous. If you use it directly
you can maintain the current behavior by overriding the default value in your code.

```rust
# /* comment to avoid running
ListingOptions::new(Arc::new(ParquetFormat::default()))
    .with_collect_stat(false)
    // other options
# */
```

## DataFusion `48.0.0`

### `Expr::Literal` has optional metadata

The [`Expr::Literal`] variant now includes optional metadata, which allows for
carrying through Arrow field metadata to support extension types and other uses.

This means code such as

```rust
# /* comment to avoid running
match expr {
...
  Expr::Literal(scalar) => ...
...
}
#  */
```

Should be updated to:

```rust
# /* comment to avoid running
match expr {
...
  Expr::Literal(scalar, _metadata) => ...
...
}
#  */
```

Likewise constructing `Expr::Literal` requires metadata as well. The [`lit`] function
has not changed and returns an `Expr::Literal` with no metadata.

[`expr::literal`]: https://docs.rs/datafusion/latest/datafusion/logical_expr/enum.Expr.html#variant.Literal
[`lit`]: https://docs.rs/datafusion/latest/datafusion/logical_expr/fn.lit.html

### `Expr::WindowFunction` is now `Box`ed

`Expr::WindowFunction` is now a `Box<WindowFunction>` instead of a `WindowFunction` directly.
This change was made to reduce the size of `Expr` and improve performance when
planning queries (see [details on #16207]).

This is a breaking change, so you will need to update your code if you match
on `Expr::WindowFunction` directly. For example, if you have code like this:

```rust
# /* comment to avoid running
match expr {
  Expr::WindowFunction(WindowFunction {
    params:
      WindowFunctionParams {
       partition_by,
       order_by,
      ..
    }
  }) => {
    // Use partition_by and order_by as needed
  }
  _ => {
    // other expr
  }
}
# */
```

You will need to change it to:

```rust
# /* comment to avoid running
match expr {
  Expr::WindowFunction(window_fun) => {
    let WindowFunction {
      fun,
      params: WindowFunctionParams {
        args,
        partition_by,
        ..
        },
    } = window_fun.as_ref();
    // Use partition_by and order_by as needed
  }
  _ => {
    // other expr
  }
}
#  */
```

[details on #16207]: https://github.com/apache/datafusion/pull/16207#issuecomment-2922659103

### The `VARCHAR` SQL type is now represented as `Utf8View` in Arrow

The mapping of the SQL `VARCHAR` type has been changed from `Utf8` to `Utf8View`
which improves performance for many string operations. You can read more about
`Utf8View` in the [DataFusion blog post on German-style strings]

[datafusion blog post on german-style strings]: https://datafusion.apache.org/blog/2024/09/13/string-view-german-style-strings-part-1/

This means that when you create a table with a `VARCHAR` column, it will now use
`Utf8View` as the underlying data type. For example:

```sql
> CREATE TABLE my_table (my_column VARCHAR);
0 row(s) fetched.
Elapsed 0.001 seconds.

> DESCRIBE my_table;
+-------------+-----------+-------------+
| column_name | data_type | is_nullable |
+-------------+-----------+-------------+
| my_column   | Utf8View  | YES         |
+-------------+-----------+-------------+
1 row(s) fetched.
Elapsed 0.000 seconds.
```

You can restore the old behavior of using `Utf8` by changing the
`datafusion.sql_parser.map_varchar_to_utf8view` configuration setting. For
example

```sql
> set datafusion.sql_parser.map_varchar_to_utf8view = false;
0 row(s) fetched.
Elapsed 0.001 seconds.

> CREATE TABLE my_table (my_column VARCHAR);
0 row(s) fetched.
Elapsed 0.014 seconds.

> DESCRIBE my_table;
+-------------+-----------+-------------+
| column_name | data_type | is_nullable |
+-------------+-----------+-------------+
| my_column   | Utf8      | YES         |
+-------------+-----------+-------------+
1 row(s) fetched.
Elapsed 0.004 seconds.
```

### `ListingOptions` default for `collect_stat` changed from `true` to `false`

This makes it agree with the default for `SessionConfig`.
Most users won't be impacted by this change but if you were using `ListingOptions` directly
and relied on the default value of `collect_stat` being `true`, you will need to
explicitly set it to `true` in your code.

```rust
# /* comment to avoid running
ListingOptions::new(Arc::new(ParquetFormat::default()))
    .with_collect_stat(true)
    // other options
# */
```

### Processing `FieldRef` instead of `DataType` for user defined functions

In order to support metadata handling and extension types, user defined functions are
now switching to traits which use `FieldRef` rather than a `DataType` and nullability.
This gives a single interface to both of these parameters and additionally allows
access to metadata fields, which can be used for extension types.

To upgrade structs which implement `ScalarUDFImpl`, if you have implemented
`return_type_from_args` you need instead to implement `return_field_from_args`.
If your functions do not need to handle metadata, this should be straightforward
repackaging of the output data into a `FieldRef`. The name you specify on the
field is not important. It will be overwritten during planning. `ReturnInfo`
has been removed, so you will need to remove all references to it.

`ScalarFunctionArgs` now contains a field called `arg_fields`. You can use this
to access the metadata associated with the columnar values during invocation.

To upgrade user defined aggregate functions, there is now a function
`return_field` that will allow you to specify both metadata and nullability of
your function. You are not required to implement this if you do not need to
handle metadata.

The largest change to aggregate functions happens in the accumulator arguments.
Both the `AccumulatorArgs` and `StateFieldsArgs` now contain `FieldRef` rather
than `DataType`.

To upgrade window functions, `ExpressionArgs` now contains input fields instead
of input data types. When setting these fields, the name of the field is
not important since this gets overwritten during the planning stage. All you
should need to do is wrap your existing data types in fields with nullability
set depending on your use case.

### Physical Expression return `Field`

To support the changes to user defined functions processing metadata, the
`PhysicalExpr` trait, which now must specify a return `Field` based on the input
schema. To upgrade structs which implement `PhysicalExpr` you need to implement
the `return_field` function. There are numerous examples in the `physical-expr`
crate.

### `FileFormat::supports_filters_pushdown` replaced with `FileSource::try_pushdown_filters`

To support more general filter pushdown, the `FileFormat::supports_filters_pushdown` was replaced with
`FileSource::try_pushdown_filters`.
If you implemented a custom `FileFormat` that uses a custom `FileSource` you will need to implement
`FileSource::try_pushdown_filters`.
See `ParquetSource::try_pushdown_filters` for an example of how to implement this.

`FileFormat::supports_filters_pushdown` has been removed.

### `ParquetExec`, `AvroExec`, `CsvExec`, `JsonExec` Removed

`ParquetExec`, `AvroExec`, `CsvExec`, and `JsonExec` were deprecated in
DataFusion 46 and are removed in DataFusion 48. This is sooner than the normal
process described in the [API Deprecation Guidelines] because all the tests
cover the new `DataSourceExec` rather than the older structures. As we evolve
`DataSource`, the old structures began to show signs of "bit rotting" (not
working but no one knows due to lack of test coverage).

[api deprecation guidelines]: https://datafusion.apache.org/contributor-guide/api-health.html#deprecation-guidelines

### `PartitionedFile` added as an argument to the `FileOpener` trait

This is necessary to properly fix filter pushdown for filters that combine partition
columns and file columns (e.g. `day = username['dob']`).

If you implemented a custom `FileOpener` you will need to add the `PartitionedFile` argument
but are not required to use it in any way.

## DataFusion `47.0.0`

This section calls out some of the major changes in the `47.0.0` release of DataFusion.

Here are some example upgrade PRs that demonstrate changes required when upgrading from DataFusion 46.0.0:

- [delta-rs Upgrade to `47.0.0`](https://github.com/delta-io/delta-rs/pull/3378)
- [DataFusion Comet Upgrade to `47.0.0`](https://github.com/apache/datafusion-comet/pull/1563)
- [Sail Upgrade to `47.0.0`](https://github.com/lakehq/sail/pull/434)

### Upgrades to `arrow-rs` and `arrow-parquet` 55.0.0 and `object_store` 0.12.0

Several APIs are changed in the underlying arrow and parquet libraries to use a
`u64` instead of `usize` to better support WASM (See [#7371] and [#6961])

Additionally `ObjectStore::list` and `ObjectStore::list_with_offset` have been changed to return `static` lifetimes (See [#6619])

[#6619]: https://github.com/apache/arrow-rs/pull/6619
[#7371]: https://github.com/apache/arrow-rs/pull/7371

This requires converting from `usize` to `u64` occasionally as well as changes to `ObjectStore` implementations such as

```rust
# /* comment to avoid running
impl Objectstore {
    ...
    // The range is now a u64 instead of usize
    async fn get_range(&self, location: &Path, range: Range<u64>) -> ObjectStoreResult<Bytes> {
        self.inner.get_range(location, range).await
    }
    ...
    // the lifetime is now 'static instead of `_ (meaning the captured closure can't contain references)
    // (this also applies to list_with_offset)
    fn list(&self, prefix: Option<&Path>) -> BoxStream<'static, ObjectStoreResult<ObjectMeta>> {
        self.inner.list(prefix)
    }
}
# */
```

The `ParquetObjectReader` has been updated to no longer require the object size
(it can be fetched using a single suffix request). See [#7334] for details

[#7334]: https://github.com/apache/arrow-rs/pull/7334

Pattern in DataFusion `46.0.0`:

```rust
# /* comment to avoid running
let meta: ObjectMeta = ...;
let reader = ParquetObjectReader::new(store, meta);
# */
```

Pattern in DataFusion `47.0.0`:

```rust
# /* comment to avoid running
let meta: ObjectMeta = ...;
let reader = ParquetObjectReader::new(store, location)
  .with_file_size(meta.size);
# */
```

### `DisplayFormatType::TreeRender`

DataFusion now supports [`tree` style explain plans]. Implementations of
`Executionplan` must also provide a description in the
`DisplayFormatType::TreeRender` format. This can be the same as the existing
`DisplayFormatType::Default`.

[`tree` style explain plans]: https://datafusion.apache.org/user-guide/sql/explain.html#tree-format-default

### Removed Deprecated APIs

Several APIs have been removed in this release. These were either deprecated
previously or were hard to use correctly such as the multiple different
`ScalarUDFImpl::invoke*` APIs. See [#15130], [#15123], and [#15027] for more
details.

[#15130]: https://github.com/apache/datafusion/pull/15130
[#15123]: https://github.com/apache/datafusion/pull/15123
[#15027]: https://github.com/apache/datafusion/pull/15027

### `FileScanConfig` --> `FileScanConfigBuilder`

Previously, `FileScanConfig::build()` directly created ExecutionPlans. In
DataFusion 47.0.0 this has been changed to use `FileScanConfigBuilder`. See
[#15352] for details.

[#15352]: https://github.com/apache/datafusion/pull/15352

Pattern in DataFusion `46.0.0`:

```rust
# /* comment to avoid running
let plan = FileScanConfig::new(url, schema, Arc::new(file_source))
  .with_statistics(stats)
  ...
  .build()
# */
```

Pattern in DataFusion `47.0.0`:

```rust
# /* comment to avoid running
let config = FileScanConfigBuilder::new(url, schema, Arc::new(file_source))
  .with_statistics(stats)
  ...
  .build();
let scan = DataSourceExec::from_data_source(config);
# */
```

## DataFusion `46.0.0`

### Use `invoke_with_args` instead of `invoke()` and `invoke_batch()`

DataFusion is moving to a consistent API for invoking ScalarUDFs,
[`ScalarUDFImpl::invoke_with_args()`], and deprecating
[`ScalarUDFImpl::invoke()`], [`ScalarUDFImpl::invoke_batch()`], and [`ScalarUDFImpl::invoke_no_args()`]

If you see errors such as the following it means the older APIs are being used:

```text
This feature is not implemented: Function concat does not implement invoke but called
```

To fix this error, use [`ScalarUDFImpl::invoke_with_args()`] instead, as shown
below. See [PR 14876] for an example.

Given existing code like this:

```rust
# /* comment to avoid running
impl ScalarUDFImpl for SparkConcat {
...
    fn invoke_batch(&self, args: &[ColumnarValue], number_rows: usize) -> Result<ColumnarValue> {
        if args
            .iter()
            .any(|arg| matches!(arg.data_type(), DataType::List(_)))
        {
            ArrayConcat::new().invoke_batch(args, number_rows)
        } else {
            ConcatFunc::new().invoke_batch(args, number_rows)
        }
    }
}
# */
```

To

```rust
# /* comment to avoid running
impl ScalarUDFImpl for SparkConcat {
    ...
    fn invoke_with_args(&self, args: ScalarFunctionArgs) -> Result<ColumnarValue> {
        if args
            .args
            .iter()
            .any(|arg| matches!(arg.data_type(), DataType::List(_)))
        {
            ArrayConcat::new().invoke_with_args(args)
        } else {
            ConcatFunc::new().invoke_with_args(args)
        }
    }
}
 # */
```

[`scalarudfimpl::invoke()`]: https://docs.rs/datafusion/latest/datafusion/logical_expr/trait.ScalarUDFImpl.html#method.invoke
[`scalarudfimpl::invoke_batch()`]: https://docs.rs/datafusion/latest/datafusion/logical_expr/trait.ScalarUDFImpl.html#method.invoke_batch
[`scalarudfimpl::invoke_no_args()`]: https://docs.rs/datafusion/latest/datafusion/logical_expr/trait.ScalarUDFImpl.html#method.invoke_no_args
[`scalarudfimpl::invoke_with_args()`]: https://docs.rs/datafusion/latest/datafusion/logical_expr/trait.ScalarUDFImpl.html#method.invoke_with_args
[pr 14876]: https://github.com/apache/datafusion/pull/14876

### `ParquetExec`, `AvroExec`, `CsvExec`, `JsonExec` deprecated

DataFusion 46 has a major change to how the built in DataSources are organized.
Instead of individual `ExecutionPlan`s for the different file formats they now
all use `DataSourceExec` and the format specific information is embodied in new
traits `DataSource` and `FileSource`.

Here is more information about

- [Design Ticket]
- Change PR [PR #14224]
- Example of an Upgrade [PR in delta-rs]

[design ticket]: https://github.com/apache/datafusion/issues/13838
[pr #14224]: https://github.com/apache/datafusion/pull/14224
[pr in delta-rs]: https://github.com/delta-io/delta-rs/pull/3261

### Cookbook: Changes to `ParquetExecBuilder`

Code that looks for `ParquetExec` like this will no longer work:

```rust
# /* comment to avoid running
    if let Some(parquet_exec) = plan.as_any().downcast_ref::<ParquetExec>() {
        // Do something with ParquetExec here
    }
# */
```

Instead, with `DataSourceExec`, the same information is now on `FileScanConfig` and
`ParquetSource`. The equivalent code is

```rust
# /* comment to avoid running
if let Some(datasource_exec) = plan.as_any().downcast_ref::<DataSourceExec>() {
  if let Some(scan_config) = datasource_exec.data_source().as_any().downcast_ref::<FileScanConfig>() {
    // FileGroups, and other information is on the FileScanConfig
    // parquet
    if let Some(parquet_source) = scan_config.file_source.as_any().downcast_ref::<ParquetSource>()
    {
      // Information on PruningPredicates and parquet options are here
    }
}
# */
```

### Cookbook: Changes to `ParquetExecBuilder`

Likewise code that builds `ParquetExec` using the `ParquetExecBuilder` such as
the following must be changed:

```rust
# /* comment to avoid running
let mut exec_plan_builder = ParquetExecBuilder::new(
    FileScanConfig::new(self.log_store.object_store_url(), file_schema)
        .with_projection(self.projection.cloned())
        .with_limit(self.limit)
        .with_table_partition_cols(table_partition_cols),
)
.with_schema_adapter_factory(Arc::new(DeltaSchemaAdapterFactory {}))
.with_table_parquet_options(parquet_options);

// Add filter
if let Some(predicate) = logical_filter {
    if config.enable_parquet_pushdown {
        exec_plan_builder = exec_plan_builder.with_predicate(predicate);
    }
};
# */
```

New code should use `FileScanConfig` to build the appropriate `DataSourceExec`:

```rust
# /* comment to avoid running
let mut file_source = ParquetSource::new(parquet_options)
    .with_schema_adapter_factory(Arc::new(DeltaSchemaAdapterFactory {}));

// Add filter
if let Some(predicate) = logical_filter {
    if config.enable_parquet_pushdown {
        file_source = file_source.with_predicate(predicate);
    }
};

let file_scan_config = FileScanConfig::new(
    self.log_store.object_store_url(),
    file_schema,
    Arc::new(file_source),
)
.with_statistics(stats)
.with_projection(self.projection.cloned())
.with_limit(self.limit)
.with_table_partition_cols(table_partition_cols);

// Build the actual scan like this
parquet_scan: file_scan_config.build(),
# */
```

### `datafusion-cli` no longer automatically unescapes strings

`datafusion-cli` previously would incorrectly unescape string literals (see [ticket] for more details).

To escape `'` in SQL literals, use `''`:

```sql
> select 'it''s escaped';
+----------------------+
| Utf8("it's escaped") |
+----------------------+
| it's escaped         |
+----------------------+
1 row(s) fetched.
```

To include special characters (such as newlines via `\n`) you can use an `E` literal string. For example

```sql
> select 'foo\nbar';
+------------------+
| Utf8("foo\nbar") |
+------------------+
| foo\nbar         |
+------------------+
1 row(s) fetched.
Elapsed 0.005 seconds.
```

### Changes to array scalar function signatures

DataFusion 46 has changed the way scalar array function signatures are
declared. Previously, functions needed to select from a list of predefined
signatures within the `ArrayFunctionSignature` enum. Now the signatures
can be defined via a `Vec` of pseudo-types, which each correspond to a
single argument. Those pseudo-types are the variants of the
`ArrayFunctionArgument` enum and are as follows:

- `Array`: An argument of type List/LargeList/FixedSizeList. All Array
  arguments must be coercible to the same type.
- `Element`: An argument that is coercible to the inner type of the `Array`
  arguments.
- `Index`: An `Int64` argument.

Each of the old variants can be converted to the new format as follows:

`TypeSignature::ArraySignature(ArrayFunctionSignature::ArrayAndElement)`:

```rust
# use datafusion::common::utils::ListCoercion;
# use datafusion_expr_common::signature::{ArrayFunctionArgument, ArrayFunctionSignature, TypeSignature};

TypeSignature::ArraySignature(ArrayFunctionSignature::Array {
    arguments: vec![ArrayFunctionArgument::Array, ArrayFunctionArgument::Element],
    array_coercion: Some(ListCoercion::FixedSizedListToList),
});
```

`TypeSignature::ArraySignature(ArrayFunctionSignature::ElementAndArray)`:

```rust
# use datafusion::common::utils::ListCoercion;
# use datafusion_expr_common::signature::{ArrayFunctionArgument, ArrayFunctionSignature, TypeSignature};

TypeSignature::ArraySignature(ArrayFunctionSignature::Array {
    arguments: vec![ArrayFunctionArgument::Element, ArrayFunctionArgument::Array],
    array_coercion: Some(ListCoercion::FixedSizedListToList),
});
```

`TypeSignature::ArraySignature(ArrayFunctionSignature::ArrayAndIndex)`:

```rust
# use datafusion::common::utils::ListCoercion;
# use datafusion_expr_common::signature::{ArrayFunctionArgument, ArrayFunctionSignature, TypeSignature};

TypeSignature::ArraySignature(ArrayFunctionSignature::Array {
    arguments: vec![ArrayFunctionArgument::Array, ArrayFunctionArgument::Index],
    array_coercion: None,
});
```

`TypeSignature::ArraySignature(ArrayFunctionSignature::ArrayAndElementAndOptionalIndex)`:

```rust
# use datafusion::common::utils::ListCoercion;
# use datafusion_expr_common::signature::{ArrayFunctionArgument, ArrayFunctionSignature, TypeSignature};

TypeSignature::OneOf(vec![
    TypeSignature::ArraySignature(ArrayFunctionSignature::Array {
        arguments: vec![ArrayFunctionArgument::Array, ArrayFunctionArgument::Element],
        array_coercion: None,
    }),
    TypeSignature::ArraySignature(ArrayFunctionSignature::Array {
        arguments: vec![
            ArrayFunctionArgument::Array,
            ArrayFunctionArgument::Element,
            ArrayFunctionArgument::Index,
        ],
        array_coercion: None,
    }),
]);
```

`TypeSignature::ArraySignature(ArrayFunctionSignature::Array)`:

```rust
# use datafusion::common::utils::ListCoercion;
# use datafusion_expr_common::signature::{ArrayFunctionArgument, ArrayFunctionSignature, TypeSignature};

TypeSignature::ArraySignature(ArrayFunctionSignature::Array {
    arguments: vec![ArrayFunctionArgument::Array],
    array_coercion: None,
});
```

Alternatively, you can switch to using one of the following functions which
take care of constructing the `TypeSignature` for you:

- `Signature::array_and_element`
- `Signature::array_and_element_and_optional_index`
- `Signature::array_and_index`
- `Signature::array`

[ticket]: https://github.com/apache/datafusion/issues/13286<|MERGE_RESOLUTION|>--- conflicted
+++ resolved
@@ -182,7 +182,6 @@
 _execution plan_ of the query. With this release, `DESCRIBE query` now outputs
 the computed _schema_ of the query, consistent with the behavior of `DESCRIBE table_name`.
 
-<<<<<<< HEAD
 ### `datafusion.execution.time_zone` default configuration changed
 
 The default value for `datafusion.execution.time_zone` previously was a string value of `+00:00` (GMT/Zulu time).
@@ -196,7 +195,7 @@
 
 This change was made to better support using the default timezone in scalar UDF functions such as
 `now`, `current_date`, `current_time`, and `to_timestamp` among others.
-=======
+
 ### Introduction of `TableSchema` and changes to `FileSource::with_schema()` method
 
 A new `TableSchema` struct has been introduced in the `datafusion-datasource` crate to better manage table schemas with partition columns. This struct helps distinguish between:
@@ -274,7 +273,6 @@
 let full_schema = table_schema.table_schema();          // Complete schema with partition columns
 let partition_cols_ref = table_schema.table_partition_cols(); // Just the partition columns
 ```
->>>>>>> 09a0de22
 
 ## DataFusion `50.0.0`
 
