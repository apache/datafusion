--- conflicted
+++ resolved
@@ -23,7 +23,6 @@
 
 **Note:** DataFusion `52.0.0` has not been released yet. The information provided in this section pertains to features and changes that have already been merged to the main branch and are awaiting release in this version.
 
-<<<<<<< HEAD
 You can see the current [status of the `52.0.0`release here](https://github.com/apache/datafusion/issues/18566)
 
 ### Changes to DFSchema API
@@ -40,10 +39,6 @@
 - let field = df_schema.field("my_column").as_ref().clone();
 + let field = Arc::clone(df_schema.field("my_column"));
 ```
-
-## DataFusion `51.0.0`
-=======
-You can see the current [status of the `52.0.0` release here](https://github.com/apache/datafusion/issues/18566)
 
 ### Planner now requires explicit opt-in for WITHIN GROUP syntax
 
@@ -67,7 +62,6 @@
 signatures (for example, explicit ordering as a function argument) instead.
 
 ### `AggregateUDFImpl::supports_null_handling_clause` now defaults to `false`
->>>>>>> 99ab87c5
 
 This method specifies whether an aggregate function allows `IGNORE NULLS`/`RESPECT NULLS`
 during SQL parsing, with the implication it respects these configs during computation.
