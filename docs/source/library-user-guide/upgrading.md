--- conflicted
+++ resolved
@@ -23,7 +23,8 @@
 
 **Note:** DataFusion `52.0.0` has not been released yet. The information provided in this section pertains to features and changes that have already been merged to the main branch and are awaiting release in this version.
 
-<<<<<<< HEAD
+You can see the current [status of the `52.0.0` release here](https://github.com/apache/datafusion/issues/18566)
+
 ### Planner now requires explicit opt-in for WITHIN GROUP syntax
 
 The SQL planner now enforces the aggregate UDF contract more strictly: the
@@ -45,10 +46,6 @@
 `supports_within_group_clause()` and clients should use alternative function
 signatures (for example, explicit ordering as a function argument) instead.
 
-## DataFusion `51.0.0`
-=======
-You can see the current [status of the `52.0.0` release here](https://github.com/apache/datafusion/issues/18566)
-
 ### `AggregateUDFImpl::supports_null_handling_clause` now defaults to `false`
 
 This method specifies whether an aggregate function allows `IGNORE NULLS`/`RESPECT NULLS`
@@ -58,7 +55,6 @@
 as they did not make use of it and it was permitted by default. We change this so
 only the few functions which do respect this clause (e.g. `array_agg`, `first_value`,
 `last_value`) need to implement it.
->>>>>>> e42a0b62
 
 Custom user defined aggregate functions will also error if this syntax is used,
 unless they explicitly declare support by overriding the method.
