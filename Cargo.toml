--- conflicted
+++ resolved
@@ -34,15 +34,5 @@
 ]
 
 [profile.release]
-<<<<<<< HEAD
-lto = true
 codegen-units = 1
-
-[patch.crates-io]
-arrow = { git = "https://github.com/apache/arrow-rs.git", rev = "2bca71e322fcab6c6d93a47ef71638a617e29f6c"}
-arrow-flight = { git = "https://github.com/apache/arrow-rs.git", rev = "2bca71e322fcab6c6d93a47ef71638a617e29f6c"}
-parquet = { git = "https://github.com/apache/arrow-rs.git", rev = "2bca71e322fcab6c6d93a47ef71638a617e29f6c"}
-=======
-codegen-units = 1
-lto = true
->>>>>>> 2e6833c7
+lto = true