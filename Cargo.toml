--- conflicted
+++ resolved
@@ -75,14 +75,8 @@
 arrow-array = { version = "53.0.0", default-features = false, features = [
     "chrono-tz",
 ] }
-<<<<<<< HEAD
-arrow-buffer = { version = "52.2.0", default-features = false }
-arrow-data = { version = "52.2.0", default-features = false }
-arrow-flight = { version = "52.2.0", features = [
-=======
 arrow-buffer = { version = "53.0.0", default-features = false }
 arrow-flight = { version = "53.0.0", features = [
->>>>>>> d6f3f738
     "flight-sql-experimental",
 ] }
 arrow-ipc = { version = "53.0.0", default-features = false, features = [
