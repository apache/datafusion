--- conflicted
+++ resolved
@@ -87,21 +87,6 @@
     "runtime-rng",
 ] }
 apache-avro = { version = "0.17", default-features = false }
-<<<<<<< HEAD
-arrow = { git = "https://github.com/apache/arrow-rs", rev = "660a3ac22a8ef8601acf4548d65146bc623f653a", features = [
-    "prettyprint",
-    "chrono-tz",
-] }
-arrow-buffer = { git = "https://github.com/apache/arrow-rs", rev = "660a3ac22a8ef8601acf4548d65146bc623f653a", default-features = false }
-arrow-flight = { git = "https://github.com/apache/arrow-rs", rev = "660a3ac22a8ef8601acf4548d65146bc623f653a", features = [
-    "flight-sql-experimental",
-] }
-arrow-ipc = { git = "https://github.com/apache/arrow-rs", rev = "660a3ac22a8ef8601acf4548d65146bc623f653a", default-features = false, features = [
-    "lz4",
-] }
-arrow-ord = { git = "https://github.com/apache/arrow-rs", rev = "660a3ac22a8ef8601acf4548d65146bc623f653a", default-features = false }
-arrow-schema = { git = "https://github.com/apache/arrow-rs", rev = "660a3ac22a8ef8601acf4548d65146bc623f653a", default-features = false }
-=======
 arrow = { version = "55.0.0", features = [
     "prettyprint",
     "chrono-tz",
@@ -115,11 +100,10 @@
 ] }
 arrow-ord = { version = "55.0.0", default-features = false }
 arrow-schema = { version = "55.0.0", default-features = false }
->>>>>>> b7177234
 async-trait = "0.1.88"
 bigdecimal = "0.4.8"
 bytes = "1.10"
-chrono = { version = "0.4.40", default-features = false }
+chrono = { version = "0.4.38", default-features = false }
 criterion = "0.5.1"
 ctor = "0.2.9"
 dashmap = "6.0.1"
@@ -165,11 +149,7 @@
 log = "^0.4"
 object_store = { version = "0.12.0", default-features = false }
 parking_lot = "0.12"
-<<<<<<< HEAD
-parquet = { git = "https://github.com/apache/arrow-rs", rev = "660a3ac22a8ef8601acf4548d65146bc623f653a", default-features = false, features = [
-=======
 parquet = { version = "55.0.0", default-features = false, features = [
->>>>>>> b7177234
     "arrow",
     "async",
     "object_store",
