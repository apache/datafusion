# Licensed to the Apache Software Foundation (ASF) under one
# or more contributor license agreements.  See the NOTICE file
# distributed with this work for additional information
# regarding copyright ownership.  The ASF licenses this file
# to you under the Apache License, Version 2.0 (the
# "License"); you may not use this file except in compliance
# with the License.  You may obtain a copy of the License at
#
#   http://www.apache.org/licenses/LICENSE-2.0
#
# Unless required by applicable law or agreed to in writing,
# software distributed under the License is distributed on an
# "AS IS" BASIS, WITHOUT WARRANTIES OR CONDITIONS OF ANY
# KIND, either express or implied.  See the License for the
# specific language governing permissions and limitations
# under the License.

[workspace]
members = [
    "datafusion/common",
    "datafusion/common-runtime",
    "datafusion/catalog",
    "datafusion/catalog-listing",
    "datafusion/datasource",
    "datafusion/datasource-avro",
    "datafusion/datasource-csv",
    "datafusion/datasource-json",
    "datafusion/datasource-parquet",
    "datafusion/core",
    "datafusion/expr",
    "datafusion/expr-common",
    "datafusion/execution",
    "datafusion/ffi",
    "datafusion/functions",
    "datafusion/functions-aggregate",
    "datafusion/functions-aggregate-common",
    "datafusion/functions-table",
    "datafusion/functions-nested",
    "datafusion/functions-window",
    "datafusion/functions-window-common",
    "datafusion/optimizer",
    "datafusion/physical-expr",
    "datafusion/physical-expr-common",
    "datafusion/physical-optimizer",
    "datafusion/physical-plan",
    "datafusion/proto",
    "datafusion/proto/gen",
    "datafusion/proto-common",
    "datafusion/proto-common/gen",
    "datafusion/session",
    "datafusion/sql",
    "datafusion/sqllogictest",
    "datafusion/substrait",
    "datafusion/wasmtest",
    "datafusion-cli",
    "datafusion-examples",
    "datafusion-examples/examples/ffi/ffi_example_table_provider",
    "datafusion-examples/examples/ffi/ffi_module_interface",
    "datafusion-examples/examples/ffi/ffi_module_loader",
    "test-utils",
    "benchmarks",
    "datafusion/macros",
    "datafusion/doc",
]
exclude = ["dev/depcheck"]
resolver = "2"

[workspace.package]
authors = ["Apache DataFusion <dev@datafusion.apache.org>"]
edition = "2021"
homepage = "https://datafusion.apache.org"
license = "Apache-2.0"
readme = "README.md"
repository = "https://github.com/apache/datafusion"
# Define Minimum Supported Rust Version (MSRV)
rust-version = "1.82.0"
# Define DataFusion version
<<<<<<< HEAD
version = "46.0.1"
=======
version = "47.0.0"
>>>>>>> e4433049

[workspace.dependencies]
# We turn off default-features for some dependencies here so the workspaces which inherit them can
# selectively turn them on if needed, since we can override default-features = true (from false)
# for the inherited dependency but cannot do the reverse (override from true to false).
#
# See for more details: https://github.com/rust-lang/cargo/issues/11329
ahash = { version = "0.8", default-features = false, features = [
    "runtime-rng",
] }
apache-avro = { version = "0.17", default-features = false }
arrow = { version = "55.0.0", features = [
    "prettyprint",
    "chrono-tz",
] }
arrow-buffer = { version = "55.0.0", default-features = false }
arrow-flight = { version = "55.0.0", features = [
    "flight-sql-experimental",
] }
arrow-ipc = { version = "55.0.0", default-features = false, features = [
    "lz4",
] }
arrow-ord = { version = "55.0.0", default-features = false }
arrow-schema = { version = "55.0.0", default-features = false }
async-trait = "0.1.88"
bigdecimal = "0.4.8"
bytes = "1.10"
chrono = { version = "0.4.38", default-features = false }
criterion = "0.5.1"
ctor = "0.2.9"
dashmap = "6.0.1"
<<<<<<< HEAD
datafusion = { path = "datafusion/core", version = "46.0.1", default-features = false }
datafusion-catalog = { path = "datafusion/catalog", version = "46.0.1" }
datafusion-catalog-listing = { path = "datafusion/catalog-listing", version = "46.0.1" }
datafusion-common = { path = "datafusion/common", version = "46.0.1", default-features = false }
datafusion-common-runtime = { path = "datafusion/common-runtime", version = "46.0.1" }
datafusion-datasource = { path = "datafusion/datasource", version = "46.0.1", default-features = false }
datafusion-doc = { path = "datafusion/doc", version = "46.0.1" }
datafusion-execution = { path = "datafusion/execution", version = "46.0.1" }
datafusion-expr = { path = "datafusion/expr", version = "46.0.1" }
datafusion-expr-common = { path = "datafusion/expr-common", version = "46.0.1" }
datafusion-ffi = { path = "datafusion/ffi", version = "46.0.1" }
datafusion-functions = { path = "datafusion/functions", version = "46.0.1" }
datafusion-functions-aggregate = { path = "datafusion/functions-aggregate", version = "46.0.1" }
datafusion-functions-aggregate-common = { path = "datafusion/functions-aggregate-common", version = "46.0.1" }
datafusion-functions-nested = { path = "datafusion/functions-nested", version = "46.0.1" }
datafusion-functions-table = { path = "datafusion/functions-table", version = "46.0.1" }
datafusion-functions-window = { path = "datafusion/functions-window", version = "46.0.1" }
datafusion-functions-window-common = { path = "datafusion/functions-window-common", version = "46.0.1" }
datafusion-macros = { path = "datafusion/macros", version = "46.0.1" }
datafusion-optimizer = { path = "datafusion/optimizer", version = "46.0.1", default-features = false }
datafusion-physical-expr = { path = "datafusion/physical-expr", version = "46.0.1", default-features = false }
datafusion-physical-expr-common = { path = "datafusion/physical-expr-common", version = "46.0.1", default-features = false }
datafusion-physical-optimizer = { path = "datafusion/physical-optimizer", version = "46.0.1" }
datafusion-physical-plan = { path = "datafusion/physical-plan", version = "46.0.1" }
datafusion-proto = { path = "datafusion/proto", version = "46.0.1" }
datafusion-proto-common = { path = "datafusion/proto-common", version = "46.0.1" }
datafusion-sql = { path = "datafusion/sql", version = "46.0.1" }
=======
datafusion = { path = "datafusion/core", version = "47.0.0", default-features = false }
datafusion-catalog = { path = "datafusion/catalog", version = "47.0.0" }
datafusion-catalog-listing = { path = "datafusion/catalog-listing", version = "47.0.0" }
datafusion-common = { path = "datafusion/common", version = "47.0.0", default-features = false }
datafusion-common-runtime = { path = "datafusion/common-runtime", version = "47.0.0" }
datafusion-datasource = { path = "datafusion/datasource", version = "47.0.0", default-features = false }
datafusion-datasource-avro = { path = "datafusion/datasource-avro", version = "47.0.0", default-features = false }
datafusion-datasource-csv = { path = "datafusion/datasource-csv", version = "47.0.0", default-features = false }
datafusion-datasource-json = { path = "datafusion/datasource-json", version = "47.0.0", default-features = false }
datafusion-datasource-parquet = { path = "datafusion/datasource-parquet", version = "47.0.0", default-features = false }
datafusion-doc = { path = "datafusion/doc", version = "47.0.0" }
datafusion-execution = { path = "datafusion/execution", version = "47.0.0" }
datafusion-expr = { path = "datafusion/expr", version = "47.0.0" }
datafusion-expr-common = { path = "datafusion/expr-common", version = "47.0.0" }
datafusion-ffi = { path = "datafusion/ffi", version = "47.0.0" }
datafusion-functions = { path = "datafusion/functions", version = "47.0.0" }
datafusion-functions-aggregate = { path = "datafusion/functions-aggregate", version = "47.0.0" }
datafusion-functions-aggregate-common = { path = "datafusion/functions-aggregate-common", version = "47.0.0" }
datafusion-functions-nested = { path = "datafusion/functions-nested", version = "47.0.0" }
datafusion-functions-table = { path = "datafusion/functions-table", version = "47.0.0" }
datafusion-functions-window = { path = "datafusion/functions-window", version = "47.0.0" }
datafusion-functions-window-common = { path = "datafusion/functions-window-common", version = "47.0.0" }
datafusion-macros = { path = "datafusion/macros", version = "47.0.0" }
datafusion-optimizer = { path = "datafusion/optimizer", version = "47.0.0", default-features = false }
datafusion-physical-expr = { path = "datafusion/physical-expr", version = "47.0.0", default-features = false }
datafusion-physical-expr-common = { path = "datafusion/physical-expr-common", version = "47.0.0", default-features = false }
datafusion-physical-optimizer = { path = "datafusion/physical-optimizer", version = "47.0.0" }
datafusion-physical-plan = { path = "datafusion/physical-plan", version = "47.0.0" }
datafusion-proto = { path = "datafusion/proto", version = "47.0.0" }
datafusion-proto-common = { path = "datafusion/proto-common", version = "47.0.0" }
datafusion-session = { path = "datafusion/session", version = "47.0.0" }
datafusion-sql = { path = "datafusion/sql", version = "47.0.0" }
>>>>>>> e4433049
doc-comment = "0.3"
env_logger = "0.11"
futures = "0.3"
half = { version = "2.5.0", default-features = false }
hashbrown = { version = "0.14.5", features = ["raw"] }
indexmap = "2.9.0"
itertools = "0.14"
log = "^0.4"
object_store = { version = "0.12.0", default-features = false }
parking_lot = "0.12"
parquet = { version = "55.0.0", default-features = false, features = [
    "arrow",
    "async",
    "object_store",
] }
pbjson = { version = "0.7.0" }
pbjson-types = "0.7"
# Should match arrow-flight's version of prost.
insta = { version = "1.41.1", features = ["glob", "filters"] }
prost = "0.13.1"
rand = "0.8.5"
recursive = "0.1.1"
regex = "1.8"
rstest = "0.24.0"
serde_json = "1"
sqlparser = { version = "0.55.0", features = ["visitor"] }
tempfile = "3"
tokio = { version = "1.44", features = ["macros", "rt", "sync"] }
url = "2.5.4"

[profile.release]
codegen-units = 1
lto = true
strip = true      # Eliminate debug information to minimize binary size

# the release profile takes a long time to build so we can use this profile during development to save time
# cargo build --profile release-nonlto
[profile.release-nonlto]
codegen-units = 16
debug-assertions = false
incremental = false
inherits = "release"
lto = false
opt-level = 3
overflow-checks = false
rpath = false
strip = false            # Retain debug info for flamegraphs

[profile.ci]
inherits = "dev"
incremental = false

# ci turns off debug info, etc. for dependencies to allow for smaller binaries making caching more effective
[profile.ci.package."*"]
debug = false
debug-assertions = false
strip = "debuginfo"
incremental = false

# release inherited profile keeping debug information and symbols
# for mem/cpu profiling
[profile.profiling]
inherits = "release"
debug = true
strip = false

[workspace.lints.clippy]
# Detects large stack-allocated futures that may cause stack overflow crashes (see threshold in clippy.toml)
large_futures = "warn"
used_underscore_binding = "warn"

[workspace.lints.rust]
unexpected_cfgs = { level = "warn", check-cfg = ["cfg(tarpaulin)"] }
unused_qualifications = "deny"<|MERGE_RESOLUTION|>--- conflicted
+++ resolved
@@ -75,11 +75,7 @@
 # Define Minimum Supported Rust Version (MSRV)
 rust-version = "1.82.0"
 # Define DataFusion version
-<<<<<<< HEAD
-version = "46.0.1"
-=======
 version = "47.0.0"
->>>>>>> e4433049
 
 [workspace.dependencies]
 # We turn off default-features for some dependencies here so the workspaces which inherit them can
@@ -111,35 +107,6 @@
 criterion = "0.5.1"
 ctor = "0.2.9"
 dashmap = "6.0.1"
-<<<<<<< HEAD
-datafusion = { path = "datafusion/core", version = "46.0.1", default-features = false }
-datafusion-catalog = { path = "datafusion/catalog", version = "46.0.1" }
-datafusion-catalog-listing = { path = "datafusion/catalog-listing", version = "46.0.1" }
-datafusion-common = { path = "datafusion/common", version = "46.0.1", default-features = false }
-datafusion-common-runtime = { path = "datafusion/common-runtime", version = "46.0.1" }
-datafusion-datasource = { path = "datafusion/datasource", version = "46.0.1", default-features = false }
-datafusion-doc = { path = "datafusion/doc", version = "46.0.1" }
-datafusion-execution = { path = "datafusion/execution", version = "46.0.1" }
-datafusion-expr = { path = "datafusion/expr", version = "46.0.1" }
-datafusion-expr-common = { path = "datafusion/expr-common", version = "46.0.1" }
-datafusion-ffi = { path = "datafusion/ffi", version = "46.0.1" }
-datafusion-functions = { path = "datafusion/functions", version = "46.0.1" }
-datafusion-functions-aggregate = { path = "datafusion/functions-aggregate", version = "46.0.1" }
-datafusion-functions-aggregate-common = { path = "datafusion/functions-aggregate-common", version = "46.0.1" }
-datafusion-functions-nested = { path = "datafusion/functions-nested", version = "46.0.1" }
-datafusion-functions-table = { path = "datafusion/functions-table", version = "46.0.1" }
-datafusion-functions-window = { path = "datafusion/functions-window", version = "46.0.1" }
-datafusion-functions-window-common = { path = "datafusion/functions-window-common", version = "46.0.1" }
-datafusion-macros = { path = "datafusion/macros", version = "46.0.1" }
-datafusion-optimizer = { path = "datafusion/optimizer", version = "46.0.1", default-features = false }
-datafusion-physical-expr = { path = "datafusion/physical-expr", version = "46.0.1", default-features = false }
-datafusion-physical-expr-common = { path = "datafusion/physical-expr-common", version = "46.0.1", default-features = false }
-datafusion-physical-optimizer = { path = "datafusion/physical-optimizer", version = "46.0.1" }
-datafusion-physical-plan = { path = "datafusion/physical-plan", version = "46.0.1" }
-datafusion-proto = { path = "datafusion/proto", version = "46.0.1" }
-datafusion-proto-common = { path = "datafusion/proto-common", version = "46.0.1" }
-datafusion-sql = { path = "datafusion/sql", version = "46.0.1" }
-=======
 datafusion = { path = "datafusion/core", version = "47.0.0", default-features = false }
 datafusion-catalog = { path = "datafusion/catalog", version = "47.0.0" }
 datafusion-catalog-listing = { path = "datafusion/catalog-listing", version = "47.0.0" }
@@ -172,7 +139,6 @@
 datafusion-proto-common = { path = "datafusion/proto-common", version = "47.0.0" }
 datafusion-session = { path = "datafusion/session", version = "47.0.0" }
 datafusion-sql = { path = "datafusion/sql", version = "47.0.0" }
->>>>>>> e4433049
 doc-comment = "0.3"
 env_logger = "0.11"
 futures = "0.3"
