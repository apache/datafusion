--- conflicted
+++ resolved
@@ -66,13 +66,9 @@
 license = "Apache-2.0"
 readme = "README.md"
 repository = "https://github.com/apache/datafusion"
-<<<<<<< HEAD
 # Define Minimum Supported Rust Version (MSRV)
-rust-version = "1.81.0"
+rust-version = "1.82.0"
 # Define DataFusion version
-=======
-rust-version = "1.82.0"
->>>>>>> bbc6049f
 version = "45.0.0"
 
 [workspace.dependencies]
