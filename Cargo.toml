# Licensed to the Apache Software Foundation (ASF) under one
# or more contributor license agreements.  See the NOTICE file
# distributed with this work for additional information
# regarding copyright ownership.  The ASF licenses this file
# to you under the Apache License, Version 2.0 (the
# "License"); you may not use this file except in compliance
# with the License.  You may obtain a copy of the License at
#
#   http://www.apache.org/licenses/LICENSE-2.0
#
# Unless required by applicable law or agreed to in writing,
# software distributed under the License is distributed on an
# "AS IS" BASIS, WITHOUT WARRANTIES OR CONDITIONS OF ANY
# KIND, either express or implied.  See the License for the
# specific language governing permissions and limitations
# under the License.

[workspace]
# datafusion-cli is excluded because of its Cargo.lock. See datafusion-cli/README.md.
exclude = ["datafusion-cli", "dev/depcheck"]
members = [
    "datafusion/common",
    "datafusion/common-runtime",
    "datafusion/catalog",
    "datafusion/core",
    "datafusion/expr",
    "datafusion/expr-common",
    "datafusion/execution",
    "datafusion/ffi",
    "datafusion/functions",
    "datafusion/functions-aggregate",
    "datafusion/functions-aggregate-common",
    "datafusion/functions-table",
    "datafusion/functions-nested",
    "datafusion/functions-window",
    "datafusion/functions-window-common",
    "datafusion/optimizer",
    "datafusion/physical-expr",
    "datafusion/physical-expr-common",
    "datafusion/physical-optimizer",
    "datafusion/physical-plan",
    "datafusion/proto",
    "datafusion/proto/gen",
    "datafusion/proto-common",
    "datafusion/proto-common/gen",
    "datafusion/sql",
    "datafusion/sqllogictest",
    "datafusion/substrait",
    "datafusion/wasmtest",
    "datafusion-examples",
    "datafusion-examples/examples/ffi/ffi_example_table_provider",
    "datafusion-examples/examples/ffi/ffi_module_interface",
    "datafusion-examples/examples/ffi/ffi_module_loader",
    "test-utils",
    "benchmarks",
    "datafusion/macros",
    "datafusion/doc",
]
resolver = "2"

[workspace.package]
authors = ["Apache DataFusion <dev@datafusion.apache.org>"]
edition = "2021"
homepage = "https://datafusion.apache.org"
license = "Apache-2.0"
readme = "README.md"
repository = "https://github.com/apache/datafusion"
<<<<<<< HEAD
rust-version = "1.79"
version = "43.0.0"
=======
rust-version = "1.80.1"
version = "44.0.0"
>>>>>>> 3cc3fca3

[workspace.dependencies]
# We turn off default-features for some dependencies here so the workspaces which inherit them can
# selectively turn them on if needed, since we can override default-features = true (from false)
# for the inherited dependency but cannot do the reverse (override from true to false).
#
# See for more details: https://github.com/rust-lang/cargo/issues/11329
ahash = { version = "0.8", default-features = false, features = [
    "runtime-rng",
] }
<<<<<<< HEAD
arrow = { git = "https://github.com/influxdata/arrow-rs", rev = "aa8c048", features = [
    "prettyprint",
] }
arrow-array = { git = "https://github.com/influxdata/arrow-rs", rev = "aa8c048", default-features = false, features = [
    "chrono-tz",
] }
arrow-buffer = { git = "https://github.com/influxdata/arrow-rs", rev = "aa8c048", default-features = false }
arrow-flight = { git = "https://github.com/influxdata/arrow-rs", rev = "aa8c048", features = [
    "flight-sql-experimental",
] }
arrow-ipc = { git = "https://github.com/influxdata/arrow-rs", rev = "aa8c048", default-features = false, features = [
    "lz4",
] }
arrow-ord = { git = "https://github.com/influxdata/arrow-rs", rev = "aa8c048", default-features = false }
arrow-schema = { git = "https://github.com/influxdata/arrow-rs", rev = "aa8c048", default-features = false }
arrow-string = { git = "https://github.com/influxdata/arrow-rs", rev = "aa8c048", default-features = false }
=======
arrow = { version = "53.3.0", features = [
    "prettyprint",
] }
arrow-array = { version = "53.3.0", default-features = false, features = [
    "chrono-tz",
] }
arrow-buffer = { version = "53.3.0", default-features = false }
arrow-flight = { version = "53.3.0", features = [
    "flight-sql-experimental",
] }
arrow-ipc = { version = "53.3.0", default-features = false, features = [
    "lz4",
] }
arrow-ord = { version = "53.3.0", default-features = false }
arrow-schema = { version = "53.3.0", default-features = false }
>>>>>>> 3cc3fca3
async-trait = "0.1.73"
bigdecimal = "0.4.7"
bytes = "1.4"
chrono = { version = "0.4.38", default-features = false }
ctor = "0.2.0"
dashmap = "6.0.1"
<<<<<<< HEAD
datafusion = { path = "datafusion/core", version = "43.0.0", default-features = false }
datafusion-catalog = { path = "datafusion/catalog", version = "43.0.0" }
datafusion-common = { path = "datafusion/common", version = "43.0.0", default-features = false }
datafusion-common-runtime = { path = "datafusion/common-runtime", version = "43.0.0" }
datafusion-execution = { path = "datafusion/execution", version = "43.0.0" }
datafusion-expr = { path = "datafusion/expr", version = "43.0.0" }
datafusion-expr-common = { path = "datafusion/expr-common", version = "43.0.0" }
datafusion-ffi = { path = "datafusion/ffi", version = "43.0.0" }
datafusion-functions = { path = "datafusion/functions", version = "43.0.0" }
datafusion-functions-aggregate = { path = "datafusion/functions-aggregate", version = "43.0.0" }
datafusion-functions-aggregate-common = { path = "datafusion/functions-aggregate-common", version = "43.0.0" }
datafusion-functions-nested = { path = "datafusion/functions-nested", version = "43.0.0" }
datafusion-functions-window = { path = "datafusion/functions-window", version = "43.0.0" }
datafusion-functions-window-common = { path = "datafusion/functions-window-common", version = "43.0.0" }
datafusion-optimizer = { path = "datafusion/optimizer", version = "43.0.0", default-features = false }
datafusion-physical-expr = { path = "datafusion/physical-expr", version = "43.0.0", default-features = false }
datafusion-physical-expr-common = { path = "datafusion/physical-expr-common", version = "43.0.0", default-features = false }
datafusion-physical-optimizer = { path = "datafusion/physical-optimizer", version = "43.0.0" }
datafusion-physical-plan = { path = "datafusion/physical-plan", version = "43.0.0" }
datafusion-proto = { path = "datafusion/proto", version = "43.0.0" }
datafusion-proto-common = { path = "datafusion/proto-common", version = "43.0.0" }
datafusion-sql = { path = "datafusion/sql", version = "43.0.0" }
datafusion-sqllogictest = { path = "datafusion/sqllogictest", version = "43.0.0" }
datafusion-substrait = { path = "datafusion/substrait", version = "43.0.0" }
=======
datafusion = { path = "datafusion/core", version = "44.0.0", default-features = false }
datafusion-catalog = { path = "datafusion/catalog", version = "44.0.0" }
datafusion-common = { path = "datafusion/common", version = "44.0.0", default-features = false }
datafusion-common-runtime = { path = "datafusion/common-runtime", version = "44.0.0" }
datafusion-doc = { path = "datafusion/doc", version = "44.0.0" }
datafusion-execution = { path = "datafusion/execution", version = "44.0.0" }
datafusion-expr = { path = "datafusion/expr", version = "44.0.0" }
datafusion-expr-common = { path = "datafusion/expr-common", version = "44.0.0" }
datafusion-ffi = { path = "datafusion/ffi", version = "44.0.0" }
datafusion-functions = { path = "datafusion/functions", version = "44.0.0" }
datafusion-functions-aggregate = { path = "datafusion/functions-aggregate", version = "44.0.0" }
datafusion-functions-aggregate-common = { path = "datafusion/functions-aggregate-common", version = "44.0.0" }
datafusion-functions-nested = { path = "datafusion/functions-nested", version = "44.0.0" }
datafusion-functions-table = { path = "datafusion/functions-table", version = "44.0.0" }
datafusion-functions-window = { path = "datafusion/functions-window", version = "44.0.0" }
datafusion-functions-window-common = { path = "datafusion/functions-window-common", version = "44.0.0" }
datafusion-macros = { path = "datafusion/macros", version = "44.0.0" }
datafusion-optimizer = { path = "datafusion/optimizer", version = "44.0.0", default-features = false }
datafusion-physical-expr = { path = "datafusion/physical-expr", version = "44.0.0", default-features = false }
datafusion-physical-expr-common = { path = "datafusion/physical-expr-common", version = "44.0.0", default-features = false }
datafusion-physical-optimizer = { path = "datafusion/physical-optimizer", version = "44.0.0" }
datafusion-physical-plan = { path = "datafusion/physical-plan", version = "44.0.0" }
datafusion-proto = { path = "datafusion/proto", version = "44.0.0" }
datafusion-proto-common = { path = "datafusion/proto-common", version = "44.0.0" }
datafusion-sql = { path = "datafusion/sql", version = "44.0.0" }
>>>>>>> 3cc3fca3
doc-comment = "0.3"
env_logger = "0.11"
futures = "0.3"
half = { version = "2.2.1", default-features = false }
hashbrown = { version = "0.14.5", features = ["raw"] }
indexmap = "2.0.0"
itertools = "0.13"
log = "^0.4"
object_store = { version = "0.11.0", default-features = false }
parking_lot = "0.12"
<<<<<<< HEAD
parquet = { git = "https://github.com/influxdata/arrow-rs", rev = "aa8c048", default-features = false, features = [
=======
parquet = { version = "53.3.0", default-features = false, features = [
>>>>>>> 3cc3fca3
    "arrow",
    "async",
    "object_store",
] }
pbjson = { version = "0.7.0" }
# Should match arrow-flight's version of prost.
prost = "0.12.3"
prost-derive = "0.12.3"
rand = "0.8"
recursive = "0.1.1"
regex = "1.8"
rstest = "0.23.0"
serde_json = "1"
sqlparser = { version = "0.53.0", features = ["visitor"] }
tempfile = "3"
tokio = { version = "1.36", features = ["macros", "rt", "sync"] }
url = "2.2"

[profile.release]
codegen-units = 1
lto = true

# the release profile takes a long time to build so we can use this profile during development to save time
# cargo build --profile release-nonlto
[profile.release-nonlto]
codegen-units = 16
debug = false
debug-assertions = false
incremental = false
inherits = "release"
lto = false
opt-level = 3
overflow-checks = false
panic = 'unwind'
rpath = false

[workspace.lints.clippy]
# Detects large stack-allocated futures that may cause stack overflow crashes (see threshold in clippy.toml)
large_futures = "warn"

[workspace.lints.rust]
unexpected_cfgs = { level = "warn", check-cfg = ["cfg(tarpaulin)"] }
unused_qualifications = "deny"<|MERGE_RESOLUTION|>--- conflicted
+++ resolved
@@ -65,13 +65,8 @@
 license = "Apache-2.0"
 readme = "README.md"
 repository = "https://github.com/apache/datafusion"
-<<<<<<< HEAD
-rust-version = "1.79"
-version = "43.0.0"
-=======
 rust-version = "1.80.1"
 version = "44.0.0"
->>>>>>> 3cc3fca3
 
 [workspace.dependencies]
 # We turn off default-features for some dependencies here so the workspaces which inherit them can
@@ -82,7 +77,6 @@
 ahash = { version = "0.8", default-features = false, features = [
     "runtime-rng",
 ] }
-<<<<<<< HEAD
 arrow = { git = "https://github.com/influxdata/arrow-rs", rev = "aa8c048", features = [
     "prettyprint",
 ] }
@@ -99,55 +93,12 @@
 arrow-ord = { git = "https://github.com/influxdata/arrow-rs", rev = "aa8c048", default-features = false }
 arrow-schema = { git = "https://github.com/influxdata/arrow-rs", rev = "aa8c048", default-features = false }
 arrow-string = { git = "https://github.com/influxdata/arrow-rs", rev = "aa8c048", default-features = false }
-=======
-arrow = { version = "53.3.0", features = [
-    "prettyprint",
-] }
-arrow-array = { version = "53.3.0", default-features = false, features = [
-    "chrono-tz",
-] }
-arrow-buffer = { version = "53.3.0", default-features = false }
-arrow-flight = { version = "53.3.0", features = [
-    "flight-sql-experimental",
-] }
-arrow-ipc = { version = "53.3.0", default-features = false, features = [
-    "lz4",
-] }
-arrow-ord = { version = "53.3.0", default-features = false }
-arrow-schema = { version = "53.3.0", default-features = false }
->>>>>>> 3cc3fca3
 async-trait = "0.1.73"
 bigdecimal = "0.4.7"
 bytes = "1.4"
 chrono = { version = "0.4.38", default-features = false }
 ctor = "0.2.0"
 dashmap = "6.0.1"
-<<<<<<< HEAD
-datafusion = { path = "datafusion/core", version = "43.0.0", default-features = false }
-datafusion-catalog = { path = "datafusion/catalog", version = "43.0.0" }
-datafusion-common = { path = "datafusion/common", version = "43.0.0", default-features = false }
-datafusion-common-runtime = { path = "datafusion/common-runtime", version = "43.0.0" }
-datafusion-execution = { path = "datafusion/execution", version = "43.0.0" }
-datafusion-expr = { path = "datafusion/expr", version = "43.0.0" }
-datafusion-expr-common = { path = "datafusion/expr-common", version = "43.0.0" }
-datafusion-ffi = { path = "datafusion/ffi", version = "43.0.0" }
-datafusion-functions = { path = "datafusion/functions", version = "43.0.0" }
-datafusion-functions-aggregate = { path = "datafusion/functions-aggregate", version = "43.0.0" }
-datafusion-functions-aggregate-common = { path = "datafusion/functions-aggregate-common", version = "43.0.0" }
-datafusion-functions-nested = { path = "datafusion/functions-nested", version = "43.0.0" }
-datafusion-functions-window = { path = "datafusion/functions-window", version = "43.0.0" }
-datafusion-functions-window-common = { path = "datafusion/functions-window-common", version = "43.0.0" }
-datafusion-optimizer = { path = "datafusion/optimizer", version = "43.0.0", default-features = false }
-datafusion-physical-expr = { path = "datafusion/physical-expr", version = "43.0.0", default-features = false }
-datafusion-physical-expr-common = { path = "datafusion/physical-expr-common", version = "43.0.0", default-features = false }
-datafusion-physical-optimizer = { path = "datafusion/physical-optimizer", version = "43.0.0" }
-datafusion-physical-plan = { path = "datafusion/physical-plan", version = "43.0.0" }
-datafusion-proto = { path = "datafusion/proto", version = "43.0.0" }
-datafusion-proto-common = { path = "datafusion/proto-common", version = "43.0.0" }
-datafusion-sql = { path = "datafusion/sql", version = "43.0.0" }
-datafusion-sqllogictest = { path = "datafusion/sqllogictest", version = "43.0.0" }
-datafusion-substrait = { path = "datafusion/substrait", version = "43.0.0" }
-=======
 datafusion = { path = "datafusion/core", version = "44.0.0", default-features = false }
 datafusion-catalog = { path = "datafusion/catalog", version = "44.0.0" }
 datafusion-common = { path = "datafusion/common", version = "44.0.0", default-features = false }
@@ -173,7 +124,6 @@
 datafusion-proto = { path = "datafusion/proto", version = "44.0.0" }
 datafusion-proto-common = { path = "datafusion/proto-common", version = "44.0.0" }
 datafusion-sql = { path = "datafusion/sql", version = "44.0.0" }
->>>>>>> 3cc3fca3
 doc-comment = "0.3"
 env_logger = "0.11"
 futures = "0.3"
@@ -184,11 +134,7 @@
 log = "^0.4"
 object_store = { version = "0.11.0", default-features = false }
 parking_lot = "0.12"
-<<<<<<< HEAD
 parquet = { git = "https://github.com/influxdata/arrow-rs", rev = "aa8c048", default-features = false, features = [
-=======
-parquet = { version = "53.3.0", default-features = false, features = [
->>>>>>> 3cc3fca3
     "arrow",
     "async",
     "object_store",
