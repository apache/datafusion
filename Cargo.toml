--- conflicted
+++ resolved
@@ -23,11 +23,8 @@
     "datafusion/jit",
     "datafusion/physical-expr",
     "datafusion/proto",
-<<<<<<< HEAD
+    "datafusion/row",
     "datafusion/scheduler",
-=======
-    "datafusion/row",
->>>>>>> 55fce434
     "datafusion-examples",
     "benchmarks",
     "ballista/rust/client",
