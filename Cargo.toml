--- conflicted
+++ resolved
@@ -77,24 +77,6 @@
 ahash = { version = "0.8", default-features = false, features = [
     "runtime-rng",
 ] }
-<<<<<<< HEAD
-arrow = { version = "53.1.0", features = [
-    "prettyprint",
-] }
-arrow-array = { version = "53.1.0", default-features = false, features = [
-    "chrono-tz",
-] }
-arrow-buffer = { version = "53.1.0", default-features = false }
-arrow-flight = { version = "53.1.0", features = [
-    "flight-sql-experimental",
-] }
-arrow-ipc = { version = "53.1.0", default-features = false, features = [
-    "lz4",
-] }
-arrow-ord = { version = "53.1.0", default-features = false }
-arrow-schema = { version = "53.1.0", default-features = false }
-arrow-string = { version = "53.1.0", default-features = false }
-=======
 arrow = { version = "54.0.0", features = [
     "prettyprint",
 ] }
@@ -110,7 +92,6 @@
 ] }
 arrow-ord = { version = "54.0.0", default-features = false }
 arrow-schema = { version = "54.0.0", default-features = false }
->>>>>>> 2ad89550
 async-trait = "0.1.73"
 bigdecimal = "0.4.7"
 bytes = "1.4"
@@ -152,11 +133,7 @@
 log = "^0.4"
 object_store = { version = "0.11.0", default-features = false }
 parking_lot = "0.12"
-<<<<<<< HEAD
-parquet = { version = "53.1.0", default-features = false, features = [
-=======
 parquet = { version = "54.0.0", default-features = false, features = [
->>>>>>> 2ad89550
     "arrow",
     "async",
     "object_store",
