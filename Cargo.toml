# Licensed to the Apache Software Foundation (ASF) under one
# or more contributor license agreements.  See the NOTICE file
# distributed with this work for additional information
# regarding copyright ownership.  The ASF licenses this file
# to you under the Apache License, Version 2.0 (the
# "License"); you may not use this file except in compliance
# with the License.  You may obtain a copy of the License at
#
#   http://www.apache.org/licenses/LICENSE-2.0
#
# Unless required by applicable law or agreed to in writing,
# software distributed under the License is distributed on an
# "AS IS" BASIS, WITHOUT WARRANTIES OR CONDITIONS OF ANY
# KIND, either express or implied.  See the License for the
# specific language governing permissions and limitations
# under the License.

[workspace]
exclude = ["datafusion-cli"]
<<<<<<< HEAD
members = ["datafusion/common", "datafusion/core", "datafusion/expr", "datafusion/execution", "datafusion/functions", "datafusion/functions-array", "datafusion/optimizer", "datafusion/physical-expr", "datafusion/physical-plan", "datafusion/proto", "datafusion/proto/gen", "datafusion/sql", "datafusion/sqllogictest", "datafusion/substrait", "datafusion/wasmtest", "datafusion-examples", "docs", "test-utils", "benchmarks",
=======
members = [
    "datafusion/common",
    "datafusion/core",
    "datafusion/expr",
    "datafusion/execution",
    "datafusion/functions",
    "datafusion/functions-array",
    "datafusion/optimizer",
    "datafusion/physical-expr",
    "datafusion/physical-plan",
    "datafusion/proto",
    "datafusion/proto/gen",
    "datafusion/sql",
    "datafusion/sqllogictest",
    "datafusion/substrait",
    "datafusion/wasmtest",
    "datafusion-examples",
    "docs",
    "test-utils",
    "benchmarks",
>>>>>>> cf92f3b0
]
resolver = "2"

[workspace.package]
authors = ["Apache Arrow <dev@arrow.apache.org>"]
edition = "2021"
homepage = "https://github.com/apache/arrow-datafusion"
license = "Apache-2.0"
readme = "README.md"
repository = "https://github.com/apache/arrow-datafusion"
rust-version = "1.72"
version = "36.0.0"

[workspace.dependencies]
arrow = { version = "50.0.0", features = ["prettyprint"] }
arrow-array = { version = "50.0.0", default-features = false, features = ["chrono-tz"] }
arrow-buffer = { version = "50.0.0", default-features = false }
arrow-flight = { version = "50.0.0", features = ["flight-sql-experimental"] }
arrow-ipc = { version = "50.0.0", default-features = false, features = ["lz4"] }
arrow-ord = { version = "50.0.0", default-features = false }
arrow-schema = { version = "50.0.0", default-features = false }
arrow-string = { version = "50.0.0", default-features = false }
async-trait = "0.1.73"
bigdecimal = "0.4.1"
bytes = "1.4"
chrono = { version = "0.4.34", default-features = false }
ctor = "0.2.0"
dashmap = "5.4.0"
datafusion = { path = "datafusion/core", version = "36.0.0" }
datafusion-common = { path = "datafusion/common", version = "36.0.0" }
datafusion-execution = { path = "datafusion/execution", version = "36.0.0" }
datafusion-expr = { path = "datafusion/expr", version = "36.0.0" }
datafusion-functions = { path = "datafusion/functions", version = "36.0.0" }
datafusion-functions-array = { path = "datafusion/functions-array", version = "36.0.0" }
datafusion-optimizer = { path = "datafusion/optimizer", version = "36.0.0" }
datafusion-physical-expr = { path = "datafusion/physical-expr", version = "36.0.0" }
datafusion-physical-plan = { path = "datafusion/physical-plan", version = "36.0.0" }
datafusion-proto = { path = "datafusion/proto", version = "36.0.0" }
datafusion-sql = { path = "datafusion/sql", version = "36.0.0" }
datafusion-sqllogictest = { path = "datafusion/sqllogictest", version = "36.0.0" }
datafusion-substrait = { path = "datafusion/substrait", version = "36.0.0" }
doc-comment = "0.3"
env_logger = "0.11"
futures = "0.3"
half = "2.2.1"
indexmap = "2.0.0"
itertools = "0.12"
log = "^0.4"
num_cpus = "1.13.0"
object_store = { version = "0.9.0", default-features = false }
parking_lot = "0.12"
parquet = { version = "50.0.0", default-features = false, features = ["arrow", "async", "object_store"] }
rand = "0.8"
rstest = "0.18.0"
serde_json = "1"
sqlparser = { version = "0.43.0", features = ["visitor"] }
tempfile = "3"
thiserror = "1.0.44"
tokio = { version = "1.36", features = ["macros", "rt", "sync"] }
url = "2.2"

[profile.release]
codegen-units = 1
lto = true

# the release profile takes a long time to build so we can use this profile during development to save time
# cargo build --profile release-nonlto
[profile.release-nonlto]
codegen-units = 16
debug = false
debug-assertions = false
incremental = false
inherits = "release"
lto = false
opt-level = 3
overflow-checks = false
panic = 'unwind'
rpath = false<|MERGE_RESOLUTION|>--- conflicted
+++ resolved
@@ -17,9 +17,6 @@
 
 [workspace]
 exclude = ["datafusion-cli"]
-<<<<<<< HEAD
-members = ["datafusion/common", "datafusion/core", "datafusion/expr", "datafusion/execution", "datafusion/functions", "datafusion/functions-array", "datafusion/optimizer", "datafusion/physical-expr", "datafusion/physical-plan", "datafusion/proto", "datafusion/proto/gen", "datafusion/sql", "datafusion/sqllogictest", "datafusion/substrait", "datafusion/wasmtest", "datafusion-examples", "docs", "test-utils", "benchmarks",
-=======
 members = [
     "datafusion/common",
     "datafusion/core",
@@ -40,7 +37,6 @@
     "docs",
     "test-utils",
     "benchmarks",
->>>>>>> cf92f3b0
 ]
 resolver = "2"
 
