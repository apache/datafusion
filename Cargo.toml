--- conflicted
+++ resolved
@@ -70,11 +70,7 @@
 rand = "0.8"
 rstest = "0.18.0"
 serde_json = "1"
-<<<<<<< HEAD
-sqlparser = { git = "https://github.com/sqlparser-rs/sqlparser-rs", rev = "c7d2903c6d1d1a98e6e6203c5cfd54acb9aeca16", features = ["visitor"] }
-=======
 sqlparser = { version = "0.43.0", features = ["visitor"] }
->>>>>>> 8a4bad46
 tempfile = "3"
 thiserror = "1.0.44"
 url = "2.2"
