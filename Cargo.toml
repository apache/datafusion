# Licensed to the Apache Software Foundation (ASF) under one
# or more contributor license agreements.  See the NOTICE file
# distributed with this work for additional information
# regarding copyright ownership.  The ASF licenses this file
# to you under the Apache License, Version 2.0 (the
# "License"); you may not use this file except in compliance
# with the License.  You may obtain a copy of the License at
#
#   http://www.apache.org/licenses/LICENSE-2.0
#
# Unless required by applicable law or agreed to in writing,
# software distributed under the License is distributed on an
# "AS IS" BASIS, WITHOUT WARRANTIES OR CONDITIONS OF ANY
# KIND, either express or implied.  See the License for the
# specific language governing permissions and limitations
# under the License.

[workspace]
members = [
    "datafusion/common",
    "datafusion/common-runtime",
    "datafusion/catalog",
    "datafusion/catalog-listing",
    "datafusion/datasource",
    "datafusion/datasource-arrow",
    "datafusion/datasource-avro",
    "datafusion/datasource-csv",
    "datafusion/datasource-json",
    "datafusion/datasource-parquet",
    "datafusion/core",
    "datafusion/expr",
    "datafusion/expr-common",
    "datafusion/execution",
    "datafusion/ffi",
    "datafusion/functions",
    "datafusion/functions-aggregate",
    "datafusion/functions-aggregate-common",
    "datafusion/functions-table",
    "datafusion/functions-nested",
    "datafusion/functions-window",
    "datafusion/functions-window-common",
    "datafusion/optimizer",
    "datafusion/physical-expr",
    "datafusion/physical-expr-adapter",
    "datafusion/physical-expr-common",
    "datafusion/physical-optimizer",
    "datafusion/pruning",
    "datafusion/physical-plan",
    "datafusion/proto",
    "datafusion/proto/gen",
    "datafusion/proto-common",
    "datafusion/proto-common/gen",
    "datafusion/session",
    "datafusion/spark",
    "datafusion/sql",
    "datafusion/sqllogictest",
    "datafusion/substrait",
    "datafusion/wasmtest",
    "datafusion-cli",
    "datafusion-examples",
    "datafusion-examples/examples/ffi/ffi_example_table_provider",
    "datafusion-examples/examples/ffi/ffi_module_interface",
    "datafusion-examples/examples/ffi/ffi_module_loader",
    "test-utils",
    "benchmarks",
    "datafusion/macros",
    "datafusion/doc",
]
exclude = ["dev/depcheck"]
resolver = "2"

[workspace.package]
authors = ["Apache DataFusion <dev@datafusion.apache.org>"]
edition = "2021"
homepage = "https://datafusion.apache.org"
license = "Apache-2.0"
readme = "README.md"
repository = "https://github.com/apache/datafusion"
# Define Minimum Supported Rust Version (MSRV)
rust-version = "1.87.0"
# Define DataFusion version
version = "50.2.0"

[workspace.dependencies]
# We turn off default-features for some dependencies here so the workspaces which inherit them can
# selectively turn them on if needed, since we can override default-features = true (from false)
# for the inherited dependency but cannot do the reverse (override from true to false).
#
# See for more details: https://github.com/rust-lang/cargo/issues/11329
ahash = { version = "0.8", default-features = false, features = [
    "runtime-rng",
] }
apache-avro = { version = "0.20", default-features = false }
arrow = { version = "56.2.0", features = [
    "prettyprint",
    "chrono-tz",
] }
arrow-buffer = { version = "56.2.0", default-features = false }
arrow-flight = { version = "56.2.0", features = [
    "flight-sql-experimental",
] }
arrow-ipc = { version = "56.2.0", default-features = false, features = [
    "lz4",
] }
arrow-ord = { version = "56.2.0", default-features = false }
arrow-schema = { version = "56.2.0", default-features = false }
async-trait = "0.1.89"
bigdecimal = "0.4.8"
bytes = "1.10"
chrono = { version = "0.4.42", default-features = false }
criterion = "0.5.1"
ctor = "0.4.3"
dashmap = "6.0.1"
<<<<<<< HEAD
datafusion = { path = "datafusion/core", version = "50.1.0", default-features = false }
datafusion-catalog = { path = "datafusion/catalog", version = "50.1.0" }
datafusion-catalog-listing = { path = "datafusion/catalog-listing", version = "50.1.0" }
datafusion-common = { path = "datafusion/common", version = "50.1.0", default-features = false }
datafusion-common-runtime = { path = "datafusion/common-runtime", version = "50.1.0" }
datafusion-datasource = { path = "datafusion/datasource", version = "50.1.0", default-features = false }
datafusion-datasource-arrow = { path = "datafusion/datasource-arrow", version = "50.1.0", default-features = false }
datafusion-datasource-avro = { path = "datafusion/datasource-avro", version = "50.1.0", default-features = false }
datafusion-datasource-csv = { path = "datafusion/datasource-csv", version = "50.1.0", default-features = false }
datafusion-datasource-json = { path = "datafusion/datasource-json", version = "50.1.0", default-features = false }
datafusion-datasource-parquet = { path = "datafusion/datasource-parquet", version = "50.1.0", default-features = false }
datafusion-doc = { path = "datafusion/doc", version = "50.1.0" }
datafusion-execution = { path = "datafusion/execution", version = "50.1.0", default-features = false }
datafusion-expr = { path = "datafusion/expr", version = "50.1.0", default-features = false }
datafusion-expr-common = { path = "datafusion/expr-common", version = "50.1.0" }
datafusion-ffi = { path = "datafusion/ffi", version = "50.1.0" }
datafusion-functions = { path = "datafusion/functions", version = "50.1.0" }
datafusion-functions-aggregate = { path = "datafusion/functions-aggregate", version = "50.1.0" }
datafusion-functions-aggregate-common = { path = "datafusion/functions-aggregate-common", version = "50.1.0" }
datafusion-functions-nested = { path = "datafusion/functions-nested", version = "50.1.0", default-features = false }
datafusion-functions-table = { path = "datafusion/functions-table", version = "50.1.0" }
datafusion-functions-window = { path = "datafusion/functions-window", version = "50.1.0" }
datafusion-functions-window-common = { path = "datafusion/functions-window-common", version = "50.1.0" }
datafusion-macros = { path = "datafusion/macros", version = "50.1.0" }
datafusion-optimizer = { path = "datafusion/optimizer", version = "50.1.0", default-features = false }
datafusion-physical-expr = { path = "datafusion/physical-expr", version = "50.1.0", default-features = false }
datafusion-physical-expr-adapter = { path = "datafusion/physical-expr-adapter", version = "50.1.0", default-features = false }
datafusion-physical-expr-common = { path = "datafusion/physical-expr-common", version = "50.1.0", default-features = false }
datafusion-physical-optimizer = { path = "datafusion/physical-optimizer", version = "50.1.0" }
datafusion-physical-plan = { path = "datafusion/physical-plan", version = "50.1.0" }
datafusion-proto = { path = "datafusion/proto", version = "50.1.0" }
datafusion-proto-common = { path = "datafusion/proto-common", version = "50.1.0" }
datafusion-pruning = { path = "datafusion/pruning", version = "50.1.0" }
datafusion-session = { path = "datafusion/session", version = "50.1.0" }
datafusion-spark = { path = "datafusion/spark", version = "50.1.0" }
datafusion-sql = { path = "datafusion/sql", version = "50.1.0" }
datafusion-substrait = { path = "datafusion/substrait", version = "50.1.0" }
=======
datafusion = { path = "datafusion/core", version = "50.2.0", default-features = false }
datafusion-catalog = { path = "datafusion/catalog", version = "50.2.0" }
datafusion-catalog-listing = { path = "datafusion/catalog-listing", version = "50.2.0" }
datafusion-common = { path = "datafusion/common", version = "50.2.0", default-features = false }
datafusion-common-runtime = { path = "datafusion/common-runtime", version = "50.2.0" }
datafusion-datasource = { path = "datafusion/datasource", version = "50.2.0", default-features = false }
datafusion-datasource-avro = { path = "datafusion/datasource-avro", version = "50.2.0", default-features = false }
datafusion-datasource-csv = { path = "datafusion/datasource-csv", version = "50.2.0", default-features = false }
datafusion-datasource-json = { path = "datafusion/datasource-json", version = "50.2.0", default-features = false }
datafusion-datasource-parquet = { path = "datafusion/datasource-parquet", version = "50.2.0", default-features = false }
datafusion-doc = { path = "datafusion/doc", version = "50.2.0" }
datafusion-execution = { path = "datafusion/execution", version = "50.2.0", default-features = false }
datafusion-expr = { path = "datafusion/expr", version = "50.2.0", default-features = false }
datafusion-expr-common = { path = "datafusion/expr-common", version = "50.2.0" }
datafusion-ffi = { path = "datafusion/ffi", version = "50.2.0" }
datafusion-functions = { path = "datafusion/functions", version = "50.2.0" }
datafusion-functions-aggregate = { path = "datafusion/functions-aggregate", version = "50.2.0" }
datafusion-functions-aggregate-common = { path = "datafusion/functions-aggregate-common", version = "50.2.0" }
datafusion-functions-nested = { path = "datafusion/functions-nested", version = "50.2.0", default-features = false }
datafusion-functions-table = { path = "datafusion/functions-table", version = "50.2.0" }
datafusion-functions-window = { path = "datafusion/functions-window", version = "50.2.0" }
datafusion-functions-window-common = { path = "datafusion/functions-window-common", version = "50.2.0" }
datafusion-macros = { path = "datafusion/macros", version = "50.2.0" }
datafusion-optimizer = { path = "datafusion/optimizer", version = "50.2.0", default-features = false }
datafusion-physical-expr = { path = "datafusion/physical-expr", version = "50.2.0", default-features = false }
datafusion-physical-expr-adapter = { path = "datafusion/physical-expr-adapter", version = "50.2.0", default-features = false }
datafusion-physical-expr-common = { path = "datafusion/physical-expr-common", version = "50.2.0", default-features = false }
datafusion-physical-optimizer = { path = "datafusion/physical-optimizer", version = "50.2.0" }
datafusion-physical-plan = { path = "datafusion/physical-plan", version = "50.2.0" }
datafusion-proto = { path = "datafusion/proto", version = "50.2.0" }
datafusion-proto-common = { path = "datafusion/proto-common", version = "50.2.0" }
datafusion-pruning = { path = "datafusion/pruning", version = "50.2.0" }
datafusion-session = { path = "datafusion/session", version = "50.2.0" }
datafusion-spark = { path = "datafusion/spark", version = "50.2.0" }
datafusion-sql = { path = "datafusion/sql", version = "50.2.0" }
datafusion-substrait = { path = "datafusion/substrait", version = "50.2.0" }
>>>>>>> 057583d5
doc-comment = "0.3"
env_logger = "0.11"
futures = "0.3"
half = { version = "2.7.0", default-features = false }
hashbrown = { version = "0.14.5", features = ["raw"] }
hex = { version = "0.4.3" }
indexmap = "2.11.4"
itertools = "0.14"
log = "^0.4"
object_store = { version = "0.12.4", default-features = false }
parking_lot = "0.12"
parquet = { version = "56.2.0", default-features = false, features = [
    "arrow",
    "async",
    "object_store",
] }
pbjson = { version = "0.7.0" }
pbjson-types = "0.7"
# Should match arrow-flight's version of prost.
insta = { version = "1.43.2", features = ["glob", "filters"] }
prost = "0.13.1"
rand = "0.9"
recursive = "0.1.1"
regex = "1.11"
rstest = "0.25.0"
serde_json = "1"
sqlparser = { version = "0.59.0", default-features = false, features = ["std", "visitor"] }
tempfile = "3"
testcontainers = { version = "0.24", features = ["default"] }
testcontainers-modules = { version = "0.12" }
tokio = { version = "1.47", features = ["macros", "rt", "sync"] }
url = "2.5.7"

[workspace.lints.clippy]
# Detects large stack-allocated futures that may cause stack overflow crashes (see threshold in clippy.toml)
large_futures = "warn"
used_underscore_binding = "warn"
or_fun_call = "warn"
unnecessary_lazy_evaluations = "warn"
uninlined_format_args = "warn"
inefficient_to_string = "warn"

[workspace.lints.rust]
unexpected_cfgs = { level = "warn", check-cfg = [
    'cfg(datafusion_coop, values("tokio", "tokio_fallback", "per_stream"))',
    "cfg(tarpaulin)",
    "cfg(tarpaulin_include)",
] }
unused_qualifications = "deny"

# --------------------
# Compilation Profiles
# --------------------
#  A Cargo profile is a preset for the compiler/linker knobs that trade off:
# - Build time: how quickly code compiles and links
# - Runtime performance: how fast the resulting binaries execute
# - Binary size: how large the executables end up
# - Debuggability: how much debug information is preserved for debugging and profiling
#
# Profiles available:
# - dev: default debug build; fastest to compile, slowest to run, full debug info
#     for everyday development.
#     Run: cargo run
# - release: optimized build; slowest to compile, fastest to run, smallest
#     binaries for public releases.
#     Run: cargo run --release
# - release-nonlto: skips LTO, so it builds quicker while staying close to
#     release performance. It is useful when developing performance optimizations.
#     Run: cargo run --profile release-nonlto
# - profiling: inherits release optimizations but retains debug info to support
#     profiling tools and flamegraphs.
#     Run: cargo run --profile profiling
# - ci: derived from `dev` but disables incremental builds and strips dependency
#     symbols to keep CI artifacts small and reproducible.
#     Run: cargo run --profile ci
#
# If you want to optimize compilation, the `compile_profile` benchmark can be useful.
# See `benchmarks/README.md` for more details.
[profile.release]
codegen-units = 1
lto = true
strip = true      # Eliminate debug information to minimize binary size

[profile.release-nonlto]
codegen-units = 16
debug-assertions = false
incremental = false
inherits = "release"
lto = false
opt-level = 3
overflow-checks = false
rpath = false
strip = false            # Retain debug info for flamegraphs

[profile.ci]
debug = false
inherits = "dev"
incremental = false

# This rule applies to every package except workspace members (dependencies
# such as `arrow` and `tokio`). It disables debug info and related features on
# dependencies so their binaries stay smaller, improving cache reuse.
[profile.ci.package."*"]
debug = false
debug-assertions = false
strip = "debuginfo"
incremental = false

[profile.profiling]
inherits = "release"
debug = true
strip = false<|MERGE_RESOLUTION|>--- conflicted
+++ resolved
@@ -111,45 +111,6 @@
 criterion = "0.5.1"
 ctor = "0.4.3"
 dashmap = "6.0.1"
-<<<<<<< HEAD
-datafusion = { path = "datafusion/core", version = "50.1.0", default-features = false }
-datafusion-catalog = { path = "datafusion/catalog", version = "50.1.0" }
-datafusion-catalog-listing = { path = "datafusion/catalog-listing", version = "50.1.0" }
-datafusion-common = { path = "datafusion/common", version = "50.1.0", default-features = false }
-datafusion-common-runtime = { path = "datafusion/common-runtime", version = "50.1.0" }
-datafusion-datasource = { path = "datafusion/datasource", version = "50.1.0", default-features = false }
-datafusion-datasource-arrow = { path = "datafusion/datasource-arrow", version = "50.1.0", default-features = false }
-datafusion-datasource-avro = { path = "datafusion/datasource-avro", version = "50.1.0", default-features = false }
-datafusion-datasource-csv = { path = "datafusion/datasource-csv", version = "50.1.0", default-features = false }
-datafusion-datasource-json = { path = "datafusion/datasource-json", version = "50.1.0", default-features = false }
-datafusion-datasource-parquet = { path = "datafusion/datasource-parquet", version = "50.1.0", default-features = false }
-datafusion-doc = { path = "datafusion/doc", version = "50.1.0" }
-datafusion-execution = { path = "datafusion/execution", version = "50.1.0", default-features = false }
-datafusion-expr = { path = "datafusion/expr", version = "50.1.0", default-features = false }
-datafusion-expr-common = { path = "datafusion/expr-common", version = "50.1.0" }
-datafusion-ffi = { path = "datafusion/ffi", version = "50.1.0" }
-datafusion-functions = { path = "datafusion/functions", version = "50.1.0" }
-datafusion-functions-aggregate = { path = "datafusion/functions-aggregate", version = "50.1.0" }
-datafusion-functions-aggregate-common = { path = "datafusion/functions-aggregate-common", version = "50.1.0" }
-datafusion-functions-nested = { path = "datafusion/functions-nested", version = "50.1.0", default-features = false }
-datafusion-functions-table = { path = "datafusion/functions-table", version = "50.1.0" }
-datafusion-functions-window = { path = "datafusion/functions-window", version = "50.1.0" }
-datafusion-functions-window-common = { path = "datafusion/functions-window-common", version = "50.1.0" }
-datafusion-macros = { path = "datafusion/macros", version = "50.1.0" }
-datafusion-optimizer = { path = "datafusion/optimizer", version = "50.1.0", default-features = false }
-datafusion-physical-expr = { path = "datafusion/physical-expr", version = "50.1.0", default-features = false }
-datafusion-physical-expr-adapter = { path = "datafusion/physical-expr-adapter", version = "50.1.0", default-features = false }
-datafusion-physical-expr-common = { path = "datafusion/physical-expr-common", version = "50.1.0", default-features = false }
-datafusion-physical-optimizer = { path = "datafusion/physical-optimizer", version = "50.1.0" }
-datafusion-physical-plan = { path = "datafusion/physical-plan", version = "50.1.0" }
-datafusion-proto = { path = "datafusion/proto", version = "50.1.0" }
-datafusion-proto-common = { path = "datafusion/proto-common", version = "50.1.0" }
-datafusion-pruning = { path = "datafusion/pruning", version = "50.1.0" }
-datafusion-session = { path = "datafusion/session", version = "50.1.0" }
-datafusion-spark = { path = "datafusion/spark", version = "50.1.0" }
-datafusion-sql = { path = "datafusion/sql", version = "50.1.0" }
-datafusion-substrait = { path = "datafusion/substrait", version = "50.1.0" }
-=======
 datafusion = { path = "datafusion/core", version = "50.2.0", default-features = false }
 datafusion-catalog = { path = "datafusion/catalog", version = "50.2.0" }
 datafusion-catalog-listing = { path = "datafusion/catalog-listing", version = "50.2.0" }
@@ -186,7 +147,6 @@
 datafusion-spark = { path = "datafusion/spark", version = "50.2.0" }
 datafusion-sql = { path = "datafusion/sql", version = "50.2.0" }
 datafusion-substrait = { path = "datafusion/substrait", version = "50.2.0" }
->>>>>>> 057583d5
 doc-comment = "0.3"
 env_logger = "0.11"
 futures = "0.3"
