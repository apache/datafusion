# Licensed to the Apache Software Foundation (ASF) under one
# or more contributor license agreements.  See the NOTICE file
# distributed with this work for additional information
# regarding copyright ownership.  The ASF licenses this file
# to you under the Apache License, Version 2.0 (the
# "License"); you may not use this file except in compliance
# with the License.  You may obtain a copy of the License at
#
#   http://www.apache.org/licenses/LICENSE-2.0
#
# Unless required by applicable law or agreed to in writing,
# software distributed under the License is distributed on an
# "AS IS" BASIS, WITHOUT WARRANTIES OR CONDITIONS OF ANY
# KIND, either express or implied.  See the License for the
# specific language governing permissions and limitations
# under the License.

[workspace]
exclude = ["datafusion-cli", "dev/depcheck"]
members = [
    "datafusion/common",
    "datafusion/common-runtime",
    "datafusion/core",
    "datafusion/expr",
    "datafusion/execution",
    "datafusion/functions-aggregate",
    "datafusion/functions",
    "datafusion/functions-array",
    "datafusion/optimizer",
    "datafusion/physical-expr-common",
    "datafusion/physical-expr",
    "datafusion/physical-plan",
    "datafusion/proto",
    "datafusion/proto/gen",
    "datafusion/proto-common",
    "datafusion/proto-common/gen",
    "datafusion/sql",
    "datafusion/sqllogictest",
    "datafusion/substrait",
    "datafusion/wasmtest",
    "datafusion-examples",
    "docs",
    "test-utils",
    "benchmarks",
]
resolver = "2"

[workspace.package]
authors = ["Apache DataFusion <dev@datafusion.apache.org>"]
edition = "2021"
homepage = "https://datafusion.apache.org"
license = "Apache-2.0"
readme = "README.md"
repository = "https://github.com/apache/datafusion"
<<<<<<< HEAD
rust-version = "1.75"
version = "38.0.0"
=======
rust-version = "1.73"
version = "39.0.0"
>>>>>>> 24a08465

[workspace.dependencies]
# We turn off default-features for some dependencies here so the workspaces which inherit them can
# selectively turn them on if needed, since we can override default-features = true (from false)
# for the inherited dependency but cannot do the reverse (override from true to false).
#
# See for more detaiils: https://github.com/rust-lang/cargo/issues/11329
ahash = { version = "0.8", default-features = false, features = [
    "runtime-rng",
] }
arrow = { version = "52.0.0", features = [
    "prettyprint",
] }
arrow-array = { version = "52.0.0", default-features = false, features = [
    "chrono-tz",
] }
arrow-buffer = { version = "52.0.0", default-features = false }
arrow-flight = { version = "52.0.0", features = [
    "flight-sql-experimental",
] }
arrow-ipc = { version = "52.0.0", default-features = false, features = [
    "lz4",
] }
arrow-ord = { version = "52.0.0", default-features = false }
arrow-schema = { version = "52.0.0", default-features = false }
arrow-string = { version = "52.0.0", default-features = false }
async-trait = "0.1.73"
bigdecimal = "=0.4.1"
bytes = "1.4"
chrono = { version = "0.4.34", default-features = false }
ctor = "0.2.0"
dashmap = "5.5.0"
datafusion = { path = "datafusion/core", version = "39.0.0", default-features = false }
datafusion-common = { path = "datafusion/common", version = "39.0.0", default-features = false }
datafusion-common-runtime = { path = "datafusion/common-runtime", version = "39.0.0" }
datafusion-execution = { path = "datafusion/execution", version = "39.0.0" }
datafusion-expr = { path = "datafusion/expr", version = "39.0.0" }
datafusion-functions = { path = "datafusion/functions", version = "39.0.0" }
datafusion-functions-aggregate = { path = "datafusion/functions-aggregate", version = "39.0.0" }
datafusion-functions-array = { path = "datafusion/functions-array", version = "39.0.0" }
datafusion-optimizer = { path = "datafusion/optimizer", version = "39.0.0", default-features = false }
datafusion-physical-expr = { path = "datafusion/physical-expr", version = "39.0.0", default-features = false }
datafusion-physical-expr-common = { path = "datafusion/physical-expr-common", version = "39.0.0", default-features = false }
datafusion-physical-plan = { path = "datafusion/physical-plan", version = "39.0.0" }
datafusion-proto = { path = "datafusion/proto", version = "39.0.0" }
datafusion-proto-common = { path = "datafusion/proto-common", version = "39.0.0" }
datafusion-sql = { path = "datafusion/sql", version = "39.0.0" }
datafusion-sqllogictest = { path = "datafusion/sqllogictest", version = "39.0.0" }
datafusion-substrait = { path = "datafusion/substrait", version = "39.0.0" }
doc-comment = "0.3"
env_logger = "0.11"
futures = "0.3"
half = { version = "2.2.1", default-features = false }
hashbrown = { version = "0.14.5", features = ["raw"] }
indexmap = "2.0.0"
itertools = "0.12"
log = "^0.4"
num_cpus = "1.13.0"
object_store = { version = "0.10.1", default-features = false }
parking_lot = "0.12"
parquet = { version = "52.0.0", default-features = false, features = [
    "arrow",
    "async",
    "object_store",
] }
rand = "0.8"
regex = "1.8"
rstest = "0.21.0"
serde_json = "1"
sqlparser = { version = "0.47", features = ["visitor"] }
tempfile = "3"
thiserror = "1.0.44"
tokio = { version = "1.36", features = ["macros", "rt", "sync"] }
url = "2.2"

[profile.release]
codegen-units = 1
lto = true

# the release profile takes a long time to build so we can use this profile during development to save time
# cargo build --profile release-nonlto
[profile.release-nonlto]
codegen-units = 16
debug = false
debug-assertions = false
incremental = false
inherits = "release"
lto = false
opt-level = 3
overflow-checks = false
panic = 'unwind'
rpath = false

[workspace.lints.clippy]
# Detects large stack-allocated futures that may cause stack overflow crashes (see threshold in clippy.toml)
large_futures = "warn"

[workspace.lints.rust]
unused_imports = "deny"<|MERGE_RESOLUTION|>--- conflicted
+++ resolved
@@ -52,13 +52,8 @@
 license = "Apache-2.0"
 readme = "README.md"
 repository = "https://github.com/apache/datafusion"
-<<<<<<< HEAD
 rust-version = "1.75"
-version = "38.0.0"
-=======
-rust-version = "1.73"
 version = "39.0.0"
->>>>>>> 24a08465
 
 [workspace.dependencies]
 # We turn off default-features for some dependencies here so the workspaces which inherit them can
