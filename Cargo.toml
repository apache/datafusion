# Licensed to the Apache Software Foundation (ASF) under one
# or more contributor license agreements.  See the NOTICE file
# distributed with this work for additional information
# regarding copyright ownership.  The ASF licenses this file
# to you under the Apache License, Version 2.0 (the
# "License"); you may not use this file except in compliance
# with the License.  You may obtain a copy of the License at
#
#   http://www.apache.org/licenses/LICENSE-2.0
#
# Unless required by applicable law or agreed to in writing,
# software distributed under the License is distributed on an
# "AS IS" BASIS, WITHOUT WARRANTIES OR CONDITIONS OF ANY
# KIND, either express or implied.  See the License for the
# specific language governing permissions and limitations
# under the License.

[workspace]
members = [
    "datafusion/common",
    "datafusion/common-runtime",
    "datafusion/catalog",
    "datafusion/catalog-listing",
    "datafusion/datasource",
    "datafusion/datasource-arrow",
    "datafusion/datasource-avro",
    "datafusion/datasource-csv",
    "datafusion/datasource-json",
    "datafusion/datasource-parquet",
    "datafusion/core",
    "datafusion/expr",
    "datafusion/expr-common",
    "datafusion/execution",
    "datafusion/ffi",
    "datafusion/functions",
    "datafusion/functions-aggregate",
    "datafusion/functions-aggregate-common",
    "datafusion/functions-table",
    "datafusion/functions-nested",
    "datafusion/functions-window",
    "datafusion/functions-window-common",
    "datafusion/optimizer",
    "datafusion/physical-expr",
    "datafusion/physical-expr-adapter",
    "datafusion/physical-expr-common",
    "datafusion/physical-optimizer",
    "datafusion/pruning",
    "datafusion/physical-plan",
    "datafusion/proto",
    "datafusion/proto/gen",
    "datafusion/proto-common",
    "datafusion/proto-common/gen",
    "datafusion/session",
    "datafusion/spark",
    "datafusion/sql",
    "datafusion/sqllogictest",
    "datafusion/substrait",
    "datafusion/wasmtest",
    "datafusion-cli",
    "datafusion-examples",
    "datafusion-examples/examples/ffi/ffi_example_table_provider",
    "datafusion-examples/examples/ffi/ffi_module_interface",
    "datafusion-examples/examples/ffi/ffi_module_loader",
    "test-utils",
    "benchmarks",
    "datafusion/macros",
    "datafusion/doc",
]
exclude = ["dev/depcheck"]
resolver = "2"

[workspace.package]
authors = ["Apache DataFusion <dev@datafusion.apache.org>"]
edition = "2021"
homepage = "https://datafusion.apache.org"
license = "Apache-2.0"
readme = "README.md"
repository = "https://github.com/apache/datafusion"
# Define Minimum Supported Rust Version (MSRV)
rust-version = "1.88.0"
# Define DataFusion version
version = "51.0.0"

[workspace.dependencies]
# We turn off default-features for some dependencies here so the workspaces which inherit them can
# selectively turn them on if needed, since we can override default-features = true (from false)
# for the inherited dependency but cannot do the reverse (override from true to false).
#
# See for more details: https://github.com/rust-lang/cargo/issues/11329
ahash = { version = "0.8", default-features = false, features = [
    "runtime-rng",
] }
apache-avro = { version = "0.21", default-features = false }
arrow = { version = "57.0.0", features = [
    "prettyprint",
    "chrono-tz",
] }
arrow-buffer = { version = "57.0.0", default-features = false }
arrow-flight = { version = "57.0.0", features = [
    "flight-sql-experimental",
] }
arrow-ipc = { version = "57.0.0", default-features = false, features = [
    "lz4",
] }
arrow-ord = { version = "57.0.0", default-features = false }
arrow-schema = { version = "57.0.0", default-features = false }
async-trait = "0.1.89"
bigdecimal = "0.4.8"
<<<<<<< HEAD
bytes = "1.10"
bzip2 = "0.6.1"
=======
bytes = "1.11"
>>>>>>> 76b9e123
chrono = { version = "0.4.42", default-features = false }
criterion = "0.7"
ctor = "0.6.1"
dashmap = "6.0.1"
datafusion = { path = "datafusion/core", version = "51.0.0", default-features = false }
datafusion-catalog = { path = "datafusion/catalog", version = "51.0.0" }
datafusion-catalog-listing = { path = "datafusion/catalog-listing", version = "51.0.0" }
datafusion-common = { path = "datafusion/common", version = "51.0.0", default-features = false }
datafusion-common-runtime = { path = "datafusion/common-runtime", version = "51.0.0" }
datafusion-datasource = { path = "datafusion/datasource", version = "51.0.0", default-features = false }
datafusion-datasource-arrow = { path = "datafusion/datasource-arrow", version = "51.0.0", default-features = false }
datafusion-datasource-avro = { path = "datafusion/datasource-avro", version = "51.0.0", default-features = false }
datafusion-datasource-csv = { path = "datafusion/datasource-csv", version = "51.0.0", default-features = false }
datafusion-datasource-json = { path = "datafusion/datasource-json", version = "51.0.0", default-features = false }
datafusion-datasource-parquet = { path = "datafusion/datasource-parquet", version = "51.0.0", default-features = false }
datafusion-doc = { path = "datafusion/doc", version = "51.0.0" }
datafusion-execution = { path = "datafusion/execution", version = "51.0.0", default-features = false }
datafusion-expr = { path = "datafusion/expr", version = "51.0.0", default-features = false }
datafusion-expr-common = { path = "datafusion/expr-common", version = "51.0.0" }
datafusion-ffi = { path = "datafusion/ffi", version = "51.0.0" }
datafusion-functions = { path = "datafusion/functions", version = "51.0.0" }
datafusion-functions-aggregate = { path = "datafusion/functions-aggregate", version = "51.0.0" }
datafusion-functions-aggregate-common = { path = "datafusion/functions-aggregate-common", version = "51.0.0" }
datafusion-functions-nested = { path = "datafusion/functions-nested", version = "51.0.0", default-features = false }
datafusion-functions-table = { path = "datafusion/functions-table", version = "51.0.0" }
datafusion-functions-window = { path = "datafusion/functions-window", version = "51.0.0" }
datafusion-functions-window-common = { path = "datafusion/functions-window-common", version = "51.0.0" }
datafusion-macros = { path = "datafusion/macros", version = "51.0.0" }
datafusion-optimizer = { path = "datafusion/optimizer", version = "51.0.0", default-features = false }
datafusion-physical-expr = { path = "datafusion/physical-expr", version = "51.0.0", default-features = false }
datafusion-physical-expr-adapter = { path = "datafusion/physical-expr-adapter", version = "51.0.0", default-features = false }
datafusion-physical-expr-common = { path = "datafusion/physical-expr-common", version = "51.0.0", default-features = false }
datafusion-physical-optimizer = { path = "datafusion/physical-optimizer", version = "51.0.0" }
datafusion-physical-plan = { path = "datafusion/physical-plan", version = "51.0.0" }
datafusion-proto = { path = "datafusion/proto", version = "51.0.0" }
datafusion-proto-common = { path = "datafusion/proto-common", version = "51.0.0" }
datafusion-pruning = { path = "datafusion/pruning", version = "51.0.0" }
datafusion-session = { path = "datafusion/session", version = "51.0.0" }
datafusion-spark = { path = "datafusion/spark", version = "51.0.0" }
datafusion-sql = { path = "datafusion/sql", version = "51.0.0" }
datafusion-substrait = { path = "datafusion/substrait", version = "51.0.0" }

doc-comment = "0.3"
env_logger = "0.11"
flate2 = "1.1.4"
futures = "0.3"
glob = "0.3.0"
half = { version = "2.7.0", default-features = false }
hashbrown = { version = "0.14.5", features = ["raw"] }
hex = { version = "0.4.3" }
indexmap = "2.12.0"
insta = { version = "1.43.2", features = ["glob", "filters"] }
itertools = "0.14"
liblzma = { version = "0.4.4", features = ["static"] }
log = "^0.4"
num-traits = { version = "0.2" }
object_store = { version = "0.12.4", default-features = false }
parking_lot = "0.12"
parquet = { version = "57.0.0", default-features = false, features = [
    "arrow",
    "async",
    "object_store",
] }
paste = "1.0.15"
pbjson = { version = "0.8.0" }
pbjson-types = "0.8"
# Should match arrow-flight's version of prost.
prost = "0.14.1"
rand = "0.9"
recursive = "0.1.1"
regex = "1.12"
rstest = "0.26.1"
serde_json = "1"
sqlparser = { version = "0.59.0", default-features = false, features = ["std", "visitor"] }
tempfile = "3"
testcontainers = { version = "0.25.2", features = ["default"] }
testcontainers-modules = { version = "0.13" }
tokio = { version = "1.48", features = ["macros", "rt", "sync"] }
url = "2.5.7"
xz2 = { version = "0.1", features = ["static"] }
zstd = { version = "0.13", default-features = false }

[workspace.lints.clippy]
# Detects large stack-allocated futures that may cause stack overflow crashes (see threshold in clippy.toml)
large_futures = "warn"
used_underscore_binding = "warn"
or_fun_call = "warn"
unnecessary_lazy_evaluations = "warn"
uninlined_format_args = "warn"
inefficient_to_string = "warn"

[workspace.lints.rust]
unexpected_cfgs = { level = "warn", check-cfg = [
    'cfg(datafusion_coop, values("tokio", "tokio_fallback", "per_stream"))',
    "cfg(tarpaulin)",
    "cfg(tarpaulin_include)",
] }
unused_qualifications = "deny"

# --------------------
# Compilation Profiles
# --------------------
#  A Cargo profile is a preset for the compiler/linker knobs that trade off:
# - Build time: how quickly code compiles and links
# - Runtime performance: how fast the resulting binaries execute
# - Binary size: how large the executables end up
# - Debuggability: how much debug information is preserved for debugging and profiling
#
# Profiles available:
# - dev: default debug build; fastest to compile, slowest to run, full debug info
#     for everyday development.
#     Run: cargo run
# - release: optimized build; slowest to compile, fastest to run, smallest
#     binaries for public releases.
#     Run: cargo run --release
# - release-nonlto: skips LTO, so it builds quicker while staying close to
#     release performance. It is useful when developing performance optimizations.
#     Run: cargo run --profile release-nonlto
# - profiling: inherits release optimizations but retains debug info to support
#     profiling tools and flamegraphs.
#     Run: cargo run --profile profiling
# - ci: derived from `dev` but disables incremental builds and strips dependency
#     symbols to keep CI artifacts small and reproducible.
#     Run: cargo run --profile ci
#
# If you want to optimize compilation, the `compile_profile` benchmark can be useful.
# See `benchmarks/README.md` for more details.
[profile.release]
codegen-units = 1
lto = true
strip = true      # Eliminate debug information to minimize binary size

[profile.release-nonlto]
codegen-units = 16
debug-assertions = false
incremental = false
inherits = "release"
lto = false
opt-level = 3
overflow-checks = false
rpath = false
strip = false            # Retain debug info for flamegraphs

[profile.ci]
debug = false
inherits = "dev"
incremental = false

# This rule applies to every package except workspace members (dependencies
# such as `arrow` and `tokio`). It disables debug info and related features on
# dependencies so their binaries stay smaller, improving cache reuse.
[profile.ci.package."*"]
debug = false
debug-assertions = false
strip = "debuginfo"
incremental = false

[profile.profiling]
inherits = "release"
debug = true
strip = false<|MERGE_RESOLUTION|>--- conflicted
+++ resolved
@@ -106,12 +106,8 @@
 arrow-schema = { version = "57.0.0", default-features = false }
 async-trait = "0.1.89"
 bigdecimal = "0.4.8"
-<<<<<<< HEAD
-bytes = "1.10"
+bytes = "1.11"
 bzip2 = "0.6.1"
-=======
-bytes = "1.11"
->>>>>>> 76b9e123
 chrono = { version = "0.4.42", default-features = false }
 criterion = "0.7"
 ctor = "0.6.1"
