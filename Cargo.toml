# Licensed to the Apache Software Foundation (ASF) under one
# or more contributor license agreements.  See the NOTICE file
# distributed with this work for additional information
# regarding copyright ownership.  The ASF licenses this file
# to you under the Apache License, Version 2.0 (the
# "License"); you may not use this file except in compliance
# with the License.  You may obtain a copy of the License at
#
#   http://www.apache.org/licenses/LICENSE-2.0
#
# Unless required by applicable law or agreed to in writing,
# software distributed under the License is distributed on an
# "AS IS" BASIS, WITHOUT WARRANTIES OR CONDITIONS OF ANY
# KIND, either express or implied.  See the License for the
# specific language governing permissions and limitations
# under the License.

[workspace]
exclude = ["dev/depcheck"]
members = [
    "datafusion/common",
    "datafusion/common-runtime",
    "datafusion/catalog",
    "datafusion/catalog-listing",
    "datafusion/core",
    "datafusion/expr",
    "datafusion/expr-common",
    "datafusion/execution",
    "datafusion/ffi",
    "datafusion/functions",
    "datafusion/functions-aggregate",
    "datafusion/functions-aggregate-common",
    "datafusion/functions-table",
    "datafusion/functions-nested",
    "datafusion/functions-window",
    "datafusion/functions-window-common",
    "datafusion/optimizer",
    "datafusion/physical-expr",
    "datafusion/physical-expr-common",
    "datafusion/physical-optimizer",
    "datafusion/physical-plan",
    "datafusion/proto",
    "datafusion/proto/gen",
    "datafusion/proto-common",
    "datafusion/proto-common/gen",
    "datafusion/sql",
    "datafusion/sqllogictest",
    "datafusion/substrait",
    "datafusion/wasmtest",
    "datafusion-cli",
    "datafusion-examples",
    "datafusion-examples/examples/ffi/ffi_example_table_provider",
    "datafusion-examples/examples/ffi/ffi_module_interface",
    "datafusion-examples/examples/ffi/ffi_module_loader",
    "test-utils",
    "benchmarks",
    "datafusion/macros",
    "datafusion/doc",
]
resolver = "2"

[workspace.package]
authors = ["Apache DataFusion <dev@datafusion.apache.org>"]
edition = "2021"
homepage = "https://datafusion.apache.org"
license = "Apache-2.0"
readme = "README.md"
repository = "https://github.com/apache/datafusion"
# Define Minimum Supported Rust Version (MSRV)
rust-version = "1.82.0"
# Define DataFusion version
version = "46.0.1"

[workspace.dependencies]
# We turn off default-features for some dependencies here so the workspaces which inherit them can
# selectively turn them on if needed, since we can override default-features = true (from false)
# for the inherited dependency but cannot do the reverse (override from true to false).
#
# See for more details: https://github.com/rust-lang/cargo/issues/11329
ahash = { version = "0.8", default-features = false, features = [
    "runtime-rng",
] }
<<<<<<< HEAD
arrow = { version = "54.1.0", features = [
    "prettyprint",
] }
arrow-array = { version = "54.1.0", default-features = false, features = [
    "chrono-tz",
] }
arrow-buffer = { version = "54.1.0", default-features = false }
arrow-flight = { version = "54.1.0", features = [
    "flight-sql-experimental",
] }
arrow-ipc = { version = "54.1.0", default-features = false, features = [
=======
arrow = { version = "54.2.1", features = [
    "prettyprint",
    "chrono-tz",
] }
arrow-buffer = { version = "54.1.0", default-features = false }
arrow-flight = { version = "54.2.1", features = [
    "flight-sql-experimental",
] }
arrow-ipc = { version = "54.2.0", default-features = false, features = [
>>>>>>> 68f29038
    "lz4",
] }
arrow-ord = { version = "54.1.0", default-features = false }
arrow-schema = { version = "54.1.0", default-features = false }
async-trait = "0.1.73"
bigdecimal = "0.4.7"
bytes = "1.10"
chrono = { version = "0.4.38", default-features = false }
criterion = "0.5.1"
ctor = "0.2.9"
dashmap = "6.0.1"
datafusion = { path = "datafusion/core", version = "46.0.1", default-features = false }
datafusion-catalog = { path = "datafusion/catalog", version = "46.0.1" }
datafusion-catalog-listing = { path = "datafusion/catalog-listing", version = "46.0.1" }
datafusion-common = { path = "datafusion/common", version = "46.0.1", default-features = false }
datafusion-common-runtime = { path = "datafusion/common-runtime", version = "46.0.1" }
datafusion-datasource = { path = "datafusion/datasource", version = "46.0.1", default-features = false }
datafusion-doc = { path = "datafusion/doc", version = "46.0.1" }
datafusion-execution = { path = "datafusion/execution", version = "46.0.1" }
datafusion-expr = { path = "datafusion/expr", version = "46.0.1" }
datafusion-expr-common = { path = "datafusion/expr-common", version = "46.0.1" }
datafusion-ffi = { path = "datafusion/ffi", version = "46.0.1" }
datafusion-functions = { path = "datafusion/functions", version = "46.0.1" }
datafusion-functions-aggregate = { path = "datafusion/functions-aggregate", version = "46.0.1" }
datafusion-functions-aggregate-common = { path = "datafusion/functions-aggregate-common", version = "46.0.1" }
datafusion-functions-nested = { path = "datafusion/functions-nested", version = "46.0.1" }
datafusion-functions-table = { path = "datafusion/functions-table", version = "46.0.1" }
datafusion-functions-window = { path = "datafusion/functions-window", version = "46.0.1" }
datafusion-functions-window-common = { path = "datafusion/functions-window-common", version = "46.0.1" }
datafusion-macros = { path = "datafusion/macros", version = "46.0.1" }
datafusion-optimizer = { path = "datafusion/optimizer", version = "46.0.1", default-features = false }
datafusion-physical-expr = { path = "datafusion/physical-expr", version = "46.0.1", default-features = false }
datafusion-physical-expr-common = { path = "datafusion/physical-expr-common", version = "46.0.1", default-features = false }
datafusion-physical-optimizer = { path = "datafusion/physical-optimizer", version = "46.0.1" }
datafusion-physical-plan = { path = "datafusion/physical-plan", version = "46.0.1" }
datafusion-proto = { path = "datafusion/proto", version = "46.0.1" }
datafusion-proto-common = { path = "datafusion/proto-common", version = "46.0.1" }
datafusion-sql = { path = "datafusion/sql", version = "46.0.1" }
doc-comment = "0.3"
env_logger = "0.11"
futures = "0.3"
half = { version = "2.2.1", default-features = false }
hashbrown = { version = "0.14.5", features = ["raw"] }
indexmap = "2.7.1"
itertools = "0.14"
log = "^0.4"
object_store = { version = "0.11.0", default-features = false }
parking_lot = "0.12"
<<<<<<< HEAD
parquet = { version = "54.1.0", default-features = false, features = [
=======
parquet = { version = "54.2.1", default-features = false, features = [
>>>>>>> 68f29038
    "arrow",
    "async",
    "object_store",
] }
pbjson = { version = "0.7.0" }
pbjson-types = "0.7"
# Should match arrow-flight's version of prost.
prost = "0.13.1"
rand = "0.8.5"
recursive = "0.1.1"
regex = "1.8"
rstest = "0.24.0"
serde_json = "1"
sqlparser = { version = "0.54.0", features = ["visitor"] }
tempfile = "3"
tokio = { version = "1.43", features = ["macros", "rt", "sync"] }
url = "2.5.4"

[profile.release]
codegen-units = 1
lto = true
strip = true

# the release profile takes a long time to build so we can use this profile during development to save time
# cargo build --profile release-nonlto
[profile.release-nonlto]
codegen-units = 16
debug-assertions = false
incremental = false
inherits = "release"
lto = false
opt-level = 3
overflow-checks = false
rpath = false

[profile.ci]
inherits = "dev"
incremental = false

# ci turns off debug info, etc for dependencies to allow for smaller binaries making caching more effective
[profile.ci.package."*"]
debug = false
debug-assertions = false
strip = "debuginfo"
incremental = false

[workspace.lints.clippy]
# Detects large stack-allocated futures that may cause stack overflow crashes (see threshold in clippy.toml)
large_futures = "warn"

[workspace.lints.rust]
unexpected_cfgs = { level = "warn", check-cfg = ["cfg(tarpaulin)"] }
unused_qualifications = "deny"<|MERGE_RESOLUTION|>--- conflicted
+++ resolved
@@ -80,19 +80,6 @@
 ahash = { version = "0.8", default-features = false, features = [
     "runtime-rng",
 ] }
-<<<<<<< HEAD
-arrow = { version = "54.1.0", features = [
-    "prettyprint",
-] }
-arrow-array = { version = "54.1.0", default-features = false, features = [
-    "chrono-tz",
-] }
-arrow-buffer = { version = "54.1.0", default-features = false }
-arrow-flight = { version = "54.1.0", features = [
-    "flight-sql-experimental",
-] }
-arrow-ipc = { version = "54.1.0", default-features = false, features = [
-=======
 arrow = { version = "54.2.1", features = [
     "prettyprint",
     "chrono-tz",
@@ -102,7 +89,6 @@
     "flight-sql-experimental",
 ] }
 arrow-ipc = { version = "54.2.0", default-features = false, features = [
->>>>>>> 68f29038
     "lz4",
 ] }
 arrow-ord = { version = "54.1.0", default-features = false }
@@ -151,11 +137,7 @@
 log = "^0.4"
 object_store = { version = "0.11.0", default-features = false }
 parking_lot = "0.12"
-<<<<<<< HEAD
-parquet = { version = "54.1.0", default-features = false, features = [
-=======
 parquet = { version = "54.2.1", default-features = false, features = [
->>>>>>> 68f29038
     "arrow",
     "async",
     "object_store",
