--- conflicted
+++ resolved
@@ -15,40 +15,18 @@
 // specific language governing permissions and limitations
 // under the License.
 
-<<<<<<< HEAD
-use arrow::{array::*, datatypes::DataType};
-=======
-// Licensed to the Apache Software Foundation (ASF) under one
-// or more contributor license agreements.  See the NOTICE file
-// distributed with this work for additional information
-// regarding copyright ownership.  The ASF licenses this file
-// to you under the Apache License, Version 2.0 (the
-// "License"); you may not use this file except in compliance
-// with the License.  You may obtain a copy of the License at
-//
-//   http://www.apache.org/licenses/LICENSE-2.0
-//
-// Unless required by applicable law or agreed to in writing,
-// software distributed under the License is distributed on an
-// "AS IS" BASIS, WITHOUT WARRANTIES OR CONDITIONS OF ANY
-// KIND, either express or implied.  See the License for the
-// specific language governing permissions and limitations
-// under the License.
 
 use std::sync::Arc;
 
 use arrow::{
-    array::{ArrayRef, Time32MillisecondArray},
+    array::*,
     datatypes::{DataType, TimeUnit},
 };
 use chrono::Timelike;
->>>>>>> a8bdba9a
 use datafusion::error::Result;
 use datafusion_expr::{
     ReturnTypeFunction, ScalarFunctionDef, ScalarFunctionPackage, Signature, Volatility,
 };
-<<<<<<< HEAD
-use std::sync::Arc;
 
 #[derive(Debug)]
 pub struct HumanReadableSecondsFunction;
@@ -143,8 +121,10 @@
                 Some(formatted)
             })
             .collect::<StringArray>();
-
-=======
+        Ok(Arc::new(array) as ArrayRef)
+    }
+}
+
 
 #[derive(Debug)]
 pub struct CurrentTimeFunction;
@@ -168,7 +148,6 @@
         let milliseconds_since_midnight = current_time.num_seconds_from_midnight() * 1000;
         let array =
             Time32MillisecondArray::from(vec![Some(milliseconds_since_midnight as i32)]);
->>>>>>> a8bdba9a
         Ok(Arc::new(array) as ArrayRef)
     }
 }
@@ -178,20 +157,13 @@
 
 impl ScalarFunctionPackage for FunctionPackage {
     fn functions(&self) -> Vec<Box<dyn ScalarFunctionDef>> {
-<<<<<<< HEAD
-        vec![Box::new(HumanReadableSecondsFunction)]
-=======
-        vec![Box::new(CurrentTimeFunction)]
->>>>>>> a8bdba9a
+        vec![Box::new(HumanReadableSecondsFunction), Box::new(CurrentTimeFunction)]
     }
 }
 
 #[cfg(test)]
 mod test {
-<<<<<<< HEAD
-=======
     use chrono::Local;
->>>>>>> a8bdba9a
     use datafusion::error::Result;
     use datafusion::prelude::SessionContext;
     use tokio;
@@ -201,7 +173,6 @@
     use super::FunctionPackage;
 
     #[tokio::test]
-<<<<<<< HEAD
     async fn test_human_readable_seconds() -> Result<()> {
         test_expression!("human_readable_seconds(604800.0)", "1 week");
         test_expression!("human_readable_seconds(86400.0)", "1 day");
@@ -218,12 +189,14 @@
             "human_readable_seconds(56363463)",
             "93 weeks, 1 day, 8 hours, 31 minutes, 3 seconds"
         );
-=======
+         Ok(())
+    }
+
     async fn test_current_time() -> Result<()> {
         let current = Local::now();
         let formatted = current.format("%H:%M:%S").to_string();
         test_expression!("current_time()", formatted);
->>>>>>> a8bdba9a
+
         Ok(())
     }
 }