--- conflicted
+++ resolved
@@ -45,28 +45,16 @@
     "compression",
 ] }
 dirs = "6.0.0"
-<<<<<<< HEAD
 env_logger = { workspace = true }
 futures = { workspace = true }
-home = "0.5.11"
-=======
-env_logger = "0.11"
-futures = "0.3"
-# pin as home 0.5.11 has MSRV 1.81. Can remove this once we bump MSRV to 1.81
->>>>>>> cfc7c60a
 mimalloc = { version = "0.1", default-features = false }
 object_store = { workspace = true, features = ["aws", "gcp", "http"] }
 parking_lot = { workspace = true }
 parquet = { workspace = true, default-features = false }
 regex = { workspace = true }
 rustyline = "15.0"
-<<<<<<< HEAD
 tokio = { workspace = true, features = ["macros", "rt", "rt-multi-thread", "sync", "parking_lot", "signal"] }
 url = { workspace = true }
-=======
-tokio = { version = "1.43", features = ["macros", "rt", "rt-multi-thread", "sync", "parking_lot", "signal"] }
-url = "2.5.4"
->>>>>>> cfc7c60a
 
 [dev-dependencies]
 assert_cmd = "2.0"
