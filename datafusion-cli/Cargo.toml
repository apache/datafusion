# Licensed to the Apache Software Foundation (ASF) under one
# or more contributor license agreements.  See the NOTICE file
# distributed with this work for additional information
# regarding copyright ownership.  The ASF licenses this file
# to you under the Apache License, Version 2.0 (the
# "License"); you may not use this file except in compliance
# with the License.  You may obtain a copy of the License at
#
#   http://www.apache.org/licenses/LICENSE-2.0
#
# Unless required by applicable law or agreed to in writing,
# software distributed under the License is distributed on an
# "AS IS" BASIS, WITHOUT WARRANTIES OR CONDITIONS OF ANY
# KIND, either express or implied.  See the License for the
# specific language governing permissions and limitations
# under the License.

[package]
name = "datafusion-cli"
description = "Command Line Client for DataFusion query engine."
version = "44.0.0"
authors = ["Apache DataFusion <dev@datafusion.apache.org>"]
edition = "2021"
keywords = ["arrow", "datafusion", "query", "sql"]
license = "Apache-2.0"
homepage = "https://datafusion.apache.org"
repository = "https://github.com/apache/datafusion"
rust-version = "1.81.0"
readme = "README.md"

[dependencies]
arrow = { version = "54.0.0" }
async-trait = "0.1.73"
<<<<<<< HEAD
aws-config = "1.5.15"
aws-credential-types = "1.2.1"
aws-sdk-sso = "1.56.0"
aws-sdk-ssooidc = "1.57.0"
aws-sdk-sts = "1.57.0"
=======
## 1.5.13 requires a hiher MSRV 1.81 so lock until DataFusion MSRV catches up
aws-config = "=1.5.10"
## 1.53.0 requires a higher MSRV 1.81 so lock until DataFusion MSRV catches up
aws-sdk-sso = "=1.56.0"
## 1.54.0 requires a higher MSRV 1.81 so lock until DataFusion MSRV catches up
aws-sdk-ssooidc = "=1.58.0"
## 1.54.1 requires a higher MSRV 1.81 so lock until DataFusion MSRV catches up
aws-sdk-sts = "=1.57.0"
# end pin aws-sdk crates
aws-credential-types = "1.2.0"
>>>>>>> c077ef56
clap = { version = "4.5.27", features = ["derive", "cargo"] }
datafusion = { path = "../datafusion/core", version = "44.0.0", features = [
    "avro",
    "crypto_expressions",
    "datetime_expressions",
    "encoding_expressions",
    "parquet",
    "recursive_protection",
    "regex_expressions",
    "unicode_expressions",
    "compression",
] }
datafusion-catalog = { path = "../datafusion/catalog", version = "44.0.0" }
dirs = "6.0.0"
env_logger = "0.11"
futures = "0.3"
# pin as home 0.5.11 has MSRV 1.81. Can remove this once we bump MSRV to 1.81
home = "=0.5.11"
mimalloc = { version = "0.1", default-features = false }
object_store = { version = "0.11.0", features = ["aws", "gcp", "http"] }
parking_lot = { version = "0.12" }
parquet = { version = "54.0.0", default-features = false }
regex = "1.8"
rustyline = "15.0"
tokio = { version = "1.24", features = ["macros", "rt", "rt-multi-thread", "sync", "parking_lot", "signal"] }
url = "2.5.4"

[dev-dependencies]
assert_cmd = "2.0"
ctor = "0.2.9"
predicates = "3.0"
rstest = "0.24"

[profile.ci]
inherits = "dev"
incremental = false

# ci turns off debug info, etc for dependencies to allow for smaller binaries making caching more effective
[profile.ci.package."*"]
debug = false
debug-assertions = false
strip = "debuginfo"
incremental = false<|MERGE_RESOLUTION|>--- conflicted
+++ resolved
@@ -30,25 +30,12 @@
 
 [dependencies]
 arrow = { version = "54.0.0" }
-async-trait = "0.1.73"
-<<<<<<< HEAD
-aws-config = "1.5.15"
-aws-credential-types = "1.2.1"
-aws-sdk-sso = "1.56.0"
+async-trait = "0.1.0"
+aws-config = "1.5.0"
+aws-credential-types = "1.2.0"
+aws-sdk-sso = "1.57.0"
 aws-sdk-ssooidc = "1.57.0"
 aws-sdk-sts = "1.57.0"
-=======
-## 1.5.13 requires a hiher MSRV 1.81 so lock until DataFusion MSRV catches up
-aws-config = "=1.5.10"
-## 1.53.0 requires a higher MSRV 1.81 so lock until DataFusion MSRV catches up
-aws-sdk-sso = "=1.56.0"
-## 1.54.0 requires a higher MSRV 1.81 so lock until DataFusion MSRV catches up
-aws-sdk-ssooidc = "=1.58.0"
-## 1.54.1 requires a higher MSRV 1.81 so lock until DataFusion MSRV catches up
-aws-sdk-sts = "=1.57.0"
-# end pin aws-sdk crates
-aws-credential-types = "1.2.0"
->>>>>>> c077ef56
 clap = { version = "4.5.27", features = ["derive", "cargo"] }
 datafusion = { path = "../datafusion/core", version = "44.0.0", features = [
     "avro",
