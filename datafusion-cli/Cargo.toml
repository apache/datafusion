# Licensed to the Apache Software Foundation (ASF) under one
# or more contributor license agreements.  See the NOTICE file
# distributed with this work for additional information
# regarding copyright ownership.  The ASF licenses this file
# to you under the Apache License, Version 2.0 (the
# "License"); you may not use this file except in compliance
# with the License.  You may obtain a copy of the License at
#
#   http://www.apache.org/licenses/LICENSE-2.0
#
# Unless required by applicable law or agreed to in writing,
# software distributed under the License is distributed on an
# "AS IS" BASIS, WITHOUT WARRANTIES OR CONDITIONS OF ANY
# KIND, either express or implied.  See the License for the
# specific language governing permissions and limitations
# under the License.

[package]
name = "datafusion-cli"
<<<<<<< HEAD
description = "DataFusion is an in-memory query engine that uses Apache Arrow as the memory model. It supports executing SQL queries against CSV and Parquet files as well as querying directly against in-memory data."
version = "6.0.0"
=======
description = "Command Line Client for DataFusion query engine and Ballista distributed computation engine."
version = "7.0.0"
>>>>>>> a1a1815e
authors = ["Apache Arrow <dev@arrow.apache.org>"]
edition = "2021"
keywords = [ "arrow", "datafusion", "ballista", "query", "sql" ]
license = "Apache-2.0"
homepage = "https://github.com/apache/arrow-datafusion"
repository = "https://github.com/apache/arrow-datafusion"
rust-version = "1.59"

[dependencies]
clap = { version = "3", features = ["derive", "cargo"] }
rustyline = "9.0"
tokio = { version = "1.0", features = ["macros", "rt", "rt-multi-thread", "sync", "parking_lot"] }
<<<<<<< HEAD
datafusion = { path = "../datafusion", version = "6.0.0" }
arrow = { package = "arrow2", version="0.9", features = ["io_print"] }
ballista = { path = "../ballista/rust/client", version = "0.6.0" }
=======
datafusion = { path = "../datafusion", version = "7.0.0" }
arrow = { version = "9.1" }
ballista = { path = "../ballista/rust/client", version = "0.6.0", optional=true }
env_logger = "0.9"
mimalloc = { version = "*", default-features = false }
dirs = "4.0.0"
>>>>>>> a1a1815e
<|MERGE_RESOLUTION|>--- conflicted
+++ resolved
@@ -17,13 +17,8 @@
 
 [package]
 name = "datafusion-cli"
-<<<<<<< HEAD
-description = "DataFusion is an in-memory query engine that uses Apache Arrow as the memory model. It supports executing SQL queries against CSV and Parquet files as well as querying directly against in-memory data."
-version = "6.0.0"
-=======
 description = "Command Line Client for DataFusion query engine and Ballista distributed computation engine."
 version = "7.0.0"
->>>>>>> a1a1815e
 authors = ["Apache Arrow <dev@arrow.apache.org>"]
 edition = "2021"
 keywords = [ "arrow", "datafusion", "ballista", "query", "sql" ]
@@ -36,15 +31,9 @@
 clap = { version = "3", features = ["derive", "cargo"] }
 rustyline = "9.0"
 tokio = { version = "1.0", features = ["macros", "rt", "rt-multi-thread", "sync", "parking_lot"] }
-<<<<<<< HEAD
-datafusion = { path = "../datafusion", version = "6.0.0" }
+datafusion = { path = "../datafusion", version = "7.0.0" }
 arrow = { package = "arrow2", version="0.9", features = ["io_print"] }
-ballista = { path = "../ballista/rust/client", version = "0.6.0" }
-=======
-datafusion = { path = "../datafusion", version = "7.0.0" }
-arrow = { version = "9.1" }
 ballista = { path = "../ballista/rust/client", version = "0.6.0", optional=true }
 env_logger = "0.9"
 mimalloc = { version = "*", default-features = false }
-dirs = "4.0.0"
->>>>>>> a1a1815e
+dirs = "4.0.0"