--- conflicted
+++ resolved
@@ -31,24 +31,11 @@
 [dependencies]
 arrow = { version = "54.0.0" }
 async-trait = "0.1.73"
-<<<<<<< HEAD
 aws-config = "1.5.15"
+aws-credential-types = "1.2.1"
 aws-sdk-sso = "1.56.0"
 aws-sdk-ssooidc = "1.57.0"
 aws-sdk-sts = "1.57.0"
-aws-credential-types = "1.2.1"
-=======
-## 1.5.13 requires a hiher MSRV 1.81 so lock until DataFusion MSRV catches up
-aws-config = "=1.5.10"
-## 1.53.0 requires a higher MSRV 1.81 so lock until DataFusion MSRV catches up
-aws-sdk-sso = "=1.50.0"
-## 1.54.0 requires a higher MSRV 1.81 so lock until DataFusion MSRV catches up
-aws-sdk-ssooidc = "=1.57.1"
-## 1.54.1 requires a higher MSRV 1.81 so lock until DataFusion MSRV catches up
-aws-sdk-sts = "=1.51.0"
-# end pin aws-sdk crates
-aws-credential-types = "1.2.0"
->>>>>>> a93b4dea
 clap = { version = "4.5.27", features = ["derive", "cargo"] }
 datafusion = { path = "../datafusion/core", version = "44.0.0", features = [
     "avro",
