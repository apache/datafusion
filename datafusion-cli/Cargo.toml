--- conflicted
+++ resolved
@@ -29,12 +29,8 @@
 readme = "README.md"
 
 [dependencies]
-<<<<<<< HEAD
 arrow = "30.0.1"
-=======
-arrow = "29.0.0"
 async-trait = "0.1.41"
->>>>>>> 4bea81b5
 clap = { version = "3", features = ["derive", "cargo"] }
 datafusion = { path = "../datafusion/core", version = "16.0.0" }
 dirs = "4.0.0"
