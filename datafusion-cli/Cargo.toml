# Licensed to the Apache Software Foundation (ASF) under one
# or more contributor license agreements.  See the NOTICE file
# distributed with this work for additional information
# regarding copyright ownership.  The ASF licenses this file
# to you under the Apache License, Version 2.0 (the
# "License"); you may not use this file except in compliance
# with the License.  You may obtain a copy of the License at
#
#   http://www.apache.org/licenses/LICENSE-2.0
#
# Unless required by applicable law or agreed to in writing,
# software distributed under the License is distributed on an
# "AS IS" BASIS, WITHOUT WARRANTIES OR CONDITIONS OF ANY
# KIND, either express or implied.  See the License for the
# specific language governing permissions and limitations
# under the License.

[package]
name = "datafusion-cli"
description = "Command Line Client for DataFusion query engine."
version = "45.0.0"
authors = ["Apache DataFusion <dev@datafusion.apache.org>"]
edition = "2021"
keywords = ["arrow", "datafusion", "query", "sql"]
license = "Apache-2.0"
homepage = "https://datafusion.apache.org"
repository = "https://github.com/apache/datafusion"
rust-version = "1.81.0"
readme = "README.md"

[dependencies]
arrow = { version = "54.1.0" }
async-trait = "0.1.0"
aws-config = "1.5.0"
aws-credential-types = "1.2.0"
aws-sdk-sso = "1.57.0"
aws-sdk-ssooidc = "1.57.0"
aws-sdk-sts = "1.57.0"
clap = { version = "4.5.27", features = ["derive", "cargo"] }
datafusion = { path = "../datafusion/core", version = "45.0.0", features = [
    "avro",
    "crypto_expressions",
    "datetime_expressions",
    "encoding_expressions",
    "parquet",
    "recursive_protection",
    "regex_expressions",
    "unicode_expressions",
    "compression",
] }
<<<<<<< HEAD
=======
datafusion-catalog = { path = "../datafusion/catalog", version = "45.0.0" }
>>>>>>> 67bc04cd
dirs = "6.0.0"
env_logger = "0.11"
futures = "0.3"
# pin as home 0.5.11 has MSRV 1.81. Can remove this once we bump MSRV to 1.81
home = "=0.5.11"
mimalloc = { version = "0.1", default-features = false }
object_store = { version = "0.11.0", features = ["aws", "gcp", "http"] }
parking_lot = { version = "0.12" }
parquet = { version = "54.1.0", default-features = false }
regex = "1.8"
rustyline = "15.0"
tokio = { version = "1.24", features = ["macros", "rt", "rt-multi-thread", "sync", "parking_lot", "signal"] }
url = "2.5.4"

[dev-dependencies]
assert_cmd = "2.0"
ctor = "0.2.9"
predicates = "3.0"
rstest = "0.24"

[profile.ci]
inherits = "dev"
incremental = false

# ci turns off debug info, etc for dependencies to allow for smaller binaries making caching more effective
[profile.ci.package."*"]
debug = false
debug-assertions = false
strip = "debuginfo"
incremental = false<|MERGE_RESOLUTION|>--- conflicted
+++ resolved
@@ -48,10 +48,6 @@
     "unicode_expressions",
     "compression",
 ] }
-<<<<<<< HEAD
-=======
-datafusion-catalog = { path = "../datafusion/catalog", version = "45.0.0" }
->>>>>>> 67bc04cd
 dirs = "6.0.0"
 env_logger = "0.11"
 futures = "0.3"
