# Licensed to the Apache Software Foundation (ASF) under one
# or more contributor license agreements.  See the NOTICE file
# distributed with this work for additional information
# regarding copyright ownership.  The ASF licenses this file
# to you under the Apache License, Version 2.0 (the
# "License"); you may not use this file except in compliance
# with the License.  You may obtain a copy of the License at
#
#   http://www.apache.org/licenses/LICENSE-2.0
#
# Unless required by applicable law or agreed to in writing,
# software distributed under the License is distributed on an
# "AS IS" BASIS, WITHOUT WARRANTIES OR CONDITIONS OF ANY
# KIND, either express or implied.  See the License for the
# specific language governing permissions and limitations
# under the License.

[package]
name = "datafusion-cli"
description = "Command Line Client for DataFusion query engine."
version = "45.0.0"
authors = ["Apache DataFusion <dev@datafusion.apache.org>"]
edition = "2021"
keywords = ["arrow", "datafusion", "query", "sql"]
license = "Apache-2.0"
homepage = "https://datafusion.apache.org"
repository = "https://github.com/apache/datafusion"
rust-version = "1.81.0"
readme = "README.md"

[dependencies]
<<<<<<< HEAD
arrow = { git = "https://github.com/influxdata/arrow-rs", rev = "eae176c" }
async-trait = "0.1.73"
aws-config = "1.5.5"
aws-sdk-sso = "1.43.0"
aws-sdk-ssooidc = "1.44.0"
aws-sdk-sts = "1.43.0"
# end pin aws-sdk crates
=======
arrow = { version = "54.1.0" }
async-trait = "0.1.0"
aws-config = "1.5.0"
>>>>>>> 26058ac0
aws-credential-types = "1.2.0"
aws-sdk-sso = "1.57.0"
aws-sdk-ssooidc = "1.57.0"
aws-sdk-sts = "1.57.0"
clap = { version = "4.5.27", features = ["derive", "cargo"] }
datafusion = { path = "../datafusion/core", version = "45.0.0", features = [
    "avro",
    "crypto_expressions",
    "datetime_expressions",
    "encoding_expressions",
    "parquet",
    "recursive_protection",
    "regex_expressions",
    "unicode_expressions",
    "compression",
] }
datafusion-catalog = { path = "../datafusion/catalog", version = "45.0.0" }
dirs = "6.0.0"
env_logger = "0.11"
futures = "0.3"
# pin as home 0.5.11 has MSRV 1.81. Can remove this once we bump MSRV to 1.81
home = "=0.5.11"
mimalloc = { version = "0.1", default-features = false }
object_store = { version = "0.11.0", features = ["aws", "gcp", "http"] }
parking_lot = { version = "0.12" }
<<<<<<< HEAD
parquet = { git = "https://github.com/influxdata/arrow-rs", rev = "eae176c", default-features = false }
=======
parquet = { version = "54.1.0", default-features = false }
>>>>>>> 26058ac0
regex = "1.8"
rustyline = "15.0"
tokio = { version = "1.24", features = ["macros", "rt", "rt-multi-thread", "sync", "parking_lot", "signal"] }
url = "2.5.4"

[dev-dependencies]
assert_cmd = "2.0"
ctor = "0.2.9"
predicates = "3.0"
rstest = "0.24"

[profile.ci]
inherits = "dev"
incremental = false

# ci turns off debug info, etc for dependencies to allow for smaller binaries making caching more effective
[profile.ci.package."*"]
debug = false
debug-assertions = false
strip = "debuginfo"
incremental = false<|MERGE_RESOLUTION|>--- conflicted
+++ resolved
@@ -29,19 +29,9 @@
 readme = "README.md"
 
 [dependencies]
-<<<<<<< HEAD
-arrow = { git = "https://github.com/influxdata/arrow-rs", rev = "eae176c" }
-async-trait = "0.1.73"
-aws-config = "1.5.5"
-aws-sdk-sso = "1.43.0"
-aws-sdk-ssooidc = "1.44.0"
-aws-sdk-sts = "1.43.0"
-# end pin aws-sdk crates
-=======
 arrow = { version = "54.1.0" }
 async-trait = "0.1.0"
 aws-config = "1.5.0"
->>>>>>> 26058ac0
 aws-credential-types = "1.2.0"
 aws-sdk-sso = "1.57.0"
 aws-sdk-ssooidc = "1.57.0"
@@ -67,11 +57,7 @@
 mimalloc = { version = "0.1", default-features = false }
 object_store = { version = "0.11.0", features = ["aws", "gcp", "http"] }
 parking_lot = { version = "0.12" }
-<<<<<<< HEAD
-parquet = { git = "https://github.com/influxdata/arrow-rs", rev = "eae176c", default-features = false }
-=======
 parquet = { version = "54.1.0", default-features = false }
->>>>>>> 26058ac0
 regex = "1.8"
 rustyline = "15.0"
 tokio = { version = "1.24", features = ["macros", "rt", "rt-multi-thread", "sync", "parking_lot", "signal"] }
