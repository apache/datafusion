--- conflicted
+++ resolved
@@ -28,15 +28,9 @@
 rust-version = { workspace = true }
 
 [dependencies]
-<<<<<<< HEAD
 arrow = { workspace = true }
 async-trait = { workspace = true }
-aws-config = "1.5.0"
-=======
-arrow = { version = "54.1.0" }
-async-trait = "0.1.0"
 aws-config = "1.5.16"
->>>>>>> 1cefe504
 aws-credential-types = "1.2.0"
 clap = { version = "4.5.28", features = ["derive", "cargo"] }
 datafusion = { workspace = true, features = [
