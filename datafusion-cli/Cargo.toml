# Licensed to the Apache Software Foundation (ASF) under one
# or more contributor license agreements.  See the NOTICE file
# distributed with this work for additional information
# regarding copyright ownership.  The ASF licenses this file
# to you under the Apache License, Version 2.0 (the
# "License"); you may not use this file except in compliance
# with the License.  You may obtain a copy of the License at
#
#   http://www.apache.org/licenses/LICENSE-2.0
#
# Unless required by applicable law or agreed to in writing,
# software distributed under the License is distributed on an
# "AS IS" BASIS, WITHOUT WARRANTIES OR CONDITIONS OF ANY
# KIND, either express or implied.  See the License for the
# specific language governing permissions and limitations
# under the License.

[package]
name = "datafusion-cli"
description = "Command Line Client for DataFusion query engine."
readme = "README.md"
version = { workspace = true }
edition = { workspace = true }
homepage = { workspace = true }
repository = { workspace = true }
license = { workspace = true }
authors = { workspace = true }
rust-version = { workspace = true }

[package.metadata.docs.rs]
all-features = true

[dependencies]
<<<<<<< HEAD
arrow = { git = "https://github.com/influxdata/arrow-rs", rev = "36685f0" }
async-trait = "0.1.0"
aws-config = "1.5.0"
=======
arrow = { workspace = true }
async-trait = { workspace = true }
aws-config = "1.5.17"
>>>>>>> 68f29038
aws-credential-types = "1.2.0"
clap = { version = "4.5.30", features = ["derive", "cargo"] }
datafusion = { workspace = true, features = [
    "avro",
    "crypto_expressions",
    "datetime_expressions",
    "encoding_expressions",
    "nested_expressions",
    "parquet",
    "recursive_protection",
    "regex_expressions",
    "unicode_expressions",
    "compression",
] }
dirs = "6.0.0"
env_logger = { workspace = true }
futures = { workspace = true }
mimalloc = { version = "0.1", default-features = false }
<<<<<<< HEAD
object_store = { version = "0.11.0", features = ["aws", "gcp", "http"] }
parking_lot = { version = "0.12" }
parquet = { git = "https://github.com/influxdata/arrow-rs", rev = "36685f0", default-features = false }
regex = "1.8"
=======
object_store = { workspace = true, features = ["aws", "gcp", "http"] }
parking_lot = { workspace = true }
parquet = { workspace = true, default-features = false }
regex = { workspace = true }
>>>>>>> 68f29038
rustyline = "15.0"
tokio = { workspace = true, features = ["macros", "rt", "rt-multi-thread", "sync", "parking_lot", "signal"] }
url = { workspace = true }

[dev-dependencies]
assert_cmd = "2.0"
ctor = { workspace = true }
predicates = "3.0"
rstest = { workspace = true }<|MERGE_RESOLUTION|>--- conflicted
+++ resolved
@@ -31,15 +31,9 @@
 all-features = true
 
 [dependencies]
-<<<<<<< HEAD
-arrow = { git = "https://github.com/influxdata/arrow-rs", rev = "36685f0" }
-async-trait = "0.1.0"
-aws-config = "1.5.0"
-=======
 arrow = { workspace = true }
 async-trait = { workspace = true }
 aws-config = "1.5.17"
->>>>>>> 68f29038
 aws-credential-types = "1.2.0"
 clap = { version = "4.5.30", features = ["derive", "cargo"] }
 datafusion = { workspace = true, features = [
@@ -58,17 +52,10 @@
 env_logger = { workspace = true }
 futures = { workspace = true }
 mimalloc = { version = "0.1", default-features = false }
-<<<<<<< HEAD
-object_store = { version = "0.11.0", features = ["aws", "gcp", "http"] }
-parking_lot = { version = "0.12" }
-parquet = { git = "https://github.com/influxdata/arrow-rs", rev = "36685f0", default-features = false }
-regex = "1.8"
-=======
 object_store = { workspace = true, features = ["aws", "gcp", "http"] }
 parking_lot = { workspace = true }
 parquet = { workspace = true, default-features = false }
 regex = { workspace = true }
->>>>>>> 68f29038
 rustyline = "15.0"
 tokio = { workspace = true, features = ["macros", "rt", "rt-multi-thread", "sync", "parking_lot", "signal"] }
 url = { workspace = true }
