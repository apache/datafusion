// Licensed to the Apache Software Foundation (ASF) under one
// or more contributor license agreements.  See the NOTICE file
// distributed with this work for additional information
// regarding copyright ownership.  The ASF licenses this file
// to you under the Apache License, Version 2.0 (the
// "License"); you may not use this file except in compliance
// with the License.  You may obtain a copy of the License at
//
//   http://www.apache.org/licenses/LICENSE-2.0
//
// Unless required by applicable law or agreed to in writing,
// software distributed under the License is distributed on an
// "AS IS" BASIS, WITHOUT WARRANTIES OR CONDITIONS OF ANY
// KIND, either express or implied.  See the License for the
// specific language governing permissions and limitations
// under the License.

//! Shows an example of a custom session context that unions the input plan with itself.
//! To run this example, use `cargo run --example cli-session-context` from within the `datafusion-cli` directory.

use std::sync::Arc;

use datafusion::{
    dataframe::DataFrame,
    error::DataFusionError,
    execution::{context::SessionState, TaskContext},
    logical_expr::{LogicalPlan, LogicalPlanBuilder},
    prelude::SessionContext,
};
use datafusion_cli::{
    cli_context::CliSessionContext, exec::exec_from_repl,
    object_storage::instrumented::InstrumentedObjectStoreRegistry,
    print_options::PrintOptions,
};
use object_store::ObjectStore;

/// This is a toy example of a custom session context that unions the input plan with itself.
struct MyUnionerContext {
    ctx: SessionContext,
}

impl Default for MyUnionerContext {
    fn default() -> Self {
        Self {
            ctx: SessionContext::new(),
        }
    }
}

#[async_trait::async_trait]
impl CliSessionContext for MyUnionerContext {
    fn task_ctx(&self) -> Arc<TaskContext> {
        self.ctx.task_ctx()
    }

    fn session_state(&self) -> SessionState {
        self.ctx.state()
    }

    fn register_object_store(
        &self,
        url: &url::Url,
        object_store: Arc<dyn ObjectStore>,
    ) -> Option<Arc<dyn ObjectStore + 'static>> {
        self.ctx.register_object_store(url, object_store)
    }

    fn register_table_options_extension_from_scheme(&self, _scheme: &str) {
        unimplemented!()
    }

    async fn execute_logical_plan(
        &self,
        plan: LogicalPlan,
    ) -> Result<DataFrame, DataFusionError> {
        let new_plan = LogicalPlanBuilder::from(plan.clone())
            .union(plan.clone())?
            .build()?;

        self.ctx.execute_logical_plan(new_plan).await
    }
}

#[tokio::main]
/// Runs the example.
pub async fn main() {
    let my_ctx = MyUnionerContext::default();

    let mut print_options = PrintOptions {
        format: datafusion_cli::print_format::PrintFormat::Automatic,
        quiet: false,
        maxrows: datafusion_cli::print_options::MaxRows::Unlimited,
        color: true,
<<<<<<< HEAD
        progress: datafusion_cli::progress::ProgressConfig::default(),
=======
        instrumented_registry: Arc::new(InstrumentedObjectStoreRegistry::new()),
>>>>>>> 556eb9b1
    };

    exec_from_repl(&my_ctx, &mut print_options).await.unwrap();
}<|MERGE_RESOLUTION|>--- conflicted
+++ resolved
@@ -91,11 +91,8 @@
         quiet: false,
         maxrows: datafusion_cli::print_options::MaxRows::Unlimited,
         color: true,
-<<<<<<< HEAD
         progress: datafusion_cli::progress::ProgressConfig::default(),
-=======
         instrumented_registry: Arc::new(InstrumentedObjectStoreRegistry::new()),
->>>>>>> 556eb9b1
     };
 
     exec_from_repl(&my_ctx, &mut print_options).await.unwrap();
