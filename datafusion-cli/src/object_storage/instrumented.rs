--- conflicted
+++ resolved
@@ -952,34 +952,19 @@
             extra_display: None,
         });
 
-<<<<<<< HEAD
-        let summaries = RequestSummary::summarize_by_operation(&requests);
-        assert_eq!(summaries.len(), 2);
-
-        let get_summary = summaries.get(&Operation::Get).unwrap();
-        assert_eq!(get_summary.count, 3);
-
-        let put_summary = summaries.get(&Operation::Put).unwrap();
-        assert_eq!(put_summary.count, 1);
-        assert_eq!(
-            put_summary.duration_stats.as_ref().unwrap().min,
-            Duration::from_millis(200)
-        );
-        assert_eq!(put_summary.size_stats.as_ref().unwrap().sum, 75);
-=======
         assert_snapshot!(RequestSummaries::new(&requests), @r"
         +-----------+----------+-----------+-----------+-----------+------------+-------+
         | Operation | Metric   | min       | max       | avg       | sum        | count |
         +-----------+----------+-----------+-----------+-----------+------------+-------+
         | Get       | duration | 2.000000s | 8.000000s | 5.000000s | 15.000000s | 3     |
         | Get       | size     | 50 B      | 150 B     | 100 B     | 300 B      | 3     |
-        | _Put      | duration | 0.200000s | 0.200000s | 0.200000s | 0.200000s  | 1     |
-        | _Put      | size     | 75 B      | 75 B      | 75 B      | 75 B       | 1     |
+        | Put       | duration | 0.200000s | 0.200000s | 0.200000s | 0.200000s  | 1     |
+        | Put       | size     | 75 B      | 75 B      | 75 B      | 75 B       | 1     |
         +-----------+----------+-----------+-----------+-----------+------------+-------+
         ");
     }
->>>>>>> 5a074ea4
-
+
+    
     #[test]
     fn request_summary_only_duration() {
         // Test request with only duration (no size)
