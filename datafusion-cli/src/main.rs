--- conflicted
+++ resolved
@@ -150,7 +150,6 @@
     )]
     disk_limit: Option<usize>,
 
-<<<<<<< HEAD
     #[clap(long, value_enum, default_value_t = ProgressMode::Auto, help = "Progress bar mode")]
     progress: ProgressMode,
 
@@ -166,14 +165,13 @@
 
     #[clap(long, value_enum, default_value_t = ProgressEstimator::Kalman, help = "ETA estimation algorithm")]
     progress_estimator: ProgressEstimator,
-=======
+
     #[clap(
         long,
         help = "Specify the default object_store_profiling mode, defaults to 'disabled'.\n[possible values: disabled, enabled]",
         default_value_t = InstrumentedObjectStoreMode::Disabled
     )]
     object_store_profiling: InstrumentedObjectStoreMode,
->>>>>>> 556eb9b1
 }
 
 #[tokio::main]
@@ -275,11 +273,8 @@
         quiet: args.quiet,
         maxrows: args.maxrows,
         color: args.color,
-<<<<<<< HEAD
         progress: progress_config,
-=======
         instrumented_registry: Arc::clone(&instrumented_registry),
->>>>>>> 556eb9b1
     };
 
     let commands = args.command;
