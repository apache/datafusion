--- conflicted
+++ resolved
@@ -332,16 +332,6 @@
         not_impl_err!("Insert into not implemented for this table")
     }
 
-<<<<<<< HEAD
-=======
-    /// Returns the DML capabilities supported by this table.
-    ///
-    /// Defaults to [`DmlCapabilities::NONE`]. Override to enable DELETE/UPDATE.
-    fn dml_capabilities(&self) -> DmlCapabilities {
-        DmlCapabilities::NONE
-    }
-
->>>>>>> a59d9a69
     /// Delete rows matching the filter predicates.
     ///
     /// Returns an [`ExecutionPlan`] producing a single row with `count` (UInt64).
