# Licensed to the Apache Software Foundation (ASF) under one
# or more contributor license agreements.  See the NOTICE file
# distributed with this work for additional information
# regarding copyright ownership.  The ASF licenses this file
# to you under the Apache License, Version 2.0 (the
# "License"); you may not use this file except in compliance
# with the License.  You may obtain a copy of the License at
#
#   http://www.apache.org/licenses/LICENSE-2.0
#
# Unless required by applicable law or agreed to in writing,
# software distributed under the License is distributed on an
# "AS IS" BASIS, WITHOUT WARRANTIES OR CONDITIONS OF ANY
# KIND, either express or implied.  See the License for the
# specific language governing permissions and limitations
# under the License.

[package]
name = "datafusion-ffi"
description = "Foreign Function Interface implementation for DataFusion"
readme = "README.md"
version = { workspace = true }
edition = { workspace = true }
homepage = { workspace = true }
repository = { workspace = true }
license = { workspace = true }
authors = { workspace = true }
rust-version = { workspace = true }

[package.metadata.docs.rs]
all-features = true

[lints]
workspace = true

[lib]
name = "datafusion_ffi"
crate-type = ["cdylib", "rlib"]

[dependencies]
abi_stable = "0.11.3"
arrow = { workspace = true, features = ["ffi"] }
arrow-schema = { workspace = true }
async-ffi = { version = "0.5.0", features = ["abi_stable"] }
async-trait = { workspace = true }
<<<<<<< HEAD
datafusion = { workspace = true, default-features = false, features = ["sql"] }
=======
datafusion = { workspace = true, default-features = false }
datafusion-common = { workspace = true }
>>>>>>> fd3ccf8e
datafusion-functions-aggregate-common = { workspace = true }
datafusion-proto = { workspace = true }
datafusion-proto-common = { workspace = true }
futures = { workspace = true }
log = { workspace = true }
prost = { workspace = true }
semver = "1.0.27"
tokio = { workspace = true }

[dev-dependencies]
doc-comment = { workspace = true }

[features]
integration-tests = []
tarpaulin_include = [] # Exists only to prevent warnings on stable and still have accurate coverage<|MERGE_RESOLUTION|>--- conflicted
+++ resolved
@@ -43,12 +43,9 @@
 arrow-schema = { workspace = true }
 async-ffi = { version = "0.5.0", features = ["abi_stable"] }
 async-trait = { workspace = true }
-<<<<<<< HEAD
 datafusion = { workspace = true, default-features = false, features = ["sql"] }
-=======
 datafusion = { workspace = true, default-features = false }
 datafusion-common = { workspace = true }
->>>>>>> fd3ccf8e
 datafusion-functions-aggregate-common = { workspace = true }
 datafusion-proto = { workspace = true }
 datafusion-proto-common = { workspace = true }
