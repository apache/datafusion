--- conflicted
+++ resolved
@@ -20,7 +20,6 @@
 #[cfg(feature = "integration-tests")]
 mod tests {
 
-<<<<<<< HEAD
     use abi_stable::library::RootModule;
     use arrow::array::Float64Array;
     use datafusion::common::record_batch;
@@ -29,18 +28,11 @@
     use datafusion::prelude::{col, SessionContext};
     use datafusion_ffi::catalog_provider::ForeignCatalogProvider;
     use datafusion_ffi::table_provider::ForeignTableProvider;
+    use datafusion_ffi::tests::utils::get_module;
     use datafusion_ffi::tests::{create_record_batch, ForeignLibraryModuleRef};
     use datafusion_ffi::udaf::ForeignAggregateUDF;
     use datafusion_ffi::udf::ForeignScalarUDF;
     use std::path::Path;
-=======
-    use datafusion::error::{DataFusionError, Result};
-    use datafusion::prelude::SessionContext;
-    use datafusion_ffi::catalog_provider::ForeignCatalogProvider;
-    use datafusion_ffi::table_provider::ForeignTableProvider;
-    use datafusion_ffi::tests::create_record_batch;
-    use datafusion_ffi::tests::utils::get_module;
->>>>>>> d7205bb6
     use std::sync::Arc;
 
     /// It is important that this test is in the `tests` directory and not in the
