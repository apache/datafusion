// Licensed to the Apache Software Foundation (ASF) under one
// or more contributor license agreements.  See the NOTICE file
// distributed with this work for additional information
// regarding copyright ownership.  The ASF licenses this file
// to you under the Apache License, Version 2.0 (the
// "License"); you may not use this file except in compliance
// with the License.  You may obtain a copy of the License at
//
//   http://www.apache.org/licenses/LICENSE-2.0
//
// Unless required by applicable law or agreed to in writing,
// software distributed under the License is distributed on an
// "AS IS" BASIS, WITHOUT WARRANTIES OR CONDITIONS OF ANY
// KIND, either express or implied.  See the License for the
// specific language governing permissions and limitations
// under the License.

/// Add an additional module here for convenience to scope this to only
/// when the feature integtation-tests is built
#[cfg(feature = "integration-tests")]
mod tests {

    use abi_stable::library::RootModule;
    use arrow::array::Float64Array;
    use datafusion::common::record_batch;
    use datafusion::error::{DataFusionError, Result};
    use datafusion::logical_expr::{AggregateUDF, ScalarUDF};
    use datafusion::prelude::{col, SessionContext};
    use datafusion_ffi::catalog_provider::ForeignCatalogProvider;
    use datafusion_ffi::table_provider::ForeignTableProvider;
    use datafusion_ffi::tests::{create_record_batch, ForeignLibraryModuleRef};
    use datafusion_ffi::udaf::ForeignAggregateUDF;
    use datafusion_ffi::udf::ForeignScalarUDF;
    use std::path::Path;
    use std::sync::Arc;

    /// Compute the path to the library. It would be preferable to simply use
    /// abi_stable::library::development_utils::compute_library_path however
    /// our current CI pipeline has a `ci` profile that we need to use to
    /// find the library.
    pub fn compute_library_path<M: RootModule>(
        target_path: &Path,
    ) -> std::io::Result<std::path::PathBuf> {
        let debug_dir = target_path.join("debug");
        let release_dir = target_path.join("release");
        let ci_dir = target_path.join("ci");

        let debug_path = M::get_library_path(&debug_dir.join("deps"));
        let release_path = M::get_library_path(&release_dir.join("deps"));
        let ci_path = M::get_library_path(&ci_dir.join("deps"));

        let all_paths = vec![
            (debug_dir.clone(), debug_path),
            (release_dir, release_path),
            (ci_dir, ci_path),
        ];

        let best_path = all_paths
            .into_iter()
            .filter(|(_, path)| path.exists())
            .filter_map(|(dir, path)| path.metadata().map(|m| (dir, m)).ok())
            .filter_map(|(dir, meta)| meta.modified().map(|m| (dir, m)).ok())
            .max_by_key(|(_, date)| *date)
            .map(|(dir, _)| dir)
            .unwrap_or(debug_dir);

        Ok(best_path)
    }

    fn get_module() -> Result<ForeignLibraryModuleRef> {
        let expected_version = datafusion_ffi::version();

        let crate_root = Path::new(env!("CARGO_MANIFEST_DIR"));
        let target_dir = crate_root
            .parent()
            .expect("Failed to find crate parent")
            .parent()
            .expect("Failed to find workspace root")
            .join("target");

        // Find the location of the library. This is specific to the build environment,
        // so you will need to change the approach here based on your use case.
        // let target: &std::path::Path = "../../../../target/".as_ref();
        let library_path =
            compute_library_path::<ForeignLibraryModuleRef>(target_dir.as_path())
                .map_err(|e| DataFusionError::External(Box::new(e)))?
                .join("deps");

        // Load the module
        let module = ForeignLibraryModuleRef::load_from_directory(&library_path)
            .map_err(|e| DataFusionError::External(Box::new(e)))?;

        assert_eq!(
            module
                .version()
                .expect("Unable to call version on FFI module")(),
            expected_version
        );

        Ok(module)
    }

    /// It is important that this test is in the `tests` directory and not in the
    /// library directory so we can verify we are building a dynamic library and
    /// testing it via a different executable.
    async fn test_table_provider(synchronous: bool) -> Result<()> {
        let table_provider_module = get_module()?;

        // By calling the code below, the table provided will be created within
        // the module's code.
        let ffi_table_provider = table_provider_module.create_table().ok_or(
            DataFusionError::NotImplemented(
                "External table provider failed to implement create_table".to_string(),
            ),
        )?(synchronous);

        // In order to access the table provider within this executable, we need to
        // turn it into a `ForeignTableProvider`.
        let foreign_table_provider: ForeignTableProvider = (&ffi_table_provider).into();

        let ctx = SessionContext::new();

        // Display the data to show the full cycle works.
        ctx.register_table("external_table", Arc::new(foreign_table_provider))?;
        let df = ctx.table("external_table").await?;
        let results = df.collect().await?;

        assert_eq!(results.len(), 3);
        assert_eq!(results[0], create_record_batch(1, 5));
        assert_eq!(results[1], create_record_batch(6, 1));
        assert_eq!(results[2], create_record_batch(7, 5));

        Ok(())
    }

    #[tokio::test]
    async fn async_test_table_provider() -> Result<()> {
        test_table_provider(false).await
    }

    #[tokio::test]
    async fn sync_test_table_provider() -> Result<()> {
        test_table_provider(true).await
    }

    /// This test validates that we can load an external module and use a scalar
    /// udf defined in it via the foreign function interface. In this case we are
    /// using the abs() function as our scalar UDF.
    #[tokio::test]
    async fn test_scalar_udf() -> Result<()> {
        let module = get_module()?;

        let ffi_abs_func =
            module
                .create_scalar_udf()
                .ok_or(DataFusionError::NotImplemented(
                    "External table provider failed to implement create_scalar_udf"
                        .to_string(),
                ))?();
        let foreign_abs_func: ForeignScalarUDF = (&ffi_abs_func).try_into()?;

        let udf: ScalarUDF = foreign_abs_func.into();

        let ctx = SessionContext::default();
        let df = ctx.read_batch(create_record_batch(-5, 5))?;

        let df = df
            .with_column("abs_a", udf.call(vec![col("a")]))?
            .with_column("abs_b", udf.call(vec![col("b")]))?;

        let result = df.collect().await?;

        let expected = record_batch!(
            ("a", Int32, vec![-5, -4, -3, -2, -1]),
            ("b", Float64, vec![-5., -4., -3., -2., -1.]),
            ("abs_a", Int32, vec![5, 4, 3, 2, 1]),
            ("abs_b", Float64, vec![5., 4., 3., 2., 1.])
        )?;

        assert!(result.len() == 1);
        assert!(result[0] == expected);

        Ok(())
    }

    #[tokio::test]
<<<<<<< HEAD
    async fn test_ffi_udaf() -> Result<()> {
        let module = get_module()?;

        let ffi_avg_func =
            module
                .create_sum_udaf()
                .ok_or(DataFusionError::NotImplemented(
                    "External table provider failed to implement create_udaf".to_string(),
                ))?();
        let foreign_avg_func: ForeignAggregateUDF = (&ffi_avg_func).try_into()?;

        let udaf: AggregateUDF = foreign_avg_func.into();

        let ctx = SessionContext::default();
        let record_batch = record_batch!(
            ("a", Int32, vec![1, 2, 2, 4, 4, 4, 4]),
            ("b", Float64, vec![1.0, 2.0, 2.0, 4.0, 4.0, 4.0, 4.0])
        )
        .unwrap();

        let df = ctx.read_batch(record_batch)?;

        let df = df
            .aggregate(
                vec![col("a")],
                vec![udaf.call(vec![col("b")]).alias("sum_b")],
            )?
            .sort_by(vec![col("a")])?;

        let result = df.collect().await?;

        let expected = record_batch!(
            ("a", Int32, vec![1, 2, 4]),
            ("sum_b", Float64, vec![1.0, 4.0, 16.0])
        )?;

        assert_eq!(result[0], expected);

        Ok(())
    }

    #[tokio::test]
    async fn test_ffi_grouping_udaf() -> Result<()> {
        let module = get_module()?;

        let ffi_stddev_func =
            module
                .create_stddev_udaf()
                .ok_or(DataFusionError::NotImplemented(
                    "External table provider failed to implement create_udaf".to_string(),
                ))?();
        let foreign_stddev_func: ForeignAggregateUDF = (&ffi_stddev_func).try_into()?;

        let udaf: AggregateUDF = foreign_stddev_func.into();

        let ctx = SessionContext::default();
        let record_batch = record_batch!(
            ("a", Int32, vec![1, 2, 2, 4, 4, 4, 4]),
            (
                "b",
                Float64,
                vec![
                    1.0,
                    2.0,
                    2.0 + 2.0_f64.sqrt(),
                    4.0,
                    4.0,
                    4.0 + 3.0_f64.sqrt(),
                    4.0 + 3.0_f64.sqrt()
                ]
            )
        )
        .unwrap();

        let df = ctx.read_batch(record_batch)?;

        let df = df
            .aggregate(
                vec![col("a")],
                vec![udaf.call(vec![col("b")]).alias("stddev_b")],
            )?
            .sort_by(vec![col("a")])?;

        let result = df.collect().await?;
        let result = result[0].column_by_name("stddev_b").unwrap();
        let result = result
            .as_any()
            .downcast_ref::<Float64Array>()
            .unwrap()
            .values();

        assert!(result.first().unwrap().is_nan());
        assert!(result.get(1).unwrap() - 1.0 < 0.00001);
        assert!(result.get(2).unwrap() - 1.0 < 0.00001);
=======
    async fn test_catalog() -> Result<()> {
        let module = get_module()?;

        let ffi_catalog =
            module
                .create_catalog()
                .ok_or(DataFusionError::NotImplemented(
                    "External catalog provider failed to implement create_catalog"
                        .to_string(),
                ))?();
        let foreign_catalog: ForeignCatalogProvider = (&ffi_catalog).into();

        let ctx = SessionContext::default();
        let _ = ctx.register_catalog("fruit", Arc::new(foreign_catalog));

        let df = ctx.table("fruit.apple.purchases").await?;

        let results = df.collect().await?;

        assert!(!results.is_empty());
        assert!(results[0].num_rows() != 0);
>>>>>>> 19a1e580

        Ok(())
    }
}<|MERGE_RESOLUTION|>--- conflicted
+++ resolved
@@ -184,7 +184,32 @@
     }
 
     #[tokio::test]
-<<<<<<< HEAD
+    async fn test_catalog() -> Result<()> {
+        let module = get_module()?;
+
+        let ffi_catalog =
+            module
+                .create_catalog()
+                .ok_or(DataFusionError::NotImplemented(
+                    "External catalog provider failed to implement create_catalog"
+                        .to_string(),
+                ))?();
+        let foreign_catalog: ForeignCatalogProvider = (&ffi_catalog).into();
+
+        let ctx = SessionContext::default();
+        let _ = ctx.register_catalog("fruit", Arc::new(foreign_catalog));
+
+        let df = ctx.table("fruit.apple.purchases").await?;
+
+        let results = df.collect().await?;
+
+        assert!(!results.is_empty());
+        assert!(results[0].num_rows() != 0);
+
+        Ok(())
+    }
+
+    #[tokio::test]
     async fn test_ffi_udaf() -> Result<()> {
         let module = get_module()?;
 
@@ -279,29 +304,6 @@
         assert!(result.first().unwrap().is_nan());
         assert!(result.get(1).unwrap() - 1.0 < 0.00001);
         assert!(result.get(2).unwrap() - 1.0 < 0.00001);
-=======
-    async fn test_catalog() -> Result<()> {
-        let module = get_module()?;
-
-        let ffi_catalog =
-            module
-                .create_catalog()
-                .ok_or(DataFusionError::NotImplemented(
-                    "External catalog provider failed to implement create_catalog"
-                        .to_string(),
-                ))?();
-        let foreign_catalog: ForeignCatalogProvider = (&ffi_catalog).into();
-
-        let ctx = SessionContext::default();
-        let _ = ctx.register_catalog("fruit", Arc::new(foreign_catalog));
-
-        let df = ctx.table("fruit.apple.purchases").await?;
-
-        let results = df.collect().await?;
-
-        assert!(!results.is_empty());
-        assert!(results[0].num_rows() != 0);
->>>>>>> 19a1e580
 
         Ok(())
     }
