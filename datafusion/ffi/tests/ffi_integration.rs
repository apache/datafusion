--- conflicted
+++ resolved
@@ -28,76 +28,6 @@
     use datafusion_ffi::tests::utils::get_module;
     use std::sync::Arc;
 
-<<<<<<< HEAD
-    /// Compute the path to the library. It would be preferable to simply use
-    /// abi_stable::library::development_utils::compute_library_path however
-    /// our current CI pipeline has a `ci` profile that we need to use to
-    /// find the library.
-    pub fn compute_library_path<M: RootModule>(
-        target_path: &Path,
-    ) -> std::io::Result<std::path::PathBuf> {
-        let all_paths = [
-            "debug",
-            "release",
-            "ci",
-            "llvm-cov-target/debug",
-            "llvm-cov-target/ci",
-        ]
-        .iter()
-        .map(|build_type| {
-            let dir = target_path.join(build_type);
-            let path = M::get_library_path(&dir.join("deps"));
-            (dir, path)
-        })
-        .collect::<Vec<_>>();
-
-        let best_path = all_paths
-            .into_iter()
-            .filter(|(_, path)| path.exists())
-            .filter_map(|(dir, path)| path.metadata().map(|m| (dir, m)).ok())
-            .filter_map(|(dir, meta)| meta.modified().map(|m| (dir, m)).ok())
-            .max_by_key(|(_, date)| *date)
-            .map(|(dir, _)| dir)
-            .unwrap_or_else(|| target_path.join("debug"));
-
-        Ok(best_path)
-    }
-
-    fn get_module() -> Result<ForeignLibraryModuleRef> {
-        let expected_version = datafusion_ffi::version();
-
-        let crate_root = Path::new(env!("CARGO_MANIFEST_DIR"));
-        let target_dir = crate_root
-            .parent()
-            .expect("Failed to find crate parent")
-            .parent()
-            .expect("Failed to find workspace root")
-            .join("target");
-
-        // Find the location of the library. This is specific to the build environment,
-        // so you will need to change the approach here based on your use case.
-        // let target: &std::path::Path = "../../../../target/".as_ref();
-        let library_path =
-            compute_library_path::<ForeignLibraryModuleRef>(target_dir.as_path())
-                .map_err(|e| DataFusionError::External(Box::new(e)))?
-                .join("deps");
-
-        // Load the module
-        let module = ForeignLibraryModuleRef::load_from_directory(&library_path)
-            .map_err(|e| DataFusionError::External(Box::new(e)))?;
-
-        assert_eq!(
-            module
-                .version()
-                .expect("Unable to call version on FFI module")(),
-            expected_version
-        );
-
-        Ok(module)
-    }
-
-=======
->>>>>>> d22e2933
     /// It is important that this test is in the `tests` directory and not in the
     /// library directory so we can verify we are building a dynamic library and
     /// testing it via a different executable.
