--- conflicted
+++ resolved
@@ -15,43 +15,31 @@
 // specific language governing permissions and limitations
 // under the License.
 
-<<<<<<< HEAD
 use crate::{udaf::FFI_AggregateUDF, udf::FFI_ScalarUDF};
 use datafusion::{
-    functions::math::abs::AbsFunc,
+    functions::math::{abs::AbsFunc, random::RandomFunc},
     functions_aggregate::{stddev::Stddev, sum::Sum},
     logical_expr::{AggregateUDF, ScalarUDF},
-=======
-use crate::udf::FFI_ScalarUDF;
-use datafusion::{
-    functions::math::{abs::AbsFunc, random::RandomFunc},
-    logical_expr::ScalarUDF,
->>>>>>> d7205bb6
 };
 
 use std::sync::Arc;
 
 pub(crate) extern "C" fn create_ffi_abs_func() -> FFI_ScalarUDF {
     let udf: Arc<ScalarUDF> = Arc::new(AbsFunc::new().into());
-
     udf.into()
 }
 
-<<<<<<< HEAD
 pub(crate) extern "C" fn create_ffi_sum_func() -> FFI_AggregateUDF {
     let udaf: Arc<AggregateUDF> = Arc::new(Sum::new().into());
-
     udaf.into()
 }
 
 pub(crate) extern "C" fn create_ffi_stddev_func() -> FFI_AggregateUDF {
     let udaf: Arc<AggregateUDF> = Arc::new(Stddev::new().into());
+    udaf.into()
+}
 
-    udaf.into()
-=======
 pub(crate) extern "C" fn create_ffi_random_func() -> FFI_ScalarUDF {
     let udf: Arc<ScalarUDF> = Arc::new(RandomFunc::new().into());
-
     udf.into()
->>>>>>> d7205bb6
 }