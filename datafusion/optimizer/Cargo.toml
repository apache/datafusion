# Licensed to the Apache Software Foundation (ASF) under one
# or more contributor license agreements.  See the NOTICE file
# distributed with this work for additional information
# regarding copyright ownership.  The ASF licenses this file
# to you under the Apache License, Version 2.0 (the
# "License"); you may not use this file except in compliance
# with the License.  You may obtain a copy of the License at
#
#   http://www.apache.org/licenses/LICENSE-2.0
#
# Unless required by applicable law or agreed to in writing,
# software distributed under the License is distributed on an
# "AS IS" BASIS, WITHOUT WARRANTIES OR CONDITIONS OF ANY
# KIND, either express or implied.  See the License for the
# specific language governing permissions and limitations
# under the License.

[package]
name = "datafusion-optimizer"
description = "DataFusion Query Optimizer"
keywords = ["datafusion", "query", "optimizer"]
readme = "README.md"
version = { workspace = true }
edition = { workspace = true }
homepage = { workspace = true }
repository = { workspace = true }
license = { workspace = true }
authors = { workspace = true }
rust-version = { workspace = true }

[lints]
workspace = true

[lib]
name = "datafusion_optimizer"
path = "src/lib.rs"

[dependencies]
arrow = { workspace = true }
async-trait = { workspace = true }
chrono = { workspace = true }
datafusion-common = { workspace = true, default-features = true }
datafusion-expr = { workspace = true }
datafusion-physical-expr = { workspace = true }
hashbrown = { workspace = true }
indexmap = { workspace = true }
itertools = { workspace = true }
log = { workspace = true }
paste = "1.0.14"
<<<<<<< HEAD
recursive = { workspace = true }
=======
regex = { workspace = true }
>>>>>>> 7ebd993f
regex-syntax = "0.8.0"

[dev-dependencies]
arrow-buffer = { workspace = true }
ctor = { workspace = true }
datafusion-functions-aggregate = { workspace = true }
datafusion-functions-window-common = { workspace = true }
datafusion-sql = { workspace = true }
env_logger = { workspace = true }<|MERGE_RESOLUTION|>--- conflicted
+++ resolved
@@ -47,11 +47,8 @@
 itertools = { workspace = true }
 log = { workspace = true }
 paste = "1.0.14"
-<<<<<<< HEAD
 recursive = { workspace = true }
-=======
 regex = { workspace = true }
->>>>>>> 7ebd993f
 regex-syntax = "0.8.0"
 
 [dev-dependencies]
