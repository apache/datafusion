--- conflicted
+++ resolved
@@ -45,11 +45,8 @@
 chrono = { workspace = true }
 datafusion-common = { workspace = true, default-features = true }
 datafusion-expr = { workspace = true }
-<<<<<<< HEAD
 datafusion-functions = { workspace = true }
-=======
 datafusion-expr-common = { workspace = true }
->>>>>>> d1e6eb4b
 datafusion-physical-expr = { workspace = true }
 indexmap = { workspace = true }
 itertools = { workspace = true }
