--- conflicted
+++ resolved
@@ -149,19 +149,10 @@
     let sql = "SELECT col_int32 FROM test WHERE EXISTS (\
                SELECT DISTINCT col_int32 FROM test t2 WHERE test.col_int32 = t2.col_int32)";
     let plan = test_sql(sql)?;
-<<<<<<< HEAD
-    let expected = "Projection: test.col_int32\
-                    \n  LeftSemi Join: test.col_int32 = t2.col_int32\
-                    \n    TableScan: test projection=[col_int32]\
-                    \n    Distinct:\
-                    \n      SubqueryAlias: t2\
-                    \n        TableScan: test projection=[col_int32]";
-=======
     let expected = "LeftSemi Join: test.col_int32 = t2.col_int32\
     \n  TableScan: test projection=[col_int32]\
     \n  SubqueryAlias: t2\
     \n    TableScan: test projection=[col_int32]";
->>>>>>> a4b47d8c
     assert_eq!(expected, format!("{plan:?}"));
     Ok(())
 }
