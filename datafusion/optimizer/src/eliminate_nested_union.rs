--- conflicted
+++ resolved
@@ -78,13 +78,8 @@
 
                         Ok(Transformed::yes(LogicalPlan::Distinct(Distinct::All(
                             Arc::new(LogicalPlan::Union(Union {
-<<<<<<< HEAD
-                                inputs,
-                                schema: Arc::clone(schema),
-=======
                                 inputs: inputs.into_iter().map(Arc::new).collect_vec(),
-                                schema: schema.clone(),
->>>>>>> a6898d36
+                                schema: Arc::clone(&schema),
                             })),
                         ))))
                     }
@@ -104,11 +99,7 @@
             .into_iter()
             .map(|plan| coerce_plan_expr_for_schema(&plan, &schema).unwrap())
             .collect::<Vec<_>>(),
-<<<<<<< HEAD
-        _ => vec![Arc::clone(plan)],
-=======
         plan => vec![plan],
->>>>>>> a6898d36
     }
 }
 
