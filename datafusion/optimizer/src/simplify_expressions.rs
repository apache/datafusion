--- conflicted
+++ resolved
@@ -34,7 +34,6 @@
 };
 use datafusion_physical_expr::{create_physical_expr, execution_props::ExecutionProps};
 
-<<<<<<< HEAD
 static POWS_OF_TEN: [i128; 38] = [
     1,
     10,
@@ -76,56 +75,6 @@
     10000000000000000000000000000000000000,
 ];
 
-/// Provides simplification information based on schema and properties
-pub(crate) struct SimplifyContext<'a, 'b> {
-    schemas: Vec<&'a DFSchemaRef>,
-    props: &'b ExecutionProps,
-}
-
-impl<'a, 'b> SimplifyContext<'a, 'b> {
-    /// Create a new SimplifyContext
-    pub fn new(schemas: Vec<&'a DFSchemaRef>, props: &'b ExecutionProps) -> Self {
-        Self { schemas, props }
-    }
-}
-
-impl<'a, 'b> SimplifyInfo for SimplifyContext<'a, 'b> {
-    /// returns true if this Expr has boolean type
-    fn is_boolean_type(&self, expr: &Expr) -> Result<bool> {
-        for schema in &self.schemas {
-            if let Ok(DataType::Boolean) = expr.get_type(schema) {
-                return Ok(true);
-            }
-        }
-
-        Ok(false)
-    }
-    /// Returns true if expr is nullable
-    fn nullable(&self, expr: &Expr) -> Result<bool> {
-        self.schemas
-            .iter()
-            .find_map(|schema| {
-                // expr may be from another input, so ignore errors
-                // by converting to None to keep trying
-                expr.nullable(schema.as_ref()).ok()
-            })
-            .ok_or_else(|| {
-                // This means we weren't able to compute `Expr::nullable` with
-                // *any* input schemas, signalling a problem
-                DataFusionError::Internal(format!(
-                    "Could not find columns in '{}' during simplify",
-                    expr
-                ))
-            })
-    }
-
-    fn execution_props(&self) -> &ExecutionProps {
-        self.props
-    }
-}
-
-=======
->>>>>>> 3af09fbf
 /// Optimizer Pass that simplifies [`LogicalPlan`]s by rewriting
 /// [`Expr`]`s evaluating constants and applying algebraic
 /// simplifications
