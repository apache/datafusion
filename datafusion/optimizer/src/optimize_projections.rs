// Licensed to the Apache Software Foundation (ASF) under one
// or more contributor license agreements.  See the NOTICE file
// distributed with this work for additional information
// regarding copyright ownership.  The ASF licenses this file
// to you under the Apache License, Version 2.0 (the
// "License"); you may not use this file except in compliance
// with the License.  You may obtain a copy of the License at
//
//   http://www.apache.org/licenses/LICENSE-2.0
//
// Unless required by applicable law or agreed to in writing,
// software distributed under the License is distributed on an
// "AS IS" BASIS, WITHOUT WARRANTIES OR CONDITIONS OF ANY
// KIND, either express or implied.  See the License for the
// specific language governing permissions and limitations
// under the License.

//! Optimizer rule to prune unnecessary columns from intermediate schemas
//! inside the [`LogicalPlan`]. This rule:
//! - Removes unnecessary columns that do not appear at the output and/or are
//!   not used during any computation step.
//! - Adds projections to decrease table column size before operators that
//!   benefit from a smaller memory footprint at its input.
//! - Removes unnecessary [`LogicalPlan::Projection`]s from the [`LogicalPlan`].

use std::collections::HashSet;
use std::sync::Arc;

use crate::optimizer::ApplyOrder;
use crate::{OptimizerConfig, OptimizerRule};

use arrow::datatypes::SchemaRef;
use datafusion_common::{
    get_required_group_by_exprs_indices, Column, DFSchema, DFSchemaRef, JoinType, Result,
};
use datafusion_expr::expr::{Alias, ScalarFunction, ScalarFunctionDefinition};
use datafusion_expr::{
    logical_plan::LogicalPlan, projection_schema, Aggregate, BinaryExpr, Cast, Distinct,
    Expr, GroupingSet, Projection, TableScan, Window,
};

use hashbrown::HashMap;
use itertools::{izip, Itertools};

/// A rule for optimizing logical plans by removing unused columns/fields.
///
/// `OptimizeProjections` is an optimizer rule that identifies and eliminates
/// columns from a logical plan that are not used by downstream operations.
/// This can improve query performance and reduce unnecessary data processing.
///
/// The rule analyzes the input logical plan, determines the necessary column
/// indices, and then removes any unnecessary columns. It also removes any
/// unnecessary projections from the plan tree.
#[derive(Default)]
pub struct OptimizeProjections {}

impl OptimizeProjections {
    #[allow(missing_docs)]
    pub fn new() -> Self {
        Self {}
    }
}

impl OptimizerRule for OptimizeProjections {
    fn try_optimize(
        &self,
        plan: &LogicalPlan,
        config: &dyn OptimizerConfig,
    ) -> Result<Option<LogicalPlan>> {
        // All output fields are necessary:
        let indices = (0..plan.schema().fields().len()).collect::<Vec<_>>();
        optimize_projections(plan, config, &indices)
    }

    fn name(&self) -> &str {
        "optimize_projections"
    }

    fn apply_order(&self) -> Option<ApplyOrder> {
        None
    }
}

/// Removes unnecessary columns (e.g. columns that do not appear in the output
/// schema and/or are not used during any computation step such as expression
/// evaluation) from the logical plan and its inputs.
///
/// # Parameters
///
/// - `plan`: A reference to the input `LogicalPlan` to optimize.
/// - `config`: A reference to the optimizer configuration.
/// - `indices`: A slice of column indices that represent the necessary column
///   indices for downstream operations.
///
/// # Returns
///
/// A `Result` object with the following semantics:
///
/// - `Ok(Some(LogicalPlan))`: An optimized `LogicalPlan` without unnecessary
///   columns.
/// - `Ok(None)`: Signal that the given logical plan did not require any change.
/// - `Err(error)`: An error occured during the optimization process.
fn optimize_projections(
    plan: &LogicalPlan,
    config: &dyn OptimizerConfig,
    indices: &[usize],
) -> Result<Option<LogicalPlan>> {
    // `child_required_indices` stores
    // - indices of the columns required for each child
    // - a flag indicating whether putting a projection above children is beneficial for the parent.
    // As an example LogicalPlan::Filter benefits from small tables. Hence for filter child this flag would be `true`.
    let child_required_indices: Vec<(Vec<usize>, bool)> = match plan {
        LogicalPlan::Sort(_)
        | LogicalPlan::Filter(_)
        | LogicalPlan::Repartition(_)
        | LogicalPlan::Unnest(_)
        | LogicalPlan::Union(_)
        | LogicalPlan::SubqueryAlias(_)
        | LogicalPlan::Distinct(Distinct::On(_)) => {
            // Pass index requirements from the parent as well as column indices
            // that appear in this plan's expressions to its child. All these
            // operators benefit from "small" inputs, so the projection_beneficial
            // flag is `true`.
            let exprs = plan.expressions();
            plan.inputs()
                .into_iter()
                .map(|input| {
                    get_all_required_indices(indices, input, exprs.iter())
                        .map(|idxs| (idxs, true))
                })
                .collect::<Result<_>>()?
        }
        LogicalPlan::Limit(_) | LogicalPlan::Prepare(_) => {
            // Pass index requirements from the parent as well as column indices
            // that appear in this plan's expressions to its child. These operators
            // do not benefit from "small" inputs, so the projection_beneficial
            // flag is `false`.
            let exprs = plan.expressions();
            plan.inputs()
                .into_iter()
                .map(|input| {
                    get_all_required_indices(indices, input, exprs.iter())
                        .map(|idxs| (idxs, false))
                })
                .collect::<Result<_>>()?
        }
        LogicalPlan::Copy(_)
        | LogicalPlan::Ddl(_)
        | LogicalPlan::Dml(_)
        | LogicalPlan::Explain(_)
        | LogicalPlan::Analyze(_)
        | LogicalPlan::Subquery(_)
        | LogicalPlan::Distinct(Distinct::All(_)) => {
            // These plans require all their fields, and their children should
            // be treated as final plans -- otherwise, we may have schema a
            // mismatch.
            // TODO: For some subquery variants (e.g. a subquery arising from an
            //       EXISTS expression), we may not need to require all indices.
            plan.inputs()
                .iter()
                .map(|input| ((0..input.schema().fields().len()).collect_vec(), false))
                .collect::<Vec<_>>()
        }
        LogicalPlan::EmptyRelation(_)
        | LogicalPlan::Statement(_)
        | LogicalPlan::Values(_)
        | LogicalPlan::Extension(_)
        | LogicalPlan::DescribeTable(_) => {
            // These operators have no inputs, so stop the optimization process.
            // TODO: Add support for `LogicalPlan::Extension`.
            return Ok(None);
        }
        LogicalPlan::Projection(proj) => {
            return if let Some(proj) = merge_consecutive_projections(proj)? {
                Ok(Some(
                    rewrite_projection_given_requirements(&proj, config, indices)?
                        // Even if we cannot optimize the projection, merge if possible:
                        .unwrap_or_else(|| LogicalPlan::Projection(proj)),
                ))
            } else {
                rewrite_projection_given_requirements(proj, config, indices)
            };
        }
        LogicalPlan::Aggregate(aggregate) => {
<<<<<<< HEAD
            // Split parent requirements to GROUP BY and aggregate sections:
            let n_group_exprs = aggregate.group_expr_len()?;
            let (group_by_reqs, mut aggregate_reqs): (Vec<usize>, Vec<usize>) =
                indices.iter().partition(|&&idx| idx < n_group_exprs);
            // Offset aggregate indices so that they point to valid indices at
            // `aggregate.aggr_expr`:
            for idx in aggregate_reqs.iter_mut() {
                *idx -= n_group_exprs;
            }

            // Get absolutely necessary GROUP BY fields:
            let group_by_expr_existing = aggregate
                .group_expr
                .iter()
                .map(|group_by_expr| group_by_expr.display_name())
                .collect::<Result<Vec<_>>>()?;
            let new_group_bys = if let Some(simplest_groupby_indices) =
                get_required_group_by_exprs_indices(
                    aggregate.input.schema(),
                    &group_by_expr_existing,
                ) {
                // Some of the fields in the GROUP BY may be required by the
                // parent even if these fields are unnecessary in terms of
                // functional dependency.
                let required_indices =
                    merge_slices(&simplest_groupby_indices, &group_by_reqs);
                get_at_indices(&aggregate.group_expr, &required_indices)
            } else {
                aggregate.group_expr.clone()
            };

            // Only use the absolutely necessary aggregate expressions required
            // by the parent:
            let new_aggr_expr = get_at_indices(&aggregate.aggr_expr, &aggregate_reqs);
=======
            // Split parent requirements to group by and aggregate sections
            let group_expr_len = aggregate.group_expr_len()?;
            let (_group_by_reqs, mut aggregate_reqs): (Vec<usize>, Vec<usize>) =
                indices.iter().partition(|&&idx| idx < group_expr_len);
            // Offset aggregate indices so that they point to valid indices at the `aggregate.aggr_expr`
            aggregate_reqs
                .iter_mut()
                .for_each(|idx| *idx -= group_expr_len);

            // Group by expressions are same
            let new_group_bys = aggregate.group_expr.clone();

            // Only use absolutely necessary aggregate expressions required by parent.
            let mut new_aggr_expr = get_at_indices(&aggregate.aggr_expr, &aggregate_reqs);
>>>>>>> a8d74a7b
            let all_exprs_iter = new_group_bys.iter().chain(new_aggr_expr.iter());
            let schema = aggregate.input.schema();
            let necessary_indices = indices_referred_by_exprs(schema, all_exprs_iter)?;

            let aggregate_input = if let Some(input) =
                optimize_projections(&aggregate.input, config, &necessary_indices)?
            {
                input
            } else {
                aggregate.input.as_ref().clone()
            };

            // Simplify the input of the aggregation by adding a projection so
            // that its input only contains absolutely necessary columns for
            // the aggregate expressions. Note that necessary_indices refer to
            // fields in `aggregate.input.schema()`.
            let necessary_exprs = get_required_exprs(schema, &necessary_indices);
            let (aggregate_input, _) =
                add_projection_on_top_if_helpful(aggregate_input, necessary_exprs)?;

<<<<<<< HEAD
            // Create new aggregate plan with the updated input and only the
            // absolutely necessary fields:
=======
            // Aggregate always needs at least one aggregate expression.
            // With a nested count we don't require any column as input, but still need to create a correct aggregate
            // The aggregate may be optimized out later (select count(*) from (select count(*) from [...]) always returns 1
            if new_aggr_expr.is_empty()
                && new_group_bys.is_empty()
                && !aggregate.aggr_expr.is_empty()
            {
                new_aggr_expr = vec![aggregate.aggr_expr[0].clone()];
            }

            // Create new aggregate plan with updated input, and absolutely necessary fields.
>>>>>>> a8d74a7b
            return Aggregate::try_new(
                Arc::new(aggregate_input),
                new_group_bys,
                new_aggr_expr,
            )
            .map(|aggregate| Some(LogicalPlan::Aggregate(aggregate)));
        }
        LogicalPlan::Window(window) => {
            // Split parent requirements to child and window expression sections:
            let n_input_fields = window.input.schema().fields().len();
            let (child_reqs, mut window_reqs): (Vec<usize>, Vec<usize>) =
                indices.iter().partition(|&&idx| idx < n_input_fields);
            // Offset window expression indices so that they point to valid
            // indices at `window.window_expr`:
            for idx in window_reqs.iter_mut() {
                *idx -= n_input_fields;
            }

            // Only use window expressions that are absolutely necessary according
            // to parent requirements:
            let new_window_expr = get_at_indices(&window.window_expr, &window_reqs);

            // Get all the required column indices at the input, either by the
            // parent or window expression requirements.
            let required_indices = get_all_required_indices(
                &child_reqs,
                &window.input,
                new_window_expr.iter(),
            )?;
            let window_child = if let Some(new_window_child) =
                optimize_projections(&window.input, config, &required_indices)?
            {
                new_window_child
            } else {
                window.input.as_ref().clone()
            };

            return if new_window_expr.is_empty() {
                // When no window expression is necessary, use the input directly:
                Ok(Some(window_child))
            } else {
                // Calculate required expressions at the input of the window.
                // Please note that we use `old_child`, because `required_indices`
                // refers to `old_child`.
                let required_exprs =
                    get_required_exprs(window.input.schema(), &required_indices);
                let (window_child, _) =
                    add_projection_on_top_if_helpful(window_child, required_exprs)?;
                Window::try_new(new_window_expr, Arc::new(window_child))
                    .map(|window| Some(LogicalPlan::Window(window)))
            };
        }
        LogicalPlan::Join(join) => {
            let left_len = join.left.schema().fields().len();
            let (left_req_indices, right_req_indices) =
                split_join_requirements(left_len, indices, &join.join_type);
            let exprs = plan.expressions();
            let left_indices =
                get_all_required_indices(&left_req_indices, &join.left, exprs.iter())?;
            let right_indices =
                get_all_required_indices(&right_req_indices, &join.right, exprs.iter())?;
            // Joins benefit from "small" input tables (lower memory usage).
            // Therefore, each child benefits from projection:
            vec![(left_indices, true), (right_indices, true)]
        }
        LogicalPlan::CrossJoin(cross_join) => {
            let left_len = cross_join.left.schema().fields().len();
            let (left_child_indices, right_child_indices) =
                split_join_requirements(left_len, indices, &JoinType::Inner);
            // Joins benefit from "small" input tables (lower memory usage).
            // Therefore, each child benefits from projection:
            vec![(left_child_indices, true), (right_child_indices, true)]
        }
        LogicalPlan::TableScan(table_scan) => {
            let schema = table_scan.source.schema();
            // Get indices referred to in the original (schema with all fields)
            // given projected indices.
            let projection = with_indices(&table_scan.projection, schema, |map| {
                indices.iter().map(|&idx| map[idx]).collect()
            });

            return TableScan::try_new(
                table_scan.table_name.clone(),
                table_scan.source.clone(),
                Some(projection),
                table_scan.filters.clone(),
                table_scan.fetch,
            )
            .map(|table| Some(LogicalPlan::TableScan(table)));
        }
    };

    let new_inputs = izip!(child_required_indices, plan.inputs().into_iter())
        .map(|((required_indices, projection_beneficial), child)| {
            let (input, is_changed) = if let Some(new_input) =
                optimize_projections(child, config, &required_indices)?
            {
                (new_input, true)
            } else {
                (child.clone(), false)
            };
            let project_exprs = get_required_exprs(child.schema(), &required_indices);
            let (input, proj_added) = if projection_beneficial {
                add_projection_on_top_if_helpful(input, project_exprs)?
            } else {
                (input, false)
            };
            Ok((is_changed || proj_added).then_some(input))
        })
        .collect::<Result<Vec<_>>>()?;
    if new_inputs.iter().all(|child| child.is_none()) {
        // All children are the same in this case, no need to change the plan:
        Ok(None)
    } else {
        // At least one of the children is changed:
        let new_inputs = izip!(new_inputs, plan.inputs())
            // If new_input is `None`, this means child is not changed, so use
            // `old_child` during construction:
            .map(|(new_input, old_child)| new_input.unwrap_or_else(|| old_child.clone()))
            .collect::<Vec<_>>();
        plan.with_new_inputs(&new_inputs).map(Some)
    }
}

/// This function applies the given function `f` to the projection indices
/// `proj_indices` if they exist. Otherwise, applies `f` to a default set
/// of indices according to `schema`.
fn with_indices<F>(
    proj_indices: &Option<Vec<usize>>,
    schema: SchemaRef,
    mut f: F,
) -> Vec<usize>
where
    F: FnMut(&[usize]) -> Vec<usize>,
{
    match proj_indices {
        Some(indices) => f(indices.as_slice()),
        None => {
            let range: Vec<usize> = (0..schema.fields.len()).collect();
            f(range.as_slice())
        }
    }
}

/// Merges consecutive projections.
///
/// Given a projection `proj`, this function attempts to merge it with a previous
/// projection if it exists and if merging is beneficial. Merging is considered
/// beneficial when expressions in the current projection are non-trivial and
/// appear more than once in its input fields. This can act as a caching mechanism
/// for non-trivial computations.
///
/// # Parameters
///
/// * `proj` - A reference to the `Projection` to be merged.
///
/// # Returns
///
/// A `Result` object with the following semantics:
///
/// - `Ok(Some(Projection))`: Merge was beneficial and successful. Contains the
///   merged projection.
/// - `Ok(None)`: Signals that merge is not beneficial (and has not taken place).
/// - `Err(error)`: An error occured during the function call.
fn merge_consecutive_projections(proj: &Projection) -> Result<Option<Projection>> {
    let LogicalPlan::Projection(prev_projection) = proj.input.as_ref() else {
        return Ok(None);
    };

    // Count usages (referrals) of each projection expression in its input fields:
    let mut column_referral_map = HashMap::<Column, usize>::new();
    for columns in proj.expr.iter().flat_map(|expr| expr.to_columns()) {
        for col in columns.into_iter() {
            *column_referral_map.entry(col.clone()).or_default() += 1;
        }
    }

    // If an expression is non-trivial and appears more than once, consecutive
    // projections will benefit from a compute-once approach. For details, see:
    // https://github.com/apache/arrow-datafusion/issues/8296
    if column_referral_map.into_iter().any(|(col, usage)| {
        usage > 1
            && !is_expr_trivial(
                &prev_projection.expr
                    [prev_projection.schema.index_of_column(&col).unwrap()],
            )
    }) {
        return Ok(None);
    }

    // If all the expression of the top projection can be rewritten, do so and
    // create a new projection:
    let new_exprs = proj
        .expr
        .iter()
        .map(|expr| rewrite_expr(expr, prev_projection))
        .collect::<Result<Option<Vec<_>>>>()?;
    if let Some(new_exprs) = new_exprs {
        let new_exprs = new_exprs
            .into_iter()
            .zip(proj.expr.iter())
            .map(|(new_expr, old_expr)| {
                new_expr.alias_if_changed(old_expr.name_for_alias()?)
            })
            .collect::<Result<Vec<_>>>()?;
        Projection::try_new(new_exprs, prev_projection.input.clone()).map(Some)
    } else {
        Ok(None)
    }
}

/// Trim the given expression by removing any unnecessary layers of aliasing.
/// If the expression is an alias, the function returns the underlying expression.
/// Otherwise, it returns the given expression as is.
///
/// Without trimming, we can end up with unnecessary indirections inside expressions
/// during projection merges.
///
/// Consider:
///
/// ```text
/// Projection(a1 + b1 as sum1)
/// --Projection(a as a1, b as b1)
/// ----Source(a, b)
/// ```
///
/// After merge, we want to produce:
///
/// ```text
/// Projection(a + b as sum1)
/// --Source(a, b)
/// ```
///
/// Without trimming, we would end up with:
///
/// ```text
/// Projection((a as a1 + b as b1) as sum1)
/// --Source(a, b)
/// ```
fn trim_expr(expr: Expr) -> Expr {
    match expr {
        Expr::Alias(alias) => trim_expr(*alias.expr),
        _ => expr,
    }
}

// Check whether `expr` is trivial; i.e. it doesn't imply any computation.
fn is_expr_trivial(expr: &Expr) -> bool {
    matches!(expr, Expr::Column(_) | Expr::Literal(_))
}

// Exit early when there is no rewrite to do.
macro_rules! rewrite_expr_with_check {
    ($expr:expr, $input:expr) => {
        if let Some(value) = rewrite_expr($expr, $input)? {
            value
        } else {
            return Ok(None);
        }
    };
}

/// Rewrites a projection expression using the projection before it (i.e. its input)
/// This is a subroutine to the `merge_consecutive_projections` function.
///
/// # Parameters
///
/// * `expr` - A reference to the expression to rewrite.
/// * `input` - A reference to the input of the projection expression (itself
///   a projection).
///
/// # Returns
///
/// A `Result` object with the following semantics:
///
/// - `Ok(Some(Expr))`: Rewrite was successful. Contains the rewritten result.
/// - `Ok(None)`: Signals that `expr` can not be rewritten.
/// - `Err(error)`: An error occured during the function call.
fn rewrite_expr(expr: &Expr, input: &Projection) -> Result<Option<Expr>> {
    let result = match expr {
        Expr::Column(col) => {
            // Find index of column:
            let idx = input.schema.index_of_column(col)?;
            input.expr[idx].clone()
        }
        Expr::BinaryExpr(binary) => Expr::BinaryExpr(BinaryExpr::new(
            Box::new(trim_expr(rewrite_expr_with_check!(&binary.left, input))),
            binary.op,
            Box::new(trim_expr(rewrite_expr_with_check!(&binary.right, input))),
        )),
        Expr::Alias(alias) => Expr::Alias(Alias::new(
            trim_expr(rewrite_expr_with_check!(&alias.expr, input)),
            alias.relation.clone(),
            alias.name.clone(),
        )),
        Expr::Literal(_) => expr.clone(),
        Expr::Cast(cast) => {
            let new_expr = rewrite_expr_with_check!(&cast.expr, input);
            Expr::Cast(Cast::new(Box::new(new_expr), cast.data_type.clone()))
        }
        Expr::ScalarFunction(scalar_fn) => {
            // TODO: Support UDFs.
            let ScalarFunctionDefinition::BuiltIn(fun) = scalar_fn.func_def else {
                return Ok(None);
            };
            return Ok(scalar_fn
                .args
                .iter()
                .map(|expr| rewrite_expr(expr, input))
                .collect::<Result<Option<_>>>()?
                .map(|new_args| {
                    Expr::ScalarFunction(ScalarFunction::new(fun, new_args))
                }));
        }
        // Unsupported type for consecutive projection merge analysis.
        _ => return Ok(None),
    };
    Ok(Some(result))
}

/// Retrieves a set of outer-referenced columns by the given expression, `expr`.
/// Note that the `Expr::to_columns()` function doesn't return these columns.
///
/// # Parameters
///
/// * `expr` - The expression to analyze for outer-referenced columns.
///
/// # Returns
///
/// If the function can safely infer all outer-referenced columns, returns a
/// `Some(HashSet<Column>)` containing these columns. Otherwise, returns `None`.
fn outer_columns(expr: &Expr) -> Option<HashSet<Column>> {
    let mut columns = HashSet::new();
    outer_columns_helper(expr, &mut columns).then_some(columns)
}

/// A recursive subroutine that accumulates outer-referenced columns by the
/// given expression, `expr`.
///
/// # Parameters
///
/// * `expr` - The expression to analyze for outer-referenced columns.
/// * `columns` - A mutable reference to a `HashSet<Column>` where detected
///   columns are collected.
///
/// Returns `true` if it can safely collect all outer-referenced columns.
/// Otherwise, returns `false`.
fn outer_columns_helper(expr: &Expr, columns: &mut HashSet<Column>) -> bool {
    match expr {
        Expr::OuterReferenceColumn(_, col) => {
            columns.insert(col.clone());
            true
        }
        Expr::BinaryExpr(binary_expr) => {
            outer_columns_helper(&binary_expr.left, columns)
                && outer_columns_helper(&binary_expr.right, columns)
        }
        Expr::ScalarSubquery(subquery) => {
            let exprs = subquery.outer_ref_columns.iter();
            outer_columns_helper_multi(exprs, columns)
        }
        Expr::Exists(exists) => {
            let exprs = exists.subquery.outer_ref_columns.iter();
            outer_columns_helper_multi(exprs, columns)
        }
        Expr::Alias(alias) => outer_columns_helper(&alias.expr, columns),
        Expr::InSubquery(insubquery) => {
            let exprs = insubquery.subquery.outer_ref_columns.iter();
            outer_columns_helper_multi(exprs, columns)
        }
        Expr::IsNotNull(expr) | Expr::IsNull(expr) => outer_columns_helper(expr, columns),
        Expr::Cast(cast) => outer_columns_helper(&cast.expr, columns),
        Expr::Sort(sort) => outer_columns_helper(&sort.expr, columns),
        Expr::AggregateFunction(aggregate_fn) => {
            outer_columns_helper_multi(aggregate_fn.args.iter(), columns)
                && aggregate_fn
                    .order_by
                    .as_ref()
                    .map_or(true, |obs| outer_columns_helper_multi(obs.iter(), columns))
                && aggregate_fn
                    .filter
                    .as_ref()
                    .map_or(true, |filter| outer_columns_helper(filter, columns))
        }
        Expr::WindowFunction(window_fn) => {
            outer_columns_helper_multi(window_fn.args.iter(), columns)
                && outer_columns_helper_multi(window_fn.order_by.iter(), columns)
                && outer_columns_helper_multi(window_fn.partition_by.iter(), columns)
        }
        Expr::GroupingSet(groupingset) => match groupingset {
            GroupingSet::GroupingSets(multi_exprs) => multi_exprs
                .iter()
                .all(|e| outer_columns_helper_multi(e.iter(), columns)),
            GroupingSet::Cube(exprs) | GroupingSet::Rollup(exprs) => {
                outer_columns_helper_multi(exprs.iter(), columns)
            }
        },
        Expr::ScalarFunction(scalar_fn) => {
            outer_columns_helper_multi(scalar_fn.args.iter(), columns)
        }
        Expr::Like(like) => {
            outer_columns_helper(&like.expr, columns)
                && outer_columns_helper(&like.pattern, columns)
        }
        Expr::InList(in_list) => {
            outer_columns_helper(&in_list.expr, columns)
                && outer_columns_helper_multi(in_list.list.iter(), columns)
        }
        Expr::Case(case) => {
            let when_then_exprs = case
                .when_then_expr
                .iter()
                .flat_map(|(first, second)| [first.as_ref(), second.as_ref()]);
            outer_columns_helper_multi(when_then_exprs, columns)
                && case
                    .expr
                    .as_ref()
                    .map_or(true, |expr| outer_columns_helper(expr, columns))
                && case
                    .else_expr
                    .as_ref()
                    .map_or(true, |expr| outer_columns_helper(expr, columns))
        }
        Expr::Column(_) | Expr::Literal(_) | Expr::Wildcard { .. } => true,
        _ => false,
    }
}

/// A recursive subroutine that accumulates outer-referenced columns by the
/// given expressions (`exprs`).
///
/// # Parameters
///
/// * `exprs` - The expressions to analyze for outer-referenced columns.
/// * `columns` - A mutable reference to a `HashSet<Column>` where detected
///   columns are collected.
///
/// Returns `true` if it can safely collect all outer-referenced columns.
/// Otherwise, returns `false`.
fn outer_columns_helper_multi<'a>(
    mut exprs: impl Iterator<Item = &'a Expr>,
    columns: &mut HashSet<Column>,
) -> bool {
    exprs.all(|e| outer_columns_helper(e, columns))
}

/// Generates the required expressions (columns) that reside at `indices` of
/// the given `input_schema`.
///
/// # Arguments
///
/// * `input_schema` - A reference to the input schema.
/// * `indices` - A slice of `usize` indices specifying required columns.
///
/// # Returns
///
/// A vector of `Expr::Column` expressions residing at `indices` of the `input_schema`.
fn get_required_exprs(input_schema: &Arc<DFSchema>, indices: &[usize]) -> Vec<Expr> {
    let fields = input_schema.fields();
    indices
        .iter()
        .map(|&idx| Expr::Column(fields[idx].qualified_column()))
        .collect()
}

/// Get indices of the fields referred to by any expression in `exprs` within
/// the given schema (`input_schema`).
///
/// # Arguments
///
/// * `input_schema`: The input schema to analyze for index requirements.
/// * `exprs`: An iterator of expressions for which we want to find necessary
///   field indices.
///
/// # Returns
///
/// A [`Result`] object containing the indices of all required fields in
/// `input_schema` to calculate all `exprs` successfully.
fn indices_referred_by_exprs<'a>(
    input_schema: &DFSchemaRef,
    exprs: impl Iterator<Item = &'a Expr>,
) -> Result<Vec<usize>> {
    let indices = exprs
        .map(|expr| indices_referred_by_expr(input_schema, expr))
        .collect::<Result<Vec<_>>>()?;
    Ok(indices
        .into_iter()
        .flatten()
        // Make sure no duplicate entries exist and indices are ordered:
        .sorted()
        .dedup()
        .collect())
}

/// Get indices of the fields referred to by the given expression `expr` within
/// the given schema (`input_schema`).
///
/// # Parameters
///
/// * `input_schema`: The input schema to analyze for index requirements.
/// * `expr`: An expression for which we want to find necessary field indices.
///
/// # Returns
///
/// A [`Result`] object containing the indices of all required fields in
/// `input_schema` to calculate `expr` successfully.
fn indices_referred_by_expr(
    input_schema: &DFSchemaRef,
    expr: &Expr,
) -> Result<Vec<usize>> {
    let mut cols = expr.to_columns()?;
    // Get outer-referenced columns:
    if let Some(outer_cols) = outer_columns(expr) {
        cols.extend(outer_cols);
    } else {
        // Expression is not known to contain outer columns or not. Hence, do
        // not assume anything and require all the schema indices at the input:
        return Ok((0..input_schema.fields().len()).collect());
    }
    Ok(cols
        .iter()
        .flat_map(|col| input_schema.index_of_column(col))
        .collect())
}

/// Gets all required indices for the input; i.e. those required by the parent
/// and those referred to by `exprs`.
///
/// # Parameters
///
/// * `parent_required_indices` - A slice of indices required by the parent plan.
/// * `input` - The input logical plan to analyze for index requirements.
/// * `exprs` - An iterator of expressions used to determine required indices.
///
/// # Returns
///
/// A `Result` containing a vector of `usize` indices containing all the required
/// indices.
fn get_all_required_indices<'a>(
    parent_required_indices: &[usize],
    input: &LogicalPlan,
    exprs: impl Iterator<Item = &'a Expr>,
) -> Result<Vec<usize>> {
    indices_referred_by_exprs(input.schema(), exprs)
        .map(|indices| merge_slices(parent_required_indices, &indices))
}

/// Retrieves the expressions at specified indices within the given slice. Ignores
/// any invalid indices.
///
/// # Parameters
///
/// * `exprs` - A slice of expressions to index into.
/// * `indices` - A slice of indices specifying the positions of expressions sought.
///
/// # Returns
///
/// A vector of expressions corresponding to specified indices.
fn get_at_indices(exprs: &[Expr], indices: &[usize]) -> Vec<Expr> {
    indices
        .iter()
        // Indices may point to further places than `exprs` len.
        .filter_map(|&idx| exprs.get(idx).cloned())
        .collect()
}

/// Merges two slices into a single vector with sorted (ascending) and
/// deduplicated elements. For example, merging `[3, 2, 4]` and `[3, 6, 1]`
/// will produce `[1, 2, 3, 6]`.
fn merge_slices<T: Clone + Ord>(left: &[T], right: &[T]) -> Vec<T> {
    // Make sure to sort before deduping, which removes the duplicates:
    left.iter()
        .cloned()
        .chain(right.iter().cloned())
        .sorted()
        .dedup()
        .collect()
}

/// Splits requirement indices for a join into left and right children based on
/// the join type.
///
/// This function takes the length of the left child, a slice of requirement
/// indices, and the type of join (e.g. `INNER`, `LEFT`, `RIGHT`) as arguments.
/// Depending on the join type, it divides the requirement indices into those
/// that apply to the left child and those that apply to the right child.
///
/// - For `INNER`, `LEFT`, `RIGHT` and `FULL` joins, the requirements are split
///   between left and right children. The right child indices are adjusted to
///   point to valid positions within the right child by subtracting the length
///   of the left child.
///
/// - For `LEFT ANTI`, `LEFT SEMI`, `RIGHT SEMI` and `RIGHT ANTI` joins, all
///   requirements are re-routed to either the left child or the right child
///   directly, depending on the join type.
///
/// # Parameters
///
/// * `left_len` - The length of the left child.
/// * `indices` - A slice of requirement indices.
/// * `join_type` - The type of join (e.g. `INNER`, `LEFT`, `RIGHT`).
///
/// # Returns
///
/// A tuple containing two vectors of `usize` indices: The first vector represents
/// the requirements for the left child, and the second vector represents the
/// requirements for the right child. The indices are appropriately split and
/// adjusted based on the join type.
fn split_join_requirements(
    left_len: usize,
    indices: &[usize],
    join_type: &JoinType,
) -> (Vec<usize>, Vec<usize>) {
    match join_type {
        // In these cases requirements are split between left/right children:
        JoinType::Inner | JoinType::Left | JoinType::Right | JoinType::Full => {
            let (left_reqs, mut right_reqs): (Vec<usize>, Vec<usize>) =
                indices.iter().partition(|&&idx| idx < left_len);
            // Decrease right side indices by `left_len` so that they point to valid
            // positions within the right child:
            for idx in right_reqs.iter_mut() {
                *idx -= left_len;
            }
            (left_reqs, right_reqs)
        }
        // All requirements can be re-routed to left child directly.
        JoinType::LeftAnti | JoinType::LeftSemi => (indices.to_vec(), vec![]),
        // All requirements can be re-routed to right side directly.
        // No need to change index, join schema is right child schema.
        JoinType::RightSemi | JoinType::RightAnti => (vec![], indices.to_vec()),
    }
}

/// Adds a projection on top of a logical plan if doing so reduces the number
/// of columns for the parent operator.
///
/// This function takes a `LogicalPlan` and a list of projection expressions.
/// If the projection is beneficial (it reduces the number of columns in the
/// plan) a new `LogicalPlan` with the projection is created and returned, along
/// with a `true` flag. If the projection doesn't reduce the number of columns,
/// the original plan is returned with a `false` flag.
///
/// # Parameters
///
/// * `plan` - The input `LogicalPlan` to potentially add a projection to.
/// * `project_exprs` - A list of expressions for the projection.
///
/// # Returns
///
/// A `Result` containing a tuple with two values: The resulting `LogicalPlan`
/// (with or without the added projection) and a `bool` flag indicating if a
/// projection was added (`true`) or not (`false`).
fn add_projection_on_top_if_helpful(
    plan: LogicalPlan,
    project_exprs: Vec<Expr>,
) -> Result<(LogicalPlan, bool)> {
    // Make sure projection decreases the number of columns, otherwise it is unnecessary.
    if project_exprs.len() >= plan.schema().fields().len() {
        Ok((plan, false))
    } else {
        Projection::try_new(project_exprs, Arc::new(plan))
            .map(|proj| (LogicalPlan::Projection(proj), true))
    }
}

/// Rewrite the given projection according to the fields required by its
/// ancestors.
///
/// # Parameters
///
/// * `proj` - A reference to the original projection to rewrite.
/// * `config` - A reference to the optimizer configuration.
/// * `indices` - A slice of indices representing the columns required by the
///   ancestors of the given projection.
///
/// # Returns
///
/// A `Result` object with the following semantics:
///
/// - `Ok(Some(LogicalPlan))`: Contains the rewritten projection
/// - `Ok(None)`: No rewrite necessary.
/// - `Err(error)`: An error occured during the function call.
fn rewrite_projection_given_requirements(
    proj: &Projection,
    config: &dyn OptimizerConfig,
    indices: &[usize],
) -> Result<Option<LogicalPlan>> {
    let exprs_used = get_at_indices(&proj.expr, indices);
    let required_indices =
        indices_referred_by_exprs(proj.input.schema(), exprs_used.iter())?;
    return if let Some(input) =
        optimize_projections(&proj.input, config, &required_indices)?
    {
        if &projection_schema(&input, &exprs_used)? == input.schema() {
            Ok(Some(input))
        } else {
            Projection::try_new(exprs_used, Arc::new(input))
                .map(|proj| Some(LogicalPlan::Projection(proj)))
        }
    } else if exprs_used.len() < proj.expr.len() {
        // Projection expression used is different than the existing projection.
        // In this case, even if the child doesn't change, we should update the
        // projection to use fewer columns:
        if &projection_schema(&proj.input, &exprs_used)? == proj.input.schema() {
            Ok(Some(proj.input.as_ref().clone()))
        } else {
            Projection::try_new(exprs_used, proj.input.clone())
                .map(|proj| Some(LogicalPlan::Projection(proj)))
        }
    } else {
        // Projection doesn't change.
        Ok(None)
    };
}

#[cfg(test)]
mod tests {
    use std::sync::Arc;

    use crate::optimize_projections::OptimizeProjections;
<<<<<<< HEAD
    use crate::test::*;

    use datafusion_common::Result;
=======
    use arrow::datatypes::{DataType, Field, Schema};
    use datafusion_common::{Result, TableReference};
>>>>>>> a8d74a7b
    use datafusion_expr::{
        binary_expr, col, count, lit, logical_plan::builder::LogicalPlanBuilder,
        table_scan, Expr, LogicalPlan, Operator,
    };

    fn assert_optimized_plan_equal(plan: &LogicalPlan, expected: &str) -> Result<()> {
        assert_optimized_plan_eq(Arc::new(OptimizeProjections::new()), plan, expected)
    }

    #[test]
    fn merge_two_projection() -> Result<()> {
        let table_scan = test_table_scan()?;
        let plan = LogicalPlanBuilder::from(table_scan)
            .project(vec![col("a")])?
            .project(vec![binary_expr(lit(1), Operator::Plus, col("a"))])?
            .build()?;

        let expected = "Projection: Int32(1) + test.a\
        \n  TableScan: test projection=[a]";
        assert_optimized_plan_equal(&plan, expected)
    }

    #[test]
    fn merge_three_projection() -> Result<()> {
        let table_scan = test_table_scan()?;
        let plan = LogicalPlanBuilder::from(table_scan)
            .project(vec![col("a"), col("b")])?
            .project(vec![col("a")])?
            .project(vec![binary_expr(lit(1), Operator::Plus, col("a"))])?
            .build()?;

        let expected = "Projection: Int32(1) + test.a\
        \n  TableScan: test projection=[a]";
        assert_optimized_plan_equal(&plan, expected)
    }

    #[test]
    fn merge_alias() -> Result<()> {
        let table_scan = test_table_scan()?;
        let plan = LogicalPlanBuilder::from(table_scan)
            .project(vec![col("a")])?
            .project(vec![col("a").alias("alias")])?
            .build()?;

        let expected = "Projection: test.a AS alias\
        \n  TableScan: test projection=[a]";
        assert_optimized_plan_equal(&plan, expected)
    }
<<<<<<< HEAD

    #[test]
    fn merge_nested_alias() -> Result<()> {
        let table_scan = test_table_scan()?;
        let plan = LogicalPlanBuilder::from(table_scan)
            .project(vec![col("a").alias("alias1").alias("alias2")])?
            .project(vec![col("alias2").alias("alias")])?
            .build()?;

        let expected = "Projection: test.a AS alias\
        \n  TableScan: test projection=[a]";
=======
    #[test]
    fn test_nested_count() -> Result<()> {
        let schema = Schema::new(vec![Field::new("foo", DataType::Int32, false)]);

        let groups: Vec<Expr> = vec![];

        let plan = table_scan(TableReference::none(), &schema, None)
            .unwrap()
            .aggregate(groups.clone(), vec![count(lit(1))])
            .unwrap()
            .aggregate(groups, vec![count(lit(1))])
            .unwrap()
            .build()
            .unwrap();

        let expected = "Aggregate: groupBy=[[]], aggr=[[COUNT(Int32(1))]]\
        \n  Projection: \
        \n    Aggregate: groupBy=[[]], aggr=[[COUNT(Int32(1))]]\
        \n      TableScan: ?table? projection=[]";
>>>>>>> a8d74a7b
        assert_optimized_plan_equal(&plan, expected)
    }
}<|MERGE_RESOLUTION|>--- conflicted
+++ resolved
@@ -182,7 +182,6 @@
             };
         }
         LogicalPlan::Aggregate(aggregate) => {
-<<<<<<< HEAD
             // Split parent requirements to GROUP BY and aggregate sections:
             let n_group_exprs = aggregate.group_expr_len()?;
             let (group_by_reqs, mut aggregate_reqs): (Vec<usize>, Vec<usize>) =
@@ -214,25 +213,8 @@
                 aggregate.group_expr.clone()
             };
 
-            // Only use the absolutely necessary aggregate expressions required
-            // by the parent:
-            let new_aggr_expr = get_at_indices(&aggregate.aggr_expr, &aggregate_reqs);
-=======
-            // Split parent requirements to group by and aggregate sections
-            let group_expr_len = aggregate.group_expr_len()?;
-            let (_group_by_reqs, mut aggregate_reqs): (Vec<usize>, Vec<usize>) =
-                indices.iter().partition(|&&idx| idx < group_expr_len);
-            // Offset aggregate indices so that they point to valid indices at the `aggregate.aggr_expr`
-            aggregate_reqs
-                .iter_mut()
-                .for_each(|idx| *idx -= group_expr_len);
-
-            // Group by expressions are same
-            let new_group_bys = aggregate.group_expr.clone();
-
             // Only use absolutely necessary aggregate expressions required by parent.
             let mut new_aggr_expr = get_at_indices(&aggregate.aggr_expr, &aggregate_reqs);
->>>>>>> a8d74a7b
             let all_exprs_iter = new_group_bys.iter().chain(new_aggr_expr.iter());
             let schema = aggregate.input.schema();
             let necessary_indices = indices_referred_by_exprs(schema, all_exprs_iter)?;
@@ -253,10 +235,6 @@
             let (aggregate_input, _) =
                 add_projection_on_top_if_helpful(aggregate_input, necessary_exprs)?;
 
-<<<<<<< HEAD
-            // Create new aggregate plan with the updated input and only the
-            // absolutely necessary fields:
-=======
             // Aggregate always needs at least one aggregate expression.
             // With a nested count we don't require any column as input, but still need to create a correct aggregate
             // The aggregate may be optimized out later (select count(*) from (select count(*) from [...]) always returns 1
@@ -268,7 +246,6 @@
             }
 
             // Create new aggregate plan with updated input, and absolutely necessary fields.
->>>>>>> a8d74a7b
             return Aggregate::try_new(
                 Arc::new(aggregate_input),
                 new_group_bys,
@@ -989,14 +966,9 @@
     use std::sync::Arc;
 
     use crate::optimize_projections::OptimizeProjections;
-<<<<<<< HEAD
-    use crate::test::*;
-
-    use datafusion_common::Result;
-=======
+    use crate::test::{assert_optimized_plan_eq, test_table_scan};
     use arrow::datatypes::{DataType, Field, Schema};
     use datafusion_common::{Result, TableReference};
->>>>>>> a8d74a7b
     use datafusion_expr::{
         binary_expr, col, count, lit, logical_plan::builder::LogicalPlanBuilder,
         table_scan, Expr, LogicalPlan, Operator,
@@ -1045,7 +1017,6 @@
         \n  TableScan: test projection=[a]";
         assert_optimized_plan_equal(&plan, expected)
     }
-<<<<<<< HEAD
 
     #[test]
     fn merge_nested_alias() -> Result<()> {
@@ -1057,7 +1028,9 @@
 
         let expected = "Projection: test.a AS alias\
         \n  TableScan: test projection=[a]";
-=======
+        assert_optimized_plan_equal(&plan, expected)
+    }
+
     #[test]
     fn test_nested_count() -> Result<()> {
         let schema = Schema::new(vec![Field::new("foo", DataType::Int32, false)]);
@@ -1077,7 +1050,6 @@
         \n  Projection: \
         \n    Aggregate: groupBy=[[]], aggr=[[COUNT(Int32(1))]]\
         \n      TableScan: ?table? projection=[]";
->>>>>>> a8d74a7b
         assert_optimized_plan_equal(&plan, expected)
     }
 }