// Licensed to the Apache Software Foundation (ASF) under one
// or more contributor license agreements.  See the NOTICE file
// distributed with this work for additional information
// regarding copyright ownership.  The ASF licenses this file
// to you under the Apache License, Version 2.0 (the
// "License"); you may not use this file except in compliance
// with the License.  You may obtain a copy of the License at
//
//   http://www.apache.org/licenses/LICENSE-2.0
//
// Unless required by applicable law or agreed to in writing,
// software distributed under the License is distributed on an
// "AS IS" BASIS, WITHOUT WARRANTIES OR CONDITIONS OF ANY
// KIND, either express or implied.  See the License for the
// specific language governing permissions and limitations
// under the License.

//! Optimizer rule for type validation and coercion

use std::sync::Arc;

use datafusion_expr::binary::BinaryTypeCoercer;
use itertools::izip;

use arrow::datatypes::{DataType, Field, IntervalUnit, Schema};

use crate::analyzer::AnalyzerRule;
use crate::utils::NamePreserver;
use datafusion_common::config::ConfigOptions;
use datafusion_common::tree_node::{Transformed, TreeNode, TreeNodeRewriter};
use datafusion_common::{
    exec_err, internal_err, not_impl_err, plan_datafusion_err, plan_err, Column,
    DFSchema, DFSchemaRef, DataFusionError, Result, ScalarValue, TableReference,
};
use datafusion_expr::expr::{
    self, AggregateFunctionParams, Alias, Between, BinaryExpr, Case, Exists, InList,
    InSubquery, Like, ScalarFunction, Sort, WindowFunction,
};
use datafusion_expr::expr_rewriter::coerce_plan_expr_for_schema;
use datafusion_expr::expr_schema::cast_subquery;
use datafusion_expr::logical_plan::Subquery;
use datafusion_expr::type_coercion::binary::{comparison_coercion, like_coercion};
use datafusion_expr::type_coercion::functions::{
    data_types_with_aggregate_udf, data_types_with_scalar_udf,
};
use datafusion_expr::type_coercion::other::{
    get_coerce_type_for_case_expression, get_coerce_type_for_list,
};
use datafusion_expr::type_coercion::{is_datetime, is_utf8_or_large_utf8};
use datafusion_expr::utils::merge_schema;
use datafusion_expr::{
    is_false, is_not_false, is_not_true, is_not_unknown, is_true, is_unknown, not,
    AggregateUDF, Expr, ExprFunctionExt, ExprSchemable, Join, Limit, LogicalPlan,
    Operator, Projection, ScalarUDF, Union, WindowFrame, WindowFrameBound,
    WindowFrameUnits,
};

/// Performs type coercion by determining the schema
/// and performing the expression rewrites.
#[derive(Default, Debug)]
pub struct TypeCoercion {}

impl TypeCoercion {
    pub fn new() -> Self {
        Self {}
    }
}

/// Coerce output schema based upon optimizer config.
fn coerce_output(plan: LogicalPlan, config: &ConfigOptions) -> Result<LogicalPlan> {
    if !config.optimizer.expand_views_at_output {
        return Ok(plan);
    }

    let outer_refs = plan.expressions();
    if outer_refs.is_empty() {
        return Ok(plan);
    }

    if let Some(dfschema) = transform_schema_to_nonview(plan.schema()) {
        coerce_plan_expr_for_schema(plan, &dfschema?)
    } else {
        Ok(plan)
    }
}

impl AnalyzerRule for TypeCoercion {
    fn name(&self) -> &str {
        "type_coercion"
    }

    fn analyze(&self, plan: LogicalPlan, config: &ConfigOptions) -> Result<LogicalPlan> {
        let empty_schema = DFSchema::empty();

        // recurse
        let transformed_plan = plan
            .transform_up_with_subqueries(|plan| analyze_internal(&empty_schema, plan))?
            .data;

        // finish
        coerce_output(transformed_plan, config)
    }
}

/// use the external schema to handle the correlated subqueries case
///
/// Assumes that children have already been optimized
fn analyze_internal(
    external_schema: &DFSchema,
    plan: LogicalPlan,
) -> Result<Transformed<LogicalPlan>> {
    // get schema representing all available input fields. This is used for data type
    // resolution only, so order does not matter here
    let mut schema = merge_schema(&plan.inputs());

    if let LogicalPlan::TableScan(ts) = &plan {
        let source_schema = DFSchema::try_from_qualified_schema(
            ts.table_name.clone(),
            &ts.source.schema(),
        )?;
        schema.merge(&source_schema);
    }

    // merge the outer schema for correlated subqueries
    // like case:
    // select t2.c2 from t1 where t1.c1 in (select t2.c1 from t2 where t2.c2=t1.c3)
    schema.merge(external_schema);

    // Coerce filter predicates to boolean (handles `WHERE NULL`)
    let plan = if let LogicalPlan::Filter(mut filter) = plan {
        filter.predicate = filter.predicate.cast_to(&DataType::Boolean, &schema)?;
        LogicalPlan::Filter(filter)
    } else {
        plan
    };

    let mut expr_rewrite = TypeCoercionRewriter::new(&schema);

    let name_preserver = NamePreserver::new(&plan);
    // apply coercion rewrite all expressions in the plan individually
    plan.map_expressions(|expr| {
        let original_name = name_preserver.save(&expr);
        expr.rewrite(&mut expr_rewrite)
            .map(|transformed| transformed.update_data(|e| original_name.restore(e)))
    })?
    // some plans need extra coercion after their expressions are coerced
    .map_data(|plan| expr_rewrite.coerce_plan(plan))?
    // recompute the schema after the expressions have been rewritten as the types may have changed
    .map_data(|plan| plan.recompute_schema())
}

/// Rewrite expressions to apply type coercion.
pub struct TypeCoercionRewriter<'a> {
    pub(crate) schema: &'a DFSchema,
}

impl<'a> TypeCoercionRewriter<'a> {
    /// Create a new [`TypeCoercionRewriter`] with a provided schema
    /// representing both the inputs and output of the [`LogicalPlan`] node.
    pub fn new(schema: &'a DFSchema) -> Self {
        Self { schema }
    }

    /// Coerce the [`LogicalPlan`].
    ///
    /// Refer to [`TypeCoercionRewriter::coerce_join`] and [`TypeCoercionRewriter::coerce_union`]
    /// for type-coercion approach.
    pub fn coerce_plan(&mut self, plan: LogicalPlan) -> Result<LogicalPlan> {
        match plan {
            LogicalPlan::Join(join) => self.coerce_join(join),
            LogicalPlan::Union(union) => Self::coerce_union(union),
            LogicalPlan::Limit(limit) => Self::coerce_limit(limit),
            _ => Ok(plan),
        }
    }

    /// Coerce join equality expressions and join filter
    ///
    /// Joins must be treated specially as their equality expressions are stored
    /// as a parallel list of left and right expressions, rather than a single
    /// equality expression
    ///
    /// For example, on_exprs like `t1.a = t2.b AND t1.x = t2.y` will be stored
    /// as a list of `(t1.a, t2.b), (t1.x, t2.y)`
    pub fn coerce_join(&mut self, mut join: Join) -> Result<LogicalPlan> {
        join.on = join
            .on
            .into_iter()
            .map(|(lhs, rhs)| {
                // coerce the arguments as though they were a single binary equality
                // expression
                let left_schema = join.left.schema();
                let right_schema = join.right.schema();
                let (lhs, rhs) = self.coerce_binary_op(
                    lhs,
                    left_schema,
                    Operator::Eq,
                    rhs,
                    right_schema,
                )?;
                Ok((lhs, rhs))
            })
            .collect::<Result<Vec<_>>>()?;

        // Join filter must be boolean
        join.filter = join
            .filter
            .map(|expr| self.coerce_join_filter(expr))
            .transpose()?;

        Ok(LogicalPlan::Join(join))
    }

    /// Coerce the union’s inputs to a common schema compatible with all inputs.
    /// This occurs after wildcard expansion and the coercion of the input expressions.
    pub fn coerce_union(union_plan: Union) -> Result<LogicalPlan> {
        let union_schema = Arc::new(coerce_union_schema(&union_plan.inputs)?);
        let new_inputs = union_plan
            .inputs
            .into_iter()
            .map(|p| {
                let plan =
                    coerce_plan_expr_for_schema(Arc::unwrap_or_clone(p), &union_schema)?;
                match plan {
                    LogicalPlan::Projection(Projection { expr, input, .. }) => {
                        Ok(Arc::new(project_with_column_index(
                            expr,
                            input,
                            Arc::clone(&union_schema),
                        )?))
                    }
                    other_plan => Ok(Arc::new(other_plan)),
                }
            })
            .collect::<Result<Vec<_>>>()?;
        Ok(LogicalPlan::Union(Union {
            inputs: new_inputs,
            schema: union_schema,
        }))
    }

    /// Coerce the fetch and skip expression to Int64 type.
    fn coerce_limit(limit: Limit) -> Result<LogicalPlan> {
        fn coerce_limit_expr(
            expr: Expr,
            schema: &DFSchema,
            expr_name: &str,
        ) -> Result<Expr> {
            let dt = expr.get_type(schema)?;
            if dt.is_integer() || dt.is_null() {
                expr.cast_to(&DataType::Int64, schema)
            } else {
                plan_err!("Expected {expr_name} to be an integer or null, but got {dt:?}")
            }
        }

        let empty_schema = DFSchema::empty();
        let new_fetch = limit
            .fetch
            .map(|expr| coerce_limit_expr(*expr, &empty_schema, "LIMIT"))
            .transpose()?;
        let new_skip = limit
            .skip
            .map(|expr| coerce_limit_expr(*expr, &empty_schema, "OFFSET"))
            .transpose()?;
        Ok(LogicalPlan::Limit(Limit {
            input: limit.input,
            fetch: new_fetch.map(Box::new),
            skip: new_skip.map(Box::new),
        }))
    }

    fn coerce_join_filter(&self, expr: Expr) -> Result<Expr> {
        let expr_type = expr.get_type(self.schema)?;
        match expr_type {
            DataType::Boolean => Ok(expr),
            DataType::Null => expr.cast_to(&DataType::Boolean, self.schema),
            other => plan_err!("Join condition must be boolean type, but got {other:?}"),
        }
    }

    fn coerce_binary_op(
        &self,
        left: Expr,
        left_schema: &DFSchema,
        op: Operator,
        right: Expr,
        right_schema: &DFSchema,
    ) -> Result<(Expr, Expr)> {
<<<<<<< HEAD
        let (left_type, right_type) = get_input_types(
            &left.get_type(left_schema)?,
            &op,
            &right.get_type(right_schema)?,
        )?;
=======
        let (left_type, right_type) = BinaryTypeCoercer::new(
            &left.get_type(left_schema)?,
            &op,
            &right.get_type(right_schema)?,
        )
        .get_input_types()?;
>>>>>>> 68f29038
        Ok((
            left.cast_to(&left_type, left_schema)?,
            right.cast_to(&right_type, right_schema)?,
        ))
    }
}

impl TreeNodeRewriter for TypeCoercionRewriter<'_> {
    type Node = Expr;

    fn f_up(&mut self, expr: Expr) -> Result<Transformed<Expr>> {
        match expr {
            Expr::Unnest(_) => not_impl_err!(
                "Unnest should be rewritten to LogicalPlan::Unnest before type coercion"
            ),
            Expr::ScalarSubquery(Subquery {
                subquery,
                outer_ref_columns,
            }) => {
                let new_plan =
                    analyze_internal(self.schema, Arc::unwrap_or_clone(subquery))?.data;
                Ok(Transformed::yes(Expr::ScalarSubquery(Subquery {
                    subquery: Arc::new(new_plan),
                    outer_ref_columns,
                })))
            }
            Expr::Exists(Exists { subquery, negated }) => {
                let new_plan = analyze_internal(
                    self.schema,
                    Arc::unwrap_or_clone(subquery.subquery),
                )?
                .data;
                Ok(Transformed::yes(Expr::Exists(Exists {
                    subquery: Subquery {
                        subquery: Arc::new(new_plan),
                        outer_ref_columns: subquery.outer_ref_columns,
                    },
                    negated,
                })))
            }
            Expr::InSubquery(InSubquery {
                expr,
                subquery,
                negated,
            }) => {
                let new_plan = analyze_internal(
                    self.schema,
                    Arc::unwrap_or_clone(subquery.subquery),
                )?
                .data;
                let expr_type = expr.get_type(self.schema)?;
                let subquery_type = new_plan.schema().field(0).data_type();
                let common_type = comparison_coercion(&expr_type, subquery_type).ok_or(plan_datafusion_err!(
                        "expr type {expr_type:?} can't cast to {subquery_type:?} in InSubquery"
                    ),
                )?;
                let new_subquery = Subquery {
                    subquery: Arc::new(new_plan),
                    outer_ref_columns: subquery.outer_ref_columns,
                };
                Ok(Transformed::yes(Expr::InSubquery(InSubquery::new(
                    Box::new(expr.cast_to(&common_type, self.schema)?),
                    cast_subquery(new_subquery, &common_type)?,
                    negated,
                ))))
            }
            Expr::Not(expr) => Ok(Transformed::yes(not(get_casted_expr_for_bool_op(
                *expr,
                self.schema,
            )?))),
            Expr::IsTrue(expr) => Ok(Transformed::yes(is_true(
                get_casted_expr_for_bool_op(*expr, self.schema)?,
            ))),
            Expr::IsNotTrue(expr) => Ok(Transformed::yes(is_not_true(
                get_casted_expr_for_bool_op(*expr, self.schema)?,
            ))),
            Expr::IsFalse(expr) => Ok(Transformed::yes(is_false(
                get_casted_expr_for_bool_op(*expr, self.schema)?,
            ))),
            Expr::IsNotFalse(expr) => Ok(Transformed::yes(is_not_false(
                get_casted_expr_for_bool_op(*expr, self.schema)?,
            ))),
            Expr::IsUnknown(expr) => Ok(Transformed::yes(is_unknown(
                get_casted_expr_for_bool_op(*expr, self.schema)?,
            ))),
            Expr::IsNotUnknown(expr) => Ok(Transformed::yes(is_not_unknown(
                get_casted_expr_for_bool_op(*expr, self.schema)?,
            ))),
            Expr::Like(Like {
                negated,
                expr,
                pattern,
                escape_char,
                case_insensitive,
            }) => {
                let left_type = expr.get_type(self.schema)?;
                let right_type = pattern.get_type(self.schema)?;
                let coerced_type = like_coercion(&left_type,  &right_type).ok_or_else(|| {
                    let op_name = if case_insensitive {
                        "ILIKE"
                    } else {
                        "LIKE"
                    };
                    plan_datafusion_err!(
                        "There isn't a common type to coerce {left_type} and {right_type} in {op_name} expression"
                    )
                })?;
                let expr = match left_type {
                    DataType::Dictionary(_, inner) if *inner == DataType::Utf8 => expr,
                    _ => Box::new(expr.cast_to(&coerced_type, self.schema)?),
                };
                let pattern = Box::new(pattern.cast_to(&coerced_type, self.schema)?);
                Ok(Transformed::yes(Expr::Like(Like::new(
                    negated,
                    expr,
                    pattern,
                    escape_char,
                    case_insensitive,
                ))))
            }
            Expr::BinaryExpr(BinaryExpr { left, op, right }) => {
                let (left, right) =
                    self.coerce_binary_op(*left, self.schema, op, *right, self.schema)?;
                Ok(Transformed::yes(Expr::BinaryExpr(BinaryExpr::new(
                    Box::new(left),
                    op,
                    Box::new(right),
                ))))
            }
            Expr::Between(Between {
                expr,
                negated,
                low,
                high,
            }) => {
                let expr_type = expr.get_type(self.schema)?;
                let low_type = low.get_type(self.schema)?;
                let low_coerced_type = comparison_coercion(&expr_type, &low_type)
                    .ok_or_else(|| {
                        DataFusionError::Internal(format!(
                            "Failed to coerce types {expr_type} and {low_type} in BETWEEN expression"
                        ))
                    })?;
                let high_type = high.get_type(self.schema)?;
                let high_coerced_type = comparison_coercion(&expr_type, &high_type)
                    .ok_or_else(|| {
                        DataFusionError::Internal(format!(
                            "Failed to coerce types {expr_type} and {high_type} in BETWEEN expression"
                        ))
                    })?;
                let coercion_type =
                    comparison_coercion(&low_coerced_type, &high_coerced_type)
                        .ok_or_else(|| {
                            DataFusionError::Internal(format!(
                                "Failed to coerce types {expr_type} and {high_type} in BETWEEN expression"
                            ))
                        })?;
                Ok(Transformed::yes(Expr::Between(Between::new(
                    Box::new(expr.cast_to(&coercion_type, self.schema)?),
                    negated,
                    Box::new(low.cast_to(&coercion_type, self.schema)?),
                    Box::new(high.cast_to(&coercion_type, self.schema)?),
                ))))
            }
            Expr::InList(InList {
                expr,
                list,
                negated,
            }) => {
                let expr_data_type = expr.get_type(self.schema)?;
                let list_data_types = list
                    .iter()
                    .map(|list_expr| list_expr.get_type(self.schema))
                    .collect::<Result<Vec<_>>>()?;
                let result_type =
                    get_coerce_type_for_list(&expr_data_type, &list_data_types);
                match result_type {
                    None => plan_err!(
                        "Can not find compatible types to compare {expr_data_type:?} with {list_data_types:?}"
                    ),
                    Some(coerced_type) => {
                        // find the coerced type
                        let cast_expr = expr.cast_to(&coerced_type, self.schema)?;
                        let cast_list_expr = list
                            .into_iter()
                            .map(|list_expr| {
                                list_expr.cast_to(&coerced_type, self.schema)
                            })
                            .collect::<Result<Vec<_>>>()?;
                        Ok(Transformed::yes(Expr::InList(InList ::new(
                             Box::new(cast_expr),
                             cast_list_expr,
                            negated,
                        ))))
                    }
                }
            }
            Expr::Case(case) => {
                let case = coerce_case_expression(case, self.schema)?;
                Ok(Transformed::yes(Expr::Case(case)))
            }
            Expr::ScalarFunction(ScalarFunction { func, args }) => {
                let new_expr = coerce_arguments_for_signature_with_scalar_udf(
                    args,
                    self.schema,
                    &func,
                )?;
                Ok(Transformed::yes(Expr::ScalarFunction(
                    ScalarFunction::new_udf(func, new_expr),
                )))
            }
            Expr::AggregateFunction(expr::AggregateFunction {
                func,
                params:
                    AggregateFunctionParams {
                        args,
                        distinct,
                        filter,
                        order_by,
                        null_treatment,
                    },
            }) => {
                let new_expr = coerce_arguments_for_signature_with_aggregate_udf(
                    args,
                    self.schema,
                    &func,
                )?;
                Ok(Transformed::yes(Expr::AggregateFunction(
                    expr::AggregateFunction::new_udf(
                        func,
                        new_expr,
                        distinct,
                        filter,
                        order_by,
                        null_treatment,
                    ),
                )))
            }
            Expr::WindowFunction(WindowFunction {
                fun,
                params:
                    expr::WindowFunctionParams {
                        args,
                        partition_by,
                        order_by,
                        window_frame,
                        null_treatment,
                    },
            }) => {
                let window_frame =
                    coerce_window_frame(window_frame, self.schema, &order_by)?;

                let args = match &fun {
                    expr::WindowFunctionDefinition::AggregateUDF(udf) => {
                        coerce_arguments_for_signature_with_aggregate_udf(
                            args,
                            self.schema,
                            udf,
                        )?
                    }
                    _ => args,
                };

                Ok(Transformed::yes(
                    Expr::WindowFunction(WindowFunction::new(fun, args))
                        .partition_by(partition_by)
                        .order_by(order_by)
                        .window_frame(window_frame)
                        .null_treatment(null_treatment)
                        .build()?,
                ))
            }
            // TODO: remove the next line after `Expr::Wildcard` is removed
            #[expect(deprecated)]
            Expr::Alias(_)
            | Expr::Column(_)
            | Expr::ScalarVariable(_, _)
            | Expr::Literal(_)
            | Expr::SimilarTo(_)
            | Expr::IsNotNull(_)
            | Expr::IsNull(_)
            | Expr::Negative(_)
            | Expr::Cast(_)
            | Expr::TryCast(_)
            | Expr::Wildcard { .. }
            | Expr::GroupingSet(_)
            | Expr::Placeholder(_)
            | Expr::OuterReferenceColumn(_, _) => Ok(Transformed::no(expr)),
        }
    }
}

/// Transform a schema to use non-view types for Utf8View and BinaryView
fn transform_schema_to_nonview(dfschema: &DFSchemaRef) -> Option<Result<DFSchema>> {
    let metadata = dfschema.as_arrow().metadata.clone();
    let mut transformed = false;

    let (qualifiers, transformed_fields): (Vec<Option<TableReference>>, Vec<Arc<Field>>) =
        dfschema
            .iter()
            .map(|(qualifier, field)| match field.data_type() {
                DataType::Utf8View => {
                    transformed = true;
                    (
                        qualifier.cloned() as Option<TableReference>,
                        Arc::new(Field::new(
                            field.name(),
                            DataType::LargeUtf8,
                            field.is_nullable(),
                        )),
                    )
                }
                DataType::BinaryView => {
                    transformed = true;
                    (
                        qualifier.cloned() as Option<TableReference>,
                        Arc::new(Field::new(
                            field.name(),
                            DataType::LargeBinary,
                            field.is_nullable(),
                        )),
                    )
                }
                _ => (
                    qualifier.cloned() as Option<TableReference>,
                    Arc::clone(field),
                ),
            })
            .unzip();

    if !transformed {
        return None;
    }

    let schema = Schema::new_with_metadata(transformed_fields, metadata);
    Some(DFSchema::from_field_specific_qualified_schema(
        qualifiers,
        &Arc::new(schema),
    ))
}

/// Casts the given `value` to `target_type`. Note that this function
/// only considers `Null` or `Utf8` values.
fn coerce_scalar(target_type: &DataType, value: &ScalarValue) -> Result<ScalarValue> {
    match value {
        // Coerce Utf8 values:
        ScalarValue::Utf8(Some(val)) => {
            ScalarValue::try_from_string(val.clone(), target_type)
        }
        s => {
            if s.is_null() {
                // Coerce `Null` values:
                ScalarValue::try_from(target_type)
            } else {
                // Values except `Utf8`/`Null` variants already have the right type
                // (casted before) since we convert `sqlparser` outputs to `Utf8`
                // for all possible cases. Therefore, we return a clone here.
                Ok(s.clone())
            }
        }
    }
}

/// This function coerces `value` to `target_type` in a range-aware fashion.
/// If the coercion is successful, we return an `Ok` value with the result.
/// If the coercion fails because `target_type` is not wide enough (i.e. we
/// can not coerce to `target_type`, but we can to a wider type in the same
/// family), we return a `Null` value of this type to signal this situation.
/// Downstream code uses this signal to treat these values as *unbounded*.
fn coerce_scalar_range_aware(
    target_type: &DataType,
    value: &ScalarValue,
) -> Result<ScalarValue> {
    coerce_scalar(target_type, value).or_else(|err| {
        // If type coercion fails, check if the largest type in family works:
        if let Some(largest_type) = get_widest_type_in_family(target_type) {
            coerce_scalar(largest_type, value).map_or_else(
                |_| exec_err!("Cannot cast {value:?} to {target_type:?}"),
                |_| ScalarValue::try_from(target_type),
            )
        } else {
            Err(err)
        }
    })
}

/// This function returns the widest type in the family of `given_type`.
/// If the given type is already the widest type, it returns `None`.
/// For example, if `given_type` is `Int8`, it returns `Int64`.
fn get_widest_type_in_family(given_type: &DataType) -> Option<&DataType> {
    match given_type {
        DataType::UInt8 | DataType::UInt16 | DataType::UInt32 => Some(&DataType::UInt64),
        DataType::Int8 | DataType::Int16 | DataType::Int32 => Some(&DataType::Int64),
        DataType::Float16 | DataType::Float32 => Some(&DataType::Float64),
        _ => None,
    }
}

/// Coerces the given (window frame) `bound` to `target_type`.
fn coerce_frame_bound(
    target_type: &DataType,
    bound: WindowFrameBound,
) -> Result<WindowFrameBound> {
    match bound {
        WindowFrameBound::Preceding(v) => {
            coerce_scalar_range_aware(target_type, &v).map(WindowFrameBound::Preceding)
        }
        WindowFrameBound::CurrentRow => Ok(WindowFrameBound::CurrentRow),
        WindowFrameBound::Following(v) => {
            coerce_scalar_range_aware(target_type, &v).map(WindowFrameBound::Following)
        }
    }
}

fn extract_window_frame_target_type(col_type: &DataType) -> Result<DataType> {
    if col_type.is_numeric()
        || is_utf8_or_large_utf8(col_type)
        || matches!(col_type, DataType::Null)
        || matches!(col_type, DataType::Boolean)
    {
        Ok(col_type.clone())
    } else if is_datetime(col_type) {
        Ok(DataType::Interval(IntervalUnit::MonthDayNano))
    } else if let DataType::Dictionary(_, value_type) = col_type {
        extract_window_frame_target_type(value_type)
    } else {
        return internal_err!("Cannot run range queries on datatype: {col_type:?}");
    }
}

// Coerces the given `window_frame` to use appropriate natural types.
// For example, ROWS and GROUPS frames use `UInt64` during calculations.
fn coerce_window_frame(
    window_frame: WindowFrame,
    schema: &DFSchema,
    expressions: &[Sort],
) -> Result<WindowFrame> {
    let mut window_frame = window_frame;
    let target_type = match window_frame.units {
        WindowFrameUnits::Range => {
            let current_types = expressions
                .first()
                .map(|s| s.expr.get_type(schema))
                .transpose()?;
            if let Some(col_type) = current_types {
                extract_window_frame_target_type(&col_type)?
            } else {
                return internal_err!("ORDER BY column cannot be empty");
            }
        }
        WindowFrameUnits::Rows | WindowFrameUnits::Groups => DataType::UInt64,
    };
    window_frame.start_bound =
        coerce_frame_bound(&target_type, window_frame.start_bound)?;
    window_frame.end_bound = coerce_frame_bound(&target_type, window_frame.end_bound)?;
    Ok(window_frame)
}

// Support the `IsTrue` `IsNotTrue` `IsFalse` `IsNotFalse` type coercion.
// The above op will be rewrite to the binary op when creating the physical op.
fn get_casted_expr_for_bool_op(expr: Expr, schema: &DFSchema) -> Result<Expr> {
    let left_type = expr.get_type(schema)?;
    BinaryTypeCoercer::new(&left_type, &Operator::IsDistinctFrom, &DataType::Boolean)
        .get_input_types()?;
    expr.cast_to(&DataType::Boolean, schema)
}

/// Returns `expressions` coerced to types compatible with
/// `signature`, if possible.
///
/// See the module level documentation for more detail on coercion.
fn coerce_arguments_for_signature_with_scalar_udf(
    expressions: Vec<Expr>,
    schema: &DFSchema,
    func: &ScalarUDF,
) -> Result<Vec<Expr>> {
    if expressions.is_empty() {
        return Ok(expressions);
    }

    let current_types = expressions
        .iter()
        .map(|e| e.get_type(schema))
        .collect::<Result<Vec<_>>>()?;

    let new_types = data_types_with_scalar_udf(&current_types, func)?;

    expressions
        .into_iter()
        .enumerate()
        .map(|(i, expr)| expr.cast_to(&new_types[i], schema))
        .collect()
}

/// Returns `expressions` coerced to types compatible with
/// `signature`, if possible.
///
/// See the module level documentation for more detail on coercion.
fn coerce_arguments_for_signature_with_aggregate_udf(
    expressions: Vec<Expr>,
    schema: &DFSchema,
    func: &AggregateUDF,
) -> Result<Vec<Expr>> {
    if expressions.is_empty() {
        return Ok(expressions);
    }

    let current_types = expressions
        .iter()
        .map(|e| e.get_type(schema))
        .collect::<Result<Vec<_>>>()?;

    let new_types = data_types_with_aggregate_udf(&current_types, func)?;

    expressions
        .into_iter()
        .enumerate()
        .map(|(i, expr)| expr.cast_to(&new_types[i], schema))
        .collect()
}

fn coerce_case_expression(case: Case, schema: &DFSchema) -> Result<Case> {
    // Given expressions like:
    //
    // CASE a1
    //   WHEN a2 THEN b1
    //   WHEN a3 THEN b2
    //   ELSE b3
    // END
    //
    // or:
    //
    // CASE
    //   WHEN x1 THEN b1
    //   WHEN x2 THEN b2
    //   ELSE b3
    // END
    //
    // Then all aN (a1, a2, a3) must be converted to a common data type in the first example
    // (case-when expression coercion)
    //
    // All xN (x1, x2) must be converted to a boolean data type in the second example
    // (when-boolean expression coercion)
    //
    // And all bN (b1, b2, b3) must be converted to a common data type in both examples
    // (then-else expression coercion)
    //
    // If any fail to find and cast to a common/specific data type, will return error
    //
    // Note that case-when and when-boolean expression coercions are mutually exclusive
    // Only one or the other can occur for a case expression, whilst then-else expression coercion will always occur

    // prepare types
    let case_type = case
        .expr
        .as_ref()
        .map(|expr| expr.get_type(schema))
        .transpose()?;
    let then_types = case
        .when_then_expr
        .iter()
        .map(|(_when, then)| then.get_type(schema))
        .collect::<Result<Vec<_>>>()?;
    let else_type = case
        .else_expr
        .as_ref()
        .map(|expr| expr.get_type(schema))
        .transpose()?;

    // find common coercible types
    let case_when_coerce_type = case_type
        .as_ref()
        .map(|case_type| {
            let when_types = case
                .when_then_expr
                .iter()
                .map(|(when, _then)| when.get_type(schema))
                .collect::<Result<Vec<_>>>()?;
            let coerced_type =
                get_coerce_type_for_case_expression(&when_types, Some(case_type));
            coerced_type.ok_or_else(|| {
                plan_datafusion_err!(
                    "Failed to coerce case ({case_type:?}) and when ({when_types:?}) \
                     to common types in CASE WHEN expression"
                )
            })
        })
        .transpose()?;
    let then_else_coerce_type =
        get_coerce_type_for_case_expression(&then_types, else_type.as_ref()).ok_or_else(
            || {
                plan_datafusion_err!(
                    "Failed to coerce then ({then_types:?}) and else ({else_type:?}) \
                     to common types in CASE WHEN expression"
                )
            },
        )?;

    // do cast if found common coercible types
    let case_expr = case
        .expr
        .zip(case_when_coerce_type.as_ref())
        .map(|(case_expr, coercible_type)| case_expr.cast_to(coercible_type, schema))
        .transpose()?
        .map(Box::new);
    let when_then = case
        .when_then_expr
        .into_iter()
        .map(|(when, then)| {
            let when_type = case_when_coerce_type.as_ref().unwrap_or(&DataType::Boolean);
            let when = when.cast_to(when_type, schema).map_err(|e| {
                DataFusionError::Context(
                    format!(
                        "WHEN expressions in CASE couldn't be \
                         converted to common type ({when_type})"
                    ),
                    Box::new(e),
                )
            })?;
            let then = then.cast_to(&then_else_coerce_type, schema)?;
            Ok((Box::new(when), Box::new(then)))
        })
        .collect::<Result<Vec<_>>>()?;
    let else_expr = case
        .else_expr
        .map(|expr| expr.cast_to(&then_else_coerce_type, schema))
        .transpose()?
        .map(Box::new);

    Ok(Case::new(case_expr, when_then, else_expr))
}

/// Get a common schema that is compatible with all inputs of UNION.
///
/// This method presumes that the wildcard expansion is unneeded, or has already
/// been applied.
pub fn coerce_union_schema(inputs: &[Arc<LogicalPlan>]) -> Result<DFSchema> {
    let base_schema = inputs[0].schema();
    let mut union_datatypes = base_schema
        .fields()
        .iter()
        .map(|f| f.data_type().clone())
        .collect::<Vec<_>>();
    let mut union_nullabilities = base_schema
        .fields()
        .iter()
        .map(|f| f.is_nullable())
        .collect::<Vec<_>>();
    let mut union_field_meta = base_schema
        .fields()
        .iter()
        .map(|f| f.metadata().clone())
        .collect::<Vec<_>>();

    let mut metadata = base_schema.metadata().clone();

    for (i, plan) in inputs.iter().enumerate().skip(1) {
        let plan_schema = plan.schema();
        metadata.extend(plan_schema.metadata().clone());

        if plan_schema.fields().len() != base_schema.fields().len() {
            return plan_err!(
                "Union schemas have different number of fields: \
                query 1 has {} fields whereas query {} has {} fields",
                base_schema.fields().len(),
                i + 1,
                plan_schema.fields().len()
            );
        }

        // coerce data type and nullability for each field
        for (union_datatype, union_nullable, union_field_map, plan_field) in izip!(
            union_datatypes.iter_mut(),
            union_nullabilities.iter_mut(),
            union_field_meta.iter_mut(),
            plan_schema.fields().iter()
        ) {
            let coerced_type =
                comparison_coercion(union_datatype, plan_field.data_type()).ok_or_else(
                    || {
                        plan_datafusion_err!(
                            "Incompatible inputs for Union: Previous inputs were \
                            of type {}, but got incompatible type {} on column '{}'",
                            union_datatype,
                            plan_field.data_type(),
                            plan_field.name()
                        )
                    },
                )?;

            *union_datatype = coerced_type;
            *union_nullable = *union_nullable || plan_field.is_nullable();
            union_field_map.extend(plan_field.metadata().clone());
        }
    }
    let union_qualified_fields = izip!(
        base_schema.iter(),
        union_datatypes.into_iter(),
        union_nullabilities,
        union_field_meta.into_iter()
    )
    .map(|((qualifier, field), datatype, nullable, metadata)| {
        let mut field = Field::new(field.name().clone(), datatype, nullable);
        field.set_metadata(metadata);
        (qualifier.cloned(), field.into())
    })
    .collect::<Vec<_>>();

    DFSchema::new_with_metadata(union_qualified_fields, metadata)
}

/// See `<https://github.com/apache/datafusion/pull/2108>`
fn project_with_column_index(
    expr: Vec<Expr>,
    input: Arc<LogicalPlan>,
    schema: DFSchemaRef,
) -> Result<LogicalPlan> {
    let alias_expr = expr
        .into_iter()
        .enumerate()
        .map(|(i, e)| match e {
            Expr::Alias(Alias { ref name, .. }) if name != schema.field(i).name() => {
                Ok(e.unalias().alias(schema.field(i).name()))
            }
            Expr::Column(Column {
                relation: _,
                ref name,
                spans: _,
            }) if name != schema.field(i).name() => Ok(e.alias(schema.field(i).name())),
            Expr::Alias { .. } | Expr::Column { .. } => Ok(e),
            #[expect(deprecated)]
            Expr::Wildcard { .. } => {
                plan_err!("Wildcard should be expanded before type coercion")
            }
            _ => Ok(e.alias(schema.field(i).name())),
        })
        .collect::<Result<Vec<_>>>()?;

    Projection::try_new_with_schema(alias_expr, input, schema)
        .map(LogicalPlan::Projection)
}

#[cfg(test)]
mod test {
    use std::any::Any;
    use std::sync::Arc;

    use arrow::datatypes::DataType::Utf8;
    use arrow::datatypes::{DataType, Field, TimeUnit};

    use crate::analyzer::type_coercion::{
        coerce_case_expression, TypeCoercion, TypeCoercionRewriter,
    };
    use crate::test::{assert_analyzed_plan_eq, assert_analyzed_plan_with_config_eq};
    use datafusion_common::config::ConfigOptions;
    use datafusion_common::tree_node::{TransformedResult, TreeNode};
    use datafusion_common::{DFSchema, DFSchemaRef, Result, ScalarValue};
    use datafusion_expr::expr::{self, InSubquery, Like, ScalarFunction};
    use datafusion_expr::logical_plan::{EmptyRelation, Projection, Sort};
    use datafusion_expr::test::function_stub::avg_udaf;
    use datafusion_expr::{
        cast, col, create_udaf, is_true, lit, AccumulatorFactoryFunction, AggregateUDF,
        BinaryExpr, Case, ColumnarValue, Expr, ExprSchemable, Filter, LogicalPlan,
        Operator, ScalarFunctionArgs, ScalarUDF, ScalarUDFImpl, Signature,
        SimpleAggregateUDF, Subquery, Volatility,
    };
    use datafusion_functions_aggregate::average::AvgAccumulator;

    fn empty() -> Arc<LogicalPlan> {
        Arc::new(LogicalPlan::EmptyRelation(EmptyRelation {
            produce_one_row: false,
            schema: Arc::new(DFSchema::empty()),
        }))
    }

    fn empty_with_type(data_type: DataType) -> Arc<LogicalPlan> {
        Arc::new(LogicalPlan::EmptyRelation(EmptyRelation {
            produce_one_row: false,
            schema: Arc::new(
                DFSchema::from_unqualified_fields(
                    vec![Field::new("a", data_type, true)].into(),
                    std::collections::HashMap::new(),
                )
                .unwrap(),
            ),
        }))
    }

    #[test]
    fn simple_case() -> Result<()> {
        let expr = col("a").lt(lit(2_u32));
        let empty = empty_with_type(DataType::Float64);
        let plan = LogicalPlan::Projection(Projection::try_new(vec![expr], empty)?);
        let expected = "Projection: a < CAST(UInt32(2) AS Float64)\n  EmptyRelation";
        assert_analyzed_plan_eq(Arc::new(TypeCoercion::new()), plan, expected)
    }

    fn coerce_on_output_if_viewtype(plan: LogicalPlan, expected: &str) -> Result<()> {
        let mut options = ConfigOptions::default();
        options.optimizer.expand_views_at_output = true;

        assert_analyzed_plan_with_config_eq(
            options,
            Arc::new(TypeCoercion::new()),
            plan.clone(),
            expected,
        )
    }

    fn do_not_coerce_on_output(plan: LogicalPlan, expected: &str) -> Result<()> {
        assert_analyzed_plan_with_config_eq(
            ConfigOptions::default(),
            Arc::new(TypeCoercion::new()),
            plan.clone(),
            expected,
        )
    }

    #[test]
    fn coerce_utf8view_output() -> Result<()> {
        // Plan A
        // scenario: outermost utf8view projection
        let expr = col("a");
        let empty = empty_with_type(DataType::Utf8View);
        let plan = LogicalPlan::Projection(Projection::try_new(
            vec![expr.clone()],
            Arc::clone(&empty),
        )?);
        // Plan A: no coerce
        let if_not_coerced = "Projection: a\n  EmptyRelation";
        do_not_coerce_on_output(plan.clone(), if_not_coerced)?;
        // Plan A: coerce requested: Utf8View => LargeUtf8
        let if_coerced = "Projection: CAST(a AS LargeUtf8)\n  EmptyRelation";
        coerce_on_output_if_viewtype(plan.clone(), if_coerced)?;

        // Plan B
        // scenario: outermost bool projection
        let bool_expr = col("a").lt(lit("foo"));
        let bool_plan = LogicalPlan::Projection(Projection::try_new(
            vec![bool_expr],
            Arc::clone(&empty),
        )?);
        // Plan B: no coerce
        let if_not_coerced =
            "Projection: a < CAST(Utf8(\"foo\") AS Utf8View)\n  EmptyRelation";
        do_not_coerce_on_output(bool_plan.clone(), if_not_coerced)?;
        // Plan B: coerce requested: no coercion applied
        let if_coerced = if_not_coerced;
        coerce_on_output_if_viewtype(bool_plan, if_coerced)?;

        // Plan C
        // scenario: with a non-projection root logical plan node
        let sort_expr = expr.sort(true, true);
        let sort_plan = LogicalPlan::Sort(Sort {
            expr: vec![sort_expr],
            input: Arc::new(plan),
            fetch: None,
        });
        // Plan C: no coerce
        let if_not_coerced =
            "Sort: a ASC NULLS FIRST\n  Projection: a\n    EmptyRelation";
        do_not_coerce_on_output(sort_plan.clone(), if_not_coerced)?;
        // Plan C: coerce requested: Utf8View => LargeUtf8
        let if_coerced = "Projection: CAST(a AS LargeUtf8)\n  Sort: a ASC NULLS FIRST\n    Projection: a\n      EmptyRelation";
        coerce_on_output_if_viewtype(sort_plan.clone(), if_coerced)?;

        // Plan D
        // scenario: two layers of projections with view types
        let plan = LogicalPlan::Projection(Projection::try_new(
            vec![col("a")],
            Arc::new(sort_plan),
        )?);
        // Plan D: no coerce
        let if_not_coerced = "Projection: a\n  Sort: a ASC NULLS FIRST\n    Projection: a\n      EmptyRelation";
        do_not_coerce_on_output(plan.clone(), if_not_coerced)?;
        // Plan B: coerce requested: Utf8View => LargeUtf8 only on outermost
        let if_coerced = "Projection: CAST(a AS LargeUtf8)\n  Sort: a ASC NULLS FIRST\n    Projection: a\n      EmptyRelation";
        coerce_on_output_if_viewtype(plan.clone(), if_coerced)?;

        Ok(())
    }

    #[test]
    fn coerce_binaryview_output() -> Result<()> {
        // Plan A
        // scenario: outermost binaryview projection
        let expr = col("a");
        let empty = empty_with_type(DataType::BinaryView);
        let plan = LogicalPlan::Projection(Projection::try_new(
            vec![expr.clone()],
            Arc::clone(&empty),
        )?);
        // Plan A: no coerce
        let if_not_coerced = "Projection: a\n  EmptyRelation";
        do_not_coerce_on_output(plan.clone(), if_not_coerced)?;
        // Plan A: coerce requested: BinaryView => LargeBinary
        let if_coerced = "Projection: CAST(a AS LargeBinary)\n  EmptyRelation";
        coerce_on_output_if_viewtype(plan.clone(), if_coerced)?;

        // Plan B
        // scenario: outermost bool projection
        let bool_expr = col("a").lt(lit(vec![8, 1, 8, 1]));
        let bool_plan = LogicalPlan::Projection(Projection::try_new(
            vec![bool_expr],
            Arc::clone(&empty),
        )?);
        // Plan B: no coerce
        let if_not_coerced =
            "Projection: a < CAST(Binary(\"8,1,8,1\") AS BinaryView)\n  EmptyRelation";
        do_not_coerce_on_output(bool_plan.clone(), if_not_coerced)?;
        // Plan B: coerce requested: no coercion applied
        let if_coerced = if_not_coerced;
        coerce_on_output_if_viewtype(bool_plan, if_coerced)?;

        // Plan C
        // scenario: with a non-projection root logical plan node
        let sort_expr = expr.sort(true, true);
        let sort_plan = LogicalPlan::Sort(Sort {
            expr: vec![sort_expr],
            input: Arc::new(plan),
            fetch: None,
        });
        // Plan C: no coerce
        let if_not_coerced =
            "Sort: a ASC NULLS FIRST\n  Projection: a\n    EmptyRelation";
        do_not_coerce_on_output(sort_plan.clone(), if_not_coerced)?;
        // Plan C: coerce requested: BinaryView => LargeBinary
        let if_coerced = "Projection: CAST(a AS LargeBinary)\n  Sort: a ASC NULLS FIRST\n    Projection: a\n      EmptyRelation";
        coerce_on_output_if_viewtype(sort_plan.clone(), if_coerced)?;

        // Plan D
        // scenario: two layers of projections with view types
        let plan = LogicalPlan::Projection(Projection::try_new(
            vec![col("a")],
            Arc::new(sort_plan),
        )?);
        // Plan D: no coerce
        let if_not_coerced = "Projection: a\n  Sort: a ASC NULLS FIRST\n    Projection: a\n      EmptyRelation";
        do_not_coerce_on_output(plan.clone(), if_not_coerced)?;
        // Plan B: coerce requested: BinaryView => LargeBinary only on outermost
        let if_coerced = "Projection: CAST(a AS LargeBinary)\n  Sort: a ASC NULLS FIRST\n    Projection: a\n      EmptyRelation";
        coerce_on_output_if_viewtype(plan.clone(), if_coerced)?;

        Ok(())
    }

    #[test]
    fn nested_case() -> Result<()> {
        let expr = col("a").lt(lit(2_u32));
        let empty = empty_with_type(DataType::Float64);

        let plan = LogicalPlan::Projection(Projection::try_new(
            vec![expr.clone().or(expr)],
            empty,
        )?);
        let expected = "Projection: a < CAST(UInt32(2) AS Float64) OR a < CAST(UInt32(2) AS Float64)\
            \n  EmptyRelation";
        assert_analyzed_plan_eq(Arc::new(TypeCoercion::new()), plan, expected)
    }

    #[derive(Debug, Clone)]
    struct TestScalarUDF {
        signature: Signature,
    }

    impl ScalarUDFImpl for TestScalarUDF {
        fn as_any(&self) -> &dyn Any {
            self
        }

        fn name(&self) -> &str {
            "TestScalarUDF"
        }

        fn signature(&self) -> &Signature {
            &self.signature
        }

        fn return_type(&self, _args: &[DataType]) -> Result<DataType> {
            Ok(Utf8)
        }

        fn invoke_with_args(&self, _args: ScalarFunctionArgs) -> Result<ColumnarValue> {
            Ok(ColumnarValue::Scalar(ScalarValue::from("a")))
        }
    }

    #[test]
    fn scalar_udf() -> Result<()> {
        let empty = empty();

        let udf = ScalarUDF::from(TestScalarUDF {
            signature: Signature::uniform(1, vec![DataType::Float32], Volatility::Stable),
        })
        .call(vec![lit(123_i32)]);
        let plan = LogicalPlan::Projection(Projection::try_new(vec![udf], empty)?);
        let expected =
            "Projection: TestScalarUDF(CAST(Int32(123) AS Float32))\n  EmptyRelation";
        assert_analyzed_plan_eq(Arc::new(TypeCoercion::new()), plan, expected)
    }

    #[test]
    fn scalar_udf_invalid_input() -> Result<()> {
        let empty = empty();
        let udf = ScalarUDF::from(TestScalarUDF {
            signature: Signature::uniform(1, vec![DataType::Float32], Volatility::Stable),
        })
        .call(vec![lit("Apple")]);
        Projection::try_new(vec![udf], empty)
            .expect_err("Expected an error due to incorrect function input");

        Ok(())
    }

    #[test]
    fn scalar_function() -> Result<()> {
        // test that automatic argument type coercion for scalar functions work
        let empty = empty();
        let lit_expr = lit(10i64);
        let fun = ScalarUDF::new_from_impl(TestScalarUDF {
            signature: Signature::uniform(1, vec![DataType::Float32], Volatility::Stable),
        });
        let scalar_function_expr =
            Expr::ScalarFunction(ScalarFunction::new_udf(Arc::new(fun), vec![lit_expr]));
        let plan = LogicalPlan::Projection(Projection::try_new(
            vec![scalar_function_expr],
            empty,
        )?);
        let expected =
            "Projection: TestScalarUDF(CAST(Int64(10) AS Float32))\n  EmptyRelation";
        assert_analyzed_plan_eq(Arc::new(TypeCoercion::new()), plan, expected)
    }

    #[test]
    fn agg_udaf() -> Result<()> {
        let empty = empty();
        let my_avg = create_udaf(
            "MY_AVG",
            vec![DataType::Float64],
            Arc::new(DataType::Float64),
            Volatility::Immutable,
            Arc::new(|_| Ok(Box::<AvgAccumulator>::default())),
            Arc::new(vec![DataType::UInt64, DataType::Float64]),
        );
        let udaf = Expr::AggregateFunction(expr::AggregateFunction::new_udf(
            Arc::new(my_avg),
            vec![lit(10i64)],
            false,
            None,
            None,
            None,
        ));
        let plan = LogicalPlan::Projection(Projection::try_new(vec![udaf], empty)?);
        let expected = "Projection: MY_AVG(CAST(Int64(10) AS Float64))\n  EmptyRelation";
        assert_analyzed_plan_eq(Arc::new(TypeCoercion::new()), plan, expected)
    }

    #[test]
    fn agg_udaf_invalid_input() -> Result<()> {
        let empty = empty();
        let return_type = DataType::Float64;
        let accumulator: AccumulatorFactoryFunction =
            Arc::new(|_| Ok(Box::<AvgAccumulator>::default()));
        let my_avg = AggregateUDF::from(SimpleAggregateUDF::new_with_signature(
            "MY_AVG",
            Signature::uniform(1, vec![DataType::Float64], Volatility::Immutable),
            return_type,
            accumulator,
            vec![
                Field::new("count", DataType::UInt64, true),
                Field::new("avg", DataType::Float64, true),
            ],
        ));
        let udaf = Expr::AggregateFunction(expr::AggregateFunction::new_udf(
            Arc::new(my_avg),
            vec![lit("10")],
            false,
            None,
            None,
            None,
        ));

        let err = Projection::try_new(vec![udaf], empty).err().unwrap();
        assert!(
            err.strip_backtrace().starts_with("Error during planning: Failed to coerce arguments to satisfy a call to 'MY_AVG' function: coercion from [Utf8] to the signature Uniform(1, [Float64]) failed")
        );
        Ok(())
    }

    #[test]
    fn agg_function_case() -> Result<()> {
        let empty = empty();
        let agg_expr = Expr::AggregateFunction(expr::AggregateFunction::new_udf(
            avg_udaf(),
            vec![lit(12f64)],
            false,
            None,
            None,
            None,
        ));
        let plan = LogicalPlan::Projection(Projection::try_new(vec![agg_expr], empty)?);
        let expected = "Projection: avg(Float64(12))\n  EmptyRelation";
        assert_analyzed_plan_eq(Arc::new(TypeCoercion::new()), plan, expected)?;

        let empty = empty_with_type(DataType::Int32);
        let agg_expr = Expr::AggregateFunction(expr::AggregateFunction::new_udf(
            avg_udaf(),
            vec![cast(col("a"), DataType::Float64)],
            false,
            None,
            None,
            None,
        ));
        let plan = LogicalPlan::Projection(Projection::try_new(vec![agg_expr], empty)?);
        let expected = "Projection: avg(CAST(a AS Float64))\n  EmptyRelation";
        assert_analyzed_plan_eq(Arc::new(TypeCoercion::new()), plan, expected)?;
        Ok(())
    }

    #[test]
    fn agg_function_invalid_input_avg() -> Result<()> {
        let empty = empty();
        let agg_expr = Expr::AggregateFunction(expr::AggregateFunction::new_udf(
            avg_udaf(),
            vec![lit("1")],
            false,
            None,
            None,
            None,
        ));
        let err = Projection::try_new(vec![agg_expr], empty)
            .err()
            .unwrap()
            .strip_backtrace();
        assert!(err.starts_with("Error during planning: Failed to coerce arguments to satisfy a call to 'avg' function: coercion from [Utf8] to the signature Uniform(1, [Int8, Int16, Int32, Int64, UInt8, UInt16, UInt32, UInt64, Float32, Float64]) failed"));
        Ok(())
    }

    #[test]
    fn binary_op_date32_op_interval() -> Result<()> {
        // CAST(Utf8("1998-03-18") AS Date32) + IntervalDayTime("...")
        let expr = cast(lit("1998-03-18"), DataType::Date32)
            + lit(ScalarValue::new_interval_dt(123, 456));
        let empty = empty();
        let plan = LogicalPlan::Projection(Projection::try_new(vec![expr], empty)?);
        let expected =
            "Projection: CAST(Utf8(\"1998-03-18\") AS Date32) + IntervalDayTime(\"IntervalDayTime { days: 123, milliseconds: 456 }\")\n  EmptyRelation";
        assert_analyzed_plan_eq(Arc::new(TypeCoercion::new()), plan, expected)?;
        Ok(())
    }

    #[test]
    fn inlist_case() -> Result<()> {
        // a in (1,4,8), a is int64
        let expr = col("a").in_list(vec![lit(1_i32), lit(4_i8), lit(8_i64)], false);
        let empty = empty_with_type(DataType::Int64);
        let plan = LogicalPlan::Projection(Projection::try_new(vec![expr], empty)?);
        let expected = "Projection: a IN ([CAST(Int32(1) AS Int64), CAST(Int8(4) AS Int64), Int64(8)])\n  EmptyRelation";
        assert_analyzed_plan_eq(Arc::new(TypeCoercion::new()), plan, expected)?;

        // a in (1,4,8), a is decimal
        let expr = col("a").in_list(vec![lit(1_i32), lit(4_i8), lit(8_i64)], false);
        let empty = Arc::new(LogicalPlan::EmptyRelation(EmptyRelation {
            produce_one_row: false,
            schema: Arc::new(DFSchema::from_unqualified_fields(
                vec![Field::new("a", DataType::Decimal128(12, 4), true)].into(),
                std::collections::HashMap::new(),
            )?),
        }));
        let plan = LogicalPlan::Projection(Projection::try_new(vec![expr], empty)?);
        let expected = "Projection: CAST(a AS Decimal128(24, 4)) IN ([CAST(Int32(1) AS Decimal128(24, 4)), CAST(Int8(4) AS Decimal128(24, 4)), CAST(Int64(8) AS Decimal128(24, 4))])\n  EmptyRelation";
        assert_analyzed_plan_eq(Arc::new(TypeCoercion::new()), plan, expected)
    }

    #[test]
    fn between_case() -> Result<()> {
        let expr = col("a").between(
            lit("2002-05-08"),
            // (cast('2002-05-08' as date) + interval '1 months')
            cast(lit("2002-05-08"), DataType::Date32)
                + lit(ScalarValue::new_interval_ym(0, 1)),
        );
        let empty = empty_with_type(Utf8);
        let plan = LogicalPlan::Filter(Filter::try_new(expr, empty)?);
        let expected =
            "Filter: CAST(a AS Date32) BETWEEN CAST(Utf8(\"2002-05-08\") AS Date32) AND CAST(Utf8(\"2002-05-08\") AS Date32) + IntervalYearMonth(\"1\")\
            \n  EmptyRelation";
        assert_analyzed_plan_eq(Arc::new(TypeCoercion::new()), plan, expected)
    }

    #[test]
    fn between_infer_cheap_type() -> Result<()> {
        let expr = col("a").between(
            // (cast('2002-05-08' as date) + interval '1 months')
            cast(lit("2002-05-08"), DataType::Date32)
                + lit(ScalarValue::new_interval_ym(0, 1)),
            lit("2002-12-08"),
        );
        let empty = empty_with_type(Utf8);
        let plan = LogicalPlan::Filter(Filter::try_new(expr, empty)?);
        // TODO: we should cast col(a).
        let expected =
            "Filter: CAST(a AS Date32) BETWEEN CAST(Utf8(\"2002-05-08\") AS Date32) + IntervalYearMonth(\"1\") AND CAST(Utf8(\"2002-12-08\") AS Date32)\
            \n  EmptyRelation";
        assert_analyzed_plan_eq(Arc::new(TypeCoercion::new()), plan, expected)
    }

    #[test]
    fn between_null() -> Result<()> {
        let expr = lit(ScalarValue::Null).between(lit(ScalarValue::Null), lit(2i64));
        let empty = empty();
        let plan = LogicalPlan::Filter(Filter::try_new(expr, empty)?);
        let expected =
            "Filter: CAST(NULL AS Int64) BETWEEN CAST(NULL AS Int64) AND Int64(2)\
            \n  EmptyRelation";
        assert_analyzed_plan_eq(Arc::new(TypeCoercion::new()), plan, expected)
    }

    #[test]
    fn is_bool_for_type_coercion() -> Result<()> {
        // is true
        let expr = col("a").is_true();
        let empty = empty_with_type(DataType::Boolean);
        let plan =
            LogicalPlan::Projection(Projection::try_new(vec![expr.clone()], empty)?);
        let expected = "Projection: a IS TRUE\n  EmptyRelation";
        assert_analyzed_plan_eq(Arc::new(TypeCoercion::new()), plan, expected)?;

        let empty = empty_with_type(DataType::Int64);
        let plan = LogicalPlan::Projection(Projection::try_new(vec![expr], empty)?);
        let ret = assert_analyzed_plan_eq(Arc::new(TypeCoercion::new()), plan, "");
        let err = ret.unwrap_err().to_string();
        assert!(err.contains("Cannot infer common argument type for comparison operation Int64 IS DISTINCT FROM Boolean"), "{err}");

        // is not true
        let expr = col("a").is_not_true();
        let empty = empty_with_type(DataType::Boolean);
        let plan = LogicalPlan::Projection(Projection::try_new(vec![expr], empty)?);
        let expected = "Projection: a IS NOT TRUE\n  EmptyRelation";
        assert_analyzed_plan_eq(Arc::new(TypeCoercion::new()), plan, expected)?;

        // is false
        let expr = col("a").is_false();
        let empty = empty_with_type(DataType::Boolean);
        let plan = LogicalPlan::Projection(Projection::try_new(vec![expr], empty)?);
        let expected = "Projection: a IS FALSE\n  EmptyRelation";
        assert_analyzed_plan_eq(Arc::new(TypeCoercion::new()), plan, expected)?;

        // is not false
        let expr = col("a").is_not_false();
        let empty = empty_with_type(DataType::Boolean);
        let plan = LogicalPlan::Projection(Projection::try_new(vec![expr], empty)?);
        let expected = "Projection: a IS NOT FALSE\n  EmptyRelation";
        assert_analyzed_plan_eq(Arc::new(TypeCoercion::new()), plan, expected)?;

        Ok(())
    }

    #[test]
    fn like_for_type_coercion() -> Result<()> {
        // like : utf8 like "abc"
        let expr = Box::new(col("a"));
        let pattern = Box::new(lit(ScalarValue::new_utf8("abc")));
        let like_expr = Expr::Like(Like::new(false, expr, pattern, None, false));
        let empty = empty_with_type(Utf8);
        let plan = LogicalPlan::Projection(Projection::try_new(vec![like_expr], empty)?);
        let expected = "Projection: a LIKE Utf8(\"abc\")\n  EmptyRelation";
        assert_analyzed_plan_eq(Arc::new(TypeCoercion::new()), plan, expected)?;

        let expr = Box::new(col("a"));
        let pattern = Box::new(lit(ScalarValue::Null));
        let like_expr = Expr::Like(Like::new(false, expr, pattern, None, false));
        let empty = empty_with_type(Utf8);
        let plan = LogicalPlan::Projection(Projection::try_new(vec![like_expr], empty)?);
        let expected = "Projection: a LIKE CAST(NULL AS Utf8)\n  EmptyRelation";
        assert_analyzed_plan_eq(Arc::new(TypeCoercion::new()), plan, expected)?;

        let expr = Box::new(col("a"));
        let pattern = Box::new(lit(ScalarValue::new_utf8("abc")));
        let like_expr = Expr::Like(Like::new(false, expr, pattern, None, false));
        let empty = empty_with_type(DataType::Int64);
        let plan = LogicalPlan::Projection(Projection::try_new(vec![like_expr], empty)?);
        let err = assert_analyzed_plan_eq(Arc::new(TypeCoercion::new()), plan, expected);
        assert!(err.is_err());
        assert!(err.unwrap_err().to_string().contains(
            "There isn't a common type to coerce Int64 and Utf8 in LIKE expression"
        ));

        // ilike
        let expr = Box::new(col("a"));
        let pattern = Box::new(lit(ScalarValue::new_utf8("abc")));
        let ilike_expr = Expr::Like(Like::new(false, expr, pattern, None, true));
        let empty = empty_with_type(Utf8);
        let plan = LogicalPlan::Projection(Projection::try_new(vec![ilike_expr], empty)?);
        let expected = "Projection: a ILIKE Utf8(\"abc\")\n  EmptyRelation";
        assert_analyzed_plan_eq(Arc::new(TypeCoercion::new()), plan, expected)?;

        let expr = Box::new(col("a"));
        let pattern = Box::new(lit(ScalarValue::Null));
        let ilike_expr = Expr::Like(Like::new(false, expr, pattern, None, true));
        let empty = empty_with_type(Utf8);
        let plan = LogicalPlan::Projection(Projection::try_new(vec![ilike_expr], empty)?);
        let expected = "Projection: a ILIKE CAST(NULL AS Utf8)\n  EmptyRelation";
        assert_analyzed_plan_eq(Arc::new(TypeCoercion::new()), plan, expected)?;

        let expr = Box::new(col("a"));
        let pattern = Box::new(lit(ScalarValue::new_utf8("abc")));
        let ilike_expr = Expr::Like(Like::new(false, expr, pattern, None, true));
        let empty = empty_with_type(DataType::Int64);
        let plan = LogicalPlan::Projection(Projection::try_new(vec![ilike_expr], empty)?);
        let err = assert_analyzed_plan_eq(Arc::new(TypeCoercion::new()), plan, expected);
        assert!(err.is_err());
        assert!(err.unwrap_err().to_string().contains(
            "There isn't a common type to coerce Int64 and Utf8 in ILIKE expression"
        ));
        Ok(())
    }

    #[test]
    fn unknown_for_type_coercion() -> Result<()> {
        // unknown
        let expr = col("a").is_unknown();
        let empty = empty_with_type(DataType::Boolean);
        let plan =
            LogicalPlan::Projection(Projection::try_new(vec![expr.clone()], empty)?);
        let expected = "Projection: a IS UNKNOWN\n  EmptyRelation";
        assert_analyzed_plan_eq(Arc::new(TypeCoercion::new()), plan, expected)?;

        let empty = empty_with_type(Utf8);
        let plan = LogicalPlan::Projection(Projection::try_new(vec![expr], empty)?);
        let ret = assert_analyzed_plan_eq(Arc::new(TypeCoercion::new()), plan, expected);
        let err = ret.unwrap_err().to_string();
        assert!(err.contains("Cannot infer common argument type for comparison operation Utf8 IS DISTINCT FROM Boolean"), "{err}");

        // is not unknown
        let expr = col("a").is_not_unknown();
        let empty = empty_with_type(DataType::Boolean);
        let plan = LogicalPlan::Projection(Projection::try_new(vec![expr], empty)?);
        let expected = "Projection: a IS NOT UNKNOWN\n  EmptyRelation";
        assert_analyzed_plan_eq(Arc::new(TypeCoercion::new()), plan, expected)?;

        Ok(())
    }

    #[test]
    fn concat_for_type_coercion() -> Result<()> {
        let empty = empty_with_type(Utf8);
        let args = [col("a"), lit("b"), lit(true), lit(false), lit(13)];

        // concat-type signature
        {
            let expr = ScalarUDF::new_from_impl(TestScalarUDF {
                signature: Signature::variadic(vec![Utf8], Volatility::Immutable),
            })
            .call(args.to_vec());
            let plan = LogicalPlan::Projection(Projection::try_new(
                vec![expr],
                Arc::clone(&empty),
            )?);
            let expected =
                "Projection: TestScalarUDF(a, Utf8(\"b\"), CAST(Boolean(true) AS Utf8), CAST(Boolean(false) AS Utf8), CAST(Int32(13) AS Utf8))\n  EmptyRelation";
            assert_analyzed_plan_eq(Arc::new(TypeCoercion::new()), plan, expected)?;
        }

        Ok(())
    }

    #[test]
    fn test_type_coercion_rewrite() -> Result<()> {
        // gt
        let schema = Arc::new(DFSchema::from_unqualified_fields(
            vec![Field::new("a", DataType::Int64, true)].into(),
            std::collections::HashMap::new(),
        )?);
        let mut rewriter = TypeCoercionRewriter { schema: &schema };
        let expr = is_true(lit(12i32).gt(lit(13i64)));
        let expected = is_true(cast(lit(12i32), DataType::Int64).gt(lit(13i64)));
        let result = expr.rewrite(&mut rewriter).data()?;
        assert_eq!(expected, result);

        // eq
        let schema = Arc::new(DFSchema::from_unqualified_fields(
            vec![Field::new("a", DataType::Int64, true)].into(),
            std::collections::HashMap::new(),
        )?);
        let mut rewriter = TypeCoercionRewriter { schema: &schema };
        let expr = is_true(lit(12i32).eq(lit(13i64)));
        let expected = is_true(cast(lit(12i32), DataType::Int64).eq(lit(13i64)));
        let result = expr.rewrite(&mut rewriter).data()?;
        assert_eq!(expected, result);

        // lt
        let schema = Arc::new(DFSchema::from_unqualified_fields(
            vec![Field::new("a", DataType::Int64, true)].into(),
            std::collections::HashMap::new(),
        )?);
        let mut rewriter = TypeCoercionRewriter { schema: &schema };
        let expr = is_true(lit(12i32).lt(lit(13i64)));
        let expected = is_true(cast(lit(12i32), DataType::Int64).lt(lit(13i64)));
        let result = expr.rewrite(&mut rewriter).data()?;
        assert_eq!(expected, result);

        Ok(())
    }

    #[test]
    fn binary_op_date32_eq_ts() -> Result<()> {
        let expr = cast(
            lit("1998-03-18"),
            DataType::Timestamp(TimeUnit::Nanosecond, None),
        )
        .eq(cast(lit("1998-03-18"), DataType::Date32));
        let empty = empty();
        let plan = LogicalPlan::Projection(Projection::try_new(vec![expr], empty)?);
        let expected =
            "Projection: CAST(Utf8(\"1998-03-18\") AS Timestamp(Nanosecond, None)) = CAST(CAST(Utf8(\"1998-03-18\") AS Date32) AS Timestamp(Nanosecond, None))\n  EmptyRelation";
        assert_analyzed_plan_eq(Arc::new(TypeCoercion::new()), plan, expected)?;
        Ok(())
    }

    fn cast_if_not_same_type(
        expr: Box<Expr>,
        data_type: &DataType,
        schema: &DFSchemaRef,
    ) -> Box<Expr> {
        if &expr.get_type(schema).unwrap() != data_type {
            Box::new(cast(*expr, data_type.clone()))
        } else {
            expr
        }
    }

    fn cast_helper(
        case: Case,
        case_when_type: &DataType,
        then_else_type: &DataType,
        schema: &DFSchemaRef,
    ) -> Case {
        let expr = case
            .expr
            .map(|e| cast_if_not_same_type(e, case_when_type, schema));
        let when_then_expr = case
            .when_then_expr
            .into_iter()
            .map(|(when, then)| {
                (
                    cast_if_not_same_type(when, case_when_type, schema),
                    cast_if_not_same_type(then, then_else_type, schema),
                )
            })
            .collect::<Vec<_>>();
        let else_expr = case
            .else_expr
            .map(|e| cast_if_not_same_type(e, then_else_type, schema));

        Case {
            expr,
            when_then_expr,
            else_expr,
        }
    }

    #[test]
    fn test_case_expression_coercion() -> Result<()> {
        let schema = Arc::new(DFSchema::from_unqualified_fields(
            vec![
                Field::new("boolean", DataType::Boolean, true),
                Field::new("integer", DataType::Int32, true),
                Field::new("float", DataType::Float32, true),
                Field::new(
                    "timestamp",
                    DataType::Timestamp(TimeUnit::Nanosecond, None),
                    true,
                ),
                Field::new("date", DataType::Date32, true),
                Field::new(
                    "interval",
                    DataType::Interval(arrow::datatypes::IntervalUnit::MonthDayNano),
                    true,
                ),
                Field::new("binary", DataType::Binary, true),
                Field::new("string", Utf8, true),
                Field::new("decimal", DataType::Decimal128(10, 10), true),
            ]
            .into(),
            std::collections::HashMap::new(),
        )?);

        let case = Case {
            expr: None,
            when_then_expr: vec![
                (Box::new(col("boolean")), Box::new(col("integer"))),
                (Box::new(col("integer")), Box::new(col("float"))),
                (Box::new(col("string")), Box::new(col("string"))),
            ],
            else_expr: None,
        };
        let case_when_common_type = DataType::Boolean;
        let then_else_common_type = Utf8;
        let expected = cast_helper(
            case.clone(),
            &case_when_common_type,
            &then_else_common_type,
            &schema,
        );
        let actual = coerce_case_expression(case, &schema)?;
        assert_eq!(expected, actual);

        let case = Case {
            expr: Some(Box::new(col("string"))),
            when_then_expr: vec![
                (Box::new(col("float")), Box::new(col("integer"))),
                (Box::new(col("integer")), Box::new(col("float"))),
                (Box::new(col("string")), Box::new(col("string"))),
            ],
            else_expr: Some(Box::new(col("string"))),
        };
        let case_when_common_type = Utf8;
        let then_else_common_type = Utf8;
        let expected = cast_helper(
            case.clone(),
            &case_when_common_type,
            &then_else_common_type,
            &schema,
        );
        let actual = coerce_case_expression(case, &schema)?;
        assert_eq!(expected, actual);

        let case = Case {
            expr: Some(Box::new(col("interval"))),
            when_then_expr: vec![
                (Box::new(col("float")), Box::new(col("integer"))),
                (Box::new(col("binary")), Box::new(col("float"))),
                (Box::new(col("string")), Box::new(col("string"))),
            ],
            else_expr: Some(Box::new(col("string"))),
        };
        let err = coerce_case_expression(case, &schema).unwrap_err();
        assert_eq!(
            err.strip_backtrace(),
            "Error during planning: \
            Failed to coerce case (Interval(MonthDayNano)) and \
            when ([Float32, Binary, Utf8]) to common types in \
            CASE WHEN expression"
        );

        let case = Case {
            expr: Some(Box::new(col("string"))),
            when_then_expr: vec![
                (Box::new(col("float")), Box::new(col("date"))),
                (Box::new(col("string")), Box::new(col("float"))),
                (Box::new(col("string")), Box::new(col("binary"))),
            ],
            else_expr: Some(Box::new(col("timestamp"))),
        };
        let err = coerce_case_expression(case, &schema).unwrap_err();
        assert_eq!(
            err.strip_backtrace(),
            "Error during planning: \
            Failed to coerce then ([Date32, Float32, Binary]) and \
            else (Some(Timestamp(Nanosecond, None))) to common types \
            in CASE WHEN expression"
        );

        Ok(())
    }

    macro_rules! test_case_expression {
        ($expr:expr, $when_then:expr, $case_when_type:expr, $then_else_type:expr, $schema:expr) => {
            let case = Case {
                expr: $expr.map(|e| Box::new(col(e))),
                when_then_expr: $when_then,
                else_expr: None,
            };

            let expected =
                cast_helper(case.clone(), &$case_when_type, &$then_else_type, &$schema);

            let actual = coerce_case_expression(case, &$schema)?;
            assert_eq!(expected, actual);
        };
    }

    #[test]
    fn tes_case_when_list() -> Result<()> {
        let inner_field = Arc::new(Field::new_list_field(DataType::Int64, true));
        let schema = Arc::new(DFSchema::from_unqualified_fields(
            vec![
                Field::new(
                    "large_list",
                    DataType::LargeList(Arc::clone(&inner_field)),
                    true,
                ),
                Field::new(
                    "fixed_list",
                    DataType::FixedSizeList(Arc::clone(&inner_field), 3),
                    true,
                ),
                Field::new("list", DataType::List(inner_field), true),
            ]
            .into(),
            std::collections::HashMap::new(),
        )?);

        test_case_expression!(
            Some("list"),
            vec![(Box::new(col("large_list")), Box::new(lit("1")))],
            DataType::LargeList(Arc::new(Field::new_list_field(DataType::Int64, true))),
            Utf8,
            schema
        );

        test_case_expression!(
            Some("large_list"),
            vec![(Box::new(col("list")), Box::new(lit("1")))],
            DataType::LargeList(Arc::new(Field::new_list_field(DataType::Int64, true))),
            Utf8,
            schema
        );

        test_case_expression!(
            Some("list"),
            vec![(Box::new(col("fixed_list")), Box::new(lit("1")))],
            DataType::List(Arc::new(Field::new_list_field(DataType::Int64, true))),
            Utf8,
            schema
        );

        test_case_expression!(
            Some("fixed_list"),
            vec![(Box::new(col("list")), Box::new(lit("1")))],
            DataType::List(Arc::new(Field::new_list_field(DataType::Int64, true))),
            Utf8,
            schema
        );

        test_case_expression!(
            Some("fixed_list"),
            vec![(Box::new(col("large_list")), Box::new(lit("1")))],
            DataType::LargeList(Arc::new(Field::new_list_field(DataType::Int64, true))),
            Utf8,
            schema
        );

        test_case_expression!(
            Some("large_list"),
            vec![(Box::new(col("fixed_list")), Box::new(lit("1")))],
            DataType::LargeList(Arc::new(Field::new_list_field(DataType::Int64, true))),
            Utf8,
            schema
        );
        Ok(())
    }

    #[test]
    fn test_then_else_list() -> Result<()> {
        let inner_field = Arc::new(Field::new_list_field(DataType::Int64, true));
        let schema = Arc::new(DFSchema::from_unqualified_fields(
            vec![
                Field::new("boolean", DataType::Boolean, true),
                Field::new(
                    "large_list",
                    DataType::LargeList(Arc::clone(&inner_field)),
                    true,
                ),
                Field::new(
                    "fixed_list",
                    DataType::FixedSizeList(Arc::clone(&inner_field), 3),
                    true,
                ),
                Field::new("list", DataType::List(inner_field), true),
            ]
            .into(),
            std::collections::HashMap::new(),
        )?);

        // large list and list
        test_case_expression!(
            None::<String>,
            vec![
                (Box::new(col("boolean")), Box::new(col("large_list"))),
                (Box::new(col("boolean")), Box::new(col("list")))
            ],
            DataType::Boolean,
            DataType::LargeList(Arc::new(Field::new_list_field(DataType::Int64, true))),
            schema
        );

        test_case_expression!(
            None::<String>,
            vec![
                (Box::new(col("boolean")), Box::new(col("list"))),
                (Box::new(col("boolean")), Box::new(col("large_list")))
            ],
            DataType::Boolean,
            DataType::LargeList(Arc::new(Field::new_list_field(DataType::Int64, true))),
            schema
        );

        // fixed list and list
        test_case_expression!(
            None::<String>,
            vec![
                (Box::new(col("boolean")), Box::new(col("fixed_list"))),
                (Box::new(col("boolean")), Box::new(col("list")))
            ],
            DataType::Boolean,
            DataType::List(Arc::new(Field::new_list_field(DataType::Int64, true))),
            schema
        );

        test_case_expression!(
            None::<String>,
            vec![
                (Box::new(col("boolean")), Box::new(col("list"))),
                (Box::new(col("boolean")), Box::new(col("fixed_list")))
            ],
            DataType::Boolean,
            DataType::List(Arc::new(Field::new_list_field(DataType::Int64, true))),
            schema
        );

        // fixed list and large list
        test_case_expression!(
            None::<String>,
            vec![
                (Box::new(col("boolean")), Box::new(col("fixed_list"))),
                (Box::new(col("boolean")), Box::new(col("large_list")))
            ],
            DataType::Boolean,
            DataType::LargeList(Arc::new(Field::new_list_field(DataType::Int64, true))),
            schema
        );

        test_case_expression!(
            None::<String>,
            vec![
                (Box::new(col("boolean")), Box::new(col("large_list"))),
                (Box::new(col("boolean")), Box::new(col("fixed_list")))
            ],
            DataType::Boolean,
            DataType::LargeList(Arc::new(Field::new_list_field(DataType::Int64, true))),
            schema
        );
        Ok(())
    }

    #[test]
    fn interval_plus_timestamp() -> Result<()> {
        // SELECT INTERVAL '1' YEAR + '2000-01-01T00:00:00'::timestamp;
        let expr = Expr::BinaryExpr(BinaryExpr::new(
            Box::new(lit(ScalarValue::IntervalYearMonth(Some(12)))),
            Operator::Plus,
            Box::new(cast(
                lit("2000-01-01T00:00:00"),
                DataType::Timestamp(TimeUnit::Nanosecond, None),
            )),
        ));
        let empty = empty();
        let plan = LogicalPlan::Projection(Projection::try_new(vec![expr], empty)?);
        let expected = "Projection: IntervalYearMonth(\"12\") + CAST(Utf8(\"2000-01-01T00:00:00\") AS Timestamp(Nanosecond, None))\n  EmptyRelation";
        assert_analyzed_plan_eq(Arc::new(TypeCoercion::new()), plan, expected)?;
        Ok(())
    }

    #[test]
    fn timestamp_subtract_timestamp() -> Result<()> {
        let expr = Expr::BinaryExpr(BinaryExpr::new(
            Box::new(cast(
                lit("1998-03-18"),
                DataType::Timestamp(TimeUnit::Nanosecond, None),
            )),
            Operator::Minus,
            Box::new(cast(
                lit("1998-03-18"),
                DataType::Timestamp(TimeUnit::Nanosecond, None),
            )),
        ));
        let empty = empty();
        let plan = LogicalPlan::Projection(Projection::try_new(vec![expr], empty)?);
        let expected =
            "Projection: CAST(Utf8(\"1998-03-18\") AS Timestamp(Nanosecond, None)) - CAST(Utf8(\"1998-03-18\") AS Timestamp(Nanosecond, None))\n  EmptyRelation";
        assert_analyzed_plan_eq(Arc::new(TypeCoercion::new()), plan, expected)?;
        Ok(())
    }

    #[test]
    fn in_subquery_cast_subquery() -> Result<()> {
        let empty_int32 = empty_with_type(DataType::Int32);
        let empty_int64 = empty_with_type(DataType::Int64);

        let in_subquery_expr = Expr::InSubquery(InSubquery::new(
            Box::new(col("a")),
            Subquery {
                subquery: empty_int32,
                outer_ref_columns: vec![],
            },
            false,
        ));
        let plan = LogicalPlan::Filter(Filter::try_new(in_subquery_expr, empty_int64)?);
        // add cast for subquery
        let expected = "\
        Filter: a IN (<subquery>)\
        \n  Subquery:\
        \n    Projection: CAST(a AS Int64)\
        \n      EmptyRelation\
        \n  EmptyRelation";
        assert_analyzed_plan_eq(Arc::new(TypeCoercion::new()), plan, expected)?;
        Ok(())
    }

    #[test]
    fn in_subquery_cast_expr() -> Result<()> {
        let empty_int32 = empty_with_type(DataType::Int32);
        let empty_int64 = empty_with_type(DataType::Int64);

        let in_subquery_expr = Expr::InSubquery(InSubquery::new(
            Box::new(col("a")),
            Subquery {
                subquery: empty_int64,
                outer_ref_columns: vec![],
            },
            false,
        ));
        let plan = LogicalPlan::Filter(Filter::try_new(in_subquery_expr, empty_int32)?);
        // add cast for subquery
        let expected = "\
        Filter: CAST(a AS Int64) IN (<subquery>)\
        \n  Subquery:\
        \n    EmptyRelation\
        \n  EmptyRelation";
        assert_analyzed_plan_eq(Arc::new(TypeCoercion::new()), plan, expected)?;
        Ok(())
    }

    #[test]
    fn in_subquery_cast_all() -> Result<()> {
        let empty_inside = empty_with_type(DataType::Decimal128(10, 5));
        let empty_outside = empty_with_type(DataType::Decimal128(8, 8));

        let in_subquery_expr = Expr::InSubquery(InSubquery::new(
            Box::new(col("a")),
            Subquery {
                subquery: empty_inside,
                outer_ref_columns: vec![],
            },
            false,
        ));
        let plan = LogicalPlan::Filter(Filter::try_new(in_subquery_expr, empty_outside)?);
        // add cast for subquery
        let expected = "Filter: CAST(a AS Decimal128(13, 8)) IN (<subquery>)\
        \n  Subquery:\
        \n    Projection: CAST(a AS Decimal128(13, 8))\
        \n      EmptyRelation\
        \n  EmptyRelation";
        assert_analyzed_plan_eq(Arc::new(TypeCoercion::new()), plan, expected)?;
        Ok(())
    }
}<|MERGE_RESOLUTION|>--- conflicted
+++ resolved
@@ -287,20 +287,12 @@
         right: Expr,
         right_schema: &DFSchema,
     ) -> Result<(Expr, Expr)> {
-<<<<<<< HEAD
-        let (left_type, right_type) = get_input_types(
-            &left.get_type(left_schema)?,
-            &op,
-            &right.get_type(right_schema)?,
-        )?;
-=======
         let (left_type, right_type) = BinaryTypeCoercer::new(
             &left.get_type(left_schema)?,
             &op,
             &right.get_type(right_schema)?,
         )
         .get_input_types()?;
->>>>>>> 68f29038
         Ok((
             left.cast_to(&left_type, left_schema)?,
             right.cast_to(&right_type, right_schema)?,
