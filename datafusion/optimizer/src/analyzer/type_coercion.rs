// Licensed to the Apache Software Foundation (ASF) under one
// or more contributor license agreements.  See the NOTICE file
// distributed with this work for additional information
// regarding copyright ownership.  The ASF licenses this file
// to you under the Apache License, Version 2.0 (the
// "License"); you may not use this file except in compliance
// with the License.  You may obtain a copy of the License at
//
//   http://www.apache.org/licenses/LICENSE-2.0
//
// Unless required by applicable law or agreed to in writing,
// software distributed under the License is distributed on an
// "AS IS" BASIS, WITHOUT WARRANTIES OR CONDITIONS OF ANY
// KIND, either express or implied.  See the License for the
// specific language governing permissions and limitations
// under the License.

//! Optimizer rule for type validation and coercion

use std::sync::Arc;

use arrow::datatypes::{DataType, IntervalUnit};

use datafusion_common::config::ConfigOptions;
use datafusion_common::logical_type::signature::LogicalType;
use datafusion_common::logical_type::{ExtensionType, TypeRelation};
use datafusion_common::tree_node::{Transformed, TreeNode, TreeNodeRewriter};
use datafusion_common::{
    exec_err, internal_err, not_impl_err, plan_datafusion_err, plan_err, DFSchema,
    DataFusionError, Result, ScalarValue,
};
use datafusion_expr::expr::{
    self, AggregateFunctionDefinition, Between, BinaryExpr, Case, Exists, InList,
    InSubquery, Like, ScalarFunction, WindowFunction,
};
use datafusion_expr::expr_schema::cast_subquery;
use datafusion_expr::logical_plan::tree_node::unwrap_arc;
use datafusion_expr::logical_plan::Subquery;
use datafusion_expr::type_coercion::binary::{
    comparison_coercion, get_input_types, like_coercion,
};
use datafusion_expr::type_coercion::functions::{
    data_types_with_aggregate_udf, data_types_with_scalar_udf,
};
use datafusion_expr::type_coercion::other::{
    get_coerce_type_for_case_expression, get_coerce_type_for_list,
};
use datafusion_expr::type_coercion::{is_datetime, is_utf8_or_large_utf8};
use datafusion_expr::utils::merge_schema;
use datafusion_expr::{
    is_false, is_not_false, is_not_true, is_not_unknown, is_true, is_unknown, not,
    type_coercion, AggregateFunction, AggregateUDF, Expr, ExprSchemable, LogicalPlan,
    Operator, ScalarUDF, Signature, WindowFrame, WindowFrameBound, WindowFrameUnits,
};

use crate::analyzer::AnalyzerRule;
use crate::utils::NamePreserver;

#[derive(Default)]
pub struct TypeCoercion {}

impl TypeCoercion {
    pub fn new() -> Self {
        Self {}
    }
}

impl AnalyzerRule for TypeCoercion {
    fn name(&self) -> &str {
        "type_coercion"
    }

    fn analyze(&self, plan: LogicalPlan, _: &ConfigOptions) -> Result<LogicalPlan> {
        let empty_schema = DFSchema::empty();

        let transformed_plan = plan
            .transform_up_with_subqueries(|plan| analyze_internal(&empty_schema, plan))?
            .data;

        Ok(transformed_plan)
    }
}

/// use the external schema to handle the correlated subqueries case
///
/// Assumes that children have already been optimized
fn analyze_internal(
    external_schema: &DFSchema,
    plan: LogicalPlan,
) -> Result<Transformed<LogicalPlan>> {
    // get schema representing all available input fields. This is used for data type
    // resolution only, so order does not matter here
    let mut schema = merge_schema(plan.inputs());

    if let LogicalPlan::TableScan(ts) = &plan {
        let source_schema = DFSchema::try_from_qualified_schema(
            ts.table_name.clone(),
            &ts.source.schema().as_ref().clone().into(),
        )?;
        schema.merge(&source_schema);
    }

    // merge the outer schema for correlated subqueries
    // like case:
    // select t2.c2 from t1 where t1.c1 in (select t2.c1 from t2 where t2.c2=t1.c3)
    schema.merge(external_schema);

    let mut expr_rewrite = TypeCoercionRewriter::new(&schema);

    let name_preserver = NamePreserver::new(&plan);
    // apply coercion rewrite all expressions in the plan individually
    plan.map_expressions(|expr| {
        let original_name = name_preserver.save(&expr)?;
        expr.rewrite(&mut expr_rewrite)?
            .map_data(|expr| original_name.restore(expr))
    })?
    // coerce join expressions specially
    .map_data(|plan| expr_rewrite.coerce_joins(plan))?
    // recompute the schema after the expressions have been rewritten as the types may have changed
    .map_data(|plan| plan.recompute_schema())
}

pub(crate) struct TypeCoercionRewriter<'a> {
    pub(crate) schema: &'a DFSchema,
}

impl<'a> TypeCoercionRewriter<'a> {
    fn new(schema: &'a DFSchema) -> Self {
        Self { schema }
    }

    /// Coerce join equality expressions
    ///
    /// Joins must be treated specially as their equality expressions are stored
    /// as a parallel list of left and right expressions, rather than a single
    /// equality expression
    ///
    /// For example, on_exprs like `t1.a = t2.b AND t1.x = t2.y` will be stored
    /// as a list of `(t1.a, t2.b), (t1.x, t2.y)`
    fn coerce_joins(&mut self, plan: LogicalPlan) -> Result<LogicalPlan> {
        let LogicalPlan::Join(mut join) = plan else {
            return Ok(plan);
        };

        join.on = join
            .on
            .into_iter()
            .map(|(lhs, rhs)| {
                // coerce the arguments as though they were a single binary equality
                // expression
                let (lhs, rhs) = self.coerce_binary_op(lhs, Operator::Eq, rhs)?;
                Ok((lhs, rhs))
            })
            .collect::<Result<Vec<_>>>()?;

        Ok(LogicalPlan::Join(join))
    }

    fn coerce_binary_op(
        &self,
        left: Expr,
        op: Operator,
        right: Expr,
    ) -> Result<(Expr, Expr)> {
        let (left_type, right_type) = get_input_types(
<<<<<<< HEAD
            &left.get_type(self.schema)?.physical(),
            op,
            &right.get_type(self.schema)?.physical(),
=======
            &left.get_type(self.schema)?,
            &op,
            &right.get_type(self.schema)?,
>>>>>>> 4cae8136
        )?;
        Ok((
            left.cast_to(&left_type.into(), self.schema)?,
            right.cast_to(&right_type.into(), self.schema)?,
        ))
    }
}

impl<'a> TreeNodeRewriter for TypeCoercionRewriter<'a> {
    type Node = Expr;

    fn f_up(&mut self, expr: Expr) -> Result<Transformed<Expr>> {
        match expr {
            Expr::Unnest(_) => not_impl_err!(
                "Unnest should be rewritten to LogicalPlan::Unnest before type coercion"
            ),
            Expr::ScalarSubquery(Subquery {
                subquery,
                outer_ref_columns,
            }) => {
                let new_plan = analyze_internal(self.schema, unwrap_arc(subquery))?.data;
                Ok(Transformed::yes(Expr::ScalarSubquery(Subquery {
                    subquery: Arc::new(new_plan),
                    outer_ref_columns,
                })))
            }
            Expr::Exists(Exists { subquery, negated }) => {
                let new_plan =
                    analyze_internal(self.schema, unwrap_arc(subquery.subquery))?.data;
                Ok(Transformed::yes(Expr::Exists(Exists {
                    subquery: Subquery {
                        subquery: Arc::new(new_plan),
                        outer_ref_columns: subquery.outer_ref_columns,
                    },
                    negated,
                })))
            }
            Expr::InSubquery(InSubquery {
                expr,
                subquery,
                negated,
            }) => {
                let new_plan =
                    analyze_internal(self.schema, unwrap_arc(subquery.subquery))?.data;
                let expr_type = expr.get_type(self.schema)?;
                let subquery_type = new_plan.schema().field(0).data_type();
                let common_type = comparison_coercion(&expr_type.physical(), &subquery_type.physical()).ok_or(plan_datafusion_err!(
                        "expr type {expr_type:?} can't cast to {subquery_type:?} in InSubquery"
                    ),
                )?;
                let new_subquery = Subquery {
                    subquery: Arc::new(new_plan),
                    outer_ref_columns: subquery.outer_ref_columns,
                };
                Ok(Transformed::yes(Expr::InSubquery(InSubquery::new(
                    Box::new(expr.cast_to(&common_type.clone().into(), self.schema)?),
                    cast_subquery(new_subquery, &common_type.into())?,
                    negated,
                ))))
            }
            Expr::Not(expr) => Ok(Transformed::yes(not(get_casted_expr_for_bool_op(
                *expr,
                self.schema,
            )?))),
            Expr::IsTrue(expr) => Ok(Transformed::yes(is_true(
                get_casted_expr_for_bool_op(*expr, self.schema)?,
            ))),
            Expr::IsNotTrue(expr) => Ok(Transformed::yes(is_not_true(
                get_casted_expr_for_bool_op(*expr, self.schema)?,
            ))),
            Expr::IsFalse(expr) => Ok(Transformed::yes(is_false(
                get_casted_expr_for_bool_op(*expr, self.schema)?,
            ))),
            Expr::IsNotFalse(expr) => Ok(Transformed::yes(is_not_false(
                get_casted_expr_for_bool_op(*expr, self.schema)?,
            ))),
            Expr::IsUnknown(expr) => Ok(Transformed::yes(is_unknown(
                get_casted_expr_for_bool_op(*expr, self.schema)?,
            ))),
            Expr::IsNotUnknown(expr) => Ok(Transformed::yes(is_not_unknown(
                get_casted_expr_for_bool_op(*expr, self.schema)?,
            ))),
            Expr::Like(Like {
                negated,
                expr,
                pattern,
                escape_char,
                case_insensitive,
            }) => {
                let left_type = expr.get_type(self.schema)?;
                let right_type = pattern.get_type(self.schema)?;
                let coerced_type = like_coercion(&left_type.physical(),  &right_type.physical()).ok_or_else(|| {
                    let op_name = if case_insensitive {
                        "ILIKE"
                    } else {
                        "LIKE"
                    };
                    plan_datafusion_err!(
                        "There isn't a common type to coerce {left_type} and {right_type} in {op_name} expression"
                    )
                })?;
                let expr = match left_type {
                    _ => {
                        Box::new(expr.cast_to(&coerced_type.clone().into(), self.schema)?)
                    }
                };
                let pattern =
                    Box::new(pattern.cast_to(&coerced_type.into(), self.schema)?);
                Ok(Transformed::yes(Expr::Like(Like::new(
                    negated,
                    expr,
                    pattern,
                    escape_char,
                    case_insensitive,
                ))))
            }
            Expr::BinaryExpr(BinaryExpr { left, op, right }) => {
                let (left, right) = self.coerce_binary_op(*left, op, *right)?;
                Ok(Transformed::yes(Expr::BinaryExpr(BinaryExpr::new(
                    Box::new(left),
                    op,
                    Box::new(right),
                ))))
            }
            Expr::Between(Between {
                expr,
                negated,
                low,
                high,
            }) => {
                let expr_type = expr.get_type(self.schema)?;
                let low_type = low.get_type(self.schema)?;
                let low_coerced_type = comparison_coercion(&expr_type.physical(), &low_type.physical())
                    .ok_or_else(|| {
                        DataFusionError::Internal(format!(
                            "Failed to coerce types {expr_type} and {low_type} in BETWEEN expression"
                        ))
                    })?;
                let high_type = high.get_type(self.schema)?;
                let high_coerced_type = comparison_coercion(&expr_type.physical(), &low_type.physical())
                    .ok_or_else(|| {
                        DataFusionError::Internal(format!(
                            "Failed to coerce types {expr_type} and {high_type} in BETWEEN expression"
                        ))
                    })?;
                let coercion_type =
                    comparison_coercion(&low_coerced_type, &high_coerced_type)
                        .ok_or_else(|| {
                            DataFusionError::Internal(format!(
                                "Failed to coerce types {expr_type} and {high_type} in BETWEEN expression"
                            ))
                        })?.into();
                Ok(Transformed::yes(Expr::Between(Between::new(
                    Box::new(expr.cast_to(&coercion_type, self.schema)?),
                    negated,
                    Box::new(low.cast_to(&coercion_type, self.schema)?),
                    Box::new(high.cast_to(&coercion_type, self.schema)?),
                ))))
            }
            Expr::InList(InList {
                expr,
                list,
                negated,
            }) => {
                println!("{:?}", self.schema);
                let expr_data_type = expr.get_type(self.schema)?;
                let list_data_types = list
                    .iter()
                    .map(|list_expr| {
                        list_expr
                            .get_type(self.schema)
                            .map(|t| t.physical().clone())
                    })
                    .collect::<Result<Vec<_>>>()?;
                let result_type = get_coerce_type_for_list(
                    &expr_data_type.physical(),
                    &list_data_types,
                );
                match result_type {
                    None => plan_err!(
                        "Can not find compatible types to compare {expr_data_type:?} with {list_data_types:?}"
                    ),
                    Some(coerced_type) => {
                        // find the coerced type
                        let logical_coerced_type = coerced_type.into();
                        let cast_expr = expr.cast_to(&logical_coerced_type, self.schema)?;
                        let cast_list_expr = list
                            .into_iter()
                            .map(|list_expr| {
                                list_expr.cast_to(&logical_coerced_type, self.schema)
                            })
                            .collect::<Result<Vec<_>>>()?;
                        Ok(Transformed::yes(Expr::InList(InList ::new(
                             Box::new(cast_expr),
                             cast_list_expr,
                            negated,
                        ))))
                    }
                }
            }
            Expr::Case(case) => {
                let case = coerce_case_expression(case, self.schema)?;
                Ok(Transformed::yes(Expr::Case(case)))
            }
            Expr::ScalarFunction(ScalarFunction { func, args }) => {
                let new_expr = coerce_arguments_for_signature_with_scalar_udf(
                    args,
                    self.schema,
                    &func,
                )?;
                Ok(Transformed::yes(Expr::ScalarFunction(
                    ScalarFunction::new_udf(func, new_expr),
                )))
            }
            Expr::AggregateFunction(expr::AggregateFunction {
                func_def,
                args,
                distinct,
                filter,
                order_by,
                null_treatment,
            }) => match func_def {
                AggregateFunctionDefinition::BuiltIn(fun) => {
                    let new_expr = coerce_agg_exprs_for_signature(
                        &fun,
                        args,
                        self.schema,
                        &fun.signature(),
                    )?;
                    Ok(Transformed::yes(Expr::AggregateFunction(
                        expr::AggregateFunction::new(
                            fun,
                            new_expr,
                            distinct,
                            filter,
                            order_by,
                            null_treatment,
                        ),
                    )))
                }
                AggregateFunctionDefinition::UDF(fun) => {
                    let new_expr = coerce_arguments_for_signature_with_aggregate_udf(
                        args,
                        self.schema,
                        &fun,
                    )?;
                    Ok(Transformed::yes(Expr::AggregateFunction(
                        expr::AggregateFunction::new_udf(
                            fun,
                            new_expr,
                            distinct,
                            filter,
                            order_by,
                            null_treatment,
                        ),
                    )))
                }
            },
            Expr::WindowFunction(WindowFunction {
                fun,
                args,
                partition_by,
                order_by,
                window_frame,
                null_treatment,
            }) => {
                let window_frame =
                    coerce_window_frame(window_frame, self.schema, &order_by)?;

                let args = match &fun {
                    expr::WindowFunctionDefinition::AggregateFunction(fun) => {
                        coerce_agg_exprs_for_signature(
                            fun,
                            args,
                            self.schema,
                            &fun.signature(),
                        )?
                    }
                    expr::WindowFunctionDefinition::AggregateUDF(udf) => {
                        coerce_arguments_for_signature_with_aggregate_udf(
                            args,
                            self.schema,
                            udf,
                        )?
                    }
                    _ => args,
                };

                Ok(Transformed::yes(Expr::WindowFunction(WindowFunction::new(
                    fun,
                    args,
                    partition_by,
                    order_by,
                    window_frame,
                    null_treatment,
                ))))
            }
            Expr::Alias(_)
            | Expr::Column(_)
            | Expr::ScalarVariable(_, _)
            | Expr::Literal(_)
            | Expr::SimilarTo(_)
            | Expr::IsNotNull(_)
            | Expr::IsNull(_)
            | Expr::Negative(_)
            | Expr::Cast(_)
            | Expr::TryCast(_)
            | Expr::Sort(_)
            | Expr::Wildcard { .. }
            | Expr::GroupingSet(_)
            | Expr::Placeholder(_)
            | Expr::OuterReferenceColumn(_, _) => Ok(Transformed::no(expr)),
        }
    }
}

/// Casts the given `value` to `target_type`. Note that this function
/// only considers `Null` or `Utf8` values.
fn coerce_scalar(target_type: &TypeRelation, value: &ScalarValue) -> Result<ScalarValue> {
    match value {
        // Coerce Utf8 values:
        ScalarValue::Utf8(Some(val)) => {
            ScalarValue::try_from_string(val.clone(), &target_type.physical())
        }
        s => {
            if s.is_null() {
                // Coerce `Null` values:
                ScalarValue::try_from(target_type.physical().clone())
            } else {
                // Values except `Utf8`/`Null` variants already have the right type
                // (casted before) since we convert `sqlparser` outputs to `Utf8`
                // for all possible cases. Therefore, we return a clone here.
                Ok(s.clone())
            }
        }
    }
}

/// This function coerces `value` to `target_type` in a range-aware fashion.
/// If the coercion is successful, we return an `Ok` value with the result.
/// If the coercion fails because `target_type` is not wide enough (i.e. we
/// can not coerce to `target_type`, but we can to a wider type in the same
/// family), we return a `Null` value of this type to signal this situation.
/// Downstream code uses this signal to treat these values as *unbounded*.
fn coerce_scalar_range_aware(
    target_type: &TypeRelation,
    value: ScalarValue,
) -> Result<ScalarValue> {
    coerce_scalar(target_type, &value).or_else(|err| {
        // If type coercion fails, check if the largest type in family works:
        if let Some(largest_type) = get_widest_type_in_family(target_type) {
            coerce_scalar(&largest_type, &value).map_or_else(
                |_| exec_err!("Cannot cast {value:?} to {target_type:?}"),
                |_| ScalarValue::try_from(target_type.physical().clone()),
            )
        } else {
            Err(err)
        }
    })
}

/// This function returns the widest type in the family of `given_type`.
/// If the given type is already the widest type, it returns `None`.
/// For example, if `given_type` is `Int8`, it returns `Int64`.
fn get_widest_type_in_family(given_type: &TypeRelation) -> Option<TypeRelation> {
    use LogicalType::*;
    match given_type.logical() {
        UInt8 | UInt16 | UInt32 => Some(DataType::UInt64.into()),
        Int8 | Int16 | Int32 => Some(DataType::Int64.into()),
        Float16 | Float32 => Some(DataType::Float64.into()),
        _ => None,
    }
}

/// Coerces the given (window frame) `bound` to `target_type`.
fn coerce_frame_bound(
    target_type: &TypeRelation,
    bound: WindowFrameBound,
) -> Result<WindowFrameBound> {
    match bound {
        WindowFrameBound::Preceding(v) => {
            coerce_scalar_range_aware(target_type, v).map(WindowFrameBound::Preceding)
        }
        WindowFrameBound::CurrentRow => Ok(WindowFrameBound::CurrentRow),
        WindowFrameBound::Following(v) => {
            coerce_scalar_range_aware(target_type, v).map(WindowFrameBound::Following)
        }
    }
}

// Coerces the given `window_frame` to use appropriate natural types.
// For example, ROWS and GROUPS frames use `UInt64` during calculations.
fn coerce_window_frame(
    window_frame: WindowFrame,
    schema: &DFSchema,
    expressions: &[Expr],
) -> Result<WindowFrame> {
    let mut window_frame = window_frame;
    let current_types = expressions
        .iter()
        .map(|e| e.get_type(schema))
        .collect::<Result<Vec<_>>>()?;
    let target_type = match window_frame.units {
        WindowFrameUnits::Range => {
            if let Some(col_type) = current_types.first() {
                if col_type.logical().is_numeric()
                    || is_utf8_or_large_utf8(col_type)
                    || matches!(col_type.logical(), LogicalType::Null)
                {
                    col_type.clone()
                } else if is_datetime(col_type) {
                    DataType::Interval(IntervalUnit::MonthDayNano).into()
                } else {
                    return internal_err!(
                        "Cannot run range queries on datatype: {col_type:?}"
                    );
                }
            } else {
                return internal_err!("ORDER BY column cannot be empty");
            }
        }
        WindowFrameUnits::Rows | WindowFrameUnits::Groups => DataType::UInt64.into(),
    };
    window_frame.start_bound =
        coerce_frame_bound(&target_type, window_frame.start_bound)?;
    window_frame.end_bound = coerce_frame_bound(&target_type, window_frame.end_bound)?;
    Ok(window_frame)
}

// Support the `IsTrue` `IsNotTrue` `IsFalse` `IsNotFalse` type coercion.
// The above op will be rewrite to the binary op when creating the physical op.
fn get_casted_expr_for_bool_op(expr: Expr, schema: &DFSchema) -> Result<Expr> {
    let left_type = expr.get_type(schema)?;
    get_input_types(
        &left_type.physical(),
        &Operator::IsDistinctFrom,
        &DataType::Boolean,
    )?;
    expr.cast_to(&DataType::Boolean.into(), schema)
}

/// Returns `expressions` coerced to types compatible with
/// `signature`, if possible.
///
/// See the module level documentation for more detail on coercion.
fn coerce_arguments_for_signature_with_scalar_udf(
    expressions: Vec<Expr>,
    schema: &DFSchema,
    func: &ScalarUDF,
) -> Result<Vec<Expr>> {
    if expressions.is_empty() {
        return Ok(expressions);
    }

    let current_types = expressions
        .iter()
        .map(|e| e.get_type(schema).map(|t| t.physical().clone()))
        .collect::<Result<Vec<_>>>()?;

    let new_types = data_types_with_scalar_udf(&current_types, func)?;

    expressions
        .into_iter()
        .zip(new_types)
        .map(|(expr, t)| expr.cast_to(&t.into(), schema))
        .collect()
}

/// Returns `expressions` coerced to types compatible with
/// `signature`, if possible.
///
/// See the module level documentation for more detail on coercion.
fn coerce_arguments_for_signature_with_aggregate_udf(
    expressions: Vec<Expr>,
    schema: &DFSchema,
    func: &AggregateUDF,
) -> Result<Vec<Expr>> {
    if expressions.is_empty() {
        return Ok(expressions);
    }

    let current_types = expressions
        .iter()
        .map(|e| e.get_type(schema).map(|t| t.physical().clone()))
        .collect::<Result<Vec<_>>>()?;

    let new_types = data_types_with_aggregate_udf(&current_types, func)?;

    expressions
        .into_iter()
        .zip(new_types)
        .map(|(expr, t)| expr.cast_to(&t.into(), schema))
        .collect()
}

/// Returns the coerced exprs for each `input_exprs`.
/// Get the coerced data type from `aggregate_rule::coerce_types` and add `try_cast` if the
/// data type of `input_exprs` need to be coerced.
fn coerce_agg_exprs_for_signature(
    agg_fun: &AggregateFunction,
    input_exprs: Vec<Expr>,
    schema: &DFSchema,
    signature: &Signature,
) -> Result<Vec<Expr>> {
    if input_exprs.is_empty() {
        return Ok(input_exprs);
    }
    let current_types = input_exprs
        .iter()
        .map(|e| e.get_type(schema).map(|t| t.physical().clone()))
        .collect::<Result<Vec<_>>>()?;

    let coerced_types =
        type_coercion::aggregates::coerce_types(agg_fun, &current_types, signature)?;

    input_exprs
        .into_iter()
        .zip(coerced_types)
        .map(|(expr, t)| expr.cast_to(&t.into(), schema))
        .collect()
}

fn coerce_case_expression(case: Case, schema: &DFSchema) -> Result<Case> {
    // Given expressions like:
    //
    // CASE a1
    //   WHEN a2 THEN b1
    //   WHEN a3 THEN b2
    //   ELSE b3
    // END
    //
    // or:
    //
    // CASE
    //   WHEN x1 THEN b1
    //   WHEN x2 THEN b2
    //   ELSE b3
    // END
    //
    // Then all aN (a1, a2, a3) must be converted to a common data type in the first example
    // (case-when expression coercion)
    //
    // All xN (x1, x2) must be converted to a boolean data type in the second example
    // (when-boolean expression coercion)
    //
    // And all bN (b1, b2, b3) must be converted to a common data type in both examples
    // (then-else expression coercion)
    //
    // If any fail to find and cast to a common/specific data type, will return error
    //
    // Note that case-when and when-boolean expression coercions are mutually exclusive
    // Only one or the other can occur for a case expression, whilst then-else expression coercion will always occur

    // prepare types
    let case_type = case
        .expr
        .as_ref()
        .map(|expr| expr.get_type(schema))
        .transpose()?;
    let then_types = case
        .when_then_expr
        .iter()
        .map(|(_when, then)| then.get_type(schema).map(|t| t.physical().clone()))
        .collect::<Result<Vec<_>>>()?;
    let else_type = case
        .else_expr
        .as_ref()
        .map(|expr| expr.get_type(schema).map(|t| t.physical().clone()))
        .transpose()?;

    // find common coercible types
    let case_when_coerce_type = case_type
        .as_ref()
        .map(|case_type| {
            let when_types = case
                .when_then_expr
                .iter()
                .map(|(when, _then)| when.get_type(schema).map(|t| t.physical().clone()))
                .collect::<Result<Vec<_>>>()?;
            let coerced_type = get_coerce_type_for_case_expression(
                &when_types,
                Some(&case_type.physical()),
            );
            coerced_type.ok_or_else(|| {
                plan_datafusion_err!(
                    "Failed to coerce case ({case_type:?}) and when ({when_types:?}) \
                     to common types in CASE WHEN expression"
                )
            })
        })
        .transpose()?;
    let then_else_coerce_type =
        get_coerce_type_for_case_expression(&then_types, else_type.as_ref()).ok_or_else(
            || {
                plan_datafusion_err!(
                    "Failed to coerce then ({then_types:?}) and else ({else_type:?}) \
                     to common types in CASE WHEN expression"
                )
            },
        )?;

    // do cast if found common coercible types
    let case_expr = case
        .expr
        .zip(case_when_coerce_type.as_ref())
        .map(|(case_expr, coercible_type)| {
            case_expr.cast_to(&coercible_type.into(), schema)
        })
        .transpose()?
        .map(Box::new);
    let when_then = case
        .when_then_expr
        .into_iter()
        .map(|(when, then)| {
            let when_type = case_when_coerce_type.as_ref().unwrap_or(&DataType::Boolean);
            let when = when.cast_to(&when_type.into(), schema).map_err(|e| {
                DataFusionError::Context(
                    format!(
                        "WHEN expressions in CASE couldn't be \
                         converted to common type ({when_type})"
                    ),
                    Box::new(e),
                )
            })?;
            let then = then.cast_to(&then_else_coerce_type.clone().into(), schema)?;
            Ok((Box::new(when), Box::new(then)))
        })
        .collect::<Result<Vec<_>>>()?;
    let else_expr = case
        .else_expr
        .map(|expr| expr.cast_to(&then_else_coerce_type.into(), schema))
        .transpose()?
        .map(Box::new);

    Ok(Case::new(case_expr, when_then, else_expr))
}

#[cfg(test)]
mod test {
    use std::any::Any;
    use std::sync::Arc;

    use arrow::datatypes::DataType::Utf8;
    use arrow::datatypes::{DataType, Field, TimeUnit};

    use datafusion_common::logical_type::field::LogicalField;
    use datafusion_common::logical_type::TypeRelation;
    use datafusion_common::tree_node::{TransformedResult, TreeNode};
    use datafusion_common::{DFSchema, DFSchemaRef, Result, ScalarValue};
    use datafusion_expr::expr::{self, InSubquery, Like, ScalarFunction};
    use datafusion_expr::logical_plan::{EmptyRelation, Projection};
    use datafusion_expr::test::function_stub::avg_udaf;
    use datafusion_expr::{
        cast, col, create_udaf, is_true, lit, AccumulatorFactoryFunction, AggregateUDF,
        BinaryExpr, Case, ColumnarValue, Expr, ExprSchemable, Filter, LogicalPlan,
        Operator, ScalarUDF, ScalarUDFImpl, Signature, SimpleAggregateUDF, Subquery,
        Volatility,
    };
    use datafusion_functions_aggregate::average::AvgAccumulator;

    use crate::analyzer::type_coercion::{
        coerce_case_expression, TypeCoercion, TypeCoercionRewriter,
    };
    use crate::test::assert_analyzed_plan_eq;

    fn empty() -> Arc<LogicalPlan> {
        Arc::new(LogicalPlan::EmptyRelation(EmptyRelation {
            produce_one_row: false,
            schema: Arc::new(DFSchema::empty()),
        }))
    }

    fn empty_with_type(data_type: impl Into<TypeRelation>) -> Arc<LogicalPlan> {
        Arc::new(LogicalPlan::EmptyRelation(EmptyRelation {
            produce_one_row: false,
            schema: Arc::new(
                DFSchema::from_unqualified_fields(
                    vec![LogicalField::new("a", data_type, true)].into(),
                    std::collections::HashMap::new(),
                )
                .unwrap(),
            ),
        }))
    }

    #[test]
    fn simple_case() -> Result<()> {
        let expr = col("a").lt(lit(2_u32));
        let empty = empty_with_type(DataType::Float64);
        let plan = LogicalPlan::Projection(Projection::try_new(vec![expr], empty)?);
        let expected = "Projection: a < CAST(UInt32(2) AS Float64)\n  EmptyRelation";
        assert_analyzed_plan_eq(Arc::new(TypeCoercion::new()), plan, expected)
    }

    #[test]
    fn nested_case() -> Result<()> {
        let expr = col("a").lt(lit(2_u32));
        let empty = empty_with_type(DataType::Float64);

        let plan = LogicalPlan::Projection(Projection::try_new(
            vec![expr.clone().or(expr)],
            empty,
        )?);
        let expected = "Projection: a < CAST(UInt32(2) AS Float64) OR a < CAST(UInt32(2) AS Float64)\
            \n  EmptyRelation";
        assert_analyzed_plan_eq(Arc::new(TypeCoercion::new()), plan, expected)
    }

    #[derive(Debug, Clone)]
    struct TestScalarUDF {
        signature: Signature,
    }

    impl ScalarUDFImpl for TestScalarUDF {
        fn as_any(&self) -> &dyn Any {
            self
        }

        fn name(&self) -> &str {
            "TestScalarUDF"
        }

        fn signature(&self) -> &Signature {
            &self.signature
        }

        fn return_type(&self, _args: &[DataType]) -> Result<DataType> {
            Ok(Utf8)
        }

        fn invoke(&self, _args: &[ColumnarValue]) -> Result<ColumnarValue> {
            Ok(ColumnarValue::Scalar(ScalarValue::from("a")))
        }
    }

    #[test]
    fn scalar_udf() -> Result<()> {
        let empty = empty();

        let udf = ScalarUDF::from(TestScalarUDF {
            signature: Signature::uniform(1, vec![DataType::Float32], Volatility::Stable),
        })
        .call(vec![lit(123_i32)]);
        let plan = LogicalPlan::Projection(Projection::try_new(vec![udf], empty)?);
        let expected =
            "Projection: TestScalarUDF(CAST(Int32(123) AS Float32))\n  EmptyRelation";
        assert_analyzed_plan_eq(Arc::new(TypeCoercion::new()), plan, expected)
    }

    #[test]
    fn scalar_udf_invalid_input() -> Result<()> {
        let empty = empty();
        let udf = ScalarUDF::from(TestScalarUDF {
            signature: Signature::uniform(1, vec![DataType::Float32], Volatility::Stable),
        })
        .call(vec![lit("Apple")]);
        Projection::try_new(vec![udf], empty)
            .expect_err("Expected an error due to incorrect function input");

        Ok(())
    }

    #[test]
    fn scalar_function() -> Result<()> {
        // test that automatic argument type coercion for scalar functions work
        let empty = empty();
        let lit_expr = lit(10i64);
        let fun = ScalarUDF::new_from_impl(TestScalarUDF {
            signature: Signature::uniform(1, vec![DataType::Float32], Volatility::Stable),
        });
        let scalar_function_expr =
            Expr::ScalarFunction(ScalarFunction::new_udf(Arc::new(fun), vec![lit_expr]));
        let plan = LogicalPlan::Projection(Projection::try_new(
            vec![scalar_function_expr],
            empty,
        )?);
        let expected =
            "Projection: TestScalarUDF(CAST(Int64(10) AS Float32))\n  EmptyRelation";
        assert_analyzed_plan_eq(Arc::new(TypeCoercion::new()), plan, expected)
    }

    #[test]
    fn agg_udaf() -> Result<()> {
        let empty = empty();
        let my_avg = create_udaf(
            "MY_AVG",
            vec![DataType::Float64],
            Arc::new(DataType::Float64),
            Volatility::Immutable,
            Arc::new(|_| Ok(Box::<AvgAccumulator>::default())),
            Arc::new(vec![DataType::UInt64, DataType::Float64]),
        );
        let udaf = Expr::AggregateFunction(expr::AggregateFunction::new_udf(
            Arc::new(my_avg),
            vec![lit(10i64)],
            false,
            None,
            None,
            None,
        ));
        let plan = LogicalPlan::Projection(Projection::try_new(vec![udaf], empty)?);
        let expected = "Projection: MY_AVG(CAST(Int64(10) AS Float64))\n  EmptyRelation";
        assert_analyzed_plan_eq(Arc::new(TypeCoercion::new()), plan, expected)
    }

    #[test]
    fn agg_udaf_invalid_input() -> Result<()> {
        let empty = empty();
        let return_type = DataType::Float64;
        let accumulator: AccumulatorFactoryFunction =
            Arc::new(|_| Ok(Box::<AvgAccumulator>::default()));
        let my_avg = AggregateUDF::from(SimpleAggregateUDF::new_with_signature(
            "MY_AVG",
            Signature::uniform(1, vec![DataType::Float64], Volatility::Immutable),
            return_type,
            accumulator,
            vec![
                Field::new("count", DataType::UInt64, true),
                Field::new("avg", DataType::Float64, true),
            ],
        ));
        let udaf = Expr::AggregateFunction(expr::AggregateFunction::new_udf(
            Arc::new(my_avg),
            vec![lit("10")],
            false,
            None,
            None,
            None,
        ));

        let err = Projection::try_new(vec![udaf], empty).err().unwrap();
        assert!(
            err.strip_backtrace().starts_with("Error during planning: Error during planning: Coercion from [Utf8] to the signature Uniform(1, [Float64]) failed")
        );
        Ok(())
    }

    #[test]
    fn agg_function_case() -> Result<()> {
        let empty = empty();
        let agg_expr = Expr::AggregateFunction(expr::AggregateFunction::new_udf(
            avg_udaf(),
            vec![lit(12f64)],
            false,
            None,
            None,
            None,
        ));
        let plan = LogicalPlan::Projection(Projection::try_new(vec![agg_expr], empty)?);
        let expected = "Projection: avg(Float64(12))\n  EmptyRelation";
        assert_analyzed_plan_eq(Arc::new(TypeCoercion::new()), plan, expected)?;

        let empty = empty_with_type(DataType::Int32);
        let agg_expr = Expr::AggregateFunction(expr::AggregateFunction::new_udf(
            avg_udaf(),
            vec![cast(col("a"), DataType::Float64)],
            false,
            None,
            None,
            None,
        ));
        let plan = LogicalPlan::Projection(Projection::try_new(vec![agg_expr], empty)?);
        let expected = "Projection: avg(CAST(a AS Float64))\n  EmptyRelation";
        assert_analyzed_plan_eq(Arc::new(TypeCoercion::new()), plan, expected)?;
        Ok(())
    }

    #[test]
    fn agg_function_invalid_input_avg() -> Result<()> {
        let empty = empty();
        let agg_expr = Expr::AggregateFunction(expr::AggregateFunction::new_udf(
            avg_udaf(),
            vec![lit("1")],
            false,
            None,
            None,
            None,
        ));
        let err = Projection::try_new(vec![agg_expr], empty)
            .err()
            .unwrap()
            .strip_backtrace();
        assert!(err.starts_with("Error during planning: Error during planning: Coercion from [Utf8] to the signature Uniform(1, [Int8, Int16, Int32, Int64, UInt8, UInt16, UInt32, UInt64, Float32, Float64]) failed."));
        Ok(())
    }

    #[test]
    fn binary_op_date32_op_interval() -> Result<()> {
        // CAST(Utf8("1998-03-18") AS Date32) + IntervalDayTime("...")
        let expr = cast(lit("1998-03-18"), DataType::Date32)
            + lit(ScalarValue::new_interval_dt(123, 456));
        let empty = empty();
        let plan = LogicalPlan::Projection(Projection::try_new(vec![expr], empty)?);
        let expected =
            "Projection: CAST(Utf8(\"1998-03-18\") AS Date32) + IntervalDayTime(\"IntervalDayTime { days: 123, milliseconds: 456 }\")\n  EmptyRelation";
        assert_analyzed_plan_eq(Arc::new(TypeCoercion::new()), plan, expected)?;
        Ok(())
    }

    #[test]
    fn inlist_case() -> Result<()> {
        // a in (1,4,8), a is int64
        let expr = col("a").in_list(vec![lit(1_i32), lit(4_i8), lit(8_i64)], false);
        let empty = empty_with_type(DataType::Int64);
        let plan = LogicalPlan::Projection(Projection::try_new(vec![expr], empty)?);
        let expected =
            "Projection: a IN ([CAST(Int32(1) AS Int64), CAST(Int8(4) AS Int64), Int64(8)]) AS a IN (Map { iter: Iter([Literal(Int32(1)), Literal(Int8(4)), Literal(Int64(8))]) })\
             \n  EmptyRelation";
        assert_analyzed_plan_eq(Arc::new(TypeCoercion::new()), plan, expected)?;

        // a in (1,4,8), a is decimal
        let expr = col("a").in_list(vec![lit(1_i32), lit(4_i8), lit(8_i64)], false);
        let empty = Arc::new(LogicalPlan::EmptyRelation(EmptyRelation {
            produce_one_row: false,
            schema: Arc::new(DFSchema::from_unqualified_fields(
                vec![LogicalField::new("a", DataType::Decimal128(12, 4), true)].into(),
                std::collections::HashMap::new(),
            )?),
        }));
        let plan = LogicalPlan::Projection(Projection::try_new(vec![expr], empty)?);
        let expected =
            "Projection: CAST(a AS Decimal128(24, 4)) IN ([CAST(Int32(1) AS Decimal128(24, 4)), CAST(Int8(4) AS Decimal128(24, 4)), CAST(Int64(8) AS Decimal128(24, 4))]) AS a IN (Map { iter: Iter([Literal(Int32(1)), Literal(Int8(4)), Literal(Int64(8))]) })\
             \n  EmptyRelation";
        assert_analyzed_plan_eq(Arc::new(TypeCoercion::new()), plan, expected)
    }

    #[test]
    fn between_case() -> Result<()> {
        let expr = col("a").between(
            lit("2002-05-08"),
            // (cast('2002-05-08' as date) + interval '1 months')
            cast(lit("2002-05-08"), DataType::Date32)
                + lit(ScalarValue::new_interval_ym(0, 1)),
        );
        let empty = empty_with_type(DataType::Utf8);
        let plan = LogicalPlan::Filter(Filter::try_new(expr, empty)?);
        let expected =
            "Filter: a BETWEEN Utf8(\"2002-05-08\") AND CAST(CAST(Utf8(\"2002-05-08\") AS Date32) + IntervalYearMonth(\"1\") AS Utf8)\
            \n  EmptyRelation";
        assert_analyzed_plan_eq(Arc::new(TypeCoercion::new()), plan, expected)
    }

    #[test]
    fn between_infer_cheap_type() -> Result<()> {
        let expr = col("a").between(
            // (cast('2002-05-08' as date) + interval '1 months')
            cast(lit("2002-05-08"), DataType::Date32)
                + lit(ScalarValue::new_interval_ym(0, 1)),
            lit("2002-12-08"),
        );
        let empty = empty_with_type(DataType::Utf8);
        let plan = LogicalPlan::Filter(Filter::try_new(expr, empty)?);
        // TODO: we should cast col(a).
        let expected =
            "Filter: CAST(a AS Date32) BETWEEN CAST(Utf8(\"2002-05-08\") AS Date32) + IntervalYearMonth(\"1\") AND CAST(Utf8(\"2002-12-08\") AS Date32)\
            \n  EmptyRelation";
        assert_analyzed_plan_eq(Arc::new(TypeCoercion::new()), plan, expected)
    }

    #[test]
    fn is_bool_for_type_coercion() -> Result<()> {
        // is true
        let expr = col("a").is_true();
        let empty = empty_with_type(DataType::Boolean);
        let plan =
            LogicalPlan::Projection(Projection::try_new(vec![expr.clone()], empty)?);
        let expected = "Projection: a IS TRUE\n  EmptyRelation";
        assert_analyzed_plan_eq(Arc::new(TypeCoercion::new()), plan, expected)?;

        let empty = empty_with_type(DataType::Int64);
        let plan = LogicalPlan::Projection(Projection::try_new(vec![expr], empty)?);
        let ret = assert_analyzed_plan_eq(Arc::new(TypeCoercion::new()), plan, "");
        let err = ret.unwrap_err().to_string();
        assert!(err.contains("Cannot infer common argument type for comparison operation Int64 IS DISTINCT FROM Boolean"), "{err}");

        // is not true
        let expr = col("a").is_not_true();
        let empty = empty_with_type(DataType::Boolean);
        let plan = LogicalPlan::Projection(Projection::try_new(vec![expr], empty)?);
        let expected = "Projection: a IS NOT TRUE\n  EmptyRelation";
        assert_analyzed_plan_eq(Arc::new(TypeCoercion::new()), plan, expected)?;

        // is false
        let expr = col("a").is_false();
        let empty = empty_with_type(DataType::Boolean);
        let plan = LogicalPlan::Projection(Projection::try_new(vec![expr], empty)?);
        let expected = "Projection: a IS FALSE\n  EmptyRelation";
        assert_analyzed_plan_eq(Arc::new(TypeCoercion::new()), plan, expected)?;

        // is not false
        let expr = col("a").is_not_false();
        let empty = empty_with_type(DataType::Boolean);
        let plan = LogicalPlan::Projection(Projection::try_new(vec![expr], empty)?);
        let expected = "Projection: a IS NOT FALSE\n  EmptyRelation";
        assert_analyzed_plan_eq(Arc::new(TypeCoercion::new()), plan, expected)?;

        Ok(())
    }

    #[test]
    fn like_for_type_coercion() -> Result<()> {
        // like : utf8 like "abc"
        let expr = Box::new(col("a"));
        let pattern = Box::new(lit(ScalarValue::new_utf8("abc")));
        let like_expr = Expr::Like(Like::new(false, expr, pattern, None, false));
        let empty = empty_with_type(DataType::Utf8);
        let plan = LogicalPlan::Projection(Projection::try_new(vec![like_expr], empty)?);
        let expected = "Projection: a LIKE Utf8(\"abc\")\n  EmptyRelation";
        assert_analyzed_plan_eq(Arc::new(TypeCoercion::new()), plan, expected)?;

        let expr = Box::new(col("a"));
        let pattern = Box::new(lit(ScalarValue::Null));
        let like_expr = Expr::Like(Like::new(false, expr, pattern, None, false));
        let empty = empty_with_type(DataType::Utf8);
        let plan = LogicalPlan::Projection(Projection::try_new(vec![like_expr], empty)?);
        let expected = "Projection: a LIKE CAST(NULL AS Utf8) AS a LIKE NULL\
             \n  EmptyRelation";
        assert_analyzed_plan_eq(Arc::new(TypeCoercion::new()), plan, expected)?;

        let expr = Box::new(col("a"));
        let pattern = Box::new(lit(ScalarValue::new_utf8("abc")));
        let like_expr = Expr::Like(Like::new(false, expr, pattern, None, false));
        let empty = empty_with_type(DataType::Int64);
        let plan = LogicalPlan::Projection(Projection::try_new(vec![like_expr], empty)?);
        let err = assert_analyzed_plan_eq(Arc::new(TypeCoercion::new()), plan, expected);
        assert!(err.is_err());
        println!("{:?}", err);
        assert!(err.unwrap_err().to_string().contains(
            "There isn't a common type to coerce Int64 and Utf8 in LIKE expression"
        ));

        // ilike
        let expr = Box::new(col("a"));
        let pattern = Box::new(lit(ScalarValue::new_utf8("abc")));
        let ilike_expr = Expr::Like(Like::new(false, expr, pattern, None, true));
        let empty = empty_with_type(DataType::Utf8);
        let plan = LogicalPlan::Projection(Projection::try_new(vec![ilike_expr], empty)?);
        let expected = "Projection: a ILIKE Utf8(\"abc\")\n  EmptyRelation";
        assert_analyzed_plan_eq(Arc::new(TypeCoercion::new()), plan, expected)?;

        let expr = Box::new(col("a"));
        let pattern = Box::new(lit(ScalarValue::Null));
        let ilike_expr = Expr::Like(Like::new(false, expr, pattern, None, true));
        let empty = empty_with_type(DataType::Utf8);
        let plan = LogicalPlan::Projection(Projection::try_new(vec![ilike_expr], empty)?);
        let expected = "Projection: a ILIKE CAST(NULL AS Utf8) AS a ILIKE NULL\
             \n  EmptyRelation";
        assert_analyzed_plan_eq(Arc::new(TypeCoercion::new()), plan, expected)?;

        let expr = Box::new(col("a"));
        let pattern = Box::new(lit(ScalarValue::new_utf8("abc")));
        let ilike_expr = Expr::Like(Like::new(false, expr, pattern, None, true));
        let empty = empty_with_type(DataType::Int64);
        let plan = LogicalPlan::Projection(Projection::try_new(vec![ilike_expr], empty)?);
        let err = assert_analyzed_plan_eq(Arc::new(TypeCoercion::new()), plan, expected);
        assert!(err.is_err());
        assert!(err.unwrap_err().to_string().contains(
            "There isn't a common type to coerce Int64 and Utf8 in ILIKE expression"
        ));
        Ok(())
    }

    #[test]
    fn unknown_for_type_coercion() -> Result<()> {
        // unknown
        let expr = col("a").is_unknown();
        let empty = empty_with_type(DataType::Boolean);
        let plan =
            LogicalPlan::Projection(Projection::try_new(vec![expr.clone()], empty)?);
        let expected = "Projection: a IS UNKNOWN\n  EmptyRelation";
        assert_analyzed_plan_eq(Arc::new(TypeCoercion::new()), plan, expected)?;

        let empty = empty_with_type(DataType::Utf8);
        let plan = LogicalPlan::Projection(Projection::try_new(vec![expr], empty)?);
        let ret = assert_analyzed_plan_eq(Arc::new(TypeCoercion::new()), plan, expected);
        let err = ret.unwrap_err().to_string();
        assert!(err.contains("Cannot infer common argument type for comparison operation Utf8 IS DISTINCT FROM Boolean"), "{err}");

        // is not unknown
        let expr = col("a").is_not_unknown();
        let empty = empty_with_type(DataType::Boolean);
        let plan = LogicalPlan::Projection(Projection::try_new(vec![expr], empty)?);
        let expected = "Projection: a IS NOT UNKNOWN\n  EmptyRelation";
        assert_analyzed_plan_eq(Arc::new(TypeCoercion::new()), plan, expected)?;

        Ok(())
    }

    #[test]
    fn concat_for_type_coercion() -> Result<()> {
        let empty = empty_with_type(DataType::Utf8);
        let args = [col("a"), lit("b"), lit(true), lit(false), lit(13)];

        // concat-type signature
        {
            let expr = ScalarUDF::new_from_impl(TestScalarUDF {
                signature: Signature::variadic(vec![Utf8], Volatility::Immutable),
            })
            .call(args.to_vec());
            let plan =
                LogicalPlan::Projection(Projection::try_new(vec![expr], empty.clone())?);
            let expected =
                "Projection: TestScalarUDF(a, Utf8(\"b\"), CAST(Boolean(true) AS Utf8), CAST(Boolean(false) AS Utf8), CAST(Int32(13) AS Utf8))\n  EmptyRelation";
            assert_analyzed_plan_eq(Arc::new(TypeCoercion::new()), plan, expected)?;
        }

        Ok(())
    }

    #[test]
    fn test_type_coercion_rewrite() -> Result<()> {
        // gt
        let schema = Arc::new(DFSchema::from_unqualified_fields(
            vec![LogicalField::new("a", DataType::Int64, true)].into(),
            std::collections::HashMap::new(),
        )?);
        let mut rewriter = TypeCoercionRewriter { schema: &schema };
        let expr = is_true(lit(12i32).gt(lit(13i64)));
        let expected = is_true(cast(lit(12i32), DataType::Int64).gt(lit(13i64)));
        let result = expr.rewrite(&mut rewriter).data()?;
        assert_eq!(expected, result);

        // eq
        let schema = Arc::new(DFSchema::from_unqualified_fields(
            vec![LogicalField::new("a", DataType::Int64, true)].into(),
            std::collections::HashMap::new(),
        )?);
        let mut rewriter = TypeCoercionRewriter { schema: &schema };
        let expr = is_true(lit(12i32).eq(lit(13i64)));
        let expected = is_true(cast(lit(12i32), DataType::Int64).eq(lit(13i64)));
        let result = expr.rewrite(&mut rewriter).data()?;
        assert_eq!(expected, result);

        // lt
        let schema = Arc::new(DFSchema::from_unqualified_fields(
            vec![LogicalField::new("a", DataType::Int64, true)].into(),
            std::collections::HashMap::new(),
        )?);
        let mut rewriter = TypeCoercionRewriter { schema: &schema };
        let expr = is_true(lit(12i32).lt(lit(13i64)));
        let expected = is_true(cast(lit(12i32), DataType::Int64).lt(lit(13i64)));
        let result = expr.rewrite(&mut rewriter).data()?;
        assert_eq!(expected, result);

        Ok(())
    }

    #[test]
    fn binary_op_date32_eq_ts() -> Result<()> {
        let expr = cast(
            lit("1998-03-18"),
            DataType::Timestamp(TimeUnit::Nanosecond, None),
        )
        .eq(cast(lit("1998-03-18"), DataType::Date32));
        let empty = empty();
        let plan = LogicalPlan::Projection(Projection::try_new(vec![expr], empty)?);
        dbg!(&plan);
        let expected =
            "Projection: CAST(Utf8(\"1998-03-18\") AS Timestamp(Nanosecond, None)) = CAST(CAST(Utf8(\"1998-03-18\") AS Date32) AS Timestamp(Nanosecond, None))\n  EmptyRelation";
        assert_analyzed_plan_eq(Arc::new(TypeCoercion::new()), plan, expected)?;
        Ok(())
    }

    fn cast_if_not_same_type(
        expr: Box<Expr>,
        data_type: &TypeRelation,
        schema: &DFSchemaRef,
    ) -> Box<Expr> {
        if &expr.get_type(schema).unwrap() != data_type {
            Box::new(cast(*expr, data_type.clone()))
        } else {
            expr
        }
    }

    fn cast_helper(
        case: Case,
        case_when_type: TypeRelation,
        then_else_type: TypeRelation,
        schema: &DFSchemaRef,
    ) -> Case {
        let expr = case
            .expr
            .map(|e| cast_if_not_same_type(e, &case_when_type, schema));
        let when_then_expr = case
            .when_then_expr
            .into_iter()
            .map(|(when, then)| {
                (
                    cast_if_not_same_type(when, &case_when_type, schema),
                    cast_if_not_same_type(then, &then_else_type, schema),
                )
            })
            .collect::<Vec<_>>();
        let else_expr = case
            .else_expr
            .map(|e| cast_if_not_same_type(e, &then_else_type, schema));

        Case {
            expr,
            when_then_expr,
            else_expr,
        }
    }

    #[test]
    fn test_case_expression_coercion() -> Result<()> {
        let schema = Arc::new(DFSchema::from_unqualified_fields(
            vec![
                LogicalField::new("boolean", DataType::Boolean, true),
                LogicalField::new("integer", DataType::Int32, true),
                LogicalField::new("float", DataType::Float32, true),
                LogicalField::new(
                    "timestamp",
                    DataType::Timestamp(TimeUnit::Nanosecond, None),
                    true,
                ),
                LogicalField::new("date", DataType::Date32, true),
                LogicalField::new(
                    "interval",
                    DataType::Interval(arrow::datatypes::IntervalUnit::MonthDayNano),
                    true,
                ),
                LogicalField::new("binary", DataType::Binary, true),
                LogicalField::new("string", DataType::Utf8, true),
                LogicalField::new("decimal", DataType::Decimal128(10, 10), true),
            ]
            .into(),
            std::collections::HashMap::new(),
        )?);

        let case = Case {
            expr: None,
            when_then_expr: vec![
                (Box::new(col("boolean")), Box::new(col("integer"))),
                (Box::new(col("integer")), Box::new(col("float"))),
                (Box::new(col("string")), Box::new(col("string"))),
            ],
            else_expr: None,
        };
        let case_when_common_type = DataType::Boolean;
        let then_else_common_type = DataType::Utf8;
        let expected = cast_helper(
            case.clone(),
            case_when_common_type.into(),
            then_else_common_type.into(),
            &schema,
        );
        let actual = coerce_case_expression(case, &schema)?;
        assert_eq!(expected, actual);

        let case = Case {
            expr: Some(Box::new(col("string"))),
            when_then_expr: vec![
                (Box::new(col("float")), Box::new(col("integer"))),
                (Box::new(col("integer")), Box::new(col("float"))),
                (Box::new(col("string")), Box::new(col("string"))),
            ],
            else_expr: Some(Box::new(col("string"))),
        };
        let case_when_common_type = DataType::Utf8;
        let then_else_common_type = DataType::Utf8;
        let expected = cast_helper(
            case.clone(),
            case_when_common_type.into(),
            then_else_common_type.into(),
            &schema,
        );
        let actual = coerce_case_expression(case, &schema)?;
        assert_eq!(expected, actual);

        let case = Case {
            expr: Some(Box::new(col("interval"))),
            when_then_expr: vec![
                (Box::new(col("float")), Box::new(col("integer"))),
                (Box::new(col("binary")), Box::new(col("float"))),
                (Box::new(col("string")), Box::new(col("string"))),
            ],
            else_expr: Some(Box::new(col("string"))),
        };
        let err = coerce_case_expression(case, &schema).unwrap_err();
        assert_eq!(
            err.strip_backtrace(),
            "Error during planning: \
            Failed to coerce case (Interval(MonthDayNano)) and \
            when ([Float32, Binary, Utf8]) to common types in \
            CASE WHEN expression"
        );

        let case = Case {
            expr: Some(Box::new(col("string"))),
            when_then_expr: vec![
                (Box::new(col("float")), Box::new(col("date"))),
                (Box::new(col("string")), Box::new(col("float"))),
                (Box::new(col("string")), Box::new(col("binary"))),
            ],
            else_expr: Some(Box::new(col("timestamp"))),
        };
        let err = coerce_case_expression(case, &schema).unwrap_err();
        assert_eq!(
            err.strip_backtrace(),
            "Error during planning: \
            Failed to coerce then ([Date32, Float32, Binary]) and \
            else (Some(Timestamp(Nanosecond, None))) to common types \
            in CASE WHEN expression"
        );

        Ok(())
    }

    #[test]
    fn interval_plus_timestamp() -> Result<()> {
        // SELECT INTERVAL '1' YEAR + '2000-01-01T00:00:00'::timestamp;
        let expr = Expr::BinaryExpr(BinaryExpr::new(
            Box::new(lit(ScalarValue::IntervalYearMonth(Some(12)))),
            Operator::Plus,
            Box::new(cast(
                lit("2000-01-01T00:00:00"),
                DataType::Timestamp(TimeUnit::Nanosecond, None),
            )),
        ));
        let empty = empty();
        let plan = LogicalPlan::Projection(Projection::try_new(vec![expr], empty)?);
        let expected = "Projection: IntervalYearMonth(\"12\") + CAST(Utf8(\"2000-01-01T00:00:00\") AS Timestamp(Nanosecond, None))\n  EmptyRelation";
        assert_analyzed_plan_eq(Arc::new(TypeCoercion::new()), plan, expected)?;
        Ok(())
    }

    #[test]
    fn timestamp_subtract_timestamp() -> Result<()> {
        let expr = Expr::BinaryExpr(BinaryExpr::new(
            Box::new(cast(
                lit("1998-03-18"),
                DataType::Timestamp(TimeUnit::Nanosecond, None),
            )),
            Operator::Minus,
            Box::new(cast(
                lit("1998-03-18"),
                DataType::Timestamp(TimeUnit::Nanosecond, None),
            )),
        ));
        let empty = empty();
        let plan = LogicalPlan::Projection(Projection::try_new(vec![expr], empty)?);
        dbg!(&plan);
        let expected =
            "Projection: CAST(Utf8(\"1998-03-18\") AS Timestamp(Nanosecond, None)) - CAST(Utf8(\"1998-03-18\") AS Timestamp(Nanosecond, None))\n  EmptyRelation";
        assert_analyzed_plan_eq(Arc::new(TypeCoercion::new()), plan, expected)?;
        Ok(())
    }

    #[test]
    fn in_subquery_cast_subquery() -> Result<()> {
        let empty_int32 = empty_with_type(DataType::Int32);
        let empty_int64 = empty_with_type(DataType::Int64);

        let in_subquery_expr = Expr::InSubquery(InSubquery::new(
            Box::new(col("a")),
            Subquery {
                subquery: empty_int32,
                outer_ref_columns: vec![],
            },
            false,
        ));
        let plan = LogicalPlan::Filter(Filter::try_new(in_subquery_expr, empty_int64)?);
        // add cast for subquery
        let expected = "\
        Filter: a IN (<subquery>)\
        \n  Subquery:\
        \n    Projection: CAST(a AS Int64)\
        \n      EmptyRelation\
        \n  EmptyRelation";
        assert_analyzed_plan_eq(Arc::new(TypeCoercion::new()), plan, expected)?;
        Ok(())
    }

    #[test]
    fn in_subquery_cast_expr() -> Result<()> {
        let empty_int32 = empty_with_type(DataType::Int32);
        let empty_int64 = empty_with_type(DataType::Int64);

        let in_subquery_expr = Expr::InSubquery(InSubquery::new(
            Box::new(col("a")),
            Subquery {
                subquery: empty_int64,
                outer_ref_columns: vec![],
            },
            false,
        ));
        let plan = LogicalPlan::Filter(Filter::try_new(in_subquery_expr, empty_int32)?);
        // add cast for subquery
        let expected = "\
        Filter: CAST(a AS Int64) IN (<subquery>)\
        \n  Subquery:\
        \n    EmptyRelation\
        \n  EmptyRelation";
        assert_analyzed_plan_eq(Arc::new(TypeCoercion::new()), plan, expected)?;
        Ok(())
    }

    #[test]
    fn in_subquery_cast_all() -> Result<()> {
        let empty_inside = empty_with_type(DataType::Decimal128(10, 5));
        let empty_outside = empty_with_type(DataType::Decimal128(8, 8));

        let in_subquery_expr = Expr::InSubquery(InSubquery::new(
            Box::new(col("a")),
            Subquery {
                subquery: empty_inside,
                outer_ref_columns: vec![],
            },
            false,
        ));
        let plan = LogicalPlan::Filter(Filter::try_new(in_subquery_expr, empty_outside)?);
        // add cast for subquery
        let expected = "Filter: CAST(a AS Decimal128(13, 8)) IN (<subquery>)\
        \n  Subquery:\
        \n    Projection: CAST(a AS Decimal128(13, 8))\
        \n      EmptyRelation\
        \n  EmptyRelation";
        assert_analyzed_plan_eq(Arc::new(TypeCoercion::new()), plan, expected)?;
        Ok(())
    }
}<|MERGE_RESOLUTION|>--- conflicted
+++ resolved
@@ -163,15 +163,9 @@
         right: Expr,
     ) -> Result<(Expr, Expr)> {
         let (left_type, right_type) = get_input_types(
-<<<<<<< HEAD
             &left.get_type(self.schema)?.physical(),
-            op,
+            &op,
             &right.get_type(self.schema)?.physical(),
-=======
-            &left.get_type(self.schema)?,
-            &op,
-            &right.get_type(self.schema)?,
->>>>>>> 4cae8136
         )?;
         Ok((
             left.cast_to(&left_type.into(), self.schema)?,
