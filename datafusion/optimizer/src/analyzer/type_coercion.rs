// Licensed to the Apache Software Foundation (ASF) under one
// or more contributor license agreements.  See the NOTICE file
// distributed with this work for additional information
// regarding copyright ownership.  The ASF licenses this file
// to you under the Apache License, Version 2.0 (the
// "License"); you may not use this file except in compliance
// with the License.  You may obtain a copy of the License at
//
//   http://www.apache.org/licenses/LICENSE-2.0
//
// Unless required by applicable law or agreed to in writing,
// software distributed under the License is distributed on an
// "AS IS" BASIS, WITHOUT WARRANTIES OR CONDITIONS OF ANY
// KIND, either express or implied.  See the License for the
// specific language governing permissions and limitations
// under the License.

//! Optimizer rule for type validation and coercion

use std::collections::HashMap;
use std::sync::Arc;

use itertools::izip;

use arrow::datatypes::{DataType, Field, IntervalUnit};

use crate::analyzer::AnalyzerRule;
use crate::utils::NamePreserver;
use datafusion_common::config::ConfigOptions;
use datafusion_common::tree_node::{Transformed, TreeNode, TreeNodeRewriter};
use datafusion_common::{
    exec_err, internal_err, not_impl_err, plan_datafusion_err, plan_err, Column,
    DFSchema, DFSchemaRef, DataFusionError, Result, ScalarValue,
};
use datafusion_expr::builder::project_with_column_index;
use datafusion_expr::expr::{
    self, Alias, Between, BinaryExpr, Case, Exists, InList, InSubquery, Like,
    ScalarFunction, WindowFunction,
};
use datafusion_expr::expr_rewriter::coerce_plan_expr_for_schema;
use datafusion_expr::expr_schema::cast_subquery;
use datafusion_expr::logical_plan::tree_node::unwrap_arc;
use datafusion_expr::logical_plan::Subquery;
use datafusion_expr::type_coercion::binary::{
    comparison_coercion, get_input_types, like_coercion,
};
use datafusion_expr::type_coercion::functions::{
    data_types_with_aggregate_udf, data_types_with_scalar_udf,
};
use datafusion_expr::type_coercion::other::{
    get_coerce_type_for_case_expression, get_coerce_type_for_list,
};
use datafusion_expr::type_coercion::{is_datetime, is_utf8_or_large_utf8};
use datafusion_expr::utils::merge_schema;
use datafusion_expr::{
    is_false, is_not_false, is_not_true, is_not_unknown, is_true, is_unknown, not,
<<<<<<< HEAD
    AggregateUDF, Expr, ExprFunctionExt, ExprSchemable, Join, LogicalPlan, Operator,
=======
    AggregateUDF, Expr, ExprFunctionExt, ExprSchemable, LogicalPlan, Operator,
>>>>>>> 69c99a7e
    Projection, ScalarUDF, Union, WindowFrame, WindowFrameBound, WindowFrameUnits,
};

#[derive(Default)]
pub struct TypeCoercion {}

impl TypeCoercion {
    pub fn new() -> Self {
        Self {}
    }
}

impl AnalyzerRule for TypeCoercion {
    fn name(&self) -> &str {
        "type_coercion"
    }

    fn analyze(&self, plan: LogicalPlan, _: &ConfigOptions) -> Result<LogicalPlan> {
        let empty_schema = DFSchema::empty();

        let transformed_plan = plan
            .transform_up_with_subqueries(|plan| analyze_internal(&empty_schema, plan))?
            .data;

        Ok(transformed_plan)
    }
}

/// use the external schema to handle the correlated subqueries case
///
/// Assumes that children have already been optimized
fn analyze_internal(
    external_schema: &DFSchema,
    plan: LogicalPlan,
) -> Result<Transformed<LogicalPlan>> {
    // get schema representing all available input fields. This is used for data type
    // resolution only, so order does not matter here
    let mut schema = merge_schema(plan.inputs());

    if let LogicalPlan::TableScan(ts) = &plan {
        let source_schema = DFSchema::try_from_qualified_schema(
            ts.table_name.clone(),
            &ts.source.schema(),
        )?;
        schema.merge(&source_schema);
    }

    // merge the outer schema for correlated subqueries
    // like case:
    // select t2.c2 from t1 where t1.c1 in (select t2.c1 from t2 where t2.c2=t1.c3)
    schema.merge(external_schema);

    // Coerce filter predicates to boolean (handles `WHERE NULL`)
    let plan = if let LogicalPlan::Filter(mut filter) = plan {
        filter.predicate = filter.predicate.cast_to(&DataType::Boolean, &schema)?;
        LogicalPlan::Filter(filter)
    } else {
        plan
    };

    let mut expr_rewrite = TypeCoercionRewriter::new(&schema);

    let name_preserver = NamePreserver::new(&plan);
    // apply coercion rewrite all expressions in the plan individually
    plan.map_expressions(|expr| {
        let original_name = name_preserver.save(&expr)?;
        expr.rewrite(&mut expr_rewrite)?
            .map_data(|expr| original_name.restore(expr))
    })?
<<<<<<< HEAD
    // some plans need extra coercion after their expressions are coerced
    .map_data(|plan| expr_rewrite.coerce_plan(plan))?
=======
    // coerce join expressions specially
    .map_data(|plan| expr_rewrite.coerce_joins(plan))?
    .map_data(|plan| expr_rewrite.coerce_union(plan))?
>>>>>>> 69c99a7e
    // recompute the schema after the expressions have been rewritten as the types may have changed
    .map_data(|plan| plan.recompute_schema())
}

pub(crate) struct TypeCoercionRewriter<'a> {
    pub(crate) schema: &'a DFSchema,
}

impl<'a> TypeCoercionRewriter<'a> {
    fn new(schema: &'a DFSchema) -> Self {
        Self { schema }
    }

    fn coerce_plan(&mut self, plan: LogicalPlan) -> Result<LogicalPlan> {
        match plan {
            LogicalPlan::Join(join) => self.coerce_join(join),
            LogicalPlan::Union(union) => coerce_union(union),
            _ => Ok(plan),
        }
    }

    /// Coerce join equality expressions and join filter
    ///
    /// Joins must be treated specially as their equality expressions are stored
    /// as a parallel list of left and right expressions, rather than a single
    /// equality expression
    ///
    /// For example, on_exprs like `t1.a = t2.b AND t1.x = t2.y` will be stored
    /// as a list of `(t1.a, t2.b), (t1.x, t2.y)`
    fn coerce_join(&mut self, mut join: Join) -> Result<LogicalPlan> {
        join.on = join
            .on
            .into_iter()
            .map(|(lhs, rhs)| {
                // coerce the arguments as though they were a single binary equality
                // expression
                let (lhs, rhs) = self.coerce_binary_op(lhs, Operator::Eq, rhs)?;
                Ok((lhs, rhs))
            })
            .collect::<Result<Vec<_>>>()?;

        // Join filter must be boolean
        join.filter = join
            .filter
            .map(|expr| self.coerce_join_filter(expr))
            .transpose()?;

        Ok(LogicalPlan::Join(join))
    }

    /// Corece the union inputs after expanding the wildcard expressions
    ///
    /// Union inputs must have the same schema, so we coerce the expressions to match the schema
    /// after expanding the wildcard expressions
    fn coerce_union(&self, plan: LogicalPlan) -> Result<LogicalPlan> {
        let LogicalPlan::Union(union) = plan else {
            return Ok(plan);
        };

        let inputs = union
            .inputs
            .into_iter()
            .map(|p| {
                let plan = coerce_plan_expr_for_schema(&p, &union.schema)?;
                match plan {
                    LogicalPlan::Projection(Projection { expr, input, .. }) => {
                        Ok(Arc::new(project_with_column_index(
                            expr,
                            input,
                            Arc::clone(&union.schema),
                        )?))
                    }
                    other_plan => Ok(Arc::new(other_plan)),
                }
            })
            .collect::<Result<Vec<_>>>()?;

        Ok(LogicalPlan::Union(Union {
            inputs,
            schema: Arc::clone(&union.schema),
        }))
    }

    fn coerce_join_filter(&self, expr: Expr) -> Result<Expr> {
        let expr_type = expr.get_type(self.schema)?;
        match expr_type {
            DataType::Boolean => Ok(expr),
            DataType::Null => expr.cast_to(&DataType::Boolean, self.schema),
            other => plan_err!("Join condition must be boolean type, but got {other:?}"),
        }
    }

    fn coerce_binary_op(
        &self,
        left: Expr,
        op: Operator,
        right: Expr,
    ) -> Result<(Expr, Expr)> {
        let (left_type, right_type) = get_input_types(
            &left.get_type(self.schema)?,
            &op,
            &right.get_type(self.schema)?,
        )?;
        Ok((
            left.cast_to(&left_type, self.schema)?,
            right.cast_to(&right_type, self.schema)?,
        ))
    }
}

impl<'a> TreeNodeRewriter for TypeCoercionRewriter<'a> {
    type Node = Expr;

    fn f_up(&mut self, expr: Expr) -> Result<Transformed<Expr>> {
        match expr {
            Expr::Unnest(_) => not_impl_err!(
                "Unnest should be rewritten to LogicalPlan::Unnest before type coercion"
            ),
            Expr::ScalarSubquery(Subquery {
                subquery,
                outer_ref_columns,
            }) => {
                let new_plan = analyze_internal(self.schema, unwrap_arc(subquery))?.data;
                Ok(Transformed::yes(Expr::ScalarSubquery(Subquery {
                    subquery: Arc::new(new_plan),
                    outer_ref_columns,
                })))
            }
            Expr::Exists(Exists { subquery, negated }) => {
                let new_plan =
                    analyze_internal(self.schema, unwrap_arc(subquery.subquery))?.data;
                Ok(Transformed::yes(Expr::Exists(Exists {
                    subquery: Subquery {
                        subquery: Arc::new(new_plan),
                        outer_ref_columns: subquery.outer_ref_columns,
                    },
                    negated,
                })))
            }
            Expr::InSubquery(InSubquery {
                expr,
                subquery,
                negated,
            }) => {
                let new_plan =
                    analyze_internal(self.schema, unwrap_arc(subquery.subquery))?.data;
                let expr_type = expr.get_type(self.schema)?;
                let subquery_type = new_plan.schema().field(0).data_type();
                let common_type = comparison_coercion(&expr_type, subquery_type).ok_or(plan_datafusion_err!(
                        "expr type {expr_type:?} can't cast to {subquery_type:?} in InSubquery"
                    ),
                )?;
                let new_subquery = Subquery {
                    subquery: Arc::new(new_plan),
                    outer_ref_columns: subquery.outer_ref_columns,
                };
                Ok(Transformed::yes(Expr::InSubquery(InSubquery::new(
                    Box::new(expr.cast_to(&common_type, self.schema)?),
                    cast_subquery(new_subquery, &common_type)?,
                    negated,
                ))))
            }
            Expr::Not(expr) => Ok(Transformed::yes(not(get_casted_expr_for_bool_op(
                *expr,
                self.schema,
            )?))),
            Expr::IsTrue(expr) => Ok(Transformed::yes(is_true(
                get_casted_expr_for_bool_op(*expr, self.schema)?,
            ))),
            Expr::IsNotTrue(expr) => Ok(Transformed::yes(is_not_true(
                get_casted_expr_for_bool_op(*expr, self.schema)?,
            ))),
            Expr::IsFalse(expr) => Ok(Transformed::yes(is_false(
                get_casted_expr_for_bool_op(*expr, self.schema)?,
            ))),
            Expr::IsNotFalse(expr) => Ok(Transformed::yes(is_not_false(
                get_casted_expr_for_bool_op(*expr, self.schema)?,
            ))),
            Expr::IsUnknown(expr) => Ok(Transformed::yes(is_unknown(
                get_casted_expr_for_bool_op(*expr, self.schema)?,
            ))),
            Expr::IsNotUnknown(expr) => Ok(Transformed::yes(is_not_unknown(
                get_casted_expr_for_bool_op(*expr, self.schema)?,
            ))),
            Expr::Like(Like {
                negated,
                expr,
                pattern,
                escape_char,
                case_insensitive,
            }) => {
                let left_type = expr.get_type(self.schema)?;
                let right_type = pattern.get_type(self.schema)?;
                let coerced_type = like_coercion(&left_type,  &right_type).ok_or_else(|| {
                    let op_name = if case_insensitive {
                        "ILIKE"
                    } else {
                        "LIKE"
                    };
                    plan_datafusion_err!(
                        "There isn't a common type to coerce {left_type} and {right_type} in {op_name} expression"
                    )
                })?;
                let expr = match left_type {
                    DataType::Dictionary(_, inner) if *inner == DataType::Utf8 => expr,
                    _ => Box::new(expr.cast_to(&coerced_type, self.schema)?),
                };
                let pattern = Box::new(pattern.cast_to(&coerced_type, self.schema)?);
                Ok(Transformed::yes(Expr::Like(Like::new(
                    negated,
                    expr,
                    pattern,
                    escape_char,
                    case_insensitive,
                ))))
            }
            Expr::BinaryExpr(BinaryExpr { left, op, right }) => {
                let (left, right) = self.coerce_binary_op(*left, op, *right)?;
                Ok(Transformed::yes(Expr::BinaryExpr(BinaryExpr::new(
                    Box::new(left),
                    op,
                    Box::new(right),
                ))))
            }
            Expr::Between(Between {
                expr,
                negated,
                low,
                high,
            }) => {
                let expr_type = expr.get_type(self.schema)?;
                let low_type = low.get_type(self.schema)?;
                let low_coerced_type = comparison_coercion(&expr_type, &low_type)
                    .ok_or_else(|| {
                        DataFusionError::Internal(format!(
                            "Failed to coerce types {expr_type} and {low_type} in BETWEEN expression"
                        ))
                    })?;
                let high_type = high.get_type(self.schema)?;
                let high_coerced_type = comparison_coercion(&expr_type, &low_type)
                    .ok_or_else(|| {
                        DataFusionError::Internal(format!(
                            "Failed to coerce types {expr_type} and {high_type} in BETWEEN expression"
                        ))
                    })?;
                let coercion_type =
                    comparison_coercion(&low_coerced_type, &high_coerced_type)
                        .ok_or_else(|| {
                            DataFusionError::Internal(format!(
                                "Failed to coerce types {expr_type} and {high_type} in BETWEEN expression"
                            ))
                        })?;
                Ok(Transformed::yes(Expr::Between(Between::new(
                    Box::new(expr.cast_to(&coercion_type, self.schema)?),
                    negated,
                    Box::new(low.cast_to(&coercion_type, self.schema)?),
                    Box::new(high.cast_to(&coercion_type, self.schema)?),
                ))))
            }
            Expr::InList(InList {
                expr,
                list,
                negated,
            }) => {
                let expr_data_type = expr.get_type(self.schema)?;
                let list_data_types = list
                    .iter()
                    .map(|list_expr| list_expr.get_type(self.schema))
                    .collect::<Result<Vec<_>>>()?;
                let result_type =
                    get_coerce_type_for_list(&expr_data_type, &list_data_types);
                match result_type {
                    None => plan_err!(
                        "Can not find compatible types to compare {expr_data_type:?} with {list_data_types:?}"
                    ),
                    Some(coerced_type) => {
                        // find the coerced type
                        let cast_expr = expr.cast_to(&coerced_type, self.schema)?;
                        let cast_list_expr = list
                            .into_iter()
                            .map(|list_expr| {
                                list_expr.cast_to(&coerced_type, self.schema)
                            })
                            .collect::<Result<Vec<_>>>()?;
                        Ok(Transformed::yes(Expr::InList(InList ::new(
                             Box::new(cast_expr),
                             cast_list_expr,
                            negated,
                        ))))
                    }
                }
            }
            Expr::Case(case) => {
                let case = coerce_case_expression(case, self.schema)?;
                Ok(Transformed::yes(Expr::Case(case)))
            }
            Expr::ScalarFunction(ScalarFunction { func, args }) => {
                let new_expr = coerce_arguments_for_signature_with_scalar_udf(
                    args,
                    self.schema,
                    &func,
                )?;
                let new_expr = coerce_arguments_for_fun(new_expr, self.schema, &func)?;
                Ok(Transformed::yes(Expr::ScalarFunction(
                    ScalarFunction::new_udf(func, new_expr),
                )))
            }
            Expr::AggregateFunction(expr::AggregateFunction {
                func,
                args,
                distinct,
                filter,
                order_by,
                null_treatment,
            }) => {
                let new_expr = coerce_arguments_for_signature_with_aggregate_udf(
                    args,
                    self.schema,
                    &func,
                )?;
                Ok(Transformed::yes(Expr::AggregateFunction(
                    expr::AggregateFunction::new_udf(
                        func,
                        new_expr,
                        distinct,
                        filter,
                        order_by,
                        null_treatment,
                    ),
                )))
            }
            Expr::WindowFunction(WindowFunction {
                fun,
                args,
                partition_by,
                order_by,
                window_frame,
                null_treatment,
            }) => {
                let window_frame =
                    coerce_window_frame(window_frame, self.schema, &order_by)?;

                let args = match &fun {
                    expr::WindowFunctionDefinition::AggregateUDF(udf) => {
                        coerce_arguments_for_signature_with_aggregate_udf(
                            args,
                            self.schema,
                            udf,
                        )?
                    }
                    _ => args,
                };

                Ok(Transformed::yes(
                    Expr::WindowFunction(WindowFunction::new(fun, args))
                        .partition_by(partition_by)
                        .order_by(order_by)
                        .window_frame(window_frame)
                        .null_treatment(null_treatment)
                        .build()?,
                ))
            }
            Expr::Alias(_)
            | Expr::Column(_)
            | Expr::ScalarVariable(_, _)
            | Expr::Literal(_)
            | Expr::SimilarTo(_)
            | Expr::IsNotNull(_)
            | Expr::IsNull(_)
            | Expr::Negative(_)
            | Expr::Cast(_)
            | Expr::TryCast(_)
            | Expr::Sort(_)
            | Expr::Wildcard { .. }
            | Expr::GroupingSet(_)
            | Expr::Placeholder(_)
            | Expr::OuterReferenceColumn(_, _) => Ok(Transformed::no(expr)),
        }
    }
}

/// Casts the given `value` to `target_type`. Note that this function
/// only considers `Null` or `Utf8` values.
fn coerce_scalar(target_type: &DataType, value: &ScalarValue) -> Result<ScalarValue> {
    match value {
        // Coerce Utf8 values:
        ScalarValue::Utf8(Some(val)) => {
            ScalarValue::try_from_string(val.clone(), target_type)
        }
        s => {
            if s.is_null() {
                // Coerce `Null` values:
                ScalarValue::try_from(target_type)
            } else {
                // Values except `Utf8`/`Null` variants already have the right type
                // (casted before) since we convert `sqlparser` outputs to `Utf8`
                // for all possible cases. Therefore, we return a clone here.
                Ok(s.clone())
            }
        }
    }
}

/// This function coerces `value` to `target_type` in a range-aware fashion.
/// If the coercion is successful, we return an `Ok` value with the result.
/// If the coercion fails because `target_type` is not wide enough (i.e. we
/// can not coerce to `target_type`, but we can to a wider type in the same
/// family), we return a `Null` value of this type to signal this situation.
/// Downstream code uses this signal to treat these values as *unbounded*.
fn coerce_scalar_range_aware(
    target_type: &DataType,
    value: ScalarValue,
) -> Result<ScalarValue> {
    coerce_scalar(target_type, &value).or_else(|err| {
        // If type coercion fails, check if the largest type in family works:
        if let Some(largest_type) = get_widest_type_in_family(target_type) {
            coerce_scalar(largest_type, &value).map_or_else(
                |_| exec_err!("Cannot cast {value:?} to {target_type:?}"),
                |_| ScalarValue::try_from(target_type),
            )
        } else {
            Err(err)
        }
    })
}

/// This function returns the widest type in the family of `given_type`.
/// If the given type is already the widest type, it returns `None`.
/// For example, if `given_type` is `Int8`, it returns `Int64`.
fn get_widest_type_in_family(given_type: &DataType) -> Option<&DataType> {
    match given_type {
        DataType::UInt8 | DataType::UInt16 | DataType::UInt32 => Some(&DataType::UInt64),
        DataType::Int8 | DataType::Int16 | DataType::Int32 => Some(&DataType::Int64),
        DataType::Float16 | DataType::Float32 => Some(&DataType::Float64),
        _ => None,
    }
}

/// Coerces the given (window frame) `bound` to `target_type`.
fn coerce_frame_bound(
    target_type: &DataType,
    bound: WindowFrameBound,
) -> Result<WindowFrameBound> {
    match bound {
        WindowFrameBound::Preceding(v) => {
            coerce_scalar_range_aware(target_type, v).map(WindowFrameBound::Preceding)
        }
        WindowFrameBound::CurrentRow => Ok(WindowFrameBound::CurrentRow),
        WindowFrameBound::Following(v) => {
            coerce_scalar_range_aware(target_type, v).map(WindowFrameBound::Following)
        }
    }
}

// Coerces the given `window_frame` to use appropriate natural types.
// For example, ROWS and GROUPS frames use `UInt64` during calculations.
fn coerce_window_frame(
    window_frame: WindowFrame,
    schema: &DFSchema,
    expressions: &[Expr],
) -> Result<WindowFrame> {
    let mut window_frame = window_frame;
    let current_types = expressions
        .iter()
        .map(|e| e.get_type(schema))
        .collect::<Result<Vec<_>>>()?;
    let target_type = match window_frame.units {
        WindowFrameUnits::Range => {
            if let Some(col_type) = current_types.first() {
                if col_type.is_numeric()
                    || is_utf8_or_large_utf8(col_type)
                    || matches!(col_type, DataType::Null)
                {
                    col_type
                } else if is_datetime(col_type) {
                    &DataType::Interval(IntervalUnit::MonthDayNano)
                } else {
                    return internal_err!(
                        "Cannot run range queries on datatype: {col_type:?}"
                    );
                }
            } else {
                return internal_err!("ORDER BY column cannot be empty");
            }
        }
        WindowFrameUnits::Rows | WindowFrameUnits::Groups => &DataType::UInt64,
    };
    window_frame.start_bound = coerce_frame_bound(target_type, window_frame.start_bound)?;
    window_frame.end_bound = coerce_frame_bound(target_type, window_frame.end_bound)?;
    Ok(window_frame)
}

// Support the `IsTrue` `IsNotTrue` `IsFalse` `IsNotFalse` type coercion.
// The above op will be rewrite to the binary op when creating the physical op.
fn get_casted_expr_for_bool_op(expr: Expr, schema: &DFSchema) -> Result<Expr> {
    let left_type = expr.get_type(schema)?;
    get_input_types(&left_type, &Operator::IsDistinctFrom, &DataType::Boolean)?;
    expr.cast_to(&DataType::Boolean, schema)
}

/// Returns `expressions` coerced to types compatible with
/// `signature`, if possible.
///
/// See the module level documentation for more detail on coercion.
fn coerce_arguments_for_signature_with_scalar_udf(
    expressions: Vec<Expr>,
    schema: &DFSchema,
    func: &ScalarUDF,
) -> Result<Vec<Expr>> {
    if expressions.is_empty() {
        return Ok(expressions);
    }

    let current_types = expressions
        .iter()
        .map(|e| e.get_type(schema))
        .collect::<Result<Vec<_>>>()?;

    let new_types = data_types_with_scalar_udf(&current_types, func)?;

    expressions
        .into_iter()
        .enumerate()
        .map(|(i, expr)| expr.cast_to(&new_types[i], schema))
        .collect()
}

/// Returns `expressions` coerced to types compatible with
/// `signature`, if possible.
///
/// See the module level documentation for more detail on coercion.
fn coerce_arguments_for_signature_with_aggregate_udf(
    expressions: Vec<Expr>,
    schema: &DFSchema,
    func: &AggregateUDF,
) -> Result<Vec<Expr>> {
    if expressions.is_empty() {
        return Ok(expressions);
    }

    let current_types = expressions
        .iter()
        .map(|e| e.get_type(schema))
        .collect::<Result<Vec<_>>>()?;

    let new_types = data_types_with_aggregate_udf(&current_types, func)?;

    expressions
        .into_iter()
        .enumerate()
        .map(|(i, expr)| expr.cast_to(&new_types[i], schema))
        .collect()
}

fn coerce_arguments_for_fun(
    expressions: Vec<Expr>,
    schema: &DFSchema,
    fun: &Arc<ScalarUDF>,
) -> Result<Vec<Expr>> {
    // Cast Fixedsizelist to List for array functions
    if fun.name() == "make_array" {
        expressions
            .into_iter()
            .map(|expr| {
                let data_type = expr.get_type(schema).unwrap();
                if let DataType::FixedSizeList(field, _) = data_type {
                    let to_type = DataType::List(Arc::clone(&field));
                    expr.cast_to(&to_type, schema)
                } else {
                    Ok(expr)
                }
            })
            .collect()
    } else {
        Ok(expressions)
    }
}

fn coerce_case_expression(case: Case, schema: &DFSchema) -> Result<Case> {
    // Given expressions like:
    //
    // CASE a1
    //   WHEN a2 THEN b1
    //   WHEN a3 THEN b2
    //   ELSE b3
    // END
    //
    // or:
    //
    // CASE
    //   WHEN x1 THEN b1
    //   WHEN x2 THEN b2
    //   ELSE b3
    // END
    //
    // Then all aN (a1, a2, a3) must be converted to a common data type in the first example
    // (case-when expression coercion)
    //
    // All xN (x1, x2) must be converted to a boolean data type in the second example
    // (when-boolean expression coercion)
    //
    // And all bN (b1, b2, b3) must be converted to a common data type in both examples
    // (then-else expression coercion)
    //
    // If any fail to find and cast to a common/specific data type, will return error
    //
    // Note that case-when and when-boolean expression coercions are mutually exclusive
    // Only one or the other can occur for a case expression, whilst then-else expression coercion will always occur

    // prepare types
    let case_type = case
        .expr
        .as_ref()
        .map(|expr| expr.get_type(schema))
        .transpose()?;
    let then_types = case
        .when_then_expr
        .iter()
        .map(|(_when, then)| then.get_type(schema))
        .collect::<Result<Vec<_>>>()?;
    let else_type = case
        .else_expr
        .as_ref()
        .map(|expr| expr.get_type(schema))
        .transpose()?;

    // find common coercible types
    let case_when_coerce_type = case_type
        .as_ref()
        .map(|case_type| {
            let when_types = case
                .when_then_expr
                .iter()
                .map(|(when, _then)| when.get_type(schema))
                .collect::<Result<Vec<_>>>()?;
            let coerced_type =
                get_coerce_type_for_case_expression(&when_types, Some(case_type));
            coerced_type.ok_or_else(|| {
                plan_datafusion_err!(
                    "Failed to coerce case ({case_type:?}) and when ({when_types:?}) \
                     to common types in CASE WHEN expression"
                )
            })
        })
        .transpose()?;
    let then_else_coerce_type =
        get_coerce_type_for_case_expression(&then_types, else_type.as_ref()).ok_or_else(
            || {
                plan_datafusion_err!(
                    "Failed to coerce then ({then_types:?}) and else ({else_type:?}) \
                     to common types in CASE WHEN expression"
                )
            },
        )?;

    // do cast if found common coercible types
    let case_expr = case
        .expr
        .zip(case_when_coerce_type.as_ref())
        .map(|(case_expr, coercible_type)| case_expr.cast_to(coercible_type, schema))
        .transpose()?
        .map(Box::new);
    let when_then = case
        .when_then_expr
        .into_iter()
        .map(|(when, then)| {
            let when_type = case_when_coerce_type.as_ref().unwrap_or(&DataType::Boolean);
            let when = when.cast_to(when_type, schema).map_err(|e| {
                DataFusionError::Context(
                    format!(
                        "WHEN expressions in CASE couldn't be \
                         converted to common type ({when_type})"
                    ),
                    Box::new(e),
                )
            })?;
            let then = then.cast_to(&then_else_coerce_type, schema)?;
            Ok((Box::new(when), Box::new(then)))
        })
        .collect::<Result<Vec<_>>>()?;
    let else_expr = case
        .else_expr
        .map(|expr| expr.cast_to(&then_else_coerce_type, schema))
        .transpose()?
        .map(Box::new);

    Ok(Case::new(case_expr, when_then, else_expr))
}

/// Get a common schema that is compatible with all inputs of UNION.
fn coerce_union_schema(inputs: Vec<Arc<LogicalPlan>>) -> Result<DFSchema> {
    let base_schema = inputs[0].schema();
    let mut union_datatypes = base_schema
        .fields()
        .iter()
        .map(|f| f.data_type().clone())
        .collect::<Vec<_>>();
    let mut union_nullabilities = base_schema
        .fields()
        .iter()
        .map(|f| f.is_nullable())
        .collect::<Vec<_>>();

    for (i, plan) in inputs.iter().enumerate().skip(1) {
        let plan_schema = plan.schema();
        if plan_schema.fields().len() != base_schema.fields().len() {
            return plan_err!(
                "Union schemas have different number of fields: \
                query 1 has {} fields whereas query {} has {} fields",
                base_schema.fields().len(),
                i + 1,
                plan_schema.fields().len()
            );
        }
        // coerce data type and nullablity for each field
        for (union_datatype, union_nullable, plan_field) in izip!(
            union_datatypes.iter_mut(),
            union_nullabilities.iter_mut(),
            plan_schema.fields()
        ) {
            let coerced_type =
                comparison_coercion(union_datatype, plan_field.data_type()).ok_or_else(
                    || {
                        plan_datafusion_err!(
                    "UNION Column '{}' (type: {}) is not compatible with other type: {}",
                    plan_field.name(),
                    plan_field.data_type(),
                    union_datatype
                )
                    },
                )?;
            *union_datatype = coerced_type;
            *union_nullable = *union_nullable || plan_field.is_nullable();
        }
    }
    let union_qualified_fields = izip!(
        base_schema.iter(),
        union_datatypes.into_iter(),
        union_nullabilities
    )
    .map(|((qualifier, field), datatype, nullable)| {
        let field = Arc::new(Field::new(field.name().clone(), datatype, nullable));
        (qualifier.cloned(), field)
    })
    .collect::<Vec<_>>();
    DFSchema::new_with_metadata(union_qualified_fields, HashMap::new())
}

/// Coerce the union's inputs to a common schema
fn coerce_union(union_plan: Union) -> Result<LogicalPlan> {
    let union_schema = coerce_union_schema(union_plan.inputs.clone())?;
    let new_inputs = union_plan
        .inputs
        .iter()
        .map(|p| {
            let plan = coerce_plan_expr_for_schema(p, &union_schema)?;
            match plan {
                LogicalPlan::Projection(Projection { expr, input, .. }) => {
                    Ok(Arc::new(project_with_column_index(
                        expr,
                        input,
                        Arc::new(union_schema.clone()),
                    )?))
                }
                other_plan => Ok(Arc::new(other_plan)),
            }
        })
        .collect::<Result<Vec<_>>>()?;
    Ok(LogicalPlan::Union(Union {
        inputs: new_inputs,
        schema: Arc::new(union_schema),
    }))
}

/// See `<https://github.com/apache/datafusion/pull/2108>`
fn project_with_column_index(
    expr: Vec<Expr>,
    input: Arc<LogicalPlan>,
    schema: DFSchemaRef,
) -> Result<LogicalPlan> {
    let alias_expr = expr
        .into_iter()
        .enumerate()
        .map(|(i, e)| match e {
            Expr::Alias(Alias { ref name, .. }) if name != schema.field(i).name() => {
                e.unalias().alias(schema.field(i).name())
            }
            Expr::Column(Column {
                relation: _,
                ref name,
            }) if name != schema.field(i).name() => e.alias(schema.field(i).name()),
            Expr::Alias { .. } | Expr::Column { .. } => e,
            _ => e.alias(schema.field(i).name()),
        })
        .collect::<Vec<_>>();

    Projection::try_new_with_schema(alias_expr, input, schema)
        .map(LogicalPlan::Projection)
}

#[cfg(test)]
mod test {
    use std::any::Any;
    use std::sync::Arc;

    use arrow::datatypes::DataType::Utf8;
    use arrow::datatypes::{DataType, Field, TimeUnit};

    use datafusion_common::tree_node::{TransformedResult, TreeNode};
    use datafusion_common::{DFSchema, DFSchemaRef, Result, ScalarValue};
    use datafusion_expr::expr::{self, InSubquery, Like, ScalarFunction};
    use datafusion_expr::logical_plan::{EmptyRelation, Projection};
    use datafusion_expr::test::function_stub::avg_udaf;
    use datafusion_expr::{
        cast, col, create_udaf, is_true, lit, AccumulatorFactoryFunction, AggregateUDF,
        BinaryExpr, Case, ColumnarValue, Expr, ExprSchemable, Filter, LogicalPlan,
        Operator, ScalarUDF, ScalarUDFImpl, Signature, SimpleAggregateUDF, Subquery,
        Volatility,
    };
    use datafusion_functions_aggregate::average::AvgAccumulator;

    use crate::analyzer::type_coercion::{
        coerce_case_expression, TypeCoercion, TypeCoercionRewriter,
    };
    use crate::test::assert_analyzed_plan_eq;

    fn empty() -> Arc<LogicalPlan> {
        Arc::new(LogicalPlan::EmptyRelation(EmptyRelation {
            produce_one_row: false,
            schema: Arc::new(DFSchema::empty()),
        }))
    }

    fn empty_with_type(data_type: DataType) -> Arc<LogicalPlan> {
        Arc::new(LogicalPlan::EmptyRelation(EmptyRelation {
            produce_one_row: false,
            schema: Arc::new(
                DFSchema::from_unqualified_fields(
                    vec![Field::new("a", data_type, true)].into(),
                    std::collections::HashMap::new(),
                )
                .unwrap(),
            ),
        }))
    }

    #[test]
    fn simple_case() -> Result<()> {
        let expr = col("a").lt(lit(2_u32));
        let empty = empty_with_type(DataType::Float64);
        let plan = LogicalPlan::Projection(Projection::try_new(vec![expr], empty)?);
        let expected = "Projection: a < CAST(UInt32(2) AS Float64)\n  EmptyRelation";
        assert_analyzed_plan_eq(Arc::new(TypeCoercion::new()), plan, expected)
    }

    #[test]
    fn nested_case() -> Result<()> {
        let expr = col("a").lt(lit(2_u32));
        let empty = empty_with_type(DataType::Float64);

        let plan = LogicalPlan::Projection(Projection::try_new(
            vec![expr.clone().or(expr)],
            empty,
        )?);
        let expected = "Projection: a < CAST(UInt32(2) AS Float64) OR a < CAST(UInt32(2) AS Float64)\
            \n  EmptyRelation";
        assert_analyzed_plan_eq(Arc::new(TypeCoercion::new()), plan, expected)
    }

    #[derive(Debug, Clone)]
    struct TestScalarUDF {
        signature: Signature,
    }

    impl ScalarUDFImpl for TestScalarUDF {
        fn as_any(&self) -> &dyn Any {
            self
        }

        fn name(&self) -> &str {
            "TestScalarUDF"
        }

        fn signature(&self) -> &Signature {
            &self.signature
        }

        fn return_type(&self, _args: &[DataType]) -> Result<DataType> {
            Ok(DataType::Utf8)
        }

        fn invoke(&self, _args: &[ColumnarValue]) -> Result<ColumnarValue> {
            Ok(ColumnarValue::Scalar(ScalarValue::from("a")))
        }
    }

    #[test]
    fn scalar_udf() -> Result<()> {
        let empty = empty();

        let udf = ScalarUDF::from(TestScalarUDF {
            signature: Signature::uniform(1, vec![DataType::Float32], Volatility::Stable),
        })
        .call(vec![lit(123_i32)]);
        let plan = LogicalPlan::Projection(Projection::try_new(vec![udf], empty)?);
        let expected =
            "Projection: TestScalarUDF(CAST(Int32(123) AS Float32))\n  EmptyRelation";
        assert_analyzed_plan_eq(Arc::new(TypeCoercion::new()), plan, expected)
    }

    #[test]
    fn scalar_udf_invalid_input() -> Result<()> {
        let empty = empty();
        let udf = ScalarUDF::from(TestScalarUDF {
            signature: Signature::uniform(1, vec![DataType::Float32], Volatility::Stable),
        })
        .call(vec![lit("Apple")]);
        Projection::try_new(vec![udf], empty)
            .expect_err("Expected an error due to incorrect function input");

        Ok(())
    }

    #[test]
    fn scalar_function() -> Result<()> {
        // test that automatic argument type coercion for scalar functions work
        let empty = empty();
        let lit_expr = lit(10i64);
        let fun = ScalarUDF::new_from_impl(TestScalarUDF {
            signature: Signature::uniform(1, vec![DataType::Float32], Volatility::Stable),
        });
        let scalar_function_expr =
            Expr::ScalarFunction(ScalarFunction::new_udf(Arc::new(fun), vec![lit_expr]));
        let plan = LogicalPlan::Projection(Projection::try_new(
            vec![scalar_function_expr],
            empty,
        )?);
        let expected =
            "Projection: TestScalarUDF(CAST(Int64(10) AS Float32))\n  EmptyRelation";
        assert_analyzed_plan_eq(Arc::new(TypeCoercion::new()), plan, expected)
    }

    #[test]
    fn agg_udaf() -> Result<()> {
        let empty = empty();
        let my_avg = create_udaf(
            "MY_AVG",
            vec![DataType::Float64],
            Arc::new(DataType::Float64),
            Volatility::Immutable,
            Arc::new(|_| Ok(Box::<AvgAccumulator>::default())),
            Arc::new(vec![DataType::UInt64, DataType::Float64]),
        );
        let udaf = Expr::AggregateFunction(expr::AggregateFunction::new_udf(
            Arc::new(my_avg),
            vec![lit(10i64)],
            false,
            None,
            None,
            None,
        ));
        let plan = LogicalPlan::Projection(Projection::try_new(vec![udaf], empty)?);
        let expected = "Projection: MY_AVG(CAST(Int64(10) AS Float64))\n  EmptyRelation";
        assert_analyzed_plan_eq(Arc::new(TypeCoercion::new()), plan, expected)
    }

    #[test]
    fn agg_udaf_invalid_input() -> Result<()> {
        let empty = empty();
        let return_type = DataType::Float64;
        let accumulator: AccumulatorFactoryFunction =
            Arc::new(|_| Ok(Box::<AvgAccumulator>::default()));
        let my_avg = AggregateUDF::from(SimpleAggregateUDF::new_with_signature(
            "MY_AVG",
            Signature::uniform(1, vec![DataType::Float64], Volatility::Immutable),
            return_type,
            accumulator,
            vec![
                Field::new("count", DataType::UInt64, true),
                Field::new("avg", DataType::Float64, true),
            ],
        ));
        let udaf = Expr::AggregateFunction(expr::AggregateFunction::new_udf(
            Arc::new(my_avg),
            vec![lit("10")],
            false,
            None,
            None,
            None,
        ));

        let err = Projection::try_new(vec![udaf], empty).err().unwrap();
        assert!(
            err.strip_backtrace().starts_with("Error during planning: Error during planning: Coercion from [Utf8] to the signature Uniform(1, [Float64]) failed")
        );
        Ok(())
    }

    #[test]
    fn agg_function_case() -> Result<()> {
        let empty = empty();
        let agg_expr = Expr::AggregateFunction(expr::AggregateFunction::new_udf(
            avg_udaf(),
            vec![lit(12f64)],
            false,
            None,
            None,
            None,
        ));
        let plan = LogicalPlan::Projection(Projection::try_new(vec![agg_expr], empty)?);
        let expected = "Projection: avg(Float64(12))\n  EmptyRelation";
        assert_analyzed_plan_eq(Arc::new(TypeCoercion::new()), plan, expected)?;

        let empty = empty_with_type(DataType::Int32);
        let agg_expr = Expr::AggregateFunction(expr::AggregateFunction::new_udf(
            avg_udaf(),
            vec![cast(col("a"), DataType::Float64)],
            false,
            None,
            None,
            None,
        ));
        let plan = LogicalPlan::Projection(Projection::try_new(vec![agg_expr], empty)?);
        let expected = "Projection: avg(CAST(a AS Float64))\n  EmptyRelation";
        assert_analyzed_plan_eq(Arc::new(TypeCoercion::new()), plan, expected)?;
        Ok(())
    }

    #[test]
    fn agg_function_invalid_input_avg() -> Result<()> {
        let empty = empty();
        let agg_expr = Expr::AggregateFunction(expr::AggregateFunction::new_udf(
            avg_udaf(),
            vec![lit("1")],
            false,
            None,
            None,
            None,
        ));
        let err = Projection::try_new(vec![agg_expr], empty)
            .err()
            .unwrap()
            .strip_backtrace();
        assert!(err.starts_with("Error during planning: Error during planning: Coercion from [Utf8] to the signature Uniform(1, [Int8, Int16, Int32, Int64, UInt8, UInt16, UInt32, UInt64, Float32, Float64]) failed."));
        Ok(())
    }

    #[test]
    fn binary_op_date32_op_interval() -> Result<()> {
        // CAST(Utf8("1998-03-18") AS Date32) + IntervalDayTime("...")
        let expr = cast(lit("1998-03-18"), DataType::Date32)
            + lit(ScalarValue::new_interval_dt(123, 456));
        let empty = empty();
        let plan = LogicalPlan::Projection(Projection::try_new(vec![expr], empty)?);
        let expected =
            "Projection: CAST(Utf8(\"1998-03-18\") AS Date32) + IntervalDayTime(\"IntervalDayTime { days: 123, milliseconds: 456 }\")\n  EmptyRelation";
        assert_analyzed_plan_eq(Arc::new(TypeCoercion::new()), plan, expected)?;
        Ok(())
    }

    #[test]
    fn inlist_case() -> Result<()> {
        // a in (1,4,8), a is int64
        let expr = col("a").in_list(vec![lit(1_i32), lit(4_i8), lit(8_i64)], false);
        let empty = empty_with_type(DataType::Int64);
        let plan = LogicalPlan::Projection(Projection::try_new(vec![expr], empty)?);
        let expected = "Projection: a IN ([CAST(Int32(1) AS Int64), CAST(Int8(4) AS Int64), Int64(8)])\n  EmptyRelation";
        assert_analyzed_plan_eq(Arc::new(TypeCoercion::new()), plan, expected)?;

        // a in (1,4,8), a is decimal
        let expr = col("a").in_list(vec![lit(1_i32), lit(4_i8), lit(8_i64)], false);
        let empty = Arc::new(LogicalPlan::EmptyRelation(EmptyRelation {
            produce_one_row: false,
            schema: Arc::new(DFSchema::from_unqualified_fields(
                vec![Field::new("a", DataType::Decimal128(12, 4), true)].into(),
                std::collections::HashMap::new(),
            )?),
        }));
        let plan = LogicalPlan::Projection(Projection::try_new(vec![expr], empty)?);
        let expected = "Projection: CAST(a AS Decimal128(24, 4)) IN ([CAST(Int32(1) AS Decimal128(24, 4)), CAST(Int8(4) AS Decimal128(24, 4)), CAST(Int64(8) AS Decimal128(24, 4))])\n  EmptyRelation";
        assert_analyzed_plan_eq(Arc::new(TypeCoercion::new()), plan, expected)
    }

    #[test]
    fn between_case() -> Result<()> {
        let expr = col("a").between(
            lit("2002-05-08"),
            // (cast('2002-05-08' as date) + interval '1 months')
            cast(lit("2002-05-08"), DataType::Date32)
                + lit(ScalarValue::new_interval_ym(0, 1)),
        );
        let empty = empty_with_type(DataType::Utf8);
        let plan = LogicalPlan::Filter(Filter::try_new(expr, empty)?);
        let expected =
            "Filter: a BETWEEN Utf8(\"2002-05-08\") AND CAST(CAST(Utf8(\"2002-05-08\") AS Date32) + IntervalYearMonth(\"1\") AS Utf8)\
            \n  EmptyRelation";
        assert_analyzed_plan_eq(Arc::new(TypeCoercion::new()), plan, expected)
    }

    #[test]
    fn between_infer_cheap_type() -> Result<()> {
        let expr = col("a").between(
            // (cast('2002-05-08' as date) + interval '1 months')
            cast(lit("2002-05-08"), DataType::Date32)
                + lit(ScalarValue::new_interval_ym(0, 1)),
            lit("2002-12-08"),
        );
        let empty = empty_with_type(DataType::Utf8);
        let plan = LogicalPlan::Filter(Filter::try_new(expr, empty)?);
        // TODO: we should cast col(a).
        let expected =
            "Filter: CAST(a AS Date32) BETWEEN CAST(Utf8(\"2002-05-08\") AS Date32) + IntervalYearMonth(\"1\") AND CAST(Utf8(\"2002-12-08\") AS Date32)\
            \n  EmptyRelation";
        assert_analyzed_plan_eq(Arc::new(TypeCoercion::new()), plan, expected)
    }

    #[test]
    fn is_bool_for_type_coercion() -> Result<()> {
        // is true
        let expr = col("a").is_true();
        let empty = empty_with_type(DataType::Boolean);
        let plan =
            LogicalPlan::Projection(Projection::try_new(vec![expr.clone()], empty)?);
        let expected = "Projection: a IS TRUE\n  EmptyRelation";
        assert_analyzed_plan_eq(Arc::new(TypeCoercion::new()), plan, expected)?;

        let empty = empty_with_type(DataType::Int64);
        let plan = LogicalPlan::Projection(Projection::try_new(vec![expr], empty)?);
        let ret = assert_analyzed_plan_eq(Arc::new(TypeCoercion::new()), plan, "");
        let err = ret.unwrap_err().to_string();
        assert!(err.contains("Cannot infer common argument type for comparison operation Int64 IS DISTINCT FROM Boolean"), "{err}");

        // is not true
        let expr = col("a").is_not_true();
        let empty = empty_with_type(DataType::Boolean);
        let plan = LogicalPlan::Projection(Projection::try_new(vec![expr], empty)?);
        let expected = "Projection: a IS NOT TRUE\n  EmptyRelation";
        assert_analyzed_plan_eq(Arc::new(TypeCoercion::new()), plan, expected)?;

        // is false
        let expr = col("a").is_false();
        let empty = empty_with_type(DataType::Boolean);
        let plan = LogicalPlan::Projection(Projection::try_new(vec![expr], empty)?);
        let expected = "Projection: a IS FALSE\n  EmptyRelation";
        assert_analyzed_plan_eq(Arc::new(TypeCoercion::new()), plan, expected)?;

        // is not false
        let expr = col("a").is_not_false();
        let empty = empty_with_type(DataType::Boolean);
        let plan = LogicalPlan::Projection(Projection::try_new(vec![expr], empty)?);
        let expected = "Projection: a IS NOT FALSE\n  EmptyRelation";
        assert_analyzed_plan_eq(Arc::new(TypeCoercion::new()), plan, expected)?;

        Ok(())
    }

    #[test]
    fn like_for_type_coercion() -> Result<()> {
        // like : utf8 like "abc"
        let expr = Box::new(col("a"));
        let pattern = Box::new(lit(ScalarValue::new_utf8("abc")));
        let like_expr = Expr::Like(Like::new(false, expr, pattern, None, false));
        let empty = empty_with_type(DataType::Utf8);
        let plan = LogicalPlan::Projection(Projection::try_new(vec![like_expr], empty)?);
        let expected = "Projection: a LIKE Utf8(\"abc\")\n  EmptyRelation";
        assert_analyzed_plan_eq(Arc::new(TypeCoercion::new()), plan, expected)?;

        let expr = Box::new(col("a"));
        let pattern = Box::new(lit(ScalarValue::Null));
        let like_expr = Expr::Like(Like::new(false, expr, pattern, None, false));
        let empty = empty_with_type(DataType::Utf8);
        let plan = LogicalPlan::Projection(Projection::try_new(vec![like_expr], empty)?);
        let expected = "Projection: a LIKE CAST(NULL AS Utf8)\n  EmptyRelation";
        assert_analyzed_plan_eq(Arc::new(TypeCoercion::new()), plan, expected)?;

        let expr = Box::new(col("a"));
        let pattern = Box::new(lit(ScalarValue::new_utf8("abc")));
        let like_expr = Expr::Like(Like::new(false, expr, pattern, None, false));
        let empty = empty_with_type(DataType::Int64);
        let plan = LogicalPlan::Projection(Projection::try_new(vec![like_expr], empty)?);
        let err = assert_analyzed_plan_eq(Arc::new(TypeCoercion::new()), plan, expected);
        assert!(err.is_err());
        assert!(err.unwrap_err().to_string().contains(
            "There isn't a common type to coerce Int64 and Utf8 in LIKE expression"
        ));

        // ilike
        let expr = Box::new(col("a"));
        let pattern = Box::new(lit(ScalarValue::new_utf8("abc")));
        let ilike_expr = Expr::Like(Like::new(false, expr, pattern, None, true));
        let empty = empty_with_type(DataType::Utf8);
        let plan = LogicalPlan::Projection(Projection::try_new(vec![ilike_expr], empty)?);
        let expected = "Projection: a ILIKE Utf8(\"abc\")\n  EmptyRelation";
        assert_analyzed_plan_eq(Arc::new(TypeCoercion::new()), plan, expected)?;

        let expr = Box::new(col("a"));
        let pattern = Box::new(lit(ScalarValue::Null));
        let ilike_expr = Expr::Like(Like::new(false, expr, pattern, None, true));
        let empty = empty_with_type(DataType::Utf8);
        let plan = LogicalPlan::Projection(Projection::try_new(vec![ilike_expr], empty)?);
        let expected = "Projection: a ILIKE CAST(NULL AS Utf8)\n  EmptyRelation";
        assert_analyzed_plan_eq(Arc::new(TypeCoercion::new()), plan, expected)?;

        let expr = Box::new(col("a"));
        let pattern = Box::new(lit(ScalarValue::new_utf8("abc")));
        let ilike_expr = Expr::Like(Like::new(false, expr, pattern, None, true));
        let empty = empty_with_type(DataType::Int64);
        let plan = LogicalPlan::Projection(Projection::try_new(vec![ilike_expr], empty)?);
        let err = assert_analyzed_plan_eq(Arc::new(TypeCoercion::new()), plan, expected);
        assert!(err.is_err());
        assert!(err.unwrap_err().to_string().contains(
            "There isn't a common type to coerce Int64 and Utf8 in ILIKE expression"
        ));
        Ok(())
    }

    #[test]
    fn unknown_for_type_coercion() -> Result<()> {
        // unknown
        let expr = col("a").is_unknown();
        let empty = empty_with_type(DataType::Boolean);
        let plan =
            LogicalPlan::Projection(Projection::try_new(vec![expr.clone()], empty)?);
        let expected = "Projection: a IS UNKNOWN\n  EmptyRelation";
        assert_analyzed_plan_eq(Arc::new(TypeCoercion::new()), plan, expected)?;

        let empty = empty_with_type(DataType::Utf8);
        let plan = LogicalPlan::Projection(Projection::try_new(vec![expr], empty)?);
        let ret = assert_analyzed_plan_eq(Arc::new(TypeCoercion::new()), plan, expected);
        let err = ret.unwrap_err().to_string();
        assert!(err.contains("Cannot infer common argument type for comparison operation Utf8 IS DISTINCT FROM Boolean"), "{err}");

        // is not unknown
        let expr = col("a").is_not_unknown();
        let empty = empty_with_type(DataType::Boolean);
        let plan = LogicalPlan::Projection(Projection::try_new(vec![expr], empty)?);
        let expected = "Projection: a IS NOT UNKNOWN\n  EmptyRelation";
        assert_analyzed_plan_eq(Arc::new(TypeCoercion::new()), plan, expected)?;

        Ok(())
    }

    #[test]
    fn concat_for_type_coercion() -> Result<()> {
        let empty = empty_with_type(DataType::Utf8);
        let args = [col("a"), lit("b"), lit(true), lit(false), lit(13)];

        // concat-type signature
        {
            let expr = ScalarUDF::new_from_impl(TestScalarUDF {
                signature: Signature::variadic(vec![Utf8], Volatility::Immutable),
            })
            .call(args.to_vec());
            let plan = LogicalPlan::Projection(Projection::try_new(
                vec![expr],
                Arc::clone(&empty),
            )?);
            let expected =
                "Projection: TestScalarUDF(a, Utf8(\"b\"), CAST(Boolean(true) AS Utf8), CAST(Boolean(false) AS Utf8), CAST(Int32(13) AS Utf8))\n  EmptyRelation";
            assert_analyzed_plan_eq(Arc::new(TypeCoercion::new()), plan, expected)?;
        }

        Ok(())
    }

    #[test]
    fn test_type_coercion_rewrite() -> Result<()> {
        // gt
        let schema = Arc::new(DFSchema::from_unqualified_fields(
            vec![Field::new("a", DataType::Int64, true)].into(),
            std::collections::HashMap::new(),
        )?);
        let mut rewriter = TypeCoercionRewriter { schema: &schema };
        let expr = is_true(lit(12i32).gt(lit(13i64)));
        let expected = is_true(cast(lit(12i32), DataType::Int64).gt(lit(13i64)));
        let result = expr.rewrite(&mut rewriter).data()?;
        assert_eq!(expected, result);

        // eq
        let schema = Arc::new(DFSchema::from_unqualified_fields(
            vec![Field::new("a", DataType::Int64, true)].into(),
            std::collections::HashMap::new(),
        )?);
        let mut rewriter = TypeCoercionRewriter { schema: &schema };
        let expr = is_true(lit(12i32).eq(lit(13i64)));
        let expected = is_true(cast(lit(12i32), DataType::Int64).eq(lit(13i64)));
        let result = expr.rewrite(&mut rewriter).data()?;
        assert_eq!(expected, result);

        // lt
        let schema = Arc::new(DFSchema::from_unqualified_fields(
            vec![Field::new("a", DataType::Int64, true)].into(),
            std::collections::HashMap::new(),
        )?);
        let mut rewriter = TypeCoercionRewriter { schema: &schema };
        let expr = is_true(lit(12i32).lt(lit(13i64)));
        let expected = is_true(cast(lit(12i32), DataType::Int64).lt(lit(13i64)));
        let result = expr.rewrite(&mut rewriter).data()?;
        assert_eq!(expected, result);

        Ok(())
    }

    #[test]
    fn binary_op_date32_eq_ts() -> Result<()> {
        let expr = cast(
            lit("1998-03-18"),
            DataType::Timestamp(TimeUnit::Nanosecond, None),
        )
        .eq(cast(lit("1998-03-18"), DataType::Date32));
        let empty = empty();
        let plan = LogicalPlan::Projection(Projection::try_new(vec![expr], empty)?);
        let expected =
            "Projection: CAST(Utf8(\"1998-03-18\") AS Timestamp(Nanosecond, None)) = CAST(CAST(Utf8(\"1998-03-18\") AS Date32) AS Timestamp(Nanosecond, None))\n  EmptyRelation";
        assert_analyzed_plan_eq(Arc::new(TypeCoercion::new()), plan, expected)?;
        Ok(())
    }

    fn cast_if_not_same_type(
        expr: Box<Expr>,
        data_type: &DataType,
        schema: &DFSchemaRef,
    ) -> Box<Expr> {
        if &expr.get_type(schema).unwrap() != data_type {
            Box::new(cast(*expr, data_type.clone()))
        } else {
            expr
        }
    }

    fn cast_helper(
        case: Case,
        case_when_type: DataType,
        then_else_type: DataType,
        schema: &DFSchemaRef,
    ) -> Case {
        let expr = case
            .expr
            .map(|e| cast_if_not_same_type(e, &case_when_type, schema));
        let when_then_expr = case
            .when_then_expr
            .into_iter()
            .map(|(when, then)| {
                (
                    cast_if_not_same_type(when, &case_when_type, schema),
                    cast_if_not_same_type(then, &then_else_type, schema),
                )
            })
            .collect::<Vec<_>>();
        let else_expr = case
            .else_expr
            .map(|e| cast_if_not_same_type(e, &then_else_type, schema));

        Case {
            expr,
            when_then_expr,
            else_expr,
        }
    }

    #[test]
    fn test_case_expression_coercion() -> Result<()> {
        let schema = Arc::new(DFSchema::from_unqualified_fields(
            vec![
                Field::new("boolean", DataType::Boolean, true),
                Field::new("integer", DataType::Int32, true),
                Field::new("float", DataType::Float32, true),
                Field::new(
                    "timestamp",
                    DataType::Timestamp(TimeUnit::Nanosecond, None),
                    true,
                ),
                Field::new("date", DataType::Date32, true),
                Field::new(
                    "interval",
                    DataType::Interval(arrow::datatypes::IntervalUnit::MonthDayNano),
                    true,
                ),
                Field::new("binary", DataType::Binary, true),
                Field::new("string", DataType::Utf8, true),
                Field::new("decimal", DataType::Decimal128(10, 10), true),
            ]
            .into(),
            std::collections::HashMap::new(),
        )?);

        let case = Case {
            expr: None,
            when_then_expr: vec![
                (Box::new(col("boolean")), Box::new(col("integer"))),
                (Box::new(col("integer")), Box::new(col("float"))),
                (Box::new(col("string")), Box::new(col("string"))),
            ],
            else_expr: None,
        };
        let case_when_common_type = DataType::Boolean;
        let then_else_common_type = DataType::Utf8;
        let expected = cast_helper(
            case.clone(),
            case_when_common_type,
            then_else_common_type,
            &schema,
        );
        let actual = coerce_case_expression(case, &schema)?;
        assert_eq!(expected, actual);

        let case = Case {
            expr: Some(Box::new(col("string"))),
            when_then_expr: vec![
                (Box::new(col("float")), Box::new(col("integer"))),
                (Box::new(col("integer")), Box::new(col("float"))),
                (Box::new(col("string")), Box::new(col("string"))),
            ],
            else_expr: Some(Box::new(col("string"))),
        };
        let case_when_common_type = DataType::Utf8;
        let then_else_common_type = DataType::Utf8;
        let expected = cast_helper(
            case.clone(),
            case_when_common_type,
            then_else_common_type,
            &schema,
        );
        let actual = coerce_case_expression(case, &schema)?;
        assert_eq!(expected, actual);

        let case = Case {
            expr: Some(Box::new(col("interval"))),
            when_then_expr: vec![
                (Box::new(col("float")), Box::new(col("integer"))),
                (Box::new(col("binary")), Box::new(col("float"))),
                (Box::new(col("string")), Box::new(col("string"))),
            ],
            else_expr: Some(Box::new(col("string"))),
        };
        let err = coerce_case_expression(case, &schema).unwrap_err();
        assert_eq!(
            err.strip_backtrace(),
            "Error during planning: \
            Failed to coerce case (Interval(MonthDayNano)) and \
            when ([Float32, Binary, Utf8]) to common types in \
            CASE WHEN expression"
        );

        let case = Case {
            expr: Some(Box::new(col("string"))),
            when_then_expr: vec![
                (Box::new(col("float")), Box::new(col("date"))),
                (Box::new(col("string")), Box::new(col("float"))),
                (Box::new(col("string")), Box::new(col("binary"))),
            ],
            else_expr: Some(Box::new(col("timestamp"))),
        };
        let err = coerce_case_expression(case, &schema).unwrap_err();
        assert_eq!(
            err.strip_backtrace(),
            "Error during planning: \
            Failed to coerce then ([Date32, Float32, Binary]) and \
            else (Some(Timestamp(Nanosecond, None))) to common types \
            in CASE WHEN expression"
        );

        Ok(())
    }

    #[test]
    fn interval_plus_timestamp() -> Result<()> {
        // SELECT INTERVAL '1' YEAR + '2000-01-01T00:00:00'::timestamp;
        let expr = Expr::BinaryExpr(BinaryExpr::new(
            Box::new(lit(ScalarValue::IntervalYearMonth(Some(12)))),
            Operator::Plus,
            Box::new(cast(
                lit("2000-01-01T00:00:00"),
                DataType::Timestamp(TimeUnit::Nanosecond, None),
            )),
        ));
        let empty = empty();
        let plan = LogicalPlan::Projection(Projection::try_new(vec![expr], empty)?);
        let expected = "Projection: IntervalYearMonth(\"12\") + CAST(Utf8(\"2000-01-01T00:00:00\") AS Timestamp(Nanosecond, None))\n  EmptyRelation";
        assert_analyzed_plan_eq(Arc::new(TypeCoercion::new()), plan, expected)?;
        Ok(())
    }

    #[test]
    fn timestamp_subtract_timestamp() -> Result<()> {
        let expr = Expr::BinaryExpr(BinaryExpr::new(
            Box::new(cast(
                lit("1998-03-18"),
                DataType::Timestamp(TimeUnit::Nanosecond, None),
            )),
            Operator::Minus,
            Box::new(cast(
                lit("1998-03-18"),
                DataType::Timestamp(TimeUnit::Nanosecond, None),
            )),
        ));
        let empty = empty();
        let plan = LogicalPlan::Projection(Projection::try_new(vec![expr], empty)?);
        let expected =
            "Projection: CAST(Utf8(\"1998-03-18\") AS Timestamp(Nanosecond, None)) - CAST(Utf8(\"1998-03-18\") AS Timestamp(Nanosecond, None))\n  EmptyRelation";
        assert_analyzed_plan_eq(Arc::new(TypeCoercion::new()), plan, expected)?;
        Ok(())
    }

    #[test]
    fn in_subquery_cast_subquery() -> Result<()> {
        let empty_int32 = empty_with_type(DataType::Int32);
        let empty_int64 = empty_with_type(DataType::Int64);

        let in_subquery_expr = Expr::InSubquery(InSubquery::new(
            Box::new(col("a")),
            Subquery {
                subquery: empty_int32,
                outer_ref_columns: vec![],
            },
            false,
        ));
        let plan = LogicalPlan::Filter(Filter::try_new(in_subquery_expr, empty_int64)?);
        // add cast for subquery
        let expected = "\
        Filter: a IN (<subquery>)\
        \n  Subquery:\
        \n    Projection: CAST(a AS Int64)\
        \n      EmptyRelation\
        \n  EmptyRelation";
        assert_analyzed_plan_eq(Arc::new(TypeCoercion::new()), plan, expected)?;
        Ok(())
    }

    #[test]
    fn in_subquery_cast_expr() -> Result<()> {
        let empty_int32 = empty_with_type(DataType::Int32);
        let empty_int64 = empty_with_type(DataType::Int64);

        let in_subquery_expr = Expr::InSubquery(InSubquery::new(
            Box::new(col("a")),
            Subquery {
                subquery: empty_int64,
                outer_ref_columns: vec![],
            },
            false,
        ));
        let plan = LogicalPlan::Filter(Filter::try_new(in_subquery_expr, empty_int32)?);
        // add cast for subquery
        let expected = "\
        Filter: CAST(a AS Int64) IN (<subquery>)\
        \n  Subquery:\
        \n    EmptyRelation\
        \n  EmptyRelation";
        assert_analyzed_plan_eq(Arc::new(TypeCoercion::new()), plan, expected)?;
        Ok(())
    }

    #[test]
    fn in_subquery_cast_all() -> Result<()> {
        let empty_inside = empty_with_type(DataType::Decimal128(10, 5));
        let empty_outside = empty_with_type(DataType::Decimal128(8, 8));

        let in_subquery_expr = Expr::InSubquery(InSubquery::new(
            Box::new(col("a")),
            Subquery {
                subquery: empty_inside,
                outer_ref_columns: vec![],
            },
            false,
        ));
        let plan = LogicalPlan::Filter(Filter::try_new(in_subquery_expr, empty_outside)?);
        // add cast for subquery
        let expected = "Filter: CAST(a AS Decimal128(13, 8)) IN (<subquery>)\
        \n  Subquery:\
        \n    Projection: CAST(a AS Decimal128(13, 8))\
        \n      EmptyRelation\
        \n  EmptyRelation";
        assert_analyzed_plan_eq(Arc::new(TypeCoercion::new()), plan, expected)?;
        Ok(())
    }
}<|MERGE_RESOLUTION|>--- conflicted
+++ resolved
@@ -32,7 +32,6 @@
     exec_err, internal_err, not_impl_err, plan_datafusion_err, plan_err, Column,
     DFSchema, DFSchemaRef, DataFusionError, Result, ScalarValue,
 };
-use datafusion_expr::builder::project_with_column_index;
 use datafusion_expr::expr::{
     self, Alias, Between, BinaryExpr, Case, Exists, InList, InSubquery, Like,
     ScalarFunction, WindowFunction,
@@ -54,11 +53,7 @@
 use datafusion_expr::utils::merge_schema;
 use datafusion_expr::{
     is_false, is_not_false, is_not_true, is_not_unknown, is_true, is_unknown, not,
-<<<<<<< HEAD
     AggregateUDF, Expr, ExprFunctionExt, ExprSchemable, Join, LogicalPlan, Operator,
-=======
-    AggregateUDF, Expr, ExprFunctionExt, ExprSchemable, LogicalPlan, Operator,
->>>>>>> 69c99a7e
     Projection, ScalarUDF, Union, WindowFrame, WindowFrameBound, WindowFrameUnits,
 };
 
@@ -128,14 +123,8 @@
         expr.rewrite(&mut expr_rewrite)?
             .map_data(|expr| original_name.restore(expr))
     })?
-<<<<<<< HEAD
     // some plans need extra coercion after their expressions are coerced
     .map_data(|plan| expr_rewrite.coerce_plan(plan))?
-=======
-    // coerce join expressions specially
-    .map_data(|plan| expr_rewrite.coerce_joins(plan))?
-    .map_data(|plan| expr_rewrite.coerce_union(plan))?
->>>>>>> 69c99a7e
     // recompute the schema after the expressions have been rewritten as the types may have changed
     .map_data(|plan| plan.recompute_schema())
 }
@@ -184,39 +173,6 @@
             .transpose()?;
 
         Ok(LogicalPlan::Join(join))
-    }
-
-    /// Corece the union inputs after expanding the wildcard expressions
-    ///
-    /// Union inputs must have the same schema, so we coerce the expressions to match the schema
-    /// after expanding the wildcard expressions
-    fn coerce_union(&self, plan: LogicalPlan) -> Result<LogicalPlan> {
-        let LogicalPlan::Union(union) = plan else {
-            return Ok(plan);
-        };
-
-        let inputs = union
-            .inputs
-            .into_iter()
-            .map(|p| {
-                let plan = coerce_plan_expr_for_schema(&p, &union.schema)?;
-                match plan {
-                    LogicalPlan::Projection(Projection { expr, input, .. }) => {
-                        Ok(Arc::new(project_with_column_index(
-                            expr,
-                            input,
-                            Arc::clone(&union.schema),
-                        )?))
-                    }
-                    other_plan => Ok(Arc::new(other_plan)),
-                }
-            })
-            .collect::<Result<Vec<_>>>()?;
-
-        Ok(LogicalPlan::Union(Union {
-            inputs,
-            schema: Arc::clone(&union.schema),
-        }))
     }
 
     fn coerce_join_filter(&self, expr: Expr) -> Result<Expr> {
@@ -884,7 +840,8 @@
     DFSchema::new_with_metadata(union_qualified_fields, HashMap::new())
 }
 
-/// Coerce the union's inputs to a common schema
+/// Coerce the union’s inputs to a common schema. This occurs after
+/// wildcard expansion and the coercion of the input expressions.
 fn coerce_union(union_plan: Union) -> Result<LogicalPlan> {
     let union_schema = coerce_union_schema(union_plan.inputs.clone())?;
     let new_inputs = union_plan
