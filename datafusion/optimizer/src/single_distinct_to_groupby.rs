// Licensed to the Apache Software Foundation (ASF) under one
// or more contributor license agreements.  See the NOTICE file
// distributed with this work for additional information
// regarding copyright ownership.  The ASF licenses this file
// to you under the Apache License, Version 2.0 (the
// "License"); you may not use this file except in compliance
// with the License.  You may obtain a copy of the License at
//
//   http://www.apache.org/licenses/LICENSE-2.0
//
// Unless required by applicable law or agreed to in writing,
// software distributed under the License is distributed on an
// "AS IS" BASIS, WITHOUT WARRANTIES OR CONDITIONS OF ANY
// KIND, either express or implied.  See the License for the
// specific language governing permissions and limitations
// under the License.

//! single distinct to group by optimizer rule

use std::sync::Arc;

use crate::optimizer::ApplyOrder;
use crate::{OptimizerConfig, OptimizerRule};

use datafusion_common::{DFSchema, Result};
use datafusion_expr::{
    col,
    expr::AggregateFunction,
    logical_plan::{Aggregate, LogicalPlan, Projection},
    utils::columnize_expr,
    Expr, ExprSchemable,
};

use hashbrown::HashSet;

/// single distinct to group by optimizer rule
///  ```text
///    SELECT F1(DISTINCT s),F2(DISTINCT s)
///    ...
///    GROUP BY k
///
///    Into
///
///    SELECT F1(alias1),F2(alias1)
///    FROM (
///      SELECT s as alias1, k ... GROUP BY s, k
///    )
///    GROUP BY k
///  ```
#[derive(Default)]
pub struct SingleDistinctToGroupBy {}

const SINGLE_DISTINCT_ALIAS: &str = "alias1";

impl SingleDistinctToGroupBy {
    #[allow(missing_docs)]
    pub fn new() -> Self {
        Self {}
    }
}

/// Check whether all aggregate exprs are distinct on a single field.
fn is_single_distinct_agg(plan: &LogicalPlan) -> Result<bool> {
    match plan {
        LogicalPlan::Aggregate(Aggregate { aggr_expr, .. }) => {
            let mut fields_set = HashSet::new();
            let mut distinct_count = 0;
            for expr in aggr_expr {
                if let Expr::AggregateFunction(AggregateFunction {
                    distinct, args, ..
                }) = expr
                {
                    if *distinct {
                        distinct_count += 1;
                    }
                    for e in args {
                        fields_set.insert(e.display_name()?);
                    }
                }
            }
            let res = distinct_count == aggr_expr.len() && fields_set.len() == 1;
            Ok(res)
        }
        _ => Ok(false),
    }
}

/// Check if the first expr is [Expr::GroupingSet].
fn contains_grouping_set(expr: &[Expr]) -> bool {
    matches!(expr.first(), Some(Expr::GroupingSet(_)))
}

impl OptimizerRule for SingleDistinctToGroupBy {
    fn try_optimize(
        &self,
        plan: &LogicalPlan,
        _config: &dyn OptimizerConfig,
    ) -> Result<Option<LogicalPlan>> {
        match plan {
            LogicalPlan::Aggregate(Aggregate {
                input,
                aggr_expr,
                schema,
                group_expr,
                ..
            }) => {
                if is_single_distinct_agg(plan)? && !contains_grouping_set(group_expr) {
                    let fields = schema.fields();
                    // alias all original group_by exprs
<<<<<<< HEAD
                    let mut group_expr_alias = Vec::with_capacity(group_expr.len());
                    // let mut outer_group_exprs = vec![];
                    let mut inner_group_exprs = group_expr
                        .iter()
                        .enumerate()
                        .map(|(i, group_expr)| {
                            let (alias_expr, out_group_expr, original_name) =
                                if let Expr::Column(_) = group_expr {
                                    (group_expr.clone(), group_expr.clone(), None)
                                } else {
                                    let alias_str = format!("group_alias_{i}");
                                    let alias_expr = group_expr.clone().alias(&alias_str);
                                    (
                                        alias_expr,
                                        col(alias_str),
                                        Some(schema.fields()[i].qualified_name()),
                                    )
                                };
                            group_expr_alias.push((out_group_expr, original_name));
                            alias_expr
=======
                    let (mut inner_group_exprs, out_group_expr_with_alias): (
                        Vec<Expr>,
                        Vec<(Expr, Option<String>)>,
                    ) = group_expr
                        .iter()
                        .enumerate()
                        .map(|(i, group_expr)| {
                            if let Expr::Column(_) = group_expr {
                                // For Column expressions we can use existing expression as is.
                                (group_expr.clone(), (group_expr.clone(), None))
                            } else {
                                // For complex expression write is as alias, to be able to refer
                                // if from parent operators successfully.
                                // Consider plan below.
                                //
                                // Aggregate: groupBy=[[group_alias_0]], aggr=[[COUNT(alias1)]] [group_alias_0:Int32, COUNT(alias1):Int64;N]\
                                // --Aggregate: groupBy=[[test.a + Int32(1) AS group_alias_0, test.c AS alias1]], aggr=[[]] [group_alias_0:Int32, alias1:UInt32]\
                                // ----TableScan: test [a:UInt32, b:UInt32, c:UInt32]
                                //
                                // First aggregate(from bottom) refers to `test.a` column.
                                // Second aggregate refers to the `group_alias_0` column, Which is a valid field in the first aggregate.
                                // If we were to write plan above as below without alias
                                //
                                // Aggregate: groupBy=[[test.a + Int32(1)]], aggr=[[COUNT(alias1)]] [group_alias_0:Int32, COUNT(alias1):Int64;N]\
                                // --Aggregate: groupBy=[[test.a + Int32(1), test.c AS alias1]], aggr=[[]] [group_alias_0:Int32, alias1:UInt32]\
                                // ----TableScan: test [a:UInt32, b:UInt32, c:UInt32]
                                //
                                // Second aggregate refers to the `test.a + Int32(1)` expression However, its input do not have `test.a` expression in it.
                                let alias_str = format!("group_alias_{i}");
                                let alias_expr = group_expr.clone().alias(&alias_str);
                                (
                                    alias_expr,
                                    (col(alias_str), Some(fields[i].qualified_name())),
                                )
                            }
>>>>>>> 0911f152
                        })
                        .unzip();

                    // and they can be referenced by the alias in the outer aggr plan
                    let outer_group_exprs = out_group_expr_with_alias
                        .iter()
                        .map(|(out_group_expr, _)| out_group_expr.clone())
                        .collect::<Vec<_>>();

                    // replace the distinct arg with alias
                    let mut group_fields_set = HashSet::new();
                    let new_aggr_exprs = aggr_expr
                        .iter()
                        .map(|aggr_expr| match aggr_expr {
                            Expr::AggregateFunction(AggregateFunction {
                                fun,
                                args,
                                filter,
                                order_by,
                                ..
                            }) => {
                                // is_single_distinct_agg ensure args.len=1
                                if group_fields_set.insert(args[0].display_name()?) {
                                    inner_group_exprs.push(
                                        args[0].clone().alias(SINGLE_DISTINCT_ALIAS),
                                    );
                                }
                                Ok(Expr::AggregateFunction(AggregateFunction::new(
                                    fun.clone(),
                                    vec![col(SINGLE_DISTINCT_ALIAS)],
                                    false, // intentional to remove distinct here
                                    filter.clone(),
                                    order_by.clone(),
                                )))
                            }
                            _ => Ok(aggr_expr.clone()),
                        })
                        .collect::<Result<Vec<_>>>()?;

                    // construct the inner AggrPlan
                    let inner_fields = inner_group_exprs
                        .iter()
                        .map(|expr| expr.to_field(input.schema()))
                        .collect::<Result<Vec<_>>>()?;
                    let inner_schema = DFSchema::new_with_metadata(
                        inner_fields,
                        input.schema().metadata().clone(),
                    )?;
                    let inner_agg = LogicalPlan::Aggregate(Aggregate::try_new(
                        input.clone(),
                        inner_group_exprs,
                        Vec::new(),
                    )?);

                    let outer_fields = outer_group_exprs
                        .iter()
                        .chain(new_aggr_exprs.iter())
                        .map(|expr| expr.to_field(&inner_schema))
                        .collect::<Result<Vec<_>>>()?;
                    let outer_aggr_schema = Arc::new(DFSchema::new_with_metadata(
                        outer_fields,
                        input.schema().metadata().clone(),
                    )?);

                    // so the aggregates are displayed in the same way even after the rewrite
                    // this optimizer has two kinds of alias:
                    // - group_by aggr
                    // - aggr expr
<<<<<<< HEAD
                    let mut alias_expr: Vec<Expr> = Vec::new();
                    for (group_expr, original_field) in group_expr_alias {
                        let expr = if let Some(name) = original_field {
                            group_expr.alias(name)
                        } else {
                            group_expr
                        };
                        alias_expr.push(expr);
                    }
                    for (i, expr) in new_aggr_exprs.iter().enumerate() {
                        alias_expr.push(columnize_expr(
                            expr.clone().alias(
                                schema.clone().fields()[i + group_expr.len()]
                                    .qualified_name(),
                            ),
                            &outer_aggr_schema,
                        ));
                    }
=======
                    let group_size = group_expr.len();
                    let alias_expr = out_group_expr_with_alias
                        .into_iter()
                        .map(|(group_expr, original_field)| {
                            if let Some(name) = original_field {
                                group_expr.alias(name)
                            } else {
                                group_expr
                            }
                        })
                        .chain(new_aggr_exprs.iter().enumerate().map(|(idx, expr)| {
                            let idx = idx + group_size;
                            let name = fields[idx].qualified_name();
                            columnize_expr(expr.clone().alias(name), &outer_aggr_schema)
                        }))
                        .collect();
>>>>>>> 0911f152

                    let outer_aggr = LogicalPlan::Aggregate(Aggregate::try_new(
                        Arc::new(inner_agg),
                        outer_group_exprs,
                        new_aggr_exprs,
                    )?);

                    Ok(Some(LogicalPlan::Projection(Projection::try_new(
                        alias_expr,
                        Arc::new(outer_aggr),
                    )?)))
                } else {
                    Ok(None)
                }
            }
            _ => Ok(None),
        }
    }

    fn name(&self) -> &str {
        "single_distinct_aggregation_to_group_by"
    }

    fn apply_order(&self) -> Option<ApplyOrder> {
        Some(ApplyOrder::TopDown)
    }
}

#[cfg(test)]
mod tests {
    use super::*;
    use crate::test::*;
    use datafusion_expr::expr;
    use datafusion_expr::expr::GroupingSet;
    use datafusion_expr::{
        col, count, count_distinct, lit, logical_plan::builder::LogicalPlanBuilder, max,
        AggregateFunction,
    };

    fn assert_optimized_plan_equal(plan: &LogicalPlan, expected: &str) -> Result<()> {
        assert_optimized_plan_eq_display_indent(
            Arc::new(SingleDistinctToGroupBy::new()),
            plan,
            expected,
        );
        Ok(())
    }

    #[test]
    fn not_exist_distinct() -> Result<()> {
        let table_scan = test_table_scan()?;

        let plan = LogicalPlanBuilder::from(table_scan)
            .aggregate(Vec::<Expr>::new(), vec![max(col("b"))])?
            .build()?;

        // Do nothing
        let expected =
            "Aggregate: groupBy=[[]], aggr=[[MAX(test.b)]] [MAX(test.b):UInt32;N]\
                            \n  TableScan: test [a:UInt32, b:UInt32, c:UInt32]";

        assert_optimized_plan_equal(&plan, expected)
    }

    #[test]
    fn single_distinct() -> Result<()> {
        let table_scan = test_table_scan()?;

        let plan = LogicalPlanBuilder::from(table_scan)
            .aggregate(Vec::<Expr>::new(), vec![count_distinct(col("b"))])?
            .build()?;

        // Should work
        let expected = "Projection: COUNT(alias1) AS COUNT(DISTINCT test.b) [COUNT(DISTINCT test.b):Int64;N]\
                            \n  Aggregate: groupBy=[[]], aggr=[[COUNT(alias1)]] [COUNT(alias1):Int64;N]\
                            \n    Aggregate: groupBy=[[test.b AS alias1]], aggr=[[]] [alias1:UInt32]\
                            \n      TableScan: test [a:UInt32, b:UInt32, c:UInt32]";

        assert_optimized_plan_equal(&plan, expected)
    }

    // Currently this optimization is disabled for CUBE/ROLLUP/GROUPING SET
    #[test]
    fn single_distinct_and_grouping_set() -> Result<()> {
        let table_scan = test_table_scan()?;

        let grouping_set = Expr::GroupingSet(GroupingSet::GroupingSets(vec![
            vec![col("a")],
            vec![col("b")],
        ]));

        let plan = LogicalPlanBuilder::from(table_scan)
            .aggregate(vec![grouping_set], vec![count_distinct(col("c"))])?
            .build()?;

        // Should not be optimized
        let expected = "Aggregate: groupBy=[[GROUPING SETS ((test.a), (test.b))]], aggr=[[COUNT(DISTINCT test.c)]] [a:UInt32, b:UInt32, COUNT(DISTINCT test.c):Int64;N]\
                            \n  TableScan: test [a:UInt32, b:UInt32, c:UInt32]";

        assert_optimized_plan_equal(&plan, expected)
    }

    // Currently this optimization is disabled for CUBE/ROLLUP/GROUPING SET
    #[test]
    fn single_distinct_and_cube() -> Result<()> {
        let table_scan = test_table_scan()?;

        let grouping_set = Expr::GroupingSet(GroupingSet::Cube(vec![col("a"), col("b")]));

        let plan = LogicalPlanBuilder::from(table_scan)
            .aggregate(vec![grouping_set], vec![count_distinct(col("c"))])?
            .build()?;

        // Should not be optimized
        let expected = "Aggregate: groupBy=[[CUBE (test.a, test.b)]], aggr=[[COUNT(DISTINCT test.c)]] [a:UInt32, b:UInt32, COUNT(DISTINCT test.c):Int64;N]\
                            \n  TableScan: test [a:UInt32, b:UInt32, c:UInt32]";

        assert_optimized_plan_equal(&plan, expected)
    }

    // Currently this optimization is disabled for CUBE/ROLLUP/GROUPING SET
    #[test]
    fn single_distinct_and_rollup() -> Result<()> {
        let table_scan = test_table_scan()?;

        let grouping_set =
            Expr::GroupingSet(GroupingSet::Rollup(vec![col("a"), col("b")]));

        let plan = LogicalPlanBuilder::from(table_scan)
            .aggregate(vec![grouping_set], vec![count_distinct(col("c"))])?
            .build()?;

        // Should not be optimized
        let expected = "Aggregate: groupBy=[[ROLLUP (test.a, test.b)]], aggr=[[COUNT(DISTINCT test.c)]] [a:UInt32, b:UInt32, COUNT(DISTINCT test.c):Int64;N]\
                            \n  TableScan: test [a:UInt32, b:UInt32, c:UInt32]";

        assert_optimized_plan_equal(&plan, expected)
    }

    #[test]
    fn single_distinct_expr() -> Result<()> {
        let table_scan = test_table_scan()?;

        let plan = LogicalPlanBuilder::from(table_scan)
            .aggregate(Vec::<Expr>::new(), vec![count_distinct(lit(2) * col("b"))])?
            .build()?;

        let expected = "Projection: COUNT(alias1) AS COUNT(DISTINCT Int32(2) * test.b) [COUNT(DISTINCT Int32(2) * test.b):Int64;N]\
                            \n  Aggregate: groupBy=[[]], aggr=[[COUNT(alias1)]] [COUNT(alias1):Int64;N]\
                            \n    Aggregate: groupBy=[[Int32(2) * test.b AS alias1]], aggr=[[]] [alias1:Int32]\
                            \n      TableScan: test [a:UInt32, b:UInt32, c:UInt32]";

        assert_optimized_plan_equal(&plan, expected)
    }

    #[test]
    fn single_distinct_and_groupby() -> Result<()> {
        let table_scan = test_table_scan()?;

        let plan = LogicalPlanBuilder::from(table_scan)
            .aggregate(vec![col("a")], vec![count_distinct(col("b"))])?
            .build()?;

        // Should work
        let expected = "Projection: test.a, COUNT(alias1) AS COUNT(DISTINCT test.b) [a:UInt32, COUNT(DISTINCT test.b):Int64;N]\
                            \n  Aggregate: groupBy=[[test.a]], aggr=[[COUNT(alias1)]] [a:UInt32, COUNT(alias1):Int64;N]\
                            \n    Aggregate: groupBy=[[test.a, test.b AS alias1]], aggr=[[]] [a:UInt32, alias1:UInt32]\
                            \n      TableScan: test [a:UInt32, b:UInt32, c:UInt32]";

        assert_optimized_plan_equal(&plan, expected)
    }

    #[test]
    fn two_distinct_and_groupby() -> Result<()> {
        let table_scan = test_table_scan()?;

        let plan = LogicalPlanBuilder::from(table_scan)
            .aggregate(
                vec![col("a")],
                vec![count_distinct(col("b")), count_distinct(col("c"))],
            )?
            .build()?;

        // Do nothing
        let expected = "Aggregate: groupBy=[[test.a]], aggr=[[COUNT(DISTINCT test.b), COUNT(DISTINCT test.c)]] [a:UInt32, COUNT(DISTINCT test.b):Int64;N, COUNT(DISTINCT test.c):Int64;N]\
                            \n  TableScan: test [a:UInt32, b:UInt32, c:UInt32]";

        assert_optimized_plan_equal(&plan, expected)
    }

    #[test]
    fn one_field_two_distinct_and_groupby() -> Result<()> {
        let table_scan = test_table_scan()?;

        let plan = LogicalPlanBuilder::from(table_scan)
            .aggregate(
                vec![col("a")],
                vec![
                    count_distinct(col("b")),
                    Expr::AggregateFunction(expr::AggregateFunction::new(
                        AggregateFunction::Max,
                        vec![col("b")],
                        true,
                        None,
                        None,
                    )),
                ],
            )?
            .build()?;
        // Should work
        let expected = "Projection: test.a, COUNT(alias1) AS COUNT(DISTINCT test.b), MAX(alias1) AS MAX(DISTINCT test.b) [a:UInt32, COUNT(DISTINCT test.b):Int64;N, MAX(DISTINCT test.b):UInt32;N]\
                            \n  Aggregate: groupBy=[[test.a]], aggr=[[COUNT(alias1), MAX(alias1)]] [a:UInt32, COUNT(alias1):Int64;N, MAX(alias1):UInt32;N]\
                            \n    Aggregate: groupBy=[[test.a, test.b AS alias1]], aggr=[[]] [a:UInt32, alias1:UInt32]\
                            \n      TableScan: test [a:UInt32, b:UInt32, c:UInt32]";

        assert_optimized_plan_equal(&plan, expected)
    }

    #[test]
    fn distinct_and_common() -> Result<()> {
        let table_scan = test_table_scan()?;

        let plan = LogicalPlanBuilder::from(table_scan)
            .aggregate(
                vec![col("a")],
                vec![count_distinct(col("b")), count(col("c"))],
            )?
            .build()?;

        // Do nothing
        let expected = "Aggregate: groupBy=[[test.a]], aggr=[[COUNT(DISTINCT test.b), COUNT(test.c)]] [a:UInt32, COUNT(DISTINCT test.b):Int64;N, COUNT(test.c):Int64;N]\
                            \n  TableScan: test [a:UInt32, b:UInt32, c:UInt32]";

        assert_optimized_plan_equal(&plan, expected)
    }

    #[test]
    fn group_by_with_expr() -> Result<()> {
        let table_scan = test_table_scan().unwrap();

        let plan = LogicalPlanBuilder::from(table_scan)
            .aggregate(vec![col("a") + lit(1)], vec![count_distinct(col("c"))])?
            .build()?;

        // Should work
        let expected = "Projection: group_alias_0 AS test.a + Int32(1), COUNT(alias1) AS COUNT(DISTINCT test.c) [test.a + Int32(1):Int32, COUNT(DISTINCT test.c):Int64;N]\
                            \n  Aggregate: groupBy=[[group_alias_0]], aggr=[[COUNT(alias1)]] [group_alias_0:Int32, COUNT(alias1):Int64;N]\
                            \n    Aggregate: groupBy=[[test.a + Int32(1) AS group_alias_0, test.c AS alias1]], aggr=[[]] [group_alias_0:Int32, alias1:UInt32]\
                            \n      TableScan: test [a:UInt32, b:UInt32, c:UInt32]";

        assert_optimized_plan_equal(&plan, expected)
    }
}<|MERGE_RESOLUTION|>--- conflicted
+++ resolved
@@ -107,28 +107,6 @@
                 if is_single_distinct_agg(plan)? && !contains_grouping_set(group_expr) {
                     let fields = schema.fields();
                     // alias all original group_by exprs
-<<<<<<< HEAD
-                    let mut group_expr_alias = Vec::with_capacity(group_expr.len());
-                    // let mut outer_group_exprs = vec![];
-                    let mut inner_group_exprs = group_expr
-                        .iter()
-                        .enumerate()
-                        .map(|(i, group_expr)| {
-                            let (alias_expr, out_group_expr, original_name) =
-                                if let Expr::Column(_) = group_expr {
-                                    (group_expr.clone(), group_expr.clone(), None)
-                                } else {
-                                    let alias_str = format!("group_alias_{i}");
-                                    let alias_expr = group_expr.clone().alias(&alias_str);
-                                    (
-                                        alias_expr,
-                                        col(alias_str),
-                                        Some(schema.fields()[i].qualified_name()),
-                                    )
-                                };
-                            group_expr_alias.push((out_group_expr, original_name));
-                            alias_expr
-=======
                     let (mut inner_group_exprs, out_group_expr_with_alias): (
                         Vec<Expr>,
                         Vec<(Expr, Option<String>)>,
@@ -164,7 +142,6 @@
                                     (col(alias_str), Some(fields[i].qualified_name())),
                                 )
                             }
->>>>>>> 0911f152
                         })
                         .unzip();
 
@@ -233,26 +210,6 @@
                     // this optimizer has two kinds of alias:
                     // - group_by aggr
                     // - aggr expr
-<<<<<<< HEAD
-                    let mut alias_expr: Vec<Expr> = Vec::new();
-                    for (group_expr, original_field) in group_expr_alias {
-                        let expr = if let Some(name) = original_field {
-                            group_expr.alias(name)
-                        } else {
-                            group_expr
-                        };
-                        alias_expr.push(expr);
-                    }
-                    for (i, expr) in new_aggr_exprs.iter().enumerate() {
-                        alias_expr.push(columnize_expr(
-                            expr.clone().alias(
-                                schema.clone().fields()[i + group_expr.len()]
-                                    .qualified_name(),
-                            ),
-                            &outer_aggr_schema,
-                        ));
-                    }
-=======
                     let group_size = group_expr.len();
                     let alias_expr = out_group_expr_with_alias
                         .into_iter()
@@ -269,7 +226,6 @@
                             columnize_expr(expr.clone().alias(name), &outer_aggr_schema)
                         }))
                         .collect();
->>>>>>> 0911f152
 
                     let outer_aggr = LogicalPlan::Aggregate(Aggregate::try_new(
                         Arc::new(inner_agg),
