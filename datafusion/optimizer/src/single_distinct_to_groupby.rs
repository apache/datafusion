--- conflicted
+++ resolved
@@ -63,7 +63,6 @@
             group_expr,
         }) => {
             if is_single_distinct_agg(plan)? && !contains_grouping_set(group_expr) {
-<<<<<<< HEAD
                 // alias all original group_by exprs
                 let mut group_expr_alias = Vec::with_capacity(group_expr.len());
                 let mut inner_group_exprs = group_expr
@@ -82,11 +81,6 @@
                     .iter()
                     .map(|(alias, _)| col(alias))
                     .collect::<Vec<_>>();
-=======
-                let mut group_fields_set = HashSet::new();
-                let base_group_expr = grouping_set_to_exprlist(group_expr)?;
-                let mut all_group_args: Vec<Expr> = group_expr.clone();
->>>>>>> 01d8730a
 
                 // replace the distinct arg with alias
                 let mut group_fields_set = HashSet::new();
@@ -95,13 +89,8 @@
                     .map(|aggr_expr| match aggr_expr {
                         Expr::AggregateFunction { fun, args, .. } => {
                             // is_single_distinct_agg ensure args.len=1
-<<<<<<< HEAD
-                            if group_fields_set.insert(args[0].name(input.schema())?) {
+                            if group_fields_set.insert(args[0].name()?) {
                                 inner_group_exprs
-=======
-                            if group_fields_set.insert(args[0].name()?) {
-                                all_group_args
->>>>>>> 01d8730a
                                     .push(args[0].clone().alias(SINGLE_DISTINCT_ALIAS));
                             }
                             Ok(Expr::AggregateFunction {
@@ -187,15 +176,11 @@
     from_plan(plan, &expr, &new_inputs)
 }
 
-<<<<<<< HEAD
 /// Check whether all aggregate exprs are distinct on a single field.
-=======
->>>>>>> 01d8730a
 fn is_single_distinct_agg(plan: &LogicalPlan) -> Result<bool> {
     match plan {
         LogicalPlan::Aggregate(Aggregate { aggr_expr, .. }) => {
             let mut fields_set = HashSet::new();
-<<<<<<< HEAD
             let mut distinct_count = 0;
             for expr in aggr_expr {
                 if let Expr::AggregateFunction { distinct, args, .. } = expr {
@@ -203,26 +188,12 @@
                         distinct_count += 1;
                     }
                     for e in args {
-                        fields_set.insert(e.name(input.schema())?);
+                        fields_set.insert(e.name()?);
                     }
                 }
             }
             let res = distinct_count == aggr_expr.len() && fields_set.len() == 1;
             Ok(res)
-=======
-            let mut count = 0;
-            for expr in aggr_expr {
-                if let Expr::AggregateFunction { distinct, args, .. } = expr {
-                    if *distinct {
-                        count += 1;
-                    }
-                    for expr in args {
-                        fields_set.insert(expr.name()?);
-                    }
-                }
-            }
-            Ok(count == aggr_expr.len() && fields_set.len() == 1)
->>>>>>> 01d8730a
         }
         _ => Ok(false),
     }
