// Licensed to the Apache Software Foundation (ASF) under one
// or more contributor license agreements.  See the NOTICE file
// distributed with this work for additional information
// regarding copyright ownership.  The ASF licenses this file
// to you under the Apache License, Version 2.0 (the
// "License"); you may not use this file except in compliance
// with the License.  You may obtain a copy of the License at
//
//   http://www.apache.org/licenses/LICENSE-2.0
//
// Unless required by applicable law or agreed to in writing,
// software distributed under the License is distributed on an
// "AS IS" BASIS, WITHOUT WARRANTIES OR CONDITIONS OF ANY
// KIND, either express or implied.  See the License for the
// specific language governing permissions and limitations
// under the License.

//! [`EliminateCrossJoin`] converts `CROSS JOIN` to `INNER JOIN` if join predicates are available.
use crate::{OptimizerConfig, OptimizerRule};
use std::sync::Arc;

use crate::join_key_set::JoinKeySet;
use datafusion_common::tree_node::{Transformed, TreeNode};
use datafusion_common::{NullEquality, Result};
use datafusion_expr::expr::{BinaryExpr, Expr};
use datafusion_expr::logical_plan::{
    Filter, Join, JoinConstraint, JoinType, LogicalPlan, Projection,
};
use datafusion_expr::utils::{can_hash, find_valid_equijoin_key_pair};
use datafusion_expr::{and, build_join_schema, ExprSchemable, JoinKind, Operator};

#[derive(Default, Debug)]
pub struct EliminateCrossJoin;

impl EliminateCrossJoin {
    #[allow(missing_docs)]
    pub fn new() -> Self {
        Self {}
    }
}

/// Eliminate cross joins by rewriting them to inner joins when possible.
///
/// # Example
/// The initial plan for this query:
/// ```sql
/// select ... from a, b where a.x = b.y and b.xx = 100;
/// ```
///
/// Looks like this:
/// ```text
/// Filter(a.x = b.y AND b.xx = 100)
///  Cross Join
///   TableScan a
///   TableScan b
/// ```
///
/// After the rule is applied, the plan will look like this:
/// ```text
/// Filter(b.xx = 100)
///   InnerJoin(a.x = b.y)
///     TableScan a
///     TableScan b
/// ```
///
/// # Other Examples
/// * 'select ... from a, b where a.x = b.y and b.xx = 100;'
/// * 'select ... from a, b where (a.x = b.y and b.xx = 100) or (a.x = b.y and b.xx = 200);'
/// * 'select ... from a, b, c where (a.x = b.y and b.xx = 100 and a.z = c.z)
/// * or (a.x = b.y and b.xx = 200 and a.z=c.z);'
/// * 'select ... from a, b where a.x > b.y'
///
/// For above queries, the join predicate is available in filters and they are moved to
/// join nodes appropriately
///
/// This fix helps to improve the performance of TPCH Q19. issue#78
impl OptimizerRule for EliminateCrossJoin {
    fn supports_rewrite(&self) -> bool {
        true
    }

    #[cfg_attr(feature = "recursive_protection", recursive::recursive)]
    fn rewrite(
        &self,
        plan: LogicalPlan,
        config: &dyn OptimizerConfig,
    ) -> Result<Transformed<LogicalPlan>> {
        let plan_schema = Arc::clone(plan.schema());
        let mut possible_join_keys = JoinKeySet::new();
        let mut all_inputs: Vec<LogicalPlan> = vec![];
        let mut all_filters: Vec<Expr> = vec![];
        let mut null_equality = NullEquality::NullEqualsNothing;

        let parent_predicate = if let LogicalPlan::Filter(filter) = plan {
            // if input isn't a join that can potentially be rewritten
            // avoid unwrapping the input
            let rewritable = matches!(
                filter.input.as_ref(),
                LogicalPlan::Join(Join {
                    join_type: JoinType::Inner,
                    ..
                })
            );

            if !rewritable {
                // recursively try to rewrite children
                return rewrite_children(self, LogicalPlan::Filter(filter), config);
            }

            if !can_flatten_join_inputs(&filter.input) {
                return Ok(Transformed::no(LogicalPlan::Filter(filter)));
            }

            let Filter {
                input, predicate, ..
            } = filter;

            // Extract null_equality setting from the input join
            if let LogicalPlan::Join(join) = input.as_ref() {
                null_equality = join.null_equality;
            }

            flatten_join_inputs(
                Arc::unwrap_or_clone(input),
                &mut possible_join_keys,
                &mut all_inputs,
                &mut all_filters,
            )?;

            extract_possible_join_keys(&predicate, &mut possible_join_keys);
            Some(predicate)
        } else {
            match plan {
                LogicalPlan::Join(Join {
                    join_type: JoinType::Inner,
                    null_equality: original_null_equality,
                    ..
                }) => {
                    if !can_flatten_join_inputs(&plan) {
                        return Ok(Transformed::no(plan));
                    }
                    flatten_join_inputs(
                        plan,
                        &mut possible_join_keys,
                        &mut all_inputs,
                        &mut all_filters,
                    )?;
                    null_equality = original_null_equality;
                    None
                }
                _ => {
                    // recursively try to rewrite children
                    return rewrite_children(self, plan, config);
                }
            }
        };

        // Join keys are handled locally:
        let mut all_join_keys = JoinKeySet::new();
        let mut left = all_inputs.remove(0);
        while !all_inputs.is_empty() {
            left = find_inner_join(
                left,
                &mut all_inputs,
                &possible_join_keys,
                &mut all_join_keys,
                null_equality,
            )?;
        }

        left = rewrite_children(self, left, config)?.data;

        if &plan_schema != left.schema() {
            left = LogicalPlan::Projection(Projection::new_from_schema(
                Arc::new(left),
                Arc::clone(&plan_schema),
            ));
        }

        if !all_filters.is_empty() {
            // Add any filters on top - PushDownFilter can push filters down to applicable join
            let first = all_filters.swap_remove(0);
            let predicate = all_filters.into_iter().fold(first, and);
            left = LogicalPlan::Filter(Filter::try_new(predicate, Arc::new(left))?);
        }

        let Some(predicate) = parent_predicate else {
            return Ok(Transformed::yes(left));
        };

        // If there are no join keys then do nothing:
        if all_join_keys.is_empty() {
            Filter::try_new(predicate, Arc::new(left))
                .map(|filter| Transformed::yes(LogicalPlan::Filter(filter)))
        } else {
            // Remove join expressions from filter:
            match remove_join_expressions(predicate, &all_join_keys) {
                Some(filter_expr) => Filter::try_new(filter_expr, Arc::new(left))
                    .map(|filter| Transformed::yes(LogicalPlan::Filter(filter))),
                _ => Ok(Transformed::yes(left)),
            }
        }
    }

    fn name(&self) -> &str {
        "eliminate_cross_join"
    }
}

fn rewrite_children(
    optimizer: &impl OptimizerRule,
    plan: LogicalPlan,
    config: &dyn OptimizerConfig,
) -> Result<Transformed<LogicalPlan>> {
    let transformed_plan = plan.map_children(|input| optimizer.rewrite(input, config))?;

    // recompute schema if the plan was transformed
    if transformed_plan.transformed {
        transformed_plan.map_data(|plan| plan.recompute_schema())
    } else {
        Ok(transformed_plan)
    }
}

/// Recursively accumulate possible_join_keys and inputs from inner joins
/// (including cross joins).
///
/// Assumes can_flatten_join_inputs has returned true and thus the plan can be
/// flattened. Adds all leaf inputs to `all_inputs` and join_keys to
/// possible_join_keys
fn flatten_join_inputs(
    plan: LogicalPlan,
    possible_join_keys: &mut JoinKeySet,
    all_inputs: &mut Vec<LogicalPlan>,
    all_filters: &mut Vec<Expr>,
) -> Result<()> {
    match plan {
        LogicalPlan::Join(join) if join.join_type == JoinType::Inner => {
            if let Some(filter) = join.filter {
                all_filters.push(filter);
            }
            possible_join_keys.insert_all_owned(join.on);
            flatten_join_inputs(
                Arc::unwrap_or_clone(join.left),
                possible_join_keys,
                all_inputs,
                all_filters,
            )?;
            flatten_join_inputs(
                Arc::unwrap_or_clone(join.right),
                possible_join_keys,
                all_inputs,
                all_filters,
            )?;
        }
        _ => {
            all_inputs.push(plan);
        }
    };
    Ok(())
}

/// Returns true if the plan is a Join or Cross join could be flattened with
/// `flatten_join_inputs`
///
/// Must stay in sync with `flatten_join_inputs`
fn can_flatten_join_inputs(plan: &LogicalPlan) -> bool {
    // can only flatten inner / cross joins
    match plan {
        LogicalPlan::Join(join) if join.join_type == JoinType::Inner => {}
        _ => return false,
    };

    for child in plan.inputs() {
        if let LogicalPlan::Join(Join {
            join_type: JoinType::Inner,
            ..
        }) = child
        {
            if !can_flatten_join_inputs(child) {
                return false;
            }
        }
    }
    true
}

/// Finds the next to join with the left input plan,
///
/// Finds the next `right` from `rights` that can be joined with `left_input`
/// plan based on the join keys in `possible_join_keys`.
///
/// If such a matching `right` is found:
/// 1. Adds the matching join keys to `all_join_keys`.
/// 2. Returns `left_input JOIN right ON (all join keys)`.
///
/// If no matching `right` is found:
/// 1. Removes the first plan from `rights`
/// 2. Returns `left_input CROSS JOIN right`.
fn find_inner_join(
    left_input: LogicalPlan,
    rights: &mut Vec<LogicalPlan>,
    possible_join_keys: &JoinKeySet,
    all_join_keys: &mut JoinKeySet,
    null_equality: NullEquality,
) -> Result<LogicalPlan> {
    for (i, right_input) in rights.iter().enumerate() {
        let mut join_keys = vec![];

        for (l, r) in possible_join_keys.iter() {
            let key_pair = find_valid_equijoin_key_pair(
                l,
                r,
                left_input.schema(),
                right_input.schema(),
            )?;

            // Save join keys
            if let Some((valid_l, valid_r)) = key_pair {
                if can_hash(&valid_l.get_type(left_input.schema())?) {
                    join_keys.push((valid_l, valid_r));
                }
            }
        }

        // Found one or more matching join keys
        if !join_keys.is_empty() {
            all_join_keys.insert_all(join_keys.iter());
            let right_input = rights.remove(i);
            let join_schema = Arc::new(build_join_schema(
                left_input.schema(),
                right_input.schema(),
                &JoinType::Inner,
            )?);

            return Ok(LogicalPlan::Join(Join {
                left: Arc::new(left_input),
                right: Arc::new(right_input),
                join_type: JoinType::Inner,
                join_constraint: JoinConstraint::On,
                on: join_keys,
                filter: None,
                schema: join_schema,
<<<<<<< HEAD
                null_equals_null: false,
                join_kind: JoinKind::ComparisonJoin,
=======
                null_equality,
>>>>>>> 9f3cc7b8
            }));
        }
    }

    // no matching right plan had any join keys, cross join with the first right
    // plan
    let right = rights.remove(0);
    let join_schema = Arc::new(build_join_schema(
        left_input.schema(),
        right.schema(),
        &JoinType::Inner,
    )?);

    Ok(LogicalPlan::Join(Join {
        left: Arc::new(left_input),
        right: Arc::new(right),
        schema: join_schema,
        on: vec![],
        filter: None,
        join_type: JoinType::Inner,
        join_constraint: JoinConstraint::On,
<<<<<<< HEAD
        null_equals_null: false,
        join_kind: JoinKind::ComparisonJoin,
=======
        null_equality,
>>>>>>> 9f3cc7b8
    }))
}

/// Extract join keys from a WHERE clause
fn extract_possible_join_keys(expr: &Expr, join_keys: &mut JoinKeySet) {
    if let Expr::BinaryExpr(BinaryExpr { left, op, right }) = expr {
        match op {
            Operator::Eq => {
                // insert handles ensuring  we don't add the same Join keys multiple times
                join_keys.insert(left, right);
            }
            Operator::And => {
                extract_possible_join_keys(left, join_keys);
                extract_possible_join_keys(right, join_keys)
            }
            // Fix for issue#78 join predicates from inside of OR expr also pulled up properly.
            Operator::Or => {
                let mut left_join_keys = JoinKeySet::new();
                let mut right_join_keys = JoinKeySet::new();

                extract_possible_join_keys(left, &mut left_join_keys);
                extract_possible_join_keys(right, &mut right_join_keys);

                join_keys.insert_intersection(&left_join_keys, &right_join_keys)
            }
            _ => (),
        };
    }
}

/// Remove join expressions from a filter expression
///
/// # Returns
/// * `Some()` when there are few remaining predicates in filter_expr
/// * `None` otherwise
fn remove_join_expressions(expr: Expr, join_keys: &JoinKeySet) -> Option<Expr> {
    match expr {
        Expr::BinaryExpr(BinaryExpr {
            left,
            op: Operator::Eq,
            right,
        }) if join_keys.contains(&left, &right) => {
            // was a join key, so remove it
            None
        }
        // Fix for issue#78 join predicates from inside of OR expr also pulled up properly.
        Expr::BinaryExpr(BinaryExpr { left, op, right }) if op == Operator::And => {
            let l = remove_join_expressions(*left, join_keys);
            let r = remove_join_expressions(*right, join_keys);
            match (l, r) {
                (Some(ll), Some(rr)) => Some(Expr::BinaryExpr(BinaryExpr::new(
                    Box::new(ll),
                    op,
                    Box::new(rr),
                ))),
                (Some(ll), _) => Some(ll),
                (_, Some(rr)) => Some(rr),
                _ => None,
            }
        }
        Expr::BinaryExpr(BinaryExpr { left, op, right }) if op == Operator::Or => {
            let l = remove_join_expressions(*left, join_keys);
            let r = remove_join_expressions(*right, join_keys);
            match (l, r) {
                (Some(ll), Some(rr)) => Some(Expr::BinaryExpr(BinaryExpr::new(
                    Box::new(ll),
                    op,
                    Box::new(rr),
                ))),
                // When either `left` or `right` is empty, it means they are `true`
                // so OR'ing anything with them will also be true
                _ => None,
            }
        }
        _ => Some(expr),
    }
}

#[cfg(test)]
mod tests {
    use super::*;
    use crate::optimizer::OptimizerContext;
    use crate::test::*;

    use datafusion_expr::{
        binary_expr, col, lit,
        logical_plan::builder::LogicalPlanBuilder,
        Operator::{And, Or},
    };
    use insta::assert_snapshot;

    macro_rules! assert_optimized_plan_equal {
        (
            $plan:expr,
            @ $expected:literal $(,)?
        ) => {{
            let starting_schema = Arc::clone($plan.schema());
            let rule = EliminateCrossJoin::new();
            let Transformed {transformed: is_plan_transformed, data: optimized_plan, ..} = rule.rewrite($plan, &OptimizerContext::new()).unwrap();
            let formatted_plan = optimized_plan.display_indent_schema();
            // Ensure the rule was actually applied
            assert!(is_plan_transformed, "failed to optimize plan");
            // Verify the schema remains unchanged
            assert_eq!(&starting_schema, optimized_plan.schema());
            assert_snapshot!(
                formatted_plan,
                @ $expected,
            );

            Ok(())
        }};
    }

    #[test]
    fn eliminate_cross_with_simple_and() -> Result<()> {
        let t1 = test_table_scan_with_name("t1")?;
        let t2 = test_table_scan_with_name("t2")?;

        // could eliminate to inner join since filter has Join predicates
        let plan = LogicalPlanBuilder::from(t1)
            .cross_join(t2)?
            .filter(binary_expr(
                col("t1.a").eq(col("t2.a")),
                And,
                col("t2.c").lt(lit(20u32)),
            ))?
            .build()?;

        assert_optimized_plan_equal!(
            plan,
            @ r"
        Filter: t2.c < UInt32(20) [a:UInt32, b:UInt32, c:UInt32, a:UInt32, b:UInt32, c:UInt32]
          Inner Join(ComparisonJoin): t1.a = t2.a [a:UInt32, b:UInt32, c:UInt32, a:UInt32, b:UInt32, c:UInt32]
            TableScan: t1 [a:UInt32, b:UInt32, c:UInt32]
            TableScan: t2 [a:UInt32, b:UInt32, c:UInt32]
        "
        )
    }

    #[test]
    fn eliminate_cross_with_simple_or() -> Result<()> {
        let t1 = test_table_scan_with_name("t1")?;
        let t2 = test_table_scan_with_name("t2")?;

        // could not eliminate to inner join since filter OR expression and there is no common
        // Join predicates in left and right of OR expr.
        let plan = LogicalPlanBuilder::from(t1)
            .cross_join(t2)?
            .filter(binary_expr(
                col("t1.a").eq(col("t2.a")),
                Or,
                col("t2.b").eq(col("t1.a")),
            ))?
            .build()?;

        assert_optimized_plan_equal!(
            plan,
            @ r"
        Filter: t1.a = t2.a OR t2.b = t1.a [a:UInt32, b:UInt32, c:UInt32, a:UInt32, b:UInt32, c:UInt32]
          Cross Join(ComparisonJoin):  [a:UInt32, b:UInt32, c:UInt32, a:UInt32, b:UInt32, c:UInt32]
            TableScan: t1 [a:UInt32, b:UInt32, c:UInt32]
            TableScan: t2 [a:UInt32, b:UInt32, c:UInt32]
        "
        )
    }

    #[test]
    fn eliminate_cross_with_and() -> Result<()> {
        let t1 = test_table_scan_with_name("t1")?;
        let t2 = test_table_scan_with_name("t2")?;

        // could eliminate to inner join
        let plan = LogicalPlanBuilder::from(t1)
            .cross_join(t2)?
            .filter(binary_expr(
                binary_expr(col("t1.a").eq(col("t2.a")), And, col("t2.c").lt(lit(20u32))),
                And,
                binary_expr(col("t1.a").eq(col("t2.a")), And, col("t2.c").eq(lit(10u32))),
            ))?
            .build()?;

        assert_optimized_plan_equal!(
            plan,
            @ r"
        Filter: t2.c < UInt32(20) AND t2.c = UInt32(10) [a:UInt32, b:UInt32, c:UInt32, a:UInt32, b:UInt32, c:UInt32]
          Inner Join(ComparisonJoin): t1.a = t2.a [a:UInt32, b:UInt32, c:UInt32, a:UInt32, b:UInt32, c:UInt32]
            TableScan: t1 [a:UInt32, b:UInt32, c:UInt32]
            TableScan: t2 [a:UInt32, b:UInt32, c:UInt32]
        "
        )
    }

    #[test]
    fn eliminate_cross_with_or() -> Result<()> {
        let t1 = test_table_scan_with_name("t1")?;
        let t2 = test_table_scan_with_name("t2")?;

        // could eliminate to inner join since Or predicates have common Join predicates
        let plan = LogicalPlanBuilder::from(t1)
            .cross_join(t2)?
            .filter(binary_expr(
                binary_expr(col("t1.a").eq(col("t2.a")), And, col("t2.c").lt(lit(15u32))),
                Or,
                binary_expr(
                    col("t1.a").eq(col("t2.a")),
                    And,
                    col("t2.c").eq(lit(688u32)),
                ),
            ))?
            .build()?;

        assert_optimized_plan_equal!(
            plan,
            @ r"
        Filter: t2.c < UInt32(15) OR t2.c = UInt32(688) [a:UInt32, b:UInt32, c:UInt32, a:UInt32, b:UInt32, c:UInt32]
          Inner Join(ComparisonJoin): t1.a = t2.a [a:UInt32, b:UInt32, c:UInt32, a:UInt32, b:UInt32, c:UInt32]
            TableScan: t1 [a:UInt32, b:UInt32, c:UInt32]
            TableScan: t2 [a:UInt32, b:UInt32, c:UInt32]
        "
        )
    }

    #[test]
    fn eliminate_cross_not_possible_simple() -> Result<()> {
        let t1 = test_table_scan_with_name("t1")?;
        let t2 = test_table_scan_with_name("t2")?;

        // could not eliminate to inner join
        let plan = LogicalPlanBuilder::from(t1)
            .cross_join(t2)?
            .filter(binary_expr(
                binary_expr(col("t1.a").eq(col("t2.a")), And, col("t2.c").lt(lit(15u32))),
                Or,
                binary_expr(
                    col("t1.b").eq(col("t2.b")),
                    And,
                    col("t2.c").eq(lit(688u32)),
                ),
            ))?
            .build()?;

        assert_optimized_plan_equal!(
            plan,
            @ r"
        Filter: t1.a = t2.a AND t2.c < UInt32(15) OR t1.b = t2.b AND t2.c = UInt32(688) [a:UInt32, b:UInt32, c:UInt32, a:UInt32, b:UInt32, c:UInt32]
          Cross Join(ComparisonJoin):  [a:UInt32, b:UInt32, c:UInt32, a:UInt32, b:UInt32, c:UInt32]
            TableScan: t1 [a:UInt32, b:UInt32, c:UInt32]
            TableScan: t2 [a:UInt32, b:UInt32, c:UInt32]
        "
        )
    }

    #[test]
    fn eliminate_cross_not_possible() -> Result<()> {
        let t1 = test_table_scan_with_name("t1")?;
        let t2 = test_table_scan_with_name("t2")?;

        // could not eliminate to inner join
        let plan = LogicalPlanBuilder::from(t1)
            .cross_join(t2)?
            .filter(binary_expr(
                binary_expr(col("t1.a").eq(col("t2.a")), And, col("t2.c").lt(lit(15u32))),
                Or,
                binary_expr(col("t1.a").eq(col("t2.a")), Or, col("t2.c").eq(lit(688u32))),
            ))?
            .build()?;

        assert_optimized_plan_equal!(
            plan,
            @ r"
        Filter: t1.a = t2.a AND t2.c < UInt32(15) OR t1.a = t2.a OR t2.c = UInt32(688) [a:UInt32, b:UInt32, c:UInt32, a:UInt32, b:UInt32, c:UInt32]
          Cross Join(ComparisonJoin):  [a:UInt32, b:UInt32, c:UInt32, a:UInt32, b:UInt32, c:UInt32]
            TableScan: t1 [a:UInt32, b:UInt32, c:UInt32]
            TableScan: t2 [a:UInt32, b:UInt32, c:UInt32]
        "
        )
    }

    #[test]
    fn eliminate_cross_possible_nested_inner_join_with_filter() -> Result<()> {
        let t1 = test_table_scan_with_name("t1")?;
        let t2 = test_table_scan_with_name("t2")?;
        let t3 = test_table_scan_with_name("t3")?;

        // could not eliminate to inner join with filter
        let plan = LogicalPlanBuilder::from(t1)
            .join(
                t3,
                JoinType::Inner,
                (vec!["t1.a"], vec!["t3.a"]),
                Some(col("t1.a").gt(lit(20u32))),
            )?
            .join(t2, JoinType::Inner, (vec!["t1.a"], vec!["t2.a"]), None)?
            .filter(col("t1.a").gt(lit(15u32)))?
            .build()?;

        assert_optimized_plan_equal!(
            plan,
            @ r"
        Filter: t1.a > UInt32(15) [a:UInt32, b:UInt32, c:UInt32, a:UInt32, b:UInt32, c:UInt32, a:UInt32, b:UInt32, c:UInt32]
          Filter: t1.a > UInt32(20) [a:UInt32, b:UInt32, c:UInt32, a:UInt32, b:UInt32, c:UInt32, a:UInt32, b:UInt32, c:UInt32]
            Inner Join(ComparisonJoin): t1.a = t2.a [a:UInt32, b:UInt32, c:UInt32, a:UInt32, b:UInt32, c:UInt32, a:UInt32, b:UInt32, c:UInt32]
              Inner Join(ComparisonJoin): t1.a = t3.a [a:UInt32, b:UInt32, c:UInt32, a:UInt32, b:UInt32, c:UInt32]
                TableScan: t1 [a:UInt32, b:UInt32, c:UInt32]
                TableScan: t3 [a:UInt32, b:UInt32, c:UInt32]
              TableScan: t2 [a:UInt32, b:UInt32, c:UInt32]
        "
        )
    }

    #[test]
    /// ```txt
    /// filter: a.id = b.id and a.id = c.id
    ///   cross_join a (bc)
    ///     cross_join b c
    /// ```
    /// Without reorder, it will be
    /// ```txt
    ///   inner_join a (bc) on a.id = b.id and a.id = c.id
    ///     cross_join b c
    /// ```
    /// Reorder it to be
    /// ```txt
    ///   inner_join (ab)c and a.id = c.id
    ///     inner_join a b on a.id = b.id
    /// ```
    fn reorder_join_to_eliminate_cross_join_multi_tables() -> Result<()> {
        let t1 = test_table_scan_with_name("t1")?;
        let t2 = test_table_scan_with_name("t2")?;
        let t3 = test_table_scan_with_name("t3")?;

        // could eliminate to inner join
        let plan = LogicalPlanBuilder::from(t1)
            .cross_join(t2)?
            .cross_join(t3)?
            .filter(binary_expr(
                binary_expr(col("t3.a").eq(col("t1.a")), And, col("t3.c").lt(lit(15u32))),
                And,
                binary_expr(col("t3.a").eq(col("t2.a")), And, col("t3.b").lt(lit(15u32))),
            ))?
            .build()?;

        assert_optimized_plan_equal!(
            plan,
            @ r"
        Filter: t3.c < UInt32(15) AND t3.b < UInt32(15) [a:UInt32, b:UInt32, c:UInt32, a:UInt32, b:UInt32, c:UInt32, a:UInt32, b:UInt32, c:UInt32]
          Projection: t1.a, t1.b, t1.c, t2.a, t2.b, t2.c, t3.a, t3.b, t3.c [a:UInt32, b:UInt32, c:UInt32, a:UInt32, b:UInt32, c:UInt32, a:UInt32, b:UInt32, c:UInt32]
            Inner Join(ComparisonJoin): t3.a = t2.a [a:UInt32, b:UInt32, c:UInt32, a:UInt32, b:UInt32, c:UInt32, a:UInt32, b:UInt32, c:UInt32]
              Inner Join(ComparisonJoin): t1.a = t3.a [a:UInt32, b:UInt32, c:UInt32, a:UInt32, b:UInt32, c:UInt32]
                TableScan: t1 [a:UInt32, b:UInt32, c:UInt32]
                TableScan: t3 [a:UInt32, b:UInt32, c:UInt32]
              TableScan: t2 [a:UInt32, b:UInt32, c:UInt32]
        "
        )
    }

    #[test]
    fn eliminate_cross_join_multi_tables() -> Result<()> {
        let t1 = test_table_scan_with_name("t1")?;
        let t2 = test_table_scan_with_name("t2")?;
        let t3 = test_table_scan_with_name("t3")?;
        let t4 = test_table_scan_with_name("t4")?;

        // could eliminate to inner join
        let plan1 = LogicalPlanBuilder::from(t1)
            .cross_join(t2)?
            .filter(binary_expr(
                binary_expr(col("t1.a").eq(col("t2.a")), And, col("t2.c").lt(lit(15u32))),
                Or,
                binary_expr(
                    col("t1.a").eq(col("t2.a")),
                    And,
                    col("t2.c").eq(lit(688u32)),
                ),
            ))?
            .build()?;

        let plan2 = LogicalPlanBuilder::from(t3)
            .cross_join(t4)?
            .filter(binary_expr(
                binary_expr(
                    binary_expr(
                        col("t3.a").eq(col("t4.a")),
                        And,
                        col("t4.c").lt(lit(15u32)),
                    ),
                    Or,
                    binary_expr(
                        col("t3.a").eq(col("t4.a")),
                        And,
                        col("t3.c").eq(lit(688u32)),
                    ),
                ),
                Or,
                binary_expr(
                    col("t3.a").eq(col("t4.a")),
                    And,
                    col("t3.b").eq(col("t4.b")),
                ),
            ))?
            .build()?;

        let plan = LogicalPlanBuilder::from(plan1)
            .cross_join(plan2)?
            .filter(binary_expr(
                binary_expr(col("t3.a").eq(col("t1.a")), And, col("t4.c").lt(lit(15u32))),
                Or,
                binary_expr(
                    col("t3.a").eq(col("t1.a")),
                    And,
                    col("t4.c").eq(lit(688u32)),
                ),
            ))?
            .build()?;

        assert_optimized_plan_equal!(
            plan,
            @ r"
        Filter: t4.c < UInt32(15) OR t4.c = UInt32(688) [a:UInt32, b:UInt32, c:UInt32, a:UInt32, b:UInt32, c:UInt32, a:UInt32, b:UInt32, c:UInt32, a:UInt32, b:UInt32, c:UInt32]
          Inner Join(ComparisonJoin): t1.a = t3.a [a:UInt32, b:UInt32, c:UInt32, a:UInt32, b:UInt32, c:UInt32, a:UInt32, b:UInt32, c:UInt32, a:UInt32, b:UInt32, c:UInt32]
            Filter: t2.c < UInt32(15) OR t2.c = UInt32(688) [a:UInt32, b:UInt32, c:UInt32, a:UInt32, b:UInt32, c:UInt32]
              Inner Join(ComparisonJoin): t1.a = t2.a [a:UInt32, b:UInt32, c:UInt32, a:UInt32, b:UInt32, c:UInt32]
                TableScan: t1 [a:UInt32, b:UInt32, c:UInt32]
                TableScan: t2 [a:UInt32, b:UInt32, c:UInt32]
            Filter: t4.c < UInt32(15) OR t3.c = UInt32(688) OR t3.b = t4.b [a:UInt32, b:UInt32, c:UInt32, a:UInt32, b:UInt32, c:UInt32]
              Inner Join(ComparisonJoin): t3.a = t4.a [a:UInt32, b:UInt32, c:UInt32, a:UInt32, b:UInt32, c:UInt32]
                TableScan: t3 [a:UInt32, b:UInt32, c:UInt32]
                TableScan: t4 [a:UInt32, b:UInt32, c:UInt32]
        "
        )
    }

    #[test]
    fn eliminate_cross_join_multi_tables_1() -> Result<()> {
        let t1 = test_table_scan_with_name("t1")?;
        let t2 = test_table_scan_with_name("t2")?;
        let t3 = test_table_scan_with_name("t3")?;
        let t4 = test_table_scan_with_name("t4")?;

        // could eliminate to inner join
        let plan1 = LogicalPlanBuilder::from(t1)
            .cross_join(t2)?
            .filter(binary_expr(
                binary_expr(col("t1.a").eq(col("t2.a")), And, col("t2.c").lt(lit(15u32))),
                Or,
                binary_expr(
                    col("t1.a").eq(col("t2.a")),
                    And,
                    col("t2.c").eq(lit(688u32)),
                ),
            ))?
            .build()?;

        // could eliminate to inner join
        let plan2 = LogicalPlanBuilder::from(t3)
            .cross_join(t4)?
            .filter(binary_expr(
                binary_expr(
                    binary_expr(
                        col("t3.a").eq(col("t4.a")),
                        And,
                        col("t4.c").lt(lit(15u32)),
                    ),
                    Or,
                    binary_expr(
                        col("t3.a").eq(col("t4.a")),
                        And,
                        col("t3.c").eq(lit(688u32)),
                    ),
                ),
                Or,
                binary_expr(
                    col("t3.a").eq(col("t4.a")),
                    And,
                    col("t3.b").eq(col("t4.b")),
                ),
            ))?
            .build()?;

        // could not eliminate to inner join
        let plan = LogicalPlanBuilder::from(plan1)
            .cross_join(plan2)?
            .filter(binary_expr(
                binary_expr(col("t3.a").eq(col("t1.a")), And, col("t4.c").lt(lit(15u32))),
                Or,
                binary_expr(col("t3.a").eq(col("t1.a")), Or, col("t4.c").eq(lit(688u32))),
            ))?
            .build()?;

        assert_optimized_plan_equal!(
            plan,
            @ r"
        Filter: t3.a = t1.a AND t4.c < UInt32(15) OR t3.a = t1.a OR t4.c = UInt32(688) [a:UInt32, b:UInt32, c:UInt32, a:UInt32, b:UInt32, c:UInt32, a:UInt32, b:UInt32, c:UInt32, a:UInt32, b:UInt32, c:UInt32]
          Cross Join(ComparisonJoin):  [a:UInt32, b:UInt32, c:UInt32, a:UInt32, b:UInt32, c:UInt32, a:UInt32, b:UInt32, c:UInt32, a:UInt32, b:UInt32, c:UInt32]
            Filter: t2.c < UInt32(15) OR t2.c = UInt32(688) [a:UInt32, b:UInt32, c:UInt32, a:UInt32, b:UInt32, c:UInt32]
              Inner Join(ComparisonJoin): t1.a = t2.a [a:UInt32, b:UInt32, c:UInt32, a:UInt32, b:UInt32, c:UInt32]
                TableScan: t1 [a:UInt32, b:UInt32, c:UInt32]
                TableScan: t2 [a:UInt32, b:UInt32, c:UInt32]
            Filter: t4.c < UInt32(15) OR t3.c = UInt32(688) OR t3.b = t4.b [a:UInt32, b:UInt32, c:UInt32, a:UInt32, b:UInt32, c:UInt32]
              Inner Join(ComparisonJoin): t3.a = t4.a [a:UInt32, b:UInt32, c:UInt32, a:UInt32, b:UInt32, c:UInt32]
                TableScan: t3 [a:UInt32, b:UInt32, c:UInt32]
                TableScan: t4 [a:UInt32, b:UInt32, c:UInt32]
        "
        )
    }

    #[test]
    fn eliminate_cross_join_multi_tables_2() -> Result<()> {
        let t1 = test_table_scan_with_name("t1")?;
        let t2 = test_table_scan_with_name("t2")?;
        let t3 = test_table_scan_with_name("t3")?;
        let t4 = test_table_scan_with_name("t4")?;

        // could eliminate to inner join
        let plan1 = LogicalPlanBuilder::from(t1)
            .cross_join(t2)?
            .filter(binary_expr(
                binary_expr(col("t1.a").eq(col("t2.a")), And, col("t2.c").lt(lit(15u32))),
                Or,
                binary_expr(
                    col("t1.a").eq(col("t2.a")),
                    And,
                    col("t2.c").eq(lit(688u32)),
                ),
            ))?
            .build()?;

        // could not eliminate to inner join
        let plan2 = LogicalPlanBuilder::from(t3)
            .cross_join(t4)?
            .filter(binary_expr(
                binary_expr(
                    binary_expr(
                        col("t3.a").eq(col("t4.a")),
                        And,
                        col("t4.c").lt(lit(15u32)),
                    ),
                    Or,
                    binary_expr(
                        col("t3.a").eq(col("t4.a")),
                        And,
                        col("t3.c").eq(lit(688u32)),
                    ),
                ),
                Or,
                binary_expr(col("t3.a").eq(col("t4.a")), Or, col("t3.b").eq(col("t4.b"))),
            ))?
            .build()?;

        // could eliminate to inner join
        let plan = LogicalPlanBuilder::from(plan1)
            .cross_join(plan2)?
            .filter(binary_expr(
                binary_expr(col("t3.a").eq(col("t1.a")), And, col("t4.c").lt(lit(15u32))),
                Or,
                binary_expr(
                    col("t3.a").eq(col("t1.a")),
                    And,
                    col("t4.c").eq(lit(688u32)),
                ),
            ))?
            .build()?;

        assert_optimized_plan_equal!(
            plan,
            @ r"
        Filter: t4.c < UInt32(15) OR t4.c = UInt32(688) [a:UInt32, b:UInt32, c:UInt32, a:UInt32, b:UInt32, c:UInt32, a:UInt32, b:UInt32, c:UInt32, a:UInt32, b:UInt32, c:UInt32]
          Inner Join(ComparisonJoin): t1.a = t3.a [a:UInt32, b:UInt32, c:UInt32, a:UInt32, b:UInt32, c:UInt32, a:UInt32, b:UInt32, c:UInt32, a:UInt32, b:UInt32, c:UInt32]
            Filter: t2.c < UInt32(15) OR t2.c = UInt32(688) [a:UInt32, b:UInt32, c:UInt32, a:UInt32, b:UInt32, c:UInt32]
              Inner Join(ComparisonJoin): t1.a = t2.a [a:UInt32, b:UInt32, c:UInt32, a:UInt32, b:UInt32, c:UInt32]
                TableScan: t1 [a:UInt32, b:UInt32, c:UInt32]
                TableScan: t2 [a:UInt32, b:UInt32, c:UInt32]
            Filter: t3.a = t4.a AND t4.c < UInt32(15) OR t3.a = t4.a AND t3.c = UInt32(688) OR t3.a = t4.a OR t3.b = t4.b [a:UInt32, b:UInt32, c:UInt32, a:UInt32, b:UInt32, c:UInt32]
              Cross Join(ComparisonJoin):  [a:UInt32, b:UInt32, c:UInt32, a:UInt32, b:UInt32, c:UInt32]
                TableScan: t3 [a:UInt32, b:UInt32, c:UInt32]
                TableScan: t4 [a:UInt32, b:UInt32, c:UInt32]
        "
        )
    }

    #[test]
    fn eliminate_cross_join_multi_tables_3() -> Result<()> {
        let t1 = test_table_scan_with_name("t1")?;
        let t2 = test_table_scan_with_name("t2")?;
        let t3 = test_table_scan_with_name("t3")?;
        let t4 = test_table_scan_with_name("t4")?;

        // could not eliminate to inner join
        let plan1 = LogicalPlanBuilder::from(t1)
            .cross_join(t2)?
            .filter(binary_expr(
                binary_expr(col("t1.a").eq(col("t2.a")), Or, col("t2.c").lt(lit(15u32))),
                Or,
                binary_expr(
                    col("t1.a").eq(col("t2.a")),
                    And,
                    col("t2.c").eq(lit(688u32)),
                ),
            ))?
            .build()?;

        // could eliminate to inner join
        let plan2 = LogicalPlanBuilder::from(t3)
            .cross_join(t4)?
            .filter(binary_expr(
                binary_expr(
                    binary_expr(
                        col("t3.a").eq(col("t4.a")),
                        And,
                        col("t4.c").lt(lit(15u32)),
                    ),
                    Or,
                    binary_expr(
                        col("t3.a").eq(col("t4.a")),
                        And,
                        col("t3.c").eq(lit(688u32)),
                    ),
                ),
                Or,
                binary_expr(
                    col("t3.a").eq(col("t4.a")),
                    And,
                    col("t3.b").eq(col("t4.b")),
                ),
            ))?
            .build()?;

        // could eliminate to inner join
        let plan = LogicalPlanBuilder::from(plan1)
            .cross_join(plan2)?
            .filter(binary_expr(
                binary_expr(col("t3.a").eq(col("t1.a")), And, col("t4.c").lt(lit(15u32))),
                Or,
                binary_expr(
                    col("t3.a").eq(col("t1.a")),
                    And,
                    col("t4.c").eq(lit(688u32)),
                ),
            ))?
            .build()?;

        assert_optimized_plan_equal!(
            plan,
            @ r"
        Filter: t4.c < UInt32(15) OR t4.c = UInt32(688) [a:UInt32, b:UInt32, c:UInt32, a:UInt32, b:UInt32, c:UInt32, a:UInt32, b:UInt32, c:UInt32, a:UInt32, b:UInt32, c:UInt32]
          Inner Join(ComparisonJoin): t1.a = t3.a [a:UInt32, b:UInt32, c:UInt32, a:UInt32, b:UInt32, c:UInt32, a:UInt32, b:UInt32, c:UInt32, a:UInt32, b:UInt32, c:UInt32]
            Filter: t1.a = t2.a OR t2.c < UInt32(15) OR t1.a = t2.a AND t2.c = UInt32(688) [a:UInt32, b:UInt32, c:UInt32, a:UInt32, b:UInt32, c:UInt32]
              Cross Join(ComparisonJoin):  [a:UInt32, b:UInt32, c:UInt32, a:UInt32, b:UInt32, c:UInt32]
                TableScan: t1 [a:UInt32, b:UInt32, c:UInt32]
                TableScan: t2 [a:UInt32, b:UInt32, c:UInt32]
            Filter: t4.c < UInt32(15) OR t3.c = UInt32(688) OR t3.b = t4.b [a:UInt32, b:UInt32, c:UInt32, a:UInt32, b:UInt32, c:UInt32]
              Inner Join(ComparisonJoin): t3.a = t4.a [a:UInt32, b:UInt32, c:UInt32, a:UInt32, b:UInt32, c:UInt32]
                TableScan: t3 [a:UInt32, b:UInt32, c:UInt32]
                TableScan: t4 [a:UInt32, b:UInt32, c:UInt32]
        "
        )
    }

    #[test]
    fn eliminate_cross_join_multi_tables_4() -> Result<()> {
        let t1 = test_table_scan_with_name("t1")?;
        let t2 = test_table_scan_with_name("t2")?;
        let t3 = test_table_scan_with_name("t3")?;
        let t4 = test_table_scan_with_name("t4")?;

        // could eliminate to inner join
        // filter: (t1.a = t2.a OR t2.c < 15) AND (t1.a = t2.a AND tc.2 = 688)
        let plan1 = LogicalPlanBuilder::from(t1)
            .cross_join(t2)?
            .filter(binary_expr(
                binary_expr(col("t1.a").eq(col("t2.a")), Or, col("t2.c").lt(lit(15u32))),
                And,
                binary_expr(
                    col("t1.a").eq(col("t2.a")),
                    And,
                    col("t2.c").eq(lit(688u32)),
                ),
            ))?
            .build()?;

        // could eliminate to inner join
        let plan2 = LogicalPlanBuilder::from(t3).cross_join(t4)?.build()?;

        // could eliminate to inner join
        // filter:
        //   ((t3.a = t1.a AND t4.c < 15) OR (t3.a = t1.a AND t4.c = 688))
        //     AND
        //   ((t3.a = t4.a AND t4.c < 15) OR (t3.a = t4.a AND t3.c = 688) OR (t3.a = t4.a AND t3.b = t4.b))
        let plan = LogicalPlanBuilder::from(plan1)
            .cross_join(plan2)?
            .filter(binary_expr(
                binary_expr(
                    binary_expr(
                        col("t3.a").eq(col("t1.a")),
                        And,
                        col("t4.c").lt(lit(15u32)),
                    ),
                    Or,
                    binary_expr(
                        col("t3.a").eq(col("t1.a")),
                        And,
                        col("t4.c").eq(lit(688u32)),
                    ),
                ),
                And,
                binary_expr(
                    binary_expr(
                        binary_expr(
                            col("t3.a").eq(col("t4.a")),
                            And,
                            col("t4.c").lt(lit(15u32)),
                        ),
                        Or,
                        binary_expr(
                            col("t3.a").eq(col("t4.a")),
                            And,
                            col("t3.c").eq(lit(688u32)),
                        ),
                    ),
                    Or,
                    binary_expr(
                        col("t3.a").eq(col("t4.a")),
                        And,
                        col("t3.b").eq(col("t4.b")),
                    ),
                ),
            ))?
            .build()?;

        assert_optimized_plan_equal!(
            plan,
            @ r"
        Filter: (t4.c < UInt32(15) OR t4.c = UInt32(688)) AND (t4.c < UInt32(15) OR t3.c = UInt32(688) OR t3.b = t4.b) [a:UInt32, b:UInt32, c:UInt32, a:UInt32, b:UInt32, c:UInt32, a:UInt32, b:UInt32, c:UInt32, a:UInt32, b:UInt32, c:UInt32]
          Inner Join(ComparisonJoin): t3.a = t4.a [a:UInt32, b:UInt32, c:UInt32, a:UInt32, b:UInt32, c:UInt32, a:UInt32, b:UInt32, c:UInt32, a:UInt32, b:UInt32, c:UInt32]
            Inner Join(ComparisonJoin): t1.a = t3.a [a:UInt32, b:UInt32, c:UInt32, a:UInt32, b:UInt32, c:UInt32, a:UInt32, b:UInt32, c:UInt32]
              Filter: t2.c = UInt32(688) [a:UInt32, b:UInt32, c:UInt32, a:UInt32, b:UInt32, c:UInt32]
                Inner Join(ComparisonJoin): t1.a = t2.a [a:UInt32, b:UInt32, c:UInt32, a:UInt32, b:UInt32, c:UInt32]
                  TableScan: t1 [a:UInt32, b:UInt32, c:UInt32]
                  TableScan: t2 [a:UInt32, b:UInt32, c:UInt32]
              TableScan: t3 [a:UInt32, b:UInt32, c:UInt32]
            TableScan: t4 [a:UInt32, b:UInt32, c:UInt32]
        "
        )
    }

    #[test]
    fn eliminate_cross_join_multi_tables_5() -> Result<()> {
        let t1 = test_table_scan_with_name("t1")?;
        let t2 = test_table_scan_with_name("t2")?;
        let t3 = test_table_scan_with_name("t3")?;
        let t4 = test_table_scan_with_name("t4")?;

        // could eliminate to inner join
        let plan1 = LogicalPlanBuilder::from(t1).cross_join(t2)?.build()?;

        // could eliminate to inner join
        let plan2 = LogicalPlanBuilder::from(t3).cross_join(t4)?.build()?;

        // could eliminate to inner join
        // Filter:
        //  ((t3.a = t1.a AND t4.c < 15) OR (t3.a = t1.a AND t4.c = 688))
        //      AND
        //  ((t3.a = t4.a AND t4.c < 15) OR (t3.a = t4.a AND t3.c = 688) OR (t3.a = t4.a AND t3.b = t4.b))
        //      AND
        //  ((t1.a = t2.a OR t2.c < 15) AND (t1.a = t2.a AND t2.c = 688))
        let plan = LogicalPlanBuilder::from(plan1)
            .cross_join(plan2)?
            .filter(binary_expr(
                binary_expr(
                    binary_expr(
                        binary_expr(
                            col("t3.a").eq(col("t1.a")),
                            And,
                            col("t4.c").lt(lit(15u32)),
                        ),
                        Or,
                        binary_expr(
                            col("t3.a").eq(col("t1.a")),
                            And,
                            col("t4.c").eq(lit(688u32)),
                        ),
                    ),
                    And,
                    binary_expr(
                        binary_expr(
                            binary_expr(
                                col("t3.a").eq(col("t4.a")),
                                And,
                                col("t4.c").lt(lit(15u32)),
                            ),
                            Or,
                            binary_expr(
                                col("t3.a").eq(col("t4.a")),
                                And,
                                col("t3.c").eq(lit(688u32)),
                            ),
                        ),
                        Or,
                        binary_expr(
                            col("t3.a").eq(col("t4.a")),
                            And,
                            col("t3.b").eq(col("t4.b")),
                        ),
                    ),
                ),
                And,
                binary_expr(
                    binary_expr(
                        col("t1.a").eq(col("t2.a")),
                        Or,
                        col("t2.c").lt(lit(15u32)),
                    ),
                    And,
                    binary_expr(
                        col("t1.a").eq(col("t2.a")),
                        And,
                        col("t2.c").eq(lit(688u32)),
                    ),
                ),
            ))?
            .build()?;

        assert_optimized_plan_equal!(
            plan,
            @ r"
        Filter: (t4.c < UInt32(15) OR t4.c = UInt32(688)) AND (t4.c < UInt32(15) OR t3.c = UInt32(688) OR t3.b = t4.b) AND t2.c = UInt32(688) [a:UInt32, b:UInt32, c:UInt32, a:UInt32, b:UInt32, c:UInt32, a:UInt32, b:UInt32, c:UInt32, a:UInt32, b:UInt32, c:UInt32]
          Inner Join(ComparisonJoin): t3.a = t4.a [a:UInt32, b:UInt32, c:UInt32, a:UInt32, b:UInt32, c:UInt32, a:UInt32, b:UInt32, c:UInt32, a:UInt32, b:UInt32, c:UInt32]
            Inner Join(ComparisonJoin): t1.a = t3.a [a:UInt32, b:UInt32, c:UInt32, a:UInt32, b:UInt32, c:UInt32, a:UInt32, b:UInt32, c:UInt32]
              Inner Join(ComparisonJoin): t1.a = t2.a [a:UInt32, b:UInt32, c:UInt32, a:UInt32, b:UInt32, c:UInt32]
                TableScan: t1 [a:UInt32, b:UInt32, c:UInt32]
                TableScan: t2 [a:UInt32, b:UInt32, c:UInt32]
              TableScan: t3 [a:UInt32, b:UInt32, c:UInt32]
            TableScan: t4 [a:UInt32, b:UInt32, c:UInt32]
        "
        )
    }

    #[test]
    fn eliminate_cross_join_with_expr_and() -> Result<()> {
        let t1 = test_table_scan_with_name("t1")?;
        let t2 = test_table_scan_with_name("t2")?;

        // could eliminate to inner join since filter has Join predicates
        let plan = LogicalPlanBuilder::from(t1)
            .cross_join(t2)?
            .filter(binary_expr(
                (col("t1.a") + lit(100u32)).eq(col("t2.a") * lit(2u32)),
                And,
                col("t2.c").lt(lit(20u32)),
            ))?
            .build()?;

        assert_optimized_plan_equal!(
            plan,
            @ r"
        Filter: t2.c < UInt32(20) [a:UInt32, b:UInt32, c:UInt32, a:UInt32, b:UInt32, c:UInt32]
          Inner Join(ComparisonJoin): t1.a + UInt32(100) = t2.a * UInt32(2) [a:UInt32, b:UInt32, c:UInt32, a:UInt32, b:UInt32, c:UInt32]
            TableScan: t1 [a:UInt32, b:UInt32, c:UInt32]
            TableScan: t2 [a:UInt32, b:UInt32, c:UInt32]
        "
        )
    }

    #[test]
    fn eliminate_cross_with_expr_or() -> Result<()> {
        let t1 = test_table_scan_with_name("t1")?;
        let t2 = test_table_scan_with_name("t2")?;

        // could not eliminate to inner join since filter OR expression and there is no common
        // Join predicates in left and right of OR expr.
        let plan = LogicalPlanBuilder::from(t1)
            .cross_join(t2)?
            .filter(binary_expr(
                (col("t1.a") + lit(100u32)).eq(col("t2.a") * lit(2u32)),
                Or,
                col("t2.b").eq(col("t1.a")),
            ))?
            .build()?;

        assert_optimized_plan_equal!(
            plan,
            @ r"
        Filter: t1.a + UInt32(100) = t2.a * UInt32(2) OR t2.b = t1.a [a:UInt32, b:UInt32, c:UInt32, a:UInt32, b:UInt32, c:UInt32]
          Cross Join(ComparisonJoin):  [a:UInt32, b:UInt32, c:UInt32, a:UInt32, b:UInt32, c:UInt32]
            TableScan: t1 [a:UInt32, b:UInt32, c:UInt32]
            TableScan: t2 [a:UInt32, b:UInt32, c:UInt32]
        "
        )
    }

    #[test]
    fn eliminate_cross_with_common_expr_and() -> Result<()> {
        let t1 = test_table_scan_with_name("t1")?;
        let t2 = test_table_scan_with_name("t2")?;

        // could eliminate to inner join
        let common_join_key = (col("t1.a") + lit(100u32)).eq(col("t2.a") * lit(2u32));
        let plan = LogicalPlanBuilder::from(t1)
            .cross_join(t2)?
            .filter(binary_expr(
                binary_expr(common_join_key.clone(), And, col("t2.c").lt(lit(20u32))),
                And,
                binary_expr(common_join_key, And, col("t2.c").eq(lit(10u32))),
            ))?
            .build()?;

        assert_optimized_plan_equal!(
            plan,
            @ r"
        Filter: t2.c < UInt32(20) AND t2.c = UInt32(10) [a:UInt32, b:UInt32, c:UInt32, a:UInt32, b:UInt32, c:UInt32]
          Inner Join(ComparisonJoin): t1.a + UInt32(100) = t2.a * UInt32(2) [a:UInt32, b:UInt32, c:UInt32, a:UInt32, b:UInt32, c:UInt32]
            TableScan: t1 [a:UInt32, b:UInt32, c:UInt32]
            TableScan: t2 [a:UInt32, b:UInt32, c:UInt32]
        "
        )
    }

    #[test]
    fn eliminate_cross_with_common_expr_or() -> Result<()> {
        let t1 = test_table_scan_with_name("t1")?;
        let t2 = test_table_scan_with_name("t2")?;

        // could eliminate to inner join since Or predicates have common Join predicates
        let common_join_key = (col("t1.a") + lit(100u32)).eq(col("t2.a") * lit(2u32));
        let plan = LogicalPlanBuilder::from(t1)
            .cross_join(t2)?
            .filter(binary_expr(
                binary_expr(common_join_key.clone(), And, col("t2.c").lt(lit(15u32))),
                Or,
                binary_expr(common_join_key, And, col("t2.c").eq(lit(688u32))),
            ))?
            .build()?;

        assert_optimized_plan_equal!(
            plan,
            @ r"
        Filter: t2.c < UInt32(15) OR t2.c = UInt32(688) [a:UInt32, b:UInt32, c:UInt32, a:UInt32, b:UInt32, c:UInt32]
          Inner Join(ComparisonJoin): t1.a + UInt32(100) = t2.a * UInt32(2) [a:UInt32, b:UInt32, c:UInt32, a:UInt32, b:UInt32, c:UInt32]
            TableScan: t1 [a:UInt32, b:UInt32, c:UInt32]
            TableScan: t2 [a:UInt32, b:UInt32, c:UInt32]
        "
        )
    }

    #[test]
    fn reorder_join_with_expr_key_multi_tables() -> Result<()> {
        let t1 = test_table_scan_with_name("t1")?;
        let t2 = test_table_scan_with_name("t2")?;
        let t3 = test_table_scan_with_name("t3")?;

        // could eliminate to inner join
        let plan = LogicalPlanBuilder::from(t1)
            .cross_join(t2)?
            .cross_join(t3)?
            .filter(binary_expr(
                binary_expr(
                    (col("t3.a") + lit(100u32)).eq(col("t1.a") * lit(2u32)),
                    And,
                    col("t3.c").lt(lit(15u32)),
                ),
                And,
                binary_expr(
                    (col("t3.a") + lit(100u32)).eq(col("t2.a") * lit(2u32)),
                    And,
                    col("t3.b").lt(lit(15u32)),
                ),
            ))?
            .build()?;

        assert_optimized_plan_equal!(
            plan,
            @ r"
        Filter: t3.c < UInt32(15) AND t3.b < UInt32(15) [a:UInt32, b:UInt32, c:UInt32, a:UInt32, b:UInt32, c:UInt32, a:UInt32, b:UInt32, c:UInt32]
          Projection: t1.a, t1.b, t1.c, t2.a, t2.b, t2.c, t3.a, t3.b, t3.c [a:UInt32, b:UInt32, c:UInt32, a:UInt32, b:UInt32, c:UInt32, a:UInt32, b:UInt32, c:UInt32]
            Inner Join(ComparisonJoin): t3.a + UInt32(100) = t2.a * UInt32(2) [a:UInt32, b:UInt32, c:UInt32, a:UInt32, b:UInt32, c:UInt32, a:UInt32, b:UInt32, c:UInt32]
              Inner Join(ComparisonJoin): t1.a * UInt32(2) = t3.a + UInt32(100) [a:UInt32, b:UInt32, c:UInt32, a:UInt32, b:UInt32, c:UInt32]
                TableScan: t1 [a:UInt32, b:UInt32, c:UInt32]
                TableScan: t3 [a:UInt32, b:UInt32, c:UInt32]
              TableScan: t2 [a:UInt32, b:UInt32, c:UInt32]
        "
        )
    }

    #[test]
    fn preserve_null_equality_setting() -> Result<()> {
        let t1 = test_table_scan_with_name("t1")?;
        let t2 = test_table_scan_with_name("t2")?;

        // Create an inner join with NullEquality::NullEqualsNull
        let join_schema = Arc::new(build_join_schema(
            t1.schema(),
            t2.schema(),
            &JoinType::Inner,
        )?);

        let inner_join = LogicalPlan::Join(Join {
            left: Arc::new(t1),
            right: Arc::new(t2),
            join_type: JoinType::Inner,
            join_constraint: JoinConstraint::On,
            on: vec![],
            filter: None,
            schema: join_schema,
            null_equality: NullEquality::NullEqualsNull, // Test preservation
        });

        // Apply filter that can create join conditions
        let plan = LogicalPlanBuilder::from(inner_join)
            .filter(binary_expr(
                col("t1.a").eq(col("t2.a")),
                And,
                col("t2.c").lt(lit(20u32)),
            ))?
            .build()?;

        let rule = EliminateCrossJoin::new();
        let optimized_plan = rule.rewrite(plan, &OptimizerContext::new())?.data;

        // Verify that null_equality is preserved in the optimized plan
        fn check_null_equality_preserved(plan: &LogicalPlan) -> bool {
            match plan {
                LogicalPlan::Join(join) => {
                    // All joins in the optimized plan should preserve null equality
                    if join.null_equality == NullEquality::NullEqualsNothing {
                        return false;
                    }
                    // Recursively check child plans
                    plan.inputs()
                        .iter()
                        .all(|input| check_null_equality_preserved(input))
                }
                _ => {
                    // Recursively check child plans for non-join nodes
                    plan.inputs()
                        .iter()
                        .all(|input| check_null_equality_preserved(input))
                }
            }
        }

        assert!(
            check_null_equality_preserved(&optimized_plan),
            "null_equality setting should be preserved after optimization"
        );

        Ok(())
    }
}<|MERGE_RESOLUTION|>--- conflicted
+++ resolved
@@ -341,12 +341,8 @@
                 on: join_keys,
                 filter: None,
                 schema: join_schema,
-<<<<<<< HEAD
-                null_equals_null: false,
+                null_equality,
                 join_kind: JoinKind::ComparisonJoin,
-=======
-                null_equality,
->>>>>>> 9f3cc7b8
             }));
         }
     }
@@ -368,12 +364,8 @@
         filter: None,
         join_type: JoinType::Inner,
         join_constraint: JoinConstraint::On,
-<<<<<<< HEAD
-        null_equals_null: false,
+        null_equality,
         join_kind: JoinKind::ComparisonJoin,
-=======
-        null_equality,
->>>>>>> 9f3cc7b8
     }))
 }
 
