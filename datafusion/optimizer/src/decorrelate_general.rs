--- conflicted
+++ resolved
@@ -63,14 +63,9 @@
 #[derive(Clone, Debug)]
 pub struct DependentJoinDecorrelator {
     // immutable, defined when this object is constructed
-<<<<<<< HEAD
-    domains: IndexSet<Column>,
+    domains: IndexSet<CorrelatedColumnInfo>,
     pub delim_types: Vec<DataType>,
     is_initial: bool,
-=======
-    domains: IndexSet<CorrelatedColumnInfo>,
-    parent: Option<Box<DependentJoinDecorrelator>>,
->>>>>>> 350021a0
     // correlated_map: init with the list of correlated column of dependent join
     // map from Column to the original index in correlated_columns v
     correlated_map: HashMap<Column, usize>,
@@ -120,7 +115,10 @@
     ) -> Self {
         let domains = correlated_columns
             .iter()
-            .map(|(_, col, _)| col.clone())
+            .map(|(_, col, data_type)| CorrelatedColumnInfo {
+                col: col.clone(),
+                data_type: data_type.clone(),
+            })
             .unique()
             .collect();
 
@@ -134,7 +132,7 @@
             delim_types,
             is_initial,
             correlated_map: HashMap::new(), // TODO
-            replacement_map: HashMap::new(),
+            replacement_map: IndexMap::new(),
             any_join: false,
             delim_scan_id: 0,
         }
@@ -190,7 +188,6 @@
         let lateral_depth = 0;
         // let propagate_null_values = node.propagate_null_value();
         let propagate_null_values = true;
-<<<<<<< HEAD
         let mut new_decorrelation = DependentJoinDecorrelator::new(
             &node.correlated_columns,
             false,
@@ -199,24 +196,6 @@
             false,
             0,
         );
-=======
-        let mut new_decorrelation = DependentJoinDecorrelator {
-            domains: node
-                .correlated_columns
-                .iter()
-                .map(|(_, col, data_type)| CorrelatedColumnInfo {
-                    col: col.clone(),
-                    data_type: data_type.clone(),
-                })
-                .unique()
-                .collect(),
-            parent: Some(Box::new(self.clone())),
-            correlated_map: HashMap::new(), // TODO
-            replacement_map: IndexMap::new(),
-            any_join: false,
-            delim_scan_id: 0,
-        };
->>>>>>> 350021a0
         self.delim_scan_id = new_decorrelation.delim_scan_id;
         let right = new_decorrelation.push_down_dependent_join(
             &node.right,
@@ -420,19 +399,9 @@
             .collect();
         let schema = DFSchema::from_unqualified_fields(fields, StdHashMap::new())?;
         Ok((
-<<<<<<< HEAD
             LogicalPlanBuilder::delim_get(self.delim_scan_id, &self.delim_types)
                 .alias(&delim_scan_relation_name)?
-                // .project(self.domains)?
                 .build()?,
-=======
-            LogicalPlanBuilder::new(LogicalPlan::EmptyRelation(EmptyRelation {
-                produce_one_row: true,
-                schema: schema.into(),
-            }))
-            .alias(&delim_scan_relation_name)?
-            .build()?,
->>>>>>> 350021a0
             delim_scan_relation_name,
         ))
     }
@@ -1467,9 +1436,7 @@
             DependentJoinRewriter::new(Arc::clone(config.alias_generator()));
         let rewrite_result = transformer.rewrite_subqueries_into_dependent_joins(plan)?;
         if rewrite_result.transformed {
-<<<<<<< HEAD
-
-            println!("here");
+            println!("dependent join plan {}", rewrite_result.data);
             let correlated_colums = vec![];
             let mut decorrelator = DependentJoinDecorrelator::new(
                 &correlated_colums,
@@ -1479,17 +1446,6 @@
                 false,
                 0,
             );
-=======
-            println!("dependent join plan {}", rewrite_result.data);
-            let mut decorrelator = DependentJoinDecorrelator {
-                domains: IndexSet::new(),
-                parent: None,
-                correlated_map: HashMap::new(),
-                replacement_map: IndexMap::new(),
-                any_join: false,
-                delim_scan_id: 0,
-            };
->>>>>>> 350021a0
             return Ok(Transformed::yes(
                 decorrelator.decorrelate_plan(rewrite_result.data)?,
             ));
