// Licensed to the Apache Software Foundation (ASF) under one
// or more contributor license agreements.  See the NOTICE file
// distributed with this work for additional information
// regarding copyright ownership.  The ASF licenses this file
// to you under the Apache License, Version 2.0 (the
// "License"); you may not use this file except in compliance
// with the License.  You may obtain a copy of the License at
//
//   http://www.apache.org/licenses/LICENSE-2.0
//
// Unless required by applicable law or agreed to in writing,
// software distributed under the License is distributed on an
// "AS IS" BASIS, WITHOUT WARRANTIES OR CONDITIONS OF ANY
// KIND, either express or implied.  See the License for the
// specific language governing permissions and limitations
// under the License.

//! [`CommonSubexprEliminate`] to avoid redundant computation of common sub-expressions

use std::collections::{BTreeSet, HashMap};
use std::hash::{BuildHasher, Hash, Hasher, RandomState};
use std::sync::Arc;

use crate::{OptimizerConfig, OptimizerRule};

use crate::optimizer::ApplyOrder;
use crate::utils::NamePreserver;
use datafusion_common::alias::AliasGenerator;
use datafusion_common::hash_utils::combine_hashes;
use datafusion_common::tree_node::{
    Transformed, TreeNode, TreeNodeRecursion, TreeNodeRewriter, TreeNodeVisitor,
};
use datafusion_common::{
<<<<<<< HEAD
    internal_datafusion_err, internal_err, qualified_name, Column, DFSchema, DFSchemaRef,
    Result,
=======
    internal_datafusion_err, qualified_name, Column, DFSchema, Result,
>>>>>>> 08e4e6ad
};
use datafusion_expr::expr::Alias;
use datafusion_expr::logical_plan::tree_node::unwrap_arc;
use datafusion_expr::logical_plan::{
    Aggregate, Filter, LogicalPlan, Projection, Sort, Window,
};
use datafusion_expr::{col, Expr, ExprSchemable};
use indexmap::IndexMap;

const CSE_PREFIX: &str = "__common_expr";

/// Identifier that represents a subexpression tree.
///
/// An identifier should (ideally) be able to "hash", "accumulate", "equal" and "have no
/// collision (as low as possible)"
#[derive(Clone, Copy, Debug, Eq, PartialEq)]
struct Identifier<'n> {
    hash: u64,
    expr: &'n Expr,
}

impl<'n> Identifier<'n> {
    fn new(expr: &'n Expr, random_state: &RandomState) -> Self {
        let mut hasher = random_state.build_hasher();
        expr.hash_node(&mut hasher);
        let hash = hasher.finish();
        Self { hash, expr }
    }

    fn combine(mut self, other: Option<Self>) -> Self {
        other.map_or(self, |other_id| {
            self.hash = combine_hashes(self.hash, other_id.hash);
            self
        })
    }
}

impl Hash for Identifier<'_> {
    fn hash<H: Hasher>(&self, state: &mut H) {
        state.write_u64(self.hash);
    }
}

/// A cache that contains the postorder index and the identifier of expression tree nodes
/// by the preorder index of the nodes.
///
/// This cache is filled by `ExprIdentifierVisitor` during the first traversal and is used
/// by `CommonSubexprRewriter` during the second traversal.
///
/// The purpose of this cache is to quickly find the identifier of a node during the
/// second traversal.
///
/// Elements in this array are added during `f_down` so the indexes represent the preorder
/// index of expression nodes and thus element 0 belongs to the root of the expression
/// tree.
/// The elements of the array are tuples that contain:
/// - Postorder index that belongs to the preorder index. Assigned during `f_up`, start
///   from 0.
/// - Identifier of the expression. If empty (`""`), expr should not be considered for
///   CSE.
///
/// # Example
/// An expression like `(a + b)` would have the following `IdArray`:
/// ```text
/// [
///   (2, "a + b"),
///   (1, "a"),
///   (0, "b")
/// ]
/// ```
type IdArray<'n> = Vec<(usize, Option<Identifier<'n>>)>;

/// A map that contains the number of occurrences of expressions by their identifiers.
type ExprStats<'n> = HashMap<Identifier<'n>, usize>;

/// A map that contains the common expressions and their alias extracted during the
/// second, rewriting traversal.
type CommonExprs<'n> = IndexMap<Identifier<'n>, (Expr, String)>;

/// Performs Common Sub-expression Elimination optimization.
///
/// This optimization improves query performance by computing expressions that
/// appear more than once and reusing those results rather than re-computing the
/// same value
///
/// Currently only common sub-expressions within a single `LogicalPlan` are
/// eliminated.
///
/// # Example
///
/// Given a projection that computes the same expensive expression
/// multiple times such as parsing as string as a date with `to_date` twice:
///
/// ```text
/// ProjectionExec(expr=[extract (day from to_date(c1)), extract (year from to_date(c1))])
/// ```
///
/// This optimization will rewrite the plan to compute the common expression once
/// using a new `ProjectionExec` and then rewrite the original expressions to
/// refer to that new column.
///
/// ```text
/// ProjectionExec(exprs=[extract (day from new_col), extract (year from new_col)]) <-- reuse here
///   ProjectionExec(exprs=[to_date(c1) as new_col]) <-- compute to_date once
/// ```
pub struct CommonSubexprEliminate {
    random_state: RandomState,
}

impl CommonSubexprEliminate {
    pub fn new() -> Self {
        Self {
            random_state: RandomState::new(),
        }
    }

    /// Returns the identifier list for each element in `exprs` and a flag to indicate if
    /// rewrite phase of CSE make sense.
    ///
    /// Returns and array with 1 element for each input expr in `exprs`
    ///
    /// Each element is itself the result of [`CommonSubexprEliminate::expr_to_identifier`] for that expr
    /// (e.g. the identifiers for each node in the tree)
    fn to_arrays<'n>(
        &self,
        exprs: &'n [Expr],
        expr_stats: &mut ExprStats<'n>,
        expr_mask: ExprMask,
    ) -> Result<(bool, Vec<IdArray<'n>>)> {
        let mut found_common = false;
        exprs
            .iter()
            .map(|e| {
                let mut id_array = vec![];
                self.expr_to_identifier(e, expr_stats, &mut id_array, expr_mask)
                    .map(|fc| {
                        found_common |= fc;

                        id_array
                    })
            })
            .collect::<Result<Vec<_>>>()
            .map(|id_arrays| (found_common, id_arrays))
    }

    /// Go through an expression tree and generate identifier for every node in this tree.
    fn expr_to_identifier<'n>(
        &self,
        expr: &'n Expr,
        expr_stats: &mut ExprStats<'n>,
        id_array: &mut IdArray<'n>,
        expr_mask: ExprMask,
    ) -> Result<bool> {
        // Don't consider volatile expressions for CSE.
        Ok(if expr.is_volatile()? {
            false
        } else {
            let mut visitor = ExprIdentifierVisitor {
                expr_stats,
                id_array,
                visit_stack: vec![],
                down_index: 0,
                up_index: 0,
                expr_mask,
                random_state: &self.random_state,
                found_common: false,
            };
            expr.visit(&mut visitor)?;

            visitor.found_common
        })
    }

    /// Rewrites `exprs_list` with common sub-expressions replaced with a new
    /// column.
    ///
    /// `common_exprs` is updated with any sub expressions that were replaced.
    ///
    /// Returns the rewritten expressions
    fn rewrite_exprs_list<'n>(
        &self,
        exprs_list: Vec<Vec<Expr>>,
        arrays_list: Vec<Vec<IdArray<'n>>>,
        expr_stats: &ExprStats<'n>,
        common_exprs: &mut CommonExprs<'n>,
        alias_generator: &AliasGenerator,
    ) -> Result<Transformed<Vec<Vec<Expr>>>> {
        let mut transformed = false;
        exprs_list
            .into_iter()
            .zip(arrays_list.iter())
            .map(|(exprs, arrays)| {
                exprs
                    .into_iter()
                    .zip(arrays.iter())
                    .map(|(expr, id_array)| {
                        let replaced = replace_common_expr(
                            expr,
                            id_array,
                            expr_stats,
                            common_exprs,
                            alias_generator,
                        )?;
                        // remember if this expression was actually replaced
                        transformed |= replaced.transformed;
                        Ok(replaced.data)
                    })
                    .collect::<Result<Vec<_>>>()
            })
            .collect::<Result<Vec<_>>>()
            .map(|rewritten_exprs_list| {
                // propagate back transformed information
                Transformed::new_transformed(rewritten_exprs_list, transformed)
            })
    }

    /// Rewrites the expression in `exprs_list` with common sub-expressions
    /// replaced with a new colum and adds a ProjectionExec on top of `input`
    /// which computes any replaced common sub-expressions.
    ///
    /// Returns a tuple of:
    /// 1. The rewritten expressions
    /// 2. A `LogicalPlan::Projection` with input of `input` that computes any
    ///    common sub-expressions that were used
    fn rewrite_expr(
        &self,
        exprs_list: Vec<Vec<Expr>>,
        arrays_list: Vec<Vec<IdArray>>,
        input: LogicalPlan,
        expr_stats: &ExprStats,
        config: &dyn OptimizerConfig,
    ) -> Result<Transformed<(Vec<Vec<Expr>>, LogicalPlan)>> {
        let mut transformed = false;
        let mut common_exprs = CommonExprs::new();

        let rewrite_exprs = self.rewrite_exprs_list(
            exprs_list,
            arrays_list,
            expr_stats,
            &mut common_exprs,
            &config.alias_generator(),
        )?;
        transformed |= rewrite_exprs.transformed;

        let new_input = self.rewrite(input, config)?;
        transformed |= new_input.transformed;
        let mut new_input = new_input.data;

        if !common_exprs.is_empty() {
            assert!(transformed);
            new_input = build_common_expr_project_plan(new_input, common_exprs)?;
        }

        // return the transformed information

        Ok(Transformed::new_transformed(
            (rewrite_exprs.data, new_input),
            transformed,
        ))
    }

    fn try_optimize_proj(
        &self,
        projection: Projection,
        config: &dyn OptimizerConfig,
    ) -> Result<Transformed<LogicalPlan>> {
        let Projection {
            expr,
            input,
            schema,
            ..
        } = projection;
        let input = unwrap_arc(input);
        self.try_unary_plan(expr, input, config)?
            .map_data(|(new_expr, new_input)| {
                Projection::try_new_with_schema(new_expr, Arc::new(new_input), schema)
                    .map(LogicalPlan::Projection)
            })
    }
    fn try_optimize_sort(
        &self,
        sort: Sort,
        config: &dyn OptimizerConfig,
    ) -> Result<Transformed<LogicalPlan>> {
        let Sort { expr, input, fetch } = sort;
        let input = unwrap_arc(input);
        let new_sort = self.try_unary_plan(expr, input, config)?.update_data(
            |(new_expr, new_input)| {
                LogicalPlan::Sort(Sort {
                    expr: new_expr,
                    input: Arc::new(new_input),
                    fetch,
                })
            },
        );
        Ok(new_sort)
    }

    fn try_optimize_filter(
        &self,
        filter: Filter,
        config: &dyn OptimizerConfig,
    ) -> Result<Transformed<LogicalPlan>> {
        let Filter {
            predicate, input, ..
        } = filter;
        let input = unwrap_arc(input);
        let expr = vec![predicate];
        self.try_unary_plan(expr, input, config)?
            .transform_data(|(mut new_expr, new_input)| {
                assert_eq!(new_expr.len(), 1); // passed in vec![predicate]
                let new_predicate = new_expr.pop().unwrap();
                Ok(Filter::remove_aliases(new_predicate)?
                    .update_data(|new_predicate| (new_predicate, new_input)))
            })?
            .map_data(|(new_predicate, new_input)| {
                Filter::try_new(new_predicate, Arc::new(new_input))
                    .map(LogicalPlan::Filter)
            })
    }

    fn try_optimize_window(
        &self,
        window: Window,
        config: &dyn OptimizerConfig,
    ) -> Result<Transformed<LogicalPlan>> {
        // collect all window expressions from any number of LogicalPlanWindow
        let (mut window_exprs, mut window_schemas, mut plan) =
            get_consecutive_window_exprs(window);

        let mut found_common = false;
        let mut expr_stats = ExprStats::new();
        let arrays_per_window = window_exprs
            .iter()
            .map(|window_expr| {
                self.to_arrays(window_expr, &mut expr_stats, ExprMask::Normal)
                    .map(|(fc, id_arrays)| {
                        found_common |= fc;

                        id_arrays
                    })
            })
            .collect::<Result<Vec<_>>>()?;

        if found_common {
            // save the original names
            let name_preserver = NamePreserver::new(&plan);
            let mut saved_names = window_exprs
                .iter()
                .map(|exprs| {
                    exprs
                        .iter()
                        .map(|expr| name_preserver.save(expr))
                        .collect::<Result<Vec<_>>>()
                })
                .collect::<Result<Vec<_>>>()?;

            assert_eq!(window_exprs.len(), arrays_per_window.len());
            let num_window_exprs = window_exprs.len();
            let rewritten_window_exprs = self.rewrite_expr(
                window_exprs.clone(),
                arrays_per_window,
                plan,
                &expr_stats,
                config,
            )?;
            let transformed = rewritten_window_exprs.transformed;
            assert!(transformed);

            let (mut new_expr, new_input) = rewritten_window_exprs.data;

            let mut plan = new_input;

            // Construct consecutive window operator, with their corresponding new
            // window expressions.
            //
            // Note this iterates over, `new_expr` and `saved_names` which are the
            // same length, in reverse order
            assert_eq!(num_window_exprs, new_expr.len());
            assert_eq!(num_window_exprs, saved_names.len());
            while let (Some(new_window_expr), Some(saved_names)) =
                (new_expr.pop(), saved_names.pop())
            {
                assert_eq!(new_window_expr.len(), saved_names.len());

                // Rename re-written window expressions with original name, to
                // preserve the output schema
                let new_window_expr = new_window_expr
                    .into_iter()
                    .zip(saved_names.into_iter())
                    .map(|(new_window_expr, saved_name)| {
                        saved_name.restore(new_window_expr)
                    })
                    .collect::<Result<Vec<_>>>()?;
                plan = LogicalPlan::Window(Window::try_new(
                    new_window_expr,
                    Arc::new(plan),
                )?);
            }

            Ok(Transformed::new_transformed(plan, transformed))
        } else {
            while let (Some(window_expr), Some(schema)) =
                (window_exprs.pop(), window_schemas.pop())
            {
                plan = LogicalPlan::Window(Window {
                    input: Arc::new(plan),
                    window_expr,
                    schema,
                });
            }

            Ok(Transformed::no(plan))
        }
    }

    fn try_optimize_aggregate(
        &self,
        aggregate: Aggregate,
        config: &dyn OptimizerConfig,
    ) -> Result<Transformed<LogicalPlan>> {
        let Aggregate {
            group_expr,
            aggr_expr,
            input,
            schema: orig_schema,
            ..
        } = aggregate;
        // track transformed information
        let mut transformed = false;

        let name_perserver = NamePreserver::new_for_projection();
        let saved_names = aggr_expr
            .iter()
            .map(|expr| name_perserver.save(expr))
            .collect::<Result<Vec<_>>>()?;

        let mut expr_stats = ExprStats::new();
        // rewrite inputs
        let (group_found_common, group_arrays) =
            self.to_arrays(&group_expr, &mut expr_stats, ExprMask::Normal)?;
        let (aggr_found_common, aggr_arrays) =
            self.to_arrays(&aggr_expr, &mut expr_stats, ExprMask::Normal)?;
        let (new_aggr_expr, new_group_expr, new_input) =
            if group_found_common || aggr_found_common {
                // rewrite both group exprs and aggr_expr
                let rewritten = self.rewrite_expr(
                    vec![group_expr.clone(), aggr_expr.clone()],
                    vec![group_arrays, aggr_arrays],
                    unwrap_arc(input),
                    &expr_stats,
                    config,
                )?;
                assert!(rewritten.transformed);
                transformed |= rewritten.transformed;
                let (mut new_expr, new_input) = rewritten.data;

                // note the reversed pop order.
                let new_aggr_expr = pop_expr(&mut new_expr)?;
                let new_group_expr = pop_expr(&mut new_expr)?;

                (new_aggr_expr, new_group_expr, Arc::new(new_input))
            } else {
                (aggr_expr, group_expr, input)
            };

        // create potential projection on top
        let mut expr_stats = ExprStats::new();
        let (aggr_found_common, aggr_arrays) = self.to_arrays(
            &new_aggr_expr,
            &mut expr_stats,
            ExprMask::NormalAndAggregates,
        )?;
        if aggr_found_common {
            let mut common_exprs = CommonExprs::new();
            let mut rewritten_exprs = self.rewrite_exprs_list(
                vec![new_aggr_expr.clone()],
                vec![aggr_arrays],
                &expr_stats,
                &mut common_exprs,
                &config.alias_generator(),
            )?;
            assert!(rewritten_exprs.transformed);
            let rewritten = pop_expr(&mut rewritten_exprs.data)?;

            assert!(!common_exprs.is_empty());
            let mut agg_exprs = common_exprs
                .into_values()
                .map(|(expr, expr_alias)| expr.alias(expr_alias))
                .collect::<Vec<_>>();

            let new_input_schema = Arc::clone(new_input.schema());
            let mut proj_exprs = vec![];
            for expr in &new_group_expr {
                extract_expressions(expr, &new_input_schema, &mut proj_exprs)?
            }
            for (expr_rewritten, expr_orig) in rewritten.into_iter().zip(new_aggr_expr) {
                if expr_rewritten == expr_orig {
                    if let Expr::Alias(Alias { expr, name, .. }) = expr_rewritten {
                        agg_exprs.push(expr.alias(&name));
                        proj_exprs.push(Expr::Column(Column::from_name(name)));
                    } else {
                        let expr_alias = config.alias_generator().next(CSE_PREFIX);
                        let (qualifier, field) =
                            expr_rewritten.to_field(&new_input_schema)?;
                        let out_name = qualified_name(qualifier.as_ref(), field.name());

                        agg_exprs.push(expr_rewritten.alias(&expr_alias));
                        proj_exprs.push(
                            Expr::Column(Column::from_name(expr_alias)).alias(out_name),
                        );
                    }
                } else {
                    proj_exprs.push(expr_rewritten);
                }
            }

            let agg = LogicalPlan::Aggregate(Aggregate::try_new(
                new_input,
                new_group_expr,
                agg_exprs,
            )?);

            Projection::try_new(proj_exprs, Arc::new(agg))
                .map(LogicalPlan::Projection)
                .map(Transformed::yes)
        } else {
            // TODO: How exactly can the name or the schema change in this case?
            //  In theory `new_aggr_expr` and `new_group_expr` are either the original expressions or they were crafted via `rewrite_expr()`, that keeps the original expression names.
            //  If this is really needed can we have UT for it?
            // Alias aggregation expressions if they have changed
            let new_aggr_expr = new_aggr_expr
                .into_iter()
                .zip(saved_names.into_iter())
                .map(|(new_expr, saved_name)| saved_name.restore(new_expr))
                .collect::<Result<Vec<Expr>>>()?;
            // Since group_expr may have changed, schema may also. Use try_new method.
            let new_agg = if transformed {
                Aggregate::try_new(new_input, new_group_expr, new_aggr_expr)?
            } else {
                Aggregate::try_new_with_schema(
                    new_input,
                    new_group_expr,
                    new_aggr_expr,
                    orig_schema,
                )?
            };
            let new_agg = LogicalPlan::Aggregate(new_agg);

            Ok(Transformed::new_transformed(new_agg, transformed))
        }
    }

    /// Rewrites the expr list and input to remove common subexpressions
    ///
    /// # Parameters
    ///
    /// * `exprs`: List of expressions in the node
    /// * `input`: input plan (that produces the columns referred to in `exprs`)
    ///
    /// # Return value
    ///
    ///  Returns `(rewritten_exprs, new_input)`. `new_input` is either:
    ///
    /// 1. The original `input` of no common subexpressions were extracted
    /// 2. A newly added projection on top of the original input
    /// that computes the common subexpressions
    fn try_unary_plan(
        &self,
        expr: Vec<Expr>,
        input: LogicalPlan,
        config: &dyn OptimizerConfig,
    ) -> Result<Transformed<(Vec<Expr>, LogicalPlan)>> {
        let mut expr_stats = ExprStats::new();
        let (found_common, id_arrays) =
            self.to_arrays(&expr, &mut expr_stats, ExprMask::Normal)?;

        if found_common {
            let rewritten = self.rewrite_expr(
                vec![expr.clone()],
                vec![id_arrays],
                input,
                &expr_stats,
                config,
            )?;
            assert!(rewritten.transformed);
            rewritten.map_data(|(mut new_expr, new_input)| {
                assert_eq!(new_expr.len(), 1);
                Ok((new_expr.pop().unwrap(), new_input))
            })
        } else {
            Ok(Transformed::no((expr, input)))
        }
    }
}

/// Get all window expressions inside the consecutive window operators.
///
/// Returns the window expressions, and the input to the deepest child
/// LogicalPlan.
///
/// For example, if the input widnow looks like
///
/// ```text
///   LogicalPlan::Window(exprs=[a, b, c])
///     LogicalPlan::Window(exprs=[d])
///       InputPlan
/// ```
///
/// Returns:
/// *  `window_exprs`: `[[a, b, c], [d]]`
/// * InputPlan
///
/// Consecutive window expressions may refer to same complex expression.
///
/// If same complex expression is referred more than once by subsequent
/// `WindowAggr`s, we can cache complex expression by evaluating it with a
/// projection before the first WindowAggr.
///
/// This enables us to cache complex expression "c3+c4" for following plan:
///
/// ```text
/// WindowAggr: windowExpr=[[sum(c9) ORDER BY [c3 + c4] RANGE BETWEEN UNBOUNDED PRECEDING AND CURRENT ROW]]
/// --WindowAggr: windowExpr=[[sum(c9) ORDER BY [c3 + c4] RANGE BETWEEN UNBOUNDED PRECEDING AND CURRENT ROW]]
/// ```
///
/// where, it is referred once by each `WindowAggr` (total of 2) in the plan.
fn get_consecutive_window_exprs(
    window: Window,
) -> (Vec<Vec<Expr>>, Vec<DFSchemaRef>, LogicalPlan) {
    let mut window_exprs = vec![];
    let mut window_schemas = vec![];
    let mut plan = LogicalPlan::Window(window);
    while let LogicalPlan::Window(Window {
        input,
        window_expr,
        schema,
    }) = plan
    {
        window_exprs.push(window_expr);
        window_schemas.push(schema);

        plan = unwrap_arc(input);
    }
    (window_exprs, window_schemas, plan)
}

impl OptimizerRule for CommonSubexprEliminate {
    fn supports_rewrite(&self) -> bool {
        true
    }

    fn apply_order(&self) -> Option<ApplyOrder> {
        Some(ApplyOrder::TopDown)
    }

    fn rewrite(
        &self,
        plan: LogicalPlan,
        config: &dyn OptimizerConfig,
    ) -> Result<Transformed<LogicalPlan>> {
        let original_schema = Arc::clone(plan.schema());

        let optimized_plan = match plan {
            LogicalPlan::Projection(proj) => self.try_optimize_proj(proj, config)?,
            LogicalPlan::Sort(sort) => self.try_optimize_sort(sort, config)?,
            LogicalPlan::Filter(filter) => self.try_optimize_filter(filter, config)?,
            LogicalPlan::Window(window) => self.try_optimize_window(window, config)?,
            LogicalPlan::Aggregate(agg) => self.try_optimize_aggregate(agg, config)?,
            LogicalPlan::Join(_)
            | LogicalPlan::CrossJoin(_)
            | LogicalPlan::Repartition(_)
            | LogicalPlan::Union(_)
            | LogicalPlan::TableScan(_)
            | LogicalPlan::Values(_)
            | LogicalPlan::EmptyRelation(_)
            | LogicalPlan::Subquery(_)
            | LogicalPlan::SubqueryAlias(_)
            | LogicalPlan::Limit(_)
            | LogicalPlan::Ddl(_)
            | LogicalPlan::Explain(_)
            | LogicalPlan::Analyze(_)
            | LogicalPlan::Statement(_)
            | LogicalPlan::DescribeTable(_)
            | LogicalPlan::Distinct(_)
            | LogicalPlan::Extension(_)
            | LogicalPlan::Dml(_)
            | LogicalPlan::Copy(_)
            | LogicalPlan::Unnest(_)
            | LogicalPlan::RecursiveQuery(_)
            | LogicalPlan::Prepare(_) => {
                // ApplyOrder::TopDown handles recursion
                Transformed::no(plan)
            }
        };

        // If we rewrote the plan, ensure the schema stays the same
        if optimized_plan.transformed && optimized_plan.data.schema() != &original_schema
        {
            optimized_plan.map_data(|optimized_plan| {
                build_recover_project_plan(&original_schema, optimized_plan)
            })
        } else {
            Ok(optimized_plan)
        }
    }

    fn name(&self) -> &str {
        "common_sub_expression_eliminate"
    }
}

impl Default for CommonSubexprEliminate {
    fn default() -> Self {
        Self::new()
    }
}

fn pop_expr(new_expr: &mut Vec<Vec<Expr>>) -> Result<Vec<Expr>> {
    new_expr
        .pop()
        .ok_or_else(|| internal_datafusion_err!("Failed to pop expression"))
}

/// Build the "intermediate" projection plan that evaluates the extracted common
/// expressions.
///
/// # Arguments
/// input: the input plan
///
/// common_exprs: which common subexpressions were used (and thus are added to
/// intermediate projection)
///
/// expr_stats: the set of common subexpressions
fn build_common_expr_project_plan(
    input: LogicalPlan,
    common_exprs: CommonExprs,
) -> Result<LogicalPlan> {
    let mut fields_set = BTreeSet::new();
    let mut project_exprs = common_exprs
        .into_values()
        .map(|(expr, expr_alias)| {
            fields_set.insert(expr_alias.clone());
            Ok(expr.alias(expr_alias))
        })
        .collect::<Result<Vec<_>>>()?;

    for (qualifier, field) in input.schema().iter() {
        if fields_set.insert(qualified_name(qualifier, field.name())) {
            project_exprs.push(Expr::from((qualifier, field)));
        }
    }

    Projection::try_new(project_exprs, Arc::new(input)).map(LogicalPlan::Projection)
}

/// Build the projection plan to eliminate unnecessary columns produced by
/// the "intermediate" projection plan built in [build_common_expr_project_plan].
///
/// This is required to keep the schema the same for plans that pass the input
/// on to the output, such as `Filter` or `Sort`.
fn build_recover_project_plan(
    schema: &DFSchema,
    input: LogicalPlan,
) -> Result<LogicalPlan> {
    let col_exprs = schema.iter().map(Expr::from).collect();
    Projection::try_new(col_exprs, Arc::new(input)).map(LogicalPlan::Projection)
}

fn extract_expressions(
    expr: &Expr,
    schema: &DFSchema,
    result: &mut Vec<Expr>,
) -> Result<()> {
    if let Expr::GroupingSet(groupings) = expr {
        for e in groupings.distinct_expr() {
            let (qualifier, field) = e.to_field(schema)?;
            let col = Column::new(qualifier, field.name());
            result.push(Expr::Column(col))
        }
    } else {
        let (qualifier, field) = expr.to_field(schema)?;
        let col = Column::new(qualifier, field.name());
        result.push(Expr::Column(col));
    }

    Ok(())
}

/// Which type of [expressions](Expr) should be considered for rewriting?
#[derive(Debug, Clone, Copy)]
enum ExprMask {
    /// Ignores:
    ///
    /// - [`Literal`](Expr::Literal)
    /// - [`Columns`](Expr::Column)
    /// - [`ScalarVariable`](Expr::ScalarVariable)
    /// - [`Alias`](Expr::Alias)
    /// - [`Sort`](Expr::Sort)
    /// - [`Wildcard`](Expr::Wildcard)
    /// - [`AggregateFunction`](Expr::AggregateFunction)
    Normal,

    /// Like [`Normal`](Self::Normal), but includes [`AggregateFunction`](Expr::AggregateFunction).
    NormalAndAggregates,
}

impl ExprMask {
    fn ignores(&self, expr: &Expr) -> bool {
        let is_normal_minus_aggregates = matches!(
            expr,
            Expr::Literal(..)
                | Expr::Column(..)
                | Expr::ScalarVariable(..)
                | Expr::Alias(..)
                | Expr::Sort { .. }
                | Expr::Wildcard { .. }
        );

        let is_aggr = matches!(expr, Expr::AggregateFunction(..));

        match self {
            Self::Normal => is_normal_minus_aggregates || is_aggr,
            Self::NormalAndAggregates => is_normal_minus_aggregates,
        }
    }
}

/// Go through an expression tree and generate identifiers for each subexpression.
///
/// An identifier contains information of the expression itself and its sub-expression.
/// This visitor implementation use a stack `visit_stack` to track traversal, which
/// lets us know when a sub-tree's visiting is finished. When `pre_visit` is called
/// (traversing to a new node), an `EnterMark` and an `ExprItem` will be pushed into stack.
/// And try to pop out a `EnterMark` on leaving a node (`f_up()`). All `ExprItem`
/// before the first `EnterMark` is considered to be sub-tree of the leaving node.
///
/// This visitor also records identifier in `id_array`. Makes the following traverse
/// pass can get the identifier of a node without recalculate it. We assign each node
/// in the expr tree a series number, start from 1, maintained by `series_number`.
/// Series number represents the order we left (`f_up()`) a node. Has the property
/// that child node's series number always smaller than parent's. While `id_array` is
/// organized in the order we enter (`f_down()`) a node. `node_count` helps us to
/// get the index of `id_array` for each node.
///
/// `Expr` without sub-expr (column, literal etc.) will not have identifier
/// because they should not be recognized as common sub-expr.
struct ExprIdentifierVisitor<'a, 'n> {
    // statistics of expressions
    expr_stats: &'a mut ExprStats<'n>,
    // cache to speed up second traversal
    id_array: &'a mut IdArray<'n>,
    // inner states
    visit_stack: Vec<VisitRecord<'n>>,
    // preorder index, start from 0.
    down_index: usize,
    // postorder index, start from 0.
    up_index: usize,
    // which expression should be skipped?
    expr_mask: ExprMask,
    // a `RandomState` to generate hashes during the first traversal
    random_state: &'a RandomState,
    // a flag to indicate that common expression found
    found_common: bool,
}

/// Record item that used when traversing a expression tree.
enum VisitRecord<'n> {
    /// `usize` postorder index assigned in `f-down`(). Starts from 0.
    EnterMark(usize),
    /// the node's children were skipped => jump to f_up on same node
    JumpMark,
    /// Accumulated identifier of sub expression.
    ExprItem(Identifier<'n>),
}

impl<'n> ExprIdentifierVisitor<'_, 'n> {
    /// Find the first `EnterMark` in the stack, and accumulates every `ExprItem`
    /// before it.
    fn pop_enter_mark(&mut self) -> Option<(usize, Option<Identifier<'n>>)> {
        let mut expr_id = None;

        while let Some(item) = self.visit_stack.pop() {
            match item {
                VisitRecord::EnterMark(idx) => {
                    return Some((idx, expr_id));
                }
                VisitRecord::ExprItem(id) => {
                    expr_id = Some(id.combine(expr_id));
                }
                VisitRecord::JumpMark => return None,
            }
        }
        unreachable!("Enter mark should paired with node number");
    }
}

impl<'n> TreeNodeVisitor<'n> for ExprIdentifierVisitor<'_, 'n> {
    type Node = Expr;

    fn f_down(&mut self, expr: &'n Expr) -> Result<TreeNodeRecursion> {
        // TODO: consider non-volatile sub-expressions for CSE
        // TODO: consider surely executed children of "short circuited"s for CSE

        // If an expression can short circuit its children then don't consider it for CSE
        // (https://github.com/apache/arrow-datafusion/issues/8814).
        if expr.short_circuits() {
            self.visit_stack.push(VisitRecord::JumpMark);

            return Ok(TreeNodeRecursion::Jump);
        }

        self.id_array.push((0, None));
        self.visit_stack
            .push(VisitRecord::EnterMark(self.down_index));
        self.down_index += 1;

        Ok(TreeNodeRecursion::Continue)
    }

    fn f_up(&mut self, expr: &'n Expr) -> Result<TreeNodeRecursion> {
        let Some((down_index, sub_expr_id)) = self.pop_enter_mark() else {
            return Ok(TreeNodeRecursion::Continue);
        };

        let expr_id = Identifier::new(expr, self.random_state).combine(sub_expr_id);

        self.id_array[down_index].0 = self.up_index;
        if !self.expr_mask.ignores(expr) {
            self.id_array[down_index].1 = Some(expr_id);
            let count = self.expr_stats.entry(expr_id).or_insert(0);
            *count += 1;
            if *count > 1 {
                self.found_common = true;
            }
        }
        self.visit_stack.push(VisitRecord::ExprItem(expr_id));
        self.up_index += 1;

        Ok(TreeNodeRecursion::Continue)
    }
}

/// Rewrite expression by replacing detected common sub-expression with
/// the corresponding temporary column name. That column contains the
/// evaluate result of replaced expression.
struct CommonSubexprRewriter<'a, 'n> {
    // statistics of expressions
    expr_stats: &'a ExprStats<'n>,
    // cache to speed up second traversal
    id_array: &'a IdArray<'n>,
    // common expression, that are replaced during the second traversal, are collected to
    // this map
    common_exprs: &'a mut CommonExprs<'n>,
    // preorder index, starts from 0.
    down_index: usize,
    // how many aliases have we seen so far
    alias_counter: usize,
    // alias generator for extracted common expressions
    alias_generator: &'a AliasGenerator,
}

impl TreeNodeRewriter for CommonSubexprRewriter<'_, '_> {
    type Node = Expr;

    fn f_down(&mut self, expr: Expr) -> Result<Transformed<Expr>> {
        if matches!(expr, Expr::Alias(_)) {
            self.alias_counter += 1;
        }

        // The `CommonSubexprRewriter` relies on `ExprIdentifierVisitor` to generate
        // the `id_array`, which records the expr's identifier used to rewrite expr. So if we
        // skip an expr in `ExprIdentifierVisitor`, we should skip it here, too.
        if expr.short_circuits() {
            return Ok(Transformed::new(expr, false, TreeNodeRecursion::Jump));
        }

        let (up_index, expr_id) = self.id_array[self.down_index];
        self.down_index += 1;

        // skip `Expr`s without identifier (empty identifier).
        let Some(expr_id) = expr_id else {
            return Ok(Transformed::no(expr));
        };

        let count = self.expr_stats.get(&expr_id).unwrap();
        if *count > 1 {
            // step index to skip all sub-node (which has smaller series number).
            while self.down_index < self.id_array.len()
                && self.id_array[self.down_index].0 < up_index
            {
                self.down_index += 1;
            }

            let expr_name = expr.display_name()?;
            let (_, expr_alias) = self.common_exprs.entry(expr_id).or_insert_with(|| {
                let expr_alias = self.alias_generator.next(CSE_PREFIX);
                (expr, expr_alias)
            });

            // alias the expressions without an `Alias` ancestor node
            let rewritten = if self.alias_counter > 0 {
                col(expr_alias.clone())
            } else {
                self.alias_counter += 1;
                col(expr_alias.clone()).alias(expr_name)
            };

            Ok(Transformed::new(rewritten, true, TreeNodeRecursion::Jump))
        } else {
            Ok(Transformed::no(expr))
        }
    }

    fn f_up(&mut self, expr: Expr) -> Result<Transformed<Self::Node>> {
        if matches!(expr, Expr::Alias(_)) {
            self.alias_counter -= 1
        }

        Ok(Transformed::no(expr))
    }
}

/// Replace common sub-expression in `expr` with the corresponding temporary
/// column name, updating `common_exprs` with any replaced expressions
fn replace_common_expr<'n>(
    expr: Expr,
    id_array: &IdArray<'n>,
    expr_stats: &ExprStats<'n>,
    common_exprs: &mut CommonExprs<'n>,
    alias_generator: &AliasGenerator,
) -> Result<Transformed<Expr>> {
    if id_array.is_empty() {
        Ok(Transformed::no(expr))
    } else {
        expr.rewrite(&mut CommonSubexprRewriter {
            expr_stats,
            id_array,
            common_exprs,
            down_index: 0,
            alias_counter: 0,
            alias_generator,
        })
    }
}

#[cfg(test)]
mod test {
    use std::collections::HashSet;
    use std::iter;

    use arrow::datatypes::{DataType, Field, Schema};
    use datafusion_expr::expr::AggregateFunction;
    use datafusion_expr::logical_plan::{table_scan, JoinType};
    use datafusion_expr::{
        avg, lit, logical_plan::builder::LogicalPlanBuilder, BinaryExpr,
    };
    use datafusion_expr::{
        grouping_set, AccumulatorFactoryFunction, AggregateUDF, Signature,
        SimpleAggregateUDF, Volatility,
    };

    use crate::optimizer::OptimizerContext;
    use crate::test::*;
    use datafusion_expr::test::function_stub::sum;

    use super::*;

    fn assert_non_optimized_plan_eq(
        expected: &str,
        plan: LogicalPlan,
        config: Option<&dyn OptimizerConfig>,
    ) {
        assert_eq!(expected, format!("{plan:?}"), "Unexpected starting plan");
        let optimizer = CommonSubexprEliminate::new();
        let default_config = OptimizerContext::new();
        let config = config.unwrap_or(&default_config);
        let optimized_plan = optimizer.rewrite(plan, config).unwrap();
        assert!(!optimized_plan.transformed, "unexpectedly optimize plan");
        let optimized_plan = optimized_plan.data;
        assert_eq!(
            expected,
            format!("{optimized_plan:?}"),
            "Unexpected optimized plan"
        );
    }

    fn assert_optimized_plan_eq(
        expected: &str,
        plan: LogicalPlan,
        config: Option<&dyn OptimizerConfig>,
    ) {
        let optimizer = CommonSubexprEliminate::new();
        let default_config = OptimizerContext::new();
        let config = config.unwrap_or(&default_config);
        let optimized_plan = optimizer.rewrite(plan, config).unwrap();
        assert!(optimized_plan.transformed, "failed to optimize plan");
        let optimized_plan = optimized_plan.data;
        let formatted_plan = format!("{optimized_plan:?}");
        assert_eq!(expected, formatted_plan);
    }

    #[test]
    fn id_array_visitor() -> Result<()> {
        let optimizer = CommonSubexprEliminate::new();

        let a_plus_1 = col("a") + lit(1);
        let avg_c = avg(col("c"));
        let sum_a_plus_1 = sum(a_plus_1);
        let sum_a_plus_1_minus_avg_c = sum_a_plus_1 - avg_c;
        let expr = sum_a_plus_1_minus_avg_c * lit(2);

        let Expr::BinaryExpr(BinaryExpr {
            left: sum_a_plus_1_minus_avg_c,
            ..
        }) = &expr
        else {
            panic!("Cannot extract subexpression reference")
        };
        let Expr::BinaryExpr(BinaryExpr {
            left: sum_a_plus_1,
            right: avg_c,
            ..
        }) = sum_a_plus_1_minus_avg_c.as_ref()
        else {
            panic!("Cannot extract subexpression reference")
        };
        let Expr::AggregateFunction(AggregateFunction {
            args: a_plus_1_vec, ..
        }) = sum_a_plus_1.as_ref()
        else {
            panic!("Cannot extract subexpression reference")
        };
        let a_plus_1 = &a_plus_1_vec.as_slice()[0];

        // skip aggregates
        let mut id_array = vec![];
        optimizer.expr_to_identifier(
            &expr,
            &mut ExprStats::new(),
            &mut id_array,
            ExprMask::Normal,
        )?;

        // Collect distinct hashes and set them to 0 in `id_array`
        fn collect_hashes(id_array: &mut IdArray) -> HashSet<u64> {
            id_array
                .iter_mut()
                .flat_map(|(_, expr_id_option)| {
                    expr_id_option.as_mut().map(|expr_id| {
                        let hash = expr_id.hash;
                        expr_id.hash = 0;
                        hash
                    })
                })
                .collect::<HashSet<_>>()
        }

        let hashes = collect_hashes(&mut id_array);
        assert_eq!(hashes.len(), 3);

        let expected = vec![
            (
                8,
                Some(Identifier {
                    hash: 0,
                    expr: &expr,
                }),
            ),
            (
                6,
                Some(Identifier {
                    hash: 0,
                    expr: sum_a_plus_1_minus_avg_c,
                }),
            ),
            (3, None),
            (
                2,
                Some(Identifier {
                    hash: 0,
                    expr: a_plus_1,
                }),
            ),
            (0, None),
            (1, None),
            (5, None),
            (4, None),
            (7, None),
        ];
        assert_eq!(expected, id_array);

        // include aggregates
        let mut id_array = vec![];
        optimizer.expr_to_identifier(
            &expr,
            &mut ExprStats::new(),
            &mut id_array,
            ExprMask::NormalAndAggregates,
        )?;

        let hashes = collect_hashes(&mut id_array);
        assert_eq!(hashes.len(), 5);

        let expected = vec![
            (
                8,
                Some(Identifier {
                    hash: 0,
                    expr: &expr,
                }),
            ),
            (
                6,
                Some(Identifier {
                    hash: 0,
                    expr: sum_a_plus_1_minus_avg_c,
                }),
            ),
            (
                3,
                Some(Identifier {
                    hash: 0,
                    expr: sum_a_plus_1,
                }),
            ),
            (
                2,
                Some(Identifier {
                    hash: 0,
                    expr: a_plus_1,
                }),
            ),
            (0, None),
            (1, None),
            (
                5,
                Some(Identifier {
                    hash: 0,
                    expr: avg_c,
                }),
            ),
            (4, None),
            (7, None),
        ];
        assert_eq!(expected, id_array);

        Ok(())
    }

    #[test]
    fn tpch_q1_simplified() -> Result<()> {
        // SQL:
        //  select
        //      sum(a * (1 - b)),
        //      sum(a * (1 - b) * (1 + c))
        //  from T;
        //
        // The manual assembled logical plan don't contains the outermost `Projection`.

        let table_scan = test_table_scan()?;

        let plan = LogicalPlanBuilder::from(table_scan)
            .aggregate(
                iter::empty::<Expr>(),
                vec![
                    sum(col("a") * (lit(1) - col("b"))),
                    sum((col("a") * (lit(1) - col("b"))) * (lit(1) + col("c"))),
                ],
            )?
            .build()?;

        let expected = "Aggregate: groupBy=[[]], aggr=[[sum(__common_expr_1 AS test.a * Int32(1) - test.b), sum(__common_expr_1 AS test.a * Int32(1) - test.b * (Int32(1) + test.c))]]\
        \n  Projection: test.a * (Int32(1) - test.b) AS __common_expr_1, test.a, test.b, test.c\
        \n    TableScan: test";

        assert_optimized_plan_eq(expected, plan, None);

        Ok(())
    }

    #[test]
    fn nested_aliases() -> Result<()> {
        let table_scan = test_table_scan()?;

        let plan = LogicalPlanBuilder::from(table_scan.clone())
            .project(vec![
                (col("a") + col("b") - col("c")).alias("alias1") * (col("a") + col("b")),
                col("a") + col("b"),
            ])?
            .build()?;

        let expected = "Projection: __common_expr_1 - test.c AS alias1 * __common_expr_1 AS test.a + test.b, __common_expr_1 AS test.a + test.b\
        \n  Projection: test.a + test.b AS __common_expr_1, test.a, test.b, test.c\
        \n    TableScan: test";

        assert_optimized_plan_eq(expected, plan, None);

        Ok(())
    }

    #[test]
    fn aggregate() -> Result<()> {
        let table_scan = test_table_scan()?;

        let return_type = DataType::UInt32;
        let accumulator: AccumulatorFactoryFunction = Arc::new(|_| unimplemented!());
        let udf_agg = |inner: Expr| {
            Expr::AggregateFunction(datafusion_expr::expr::AggregateFunction::new_udf(
                Arc::new(AggregateUDF::from(SimpleAggregateUDF::new_with_signature(
                    "my_agg",
                    Signature::exact(vec![DataType::UInt32], Volatility::Stable),
                    return_type.clone(),
                    accumulator.clone(),
                    vec![Field::new("value", DataType::UInt32, true)],
                ))),
                vec![inner],
                false,
                None,
                None,
                None,
            ))
        };

        // test: common aggregates
        let plan = LogicalPlanBuilder::from(table_scan.clone())
            .aggregate(
                iter::empty::<Expr>(),
                vec![
                    // common: avg(col("a"))
                    avg(col("a")).alias("col1"),
                    avg(col("a")).alias("col2"),
                    // no common
                    avg(col("b")).alias("col3"),
                    avg(col("c")),
                    // common: udf_agg(col("a"))
                    udf_agg(col("a")).alias("col4"),
                    udf_agg(col("a")).alias("col5"),
                    // no common
                    udf_agg(col("b")).alias("col6"),
                    udf_agg(col("c")),
                ],
            )?
            .build()?;

        let expected = "Projection: __common_expr_1 AS col1, __common_expr_1 AS col2, col3, __common_expr_3 AS AVG(test.c), __common_expr_2 AS col4, __common_expr_2 AS col5, col6, __common_expr_4 AS my_agg(test.c)\
        \n  Aggregate: groupBy=[[]], aggr=[[AVG(test.a) AS __common_expr_1, my_agg(test.a) AS __common_expr_2, AVG(test.b) AS col3, AVG(test.c) AS __common_expr_3, my_agg(test.b) AS col6, my_agg(test.c) AS __common_expr_4]]\
        \n    TableScan: test";

        assert_optimized_plan_eq(expected, plan, None);

        // test: trafo after aggregate
        let plan = LogicalPlanBuilder::from(table_scan.clone())
            .aggregate(
                iter::empty::<Expr>(),
                vec![
                    lit(1) + avg(col("a")),
                    lit(1) - avg(col("a")),
                    lit(1) + udf_agg(col("a")),
                    lit(1) - udf_agg(col("a")),
                ],
            )?
            .build()?;

        let expected = "Projection: Int32(1) + __common_expr_1 AS AVG(test.a), Int32(1) - __common_expr_1 AS AVG(test.a), Int32(1) + __common_expr_2 AS my_agg(test.a), Int32(1) - __common_expr_2 AS my_agg(test.a)\
        \n  Aggregate: groupBy=[[]], aggr=[[AVG(test.a) AS __common_expr_1, my_agg(test.a) AS __common_expr_2]]\
        \n    TableScan: test";

        assert_optimized_plan_eq(expected, plan, None);

        // test: transformation before aggregate
        let plan = LogicalPlanBuilder::from(table_scan.clone())
            .aggregate(
                iter::empty::<Expr>(),
                vec![
                    avg(lit(1u32) + col("a")).alias("col1"),
                    udf_agg(lit(1u32) + col("a")).alias("col2"),
                ],
            )?
            .build()?;

        let expected ="Aggregate: groupBy=[[]], aggr=[[AVG(__common_expr_1) AS col1, my_agg(__common_expr_1) AS col2]]\
        \n  Projection: UInt32(1) + test.a AS __common_expr_1, test.a, test.b, test.c\
        \n    TableScan: test";

        assert_optimized_plan_eq(expected, plan, None);

        // test: common between agg and group
        let plan = LogicalPlanBuilder::from(table_scan.clone())
            .aggregate(
                vec![lit(1u32) + col("a")],
                vec![
                    avg(lit(1u32) + col("a")).alias("col1"),
                    udf_agg(lit(1u32) + col("a")).alias("col2"),
                ],
            )?
            .build()?;

        let expected = "Aggregate: groupBy=[[__common_expr_1 AS UInt32(1) + test.a]], aggr=[[AVG(__common_expr_1) AS col1, my_agg(__common_expr_1) AS col2]]\
        \n  Projection: UInt32(1) + test.a AS __common_expr_1, test.a, test.b, test.c\
        \n    TableScan: test";

        assert_optimized_plan_eq(expected, plan, None);

        // test: all mixed
        let plan = LogicalPlanBuilder::from(table_scan)
            .aggregate(
                vec![lit(1u32) + col("a")],
                vec![
                    (lit(1u32) + avg(lit(1u32) + col("a"))).alias("col1"),
                    (lit(1u32) - avg(lit(1u32) + col("a"))).alias("col2"),
                    avg(lit(1u32) + col("a")),
                    (lit(1u32) + udf_agg(lit(1u32) + col("a"))).alias("col3"),
                    (lit(1u32) - udf_agg(lit(1u32) + col("a"))).alias("col4"),
                    udf_agg(lit(1u32) + col("a")),
                ],
            )?
            .build()?;

        let expected = "Projection: UInt32(1) + test.a, UInt32(1) + __common_expr_2 AS col1, UInt32(1) - __common_expr_2 AS col2, __common_expr_4 AS AVG(UInt32(1) + test.a), UInt32(1) + __common_expr_3 AS col3, UInt32(1) - __common_expr_3 AS col4, __common_expr_5 AS my_agg(UInt32(1) + test.a)\
        \n  Aggregate: groupBy=[[__common_expr_1 AS UInt32(1) + test.a]], aggr=[[AVG(__common_expr_1) AS __common_expr_2, my_agg(__common_expr_1) AS __common_expr_3, AVG(__common_expr_1 AS UInt32(1) + test.a) AS __common_expr_4, my_agg(__common_expr_1 AS UInt32(1) + test.a) AS __common_expr_5]]\
        \n    Projection: UInt32(1) + test.a AS __common_expr_1, test.a, test.b, test.c\
        \n      TableScan: test";

        assert_optimized_plan_eq(expected, plan, None);

        Ok(())
    }

    #[test]
    fn aggregate_with_relations_and_dots() -> Result<()> {
        let schema = Schema::new(vec![Field::new("col.a", DataType::UInt32, false)]);
        let table_scan = table_scan(Some("table.test"), &schema, None)?.build()?;

        let col_a = Expr::Column(Column::new(Some("table.test"), "col.a"));

        let plan = LogicalPlanBuilder::from(table_scan)
            .aggregate(
                vec![col_a.clone()],
                vec![
                    (lit(1u32) + avg(lit(1u32) + col_a.clone())),
                    avg(lit(1u32) + col_a),
                ],
            )?
            .build()?;

        let expected = "Projection: table.test.col.a, UInt32(1) + __common_expr_2 AS AVG(UInt32(1) + table.test.col.a), __common_expr_2 AS AVG(UInt32(1) + table.test.col.a)\
        \n  Aggregate: groupBy=[[table.test.col.a]], aggr=[[AVG(__common_expr_1 AS UInt32(1) + table.test.col.a) AS __common_expr_2]]\
        \n    Projection: UInt32(1) + table.test.col.a AS __common_expr_1, table.test.col.a\
        \n      TableScan: table.test";

        assert_optimized_plan_eq(expected, plan, None);

        Ok(())
    }

    #[test]
    fn subexpr_in_same_order() -> Result<()> {
        let table_scan = test_table_scan()?;

        let plan = LogicalPlanBuilder::from(table_scan)
            .project(vec![
                (lit(1) + col("a")).alias("first"),
                (lit(1) + col("a")).alias("second"),
            ])?
            .build()?;

        let expected = "Projection: __common_expr_1 AS first, __common_expr_1 AS second\
        \n  Projection: Int32(1) + test.a AS __common_expr_1, test.a, test.b, test.c\
        \n    TableScan: test";

        assert_optimized_plan_eq(expected, plan, None);

        Ok(())
    }

    #[test]
    fn subexpr_in_different_order() -> Result<()> {
        let table_scan = test_table_scan()?;

        let plan = LogicalPlanBuilder::from(table_scan)
            .project(vec![lit(1) + col("a"), col("a") + lit(1)])?
            .build()?;

        let expected = "Projection: Int32(1) + test.a, test.a + Int32(1)\
        \n  TableScan: test";

        assert_non_optimized_plan_eq(expected, plan, None);

        Ok(())
    }

    #[test]
    fn cross_plans_subexpr() -> Result<()> {
        let table_scan = test_table_scan()?;

        let plan = LogicalPlanBuilder::from(table_scan)
            .project(vec![lit(1) + col("a"), col("a")])?
            .project(vec![lit(1) + col("a")])?
            .build()?;

        let expected = "Projection: Int32(1) + test.a\
        \n  Projection: Int32(1) + test.a, test.a\
        \n    TableScan: test";

        assert_non_optimized_plan_eq(expected, plan, None);
        Ok(())
    }

    fn test_identifier(hash: u64, expr: &Expr) -> Identifier {
        Identifier { hash, expr }
    }

    #[test]
    fn redundant_project_fields() {
        let table_scan = test_table_scan().unwrap();
        let c_plus_a = col("c") + col("a");
        let b_plus_a = col("b") + col("a");
        let common_exprs_1 = CommonExprs::from([
            (
                test_identifier(0, &c_plus_a),
                (c_plus_a.clone(), format!("{CSE_PREFIX}_1")),
            ),
            (
                test_identifier(1, &b_plus_a),
                (b_plus_a.clone(), format!("{CSE_PREFIX}_2")),
            ),
        ]);
        let c_plus_a_2 = col(format!("{CSE_PREFIX}_1"));
        let b_plus_a_2 = col(format!("{CSE_PREFIX}_2"));
        let common_exprs_2 = CommonExprs::from([
            (
                test_identifier(3, &c_plus_a_2),
                (c_plus_a_2.clone(), format!("{CSE_PREFIX}_3")),
            ),
            (
                test_identifier(4, &b_plus_a_2),
                (b_plus_a_2.clone(), format!("{CSE_PREFIX}_4")),
            ),
        ]);
        let project = build_common_expr_project_plan(table_scan, common_exprs_1).unwrap();
        let project_2 = build_common_expr_project_plan(project, common_exprs_2).unwrap();

        let mut field_set = BTreeSet::new();
        for name in project_2.schema().field_names() {
            assert!(field_set.insert(name));
        }
    }

    #[test]
    fn redundant_project_fields_join_input() {
        let table_scan_1 = test_table_scan_with_name("test1").unwrap();
        let table_scan_2 = test_table_scan_with_name("test2").unwrap();
        let join = LogicalPlanBuilder::from(table_scan_1)
            .join(table_scan_2, JoinType::Inner, (vec!["a"], vec!["a"]), None)
            .unwrap()
            .build()
            .unwrap();
        let c_plus_a = col("test1.c") + col("test1.a");
        let b_plus_a = col("test1.b") + col("test1.a");
        let common_exprs_1 = CommonExprs::from([
            (
                test_identifier(0, &c_plus_a),
                (c_plus_a.clone(), format!("{CSE_PREFIX}_1")),
            ),
            (
                test_identifier(1, &b_plus_a),
                (b_plus_a.clone(), format!("{CSE_PREFIX}_2")),
            ),
        ]);
        let c_plus_a_2 = col(format!("{CSE_PREFIX}_1"));
        let b_plus_a_2 = col(format!("{CSE_PREFIX}_2"));
        let common_exprs_2 = CommonExprs::from([
            (
                test_identifier(3, &c_plus_a_2),
                (c_plus_a_2.clone(), format!("{CSE_PREFIX}_3")),
            ),
            (
                test_identifier(4, &b_plus_a_2),
                (b_plus_a_2.clone(), format!("{CSE_PREFIX}_4")),
            ),
        ]);
        let project = build_common_expr_project_plan(join, common_exprs_1).unwrap();
        let project_2 = build_common_expr_project_plan(project, common_exprs_2).unwrap();

        let mut field_set = BTreeSet::new();
        for name in project_2.schema().field_names() {
            assert!(field_set.insert(name));
        }
    }

    #[test]
    fn eliminated_subexpr_datatype() {
        use datafusion_expr::cast;

        let schema = Schema::new(vec![
            Field::new("a", DataType::UInt64, false),
            Field::new("b", DataType::UInt64, false),
            Field::new("c", DataType::UInt64, false),
        ]);

        let plan = table_scan(Some("table"), &schema, None)
            .unwrap()
            .filter(
                cast(col("a"), DataType::Int64)
                    .lt(lit(1_i64))
                    .and(cast(col("a"), DataType::Int64).not_eq(lit(1_i64))),
            )
            .unwrap()
            .build()
            .unwrap();
        let rule = CommonSubexprEliminate::new();
        let optimized_plan = rule.rewrite(plan, &OptimizerContext::new()).unwrap();
        assert!(!optimized_plan.transformed);
        let optimized_plan = optimized_plan.data;

        let schema = optimized_plan.schema();
        let fields_with_datatypes: Vec<_> = schema
            .fields()
            .iter()
            .map(|field| (field.name(), field.data_type()))
            .collect();
        let formatted_fields_with_datatype = format!("{fields_with_datatypes:#?}");
        let expected = r#"[
    (
        "a",
        UInt64,
    ),
    (
        "b",
        UInt64,
    ),
    (
        "c",
        UInt64,
    ),
]"#;
        assert_eq!(expected, formatted_fields_with_datatype);
    }

    #[test]
    fn filter_schema_changed() -> Result<()> {
        let table_scan = test_table_scan()?;

        let plan = LogicalPlanBuilder::from(table_scan)
            .filter((lit(1) + col("a") - lit(10)).gt(lit(1) + col("a")))?
            .build()?;

        let expected = "Projection: test.a, test.b, test.c\
        \n  Filter: __common_expr_1 - Int32(10) > __common_expr_1\
        \n    Projection: Int32(1) + test.a AS __common_expr_1, test.a, test.b, test.c\
        \n      TableScan: test";

        assert_optimized_plan_eq(expected, plan, None);

        Ok(())
    }

    #[test]
    fn test_extract_expressions_from_grouping_set() -> Result<()> {
        let mut result = Vec::with_capacity(3);
        let grouping = grouping_set(vec![vec![col("a"), col("b")], vec![col("c")]]);
        let schema = DFSchema::from_unqualifed_fields(
            vec![
                Field::new("a", DataType::Int32, false),
                Field::new("b", DataType::Int32, false),
                Field::new("c", DataType::Int32, false),
            ]
            .into(),
            HashMap::default(),
        )?;
        extract_expressions(&grouping, &schema, &mut result)?;

        assert!(result.len() == 3);
        Ok(())
    }

    #[test]
    fn test_extract_expressions_from_grouping_set_with_identical_expr() -> Result<()> {
        let mut result = Vec::with_capacity(2);
        let grouping = grouping_set(vec![vec![col("a"), col("b")], vec![col("a")]]);
        let schema = DFSchema::from_unqualifed_fields(
            vec![
                Field::new("a", DataType::Int32, false),
                Field::new("b", DataType::Int32, false),
            ]
            .into(),
            HashMap::default(),
        )?;
        extract_expressions(&grouping, &schema, &mut result)?;

        assert!(result.len() == 2);
        Ok(())
    }

    #[test]
    fn test_alias_collision() -> Result<()> {
        let table_scan = test_table_scan()?;

        let config = &OptimizerContext::new();
        let common_expr_1 = config.alias_generator().next(CSE_PREFIX);
        let plan = LogicalPlanBuilder::from(table_scan.clone())
            .project(vec![
                (col("a") + col("b")).alias(common_expr_1.clone()),
                col("c"),
            ])?
            .project(vec![
                col(common_expr_1.clone()).alias("c1"),
                col(common_expr_1).alias("c2"),
                (col("c") + lit(2)).alias("c3"),
                (col("c") + lit(2)).alias("c4"),
            ])?
            .build()?;

        let expected = "Projection: __common_expr_1 AS c1, __common_expr_1 AS c2, __common_expr_2 AS c3, __common_expr_2 AS c4\
        \n  Projection: test.c + Int32(2) AS __common_expr_2, __common_expr_1, test.c\
        \n    Projection: test.a + test.b AS __common_expr_1, test.c\
        \n      TableScan: test";

        assert_optimized_plan_eq(expected, plan, Some(config));

        let config = &OptimizerContext::new();
        let _common_expr_1 = config.alias_generator().next(CSE_PREFIX);
        let common_expr_2 = config.alias_generator().next(CSE_PREFIX);
        let plan = LogicalPlanBuilder::from(table_scan.clone())
            .project(vec![
                (col("a") + col("b")).alias(common_expr_2.clone()),
                col("c"),
            ])?
            .project(vec![
                col(common_expr_2.clone()).alias("c1"),
                col(common_expr_2).alias("c2"),
                (col("c") + lit(2)).alias("c3"),
                (col("c") + lit(2)).alias("c4"),
            ])?
            .build()?;

        let expected = "Projection: __common_expr_2 AS c1, __common_expr_2 AS c2, __common_expr_3 AS c3, __common_expr_3 AS c4\
        \n  Projection: test.c + Int32(2) AS __common_expr_3, __common_expr_2, test.c\
        \n    Projection: test.a + test.b AS __common_expr_2, test.c\
        \n      TableScan: test";

        assert_optimized_plan_eq(expected, plan, Some(config));

        Ok(())
    }

    #[test]
    fn test_extract_expressions_from_col() -> Result<()> {
        let mut result = Vec::with_capacity(1);
        let schema = DFSchema::from_unqualifed_fields(
            vec![Field::new("a", DataType::Int32, false)].into(),
            HashMap::default(),
        )?;
        extract_expressions(&col("a"), &schema, &mut result)?;

        assert!(result.len() == 1);
        Ok(())
    }
}<|MERGE_RESOLUTION|>--- conflicted
+++ resolved
@@ -31,12 +31,7 @@
     Transformed, TreeNode, TreeNodeRecursion, TreeNodeRewriter, TreeNodeVisitor,
 };
 use datafusion_common::{
-<<<<<<< HEAD
-    internal_datafusion_err, internal_err, qualified_name, Column, DFSchema, DFSchemaRef,
-    Result,
-=======
-    internal_datafusion_err, qualified_name, Column, DFSchema, Result,
->>>>>>> 08e4e6ad
+    internal_datafusion_err, qualified_name, Column, DFSchema, DFSchemaRef, Result,
 };
 use datafusion_expr::expr::Alias;
 use datafusion_expr::logical_plan::tree_node::unwrap_arc;
