// Licensed to the Apache Software Foundation (ASF) under one
// or more contributor license agreements.  See the NOTICE file
// distributed with this work for additional information
// regarding copyright ownership.  The ASF licenses this file
// to you under the Apache License, Version 2.0 (the
// "License"); you may not use this file except in compliance
// with the License.  You may obtain a copy of the License at
//
//   http://www.apache.org/licenses/LICENSE-2.0
//
// Unless required by applicable law or agreed to in writing,
// software distributed under the License is distributed on an
// "AS IS" BASIS, WITHOUT WARRANTIES OR CONDITIONS OF ANY
// KIND, either express or implied.  See the License for the
// specific language governing permissions and limitations
// under the License.

#![doc(
    html_logo_url = "https://raw.githubusercontent.com/apache/datafusion/19fe44cf2f30cbdd63d4a4f52c74055163c6cc38/docs/logos/standalone_logo/logo_original.svg",
    html_favicon_url = "https://raw.githubusercontent.com/apache/datafusion/19fe44cf2f30cbdd63d4a4f52c74055163c6cc38/docs/logos/standalone_logo/logo_original.svg"
)]
#![cfg_attr(docsrs, feature(doc_auto_cfg))]
// Make sure fast / cheap clones on Arc are explicit:
// https://github.com/apache/datafusion/issues/11143
#![deny(clippy::clone_on_ref_ptr)]

//! # DataFusion Optimizer
//!
//! Contains rules for rewriting [`LogicalPlan`]s
//!
//! 1. [`Analyzer`] applies [`AnalyzerRule`]s to transform `LogicalPlan`s
//!    to make the plan valid prior to the rest of the DataFusion optimization
//!    process (for example, [`TypeCoercion`]).
//!
//! 2. [`Optimizer`] applies [`OptimizerRule`]s to transform `LogicalPlan`s
//!    into equivalent, but more efficient plans.
//!
//! [`LogicalPlan`]: datafusion_expr::LogicalPlan
//! [`TypeCoercion`]: analyzer::type_coercion::TypeCoercion
pub mod analyzer;
pub mod common_subexpr_eliminate;
pub mod decorrelate;
<<<<<<< HEAD
pub mod decorrelate_general;
=======
pub mod decorrelate_lateral_join;
>>>>>>> 34f250a2
pub mod decorrelate_predicate_subquery;
pub mod eliminate_cross_join;
pub mod eliminate_duplicated_expr;
pub mod eliminate_filter;
pub mod eliminate_group_by_constant;
pub mod eliminate_join;
pub mod eliminate_limit;
pub mod eliminate_nested_union;
pub mod eliminate_one_union;
pub mod eliminate_outer_join;
pub mod extract_equijoin_predicate;
pub mod filter_null_join_keys;
pub mod optimize_projections;
pub mod optimizer;
pub mod propagate_empty_relation;
pub mod push_down_filter;
pub mod push_down_limit;
pub mod replace_distinct_aggregate;
pub mod scalar_subquery_to_join;
pub mod simplify_expressions;
pub mod single_distinct_to_groupby;
pub mod utils;

#[cfg(test)]
pub mod test;

pub use analyzer::{Analyzer, AnalyzerRule};
pub use optimizer::{
    ApplyOrder, Optimizer, OptimizerConfig, OptimizerContext, OptimizerRule,
};

pub(crate) mod join_key_set;
mod plan_signature;

#[cfg(test)]
#[ctor::ctor]
fn init() {
    // Enable RUST_LOG logging configuration for test
    let _ = env_logger::try_init();
}<|MERGE_RESOLUTION|>--- conflicted
+++ resolved
@@ -40,11 +40,8 @@
 pub mod analyzer;
 pub mod common_subexpr_eliminate;
 pub mod decorrelate;
-<<<<<<< HEAD
 pub mod decorrelate_general;
-=======
 pub mod decorrelate_lateral_join;
->>>>>>> 34f250a2
 pub mod decorrelate_predicate_subquery;
 pub mod eliminate_cross_join;
 pub mod eliminate_duplicated_expr;
