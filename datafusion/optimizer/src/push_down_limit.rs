--- conflicted
+++ resolved
@@ -48,10 +48,6 @@
         _plan: &LogicalPlan,
         _config: &dyn OptimizerConfig,
     ) -> Result<Option<LogicalPlan>> {
-<<<<<<< HEAD
-        let LogicalPlan::Limit(limit) = plan else {
-            return Ok(None);
-=======
         internal_err!("Should have called PushDownLimit::rewrite")
     }
 
@@ -66,7 +62,6 @@
     ) -> Result<Transformed<LogicalPlan>> {
         let LogicalPlan::Limit(mut limit) = plan else {
             return Ok(Transformed::no(plan));
->>>>>>> d2fb05ed
         };
 
         let Limit { skip, fetch, input } = limit;
