--- conflicted
+++ resolved
@@ -18,21 +18,11 @@
 //! Simplifier implementation for [`ExprSimplifier::with_guarantees()`]
 //!
 //! [`ExprSimplifier::with_guarantees()`]: crate::simplify_expressions::expr_simplifier::ExprSimplifier::with_guarantees
-<<<<<<< HEAD
-
-use std::collections::HashMap;
-=======
+
 use datafusion_common::{tree_node::TreeNodeRewriter, DataFusionError, Result};
+use datafusion_expr::interval_arithmetic::{Interval, NullableInterval};
 use datafusion_expr::{expr::InList, lit, Between, BinaryExpr, Expr};
 use std::{borrow::Cow, collections::HashMap};
->>>>>>> 393e48f9
-
-use datafusion_common::{tree_node::TreeNodeRewriter, DataFusionError, Result};
-use datafusion_expr::{
-    expr::InList,
-    interval_arithmetic::{Interval, NullableInterval},
-    lit, Between, BinaryExpr, Expr,
-};
 
 /// Rewrite expressions to incorporate guarantees.
 ///
@@ -280,11 +270,15 @@
                     .unwrap(),
                 },
             ),
-            // s.y ∈ (1, 3] (not null)
+            // s.y ∈ [1, 3] (not null)
             (
                 col("s").field("y"),
                 NullableInterval::NotNull {
-                    values: Interval::make(Some(1_i32), Some(3_i32), (true, false)),
+                    values: Interval::try_new(
+                        ScalarValue::Int32(Some(1)),
+                        ScalarValue::Int32(Some(3)),
+                    )
+                    .unwrap(),
                 },
             ),
         ];
@@ -293,12 +287,8 @@
 
         // (original_expr, expected_simplification)
         let simplified_cases = &[
-<<<<<<< HEAD
-            (col("x").lt_eq(lit(0)), false),
-=======
-            (col("x").lt_eq(lit(1)), false),
-            (col("s").field("y").lt_eq(lit(1)), false),
->>>>>>> 393e48f9
+            (col("x").lt(lit(0)), false),
+            (col("s").field("y").lt(lit(0)), false),
             (col("x").lt_eq(lit(3)), true),
             (col("x").gt(lit(3)), false),
             (col("x").gt(lit(0)), true),
