--- conflicted
+++ resolved
@@ -182,13 +182,9 @@
                         },
                     )))
                 } else if new_inputs.len() == 1 {
-<<<<<<< HEAD
-                    let child = unwrap_arc(Arc::clone(&new_inputs[0]));
-=======
                     let mut new_inputs = new_inputs;
                     let input_plan = new_inputs.pop().unwrap(); // length checked
                     let child = unwrap_arc(input_plan);
->>>>>>> a6898d36
                     if child.schema().eq(plan.schema()) {
                         Ok(Transformed::yes(child))
                     } else {
