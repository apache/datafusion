// Licensed to the Apache Software Foundation (ASF) under one
// or more contributor license agreements.  See the NOTICE file
// distributed with this work for additional information
// regarding copyright ownership.  The ASF licenses this file
// to you under the Apache License, Version 2.0 (the
// "License"); you may not use this file except in compliance
// with the License.  You may obtain a copy of the License at
//
//   http://www.apache.org/licenses/LICENSE-2.0
//
// Unless required by applicable law or agreed to in writing,
// software distributed under the License is distributed on an
// "AS IS" BASIS, WITHOUT WARRANTIES OR CONDITIONS OF ANY
// KIND, either express or implied.  See the License for the
// specific language governing permissions and limitations
// under the License.

use crate::decorrelate::PullUpCorrelatedExpr;
use crate::optimizer::ApplyOrder;
<<<<<<< HEAD
use crate::utils::{
    collect_subquery_cols, conjunction, extract_join_filters, only_or_err, replace_qualified_name,
    split_conjunction,
};
=======
use crate::utils::{conjunction, replace_qualified_name, split_conjunction};
>>>>>>> c72b98e4
use crate::{OptimizerConfig, OptimizerRule};
use datafusion_common::alias::AliasGenerator;
use datafusion_common::tree_node::TreeNode;
use datafusion_common::{plan_err, Column, DataFusionError, Result};
use datafusion_expr::expr::{Exists, InSubquery};
use datafusion_expr::expr_rewriter::create_col_from_scalar_expr;
use datafusion_expr::logical_plan::{JoinType, Subquery};
use datafusion_expr::{
    exists, in_subquery, not_exists, not_in_subquery, BinaryExpr, Expr, Filter,
    LogicalPlan, LogicalPlanBuilder, Operator,
};
use log::debug;
use std::collections::BTreeSet;
use std::ops::Deref;
use std::sync::Arc;

/// Optimizer rule for rewriting predicate(IN/EXISTS) subquery to left semi/anti joins
#[derive(Default)]
pub struct DecorrelatePredicateSubquery {}

impl DecorrelatePredicateSubquery {
    #[allow(missing_docs)]
    pub fn new() -> Self {
        Self::default()
    }

    /// Finds expressions that have the predicate subqueries (and recurses when found)
    ///
    /// # Arguments
    ///
    /// * `predicate` - A conjunction to split and search
    /// * `optimizer_config` - For generating unique subquery aliases
    ///
    /// Returns a tuple (subqueries, non-subquery expressions)
    fn extract_subquery_exprs(
        &self,
        predicate: &Expr,
        config: &dyn OptimizerConfig,
    ) -> Result<(Vec<SubqueryInfo>, Vec<Expr>)> {
        let filters = split_conjunction(predicate); // TODO: add ExistenceJoin to support disjunctions

        let mut subqueries = vec![];
        let mut others = vec![];
        for it in filters.iter() {
            match it {
                Expr::InSubquery(InSubquery {
                    expr,
                    subquery,
                    negated,
                }) => {
                    let subquery_plan = self
                        .try_optimize(&subquery.subquery, config)?
                        .map(Arc::new)
                        .unwrap_or_else(|| subquery.subquery.clone());
                    let new_subquery = subquery.with_plan(subquery_plan);
                    subqueries.push(SubqueryInfo::new_with_in_expr(
                        new_subquery,
                        (**expr).clone(),
                        *negated,
                    ));
                }
                Expr::Exists(Exists { subquery, negated }) => {
                    let subquery_plan = self
                        .try_optimize(&subquery.subquery, config)?
                        .map(Arc::new)
                        .unwrap_or_else(|| subquery.subquery.clone());
                    let new_subquery = subquery.with_plan(subquery_plan);
                    subqueries.push(SubqueryInfo::new(new_subquery, *negated));
                }
                _ => others.push((*it).clone()),
            }
        }

        Ok((subqueries, others))
    }
}

impl OptimizerRule for DecorrelatePredicateSubquery {
    fn try_optimize(
        &self,
        plan: &LogicalPlan,
        config: &dyn OptimizerConfig,
    ) -> Result<Option<LogicalPlan>> {
        match plan {
            LogicalPlan::Filter(filter) => {
                let (subqueries, mut other_exprs) =
                    self.extract_subquery_exprs(&filter.predicate, config)?;
                if subqueries.is_empty() {
                    // regular filter, no subquery exists clause here
                    return Ok(None);
                }

                // iterate through all exists clauses in predicate, turning each into a join
                let mut cur_input = filter.input.as_ref().clone();
                for subquery in subqueries {
                    if let Some(plan) =
                        build_join(&subquery, &cur_input, config.alias_generator())?
                    {
                        cur_input = plan;
                    } else {
                        // If the subquery can not be converted to a Join, reconstruct the subquery expression and add it to the Filter
                        let sub_query_expr = match subquery {
                            SubqueryInfo {
                                query,
                                where_in_expr: Some(expr),
                                negated: false,
                            } => in_subquery(expr, query.subquery.clone()),
                            SubqueryInfo {
                                query,
                                where_in_expr: Some(expr),
                                negated: true,
                            } => not_in_subquery(expr, query.subquery.clone()),
                            SubqueryInfo {
                                query,
                                where_in_expr: None,
                                negated: false,
                            } => exists(query.subquery.clone()),
                            SubqueryInfo {
                                query,
                                where_in_expr: None,
                                negated: true,
                            } => not_exists(query.subquery.clone()),
                        };
                        other_exprs.push(sub_query_expr);
                    }
                }

                let expr = conjunction(other_exprs);
                if let Some(expr) = expr {
                    let new_filter = Filter::try_new(expr, Arc::new(cur_input))?;
                    cur_input = LogicalPlan::Filter(new_filter);
                }
                Ok(Some(cur_input))
            }
            _ => Ok(None),
        }
    }

    fn name(&self) -> &str {
        "decorrelate_predicate_subquery"
    }

    fn apply_order(&self) -> Option<ApplyOrder> {
        Some(ApplyOrder::TopDown)
    }
}

/// Optimize the subquery to left-anti/left-semi join.
/// If the subquery is a correlated subquery, we need extract the join predicate from the subquery.
///
/// For example, given a query like:
/// `select t1.a, t1.b from t1 where t1 in (select t2.a from t2 where t1.b = t2.b and t1.c > t2.c)`
///
/// The optimized plan will be:
///
/// ```text
/// Projection: t1.a, t1.b
///   LeftSemi Join:  Filter: t1.a = __correlated_sq_1.a AND t1.b = __correlated_sq_1.b AND t1.c > __correlated_sq_1.c
///     TableScan: t1
///     SubqueryAlias: __correlated_sq_1
///       Projection: t2.a, t2.b, t2.c
///         TableScan: t2
/// ```
///
/// Given another query like:
/// `select t1.id from t1 where exists(SELECT t2.id FROM t2 WHERE t1.id = t2.id)`
///
/// The optimized plan will be:
///
/// ```text
/// Projection: t1.id
///   LeftSemi Join:  Filter: t1.id = __correlated_sq_1.id
///     TableScan: t1
///     SubqueryAlias: __correlated_sq_1
///       Projection: t2.id
///         TableScan: t2
/// ```
fn build_join(
    query_info: &SubqueryInfo,
    left: &LogicalPlan,
    alias: Arc<AliasGenerator>,
) -> Result<Option<LogicalPlan>> {
    let where_in_expr_opt = &query_info.where_in_expr;
    let in_predicate_opt = where_in_expr_opt
        .clone()
        .map(|where_in_expr| {
            query_info
                .query
                .subquery
                .head_output_expr()?
                .map_or(plan_err!("single expression required."), |expr| {
                    Ok(Expr::eq(where_in_expr, expr))
                })
        })
        .map_or(Ok(None), |v| v.map(Some))?;

    let subquery = query_info.query.subquery.as_ref();
    let subquery_alias = alias.next("__correlated_sq");

    let mut pull_up = PullUpCorrelatedExpr {
        join_filters: vec![],
        correlated_subquery_cols_map: Default::default(),
        in_predicate_opt: in_predicate_opt.clone(),
        exists_sub_query: in_predicate_opt.is_none(),
        can_pull_up: true,
        need_handle_count_bug: false,
        collected_count_expr_map: Default::default(),
        pull_up_having_expr: None,
    };
    let new_plan = subquery.clone().rewrite(&mut pull_up)?;
    if !pull_up.can_pull_up {
        return Ok(None);
    }

    let sub_query_alias = LogicalPlanBuilder::from(new_plan)
        .alias(subquery_alias.to_string())?
        .build()?;
    let mut all_correlated_cols = BTreeSet::new();
    pull_up
        .correlated_subquery_cols_map
        .values()
        .for_each(|cols| all_correlated_cols.extend(cols.clone()));

    // alias the join filter
    let join_filter_opt =
        conjunction(pull_up.join_filters).map_or(Ok(None), |filter| {
            replace_qualified_name(filter, &all_correlated_cols, &subquery_alias)
                .map(Option::Some)
        })?;

    if let Some(join_filter) = match (join_filter_opt, in_predicate_opt) {
        (
            Some(join_filter),
            Some(Expr::BinaryExpr(BinaryExpr {
                left,
                op: Operator::Eq,
                right,
            })),
        ) => {
            let right_col = create_col_from_scalar_expr(right.deref(), subquery_alias)?;
            let in_predicate = Expr::eq(left.deref().clone(), Expr::Column(right_col));
            Some(in_predicate.and(join_filter))
        }
        (Some(join_filter), _) => Some(join_filter),
        (
            _,
            Some(Expr::BinaryExpr(BinaryExpr {
                left,
                op: Operator::Eq,
                right,
            })),
        ) => {
            let right_col = create_col_from_scalar_expr(right.deref(), subquery_alias)?;
            let in_predicate = Expr::eq(left.deref().clone(), Expr::Column(right_col));
            Some(in_predicate)
        }
        _ => None,
    } {
        // join our sub query into the main plan
        let join_type = match query_info.negated {
            true => JoinType::LeftAnti,
            false => JoinType::LeftSemi,
        };
        let new_plan = LogicalPlanBuilder::from(left.clone())
            .join(
                sub_query_alias,
                join_type,
                (Vec::<Column>::new(), Vec::<Column>::new()),
                Some(join_filter),
            )?
            .build()?;
        debug!(
            "predicate subquery optimized:\n{}",
            new_plan.display_indent()
        );
        Ok(Some(new_plan))
    } else {
        Ok(None)
    }
}

<<<<<<< HEAD
/// This function pull up the correlated expressions(contains outer reference columns) from the inner subquery's [Filter].
/// It adds the inner reference columns to the [Projection] of the subquery if they are missing, so that they can be evaluated by the parent operator as the join condition.
///
/// This function can't handle the non-correlated subquery, and will return None.
fn pull_up_correlated_expr(
    subquery: &LogicalPlan,
    in_predicate_opt: Option<Expr>,
    subquery_alias: &str,
) -> Result<Option<(Expr, LogicalPlan)>> {
    match subquery {
        LogicalPlan::Distinct(subqry_distinct) => {
            let distinct_input = &subqry_distinct.input;
            let optimized_plan =
                pull_up_correlated_expr(distinct_input, in_predicate_opt, subquery_alias)?.map(
                    |(filters, right)| {
                        (
                            filters,
                            LogicalPlan::Distinct(Distinct {
                                input: Arc::new(right),
                                on_expr: subqry_distinct.on_expr.clone(),
                            }),
                        )
                    },
                );
            Ok(optimized_plan)
        }
        LogicalPlan::Projection(projection) => {
            // extract join filters from the inner subquery's Filter
            let (mut join_filters, subquery_input) = extract_join_filters(&projection.input)?;
            if in_predicate_opt.is_none() && join_filters.is_empty() {
                // cannot rewrite non-correlated subquery
                return Ok(None);
            }

            if let Some(in_predicate) = &in_predicate_opt {
                // in_predicate may be already included in the join filters, remove it from the join filters first.
                join_filters = remove_duplicated_filter(join_filters, in_predicate);
            }
            let input_schema = subquery_input.schema();
            let correlated_subquery_cols =
                collect_subquery_cols(&join_filters, input_schema.clone())?;

            // add missing columns to projection
            let mut project_exprs: Vec<Expr> = if let Some(Expr::BinaryExpr(BinaryExpr {
                left: _,
                op: Operator::Eq,
                right,
            })) = &in_predicate_opt
            {
                if !matches!(right.deref(), Expr::Column(_)) {
                    vec![right
                        .deref()
                        .clone()
                        .alias(format!("{:?}", unnormalize_col(right.deref().clone())))]
                } else {
                    vec![right.deref().clone()]
                }
            } else {
                vec![]
            };
            // the inner reference cols need to added to the projection if they are missing.
            for col in correlated_subquery_cols.iter() {
                let col_expr = Expr::Column(col.clone());
                if !project_exprs.contains(&col_expr) {
                    project_exprs.push(col_expr)
                }
            }

            // alias the join filter
            let join_filter_opt = conjunction(join_filters).map_or(Ok(None), |filter| {
                replace_qualified_name(filter, &correlated_subquery_cols, subquery_alias)
                    .map(Option::Some)
            })?;

            let join_filter = if let Some(Expr::BinaryExpr(BinaryExpr {
                left,
                op: Operator::Eq,
                right,
            })) = in_predicate_opt
            {
                let right_expr_name = format!("{:?}", unnormalize_col(right.deref().clone()));
                let right_col = Column::new(Some(subquery_alias.to_string()), right_expr_name);
                let in_predicate = Expr::eq(left.deref().clone(), Expr::Column(right_col));
                join_filter_opt
                    .map(|filter| in_predicate.clone().and(filter))
                    .unwrap_or_else(|| in_predicate)
            } else {
                join_filter_opt.ok_or_else(|| {
                    DataFusionError::Internal("join filters should not be empty".to_string())
                })?
            };

            let right = LogicalPlanBuilder::from(subquery_input)
                .project(project_exprs)?
                .build()?;
            Ok(Some((join_filter, right)))
        }
        _ => Ok(None),
    }
}

fn remove_duplicated_filter(filters: Vec<Expr>, in_predicate: &Expr) -> Vec<Expr> {
    filters
        .into_iter()
        .filter(|filter| {
            if filter == in_predicate {
                return false;
            }

            // ignore the binary order
            !match (filter, in_predicate) {
                (Expr::BinaryExpr(a_expr), Expr::BinaryExpr(b_expr)) => {
                    (a_expr.op == b_expr.op)
                        && (a_expr.left == b_expr.left && a_expr.right == b_expr.right)
                        || (a_expr.left == b_expr.right && a_expr.right == b_expr.left)
                }
                _ => false,
            }
        })
        .collect::<Vec<_>>()
}

=======
>>>>>>> c72b98e4
struct SubqueryInfo {
    query: Subquery,
    where_in_expr: Option<Expr>,
    negated: bool,
}

impl SubqueryInfo {
    pub fn new(query: Subquery, negated: bool) -> Self {
        Self {
            query,
            where_in_expr: None,
            negated,
        }
    }

    pub fn new_with_in_expr(query: Subquery, expr: Expr, negated: bool) -> Self {
        Self {
            query,
            where_in_expr: Some(expr),
            negated,
        }
    }
}

#[cfg(test)]
mod tests {
    use super::*;
    use crate::test::*;
    use arrow::datatypes::DataType;
    use datafusion_common::Result;
    use datafusion_expr::{
        and, binary_expr, col, exists, in_subquery, lit, logical_plan::LogicalPlanBuilder,
        not_exists, not_in_subquery, or, out_ref_col, Operator,
    };
    use std::ops::Add;

    fn assert_optimized_plan_equal(plan: &LogicalPlan, expected: &str) -> Result<()> {
        assert_optimized_plan_eq_display_indent(
            Arc::new(DecorrelatePredicateSubquery::new()),
            plan,
            expected,
        );
        Ok(())
    }

    fn test_subquery_with_name(name: &str) -> Result<Arc<LogicalPlan>> {
        let table_scan = test_table_scan_with_name(name)?;
        Ok(Arc::new(
            LogicalPlanBuilder::from(table_scan)
                .project(vec![col("c")])?
                .build()?,
        ))
    }

    /// Test for several IN subquery expressions
    #[test]
    fn in_subquery_multiple() -> Result<()> {
        let table_scan = test_table_scan()?;
        let plan = LogicalPlanBuilder::from(table_scan)
            .filter(and(
                in_subquery(col("c"), test_subquery_with_name("sq_1")?),
                in_subquery(col("b"), test_subquery_with_name("sq_2")?),
            ))?
            .project(vec![col("test.b")])?
            .build()?;

        let expected = "Projection: test.b [b:UInt32]\
        \n  LeftSemi Join:  Filter: test.b = __correlated_sq_2.c [a:UInt32, b:UInt32, c:UInt32]\
        \n    LeftSemi Join:  Filter: test.c = __correlated_sq_1.c [a:UInt32, b:UInt32, c:UInt32]\
        \n      TableScan: test [a:UInt32, b:UInt32, c:UInt32]\
        \n      SubqueryAlias: __correlated_sq_1 [c:UInt32]\
        \n        Projection: sq_1.c [c:UInt32]\
        \n          TableScan: sq_1 [a:UInt32, b:UInt32, c:UInt32]\
        \n    SubqueryAlias: __correlated_sq_2 [c:UInt32]\
        \n      Projection: sq_2.c [c:UInt32]\
        \n        TableScan: sq_2 [a:UInt32, b:UInt32, c:UInt32]";
        assert_optimized_plan_equal(&plan, expected)
    }

    /// Test for IN subquery with additional AND filter
    #[test]
    fn in_subquery_with_and_filters() -> Result<()> {
        let table_scan = test_table_scan()?;
        let plan = LogicalPlanBuilder::from(table_scan)
            .filter(and(
                in_subquery(col("c"), test_subquery_with_name("sq")?),
                and(
                    binary_expr(col("a"), Operator::Eq, lit(1_u32)),
                    binary_expr(col("b"), Operator::Lt, lit(30_u32)),
                ),
            ))?
            .project(vec![col("test.b")])?
            .build()?;

        let expected = "Projection: test.b [b:UInt32]\
        \n  Filter: test.a = UInt32(1) AND test.b < UInt32(30) [a:UInt32, b:UInt32, c:UInt32]\
        \n    LeftSemi Join:  Filter: test.c = __correlated_sq_1.c [a:UInt32, b:UInt32, c:UInt32]\
        \n      TableScan: test [a:UInt32, b:UInt32, c:UInt32]\
        \n      SubqueryAlias: __correlated_sq_1 [c:UInt32]\
        \n        Projection: sq.c [c:UInt32]\
        \n          TableScan: sq [a:UInt32, b:UInt32, c:UInt32]";

        assert_optimized_plan_equal(&plan, expected)
    }

    /// Test for IN subquery with additional OR filter
    /// filter expression not modified
    #[test]
    fn in_subquery_with_or_filters() -> Result<()> {
        let table_scan = test_table_scan()?;
        let plan = LogicalPlanBuilder::from(table_scan)
            .filter(or(
                and(
                    binary_expr(col("a"), Operator::Eq, lit(1_u32)),
                    binary_expr(col("b"), Operator::Lt, lit(30_u32)),
                ),
                in_subquery(col("c"), test_subquery_with_name("sq")?),
            ))?
            .project(vec![col("test.b")])?
            .build()?;

        let expected = "Projection: test.b [b:UInt32]\
        \n  Filter: test.a = UInt32(1) AND test.b < UInt32(30) OR test.c IN (<subquery>) [a:UInt32, b:UInt32, c:UInt32]\
        \n    Subquery: [c:UInt32]\
        \n      Projection: sq.c [c:UInt32]\
        \n        TableScan: sq [a:UInt32, b:UInt32, c:UInt32]\
        \n    TableScan: test [a:UInt32, b:UInt32, c:UInt32]";

        assert_optimized_plan_equal(&plan, expected)
    }

    #[test]
    fn in_subquery_with_and_or_filters() -> Result<()> {
        let table_scan = test_table_scan()?;
        let plan = LogicalPlanBuilder::from(table_scan)
            .filter(and(
                or(
                    binary_expr(col("a"), Operator::Eq, lit(1_u32)),
                    in_subquery(col("b"), test_subquery_with_name("sq1")?),
                ),
                in_subquery(col("c"), test_subquery_with_name("sq2")?),
            ))?
            .project(vec![col("test.b")])?
            .build()?;

        let expected = "Projection: test.b [b:UInt32]\
        \n  Filter: test.a = UInt32(1) OR test.b IN (<subquery>) [a:UInt32, b:UInt32, c:UInt32]\
        \n    Subquery: [c:UInt32]\
        \n      Projection: sq1.c [c:UInt32]\
        \n        TableScan: sq1 [a:UInt32, b:UInt32, c:UInt32]\
        \n    LeftSemi Join:  Filter: test.c = __correlated_sq_1.c [a:UInt32, b:UInt32, c:UInt32]\
        \n      TableScan: test [a:UInt32, b:UInt32, c:UInt32]\
        \n      SubqueryAlias: __correlated_sq_1 [c:UInt32]\
        \n        Projection: sq2.c [c:UInt32]\
        \n          TableScan: sq2 [a:UInt32, b:UInt32, c:UInt32]";

        assert_optimized_plan_equal(&plan, expected)
    }

    /// Test for nested IN subqueries
    #[test]
    fn in_subquery_nested() -> Result<()> {
        let table_scan = test_table_scan()?;

        let subquery = LogicalPlanBuilder::from(test_table_scan_with_name("sq")?)
            .filter(in_subquery(col("a"), test_subquery_with_name("sq_nested")?))?
            .project(vec![col("a")])?
            .build()?;

        let plan = LogicalPlanBuilder::from(table_scan)
            .filter(in_subquery(col("b"), Arc::new(subquery)))?
            .project(vec![col("test.b")])?
            .build()?;

        let expected = "Projection: test.b [b:UInt32]\
        \n  LeftSemi Join:  Filter: test.b = __correlated_sq_1.a [a:UInt32, b:UInt32, c:UInt32]\
        \n    TableScan: test [a:UInt32, b:UInt32, c:UInt32]\
        \n    SubqueryAlias: __correlated_sq_1 [a:UInt32]\
        \n      Projection: sq.a [a:UInt32]\
        \n        LeftSemi Join:  Filter: sq.a = __correlated_sq_2.c [a:UInt32, b:UInt32, c:UInt32]\
        \n          TableScan: sq [a:UInt32, b:UInt32, c:UInt32]\
        \n          SubqueryAlias: __correlated_sq_2 [c:UInt32]\
        \n            Projection: sq_nested.c [c:UInt32]\
        \n              TableScan: sq_nested [a:UInt32, b:UInt32, c:UInt32]";

        assert_optimized_plan_equal(&plan, expected)
    }

    /// Test for filter input modification in case filter not supported
    /// Outer filter expression not modified while inner converted to join
    #[test]
    fn in_subquery_input_modified() -> Result<()> {
        let table_scan = test_table_scan()?;
        let plan = LogicalPlanBuilder::from(table_scan)
            .filter(in_subquery(col("c"), test_subquery_with_name("sq_inner")?))?
            .project(vec![col("b"), col("c")])?
            .alias("wrapped")?
            .filter(or(
                binary_expr(col("b"), Operator::Lt, lit(30_u32)),
                in_subquery(col("c"), test_subquery_with_name("sq_outer")?),
            ))?
            .project(vec![col("b")])?
            .build()?;

        let expected = "Projection: wrapped.b [b:UInt32]\
        \n  Filter: wrapped.b < UInt32(30) OR wrapped.c IN (<subquery>) [b:UInt32, c:UInt32]\
        \n    Subquery: [c:UInt32]\
        \n      Projection: sq_outer.c [c:UInt32]\
        \n        TableScan: sq_outer [a:UInt32, b:UInt32, c:UInt32]\
        \n    SubqueryAlias: wrapped [b:UInt32, c:UInt32]\
        \n      Projection: test.b, test.c [b:UInt32, c:UInt32]\
        \n        LeftSemi Join:  Filter: test.c = __correlated_sq_1.c [a:UInt32, b:UInt32, c:UInt32]\
        \n          TableScan: test [a:UInt32, b:UInt32, c:UInt32]\
        \n          SubqueryAlias: __correlated_sq_1 [c:UInt32]\
        \n            Projection: sq_inner.c [c:UInt32]\
        \n              TableScan: sq_inner [a:UInt32, b:UInt32, c:UInt32]";

        assert_optimized_plan_equal(&plan, expected)
    }

    /// Test multiple correlated subqueries
    /// See subqueries.rs where_in_multiple()
    #[test]
    fn multiple_subqueries() -> Result<()> {
        let orders = Arc::new(
            LogicalPlanBuilder::from(scan_tpch_table("orders"))
                .filter(
                    col("orders.o_custkey").eq(out_ref_col(DataType::Int64, "customer.c_custkey")),
                )?
                .project(vec![col("orders.o_custkey")])?
                .build()?,
        );
        let plan = LogicalPlanBuilder::from(scan_tpch_table("customer"))
            .filter(
                in_subquery(col("customer.c_custkey"), orders.clone())
                    .and(in_subquery(col("customer.c_custkey"), orders)),
            )?
            .project(vec![col("customer.c_custkey")])?
            .build()?;
        debug!("plan to optimize:\n{}", plan.display_indent());

        let expected = "Projection: customer.c_custkey [c_custkey:Int64]\
        \n  LeftSemi Join:  Filter: customer.c_custkey = __correlated_sq_2.o_custkey [c_custkey:Int64, c_name:Utf8]\
        \n    LeftSemi Join:  Filter: customer.c_custkey = __correlated_sq_1.o_custkey [c_custkey:Int64, c_name:Utf8]\
        \n      TableScan: customer [c_custkey:Int64, c_name:Utf8]\
        \n      SubqueryAlias: __correlated_sq_1 [o_custkey:Int64]\
        \n        Projection: orders.o_custkey [o_custkey:Int64]\
        \n          TableScan: orders [o_orderkey:Int64, o_custkey:Int64, o_orderstatus:Utf8, o_totalprice:Float64;N]\
        \n    SubqueryAlias: __correlated_sq_2 [o_custkey:Int64]\
        \n      Projection: orders.o_custkey [o_custkey:Int64]\
        \n        TableScan: orders [o_orderkey:Int64, o_custkey:Int64, o_orderstatus:Utf8, o_totalprice:Float64;N]";

        assert_optimized_plan_eq_display_indent(
            Arc::new(DecorrelatePredicateSubquery::new()),
            &plan,
            expected,
        );
        Ok(())
    }

    /// Test recursive correlated subqueries
    /// See subqueries.rs where_in_recursive()
    #[test]
    fn recursive_subqueries() -> Result<()> {
        let lineitem = Arc::new(
            LogicalPlanBuilder::from(scan_tpch_table("lineitem"))
                .filter(
                    col("lineitem.l_orderkey")
                        .eq(out_ref_col(DataType::Int64, "orders.o_orderkey")),
                )?
                .project(vec![col("lineitem.l_orderkey")])?
                .build()?,
        );

        let orders = Arc::new(
            LogicalPlanBuilder::from(scan_tpch_table("orders"))
                .filter(in_subquery(col("orders.o_orderkey"), lineitem).and(
                    col("orders.o_custkey").eq(out_ref_col(DataType::Int64, "customer.c_custkey")),
                ))?
                .project(vec![col("orders.o_custkey")])?
                .build()?,
        );

        let plan = LogicalPlanBuilder::from(scan_tpch_table("customer"))
            .filter(in_subquery(col("customer.c_custkey"), orders))?
            .project(vec![col("customer.c_custkey")])?
            .build()?;

        let expected = "Projection: customer.c_custkey [c_custkey:Int64]\
        \n  LeftSemi Join:  Filter: customer.c_custkey = __correlated_sq_1.o_custkey [c_custkey:Int64, c_name:Utf8]\
        \n    TableScan: customer [c_custkey:Int64, c_name:Utf8]\
        \n    SubqueryAlias: __correlated_sq_1 [o_custkey:Int64]\
        \n      Projection: orders.o_custkey [o_custkey:Int64]\
        \n        LeftSemi Join:  Filter: orders.o_orderkey = __correlated_sq_2.l_orderkey [o_orderkey:Int64, o_custkey:Int64, o_orderstatus:Utf8, o_totalprice:Float64;N]\
        \n          TableScan: orders [o_orderkey:Int64, o_custkey:Int64, o_orderstatus:Utf8, o_totalprice:Float64;N]\
        \n          SubqueryAlias: __correlated_sq_2 [l_orderkey:Int64]\
        \n            Projection: lineitem.l_orderkey [l_orderkey:Int64]\
        \n              TableScan: lineitem [l_orderkey:Int64, l_partkey:Int64, l_suppkey:Int64, l_linenumber:Int32, l_quantity:Float64, l_extendedprice:Float64]";

        assert_optimized_plan_eq_display_indent(
            Arc::new(DecorrelatePredicateSubquery::new()),
            &plan,
            expected,
        );
        Ok(())
    }

    /// Test for correlated IN subquery filter with additional subquery filters
    #[test]
    fn in_subquery_with_subquery_filters() -> Result<()> {
        let sq = Arc::new(
            LogicalPlanBuilder::from(scan_tpch_table("orders"))
                .filter(
                    out_ref_col(DataType::Int64, "customer.c_custkey")
                        .eq(col("orders.o_custkey"))
                        .and(col("o_orderkey").eq(lit(1))),
                )?
                .project(vec![col("orders.o_custkey")])?
                .build()?,
        );

        let plan = LogicalPlanBuilder::from(scan_tpch_table("customer"))
            .filter(in_subquery(col("customer.c_custkey"), sq))?
            .project(vec![col("customer.c_custkey")])?
            .build()?;

        let expected = "Projection: customer.c_custkey [c_custkey:Int64]\
        \n  LeftSemi Join:  Filter: customer.c_custkey = __correlated_sq_1.o_custkey [c_custkey:Int64, c_name:Utf8]\
        \n    TableScan: customer [c_custkey:Int64, c_name:Utf8]\
        \n    SubqueryAlias: __correlated_sq_1 [o_custkey:Int64]\
        \n      Projection: orders.o_custkey [o_custkey:Int64]\
        \n        Filter: orders.o_orderkey = Int32(1) [o_orderkey:Int64, o_custkey:Int64, o_orderstatus:Utf8, o_totalprice:Float64;N]\
        \n          TableScan: orders [o_orderkey:Int64, o_custkey:Int64, o_orderstatus:Utf8, o_totalprice:Float64;N]";

        assert_optimized_plan_eq_display_indent(
            Arc::new(DecorrelatePredicateSubquery::new()),
            &plan,
            expected,
        );
        Ok(())
    }

    /// Test for correlated IN subquery with no columns in schema
    #[test]
    fn in_subquery_no_cols() -> Result<()> {
        let sq = Arc::new(
            LogicalPlanBuilder::from(scan_tpch_table("orders"))
                .filter(
                    out_ref_col(DataType::Int64, "customer.c_custkey")
                        .eq(out_ref_col(DataType::Int64, "customer.c_custkey")),
                )?
                .project(vec![col("orders.o_custkey")])?
                .build()?,
        );

        let plan = LogicalPlanBuilder::from(scan_tpch_table("customer"))
            .filter(in_subquery(col("customer.c_custkey"), sq))?
            .project(vec![col("customer.c_custkey")])?
            .build()?;

        let expected = "Projection: customer.c_custkey [c_custkey:Int64]\
        \n  LeftSemi Join:  Filter: customer.c_custkey = __correlated_sq_1.o_custkey [c_custkey:Int64, c_name:Utf8]\
        \n    TableScan: customer [c_custkey:Int64, c_name:Utf8]\
        \n    SubqueryAlias: __correlated_sq_1 [o_custkey:Int64]\
        \n      Projection: orders.o_custkey [o_custkey:Int64]\
        \n        TableScan: orders [o_orderkey:Int64, o_custkey:Int64, o_orderstatus:Utf8, o_totalprice:Float64;N]";

        assert_optimized_plan_eq_display_indent(
            Arc::new(DecorrelatePredicateSubquery::new()),
            &plan,
            expected,
        );
        Ok(())
    }

    /// Test for IN subquery with both columns in schema
    #[test]
    fn in_subquery_with_no_correlated_cols() -> Result<()> {
        let sq = Arc::new(
            LogicalPlanBuilder::from(scan_tpch_table("orders"))
                .filter(col("orders.o_custkey").eq(col("orders.o_custkey")))?
                .project(vec![col("orders.o_custkey")])?
                .build()?,
        );

        let plan = LogicalPlanBuilder::from(scan_tpch_table("customer"))
            .filter(in_subquery(col("customer.c_custkey"), sq))?
            .project(vec![col("customer.c_custkey")])?
            .build()?;

        let expected = "Projection: customer.c_custkey [c_custkey:Int64]\
        \n  LeftSemi Join:  Filter: customer.c_custkey = __correlated_sq_1.o_custkey [c_custkey:Int64, c_name:Utf8]\
        \n    TableScan: customer [c_custkey:Int64, c_name:Utf8]\
        \n    SubqueryAlias: __correlated_sq_1 [o_custkey:Int64]\
        \n      Projection: orders.o_custkey [o_custkey:Int64]\
        \n        Filter: orders.o_custkey = orders.o_custkey [o_orderkey:Int64, o_custkey:Int64, o_orderstatus:Utf8, o_totalprice:Float64;N]\
        \n          TableScan: orders [o_orderkey:Int64, o_custkey:Int64, o_orderstatus:Utf8, o_totalprice:Float64;N]";

        assert_optimized_plan_eq_display_indent(
            Arc::new(DecorrelatePredicateSubquery::new()),
            &plan,
            expected,
        );
        Ok(())
    }

    /// Test for correlated IN subquery not equal
    #[test]
    fn in_subquery_where_not_eq() -> Result<()> {
        let sq = Arc::new(
            LogicalPlanBuilder::from(scan_tpch_table("orders"))
                .filter(
                    out_ref_col(DataType::Int64, "customer.c_custkey")
                        .not_eq(col("orders.o_custkey")),
                )?
                .project(vec![col("orders.o_custkey")])?
                .build()?,
        );

        let plan = LogicalPlanBuilder::from(scan_tpch_table("customer"))
            .filter(in_subquery(col("customer.c_custkey"), sq))?
            .project(vec![col("customer.c_custkey")])?
            .build()?;

        let expected = "Projection: customer.c_custkey [c_custkey:Int64]\
        \n  LeftSemi Join:  Filter: customer.c_custkey = __correlated_sq_1.o_custkey AND customer.c_custkey != __correlated_sq_1.o_custkey [c_custkey:Int64, c_name:Utf8]\
        \n    TableScan: customer [c_custkey:Int64, c_name:Utf8]\
        \n    SubqueryAlias: __correlated_sq_1 [o_custkey:Int64]\
        \n      Projection: orders.o_custkey [o_custkey:Int64]\
        \n        TableScan: orders [o_orderkey:Int64, o_custkey:Int64, o_orderstatus:Utf8, o_totalprice:Float64;N]";

        assert_optimized_plan_eq_display_indent(
            Arc::new(DecorrelatePredicateSubquery::new()),
            &plan,
            expected,
        );
        Ok(())
    }

    /// Test for correlated IN subquery less than
    #[test]
    fn in_subquery_where_less_than() -> Result<()> {
        let sq = Arc::new(
            LogicalPlanBuilder::from(scan_tpch_table("orders"))
                .filter(
                    out_ref_col(DataType::Int64, "customer.c_custkey").lt(col("orders.o_custkey")),
                )?
                .project(vec![col("orders.o_custkey")])?
                .build()?,
        );

        let plan = LogicalPlanBuilder::from(scan_tpch_table("customer"))
            .filter(in_subquery(col("customer.c_custkey"), sq))?
            .project(vec![col("customer.c_custkey")])?
            .build()?;

        let expected = "Projection: customer.c_custkey [c_custkey:Int64]\
        \n  LeftSemi Join:  Filter: customer.c_custkey = __correlated_sq_1.o_custkey AND customer.c_custkey < __correlated_sq_1.o_custkey [c_custkey:Int64, c_name:Utf8]\
        \n    TableScan: customer [c_custkey:Int64, c_name:Utf8]\
        \n    SubqueryAlias: __correlated_sq_1 [o_custkey:Int64]\
        \n      Projection: orders.o_custkey [o_custkey:Int64]\
        \n        TableScan: orders [o_orderkey:Int64, o_custkey:Int64, o_orderstatus:Utf8, o_totalprice:Float64;N]";

        assert_optimized_plan_eq_display_indent(
            Arc::new(DecorrelatePredicateSubquery::new()),
            &plan,
            expected,
        );
        Ok(())
    }

    /// Test for correlated IN subquery filter with subquery disjunction
    #[test]
    fn in_subquery_with_subquery_disjunction() -> Result<()> {
        let sq = Arc::new(
            LogicalPlanBuilder::from(scan_tpch_table("orders"))
                .filter(
                    out_ref_col(DataType::Int64, "customer.c_custkey")
                        .eq(col("orders.o_custkey"))
                        .or(col("o_orderkey").eq(lit(1))),
                )?
                .project(vec![col("orders.o_custkey")])?
                .build()?,
        );

        let plan = LogicalPlanBuilder::from(scan_tpch_table("customer"))
            .filter(in_subquery(col("customer.c_custkey"), sq))?
            .project(vec![col("customer.c_custkey")])?
            .build()?;

        let expected = "Projection: customer.c_custkey [c_custkey:Int64]\
        \n  LeftSemi Join:  Filter: customer.c_custkey = __correlated_sq_1.o_custkey AND (customer.c_custkey = __correlated_sq_1.o_custkey OR __correlated_sq_1.o_orderkey = Int32(1)) [c_custkey:Int64, c_name:Utf8]\
        \n    TableScan: customer [c_custkey:Int64, c_name:Utf8]\
        \n    SubqueryAlias: __correlated_sq_1 [o_custkey:Int64, o_orderkey:Int64]\
        \n      Projection: orders.o_custkey, orders.o_orderkey [o_custkey:Int64, o_orderkey:Int64]\
        \n        TableScan: orders [o_orderkey:Int64, o_custkey:Int64, o_orderstatus:Utf8, o_totalprice:Float64;N]";

        assert_optimized_plan_eq_display_indent(
            Arc::new(DecorrelatePredicateSubquery::new()),
            &plan,
            expected,
        );

        Ok(())
    }

    /// Test for correlated IN without projection
    #[test]
    fn in_subquery_no_projection() -> Result<()> {
        let sq = Arc::new(
            LogicalPlanBuilder::from(scan_tpch_table("orders"))
                .filter(col("customer.c_custkey").eq(col("orders.o_custkey")))?
                .build()?,
        );

        let plan = LogicalPlanBuilder::from(scan_tpch_table("customer"))
            .filter(in_subquery(col("customer.c_custkey"), sq))?
            .project(vec![col("customer.c_custkey")])?
            .build()?;

        // Maybe okay if the table only has a single column?
        let expected = "check_analyzed_plan\
        \ncaused by\
        \nError during planning: InSubquery should only return one column, but found 4";
        assert_analyzer_check_err(vec![], &plan, expected);

        Ok(())
    }

    /// Test for correlated IN subquery join on expression
    #[test]
    fn in_subquery_join_expr() -> Result<()> {
        let sq = Arc::new(
            LogicalPlanBuilder::from(scan_tpch_table("orders"))
                .filter(
                    out_ref_col(DataType::Int64, "customer.c_custkey").eq(col("orders.o_custkey")),
                )?
                .project(vec![col("orders.o_custkey")])?
                .build()?,
        );

        let plan = LogicalPlanBuilder::from(scan_tpch_table("customer"))
            .filter(in_subquery(col("customer.c_custkey").add(lit(1)), sq))?
            .project(vec![col("customer.c_custkey")])?
            .build()?;

        let expected = "Projection: customer.c_custkey [c_custkey:Int64]\
        \n  LeftSemi Join:  Filter: customer.c_custkey + Int32(1) = __correlated_sq_1.o_custkey AND customer.c_custkey = __correlated_sq_1.o_custkey [c_custkey:Int64, c_name:Utf8]\
        \n    TableScan: customer [c_custkey:Int64, c_name:Utf8]\
        \n    SubqueryAlias: __correlated_sq_1 [o_custkey:Int64]\
        \n      Projection: orders.o_custkey [o_custkey:Int64]\
        \n        TableScan: orders [o_orderkey:Int64, o_custkey:Int64, o_orderstatus:Utf8, o_totalprice:Float64;N]";

        assert_optimized_plan_eq_display_indent(
            Arc::new(DecorrelatePredicateSubquery::new()),
            &plan,
            expected,
        );
        Ok(())
    }

    /// Test for correlated IN expressions
    #[test]
    fn in_subquery_project_expr() -> Result<()> {
        let sq = Arc::new(
            LogicalPlanBuilder::from(scan_tpch_table("orders"))
                .filter(
                    out_ref_col(DataType::Int64, "customer.c_custkey").eq(col("orders.o_custkey")),
                )?
                .project(vec![col("orders.o_custkey").add(lit(1))])?
                .build()?,
        );

        let plan = LogicalPlanBuilder::from(scan_tpch_table("customer"))
            .filter(in_subquery(col("customer.c_custkey"), sq))?
            .project(vec![col("customer.c_custkey")])?
            .build()?;

        let expected = "Projection: customer.c_custkey [c_custkey:Int64]\
        \n  LeftSemi Join:  Filter: customer.c_custkey = __correlated_sq_1.orders.o_custkey + Int32(1) AND customer.c_custkey = __correlated_sq_1.o_custkey [c_custkey:Int64, c_name:Utf8]\
        \n    TableScan: customer [c_custkey:Int64, c_name:Utf8]\
        \n    SubqueryAlias: __correlated_sq_1 [orders.o_custkey + Int32(1):Int64, o_custkey:Int64]\
        \n      Projection: orders.o_custkey + Int32(1), orders.o_custkey [orders.o_custkey + Int32(1):Int64, o_custkey:Int64]\
        \n        TableScan: orders [o_orderkey:Int64, o_custkey:Int64, o_orderstatus:Utf8, o_totalprice:Float64;N]";

        assert_optimized_plan_eq_display_indent(
            Arc::new(DecorrelatePredicateSubquery::new()),
            &plan,
            expected,
        );
        Ok(())
    }

    /// Test for correlated IN subquery multiple projected columns
    #[test]
    fn in_subquery_multi_col() -> Result<()> {
        let sq = Arc::new(
            LogicalPlanBuilder::from(scan_tpch_table("orders"))
                .filter(
                    out_ref_col(DataType::Int64, "customer.c_custkey").eq(col("orders.o_custkey")),
                )?
                .project(vec![col("orders.o_custkey"), col("orders.o_orderkey")])?
                .build()?,
        );

        let plan = LogicalPlanBuilder::from(scan_tpch_table("customer"))
            .filter(in_subquery(col("customer.c_custkey"), sq).and(col("c_custkey").eq(lit(1))))?
            .project(vec![col("customer.c_custkey")])?
            .build()?;

        let expected = "check_analyzed_plan\
        \ncaused by\
        \nError during planning: InSubquery should only return one column";
        assert_analyzer_check_err(vec![], &plan, expected);

        Ok(())
    }

    /// Test for correlated IN subquery filter with additional filters
    #[test]
    fn should_support_additional_filters() -> Result<()> {
        let sq = Arc::new(
            LogicalPlanBuilder::from(scan_tpch_table("orders"))
                .filter(
                    out_ref_col(DataType::Int64, "customer.c_custkey").eq(col("orders.o_custkey")),
                )?
                .project(vec![col("orders.o_custkey")])?
                .build()?,
        );

        let plan = LogicalPlanBuilder::from(scan_tpch_table("customer"))
            .filter(in_subquery(col("customer.c_custkey"), sq).and(col("c_custkey").eq(lit(1))))?
            .project(vec![col("customer.c_custkey")])?
            .build()?;

        let expected = "Projection: customer.c_custkey [c_custkey:Int64]\
        \n  Filter: customer.c_custkey = Int32(1) [c_custkey:Int64, c_name:Utf8]\
        \n    LeftSemi Join:  Filter: customer.c_custkey = __correlated_sq_1.o_custkey [c_custkey:Int64, c_name:Utf8]\
        \n      TableScan: customer [c_custkey:Int64, c_name:Utf8]\
        \n      SubqueryAlias: __correlated_sq_1 [o_custkey:Int64]\
        \n        Projection: orders.o_custkey [o_custkey:Int64]\
        \n          TableScan: orders [o_orderkey:Int64, o_custkey:Int64, o_orderstatus:Utf8, o_totalprice:Float64;N]";

        assert_optimized_plan_eq_display_indent(
            Arc::new(DecorrelatePredicateSubquery::new()),
            &plan,
            expected,
        );
        Ok(())
    }

    /// Test for correlated IN subquery filter with disjustions
    #[test]
    fn in_subquery_disjunction() -> Result<()> {
        let sq = Arc::new(
            LogicalPlanBuilder::from(scan_tpch_table("orders"))
                .filter(
                    out_ref_col(DataType::Int64, "customer.c_custkey").eq(col("orders.o_custkey")),
                )?
                .project(vec![col("orders.o_custkey")])?
                .build()?,
        );

        let plan = LogicalPlanBuilder::from(scan_tpch_table("customer"))
            .filter(
                in_subquery(col("customer.c_custkey"), sq).or(col("customer.c_custkey").eq(lit(1))),
            )?
            .project(vec![col("customer.c_custkey")])?
            .build()?;

        // TODO: support disjunction - for now expect unaltered plan
        let expected = r#"Projection: customer.c_custkey [c_custkey:Int64]
  Filter: customer.c_custkey IN (<subquery>) OR customer.c_custkey = Int32(1) [c_custkey:Int64, c_name:Utf8]
    Subquery: [o_custkey:Int64]
      Projection: orders.o_custkey [o_custkey:Int64]
        Filter: outer_ref(customer.c_custkey) = orders.o_custkey [o_orderkey:Int64, o_custkey:Int64, o_orderstatus:Utf8, o_totalprice:Float64;N]
          TableScan: orders [o_orderkey:Int64, o_custkey:Int64, o_orderstatus:Utf8, o_totalprice:Float64;N]
    TableScan: customer [c_custkey:Int64, c_name:Utf8]"#;

        assert_optimized_plan_eq_display_indent(
            Arc::new(DecorrelatePredicateSubquery::new()),
            &plan,
            expected,
        );
        Ok(())
    }

    /// Test for correlated IN subquery filter
    #[test]
    fn in_subquery_correlated() -> Result<()> {
        let sq = Arc::new(
            LogicalPlanBuilder::from(test_table_scan_with_name("sq")?)
                .filter(out_ref_col(DataType::UInt32, "test.a").eq(col("sq.a")))?
                .project(vec![col("c")])?
                .build()?,
        );

        let plan = LogicalPlanBuilder::from(test_table_scan_with_name("test")?)
            .filter(in_subquery(col("c"), sq))?
            .project(vec![col("test.b")])?
            .build()?;

        let expected = "Projection: test.b [b:UInt32]\
        \n  LeftSemi Join:  Filter: test.c = __correlated_sq_1.c AND test.a = __correlated_sq_1.a [a:UInt32, b:UInt32, c:UInt32]\
        \n    TableScan: test [a:UInt32, b:UInt32, c:UInt32]\
        \n    SubqueryAlias: __correlated_sq_1 [c:UInt32, a:UInt32]\
        \n      Projection: sq.c, sq.a [c:UInt32, a:UInt32]\
        \n        TableScan: sq [a:UInt32, b:UInt32, c:UInt32]";

        assert_optimized_plan_eq_display_indent(
            Arc::new(DecorrelatePredicateSubquery::new()),
            &plan,
            expected,
        );
        Ok(())
    }

    /// Test for single IN subquery filter
    #[test]
    fn in_subquery_simple() -> Result<()> {
        let table_scan = test_table_scan()?;
        let plan = LogicalPlanBuilder::from(table_scan)
            .filter(in_subquery(col("c"), test_subquery_with_name("sq")?))?
            .project(vec![col("test.b")])?
            .build()?;

        let expected = "Projection: test.b [b:UInt32]\
        \n  LeftSemi Join:  Filter: test.c = __correlated_sq_1.c [a:UInt32, b:UInt32, c:UInt32]\
        \n    TableScan: test [a:UInt32, b:UInt32, c:UInt32]\
        \n    SubqueryAlias: __correlated_sq_1 [c:UInt32]\
        \n      Projection: sq.c [c:UInt32]\
        \n        TableScan: sq [a:UInt32, b:UInt32, c:UInt32]";

        assert_optimized_plan_eq_display_indent(
            Arc::new(DecorrelatePredicateSubquery::new()),
            &plan,
            expected,
        );
        Ok(())
    }

    /// Test for single NOT IN subquery filter
    #[test]
    fn not_in_subquery_simple() -> Result<()> {
        let table_scan = test_table_scan()?;
        let plan = LogicalPlanBuilder::from(table_scan)
            .filter(not_in_subquery(col("c"), test_subquery_with_name("sq")?))?
            .project(vec![col("test.b")])?
            .build()?;

        let expected = "Projection: test.b [b:UInt32]\
        \n  LeftAnti Join:  Filter: test.c = __correlated_sq_1.c [a:UInt32, b:UInt32, c:UInt32]\
        \n    TableScan: test [a:UInt32, b:UInt32, c:UInt32]\
        \n    SubqueryAlias: __correlated_sq_1 [c:UInt32]\
        \n      Projection: sq.c [c:UInt32]\
        \n        TableScan: sq [a:UInt32, b:UInt32, c:UInt32]";

        assert_optimized_plan_eq_display_indent(
            Arc::new(DecorrelatePredicateSubquery::new()),
            &plan,
            expected,
        );
        Ok(())
    }

    #[test]
    fn in_subquery_both_side_expr() -> Result<()> {
        let table_scan = test_table_scan()?;
        let subquery_scan = test_table_scan_with_name("sq")?;

        let subquery = LogicalPlanBuilder::from(subquery_scan)
            .project(vec![col("c") * lit(2u32)])?
            .build()?;

        let plan = LogicalPlanBuilder::from(table_scan)
            .filter(in_subquery(col("c") + lit(1u32), Arc::new(subquery)))?
            .project(vec![col("test.b")])?
            .build()?;

        let expected = "Projection: test.b [b:UInt32]\
        \n  LeftSemi Join:  Filter: test.c + UInt32(1) = __correlated_sq_1.sq.c * UInt32(2) [a:UInt32, b:UInt32, c:UInt32]\
        \n    TableScan: test [a:UInt32, b:UInt32, c:UInt32]\
        \n    SubqueryAlias: __correlated_sq_1 [sq.c * UInt32(2):UInt32]\
        \n      Projection: sq.c * UInt32(2) [sq.c * UInt32(2):UInt32]\
        \n        TableScan: sq [a:UInt32, b:UInt32, c:UInt32]";

        assert_optimized_plan_eq_display_indent(
            Arc::new(DecorrelatePredicateSubquery::new()),
            &plan,
            expected,
        );
        Ok(())
    }

    #[test]
    fn in_subquery_join_filter_and_inner_filter() -> Result<()> {
        let table_scan = test_table_scan()?;
        let subquery_scan = test_table_scan_with_name("sq")?;

        let subquery = LogicalPlanBuilder::from(subquery_scan)
            .filter(
                out_ref_col(DataType::UInt32, "test.a")
                    .eq(col("sq.a"))
                    .and(col("sq.a").add(lit(1u32)).eq(col("sq.b"))),
            )?
            .project(vec![col("c") * lit(2u32)])?
            .build()?;

        let plan = LogicalPlanBuilder::from(table_scan)
            .filter(in_subquery(col("c") + lit(1u32), Arc::new(subquery)))?
            .project(vec![col("test.b")])?
            .build()?;

        let expected = "Projection: test.b [b:UInt32]\
        \n  LeftSemi Join:  Filter: test.c + UInt32(1) = __correlated_sq_1.sq.c * UInt32(2) AND test.a = __correlated_sq_1.a [a:UInt32, b:UInt32, c:UInt32]\
        \n    TableScan: test [a:UInt32, b:UInt32, c:UInt32]\
        \n    SubqueryAlias: __correlated_sq_1 [sq.c * UInt32(2):UInt32, a:UInt32]\
        \n      Projection: sq.c * UInt32(2), sq.a [sq.c * UInt32(2):UInt32, a:UInt32]\
        \n        Filter: sq.a + UInt32(1) = sq.b [a:UInt32, b:UInt32, c:UInt32]\
        \n          TableScan: sq [a:UInt32, b:UInt32, c:UInt32]";

        assert_optimized_plan_eq_display_indent(
            Arc::new(DecorrelatePredicateSubquery::new()),
            &plan,
            expected,
        );
        Ok(())
    }

    #[test]
    fn in_subquery_muti_project_subquery_cols() -> Result<()> {
        let table_scan = test_table_scan()?;
        let subquery_scan = test_table_scan_with_name("sq")?;

        let subquery = LogicalPlanBuilder::from(subquery_scan)
            .filter(
                out_ref_col(DataType::UInt32, "test.a")
                    .add(out_ref_col(DataType::UInt32, "test.b"))
                    .eq(col("sq.a").add(col("sq.b")))
                    .and(col("sq.a").add(lit(1u32)).eq(col("sq.b"))),
            )?
            .project(vec![col("c") * lit(2u32)])?
            .build()?;

        let plan = LogicalPlanBuilder::from(table_scan)
            .filter(in_subquery(col("c") + lit(1u32), Arc::new(subquery)))?
            .project(vec![col("test.b")])?
            .build()?;

        let expected = "Projection: test.b [b:UInt32]\
        \n  LeftSemi Join:  Filter: test.c + UInt32(1) = __correlated_sq_1.sq.c * UInt32(2) AND test.a + test.b = __correlated_sq_1.a + __correlated_sq_1.b [a:UInt32, b:UInt32, c:UInt32]\
        \n    TableScan: test [a:UInt32, b:UInt32, c:UInt32]\
        \n    SubqueryAlias: __correlated_sq_1 [sq.c * UInt32(2):UInt32, a:UInt32, b:UInt32]\
        \n      Projection: sq.c * UInt32(2), sq.a, sq.b [sq.c * UInt32(2):UInt32, a:UInt32, b:UInt32]\
        \n        Filter: sq.a + UInt32(1) = sq.b [a:UInt32, b:UInt32, c:UInt32]\
        \n          TableScan: sq [a:UInt32, b:UInt32, c:UInt32]";

        assert_optimized_plan_eq_display_indent(
            Arc::new(DecorrelatePredicateSubquery::new()),
            &plan,
            expected,
        );
        Ok(())
    }

    #[test]
    fn two_in_subquery_with_outer_filter() -> Result<()> {
        let table_scan = test_table_scan()?;
        let subquery_scan1 = test_table_scan_with_name("sq1")?;
        let subquery_scan2 = test_table_scan_with_name("sq2")?;

        let subquery1 = LogicalPlanBuilder::from(subquery_scan1)
            .filter(out_ref_col(DataType::UInt32, "test.a").gt(col("sq1.a")))?
            .project(vec![col("c") * lit(2u32)])?
            .build()?;

        let subquery2 = LogicalPlanBuilder::from(subquery_scan2)
            .filter(out_ref_col(DataType::UInt32, "test.a").gt(col("sq2.a")))?
            .project(vec![col("c") * lit(2u32)])?
            .build()?;

        let plan = LogicalPlanBuilder::from(table_scan)
            .filter(
                in_subquery(col("c") + lit(1u32), Arc::new(subquery1)).and(
                    in_subquery(col("c") * lit(2u32), Arc::new(subquery2))
                        .and(col("test.c").gt(lit(1u32))),
                ),
            )?
            .project(vec![col("test.b")])?
            .build()?;

        let expected = "Projection: test.b [b:UInt32]\
        \n  Filter: test.c > UInt32(1) [a:UInt32, b:UInt32, c:UInt32]\
        \n    LeftSemi Join:  Filter: test.c * UInt32(2) = __correlated_sq_2.sq2.c * UInt32(2) AND test.a > __correlated_sq_2.a [a:UInt32, b:UInt32, c:UInt32]\
        \n      LeftSemi Join:  Filter: test.c + UInt32(1) = __correlated_sq_1.sq1.c * UInt32(2) AND test.a > __correlated_sq_1.a [a:UInt32, b:UInt32, c:UInt32]\
        \n        TableScan: test [a:UInt32, b:UInt32, c:UInt32]\
        \n        SubqueryAlias: __correlated_sq_1 [sq1.c * UInt32(2):UInt32, a:UInt32]\
        \n          Projection: sq1.c * UInt32(2), sq1.a [sq1.c * UInt32(2):UInt32, a:UInt32]\
        \n            TableScan: sq1 [a:UInt32, b:UInt32, c:UInt32]\
        \n      SubqueryAlias: __correlated_sq_2 [sq2.c * UInt32(2):UInt32, a:UInt32]\
        \n        Projection: sq2.c * UInt32(2), sq2.a [sq2.c * UInt32(2):UInt32, a:UInt32]\
        \n          TableScan: sq2 [a:UInt32, b:UInt32, c:UInt32]";

        assert_optimized_plan_eq_display_indent(
            Arc::new(DecorrelatePredicateSubquery::new()),
            &plan,
            expected,
        );
        Ok(())
    }

    #[test]
    fn in_subquery_with_same_table() -> Result<()> {
        let outer_scan = test_table_scan()?;
        let subquery_scan = test_table_scan()?;
        let subquery = LogicalPlanBuilder::from(subquery_scan)
            .filter(col("test.a").gt(col("test.b")))?
            .project(vec![col("c")])?
            .build()?;

        let plan = LogicalPlanBuilder::from(outer_scan)
            .filter(in_subquery(col("test.a"), Arc::new(subquery)))?
            .project(vec![col("test.b")])?
            .build()?;

        // Subquery and outer query refer to the same table.
        let expected = "Projection: test.b [b:UInt32]\
                      \n  LeftSemi Join:  Filter: test.a = __correlated_sq_1.c [a:UInt32, b:UInt32, c:UInt32]\
                      \n    TableScan: test [a:UInt32, b:UInt32, c:UInt32]\
                      \n    SubqueryAlias: __correlated_sq_1 [c:UInt32]\
                      \n      Projection: test.c [c:UInt32]\
                      \n        Filter: test.a > test.b [a:UInt32, b:UInt32, c:UInt32]\
                      \n          TableScan: test [a:UInt32, b:UInt32, c:UInt32]";

        assert_optimized_plan_eq_display_indent(
            Arc::new(DecorrelatePredicateSubquery::new()),
            &plan,
            expected,
        );
        Ok(())
    }

    /// Test for multiple exists subqueries in the same filter expression
    #[test]
    fn multiple_exists_subqueries() -> Result<()> {
        let orders = Arc::new(
            LogicalPlanBuilder::from(scan_tpch_table("orders"))
                .filter(
                    col("orders.o_custkey").eq(out_ref_col(DataType::Int64, "customer.c_custkey")),
                )?
                .project(vec![col("orders.o_custkey")])?
                .build()?,
        );

        let plan = LogicalPlanBuilder::from(scan_tpch_table("customer"))
            .filter(exists(orders.clone()).and(exists(orders)))?
            .project(vec![col("customer.c_custkey")])?
            .build()?;

        let expected = "Projection: customer.c_custkey [c_custkey:Int64]\
                        \n  LeftSemi Join:  Filter: __correlated_sq_2.o_custkey = customer.c_custkey [c_custkey:Int64, c_name:Utf8]\
                        \n    LeftSemi Join:  Filter: __correlated_sq_1.o_custkey = customer.c_custkey [c_custkey:Int64, c_name:Utf8]\
                        \n      TableScan: customer [c_custkey:Int64, c_name:Utf8]\
                        \n      SubqueryAlias: __correlated_sq_1 [o_custkey:Int64]\
                        \n        Projection: orders.o_custkey [o_custkey:Int64]\
                        \n          TableScan: orders [o_orderkey:Int64, o_custkey:Int64, o_orderstatus:Utf8, o_totalprice:Float64;N]\
                        \n    SubqueryAlias: __correlated_sq_2 [o_custkey:Int64]\
                        \n      Projection: orders.o_custkey [o_custkey:Int64]\
                        \n        TableScan: orders [o_orderkey:Int64, o_custkey:Int64, o_orderstatus:Utf8, o_totalprice:Float64;N]";
        assert_optimized_plan_equal(&plan, expected)
    }

    /// Test recursive correlated subqueries
    #[test]
    fn recursive_exists_subqueries() -> Result<()> {
        let lineitem = Arc::new(
            LogicalPlanBuilder::from(scan_tpch_table("lineitem"))
                .filter(
                    col("lineitem.l_orderkey")
                        .eq(out_ref_col(DataType::Int64, "orders.o_orderkey")),
                )?
                .project(vec![col("lineitem.l_orderkey")])?
                .build()?,
        );

        let orders = Arc::new(
            LogicalPlanBuilder::from(scan_tpch_table("orders"))
                .filter(exists(lineitem).and(
                    col("orders.o_custkey").eq(out_ref_col(DataType::Int64, "customer.c_custkey")),
                ))?
                .project(vec![col("orders.o_custkey")])?
                .build()?,
        );

        let plan = LogicalPlanBuilder::from(scan_tpch_table("customer"))
            .filter(exists(orders))?
            .project(vec![col("customer.c_custkey")])?
            .build()?;

        let expected = "Projection: customer.c_custkey [c_custkey:Int64]\
                        \n  LeftSemi Join:  Filter: __correlated_sq_1.o_custkey = customer.c_custkey [c_custkey:Int64, c_name:Utf8]\
                        \n    TableScan: customer [c_custkey:Int64, c_name:Utf8]\
                        \n    SubqueryAlias: __correlated_sq_1 [o_custkey:Int64]\
                        \n      Projection: orders.o_custkey [o_custkey:Int64]\
                        \n        LeftSemi Join:  Filter: __correlated_sq_2.l_orderkey = orders.o_orderkey [o_orderkey:Int64, o_custkey:Int64, o_orderstatus:Utf8, o_totalprice:Float64;N]\
                        \n          TableScan: orders [o_orderkey:Int64, o_custkey:Int64, o_orderstatus:Utf8, o_totalprice:Float64;N]\
                        \n          SubqueryAlias: __correlated_sq_2 [l_orderkey:Int64]\
                        \n            Projection: lineitem.l_orderkey [l_orderkey:Int64]\
                        \n              TableScan: lineitem [l_orderkey:Int64, l_partkey:Int64, l_suppkey:Int64, l_linenumber:Int32, l_quantity:Float64, l_extendedprice:Float64]";
        assert_optimized_plan_equal(&plan, expected)
    }

    /// Test for correlated exists subquery filter with additional subquery filters
    #[test]
    fn exists_subquery_with_subquery_filters() -> Result<()> {
        let sq = Arc::new(
            LogicalPlanBuilder::from(scan_tpch_table("orders"))
                .filter(
                    out_ref_col(DataType::Int64, "customer.c_custkey")
                        .eq(col("orders.o_custkey"))
                        .and(col("o_orderkey").eq(lit(1))),
                )?
                .project(vec![col("orders.o_custkey")])?
                .build()?,
        );

        let plan = LogicalPlanBuilder::from(scan_tpch_table("customer"))
            .filter(exists(sq))?
            .project(vec![col("customer.c_custkey")])?
            .build()?;

        let expected = "Projection: customer.c_custkey [c_custkey:Int64]\
                        \n  LeftSemi Join:  Filter: customer.c_custkey = __correlated_sq_1.o_custkey [c_custkey:Int64, c_name:Utf8]\
                        \n    TableScan: customer [c_custkey:Int64, c_name:Utf8]\
                        \n    SubqueryAlias: __correlated_sq_1 [o_custkey:Int64]\
                        \n      Projection: orders.o_custkey [o_custkey:Int64]\
                        \n        Filter: orders.o_orderkey = Int32(1) [o_orderkey:Int64, o_custkey:Int64, o_orderstatus:Utf8, o_totalprice:Float64;N]\
                        \n          TableScan: orders [o_orderkey:Int64, o_custkey:Int64, o_orderstatus:Utf8, o_totalprice:Float64;N]";

        assert_optimized_plan_equal(&plan, expected)
    }

    #[test]
    fn exists_subquery_no_cols() -> Result<()> {
        let sq = Arc::new(
            LogicalPlanBuilder::from(scan_tpch_table("orders"))
                .filter(out_ref_col(DataType::Int64, "customer.c_custkey").eq(lit(1u32)))?
                .project(vec![col("orders.o_custkey")])?
                .build()?,
        );

        let plan = LogicalPlanBuilder::from(scan_tpch_table("customer"))
            .filter(exists(sq))?
            .project(vec![col("customer.c_custkey")])?
            .build()?;

        // Other rule will pushdown `customer.c_custkey = 1`,
        let expected = "Projection: customer.c_custkey [c_custkey:Int64]\
                        \n  LeftSemi Join:  Filter: customer.c_custkey = UInt32(1) [c_custkey:Int64, c_name:Utf8]\
                        \n    TableScan: customer [c_custkey:Int64, c_name:Utf8]\
                        \n    SubqueryAlias: __correlated_sq_1 [o_custkey:Int64]\
                        \n      Projection: orders.o_custkey [o_custkey:Int64]\
                        \n        TableScan: orders [o_orderkey:Int64, o_custkey:Int64, o_orderstatus:Utf8, o_totalprice:Float64;N]";

        assert_optimized_plan_equal(&plan, expected)
    }

    /// Test for exists subquery with both columns in schema
    #[test]
    fn exists_subquery_with_no_correlated_cols() -> Result<()> {
        let sq = Arc::new(
            LogicalPlanBuilder::from(scan_tpch_table("orders"))
                .filter(col("orders.o_custkey").eq(col("orders.o_custkey")))?
                .project(vec![col("orders.o_custkey")])?
                .build()?,
        );

        let plan = LogicalPlanBuilder::from(scan_tpch_table("customer"))
            .filter(exists(sq))?
            .project(vec![col("customer.c_custkey")])?
            .build()?;

        assert_optimization_skipped(Arc::new(DecorrelatePredicateSubquery::new()), &plan)
    }

    /// Test for correlated exists subquery not equal
    #[test]
    fn exists_subquery_where_not_eq() -> Result<()> {
        let sq = Arc::new(
            LogicalPlanBuilder::from(scan_tpch_table("orders"))
                .filter(
                    out_ref_col(DataType::Int64, "customer.c_custkey")
                        .not_eq(col("orders.o_custkey")),
                )?
                .project(vec![col("orders.o_custkey")])?
                .build()?,
        );

        let plan = LogicalPlanBuilder::from(scan_tpch_table("customer"))
            .filter(exists(sq))?
            .project(vec![col("customer.c_custkey")])?
            .build()?;

        let expected = "Projection: customer.c_custkey [c_custkey:Int64]\
                        \n  LeftSemi Join:  Filter: customer.c_custkey != __correlated_sq_1.o_custkey [c_custkey:Int64, c_name:Utf8]\
                        \n    TableScan: customer [c_custkey:Int64, c_name:Utf8]\
                        \n    SubqueryAlias: __correlated_sq_1 [o_custkey:Int64]\
                        \n      Projection: orders.o_custkey [o_custkey:Int64]\
                        \n        TableScan: orders [o_orderkey:Int64, o_custkey:Int64, o_orderstatus:Utf8, o_totalprice:Float64;N]";

        assert_optimized_plan_equal(&plan, expected)
    }

    /// Test for correlated exists subquery less than
    #[test]
    fn exists_subquery_where_less_than() -> Result<()> {
        let sq = Arc::new(
            LogicalPlanBuilder::from(scan_tpch_table("orders"))
                .filter(
                    out_ref_col(DataType::Int64, "customer.c_custkey").lt(col("orders.o_custkey")),
                )?
                .project(vec![col("orders.o_custkey")])?
                .build()?,
        );

        let plan = LogicalPlanBuilder::from(scan_tpch_table("customer"))
            .filter(exists(sq))?
            .project(vec![col("customer.c_custkey")])?
            .build()?;

        let expected = "Projection: customer.c_custkey [c_custkey:Int64]\
                        \n  LeftSemi Join:  Filter: customer.c_custkey < __correlated_sq_1.o_custkey [c_custkey:Int64, c_name:Utf8]\
                        \n    TableScan: customer [c_custkey:Int64, c_name:Utf8]\
                        \n    SubqueryAlias: __correlated_sq_1 [o_custkey:Int64]\
                        \n      Projection: orders.o_custkey [o_custkey:Int64]\
                        \n        TableScan: orders [o_orderkey:Int64, o_custkey:Int64, o_orderstatus:Utf8, o_totalprice:Float64;N]";

        assert_optimized_plan_equal(&plan, expected)
    }

    /// Test for correlated exists subquery filter with subquery disjunction
    #[test]
    fn exists_subquery_with_subquery_disjunction() -> Result<()> {
        let sq = Arc::new(
            LogicalPlanBuilder::from(scan_tpch_table("orders"))
                .filter(
                    out_ref_col(DataType::Int64, "customer.c_custkey")
                        .eq(col("orders.o_custkey"))
                        .or(col("o_orderkey").eq(lit(1))),
                )?
                .project(vec![col("orders.o_custkey")])?
                .build()?,
        );

        let plan = LogicalPlanBuilder::from(scan_tpch_table("customer"))
            .filter(exists(sq))?
            .project(vec![col("customer.c_custkey")])?
            .build()?;

        let expected = "Projection: customer.c_custkey [c_custkey:Int64]\
                        \n  LeftSemi Join:  Filter: customer.c_custkey = __correlated_sq_1.o_custkey OR __correlated_sq_1.o_orderkey = Int32(1) [c_custkey:Int64, c_name:Utf8]\
                        \n    TableScan: customer [c_custkey:Int64, c_name:Utf8]\
                        \n    SubqueryAlias: __correlated_sq_1 [o_custkey:Int64, o_orderkey:Int64]\
                        \n      Projection: orders.o_custkey, orders.o_orderkey [o_custkey:Int64, o_orderkey:Int64]\
                        \n        TableScan: orders [o_orderkey:Int64, o_custkey:Int64, o_orderstatus:Utf8, o_totalprice:Float64;N]";

        assert_optimized_plan_equal(&plan, expected)
    }

    /// Test for correlated exists without projection
    #[test]
    fn exists_subquery_no_projection() -> Result<()> {
        let sq = Arc::new(
            LogicalPlanBuilder::from(scan_tpch_table("orders"))
                .filter(
                    out_ref_col(DataType::Int64, "customer.c_custkey")
                        .eq(col("orders.o_custkey")),
                )?
                .build()?,
        );

        let plan = LogicalPlanBuilder::from(scan_tpch_table("customer"))
            .filter(exists(sq))?
            .project(vec![col("customer.c_custkey")])?
            .build()?;

        let expected = "Projection: customer.c_custkey [c_custkey:Int64]\
                        \n  LeftSemi Join:  Filter: customer.c_custkey = __correlated_sq_1.o_custkey [c_custkey:Int64, c_name:Utf8]\
                        \n    TableScan: customer [c_custkey:Int64, c_name:Utf8]\
                        \n    SubqueryAlias: __correlated_sq_1 [o_orderkey:Int64, o_custkey:Int64, o_orderstatus:Utf8, o_totalprice:Float64;N]\
                        \n      TableScan: orders [o_orderkey:Int64, o_custkey:Int64, o_orderstatus:Utf8, o_totalprice:Float64;N]";

        assert_optimized_plan_equal(&plan, expected)
    }

    /// Test for correlated exists expressions
    #[test]
    fn exists_subquery_project_expr() -> Result<()> {
        let sq = Arc::new(
            LogicalPlanBuilder::from(scan_tpch_table("orders"))
                .filter(
                    out_ref_col(DataType::Int64, "customer.c_custkey").eq(col("orders.o_custkey")),
                )?
                .project(vec![col("orders.o_custkey").add(lit(1))])?
                .build()?,
        );

        let plan = LogicalPlanBuilder::from(scan_tpch_table("customer"))
            .filter(exists(sq))?
            .project(vec![col("customer.c_custkey")])?
            .build()?;

        let expected = "Projection: customer.c_custkey [c_custkey:Int64]\
                        \n  LeftSemi Join:  Filter: customer.c_custkey = __correlated_sq_1.o_custkey [c_custkey:Int64, c_name:Utf8]\
                        \n    TableScan: customer [c_custkey:Int64, c_name:Utf8]\
                        \n    SubqueryAlias: __correlated_sq_1 [orders.o_custkey + Int32(1):Int64, o_custkey:Int64]\
                        \n      Projection: orders.o_custkey + Int32(1), orders.o_custkey [orders.o_custkey + Int32(1):Int64, o_custkey:Int64]\
                        \n        TableScan: orders [o_orderkey:Int64, o_custkey:Int64, o_orderstatus:Utf8, o_totalprice:Float64;N]";

        assert_optimized_plan_equal(&plan, expected)
    }

    /// Test for correlated exists subquery filter with additional filters
    #[test]
    fn exists_subquery_should_support_additional_filters() -> Result<()> {
        let sq = Arc::new(
            LogicalPlanBuilder::from(scan_tpch_table("orders"))
                .filter(
                    out_ref_col(DataType::Int64, "customer.c_custkey").eq(col("orders.o_custkey")),
                )?
                .project(vec![col("orders.o_custkey")])?
                .build()?,
        );
        let plan = LogicalPlanBuilder::from(scan_tpch_table("customer"))
            .filter(exists(sq).and(col("c_custkey").eq(lit(1))))?
            .project(vec![col("customer.c_custkey")])?
            .build()?;

        let expected = "Projection: customer.c_custkey [c_custkey:Int64]\
                        \n  Filter: customer.c_custkey = Int32(1) [c_custkey:Int64, c_name:Utf8]\
                        \n    LeftSemi Join:  Filter: customer.c_custkey = __correlated_sq_1.o_custkey [c_custkey:Int64, c_name:Utf8]\
                        \n      TableScan: customer [c_custkey:Int64, c_name:Utf8]\
                        \n      SubqueryAlias: __correlated_sq_1 [o_custkey:Int64]\
                        \n        Projection: orders.o_custkey [o_custkey:Int64]\
                        \n          TableScan: orders [o_orderkey:Int64, o_custkey:Int64, o_orderstatus:Utf8, o_totalprice:Float64;N]";

        assert_optimized_plan_equal(&plan, expected)
    }

    /// Test for correlated exists subquery filter with disjustions
    #[test]
    fn exists_subquery_disjunction() -> Result<()> {
        let sq = Arc::new(
            LogicalPlanBuilder::from(scan_tpch_table("orders"))
                .filter(col("customer.c_custkey").eq(col("orders.o_custkey")))?
                .project(vec![col("orders.o_custkey")])?
                .build()?,
        );

        let plan = LogicalPlanBuilder::from(scan_tpch_table("customer"))
            .filter(exists(sq).or(col("customer.c_custkey").eq(lit(1))))?
            .project(vec![col("customer.c_custkey")])?
            .build()?;

        // not optimized
        let expected = r#"Projection: customer.c_custkey [c_custkey:Int64]
  Filter: EXISTS (<subquery>) OR customer.c_custkey = Int32(1) [c_custkey:Int64, c_name:Utf8]
    Subquery: [o_custkey:Int64]
      Projection: orders.o_custkey [o_custkey:Int64]
        Filter: customer.c_custkey = orders.o_custkey [o_orderkey:Int64, o_custkey:Int64, o_orderstatus:Utf8, o_totalprice:Float64;N]
          TableScan: orders [o_orderkey:Int64, o_custkey:Int64, o_orderstatus:Utf8, o_totalprice:Float64;N]
    TableScan: customer [c_custkey:Int64, c_name:Utf8]"#;

        assert_optimized_plan_equal(&plan, expected)
    }

    /// Test for correlated EXISTS subquery filter
    #[test]
    fn exists_subquery_correlated() -> Result<()> {
        let sq = Arc::new(
            LogicalPlanBuilder::from(test_table_scan_with_name("sq")?)
                .filter(out_ref_col(DataType::UInt32, "test.a").eq(col("sq.a")))?
                .project(vec![col("c")])?
                .build()?,
        );

        let plan = LogicalPlanBuilder::from(test_table_scan_with_name("test")?)
            .filter(exists(sq))?
            .project(vec![col("test.c")])?
            .build()?;

        let expected  = "Projection: test.c [c:UInt32]\
                        \n  LeftSemi Join:  Filter: test.a = __correlated_sq_1.a [a:UInt32, b:UInt32, c:UInt32]\
                        \n    TableScan: test [a:UInt32, b:UInt32, c:UInt32]\
                        \n    SubqueryAlias: __correlated_sq_1 [c:UInt32, a:UInt32]\
                        \n      Projection: sq.c, sq.a [c:UInt32, a:UInt32]\
                        \n        TableScan: sq [a:UInt32, b:UInt32, c:UInt32]";

        assert_optimized_plan_equal(&plan, expected)
    }

    /// Test for single exists subquery filter
    #[test]
    fn exists_subquery_simple() -> Result<()> {
        let table_scan = test_table_scan()?;
        let plan = LogicalPlanBuilder::from(table_scan)
            .filter(exists(test_subquery_with_name("sq")?))?
            .project(vec![col("test.b")])?
            .build()?;

        assert_optimization_skipped(Arc::new(DecorrelatePredicateSubquery::new()), &plan)
    }

    /// Test for single NOT exists subquery filter
    #[test]
    fn not_exists_subquery_simple() -> Result<()> {
        let table_scan = test_table_scan()?;
        let plan = LogicalPlanBuilder::from(table_scan)
            .filter(not_exists(test_subquery_with_name("sq")?))?
            .project(vec![col("test.b")])?
            .build()?;

        assert_optimization_skipped(Arc::new(DecorrelatePredicateSubquery::new()), &plan)
    }

    #[test]
    fn two_exists_subquery_with_outer_filter() -> Result<()> {
        let table_scan = test_table_scan()?;
        let subquery_scan1 = test_table_scan_with_name("sq1")?;
        let subquery_scan2 = test_table_scan_with_name("sq2")?;

        let subquery1 = LogicalPlanBuilder::from(subquery_scan1)
            .filter(out_ref_col(DataType::UInt32, "test.a").eq(col("sq1.a")))?
            .project(vec![col("c")])?
            .build()?;

        let subquery2 = LogicalPlanBuilder::from(subquery_scan2)
            .filter(out_ref_col(DataType::UInt32, "test.a").eq(col("sq2.a")))?
            .project(vec![col("c")])?
            .build()?;

        let plan = LogicalPlanBuilder::from(table_scan)
            .filter(
                exists(Arc::new(subquery1))
                    .and(exists(Arc::new(subquery2)).and(col("test.c").gt(lit(1u32)))),
            )?
            .project(vec![col("test.b")])?
            .build()?;

        let expected = "Projection: test.b [b:UInt32]\
                        \n  Filter: test.c > UInt32(1) [a:UInt32, b:UInt32, c:UInt32]\
                        \n    LeftSemi Join:  Filter: test.a = __correlated_sq_2.a [a:UInt32, b:UInt32, c:UInt32]\
                        \n      LeftSemi Join:  Filter: test.a = __correlated_sq_1.a [a:UInt32, b:UInt32, c:UInt32]\
                        \n        TableScan: test [a:UInt32, b:UInt32, c:UInt32]\
                        \n        SubqueryAlias: __correlated_sq_1 [c:UInt32, a:UInt32]\
                        \n          Projection: sq1.c, sq1.a [c:UInt32, a:UInt32]\
                        \n            TableScan: sq1 [a:UInt32, b:UInt32, c:UInt32]\
                        \n      SubqueryAlias: __correlated_sq_2 [c:UInt32, a:UInt32]\
                        \n        Projection: sq2.c, sq2.a [c:UInt32, a:UInt32]\
                        \n          TableScan: sq2 [a:UInt32, b:UInt32, c:UInt32]";

        assert_optimized_plan_equal(&plan, expected)
    }

    #[test]
    fn exists_subquery_expr_filter() -> Result<()> {
        let table_scan = test_table_scan()?;
        let subquery_scan = test_table_scan_with_name("sq")?;
        let subquery = LogicalPlanBuilder::from(subquery_scan)
            .filter(
                (lit(1u32) + col("sq.a")).gt(out_ref_col(DataType::UInt32, "test.a") * lit(2u32)),
            )?
            .project(vec![lit(1u32)])?
            .build()?;
        let plan = LogicalPlanBuilder::from(table_scan)
            .filter(exists(Arc::new(subquery)))?
            .project(vec![col("test.b")])?
            .build()?;

        let expected = "Projection: test.b [b:UInt32]\
                        \n  LeftSemi Join:  Filter: UInt32(1) + __correlated_sq_1.a > test.a * UInt32(2) [a:UInt32, b:UInt32, c:UInt32]\
                        \n    TableScan: test [a:UInt32, b:UInt32, c:UInt32]\
                        \n    SubqueryAlias: __correlated_sq_1 [UInt32(1):UInt32, a:UInt32]\
                        \n      Projection: UInt32(1), sq.a [UInt32(1):UInt32, a:UInt32]\
                        \n        TableScan: sq [a:UInt32, b:UInt32, c:UInt32]";

        assert_optimized_plan_equal(&plan, expected)
    }

    #[test]
    fn exists_subquery_with_same_table() -> Result<()> {
        let outer_scan = test_table_scan()?;
        let subquery_scan = test_table_scan()?;
        let subquery = LogicalPlanBuilder::from(subquery_scan)
            .filter(col("test.a").gt(col("test.b")))?
            .project(vec![col("c")])?
            .build()?;

        let plan = LogicalPlanBuilder::from(outer_scan)
            .filter(exists(Arc::new(subquery)))?
            .project(vec![col("test.b")])?
            .build()?;

        // Subquery and outer query refer to the same table.
        let expected = "Projection: test.b [b:UInt32]\
                      \n  Filter: EXISTS (<subquery>) [a:UInt32, b:UInt32, c:UInt32]\
                      \n    Subquery: [c:UInt32]\
                      \n      Projection: test.c [c:UInt32]\
                      \n        Filter: test.a > test.b [a:UInt32, b:UInt32, c:UInt32]\
                      \n          TableScan: test [a:UInt32, b:UInt32, c:UInt32]\
                      \n    TableScan: test [a:UInt32, b:UInt32, c:UInt32]";

        assert_optimized_plan_equal(&plan, expected)
    }

    #[test]
    fn exists_distinct_subquery() -> Result<()> {
        let table_scan = test_table_scan()?;
        let subquery_scan = test_table_scan_with_name("sq")?;
        let subquery = LogicalPlanBuilder::from(subquery_scan)
            .filter(
                (lit(1u32) + col("sq.a")).gt(out_ref_col(DataType::UInt32, "test.a") * lit(2u32)),
            )?
            .project(vec![col("sq.c")])?
            .distinct(None)?
            .build()?;
        let plan = LogicalPlanBuilder::from(table_scan)
            .filter(exists(Arc::new(subquery)))?
            .project(vec![col("test.b")])?
            .build()?;

        let expected = "Projection: test.b [b:UInt32]\
                        \n  LeftSemi Join:  Filter: UInt32(1) + __correlated_sq_1.a > test.a * UInt32(2) [a:UInt32, b:UInt32, c:UInt32]\
                        \n    TableScan: test [a:UInt32, b:UInt32, c:UInt32]\
                        \n    SubqueryAlias: __correlated_sq_1 [c:UInt32, a:UInt32]\
                        \n      Distinct: [c:UInt32, a:UInt32]\
                        \n        Projection: sq.c, sq.a [c:UInt32, a:UInt32]\
                        \n          TableScan: sq [a:UInt32, b:UInt32, c:UInt32]";

        assert_optimized_plan_equal(&plan, expected)
    }

    #[test]
    fn exists_distinct_expr_subquery() -> Result<()> {
        let table_scan = test_table_scan()?;
        let subquery_scan = test_table_scan_with_name("sq")?;
        let subquery = LogicalPlanBuilder::from(subquery_scan)
            .filter(
                (lit(1u32) + col("sq.a")).gt(out_ref_col(DataType::UInt32, "test.a") * lit(2u32)),
            )?
            .project(vec![col("sq.b") + col("sq.c")])?
            .distinct(None)?
            .build()?;
        let plan = LogicalPlanBuilder::from(table_scan)
            .filter(exists(Arc::new(subquery)))?
            .project(vec![col("test.b")])?
            .build()?;

        let expected = "Projection: test.b [b:UInt32]\
                        \n  LeftSemi Join:  Filter: UInt32(1) + __correlated_sq_1.a > test.a * UInt32(2) [a:UInt32, b:UInt32, c:UInt32]\
                        \n    TableScan: test [a:UInt32, b:UInt32, c:UInt32]\
                        \n    SubqueryAlias: __correlated_sq_1 [sq.b + sq.c:UInt32, a:UInt32]\
                        \n      Distinct: [sq.b + sq.c:UInt32, a:UInt32]\
                        \n        Projection: sq.b + sq.c, sq.a [sq.b + sq.c:UInt32, a:UInt32]\
                        \n          TableScan: sq [a:UInt32, b:UInt32, c:UInt32]";

        assert_optimized_plan_equal(&plan, expected)
    }

    #[test]
    fn exists_distinct_subquery_with_literal() -> Result<()> {
        let table_scan = test_table_scan()?;
        let subquery_scan = test_table_scan_with_name("sq")?;
        let subquery = LogicalPlanBuilder::from(subquery_scan)
            .filter(
                (lit(1u32) + col("sq.a")).gt(out_ref_col(DataType::UInt32, "test.a") * lit(2u32)),
            )?
            .project(vec![lit(1u32), col("sq.c")])?
            .distinct(None)?
            .build()?;
        let plan = LogicalPlanBuilder::from(table_scan)
            .filter(exists(Arc::new(subquery)))?
            .project(vec![col("test.b")])?
            .build()?;

        let expected = "Projection: test.b [b:UInt32]\
                        \n  LeftSemi Join:  Filter: UInt32(1) + __correlated_sq_1.a > test.a * UInt32(2) [a:UInt32, b:UInt32, c:UInt32]\
                        \n    TableScan: test [a:UInt32, b:UInt32, c:UInt32]\
                        \n    SubqueryAlias: __correlated_sq_1 [UInt32(1):UInt32, c:UInt32, a:UInt32]\
                        \n      Distinct: [UInt32(1):UInt32, c:UInt32, a:UInt32]\
                        \n        Projection: UInt32(1), sq.c, sq.a [UInt32(1):UInt32, c:UInt32, a:UInt32]\
                        \n          TableScan: sq [a:UInt32, b:UInt32, c:UInt32]";

        assert_optimized_plan_equal(&plan, expected)
    }
}<|MERGE_RESOLUTION|>--- conflicted
+++ resolved
@@ -17,14 +17,7 @@
 
 use crate::decorrelate::PullUpCorrelatedExpr;
 use crate::optimizer::ApplyOrder;
-<<<<<<< HEAD
-use crate::utils::{
-    collect_subquery_cols, conjunction, extract_join_filters, only_or_err, replace_qualified_name,
-    split_conjunction,
-};
-=======
 use crate::utils::{conjunction, replace_qualified_name, split_conjunction};
->>>>>>> c72b98e4
 use crate::{OptimizerConfig, OptimizerRule};
 use datafusion_common::alias::AliasGenerator;
 use datafusion_common::tree_node::TreeNode;
@@ -306,131 +299,6 @@
     }
 }
 
-<<<<<<< HEAD
-/// This function pull up the correlated expressions(contains outer reference columns) from the inner subquery's [Filter].
-/// It adds the inner reference columns to the [Projection] of the subquery if they are missing, so that they can be evaluated by the parent operator as the join condition.
-///
-/// This function can't handle the non-correlated subquery, and will return None.
-fn pull_up_correlated_expr(
-    subquery: &LogicalPlan,
-    in_predicate_opt: Option<Expr>,
-    subquery_alias: &str,
-) -> Result<Option<(Expr, LogicalPlan)>> {
-    match subquery {
-        LogicalPlan::Distinct(subqry_distinct) => {
-            let distinct_input = &subqry_distinct.input;
-            let optimized_plan =
-                pull_up_correlated_expr(distinct_input, in_predicate_opt, subquery_alias)?.map(
-                    |(filters, right)| {
-                        (
-                            filters,
-                            LogicalPlan::Distinct(Distinct {
-                                input: Arc::new(right),
-                                on_expr: subqry_distinct.on_expr.clone(),
-                            }),
-                        )
-                    },
-                );
-            Ok(optimized_plan)
-        }
-        LogicalPlan::Projection(projection) => {
-            // extract join filters from the inner subquery's Filter
-            let (mut join_filters, subquery_input) = extract_join_filters(&projection.input)?;
-            if in_predicate_opt.is_none() && join_filters.is_empty() {
-                // cannot rewrite non-correlated subquery
-                return Ok(None);
-            }
-
-            if let Some(in_predicate) = &in_predicate_opt {
-                // in_predicate may be already included in the join filters, remove it from the join filters first.
-                join_filters = remove_duplicated_filter(join_filters, in_predicate);
-            }
-            let input_schema = subquery_input.schema();
-            let correlated_subquery_cols =
-                collect_subquery_cols(&join_filters, input_schema.clone())?;
-
-            // add missing columns to projection
-            let mut project_exprs: Vec<Expr> = if let Some(Expr::BinaryExpr(BinaryExpr {
-                left: _,
-                op: Operator::Eq,
-                right,
-            })) = &in_predicate_opt
-            {
-                if !matches!(right.deref(), Expr::Column(_)) {
-                    vec![right
-                        .deref()
-                        .clone()
-                        .alias(format!("{:?}", unnormalize_col(right.deref().clone())))]
-                } else {
-                    vec![right.deref().clone()]
-                }
-            } else {
-                vec![]
-            };
-            // the inner reference cols need to added to the projection if they are missing.
-            for col in correlated_subquery_cols.iter() {
-                let col_expr = Expr::Column(col.clone());
-                if !project_exprs.contains(&col_expr) {
-                    project_exprs.push(col_expr)
-                }
-            }
-
-            // alias the join filter
-            let join_filter_opt = conjunction(join_filters).map_or(Ok(None), |filter| {
-                replace_qualified_name(filter, &correlated_subquery_cols, subquery_alias)
-                    .map(Option::Some)
-            })?;
-
-            let join_filter = if let Some(Expr::BinaryExpr(BinaryExpr {
-                left,
-                op: Operator::Eq,
-                right,
-            })) = in_predicate_opt
-            {
-                let right_expr_name = format!("{:?}", unnormalize_col(right.deref().clone()));
-                let right_col = Column::new(Some(subquery_alias.to_string()), right_expr_name);
-                let in_predicate = Expr::eq(left.deref().clone(), Expr::Column(right_col));
-                join_filter_opt
-                    .map(|filter| in_predicate.clone().and(filter))
-                    .unwrap_or_else(|| in_predicate)
-            } else {
-                join_filter_opt.ok_or_else(|| {
-                    DataFusionError::Internal("join filters should not be empty".to_string())
-                })?
-            };
-
-            let right = LogicalPlanBuilder::from(subquery_input)
-                .project(project_exprs)?
-                .build()?;
-            Ok(Some((join_filter, right)))
-        }
-        _ => Ok(None),
-    }
-}
-
-fn remove_duplicated_filter(filters: Vec<Expr>, in_predicate: &Expr) -> Vec<Expr> {
-    filters
-        .into_iter()
-        .filter(|filter| {
-            if filter == in_predicate {
-                return false;
-            }
-
-            // ignore the binary order
-            !match (filter, in_predicate) {
-                (Expr::BinaryExpr(a_expr), Expr::BinaryExpr(b_expr)) => {
-                    (a_expr.op == b_expr.op)
-                        && (a_expr.left == b_expr.left && a_expr.right == b_expr.right)
-                        || (a_expr.left == b_expr.right && a_expr.right == b_expr.left)
-                }
-                _ => false,
-            }
-        })
-        .collect::<Vec<_>>()
-}
-
-=======
->>>>>>> c72b98e4
 struct SubqueryInfo {
     query: Subquery,
     where_in_expr: Option<Expr>,
