// Licensed to the Apache Software Foundation (ASF) under one
// or more contributor license agreements.  See the NOTICE file
// distributed with this work for additional information
// regarding copyright ownership.  The ASF licenses this file
// to you under the Apache License, Version 2.0 (the
// "License"); you may not use this file except in compliance
// with the License.  You may obtain a copy of the License at
//
//   http://www.apache.org/licenses/LICENSE-2.0
//
// Unless required by applicable law or agreed to in writing,
// software distributed under the License is distributed on an
// "AS IS" BASIS, WITHOUT WARRANTIES OR CONDITIONS OF ANY
// KIND, either express or implied.  See the License for the
// specific language governing permissions and limitations
// under the License.

//! Optimizer rule for type validation and coercion

use crate::{OptimizerConfig, OptimizerRule};
use datafusion_common::{DFSchema, DFSchemaRef, Result};
use datafusion_expr::binary_rule::coerce_types;
use datafusion_expr::expr_rewriter::{ExprRewritable, ExprRewriter, RewriteRecursion};
use datafusion_expr::logical_plan::builder::build_join_schema;
use datafusion_expr::logical_plan::JoinType;
use datafusion_expr::type_coercion::data_types;
use datafusion_expr::utils::from_plan;
use datafusion_expr::{Expr, LogicalPlan};
use datafusion_expr::{ExprSchemable, Signature};

#[derive(Default)]
pub struct TypeCoercion {}

impl TypeCoercion {
    pub fn new() -> Self {
        Self {}
    }
}

impl OptimizerRule for TypeCoercion {
    fn name(&self) -> &str {
        "TypeCoercion"
    }

    fn optimize(
        &self,
        plan: &LogicalPlan,
        optimizer_config: &mut OptimizerConfig,
    ) -> Result<LogicalPlan> {
        // optimize child plans first
        let new_inputs = plan
            .inputs()
            .iter()
            .map(|p| self.optimize(p, optimizer_config))
            .collect::<Result<Vec<_>>>()?;

        let schema = match new_inputs.len() {
            1 => new_inputs[0].schema().clone(),
            2 => DFSchemaRef::new(build_join_schema(
                new_inputs[0].schema(),
                new_inputs[1].schema(),
                &JoinType::Inner,
            )?),
            _ => DFSchemaRef::new(DFSchema::empty()),
        };

        let mut expr_rewrite = TypeCoercionRewriter { schema };

        let new_expr = plan
            .expressions()
            .into_iter()
            .map(|expr| expr.rewrite(&mut expr_rewrite))
            .collect::<Result<Vec<_>>>()?;

        from_plan(plan, &new_expr, &new_inputs)
    }
}

struct TypeCoercionRewriter {
    schema: DFSchemaRef,
}

impl ExprRewriter for TypeCoercionRewriter {
    fn pre_visit(&mut self, _expr: &Expr) -> Result<RewriteRecursion> {
        Ok(RewriteRecursion::Continue)
    }

    fn mutate(&mut self, expr: Expr) -> Result<Expr> {
        match expr {
            Expr::BinaryExpr { left, op, right } => {
                let left_type = left.get_type(&self.schema)?;
                let right_type = right.get_type(&self.schema)?;
                let coerced_type = coerce_types(&left_type, &op, &right_type)?;
                Ok(Expr::BinaryExpr {
                    left: Box::new(left.cast_to(&coerced_type, &self.schema)?),
                    op,
                    right: Box::new(right.cast_to(&coerced_type, &self.schema)?),
                })
            }
<<<<<<< HEAD
            Expr::ScalarUDF { fun, args } => {
                let new_expr = coerce_arguments_for_signature(
                    args.as_slice(),
                    &self.schema,
                    &fun.signature,
                )?;
                Ok(Expr::ScalarUDF {
                    fun: fun.clone(),
                    args: new_expr,
                })
            }
            _ => Ok(expr),
=======
            expr => Ok(expr),
>>>>>>> c89b10f7
        }
    }
}

/// Returns `expressions` coerced to types compatible with
/// `signature`, if possible.
///
/// See the module level documentation for more detail on coercion.
pub fn coerce_arguments_for_signature(
    expressions: &[Expr],
    schema: &DFSchema,
    signature: &Signature,
) -> Result<Vec<Expr>> {
    if expressions.is_empty() {
        return Ok(vec![]);
    }

    let current_types = expressions
        .iter()
        .map(|e| e.get_type(schema))
        .collect::<Result<Vec<_>>>()?;

    let new_types = data_types(&current_types, signature)?;

    expressions
        .iter()
        .enumerate()
        .map(|(i, expr)| expr.clone().cast_to(&new_types[i], schema))
        .collect::<Result<Vec<_>>>()
}

#[cfg(test)]
mod test {
    use crate::type_coercion::TypeCoercion;
    use crate::{OptimizerConfig, OptimizerRule};
    use arrow::datatypes::DataType;
    use datafusion_common::{DFSchema, Result};
    use datafusion_expr::{
        lit,
        logical_plan::{EmptyRelation, Projection},
        Expr, LogicalPlan, ReturnTypeFunction, ScalarFunctionImplementation, ScalarUDF,
        Signature, Volatility,
    };
    use std::sync::Arc;

    #[test]
    fn simple_case() -> Result<()> {
        let expr = lit(1.2_f64).lt(lit(2_u32));
        let empty = Arc::new(LogicalPlan::EmptyRelation(EmptyRelation {
            produce_one_row: false,
            schema: Arc::new(DFSchema::empty()),
        }));
        let plan = LogicalPlan::Projection(Projection::try_new(vec![expr], empty, None)?);
        let rule = TypeCoercion::new();
        let mut config = OptimizerConfig::default();
        let plan = rule.optimize(&plan, &mut config)?;
        assert_eq!(
            "Projection: Float64(1.2) < CAST(UInt32(2) AS Float64)\n  EmptyRelation",
            &format!("{:?}", plan)
        );
        Ok(())
    }

    #[test]
    fn nested_case() -> Result<()> {
        let expr = lit(1.2_f64).lt(lit(2_u32));
        let empty = Arc::new(LogicalPlan::EmptyRelation(EmptyRelation {
            produce_one_row: false,
            schema: Arc::new(DFSchema::empty()),
        }));
        let plan = LogicalPlan::Projection(Projection::try_new(
            vec![expr.clone().or(expr)],
            empty,
            None,
        )?);
        let rule = TypeCoercion::new();
        let mut config = OptimizerConfig::default();
        let plan = rule.optimize(&plan, &mut config)?;
        assert_eq!("Projection: Float64(1.2) < CAST(UInt32(2) AS Float64) OR Float64(1.2) < CAST(UInt32(2) AS Float64)\
            \n  EmptyRelation", &format!("{:?}", plan));
        Ok(())
    }

    #[test]
    fn scalar_udf() -> Result<()> {
        let empty = empty();
        let return_type: ReturnTypeFunction =
            Arc::new(move |_| Ok(Arc::new(DataType::Utf8)));
        let fun: ScalarFunctionImplementation = Arc::new(move |_| unimplemented!());
        let udf = Expr::ScalarUDF {
            fun: Arc::new(ScalarUDF::new(
                "TestScalarUDF",
                &Signature::uniform(1, vec![DataType::Float32], Volatility::Stable),
                &return_type,
                &fun,
            )),
            args: vec![lit(123_i32)],
        };
        let plan = LogicalPlan::Projection(Projection::try_new(vec![udf], empty, None)?);
        let rule = TypeCoercion::new();
        let mut config = OptimizerConfig::default();
        let plan = rule.optimize(&plan, &mut config)?;
        assert_eq!(
            "Projection: TestScalarUDF(CAST(Int32(123) AS Float32))\n  EmptyRelation",
            &format!("{:?}", plan)
        );
        Ok(())
    }

    #[test]
    fn scalar_udf_invalid_input() -> Result<()> {
        let empty = empty();
        let return_type: ReturnTypeFunction =
            Arc::new(move |_| Ok(Arc::new(DataType::Utf8)));
        let fun: ScalarFunctionImplementation = Arc::new(move |_| unimplemented!());
        let udf = Expr::ScalarUDF {
            fun: Arc::new(ScalarUDF::new(
                "TestScalarUDF",
                &Signature::uniform(1, vec![DataType::Int32], Volatility::Stable),
                &return_type,
                &fun,
            )),
            args: vec![lit("Apple")],
        };
        let plan = LogicalPlan::Projection(Projection::try_new(vec![udf], empty, None)?);
        let rule = TypeCoercion::new();
        let mut config = OptimizerConfig::default();
        let plan = rule.optimize(&plan, &mut config).err().unwrap();
        assert_eq!(
            "Plan(\"Coercion from [Utf8] to the signature Uniform(1, [Int32]) failed.\")",
            &format!("{:?}", plan)
        );
        Ok(())
    }

    fn empty() -> Arc<LogicalPlan> {
        Arc::new(LogicalPlan::EmptyRelation(EmptyRelation {
            produce_one_row: false,
            schema: Arc::new(DFSchema::empty()),
        }))
    }
}<|MERGE_RESOLUTION|>--- conflicted
+++ resolved
@@ -97,7 +97,6 @@
                     right: Box::new(right.cast_to(&coerced_type, &self.schema)?),
                 })
             }
-<<<<<<< HEAD
             Expr::ScalarUDF { fun, args } => {
                 let new_expr = coerce_arguments_for_signature(
                     args.as_slice(),
@@ -109,10 +108,7 @@
                     args: new_expr,
                 })
             }
-            _ => Ok(expr),
-=======
             expr => Ok(expr),
->>>>>>> c89b10f7
         }
     }
 }
