// Licensed to the Apache Software Foundation (ASF) under one
// or more contributor license agreements.  See the NOTICE file
// distributed with this work for additional information
// regarding copyright ownership.  The ASF licenses this file
// to you under the Apache License, Version 2.0 (the
// "License"); you may not use this file except in compliance
// with the License.  You may obtain a copy of the License at
//
//   http://www.apache.org/licenses/LICENSE-2.0
//
// Unless required by applicable law or agreed to in writing,
// software distributed under the License is distributed on an
// "AS IS" BASIS, WITHOUT WARRANTIES OR CONDITIONS OF ANY
// KIND, either express or implied.  See the License for the
// specific language governing permissions and limitations
// under the License.

//! Optimizer rule for type validation and coercion

use crate::{OptimizerConfig, OptimizerRule};
use arrow::datatypes::DataType;
use datafusion_common::{DFSchema, DFSchemaRef, DataFusionError, Result};
use datafusion_expr::expr::Case;
use datafusion_expr::expr_rewriter::{ExprRewritable, ExprRewriter, RewriteRecursion};
use datafusion_expr::logical_plan::Subquery;
use datafusion_expr::type_coercion::binary::{coerce_types, comparison_coercion};
use datafusion_expr::type_coercion::functions::data_types;
use datafusion_expr::type_coercion::other::{
    get_coerce_type_for_case_when, get_coerce_type_for_list,
};
use datafusion_expr::utils::from_plan;
use datafusion_expr::{
<<<<<<< HEAD
    function, is_false, is_not_false, is_not_true, is_not_unknown, is_true, is_unknown,
    Expr, LogicalPlan, Operator,
=======
    is_false, is_not_false, is_not_true, is_not_unknown, is_true, is_unknown,
    BuiltinScalarFunction, Expr, LogicalPlan, Operator,
>>>>>>> 488b2cec
};
use datafusion_expr::{ExprSchemable, Signature};
use std::sync::Arc;

#[derive(Default)]
pub struct TypeCoercion {}

impl TypeCoercion {
    pub fn new() -> Self {
        Self {}
    }
}

impl OptimizerRule for TypeCoercion {
    fn name(&self) -> &str {
        "type_coercion"
    }

    fn optimize(
        &self,
        plan: &LogicalPlan,
        optimizer_config: &mut OptimizerConfig,
    ) -> Result<LogicalPlan> {
        optimize_internal(&DFSchema::empty(), plan, optimizer_config)
    }
}

fn optimize_internal(
    // use the external schema to handle the correlated subqueries case
    external_schema: &DFSchema,
    plan: &LogicalPlan,
    optimizer_config: &mut OptimizerConfig,
) -> Result<LogicalPlan> {
    // optimize child plans first
    let new_inputs = plan
        .inputs()
        .iter()
        .map(|p| optimize_internal(external_schema, p, optimizer_config))
        .collect::<Result<Vec<_>>>()?;

    // get schema representing all available input fields. This is used for data type
    // resolution only, so order does not matter here
    let mut schema = new_inputs.iter().map(|input| input.schema()).fold(
        DFSchema::empty(),
        |mut lhs, rhs| {
            lhs.merge(rhs);
            lhs
        },
    );

    // merge the outer schema for correlated subqueries
    // like case:
    // select t2.c2 from t1 where t1.c1 in (select t2.c1 from t2 where t2.c2=t1.c3)
    schema.merge(external_schema);

    let mut expr_rewrite = TypeCoercionRewriter {
        schema: Arc::new(schema),
    };

    let original_expr_names: Vec<Option<String>> = plan
        .expressions()
        .iter()
        .map(|expr| expr.name().ok())
        .collect();

    let new_expr = plan
        .expressions()
        .into_iter()
        .zip(original_expr_names)
        .map(|(expr, original_name)| {
            let expr = expr.rewrite(&mut expr_rewrite)?;

            // ensure aggregate names don't change:
            // https://github.com/apache/arrow-datafusion/issues/3555
            if matches!(expr, Expr::AggregateFunction { .. }) {
                if let Some((alias, name)) = original_name.zip(expr.name().ok()) {
                    if alias != name {
                        return Ok(expr.alias(&alias));
                    }
                }
            }

            Ok(expr)
        })
        .collect::<Result<Vec<_>>>()?;

    from_plan(plan, &new_expr, &new_inputs)
}

struct TypeCoercionRewriter {
    pub(crate) schema: DFSchemaRef,
}

impl ExprRewriter for TypeCoercionRewriter {
    fn pre_visit(&mut self, _expr: &Expr) -> Result<RewriteRecursion> {
        Ok(RewriteRecursion::Continue)
    }

    fn mutate(&mut self, expr: Expr) -> Result<Expr> {
        match expr {
            Expr::ScalarSubquery(Subquery { subquery }) => {
                let mut optimizer_config = OptimizerConfig::new();
                let new_plan =
                    optimize_internal(&self.schema, &subquery, &mut optimizer_config)?;
                Ok(Expr::ScalarSubquery(Subquery::new(new_plan)))
            }
            Expr::Exists { subquery, negated } => {
                let mut optimizer_config = OptimizerConfig::new();
                let new_plan = optimize_internal(
                    &self.schema,
                    &subquery.subquery,
                    &mut optimizer_config,
                )?;
                Ok(Expr::Exists {
                    subquery: Subquery::new(new_plan),
                    negated,
                })
            }
            Expr::InSubquery {
                expr,
                subquery,
                negated,
            } => {
                let mut optimizer_config = OptimizerConfig::new();
                let new_plan = optimize_internal(
                    &self.schema,
                    &subquery.subquery,
                    &mut optimizer_config,
                )?;
                Ok(Expr::InSubquery {
                    expr,
                    subquery: Subquery::new(new_plan),
                    negated,
                })
            }
            Expr::IsTrue(expr) => {
                let expr = is_true(get_casted_expr_for_bool_op(&expr, &self.schema)?);
                Ok(expr)
            }
            Expr::IsNotTrue(expr) => {
                let expr = is_not_true(get_casted_expr_for_bool_op(&expr, &self.schema)?);
                Ok(expr)
            }
            Expr::IsFalse(expr) => {
                let expr = is_false(get_casted_expr_for_bool_op(&expr, &self.schema)?);
                Ok(expr)
            }
            Expr::IsNotFalse(expr) => {
                let expr =
                    is_not_false(get_casted_expr_for_bool_op(&expr, &self.schema)?);
                Ok(expr)
            }
            Expr::Like {
                negated,
                expr,
                pattern,
                escape_char,
            } => {
                let left_type = expr.get_type(&self.schema)?;
                let right_type = pattern.get_type(&self.schema)?;
                let coerced_type =
                    coerce_types(&left_type, &Operator::Like, &right_type)?;
                let expr = Box::new(expr.cast_to(&coerced_type, &self.schema)?);
                let pattern = Box::new(pattern.cast_to(&coerced_type, &self.schema)?);
                let expr = Expr::Like {
                    negated,
                    expr,
                    pattern,
                    escape_char,
                };
                Ok(expr)
            }
            Expr::ILike {
                negated,
                expr,
                pattern,
                escape_char,
            } => {
                let left_type = expr.get_type(&self.schema)?;
                let right_type = pattern.get_type(&self.schema)?;
                let coerced_type =
                    coerce_types(&left_type, &Operator::Like, &right_type)?;
                let expr = Box::new(expr.cast_to(&coerced_type, &self.schema)?);
                let pattern = Box::new(pattern.cast_to(&coerced_type, &self.schema)?);
                let expr = Expr::ILike {
                    negated,
                    expr,
                    pattern,
                    escape_char,
                };
                Ok(expr)
            }
            Expr::IsUnknown(expr) => {
                // will convert the binary(expr,IsNotDistinctFrom,lit(Boolean(None));
                let left_type = expr.get_type(&self.schema)?;
                let right_type = DataType::Boolean;
                let coerced_type =
                    coerce_types(&left_type, &Operator::IsNotDistinctFrom, &right_type)?;
                let expr = is_unknown(expr.cast_to(&coerced_type, &self.schema)?);
                Ok(expr)
            }
            Expr::IsNotUnknown(expr) => {
                // will convert the binary(expr,IsDistinctFrom,lit(Boolean(None));
                let left_type = expr.get_type(&self.schema)?;
                let right_type = DataType::Boolean;
                let coerced_type =
                    coerce_types(&left_type, &Operator::IsDistinctFrom, &right_type)?;
                let expr = is_not_unknown(expr.cast_to(&coerced_type, &self.schema)?);
                Ok(expr)
            }
            Expr::BinaryExpr {
                ref left,
                op,
                ref right,
            } => {
                let left_type = left.get_type(&self.schema)?;
                let right_type = right.get_type(&self.schema)?;
                match (&left_type, &right_type) {
                    (
                        DataType::Date32 | DataType::Date64 | DataType::Timestamp(_, _),
                        &DataType::Interval(_),
                    ) => {
                        // this is a workaround for https://github.com/apache/arrow-datafusion/issues/3419
                        Ok(expr.clone())
                    }
                    _ => {
                        let coerced_type = coerce_types(&left_type, &op, &right_type)?;
                        let expr = Expr::BinaryExpr {
                            left: Box::new(
                                left.clone().cast_to(&coerced_type, &self.schema)?,
                            ),
                            op,
                            right: Box::new(
                                right.clone().cast_to(&coerced_type, &self.schema)?,
                            ),
                        };
                        Ok(expr)
                    }
                }
            }
            Expr::Between {
                expr,
                negated,
                low,
                high,
            } => {
                let expr_type = expr.get_type(&self.schema)?;
                let low_type = low.get_type(&self.schema)?;
                let low_coerced_type = comparison_coercion(&expr_type, &low_type)
                    .ok_or_else(|| {
                        DataFusionError::Internal(format!(
                            "Failed to coerce types {} and {} in BETWEEN expression",
                            expr_type, low_type
                        ))
                    })?;
                let high_type = high.get_type(&self.schema)?;
                let high_coerced_type = comparison_coercion(&expr_type, &low_type)
                    .ok_or_else(|| {
                        DataFusionError::Internal(format!(
                            "Failed to coerce types {} and {} in BETWEEN expression",
                            expr_type, high_type
                        ))
                    })?;
                let coercion_type =
                    comparison_coercion(&low_coerced_type, &high_coerced_type)
                        .ok_or_else(|| {
                            DataFusionError::Internal(format!(
                                "Failed to coerce types {} and {} in BETWEEN expression",
                                expr_type, high_type
                            ))
                        })?;
                let expr = Expr::Between {
                    expr: Box::new(expr.cast_to(&coercion_type, &self.schema)?),
                    negated,
                    low: Box::new(low.cast_to(&coercion_type, &self.schema)?),
                    high: Box::new(high.cast_to(&coercion_type, &self.schema)?),
                };
                Ok(expr)
            }
            Expr::InList {
                expr,
                list,
                negated,
            } => {
                let expr_data_type = expr.get_type(&self.schema)?;
                let list_data_types = list
                    .iter()
                    .map(|list_expr| list_expr.get_type(&self.schema))
                    .collect::<Result<Vec<_>>>()?;
                let result_type =
                    get_coerce_type_for_list(&expr_data_type, &list_data_types);
                match result_type {
                    None => Err(DataFusionError::Plan(format!(
                        "Can not find compatible types to compare {:?} with {:?}",
                        expr_data_type, list_data_types
                    ))),
                    Some(coerced_type) => {
                        // find the coerced type
                        let cast_expr = expr.cast_to(&coerced_type, &self.schema)?;
                        let cast_list_expr = list
                            .into_iter()
                            .map(|list_expr| {
                                list_expr.cast_to(&coerced_type, &self.schema)
                            })
                            .collect::<Result<Vec<_>>>()?;
                        let expr = Expr::InList {
                            expr: Box::new(cast_expr),
                            list: cast_list_expr,
                            negated,
                        };
                        Ok(expr)
                    }
                }
            }
            Expr::Case(case) => {
                // all the result of then and else should be convert to a common data type,
                // if they can be coercible to a common data type, return error.
                let then_types = case
                    .when_then_expr
                    .iter()
                    .map(|when_then| when_then.1.get_type(&self.schema))
                    .collect::<Result<Vec<_>>>()?;
                let else_type = match &case.else_expr {
                    None => Ok(None),
                    Some(expr) => expr.get_type(&self.schema).map(Some),
                }?;
                let case_when_coerce_type =
                    get_coerce_type_for_case_when(&then_types, &else_type);
                match case_when_coerce_type {
                    None => Err(DataFusionError::Internal(format!(
                        "Failed to coerce then ({:?}) and else ({:?}) to common types in CASE WHEN expression",
                        then_types, else_type
                    ))),
                    Some(data_type) => {
                        let left = case.when_then_expr
                            .into_iter()
                            .map(|(when, then)| {
                                let then = then.cast_to(&data_type, &self.schema)?;
                                Ok((when, Box::new(then)))
                            })
                            .collect::<Result<Vec<_>>>()?;
                        let right = match &case.else_expr {
                            None => None,
                            Some(expr) => {
                                Some(Box::new(expr.clone().cast_to(&data_type, &self.schema)?))
                            }
                        };
                        Ok(Expr::Case(Case::new(case.expr,left,right)))
                    }
                }
            }
<<<<<<< HEAD
            Expr::ScalarUDF { fun, args } => {
                let new_expr = coerce_arguments_for_signature(
                    args.as_slice(),
                    &self.schema,
                    &fun.signature,
                )?;
                let expr = Expr::ScalarUDF {
                    fun,
                    args: new_expr,
                };
                Ok(expr)
            }
            Expr::ScalarFunction { fun, args } => {
                let nex_expr = coerce_arguments_for_signature(
                    args.as_slice(),
                    &self.schema,
                    &function::signature(&fun),
                )?;
                let expr = Expr::ScalarFunction {
                    fun,
                    args: nex_expr,
                };
                Ok(expr)
            }
=======
            Expr::ScalarFunction { fun, args } => match fun {
                BuiltinScalarFunction::Concat
                | BuiltinScalarFunction::ConcatWithSeparator => {
                    let new_args = args
                        .iter()
                        .map(|e| e.clone().cast_to(&DataType::Utf8, &self.schema))
                        .collect::<Result<Vec<_>>>()?;
                    Ok(Expr::ScalarFunction {
                        fun,
                        args: new_args,
                    })
                }
                fun => Ok(Expr::ScalarFunction { fun, args }),
            },
>>>>>>> 488b2cec
            expr => Ok(expr),
        }
    }
}

// Support the `IsTrue` `IsNotTrue` `IsFalse` `IsNotFalse` type coercion.
// The above op will be rewrite to the binary op when creating the physical op.
fn get_casted_expr_for_bool_op(expr: &Expr, schema: &DFSchemaRef) -> Result<Expr> {
    let left_type = expr.get_type(schema)?;
    let right_type = DataType::Boolean;
    let coerced_type = coerce_types(&left_type, &Operator::IsDistinctFrom, &right_type)?;
    expr.clone().cast_to(&coerced_type, schema)
}

/// Returns `expressions` coerced to types compatible with
/// `signature`, if possible.
///
/// See the module level documentation for more detail on coercion.
fn coerce_arguments_for_signature(
    expressions: &[Expr],
    schema: &DFSchema,
    signature: &Signature,
) -> Result<Vec<Expr>> {
    if expressions.is_empty() {
        return Ok(vec![]);
    }

    let current_types = expressions
        .iter()
        .map(|e| e.get_type(schema))
        .collect::<Result<Vec<_>>>()?;

    let new_types = data_types(&current_types, signature)?;

    expressions
        .iter()
        .enumerate()
        .map(|(i, expr)| expr.clone().cast_to(&new_types[i], schema))
        .collect::<Result<Vec<_>>>()
}

#[cfg(test)]
mod test {
    use crate::type_coercion::{TypeCoercion, TypeCoercionRewriter};
    use crate::{OptimizerConfig, OptimizerRule};
    use arrow::datatypes::DataType;
    use datafusion_common::{DFField, DFSchema, Result, ScalarValue};
    use datafusion_expr::expr_rewriter::ExprRewritable;
<<<<<<< HEAD
    use datafusion_expr::{cast, col, is_true, BuiltinScalarFunction, ColumnarValue};
=======
    use datafusion_expr::{cast, col, concat, concat_ws, is_true, ColumnarValue};
>>>>>>> 488b2cec
    use datafusion_expr::{
        lit,
        logical_plan::{EmptyRelation, Projection},
        Expr, LogicalPlan, ReturnTypeFunction, ScalarFunctionImplementation, ScalarUDF,
        Signature, Volatility,
    };
    use std::sync::Arc;

    #[test]
    fn simple_case() -> Result<()> {
        let expr = col("a").lt(lit(2_u32));
        let empty = Arc::new(LogicalPlan::EmptyRelation(EmptyRelation {
            produce_one_row: false,
            schema: Arc::new(
                DFSchema::new_with_metadata(
                    vec![DFField::new(None, "a", DataType::Float64, true)],
                    std::collections::HashMap::new(),
                )
                .unwrap(),
            ),
        }));
        let plan = LogicalPlan::Projection(Projection::try_new(vec![expr], empty, None)?);
        let rule = TypeCoercion::new();
        let mut config = OptimizerConfig::default();
        let plan = rule.optimize(&plan, &mut config)?;
        assert_eq!(
            "Projection: a < CAST(UInt32(2) AS Float64)\n  EmptyRelation",
            &format!("{:?}", plan)
        );
        Ok(())
    }

    #[test]
    fn nested_case() -> Result<()> {
        let expr = col("a").lt(lit(2_u32));
        let empty = Arc::new(LogicalPlan::EmptyRelation(EmptyRelation {
            produce_one_row: false,
            schema: Arc::new(
                DFSchema::new_with_metadata(
                    vec![DFField::new(None, "a", DataType::Float64, true)],
                    std::collections::HashMap::new(),
                )
                .unwrap(),
            ),
        }));
        let plan = LogicalPlan::Projection(Projection::try_new(
            vec![expr.clone().or(expr)],
            empty,
            None,
        )?);
        let rule = TypeCoercion::new();
        let mut config = OptimizerConfig::default();
        let plan = rule.optimize(&plan, &mut config)?;
        assert_eq!(
            "Projection: a < CAST(UInt32(2) AS Float64) OR a < CAST(UInt32(2) AS Float64)\
            \n  EmptyRelation",
            &format!("{:?}", plan)
        );
        Ok(())
    }

    #[test]
    fn scalar_udf() -> Result<()> {
        let empty = empty();
        let return_type: ReturnTypeFunction =
            Arc::new(move |_| Ok(Arc::new(DataType::Utf8)));
        let fun: ScalarFunctionImplementation =
            Arc::new(move |_| Ok(ColumnarValue::Scalar(ScalarValue::new_utf8("a"))));
        let udf = Expr::ScalarUDF {
            fun: Arc::new(ScalarUDF::new(
                "TestScalarUDF",
                &Signature::uniform(1, vec![DataType::Float32], Volatility::Stable),
                &return_type,
                &fun,
            )),
            args: vec![lit(123_i32)],
        };
        let plan = LogicalPlan::Projection(Projection::try_new(vec![udf], empty, None)?);
        let rule = TypeCoercion::new();
        let mut config = OptimizerConfig::default();
        let plan = rule.optimize(&plan, &mut config)?;
        assert_eq!(
            "Projection: TestScalarUDF(CAST(Int32(123) AS Float32))\n  EmptyRelation",
            &format!("{:?}", plan)
        );
        Ok(())
    }

    #[test]
    fn scalar_udf_invalid_input() -> Result<()> {
        let empty = empty();
        let return_type: ReturnTypeFunction =
            Arc::new(move |_| Ok(Arc::new(DataType::Utf8)));
        let fun: ScalarFunctionImplementation = Arc::new(move |_| unimplemented!());
        let udf = Expr::ScalarUDF {
            fun: Arc::new(ScalarUDF::new(
                "TestScalarUDF",
                &Signature::uniform(1, vec![DataType::Int32], Volatility::Stable),
                &return_type,
                &fun,
            )),
            args: vec![lit("Apple")],
        };
        let plan = LogicalPlan::Projection(Projection::try_new(vec![udf], empty, None)?);
        let rule = TypeCoercion::new();
        let mut config = OptimizerConfig::default();
        let plan = rule.optimize(&plan, &mut config).err().unwrap();
        assert_eq!(
            "Plan(\"Coercion from [Utf8] to the signature Uniform(1, [Int32]) failed.\")",
            &format!("{:?}", plan)
        );
        Ok(())
    }

    #[test]
    fn scalar_function() -> Result<()> {
        let empty = empty();
        let lit_expr = lit(10i64);
        let fun: BuiltinScalarFunction = BuiltinScalarFunction::Abs;
        let scalar_function_expr = Expr::ScalarFunction {
            fun,
            args: vec![lit_expr],
        };
        let plan = LogicalPlan::Projection(Projection::try_new(
            vec![scalar_function_expr],
            empty,
            None,
        )?);
        let rule = TypeCoercion::new();
        let mut config = OptimizerConfig::default();
        let plan = rule.optimize(&plan, &mut config)?;
        assert_eq!(
            "Projection: abs(CAST(Int64(10) AS Float64))\n  EmptyRelation",
            &format!("{:?}", plan)
        );
        Ok(())
    }

    #[test]
    fn binary_op_date32_add_interval() -> Result<()> {
        //CAST(Utf8("1998-03-18") AS Date32) + IntervalDayTime("386547056640")
        let expr = cast(lit("1998-03-18"), DataType::Date32)
            + lit(ScalarValue::IntervalDayTime(Some(386547056640)));
        let empty = Arc::new(LogicalPlan::EmptyRelation(EmptyRelation {
            produce_one_row: false,
            schema: Arc::new(DFSchema::empty()),
        }));
        let plan = LogicalPlan::Projection(Projection::try_new(vec![expr], empty, None)?);
        let rule = TypeCoercion::new();
        let mut config = OptimizerConfig::default();
        let plan = rule.optimize(&plan, &mut config)?;
        assert_eq!(
            "Projection: CAST(Utf8(\"1998-03-18\") AS Date32) + IntervalDayTime(\"386547056640\")\n  EmptyRelation",
            &format!("{:?}", plan)
        );
        Ok(())
    }

    #[test]
    fn inlist_case() -> Result<()> {
        // a in (1,4,8), a is int64
        let expr = col("a").in_list(vec![lit(1_i32), lit(4_i8), lit(8_i64)], false);
        let empty = Arc::new(LogicalPlan::EmptyRelation(EmptyRelation {
            produce_one_row: false,
            schema: Arc::new(
                DFSchema::new_with_metadata(
                    vec![DFField::new(None, "a", DataType::Int64, true)],
                    std::collections::HashMap::new(),
                )
                .unwrap(),
            ),
        }));
        let plan = LogicalPlan::Projection(Projection::try_new(vec![expr], empty, None)?);
        let rule = TypeCoercion::new();
        let mut config = OptimizerConfig::default();
        let plan = rule.optimize(&plan, &mut config)?;
        assert_eq!(
            "Projection: a IN ([CAST(Int32(1) AS Int64), CAST(Int8(4) AS Int64), Int64(8)])\n  EmptyRelation",
            &format!("{:?}", plan)
        );
        // a in (1,4,8), a is decimal
        let expr = col("a").in_list(vec![lit(1_i32), lit(4_i8), lit(8_i64)], false);
        let empty = Arc::new(LogicalPlan::EmptyRelation(EmptyRelation {
            produce_one_row: false,
            schema: Arc::new(
                DFSchema::new_with_metadata(
                    vec![DFField::new(None, "a", DataType::Decimal128(12, 4), true)],
                    std::collections::HashMap::new(),
                )
                .unwrap(),
            ),
        }));
        let plan = LogicalPlan::Projection(Projection::try_new(vec![expr], empty, None)?);
        let plan = rule.optimize(&plan, &mut config)?;
        assert_eq!(
            "Projection: CAST(a AS Decimal128(24, 4)) IN ([CAST(Int32(1) AS Decimal128(24, 4)), CAST(Int8(4) AS Decimal128(24, 4)), CAST(Int64(8) AS Decimal128(24, 4))])\n  EmptyRelation",
            &format!("{:?}", plan)
        );
        Ok(())
    }

    #[test]
    fn is_bool_for_type_coercion() -> Result<()> {
        // is true
        let expr = col("a").is_true();
        let empty = empty_with_type(DataType::Boolean);
        let plan = LogicalPlan::Projection(Projection::try_new(
            vec![expr.clone()],
            empty,
            None,
        )?);
        let rule = TypeCoercion::new();
        let mut config = OptimizerConfig::default();
        let plan = rule.optimize(&plan, &mut config).unwrap();
        assert_eq!(
            "Projection: a IS TRUE\n  EmptyRelation",
            &format!("{:?}", plan)
        );
        let empty = empty_with_type(DataType::Int64);
        let plan = LogicalPlan::Projection(Projection::try_new(vec![expr], empty, None)?);
        let plan = rule.optimize(&plan, &mut config);
        assert!(plan.is_err());
        assert!(plan.unwrap_err().to_string().contains("'Int64 IS DISTINCT FROM Boolean' can't be evaluated because there isn't a common type to coerce the types to"));

        // is not true
        let expr = col("a").is_not_true();
        let empty = empty_with_type(DataType::Boolean);
        let plan = LogicalPlan::Projection(Projection::try_new(vec![expr], empty, None)?);
        let plan = rule.optimize(&plan, &mut config).unwrap();
        assert_eq!(
            "Projection: a IS NOT TRUE\n  EmptyRelation",
            &format!("{:?}", plan)
        );

        // is false
        let expr = col("a").is_false();
        let empty = empty_with_type(DataType::Boolean);
        let plan = LogicalPlan::Projection(Projection::try_new(vec![expr], empty, None)?);
        let plan = rule.optimize(&plan, &mut config).unwrap();
        assert_eq!(
            "Projection: a IS FALSE\n  EmptyRelation",
            &format!("{:?}", plan)
        );

        // is not false
        let expr = col("a").is_not_false();
        let empty = empty_with_type(DataType::Boolean);
        let plan = LogicalPlan::Projection(Projection::try_new(vec![expr], empty, None)?);
        let plan = rule.optimize(&plan, &mut config).unwrap();
        assert_eq!(
            "Projection: a IS NOT FALSE\n  EmptyRelation",
            &format!("{:?}", plan)
        );
        Ok(())
    }

    #[test]
    fn like_for_type_coercion() -> Result<()> {
        // like : utf8 like "abc"
        let expr = Box::new(col("a"));
        let pattern = Box::new(lit(ScalarValue::new_utf8("abc")));
        let like_expr = Expr::Like {
            negated: false,
            expr,
            pattern,
            escape_char: None,
        };
        let empty = empty_with_type(DataType::Utf8);
        let plan =
            LogicalPlan::Projection(Projection::try_new(vec![like_expr], empty, None)?);
        let rule = TypeCoercion::new();
        let mut config = OptimizerConfig::default();
        let plan = rule.optimize(&plan, &mut config).unwrap();
        assert_eq!(
            "Projection: a LIKE Utf8(\"abc\")\n  EmptyRelation",
            &format!("{:?}", plan)
        );

        let expr = Box::new(col("a"));
        let pattern = Box::new(lit(ScalarValue::Null));
        let like_expr = Expr::Like {
            negated: false,
            expr,
            pattern,
            escape_char: None,
        };
        let empty = empty_with_type(DataType::Utf8);
        let plan =
            LogicalPlan::Projection(Projection::try_new(vec![like_expr], empty, None)?);
        let rule = TypeCoercion::new();
        let mut config = OptimizerConfig::default();
        let plan = rule.optimize(&plan, &mut config).unwrap();
        assert_eq!(
            "Projection: a LIKE CAST(NULL AS Utf8)\n  EmptyRelation",
            &format!("{:?}", plan)
        );

        let expr = Box::new(col("a"));
        let pattern = Box::new(lit(ScalarValue::new_utf8("abc")));
        let like_expr = Expr::Like {
            negated: false,
            expr,
            pattern,
            escape_char: None,
        };
        let empty = empty_with_type(DataType::Int64);
        let plan =
            LogicalPlan::Projection(Projection::try_new(vec![like_expr], empty, None)?);
        let rule = TypeCoercion::new();
        let mut config = OptimizerConfig::default();
        let plan = rule.optimize(&plan, &mut config);
        assert!(plan.is_err());
        assert!(plan.unwrap_err().to_string().contains("'Int64 LIKE Utf8' can't be evaluated because there isn't a common type to coerce the types to"));
        Ok(())
    }

    #[test]
    fn unknown_for_type_coercion() -> Result<()> {
        // unknown
        let expr = col("a").is_unknown();
        let empty = empty_with_type(DataType::Boolean);
        let plan = LogicalPlan::Projection(Projection::try_new(
            vec![expr.clone()],
            empty,
            None,
        )?);
        let rule = TypeCoercion::new();
        let mut config = OptimizerConfig::default();
        let plan = rule.optimize(&plan, &mut config).unwrap();
        assert_eq!(
            "Projection: a IS UNKNOWN\n  EmptyRelation",
            &format!("{:?}", plan)
        );

        let empty = empty_with_type(DataType::Utf8);
        let plan = LogicalPlan::Projection(Projection::try_new(vec![expr], empty, None)?);
        let rule = TypeCoercion::new();
        let mut config = OptimizerConfig::default();
        let plan = rule.optimize(&plan, &mut config);
        assert!(plan.is_err());
        assert!(plan.unwrap_err().to_string().contains("'Utf8 IS NOT DISTINCT FROM Boolean' can't be evaluated because there isn't a common type to coerce the types to"));

        // is not unknown
        let expr = col("a").is_not_unknown();
        let empty = empty_with_type(DataType::Boolean);
        let plan = LogicalPlan::Projection(Projection::try_new(vec![expr], empty, None)?);
        let rule = TypeCoercion::new();
        let mut config = OptimizerConfig::default();
        let plan = rule.optimize(&plan, &mut config).unwrap();
        assert_eq!(
            "Projection: a IS NOT UNKNOWN\n  EmptyRelation",
            &format!("{:?}", plan)
        );
        Ok(())
    }

    #[test]
    fn concat_for_type_coercion() -> Result<()> {
        let empty = empty_with_type(DataType::Utf8);
        let args = [col("a"), lit("b"), lit(true), lit(false), lit(13)];

        // concat
        {
            let expr = concat(&args);

            let plan = LogicalPlan::Projection(Projection::try_new(
                vec![expr],
                empty.clone(),
                None,
            )?);
            let rule = TypeCoercion::new();
            let mut config = OptimizerConfig::default();
            let plan = rule.optimize(&plan, &mut config).unwrap();
            assert_eq!(
                "Projection: concat(a, Utf8(\"b\"), CAST(Boolean(true) AS Utf8), CAST(Boolean(false) AS Utf8), CAST(Int32(13) AS Utf8))\n  EmptyRelation",
                &format!("{:?}", plan)
            );
        }

        // concat_ws
        {
            let expr = concat_ws("-", &args);

            let plan =
                LogicalPlan::Projection(Projection::try_new(vec![expr], empty, None)?);
            let rule = TypeCoercion::new();
            let mut config = OptimizerConfig::default();
            let plan = rule.optimize(&plan, &mut config).unwrap();
            assert_eq!(
                "Projection: concatwithseparator(Utf8(\"-\"), a, Utf8(\"b\"), CAST(Boolean(true) AS Utf8), CAST(Boolean(false) AS Utf8), CAST(Int32(13) AS Utf8))\n  EmptyRelation",
                &format!("{:?}", plan)
            );
        }

        Ok(())
    }

    fn empty() -> Arc<LogicalPlan> {
        Arc::new(LogicalPlan::EmptyRelation(EmptyRelation {
            produce_one_row: false,
            schema: Arc::new(DFSchema::empty()),
        }))
    }

    fn empty_with_type(data_type: DataType) -> Arc<LogicalPlan> {
        Arc::new(LogicalPlan::EmptyRelation(EmptyRelation {
            produce_one_row: false,
            schema: Arc::new(
                DFSchema::new_with_metadata(
                    vec![DFField::new(None, "a", data_type, true)],
                    std::collections::HashMap::new(),
                )
                .unwrap(),
            ),
        }))
    }

    #[test]
    fn test_type_coercion_rewrite() -> Result<()> {
        let schema = Arc::new(
            DFSchema::new_with_metadata(
                vec![DFField::new(None, "a", DataType::Int64, true)],
                std::collections::HashMap::new(),
            )
            .unwrap(),
        );
        let mut rewriter = TypeCoercionRewriter { schema };
        let expr = is_true(lit(12i32).eq(lit(13i64)));
        let expected = is_true(cast(lit(12i32), DataType::Int64).eq(lit(13i64)));
        let result = expr.rewrite(&mut rewriter)?;
        assert_eq!(expected, result);
        Ok(())
        // TODO add more test for this
    }
}<|MERGE_RESOLUTION|>--- conflicted
+++ resolved
@@ -30,13 +30,8 @@
 };
 use datafusion_expr::utils::from_plan;
 use datafusion_expr::{
-<<<<<<< HEAD
     function, is_false, is_not_false, is_not_true, is_not_unknown, is_true, is_unknown,
     Expr, LogicalPlan, Operator,
-=======
-    is_false, is_not_false, is_not_true, is_not_unknown, is_true, is_unknown,
-    BuiltinScalarFunction, Expr, LogicalPlan, Operator,
->>>>>>> 488b2cec
 };
 use datafusion_expr::{ExprSchemable, Signature};
 use std::sync::Arc;
@@ -388,7 +383,6 @@
                     }
                 }
             }
-<<<<<<< HEAD
             Expr::ScalarUDF { fun, args } => {
                 let new_expr = coerce_arguments_for_signature(
                     args.as_slice(),
@@ -413,22 +407,6 @@
                 };
                 Ok(expr)
             }
-=======
-            Expr::ScalarFunction { fun, args } => match fun {
-                BuiltinScalarFunction::Concat
-                | BuiltinScalarFunction::ConcatWithSeparator => {
-                    let new_args = args
-                        .iter()
-                        .map(|e| e.clone().cast_to(&DataType::Utf8, &self.schema))
-                        .collect::<Result<Vec<_>>>()?;
-                    Ok(Expr::ScalarFunction {
-                        fun,
-                        args: new_args,
-                    })
-                }
-                fun => Ok(Expr::ScalarFunction { fun, args }),
-            },
->>>>>>> 488b2cec
             expr => Ok(expr),
         }
     }
@@ -477,11 +455,9 @@
     use arrow::datatypes::DataType;
     use datafusion_common::{DFField, DFSchema, Result, ScalarValue};
     use datafusion_expr::expr_rewriter::ExprRewritable;
-<<<<<<< HEAD
-    use datafusion_expr::{cast, col, is_true, BuiltinScalarFunction, ColumnarValue};
-=======
-    use datafusion_expr::{cast, col, concat, concat_ws, is_true, ColumnarValue};
->>>>>>> 488b2cec
+    use datafusion_expr::{
+        cast, col, concat, concat_ws, is_true, BuiltinScalarFunction, ColumnarValue,
+    };
     use datafusion_expr::{
         lit,
         logical_plan::{EmptyRelation, Projection},
