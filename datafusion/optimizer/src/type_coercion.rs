// Licensed to the Apache Software Foundation (ASF) under one
// or more contributor license agreements.  See the NOTICE file
// distributed with this work for additional information
// regarding copyright ownership.  The ASF licenses this file
// to you under the Apache License, Version 2.0 (the
// "License"); you may not use this file except in compliance
// with the License.  You may obtain a copy of the License at
//
//   http://www.apache.org/licenses/LICENSE-2.0
//
// Unless required by applicable law or agreed to in writing,
// software distributed under the License is distributed on an
// "AS IS" BASIS, WITHOUT WARRANTIES OR CONDITIONS OF ANY
// KIND, either express or implied.  See the License for the
// specific language governing permissions and limitations
// under the License.

//! Optimizer rule for type validation and coercion

use crate::{OptimizerConfig, OptimizerRule};
<<<<<<< HEAD
use arrow::datatypes::DataType;
use datafusion_common::{DFSchema, DFSchemaRef, DataFusionError, Result};
=======
use datafusion_common::{DFSchema, DFSchemaRef, Result};
>>>>>>> c89b10f7
use datafusion_expr::binary_rule::coerce_types;
use datafusion_expr::expr_rewriter::{ExprRewritable, ExprRewriter, RewriteRecursion};
use datafusion_expr::logical_plan::builder::build_join_schema;
use datafusion_expr::logical_plan::JoinType;
use datafusion_expr::utils::from_plan;
use datafusion_expr::ExprSchemable;
use datafusion_expr::{Expr, LogicalPlan};

#[derive(Default)]
pub struct TypeCoercion {}

impl TypeCoercion {
    pub fn new() -> Self {
        Self {}
    }
}

impl OptimizerRule for TypeCoercion {
    fn name(&self) -> &str {
        "TypeCoercion"
    }

    fn optimize(
        &self,
        plan: &LogicalPlan,
        optimizer_config: &mut OptimizerConfig,
    ) -> Result<LogicalPlan> {
        // optimize child plans first
        let new_inputs = plan
            .inputs()
            .iter()
            .map(|p| self.optimize(p, optimizer_config))
            .collect::<Result<Vec<_>>>()?;

        let schema = match new_inputs.len() {
            1 => new_inputs[0].schema().clone(),
            2 => DFSchemaRef::new(build_join_schema(
                new_inputs[0].schema(),
                new_inputs[1].schema(),
                &JoinType::Inner,
            )?),
            _ => DFSchemaRef::new(DFSchema::empty()),
        };

        let mut expr_rewrite = TypeCoercionRewriter { schema };

        let new_expr = plan
            .expressions()
            .into_iter()
            .map(|expr| expr.rewrite(&mut expr_rewrite))
            .collect::<Result<Vec<_>>>()?;

        from_plan(plan, &new_expr, &new_inputs)
    }
}

struct TypeCoercionRewriter {
    schema: DFSchemaRef,
}

impl ExprRewriter for TypeCoercionRewriter {
    fn pre_visit(&mut self, _expr: &Expr) -> Result<RewriteRecursion> {
        Ok(RewriteRecursion::Continue)
    }

    fn mutate(&mut self, expr: Expr) -> Result<Expr> {
        match expr {
            Expr::BinaryExpr { left, op, right } => {
                let left_type = left.get_type(&self.schema)?;
                let right_type = right.get_type(&self.schema)?;
                let coerced_type = coerce_types(&left_type, &op, &right_type)?;
                Ok(Expr::BinaryExpr {
                    left: Box::new(left.cast_to(&coerced_type, &self.schema)?),
                    op,
                    right: Box::new(right.cast_to(&coerced_type, &self.schema)?),
                })
            }
<<<<<<< HEAD
            Expr::Like { pattern, .. }
            | Expr::ILike { pattern, .. }
            | Expr::SimilarTo { pattern, .. } => match pattern.get_type(&self.schema)? {
                DataType::Utf8 => Ok(expr),
                other => Err(DataFusionError::Plan(format!(
                    "Expected pattern in Like, ILike, or SimilarTo to be Utf8 but was {}",
                    other
                ))),
            },
            _ => Ok(expr),
=======
            expr => Ok(expr),
>>>>>>> c89b10f7
        }
    }
}

#[cfg(test)]
mod test {
    use crate::type_coercion::TypeCoercion;
    use crate::{OptimizerConfig, OptimizerRule};
    use datafusion_common::{DFSchema, Result};
    use datafusion_expr::logical_plan::{EmptyRelation, Projection};
    use datafusion_expr::{lit, LogicalPlan};
    use std::sync::Arc;

    #[test]
    fn simple_case() -> Result<()> {
        let expr = lit(1.2_f64).lt(lit(2_u32));
        let empty = Arc::new(LogicalPlan::EmptyRelation(EmptyRelation {
            produce_one_row: false,
            schema: Arc::new(DFSchema::empty()),
        }));
        let plan = LogicalPlan::Projection(Projection::try_new(vec![expr], empty, None)?);
        let rule = TypeCoercion::new();
        let mut config = OptimizerConfig::default();
        let plan = rule.optimize(&plan, &mut config)?;
        assert_eq!(
            "Projection: Float64(1.2) < CAST(UInt32(2) AS Float64)\n  EmptyRelation",
            &format!("{:?}", plan)
        );
        Ok(())
    }

    #[test]
    fn nested_case() -> Result<()> {
        let expr = lit(1.2_f64).lt(lit(2_u32));
        let empty = Arc::new(LogicalPlan::EmptyRelation(EmptyRelation {
            produce_one_row: false,
            schema: Arc::new(DFSchema::empty()),
        }));
        let plan = LogicalPlan::Projection(Projection::try_new(
            vec![expr.clone().or(expr)],
            empty,
            None,
        )?);
        let rule = TypeCoercion::new();
        let mut config = OptimizerConfig::default();
        let plan = rule.optimize(&plan, &mut config)?;
        assert_eq!("Projection: Float64(1.2) < CAST(UInt32(2) AS Float64) OR Float64(1.2) < CAST(UInt32(2) AS Float64)\
            \n  EmptyRelation", &format!("{:?}", plan));
        Ok(())
    }
}<|MERGE_RESOLUTION|>--- conflicted
+++ resolved
@@ -18,12 +18,8 @@
 //! Optimizer rule for type validation and coercion
 
 use crate::{OptimizerConfig, OptimizerRule};
-<<<<<<< HEAD
 use arrow::datatypes::DataType;
 use datafusion_common::{DFSchema, DFSchemaRef, DataFusionError, Result};
-=======
-use datafusion_common::{DFSchema, DFSchemaRef, Result};
->>>>>>> c89b10f7
 use datafusion_expr::binary_rule::coerce_types;
 use datafusion_expr::expr_rewriter::{ExprRewritable, ExprRewriter, RewriteRecursion};
 use datafusion_expr::logical_plan::builder::build_join_schema;
@@ -90,31 +86,34 @@
     }
 
     fn mutate(&mut self, expr: Expr) -> Result<Expr> {
-        match expr {
+        match &expr {
             Expr::BinaryExpr { left, op, right } => {
                 let left_type = left.get_type(&self.schema)?;
                 let right_type = right.get_type(&self.schema)?;
                 let coerced_type = coerce_types(&left_type, &op, &right_type)?;
                 Ok(Expr::BinaryExpr {
-                    left: Box::new(left.cast_to(&coerced_type, &self.schema)?),
-                    op,
-                    right: Box::new(right.cast_to(&coerced_type, &self.schema)?),
+                    left: Box::new(
+                        left.as_ref().clone().cast_to(&coerced_type, &self.schema)?,
+                    ),
+                    op: *op,
+                    right: Box::new(
+                        right
+                            .as_ref()
+                            .clone()
+                            .cast_to(&coerced_type, &self.schema)?,
+                    ),
                 })
             }
-<<<<<<< HEAD
             Expr::Like { pattern, .. }
             | Expr::ILike { pattern, .. }
             | Expr::SimilarTo { pattern, .. } => match pattern.get_type(&self.schema)? {
-                DataType::Utf8 => Ok(expr),
+                DataType::Utf8 => Ok(expr.clone()),
                 other => Err(DataFusionError::Plan(format!(
                     "Expected pattern in Like, ILike, or SimilarTo to be Utf8 but was {}",
                     other
                 ))),
             },
-            _ => Ok(expr),
-=======
-            expr => Ok(expr),
->>>>>>> c89b10f7
+            expr => Ok(expr.clone()),
         }
     }
 }
