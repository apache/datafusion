// Licensed to the Apache Software Foundation (ASF) under one
// or more contributor license agreements.  See the NOTICE file
// distributed with this work for additional information
// regarding copyright ownership.  The ASF licenses this file
// to you under the Apache License, Version 2.0 (the
// "License"); you may not use this file except in compliance
// with the License.  You may obtain a copy of the License at
//
//   http://www.apache.org/licenses/LICENSE-2.0
//
// Unless required by applicable law or agreed to in writing,
// software distributed under the License is distributed on an
// "AS IS" BASIS, WITHOUT WARRANTIES OR CONDITIONS OF ANY
// KIND, either express or implied.  See the License for the
// specific language governing permissions and limitations
// under the License.

//! [`UnwrapCastInComparison`] rewrites `CAST(col) = lit` to `col = CAST(lit)`

use std::cmp::Ordering;
use std::mem;
use std::sync::Arc;

use crate::optimizer::ApplyOrder;
use crate::{OptimizerConfig, OptimizerRule};

use crate::utils::NamePreserver;
use arrow::datatypes::{
    DataType, TimeUnit, MAX_DECIMAL_FOR_EACH_PRECISION, MIN_DECIMAL_FOR_EACH_PRECISION,
};
use arrow::temporal_conversions::{MICROSECONDS, MILLISECONDS, NANOSECONDS};
use datafusion_common::tree_node::{Transformed, TreeNode, TreeNodeRewriter};
use datafusion_common::{internal_err, DFSchema, DFSchemaRef, Result, ScalarValue};
use datafusion_expr::expr::{BinaryExpr, Cast, InList, TryCast};
use datafusion_expr::utils::merge_schema;
use datafusion_expr::{lit, Expr, ExprSchemable, LogicalPlan};

/// [`UnwrapCastInComparison`] attempts to remove casts from
/// comparisons to literals ([`ScalarValue`]s) by applying the casts
/// to the literals if possible. It is inspired by the optimizer rule
/// `UnwrapCastInBinaryComparison` of Spark.
///
/// Removing casts often improves performance because:
/// 1. The cast is done once (to the literal) rather than to every value
/// 2. Can enable other optimizations such as predicate pushdown that
///    don't support casting
///
/// The rule is applied to expressions of the following forms:
///
/// 1. `cast(left_expr as data_type) comparison_op literal_expr`
/// 2. `literal_expr comparison_op cast(left_expr as data_type)`
/// 3. `cast(literal_expr) IN (expr1, expr2, ...)`
/// 4. `literal_expr IN (cast(expr1) , cast(expr2), ...)`
///
/// If the expression matches one of the forms above, the rule will
/// ensure the value of `literal` is in range(min, max) of the
/// expr's data_type, and if the scalar is within range, the literal
/// will be casted to the data type of expr on the other side, and the
/// cast will be removed from the other side.
///
/// # Example
///
/// If the DataType of c1 is INT32. Given the filter
///
/// ```text
/// Filter: cast(c1 as INT64) > INT64(10)`
/// ```
///
/// This rule will remove the cast and rewrite the expression to:
///
/// ```text
/// Filter: c1 > INT32(10)
/// ```
///
#[derive(Default)]
pub struct UnwrapCastInComparison {}

impl UnwrapCastInComparison {
    pub fn new() -> Self {
        Self::default()
    }
}

impl OptimizerRule for UnwrapCastInComparison {
    fn name(&self) -> &str {
        "unwrap_cast_in_comparison"
    }

    fn apply_order(&self) -> Option<ApplyOrder> {
        Some(ApplyOrder::BottomUp)
    }

    fn supports_rewrite(&self) -> bool {
        true
    }

    fn rewrite(
        &self,
        plan: LogicalPlan,
        _config: &dyn OptimizerConfig,
    ) -> Result<Transformed<LogicalPlan>> {
        let mut schema = merge_schema(&plan.inputs());

        if let LogicalPlan::TableScan(ts) = &plan {
            let source_schema = DFSchema::try_from_qualified_schema(
                ts.table_name.clone(),
                &ts.source.schema(),
            )?;
            schema.merge(&source_schema);
        }

        schema.merge(plan.schema());

        let mut expr_rewriter = UnwrapCastExprRewriter {
            schema: Arc::new(schema),
        };

        let name_preserver = NamePreserver::new(&plan);
        plan.map_expressions(|expr| {
            let original_name = name_preserver.save(&expr);
            expr.rewrite(&mut expr_rewriter)
                .map(|transformed| transformed.update_data(|e| original_name.restore(e)))
        })
    }
}

struct UnwrapCastExprRewriter {
    schema: DFSchemaRef,
}

impl TreeNodeRewriter for UnwrapCastExprRewriter {
    type Node = Expr;

    fn f_up(&mut self, mut expr: Expr) -> Result<Transformed<Expr>> {
        match &mut expr {
            // For case:
            // try_cast/cast(expr as data_type) op literal
            // literal op try_cast/cast(expr as data_type)
            Expr::BinaryExpr(BinaryExpr { left, op, right })
                if {
                    let Ok(left_type) = left.get_type(&self.schema) else {
                        return Ok(Transformed::no(expr));
                    };
                    let Ok(right_type) = right.get_type(&self.schema) else {
                        return Ok(Transformed::no(expr));
                    };
                    is_supported_type(&left_type)
                        && is_supported_type(&right_type)
                        && op.is_comparison_operator()
                } =>
            {
                match (left.as_mut(), right.as_mut()) {
                    (
                        Expr::Literal(left_lit_value),
                        Expr::TryCast(TryCast {
                            expr: right_expr, ..
                        })
                        | Expr::Cast(Cast {
                            expr: right_expr, ..
                        }),
                    ) => {
                        // if the left_lit_value can be cast to the type of expr
                        // we need to unwrap the cast for cast/try_cast expr, and add cast to the literal
                        let Ok(expr_type) = right_expr.get_type(&self.schema) else {
                            return Ok(Transformed::no(expr));
                        };
                        match expr_type {
                            // https://github.com/apache/datafusion/issues/12180
                            DataType::Utf8View => Ok(Transformed::no(expr)),
                            _ => {
                                let Some(value) =
                                    try_cast_literal_to_type(left_lit_value, &expr_type)
                                else {
                                    return Ok(Transformed::no(expr));
                                };
                                **left = lit(value);
                                // unwrap the cast/try_cast for the right expr
                                **right = mem::take(right_expr);
                                Ok(Transformed::yes(expr))
                            }
                        }
                    }
                    (
                        Expr::TryCast(TryCast {
                            expr: left_expr, ..
                        })
                        | Expr::Cast(Cast {
                            expr: left_expr, ..
                        }),
                        Expr::Literal(right_lit_value),
                    ) => {
                        // if the right_lit_value can be cast to the type of expr
                        // we need to unwrap the cast for cast/try_cast expr, and add cast to the literal
                        let Ok(expr_type) = left_expr.get_type(&self.schema) else {
                            return Ok(Transformed::no(expr));
                        };
                        match expr_type {
                            // https://github.com/apache/datafusion/issues/12180
                            DataType::Utf8View => Ok(Transformed::no(expr)),
                            _ => {
                                let Some(value) =
                                    try_cast_literal_to_type(right_lit_value, &expr_type)
                                else {
                                    return Ok(Transformed::no(expr));
                                };
                                // unwrap the cast/try_cast for the left expr
                                **left = mem::take(left_expr);
                                **right = lit(value);
                                Ok(Transformed::yes(expr))
                            }
                        }
                    }
                    _ => Ok(Transformed::no(expr)),
                }
            }
            // For case:
            // try_cast/cast(expr as left_type) in (expr1,expr2,expr3)
            Expr::InList(InList {
                expr: left, list, ..
            }) => {
                let (Expr::TryCast(TryCast {
                    expr: left_expr, ..
                })
                | Expr::Cast(Cast {
                    expr: left_expr, ..
                })) = left.as_mut()
                else {
                    return Ok(Transformed::no(expr));
                };
                let Ok(expr_type) = left_expr.get_type(&self.schema) else {
                    return Ok(Transformed::no(expr));
                };
                if !is_supported_type(&expr_type) {
                    return Ok(Transformed::no(expr));
                }
                let Ok(right_exprs) = list
                    .iter()
                    .map(|right| {
                        let right_type = right.get_type(&self.schema)?;
                        if !is_supported_type(&right_type) {
                            internal_err!(
                                "The type of list expr {} is not supported",
                                &right_type
                            )?;
                        }
                        match right {
                            Expr::Literal(right_lit_value) => {
                                // if the right_lit_value can be casted to the type of internal_left_expr
                                // we need to unwrap the cast for cast/try_cast expr, and add cast to the literal
                                let Some(value) = try_cast_literal_to_type(right_lit_value, &expr_type) else {
                                    internal_err!(
                                        "Can't cast the list expr {:?} to type {:?}",
                                        right_lit_value, &expr_type
                                    )?
                                };
                                Ok(lit(value))
                            }
                            other_expr => internal_err!(
                                "Only support literal expr to optimize, but the expr is {:?}",
                                &other_expr
                            ),
                        }
                    })
                    .collect::<Result<Vec<_>>>() else {
                    return Ok(Transformed::no(expr))
                };
                **left = mem::take(left_expr);
                *list = right_exprs;
                Ok(Transformed::yes(expr))
            }
            // TODO: handle other expr type and dfs visit them
            _ => Ok(Transformed::no(expr)),
        }
    }
}

/// Returns true if [UnwrapCastExprRewriter] supports this data type
fn is_supported_type(data_type: &DataType) -> bool {
    is_supported_numeric_type(data_type)
        || is_supported_string_type(data_type)
        || is_supported_dictionary_type(data_type)
}

/// Returns true if [[UnwrapCastExprRewriter]] suppors this numeric type
fn is_supported_numeric_type(data_type: &DataType) -> bool {
    matches!(
        data_type,
        DataType::UInt8
            | DataType::UInt16
            | DataType::UInt32
            | DataType::UInt64
            | DataType::Int8
            | DataType::Int16
            | DataType::Int32
            | DataType::Int64
            | DataType::Decimal128(_, _)
            | DataType::Timestamp(_, _)
    )
}

/// Returns true if [UnwrapCastExprRewriter] supports casting this value as a string
fn is_supported_string_type(data_type: &DataType) -> bool {
    matches!(
        data_type,
        DataType::Utf8 | DataType::LargeUtf8 | DataType::Utf8View
    )
}

/// Returns true if [UnwrapCastExprRewriter] supports casting this value as a dictionary
fn is_supported_dictionary_type(data_type: &DataType) -> bool {
    matches!(data_type,
                    DataType::Dictionary(_, inner) if is_supported_type(inner))
}

/// Convert a literal value from one data type to another
fn try_cast_literal_to_type(
    lit_value: &ScalarValue,
    target_type: &DataType,
) -> Option<ScalarValue> {
    let lit_data_type = lit_value.data_type();
    if !is_supported_type(&lit_data_type) || !is_supported_type(target_type) {
        return None;
    }
    if lit_value.is_null() {
        // null value can be cast to any type of null value
        return ScalarValue::try_from(target_type).ok();
    }
    try_cast_numeric_literal(lit_value, target_type)
        .or_else(|| try_cast_string_literal(lit_value, target_type))
}

/// Convert a numeric value from one numeric data type to another
fn try_cast_numeric_literal(
    lit_value: &ScalarValue,
    target_type: &DataType,
) -> Option<ScalarValue> {
    let lit_data_type = lit_value.data_type();
    if !is_supported_numeric_type(&lit_data_type)
        || !is_supported_numeric_type(target_type)
    {
        return None;
    }

    let mul = match target_type {
        DataType::UInt8
        | DataType::UInt16
        | DataType::UInt32
        | DataType::UInt64
        | DataType::Int8
        | DataType::Int16
        | DataType::Int32
        | DataType::Int64 => 1_i128,
        DataType::Timestamp(_, _) => 1_i128,
        DataType::Decimal128(_, scale) => 10_i128.pow(*scale as u32),
        _ => return None,
    };
    let (target_min, target_max) = match target_type {
        DataType::UInt8 => (u8::MIN as i128, u8::MAX as i128),
        DataType::UInt16 => (u16::MIN as i128, u16::MAX as i128),
        DataType::UInt32 => (u32::MIN as i128, u32::MAX as i128),
        DataType::UInt64 => (u64::MIN as i128, u64::MAX as i128),
        DataType::Int8 => (i8::MIN as i128, i8::MAX as i128),
        DataType::Int16 => (i16::MIN as i128, i16::MAX as i128),
        DataType::Int32 => (i32::MIN as i128, i32::MAX as i128),
        DataType::Int64 => (i64::MIN as i128, i64::MAX as i128),
        DataType::Timestamp(_, _) => (i64::MIN as i128, i64::MAX as i128),
        DataType::Decimal128(precision, _) => (
            // Different precision for decimal128 can store different range of value.
            // For example, the precision is 3, the max of value is `999` and the min
            // value is `-999`
            MIN_DECIMAL_FOR_EACH_PRECISION[*precision as usize - 1],
            MAX_DECIMAL_FOR_EACH_PRECISION[*precision as usize - 1],
        ),
        _ => return None,
    };
    let lit_value_target_type = match lit_value {
        ScalarValue::Int8(Some(v)) => (*v as i128).checked_mul(mul),
        ScalarValue::Int16(Some(v)) => (*v as i128).checked_mul(mul),
        ScalarValue::Int32(Some(v)) => (*v as i128).checked_mul(mul),
        ScalarValue::Int64(Some(v)) => (*v as i128).checked_mul(mul),
        ScalarValue::UInt8(Some(v)) => (*v as i128).checked_mul(mul),
        ScalarValue::UInt16(Some(v)) => (*v as i128).checked_mul(mul),
        ScalarValue::UInt32(Some(v)) => (*v as i128).checked_mul(mul),
        ScalarValue::UInt64(Some(v)) => (*v as i128).checked_mul(mul),
        ScalarValue::TimestampSecond(Some(v), _) => (*v as i128).checked_mul(mul),
        ScalarValue::TimestampMillisecond(Some(v), _) => (*v as i128).checked_mul(mul),
        ScalarValue::TimestampMicrosecond(Some(v), _) => (*v as i128).checked_mul(mul),
        ScalarValue::TimestampNanosecond(Some(v), _) => (*v as i128).checked_mul(mul),
        ScalarValue::Decimal128(Some(v), _, scale) => {
            let lit_scale_mul = 10_i128.pow(*scale as u32);
            if mul >= lit_scale_mul {
                // Example:
                // lit is decimal(123,3,2)
                // target type is decimal(5,3)
                // the lit can be converted to the decimal(1230,5,3)
                (*v).checked_mul(mul / lit_scale_mul)
            } else if (*v) % (lit_scale_mul / mul) == 0 {
                // Example:
                // lit is decimal(123000,10,3)
                // target type is int32: the lit can be converted to INT32(123)
                // target type is decimal(10,2): the lit can be converted to decimal(12300,10,2)
                Some(*v / (lit_scale_mul / mul))
            } else {
                // can't convert the lit decimal to the target data type
                None
            }
        }
        _ => None,
    };

    match lit_value_target_type {
        None => None,
        Some(value) => {
            if value >= target_min && value <= target_max {
                // the value casted from lit to the target type is in the range of target type.
                // return the target type of scalar value
                let result_scalar = match target_type {
                    DataType::Int8 => ScalarValue::Int8(Some(value as i8)),
                    DataType::Int16 => ScalarValue::Int16(Some(value as i16)),
                    DataType::Int32 => ScalarValue::Int32(Some(value as i32)),
                    DataType::Int64 => ScalarValue::Int64(Some(value as i64)),
                    DataType::UInt8 => ScalarValue::UInt8(Some(value as u8)),
                    DataType::UInt16 => ScalarValue::UInt16(Some(value as u16)),
                    DataType::UInt32 => ScalarValue::UInt32(Some(value as u32)),
                    DataType::UInt64 => ScalarValue::UInt64(Some(value as u64)),
                    DataType::Timestamp(TimeUnit::Second, tz) => {
                        let value = cast_between_timestamp(
                            &lit_data_type,
                            &DataType::Timestamp(TimeUnit::Second, tz.clone()),
                            value,
                        );
                        ScalarValue::TimestampSecond(value, tz.clone())
                    }
                    DataType::Timestamp(TimeUnit::Millisecond, tz) => {
                        let value = cast_between_timestamp(
                            &lit_data_type,
                            &DataType::Timestamp(TimeUnit::Millisecond, tz.clone()),
                            value,
                        );
                        ScalarValue::TimestampMillisecond(value, tz.clone())
                    }
                    DataType::Timestamp(TimeUnit::Microsecond, tz) => {
                        let value = cast_between_timestamp(
                            &lit_data_type,
                            &DataType::Timestamp(TimeUnit::Microsecond, tz.clone()),
                            value,
                        );
                        ScalarValue::TimestampMicrosecond(value, tz.clone())
                    }
                    DataType::Timestamp(TimeUnit::Nanosecond, tz) => {
                        let value = cast_between_timestamp(
                            &lit_data_type,
                            &DataType::Timestamp(TimeUnit::Nanosecond, tz.clone()),
                            value,
                        );
                        ScalarValue::TimestampNanosecond(value, tz.clone())
                    }
                    DataType::Decimal128(p, s) => {
                        ScalarValue::Decimal128(Some(value), *p, *s)
                    }
                    _ => {
                        return None;
                    }
                };
                Some(result_scalar)
            } else {
                None
            }
        }
    }
}

fn try_cast_string_literal(
    lit_value: &ScalarValue,
    target_type: &DataType,
) -> Option<ScalarValue> {
    let string_value = match lit_value {
        ScalarValue::Utf8(s) => s.clone(),
        _ => return None,
    };
    let scalar_value = match target_type {
        DataType::Utf8 => ScalarValue::Utf8(string_value),
        _ => return None,
    };
    Some(scalar_value)
}

/// Cast a timestamp value from one unit to another
fn cast_between_timestamp(from: &DataType, to: &DataType, value: i128) -> Option<i64> {
    let value = value as i64;
    let from_scale = match from {
        DataType::Timestamp(TimeUnit::Second, _) => 1,
        DataType::Timestamp(TimeUnit::Millisecond, _) => MILLISECONDS,
        DataType::Timestamp(TimeUnit::Microsecond, _) => MICROSECONDS,
        DataType::Timestamp(TimeUnit::Nanosecond, _) => NANOSECONDS,
        _ => return Some(value),
    };

    let to_scale = match to {
        DataType::Timestamp(TimeUnit::Second, _) => 1,
        DataType::Timestamp(TimeUnit::Millisecond, _) => MILLISECONDS,
        DataType::Timestamp(TimeUnit::Microsecond, _) => MICROSECONDS,
        DataType::Timestamp(TimeUnit::Nanosecond, _) => NANOSECONDS,
        _ => return Some(value),
    };

    match from_scale.cmp(&to_scale) {
        Ordering::Less => value.checked_mul(to_scale / from_scale),
        Ordering::Greater => Some(value / (from_scale / to_scale)),
        Ordering::Equal => Some(value),
    }
}

#[cfg(test)]
mod tests {
    use std::collections::HashMap;

    use super::*;

    use arrow::compute::{cast_with_options, CastOptions};
    use arrow::datatypes::Field;
    use datafusion_common::tree_node::TransformedResult;
    use datafusion_expr::{cast, col, in_list, try_cast};

    #[test]
    fn test_not_unwrap_cast_comparison() {
        let schema = expr_test_schema();
        // cast(INT32(c1), INT64) > INT64(c2)
        let c1_gt_c2 = cast(col("c1"), DataType::Int64).gt(col("c2"));
        assert_eq!(optimize_test(c1_gt_c2.clone(), &schema), c1_gt_c2);

        // INT32(c1) < INT32(16), the type is same
        let expr_lt = col("c1").lt(lit(16i32));
        assert_eq!(optimize_test(expr_lt.clone(), &schema), expr_lt);

        // the 99999999999 is not within the range of MAX(int32) and MIN(int32), we don't cast the lit(99999999999) to int32 type
        let expr_lt = cast(col("c1"), DataType::Int64).lt(lit(99999999999i64));
        assert_eq!(optimize_test(expr_lt.clone(), &schema), expr_lt);
    }

    #[test]
    fn test_unwrap_cast_comparison() {
        let schema = expr_test_schema();
        // cast(c1, INT64) < INT64(16) -> INT32(c1) < cast(INT32(16))
        // the 16 is within the range of MAX(int32) and MIN(int32), we can cast the 16 to int32(16)
        let expr_lt = cast(col("c1"), DataType::Int64).lt(lit(16i64));
        let expected = col("c1").lt(lit(16i32));
        assert_eq!(optimize_test(expr_lt, &schema), expected);
        let expr_lt = try_cast(col("c1"), DataType::Int64).lt(lit(16i64));
        let expected = col("c1").lt(lit(16i32));
        assert_eq!(optimize_test(expr_lt, &schema), expected);

        // cast(c2, INT32) = INT32(16) => INT64(c2) = INT64(16)
        let c2_eq_lit = cast(col("c2"), DataType::Int32).eq(lit(16i32));
        let expected = col("c2").eq(lit(16i64));
        assert_eq!(optimize_test(c2_eq_lit, &schema), expected);

        // cast(c1, INT64) < INT64(NULL) => INT32(c1) < INT32(NULL)
        let c1_lt_lit_null = cast(col("c1"), DataType::Int64).lt(null_i64());
        let expected = col("c1").lt(null_i32());
        assert_eq!(optimize_test(c1_lt_lit_null, &schema), expected);

        // cast(INT8(NULL), INT32) < INT32(12) => INT8(NULL) < INT8(12)
        let lit_lt_lit = cast(null_i8(), DataType::Int32).lt(lit(12i32));
        let expected = null_i8().lt(lit(12i8));
        assert_eq!(optimize_test(lit_lt_lit, &schema), expected);
    }

    #[test]
    fn test_unwrap_cast_comparison_unsigned() {
        // "cast(c6, UINT64) = 0u64 => c6 = 0u32
        let schema = expr_test_schema();
        let expr_input = cast(col("c6"), DataType::UInt64).eq(lit(0u64));
        let expected = col("c6").eq(lit(0u32));
        assert_eq!(optimize_test(expr_input, &schema), expected);
    }

    #[test]
<<<<<<< HEAD
=======
    fn test_unwrap_cast_comparison_string() {
        let schema = expr_test_schema();
        let dict = ScalarValue::Dictionary(
            Box::new(DataType::Int32),
            Box::new(ScalarValue::from("value")),
        );

        // cast(str1 as Dictionary<Int32, Utf8>) = arrow_cast('value', 'Dictionary<Int32, Utf8>') => str1 = Utf8('value1')
        let expr_input = cast(col("str1"), dict.data_type()).eq(lit(dict.clone()));
        let expected = col("str1").eq(lit("value"));
        assert_eq!(optimize_test(expr_input, &schema), expected);

        // cast(tag as Utf8) = Utf8('value') => tag = arrow_cast('value', 'Dictionary<Int32, Utf8>')
        let expr_input = cast(col("tag"), DataType::Utf8).eq(lit("value"));
        let expected = col("tag").eq(lit(dict.clone()));
        assert_eq!(optimize_test(expr_input, &schema), expected);

        // Verify reversed argument order
        // arrow_cast('value', 'Dictionary<Int32, Utf8>') = cast(str1 as Dictionary<Int32, Utf8>) => Utf8('value1') = str1
        let expr_input = lit(dict.clone()).eq(cast(col("str1"), dict.data_type()));
        let expected = lit("value").eq(col("str1"));
        assert_eq!(optimize_test(expr_input, &schema), expected);
    }

    #[test]
    fn test_unwrap_cast_comparison_large_string() {
        let schema = expr_test_schema();
        // cast(largestr as Dictionary<Int32, LargeUtf8>) = arrow_cast('value', 'Dictionary<Int32, LargeUtf8>') => str1 = LargeUtf8('value1')
        let dict = ScalarValue::Dictionary(
            Box::new(DataType::Int32),
            Box::new(ScalarValue::LargeUtf8(Some("value".to_owned()))),
        );
        let expr_input = cast(col("largestr"), dict.data_type()).eq(lit(dict));
        let expected =
            col("largestr").eq(lit(ScalarValue::LargeUtf8(Some("value".to_owned()))));
        assert_eq!(optimize_test(expr_input, &schema), expected);
    }

    #[test]
>>>>>>> 7bd77477
    fn test_not_unwrap_cast_with_decimal_comparison() {
        let schema = expr_test_schema();
        // integer to decimal: value is out of the bounds of the decimal
        // cast(c3, INT64) = INT64(100000000000000000)
        let expr_eq = cast(col("c3"), DataType::Int64).eq(lit(100000000000000000i64));
        assert_eq!(optimize_test(expr_eq.clone(), &schema), expr_eq);

        // cast(c4, INT64) = INT64(1000) will overflow the i128
        let expr_eq = cast(col("c4"), DataType::Int64).eq(lit(1000i64));
        assert_eq!(optimize_test(expr_eq.clone(), &schema), expr_eq);

        // decimal to decimal: value will lose the scale when convert to the target data type
        // c3 = DECIMAL(12340,20,4)
        let expr_eq =
            cast(col("c3"), DataType::Decimal128(20, 4)).eq(lit_decimal(12340, 20, 4));
        assert_eq!(optimize_test(expr_eq.clone(), &schema), expr_eq);

        // decimal to integer
        // c1 = DECIMAL(123, 10, 1): value will lose the scale when convert to the target data type
        let expr_eq =
            cast(col("c1"), DataType::Decimal128(10, 1)).eq(lit_decimal(123, 10, 1));
        assert_eq!(optimize_test(expr_eq.clone(), &schema), expr_eq);

        // c1 = DECIMAL(1230, 10, 2): value will lose the scale when convert to the target data type
        let expr_eq =
            cast(col("c1"), DataType::Decimal128(10, 2)).eq(lit_decimal(1230, 10, 2));
        assert_eq!(optimize_test(expr_eq.clone(), &schema), expr_eq);
    }

    #[test]
    fn test_unwrap_cast_with_decimal_lit_comparison() {
        let schema = expr_test_schema();
        // integer to decimal
        // c3 < INT64(16) -> c3 < (CAST(INT64(16) AS DECIMAL(18,2));
        let expr_lt = try_cast(col("c3"), DataType::Int64).lt(lit(16i64));
        let expected = col("c3").lt(lit_decimal(1600, 18, 2));
        assert_eq!(optimize_test(expr_lt, &schema), expected);

        // c3 < INT64(NULL)
        let c1_lt_lit_null = cast(col("c3"), DataType::Int64).lt(null_i64());
        let expected = col("c3").lt(null_decimal(18, 2));
        assert_eq!(optimize_test(c1_lt_lit_null, &schema), expected);

        // decimal to decimal
        // c3 < Decimal(123,10,0) -> c3 < CAST(DECIMAL(123,10,0) AS DECIMAL(18,2)) -> c3 < DECIMAL(12300,18,2)
        let expr_lt =
            cast(col("c3"), DataType::Decimal128(10, 0)).lt(lit_decimal(123, 10, 0));
        let expected = col("c3").lt(lit_decimal(12300, 18, 2));
        assert_eq!(optimize_test(expr_lt, &schema), expected);

        // c3 < Decimal(1230,10,3) -> c3 < CAST(DECIMAL(1230,10,3) AS DECIMAL(18,2)) -> c3 < DECIMAL(123,18,2)
        let expr_lt =
            cast(col("c3"), DataType::Decimal128(10, 3)).lt(lit_decimal(1230, 10, 3));
        let expected = col("c3").lt(lit_decimal(123, 18, 2));
        assert_eq!(optimize_test(expr_lt, &schema), expected);

        // decimal to integer
        // c1 < Decimal(12300, 10, 2) -> c1 < CAST(DECIMAL(12300,10,2) AS INT32) -> c1 < INT32(123)
        let expr_lt =
            cast(col("c1"), DataType::Decimal128(10, 2)).lt(lit_decimal(12300, 10, 2));
        let expected = col("c1").lt(lit(123i32));
        assert_eq!(optimize_test(expr_lt, &schema), expected);
    }

    #[test]
    fn test_not_unwrap_list_cast_lit_comparison() {
        let schema = expr_test_schema();
        // internal left type is not supported
        // FLOAT32(C5) in ...
        let expr_lt =
            cast(col("c5"), DataType::Int64).in_list(vec![lit(12i64), lit(12i64)], false);
        assert_eq!(optimize_test(expr_lt.clone(), &schema), expr_lt);

        // cast(INT32(C1), Float32) in (FLOAT32(1.23), Float32(12), Float32(12))
        let expr_lt = cast(col("c1"), DataType::Float32)
            .in_list(vec![lit(12.0f32), lit(12.0f32), lit(1.23f32)], false);
        assert_eq!(optimize_test(expr_lt.clone(), &schema), expr_lt);

        // INT32(C1) in (INT64(99999999999), INT64(12))
        let expr_lt = cast(col("c1"), DataType::Int64)
            .in_list(vec![lit(12i32), lit(99999999999i64)], false);
        assert_eq!(optimize_test(expr_lt.clone(), &schema), expr_lt);

        // DECIMAL(C3) in (INT64(12), INT32(12), DECIMAL(128,12,3))
        let expr_lt = cast(col("c3"), DataType::Decimal128(12, 3)).in_list(
            vec![
                lit_decimal(12, 12, 3),
                lit_decimal(12, 12, 3),
                lit_decimal(128, 12, 3),
            ],
            false,
        );
        assert_eq!(optimize_test(expr_lt.clone(), &schema), expr_lt);
    }

    #[test]
    fn test_unwrap_list_cast_comparison() {
        let schema = expr_test_schema();
        // INT32(C1) IN (INT32(12),INT64(24)) -> INT32(C1) IN (INT32(12),INT32(24))
        let expr_lt =
            cast(col("c1"), DataType::Int64).in_list(vec![lit(12i64), lit(24i64)], false);
        let expected = col("c1").in_list(vec![lit(12i32), lit(24i32)], false);
        assert_eq!(optimize_test(expr_lt, &schema), expected);
        // INT32(C2) IN (INT64(NULL),INT64(24)) -> INT32(C1) IN (INT32(12),INT32(24))
        let expr_lt =
            cast(col("c2"), DataType::Int32).in_list(vec![null_i32(), lit(14i32)], false);
        let expected = col("c2").in_list(vec![null_i64(), lit(14i64)], false);

        assert_eq!(optimize_test(expr_lt, &schema), expected);

        // decimal test case
        // c3 is decimal(18,2)
        let expr_lt = cast(col("c3"), DataType::Decimal128(19, 3)).in_list(
            vec![
                lit_decimal(12000, 19, 3),
                lit_decimal(24000, 19, 3),
                lit_decimal(1280, 19, 3),
                lit_decimal(1240, 19, 3),
            ],
            false,
        );
        let expected = col("c3").in_list(
            vec![
                lit_decimal(1200, 18, 2),
                lit_decimal(2400, 18, 2),
                lit_decimal(128, 18, 2),
                lit_decimal(124, 18, 2),
            ],
            false,
        );
        assert_eq!(optimize_test(expr_lt, &schema), expected);

        // cast(INT32(12), INT64) IN (.....)
        let expr_lt = cast(lit(12i32), DataType::Int64)
            .in_list(vec![lit(13i64), lit(12i64)], false);
        let expected = lit(12i32).in_list(vec![lit(13i32), lit(12i32)], false);
        assert_eq!(optimize_test(expr_lt, &schema), expected);
    }

    #[test]
    fn aliased() {
        let schema = expr_test_schema();
        // c1 < INT64(16) -> c1 < cast(INT32(16))
        // the 16 is within the range of MAX(int32) and MIN(int32), we can cast the 16 to int32(16)
        let expr_lt = cast(col("c1"), DataType::Int64).lt(lit(16i64)).alias("x");
        let expected = col("c1").lt(lit(16i32)).alias("x");
        assert_eq!(optimize_test(expr_lt, &schema), expected);
    }

    #[test]
    fn nested() {
        let schema = expr_test_schema();
        // c1 < INT64(16) OR c1 > INT64(32) -> c1 < INT32(16) OR c1 > INT32(32)
        // the 16 and 32 are within the range of MAX(int32) and MIN(int32), we can cast them to int32
        let expr_lt = cast(col("c1"), DataType::Int64).lt(lit(16i64)).or(cast(
            col("c1"),
            DataType::Int64,
        )
        .gt(lit(32i64)));
        let expected = col("c1").lt(lit(16i32)).or(col("c1").gt(lit(32i32)));
        assert_eq!(optimize_test(expr_lt, &schema), expected);
    }

    #[test]
    fn test_not_support_data_type() {
        // "c6 > 0" will be cast to `cast(c6 as float) > 0
        // but the type of c6 is uint32
        // the rewriter will not throw error and just return the original expr
        let schema = expr_test_schema();
        let expr_input = cast(col("c6"), DataType::Float64).eq(lit(0f64));
        assert_eq!(optimize_test(expr_input.clone(), &schema), expr_input);

        // inlist for unsupported data type
        let expr_input =
            in_list(cast(col("c6"), DataType::Float64), vec![lit(0f64)], false);
        assert_eq!(optimize_test(expr_input.clone(), &schema), expr_input);
    }

    #[test]
    /// Basic integration test for unwrapping casts with different timezones
    fn test_unwrap_cast_with_timestamp_nanos() {
        let schema = expr_test_schema();
        // cast(ts_nano as Timestamp(Nanosecond, UTC)) < 1666612093000000000::Timestamp(Nanosecond, Utc))
        let expr_lt = try_cast(col("ts_nano_none"), timestamp_nano_utc_type())
            .lt(lit_timestamp_nano_utc(1666612093000000000));
        let expected =
            col("ts_nano_none").lt(lit_timestamp_nano_none(1666612093000000000));
        assert_eq!(optimize_test(expr_lt, &schema), expected);
    }

    fn optimize_test(expr: Expr, schema: &DFSchemaRef) -> Expr {
        let mut expr_rewriter = UnwrapCastExprRewriter {
            schema: Arc::clone(schema),
        };
        expr.rewrite(&mut expr_rewriter).data().unwrap()
    }

    fn expr_test_schema() -> DFSchemaRef {
        Arc::new(
            DFSchema::from_unqualified_fields(
                vec![
                    Field::new("c1", DataType::Int32, false),
                    Field::new("c2", DataType::Int64, false),
                    Field::new("c3", DataType::Decimal128(18, 2), false),
                    Field::new("c4", DataType::Decimal128(38, 37), false),
                    Field::new("c5", DataType::Float32, false),
                    Field::new("c6", DataType::UInt32, false),
                    Field::new("ts_nano_none", timestamp_nano_none_type(), false),
                    Field::new("ts_nano_utf", timestamp_nano_utc_type(), false),
                    Field::new("str1", DataType::Utf8, false),
                    Field::new("largestr", DataType::LargeUtf8, false),
                    Field::new("tag", dictionary_tag_type(), false),
                ]
                .into(),
                HashMap::new(),
            )
            .unwrap(),
        )
    }

    fn null_i8() -> Expr {
        lit(ScalarValue::Int8(None))
    }

    fn null_i32() -> Expr {
        lit(ScalarValue::Int32(None))
    }

    fn null_i64() -> Expr {
        lit(ScalarValue::Int64(None))
    }

    fn lit_decimal(value: i128, precision: u8, scale: i8) -> Expr {
        lit(ScalarValue::Decimal128(Some(value), precision, scale))
    }

    fn lit_timestamp_nano_none(ts: i64) -> Expr {
        lit(ScalarValue::TimestampNanosecond(Some(ts), None))
    }

    fn lit_timestamp_nano_utc(ts: i64) -> Expr {
        let utc = Some("+0:00".into());
        lit(ScalarValue::TimestampNanosecond(Some(ts), utc))
    }

    fn null_decimal(precision: u8, scale: i8) -> Expr {
        lit(ScalarValue::Decimal128(None, precision, scale))
    }

    fn timestamp_nano_none_type() -> DataType {
        DataType::Timestamp(TimeUnit::Nanosecond, None)
    }

    // this is the type that now() returns
    fn timestamp_nano_utc_type() -> DataType {
        let utc = Some("+0:00".into());
        DataType::Timestamp(TimeUnit::Nanosecond, utc)
    }

    // a dictionary type for storing string tags
    fn dictionary_tag_type() -> DataType {
        DataType::Dictionary(Box::new(DataType::Int32), Box::new(DataType::Utf8))
    }

    #[test]
    fn test_try_cast_to_type_nulls() {
        // test that nulls can be cast to/from all integer types
        let scalars = vec![
            ScalarValue::Int8(None),
            ScalarValue::Int16(None),
            ScalarValue::Int32(None),
            ScalarValue::Int64(None),
            ScalarValue::UInt8(None),
            ScalarValue::UInt16(None),
            ScalarValue::UInt32(None),
            ScalarValue::UInt64(None),
            ScalarValue::Decimal128(None, 3, 0),
            ScalarValue::Decimal128(None, 8, 2),
            ScalarValue::Utf8(None),
        ];

        for s1 in &scalars {
            for s2 in &scalars {
                let expected_value = ExpectedCast::Value(s2.clone());

                expect_cast(s1.clone(), s2.data_type(), expected_value);
            }
        }
    }

    #[test]
    fn test_try_cast_to_type_int_in_range() {
        // test values that can be cast to/from all integer types
        let scalars = vec![
            ScalarValue::Int8(Some(123)),
            ScalarValue::Int16(Some(123)),
            ScalarValue::Int32(Some(123)),
            ScalarValue::Int64(Some(123)),
            ScalarValue::UInt8(Some(123)),
            ScalarValue::UInt16(Some(123)),
            ScalarValue::UInt32(Some(123)),
            ScalarValue::UInt64(Some(123)),
            ScalarValue::Decimal128(Some(123), 3, 0),
            ScalarValue::Decimal128(Some(12300), 8, 2),
        ];

        for s1 in &scalars {
            for s2 in &scalars {
                let expected_value = ExpectedCast::Value(s2.clone());

                expect_cast(s1.clone(), s2.data_type(), expected_value);
            }
        }

        let max_i32 = ScalarValue::Int32(Some(i32::MAX));
        expect_cast(
            max_i32,
            DataType::UInt64,
            ExpectedCast::Value(ScalarValue::UInt64(Some(i32::MAX as u64))),
        );

        let min_i32 = ScalarValue::Int32(Some(i32::MIN));
        expect_cast(
            min_i32,
            DataType::Int64,
            ExpectedCast::Value(ScalarValue::Int64(Some(i32::MIN as i64))),
        );

        let max_i64 = ScalarValue::Int64(Some(i64::MAX));
        expect_cast(
            max_i64,
            DataType::UInt64,
            ExpectedCast::Value(ScalarValue::UInt64(Some(i64::MAX as u64))),
        );
    }

    #[test]
    fn test_try_cast_to_type_int_out_of_range() {
        let min_i32 = ScalarValue::Int32(Some(i32::MIN));
        let min_i64 = ScalarValue::Int64(Some(i64::MIN));
        let max_i64 = ScalarValue::Int64(Some(i64::MAX));
        let max_u64 = ScalarValue::UInt64(Some(u64::MAX));

        expect_cast(max_i64.clone(), DataType::Int8, ExpectedCast::NoValue);

        expect_cast(max_i64.clone(), DataType::Int16, ExpectedCast::NoValue);

        expect_cast(max_i64, DataType::Int32, ExpectedCast::NoValue);

        expect_cast(max_u64, DataType::Int64, ExpectedCast::NoValue);

        expect_cast(min_i64, DataType::UInt64, ExpectedCast::NoValue);

        expect_cast(min_i32, DataType::UInt64, ExpectedCast::NoValue);

        // decimal out of range
        expect_cast(
            ScalarValue::Decimal128(Some(99999999999999999999999999999999999900), 38, 0),
            DataType::Int64,
            ExpectedCast::NoValue,
        );

        expect_cast(
            ScalarValue::Decimal128(Some(-9999999999999999999999999999999999), 37, 1),
            DataType::Int64,
            ExpectedCast::NoValue,
        );
    }

    #[test]
    fn test_try_decimal_cast_in_range() {
        expect_cast(
            ScalarValue::Decimal128(Some(12300), 5, 2),
            DataType::Decimal128(3, 0),
            ExpectedCast::Value(ScalarValue::Decimal128(Some(123), 3, 0)),
        );

        expect_cast(
            ScalarValue::Decimal128(Some(12300), 5, 2),
            DataType::Decimal128(8, 0),
            ExpectedCast::Value(ScalarValue::Decimal128(Some(123), 8, 0)),
        );

        expect_cast(
            ScalarValue::Decimal128(Some(12300), 5, 2),
            DataType::Decimal128(8, 5),
            ExpectedCast::Value(ScalarValue::Decimal128(Some(12300000), 8, 5)),
        );
    }

    #[test]
    fn test_try_decimal_cast_out_of_range() {
        // decimal would lose precision
        expect_cast(
            ScalarValue::Decimal128(Some(12345), 5, 2),
            DataType::Decimal128(3, 0),
            ExpectedCast::NoValue,
        );

        // decimal would lose precision
        expect_cast(
            ScalarValue::Decimal128(Some(12300), 5, 2),
            DataType::Decimal128(2, 0),
            ExpectedCast::NoValue,
        );
    }

    #[test]
    fn test_try_cast_to_type_timestamps() {
        for time_unit in [
            TimeUnit::Second,
            TimeUnit::Millisecond,
            TimeUnit::Microsecond,
            TimeUnit::Nanosecond,
        ] {
            let utc = Some("+00:00".into());
            // No timezone, utc timezone
            let (lit_tz_none, lit_tz_utc) = match time_unit {
                TimeUnit::Second => (
                    ScalarValue::TimestampSecond(Some(12345), None),
                    ScalarValue::TimestampSecond(Some(12345), utc),
                ),

                TimeUnit::Millisecond => (
                    ScalarValue::TimestampMillisecond(Some(12345), None),
                    ScalarValue::TimestampMillisecond(Some(12345), utc),
                ),

                TimeUnit::Microsecond => (
                    ScalarValue::TimestampMicrosecond(Some(12345), None),
                    ScalarValue::TimestampMicrosecond(Some(12345), utc),
                ),

                TimeUnit::Nanosecond => (
                    ScalarValue::TimestampNanosecond(Some(12345), None),
                    ScalarValue::TimestampNanosecond(Some(12345), utc),
                ),
            };

            // DataFusion ignores timezones for comparisons of ScalarValue
            // so double check it here
            assert_eq!(lit_tz_none, lit_tz_utc);

            // e.g. DataType::Timestamp(_, None)
            let dt_tz_none = lit_tz_none.data_type();

            // e.g. DataType::Timestamp(_, Some(utc))
            let dt_tz_utc = lit_tz_utc.data_type();

            // None <--> None
            expect_cast(
                lit_tz_none.clone(),
                dt_tz_none.clone(),
                ExpectedCast::Value(lit_tz_none.clone()),
            );

            // None <--> Utc
            expect_cast(
                lit_tz_none.clone(),
                dt_tz_utc.clone(),
                ExpectedCast::Value(lit_tz_utc.clone()),
            );

            // Utc <--> None
            expect_cast(
                lit_tz_utc.clone(),
                dt_tz_none.clone(),
                ExpectedCast::Value(lit_tz_none.clone()),
            );

            // Utc <--> Utc
            expect_cast(
                lit_tz_utc.clone(),
                dt_tz_utc.clone(),
                ExpectedCast::Value(lit_tz_utc.clone()),
            );

            // timestamp to int64
            expect_cast(
                lit_tz_utc.clone(),
                DataType::Int64,
                ExpectedCast::Value(ScalarValue::Int64(Some(12345))),
            );

            // int64 to timestamp
            expect_cast(
                ScalarValue::Int64(Some(12345)),
                dt_tz_none.clone(),
                ExpectedCast::Value(lit_tz_none.clone()),
            );

            // int64 to timestamp
            expect_cast(
                ScalarValue::Int64(Some(12345)),
                dt_tz_utc.clone(),
                ExpectedCast::Value(lit_tz_utc.clone()),
            );

            // timestamp to string (not supported yet)
            expect_cast(
                lit_tz_utc.clone(),
                DataType::LargeUtf8,
                ExpectedCast::NoValue,
            );
        }
    }

    #[test]
    fn test_try_cast_to_type_unsupported() {
        // int64 to list
        expect_cast(
            ScalarValue::Int64(Some(12345)),
            DataType::List(Arc::new(Field::new("f", DataType::Int32, true))),
            ExpectedCast::NoValue,
        );
    }

    #[derive(Debug, Clone)]
    enum ExpectedCast {
        /// test successfully cast value and it is as specified
        Value(ScalarValue),
        /// test returned OK, but could not cast the value
        NoValue,
    }

    /// Runs try_cast_literal_to_type with the specified inputs and
    /// ensure it computes the expected output, and ensures the
    /// casting is consistent with the Arrow kernels
    fn expect_cast(
        literal: ScalarValue,
        target_type: DataType,
        expected_result: ExpectedCast,
    ) {
        let actual_value = try_cast_literal_to_type(&literal, &target_type);

        println!("expect_cast: ");
        println!("  {literal:?} --> {target_type:?}");
        println!("  expected_result: {expected_result:?}");
        println!("  actual_result:   {actual_value:?}");

        match expected_result {
            ExpectedCast::Value(expected_value) => {
                let actual_value =
                    actual_value.expect("Expected cast value but got None");

                assert_eq!(actual_value, expected_value);

                // Verify that calling the arrow
                // cast kernel yields the same results
                // input array
                let literal_array = literal
                    .to_array_of_size(1)
                    .expect("Failed to convert to array of size");
                let expected_array = expected_value
                    .to_array_of_size(1)
                    .expect("Failed to convert to array of size");
                let cast_array = cast_with_options(
                    &literal_array,
                    &target_type,
                    &CastOptions::default(),
                )
                .expect("Expected to be cast array with arrow cast kernel");

                assert_eq!(
                    &expected_array, &cast_array,
                    "Result of casting {literal:?} with arrow was\n {cast_array:#?}\nbut expected\n{expected_array:#?}"
                );

                // Verify that for timestamp types the timezones are the same
                // (ScalarValue::cmp doesn't account for timezones);
                if let (
                    DataType::Timestamp(left_unit, left_tz),
                    DataType::Timestamp(right_unit, right_tz),
                ) = (actual_value.data_type(), expected_value.data_type())
                {
                    assert_eq!(left_unit, right_unit);
                    assert_eq!(left_tz, right_tz);
                }
            }
            ExpectedCast::NoValue => {
                assert!(
                    actual_value.is_none(),
                    "Expected no cast value, but got {actual_value:?}"
                );
            }
        }
    }

    #[test]
    fn test_try_cast_literal_to_timestamp() {
        // same timestamp
        let new_scalar = try_cast_literal_to_type(
            &ScalarValue::TimestampNanosecond(Some(123456), None),
            &DataType::Timestamp(TimeUnit::Nanosecond, None),
        )
        .unwrap();

        assert_eq!(
            new_scalar,
            ScalarValue::TimestampNanosecond(Some(123456), None)
        );

        // TimestampNanosecond to TimestampMicrosecond
        let new_scalar = try_cast_literal_to_type(
            &ScalarValue::TimestampNanosecond(Some(123456), None),
            &DataType::Timestamp(TimeUnit::Microsecond, None),
        )
        .unwrap();

        assert_eq!(
            new_scalar,
            ScalarValue::TimestampMicrosecond(Some(123), None)
        );

        // TimestampNanosecond to TimestampMillisecond
        let new_scalar = try_cast_literal_to_type(
            &ScalarValue::TimestampNanosecond(Some(123456), None),
            &DataType::Timestamp(TimeUnit::Millisecond, None),
        )
        .unwrap();

        assert_eq!(new_scalar, ScalarValue::TimestampMillisecond(Some(0), None));

        // TimestampNanosecond to TimestampSecond
        let new_scalar = try_cast_literal_to_type(
            &ScalarValue::TimestampNanosecond(Some(123456), None),
            &DataType::Timestamp(TimeUnit::Second, None),
        )
        .unwrap();

        assert_eq!(new_scalar, ScalarValue::TimestampSecond(Some(0), None));

        // TimestampMicrosecond to TimestampNanosecond
        let new_scalar = try_cast_literal_to_type(
            &ScalarValue::TimestampMicrosecond(Some(123), None),
            &DataType::Timestamp(TimeUnit::Nanosecond, None),
        )
        .unwrap();

        assert_eq!(
            new_scalar,
            ScalarValue::TimestampNanosecond(Some(123000), None)
        );

        // TimestampMicrosecond to TimestampMillisecond
        let new_scalar = try_cast_literal_to_type(
            &ScalarValue::TimestampMicrosecond(Some(123), None),
            &DataType::Timestamp(TimeUnit::Millisecond, None),
        )
        .unwrap();

        assert_eq!(new_scalar, ScalarValue::TimestampMillisecond(Some(0), None));

        // TimestampMicrosecond to TimestampSecond
        let new_scalar = try_cast_literal_to_type(
            &ScalarValue::TimestampMicrosecond(Some(123456789), None),
            &DataType::Timestamp(TimeUnit::Second, None),
        )
        .unwrap();
        assert_eq!(new_scalar, ScalarValue::TimestampSecond(Some(123), None));

        // TimestampMillisecond to TimestampNanosecond
        let new_scalar = try_cast_literal_to_type(
            &ScalarValue::TimestampMillisecond(Some(123), None),
            &DataType::Timestamp(TimeUnit::Nanosecond, None),
        )
        .unwrap();
        assert_eq!(
            new_scalar,
            ScalarValue::TimestampNanosecond(Some(123000000), None)
        );

        // TimestampMillisecond to TimestampMicrosecond
        let new_scalar = try_cast_literal_to_type(
            &ScalarValue::TimestampMillisecond(Some(123), None),
            &DataType::Timestamp(TimeUnit::Microsecond, None),
        )
        .unwrap();
        assert_eq!(
            new_scalar,
            ScalarValue::TimestampMicrosecond(Some(123000), None)
        );
        // TimestampMillisecond to TimestampSecond
        let new_scalar = try_cast_literal_to_type(
            &ScalarValue::TimestampMillisecond(Some(123456789), None),
            &DataType::Timestamp(TimeUnit::Second, None),
        )
        .unwrap();
        assert_eq!(new_scalar, ScalarValue::TimestampSecond(Some(123456), None));

        // TimestampSecond to TimestampNanosecond
        let new_scalar = try_cast_literal_to_type(
            &ScalarValue::TimestampSecond(Some(123), None),
            &DataType::Timestamp(TimeUnit::Nanosecond, None),
        )
        .unwrap();
        assert_eq!(
            new_scalar,
            ScalarValue::TimestampNanosecond(Some(123000000000), None)
        );

        // TimestampSecond to TimestampMicrosecond
        let new_scalar = try_cast_literal_to_type(
            &ScalarValue::TimestampSecond(Some(123), None),
            &DataType::Timestamp(TimeUnit::Microsecond, None),
        )
        .unwrap();
        assert_eq!(
            new_scalar,
            ScalarValue::TimestampMicrosecond(Some(123000000), None)
        );

        // TimestampSecond to TimestampMillisecond
        let new_scalar = try_cast_literal_to_type(
            &ScalarValue::TimestampSecond(Some(123), None),
            &DataType::Timestamp(TimeUnit::Millisecond, None),
        )
        .unwrap();
        assert_eq!(
            new_scalar,
            ScalarValue::TimestampMillisecond(Some(123000), None)
        );

        // overflow
        let new_scalar = try_cast_literal_to_type(
            &ScalarValue::TimestampSecond(Some(i64::MAX), None),
            &DataType::Timestamp(TimeUnit::Millisecond, None),
        )
        .unwrap();
        assert_eq!(new_scalar, ScalarValue::TimestampMillisecond(None, None));
    }
}<|MERGE_RESOLUTION|>--- conflicted
+++ resolved
@@ -576,48 +576,6 @@
     }
 
     #[test]
-<<<<<<< HEAD
-=======
-    fn test_unwrap_cast_comparison_string() {
-        let schema = expr_test_schema();
-        let dict = ScalarValue::Dictionary(
-            Box::new(DataType::Int32),
-            Box::new(ScalarValue::from("value")),
-        );
-
-        // cast(str1 as Dictionary<Int32, Utf8>) = arrow_cast('value', 'Dictionary<Int32, Utf8>') => str1 = Utf8('value1')
-        let expr_input = cast(col("str1"), dict.data_type()).eq(lit(dict.clone()));
-        let expected = col("str1").eq(lit("value"));
-        assert_eq!(optimize_test(expr_input, &schema), expected);
-
-        // cast(tag as Utf8) = Utf8('value') => tag = arrow_cast('value', 'Dictionary<Int32, Utf8>')
-        let expr_input = cast(col("tag"), DataType::Utf8).eq(lit("value"));
-        let expected = col("tag").eq(lit(dict.clone()));
-        assert_eq!(optimize_test(expr_input, &schema), expected);
-
-        // Verify reversed argument order
-        // arrow_cast('value', 'Dictionary<Int32, Utf8>') = cast(str1 as Dictionary<Int32, Utf8>) => Utf8('value1') = str1
-        let expr_input = lit(dict.clone()).eq(cast(col("str1"), dict.data_type()));
-        let expected = lit("value").eq(col("str1"));
-        assert_eq!(optimize_test(expr_input, &schema), expected);
-    }
-
-    #[test]
-    fn test_unwrap_cast_comparison_large_string() {
-        let schema = expr_test_schema();
-        // cast(largestr as Dictionary<Int32, LargeUtf8>) = arrow_cast('value', 'Dictionary<Int32, LargeUtf8>') => str1 = LargeUtf8('value1')
-        let dict = ScalarValue::Dictionary(
-            Box::new(DataType::Int32),
-            Box::new(ScalarValue::LargeUtf8(Some("value".to_owned()))),
-        );
-        let expr_input = cast(col("largestr"), dict.data_type()).eq(lit(dict));
-        let expected =
-            col("largestr").eq(lit(ScalarValue::LargeUtf8(Some("value".to_owned()))));
-        assert_eq!(optimize_test(expr_input, &schema), expected);
-    }
-
-    #[test]
->>>>>>> 7bd77477
     fn test_not_unwrap_cast_with_decimal_comparison() {
         let schema = expr_test_schema();
         // integer to decimal: value is out of the bounds of the decimal
