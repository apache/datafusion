// Licensed to the Apache Software Foundation (ASF) under one
// or more contributor license agreements.  See the NOTICE file
// distributed with this work for additional information
// regarding copyright ownership.  The ASF licenses this file
// to you under the Apache License, Version 2.0 (the
// "License"); you may not use this file except in compliance
// with the License.  You may obtain a copy of the License at
//
//   http://www.apache.org/licenses/LICENSE-2.0
//
// Unless required by applicable law or agreed to in writing,
// software distributed under the License is distributed on an
// "AS IS" BASIS, WITHOUT WARRANTIES OR CONDITIONS OF ANY
// KIND, either express or implied.  See the License for the
// specific language governing permissions and limitations
// under the License.

//! Interval and selectivity in [`AnalysisContext`]

use std::fmt::Debug;
use std::sync::Arc;

use arrow::datatypes::Schema;

use datafusion_common::{ColumnStatistics, DataFusionError, Result, ScalarValue};

use crate::expressions::Column;
use crate::intervals::cp_solver::PropagationResult;
use crate::intervals::{cardinality_ratio, ExprIntervalGraph, Interval, IntervalBound};
use crate::utils::collect_columns;
use crate::PhysicalExpr;

/// The shared context used during the analysis of an expression. Includes
/// the boundaries for all known columns.
#[derive(Clone, Debug, PartialEq)]
pub struct AnalysisContext {
    // A list of known column boundaries, ordered by the index
    // of the column in the current schema.
    pub boundaries: Option<Vec<ExprBoundaries>>,
    /// The estimated percentage of rows that this expression would select, if
    /// it were to be used as a boolean predicate on a filter. The value will be
    /// between 0.0 (selects nothing) and 1.0 (selects everything).
    pub selectivity: Option<f64>,
}

impl AnalysisContext {
    pub fn new(boundaries: Vec<ExprBoundaries>) -> Self {
        Self {
            boundaries: Some(boundaries),
            selectivity: None,
        }
    }

    pub fn with_selectivity(mut self, selectivity: f64) -> Self {
        self.selectivity = Some(selectivity);
        self
    }

    /// Create a new analysis context from column statistics.
    pub fn from_statistics(
        input_schema: &Schema,
        statistics: &[ColumnStatistics],
    ) -> Self {
        let mut column_boundaries = vec![];
        for (idx, stats) in statistics.iter().enumerate() {
            column_boundaries.push(ExprBoundaries::from_column(
                stats,
                input_schema.fields()[idx].name().clone(),
                idx,
            ));
        }
        Self::new(column_boundaries)
    }
}

/// Represents the boundaries of the resulting value from a physical expression,
/// if it were to be an expression, if it were to be evaluated.
#[derive(Clone, Debug, PartialEq)]
pub struct ExprBoundaries {
    pub column: Column,
    /// Minimum and maximum values this expression can have.
    pub interval: Interval,
    /// Maximum number of distinct values this expression can produce, if known.
    pub distinct_count: Option<usize>,
}

impl ExprBoundaries {
    /// Create a new `ExprBoundaries` object from column level statistics.
    pub fn from_column(stats: &ColumnStatistics, col: String, index: usize) -> Self {
        Self {
            column: Column::new(&col, index),
            interval: Interval::new(
                IntervalBound::new_closed(
                    stats.min_value.clone().unwrap_or(ScalarValue::Null),
                ),
                IntervalBound::new_closed(
                    stats.max_value.clone().unwrap_or(ScalarValue::Null),
                ),
            ),
            distinct_count: stats.distinct_count,
        }
    }
}

/// Attempts to refine column boundaries and compute a selectivity value.
///
/// The function accepts boundaries of the input columns in the `context` parameter.
/// It then tries to tighten these boundaries based on the provided `expr`.
/// The resulting selectivity value is calculated by comparing the initial and final boundaries.
/// The computation assumes that the data within the column is uniformly distributed and not sorted.
///
/// # Arguments
///
/// * `context` - The context holding input column boundaries.
/// * `expr` - The expression used to shrink the column boundaries.
///
/// # Returns
///
/// * `AnalysisContext` constructed by pruned boundaries and a selectivity value.
pub fn analyze(
    expr: &Arc<dyn PhysicalExpr>,
    context: AnalysisContext,
) -> Result<AnalysisContext> {
    let target_boundaries = context.boundaries.ok_or_else(|| {
        DataFusionError::Internal("No column exists at the input to filter".to_string())
    })?;

    let mut graph = ExprIntervalGraph::try_new(expr.clone())?;

    let columns: Vec<Arc<dyn PhysicalExpr>> = collect_columns(expr)
        .into_iter()
        .map(|c| Arc::new(c) as Arc<dyn PhysicalExpr>)
        .collect();

    let target_expr_and_indices: Vec<(Arc<dyn PhysicalExpr>, usize)> =
        graph.gather_node_indices(columns.as_slice());

    let mut target_indices_and_boundaries: Vec<(usize, Interval)> =
        target_expr_and_indices
            .iter()
            .filter_map(|(expr, i)| {
                target_boundaries.iter().find_map(|bound| {
                    expr.as_any()
                        .downcast_ref::<Column>()
                        .filter(|expr_column| bound.column.eq(*expr_column))
                        .map(|_| (*i, bound.interval.clone()))
                })
            })
            .collect();
    match graph.update_ranges(&mut target_indices_and_boundaries)? {
        PropagationResult::Success => Ok(shrink_boundaries(
            expr,
            graph,
            target_boundaries,
            target_expr_and_indices,
        )),
        PropagationResult::Infeasible => {
            Ok(AnalysisContext::new(target_boundaries).with_selectivity(0.0))
        }
        PropagationResult::CannotPropagate => {
            Ok(AnalysisContext::new(target_boundaries).with_selectivity(1.0))
        }
    }
}

/// If the `PropagationResult` indicates success, this function calculates the
/// selectivity value by comparing the initial and final column boundaries.
/// Following this, it constructs and returns a new `AnalysisContext` with the
/// updated parameters.
fn shrink_boundaries(
    expr: &Arc<dyn PhysicalExpr>,
    mut graph: ExprIntervalGraph,
    mut target_boundaries: Vec<ExprBoundaries>,
    target_expr_and_indices: Vec<(Arc<dyn PhysicalExpr>, usize)>,
) -> AnalysisContext {
    let initial_boundaries = target_boundaries.clone();
    target_expr_and_indices.iter().for_each(|(expr, i)| {
        if let Some(column) = expr.as_any().downcast_ref::<Column>() {
            if let Some(bound) = target_boundaries
                .iter_mut()
                .find(|bound| bound.column.eq(column))
            {
                bound.interval = graph.get_interval(*i);
            };
        }
    });
    let graph_nodes = graph.gather_node_indices(&[expr.clone()]);
    // Since the propagation result success, the graph has at least one element, and
    // empty check is also done at the outer scope.
    let (_, root_index) = graph_nodes[0];
    let final_result = graph.get_interval(root_index);

    // If during selectivity calculation we encounter an error, use 1.0 as cardinality estimate
    // safest estimate(e.q largest possible value).
    let selectivity = calculate_selectivity(
        &final_result.lower.value,
        &final_result.upper.value,
        &target_boundaries,
        &initial_boundaries,
<<<<<<< HEAD
    );
=======
    )
    .unwrap_or(1.0);

    if !(0.0..=1.0).contains(&selectivity) {
        return internal_err!("Selectivity is out of limit: {}", selectivity);
    }
>>>>>>> c72b98e4

    AnalysisContext::new(target_boundaries).with_selectivity(selectivity)
}

/// This function calculates the filter predicate's selectivity by comparing
/// the initial and pruned column boundaries. Selectivity is defined as the
/// ratio of rows in a table that satisfy the filter's predicate.
///
/// An exact propagation result at the root, i.e. `[true, true]` or `[false, false]`,
/// leads to early exit (returning a selectivity value of either 1.0 or 0.0). In such
/// a case, `[true, true]` indicates that all data values satisfy the predicate (hence,
/// selectivity is 1.0), and `[false, false]` suggests that no data value meets the
/// predicate (therefore, selectivity is 0.0).
fn calculate_selectivity(
    lower_value: &ScalarValue,
    upper_value: &ScalarValue,
    target_boundaries: &[ExprBoundaries],
    initial_boundaries: &[ExprBoundaries],
) -> f64 {
    match (lower_value, upper_value) {
        (ScalarValue::Boolean(Some(true)), ScalarValue::Boolean(Some(true))) => 1.0,
        (ScalarValue::Boolean(Some(false)), ScalarValue::Boolean(Some(false))) => 0.0,
        _ => {
            // Since the intervals are assumed uniform and the values
            // are not correlated, we need to multiply the selectivities
            // of multiple columns to get the overall selectivity.
            target_boundaries.iter().enumerate().fold(
                1.0,
                |acc, (i, ExprBoundaries { interval, .. })| {
                    let temp =
                        cardinality_ratio(&initial_boundaries[i].interval, interval);
                    acc * temp
                },
            )
        }
    }
}<|MERGE_RESOLUTION|>--- conflicted
+++ resolved
@@ -197,16 +197,8 @@
         &final_result.upper.value,
         &target_boundaries,
         &initial_boundaries,
-<<<<<<< HEAD
-    );
-=======
     )
     .unwrap_or(1.0);
-
-    if !(0.0..=1.0).contains(&selectivity) {
-        return internal_err!("Selectivity is out of limit: {}", selectivity);
-    }
->>>>>>> c72b98e4
 
     AnalysisContext::new(target_boundaries).with_selectivity(selectivity)
 }
