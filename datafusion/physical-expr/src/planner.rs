// Licensed to the Apache Software Foundation (ASF) under one
// or more contributor license agreements.  See the NOTICE file
// distributed with this work for additional information
// regarding copyright ownership.  The ASF licenses this file
// to you under the Apache License, Version 2.0 (the
// "License"); you may not use this file except in compliance
// with the License.  You may obtain a copy of the License at
//
//   http://www.apache.org/licenses/LICENSE-2.0
//
// Unless required by applicable law or agreed to in writing,
// software distributed under the License is distributed on an
// "AS IS" BASIS, WITHOUT WARRANTIES OR CONDITIONS OF ANY
// KIND, either express or implied.  See the License for the
// specific language governing permissions and limitations
// under the License.

use std::sync::Arc;

use crate::ScalarFunctionExpr;
use crate::{
    PhysicalExpr,
    expressions::{self, Column, Literal, binary, like, similar_to},
};

use arrow::datatypes::Schema;
use datafusion_common::config::ConfigOptions;
use datafusion_common::metadata::{format_type_and_metadata, FieldMetadata};
use datafusion_common::{
    DFSchema, Result, ScalarValue, ToDFSchema, exec_err, not_impl_err, plan_err,
};
use datafusion_expr::execution_props::ExecutionProps;
use datafusion_expr::expr::{Alias, Cast, InList, Placeholder, ScalarFunction};
use datafusion_expr::var_provider::VarType;
use datafusion_expr::var_provider::is_system_variables;
use datafusion_expr::{
<<<<<<< HEAD
    binary_expr, lit, Between, BinaryExpr, Expr, ExprSchemable, Like, Operator, TryCast,
=======
    Between, BinaryExpr, Expr, Like, Operator, TryCast, binary_expr, lit,
>>>>>>> 55a38d4a
};

/// [PhysicalExpr] evaluate DataFusion expressions such as `A + 1`, or `CAST(c1
/// AS int)`.
///
/// [PhysicalExpr] are the physical counterpart to [Expr] used in logical
/// planning, and can be evaluated directly on a [RecordBatch]. They are
/// normally created from [Expr] by a [PhysicalPlanner] and can be created
/// directly using [create_physical_expr].
///
/// A Physical expression knows its type, nullability and how to evaluate itself.
///
/// [PhysicalPlanner]: https://docs.rs/datafusion/latest/datafusion/physical_planner/trait.PhysicalPlanner.html
/// [RecordBatch]: https://docs.rs/arrow/latest/arrow/record_batch/struct.RecordBatch.html
///
/// # Example: Create `PhysicalExpr` from `Expr`
/// ```
/// # use arrow::datatypes::{DataType, Field, Schema};
/// # use datafusion_common::DFSchema;
/// # use datafusion_expr::{Expr, col, lit};
/// # use datafusion_physical_expr::create_physical_expr;
/// # use datafusion_expr::execution_props::ExecutionProps;
/// // For a logical expression `a = 1`, we can create a physical expression
/// let expr = col("a").eq(lit(1));
/// // To create a PhysicalExpr we need 1. a schema
/// let schema = Schema::new(vec![Field::new("a", DataType::Int32, true)]);
/// let df_schema = DFSchema::try_from(schema).unwrap();
/// // 2. ExecutionProps
/// let props = ExecutionProps::new();
/// // We can now create a PhysicalExpr:
/// let physical_expr = create_physical_expr(&expr, &df_schema, &props).unwrap();
/// ```
///
/// # Example: Executing a PhysicalExpr to obtain [ColumnarValue]
/// ```
/// # use std::sync::Arc;
/// # use arrow::array::{cast::AsArray, BooleanArray, Int32Array, RecordBatch};
/// # use arrow::datatypes::{DataType, Field, Schema};
/// # use datafusion_common::{assert_batches_eq, DFSchema};
/// # use datafusion_expr::{Expr, col, lit, ColumnarValue};
/// # use datafusion_physical_expr::create_physical_expr;
/// # use datafusion_expr::execution_props::ExecutionProps;
/// # let expr = col("a").eq(lit(1));
/// # let schema = Schema::new(vec![Field::new("a", DataType::Int32, true)]);
/// # let df_schema = DFSchema::try_from(schema.clone()).unwrap();
/// # let props = ExecutionProps::new();
/// // Given a PhysicalExpr, for `a = 1` we can evaluate it against a RecordBatch like this:
/// let physical_expr = create_physical_expr(&expr, &df_schema, &props).unwrap();
/// // Input of [1,2,3]
/// let input_batch = RecordBatch::try_from_iter(vec![
///   ("a", Arc::new(Int32Array::from(vec![1, 2, 3])) as _)
/// ]).unwrap();
/// // The result is a ColumnarValue (either an Array or a Scalar)
/// let result = physical_expr.evaluate(&input_batch).unwrap();
/// // In this case, a BooleanArray with the result of the comparison
/// let ColumnarValue::Array(arr) = result else {
///  panic!("Expected an array")
/// };
/// assert_eq!(arr.as_boolean(), &BooleanArray::from(vec![true, false, false]));
/// ```
///
/// [ColumnarValue]: datafusion_expr::ColumnarValue
///
/// Create a physical expression from a logical expression ([Expr]).
///
/// # Arguments
///
/// * `e` - The logical expression
/// * `input_dfschema` - The DataFusion schema for the input, used to resolve `Column` references
///   to qualified or unqualified fields by name.
pub fn create_physical_expr(
    e: &Expr,
    input_dfschema: &DFSchema,
    execution_props: &ExecutionProps,
) -> Result<Arc<dyn PhysicalExpr>> {
    let input_schema = input_dfschema.as_arrow();

    match e {
        Expr::Alias(Alias { expr, metadata, .. }) => {
            if let Expr::Literal(v, prior_metadata) = expr.as_ref() {
                let new_metadata = FieldMetadata::merge_options(
                    prior_metadata.as_ref(),
                    metadata.as_ref(),
                );
                Ok(Arc::new(Literal::new_with_metadata(
                    v.clone(),
                    new_metadata,
                )))
            } else {
                Ok(create_physical_expr(expr, input_dfschema, execution_props)?)
            }
        }
        Expr::Column(c) => {
            let idx = input_dfschema.index_of_column(c)?;
            Ok(Arc::new(Column::new(&c.name, idx)))
        }
        Expr::Literal(value, metadata) => Ok(Arc::new(Literal::new_with_metadata(
            value.clone(),
            metadata.clone(),
        ))),
        Expr::ScalarVariable(_, variable_names) => {
            if is_system_variables(variable_names) {
                match execution_props.get_var_provider(VarType::System) {
                    Some(provider) => {
                        let scalar_value = provider.get_value(variable_names.clone())?;
                        Ok(Arc::new(Literal::new(scalar_value)))
                    }
                    _ => plan_err!("No system variable provider found"),
                }
            } else {
                match execution_props.get_var_provider(VarType::UserDefined) {
                    Some(provider) => {
                        let scalar_value = provider.get_value(variable_names.clone())?;
                        Ok(Arc::new(Literal::new(scalar_value)))
                    }
                    _ => plan_err!("No user defined variable provider found"),
                }
            }
        }
        Expr::IsTrue(expr) => {
            let binary_op = binary_expr(
                expr.as_ref().clone(),
                Operator::IsNotDistinctFrom,
                lit(true),
            );
            create_physical_expr(&binary_op, input_dfschema, execution_props)
        }
        Expr::IsNotTrue(expr) => {
            let binary_op =
                binary_expr(expr.as_ref().clone(), Operator::IsDistinctFrom, lit(true));
            create_physical_expr(&binary_op, input_dfschema, execution_props)
        }
        Expr::IsFalse(expr) => {
            let binary_op = binary_expr(
                expr.as_ref().clone(),
                Operator::IsNotDistinctFrom,
                lit(false),
            );
            create_physical_expr(&binary_op, input_dfschema, execution_props)
        }
        Expr::IsNotFalse(expr) => {
            let binary_op =
                binary_expr(expr.as_ref().clone(), Operator::IsDistinctFrom, lit(false));
            create_physical_expr(&binary_op, input_dfschema, execution_props)
        }
        Expr::IsUnknown(expr) => {
            let binary_op = binary_expr(
                expr.as_ref().clone(),
                Operator::IsNotDistinctFrom,
                Expr::Literal(ScalarValue::Boolean(None), None),
            );
            create_physical_expr(&binary_op, input_dfschema, execution_props)
        }
        Expr::IsNotUnknown(expr) => {
            let binary_op = binary_expr(
                expr.as_ref().clone(),
                Operator::IsDistinctFrom,
                Expr::Literal(ScalarValue::Boolean(None), None),
            );
            create_physical_expr(&binary_op, input_dfschema, execution_props)
        }
        Expr::BinaryExpr(BinaryExpr { left, op, right }) => {
            // Create physical expressions for left and right operands
            let lhs = create_physical_expr(left, input_dfschema, execution_props)?;
            let rhs = create_physical_expr(right, input_dfschema, execution_props)?;
            // Note that the logical planner is responsible
            // for type coercion on the arguments (e.g. if one
            // argument was originally Int32 and one was
            // Int64 they will both be coerced to Int64).
            //
            // There should be no coercion during physical
            // planning.
            binary(lhs, *op, rhs, input_schema)
        }
        Expr::Like(Like {
            negated,
            expr,
            pattern,
            escape_char,
            case_insensitive,
        }) => {
            // `\` is the implicit escape, see https://github.com/apache/datafusion/issues/13291
            if escape_char.unwrap_or('\\') != '\\' {
                return exec_err!(
                    "LIKE does not support escape_char other than the backslash (\\)"
                );
            }
            let physical_expr =
                create_physical_expr(expr, input_dfschema, execution_props)?;
            let physical_pattern =
                create_physical_expr(pattern, input_dfschema, execution_props)?;
            like(
                *negated,
                *case_insensitive,
                physical_expr,
                physical_pattern,
                input_schema,
            )
        }
        Expr::SimilarTo(Like {
            negated,
            expr,
            pattern,
            escape_char,
            case_insensitive,
        }) => {
            if escape_char.is_some() {
                return exec_err!("SIMILAR TO does not support escape_char yet");
            }
            let physical_expr =
                create_physical_expr(expr, input_dfschema, execution_props)?;
            let physical_pattern =
                create_physical_expr(pattern, input_dfschema, execution_props)?;
            similar_to(*negated, *case_insensitive, physical_expr, physical_pattern)
        }
        Expr::Case(case) => {
            let expr: Option<Arc<dyn PhysicalExpr>> = if let Some(e) = &case.expr {
                Some(create_physical_expr(
                    e.as_ref(),
                    input_dfschema,
                    execution_props,
                )?)
            } else {
                None
            };
            let (when_expr, then_expr): (Vec<&Expr>, Vec<&Expr>) = case
                .when_then_expr
                .iter()
                .map(|(w, t)| (w.as_ref(), t.as_ref()))
                .unzip();
            let when_expr =
                create_physical_exprs(when_expr, input_dfschema, execution_props)?;
            let then_expr =
                create_physical_exprs(then_expr, input_dfschema, execution_props)?;
            let when_then_expr: Vec<(Arc<dyn PhysicalExpr>, Arc<dyn PhysicalExpr>)> =
                when_expr
                    .iter()
                    .zip(then_expr.iter())
                    .map(|(w, t)| (Arc::clone(w), Arc::clone(t)))
                    .collect();
            let else_expr: Option<Arc<dyn PhysicalExpr>> =
                if let Some(e) = &case.else_expr {
                    Some(create_physical_expr(
                        e.as_ref(),
                        input_dfschema,
                        execution_props,
                    )?)
                } else {
                    None
                };
            Ok(expressions::case(expr, when_then_expr, else_expr)?)
        }
        Expr::Cast(Cast { expr, field }) => {
            if !field.metadata().is_empty() {
                let (_, src_field) = expr.to_field(input_dfschema)?;
                return plan_err!(
                    "Cast from {} to {} is not supported",
                    format_type_and_metadata(
                        src_field.data_type(),
                        Some(src_field.metadata()),
                    ),
                    format_type_and_metadata(field.data_type(), Some(field.metadata()))
                );
            }

            expressions::cast(
                create_physical_expr(expr, input_dfschema, execution_props)?,
                input_schema,
                field.data_type().clone(),
            )
        }
        Expr::TryCast(TryCast { expr, field }) => {
            if !field.metadata().is_empty() {
                let (_, src_field) = expr.to_field(input_dfschema)?;
                return plan_err!(
                    "TryCast from {} to {} is not supported",
                    format_type_and_metadata(
                        src_field.data_type(),
                        Some(src_field.metadata()),
                    ),
                    format_type_and_metadata(field.data_type(), Some(field.metadata()))
                );
            }

            expressions::try_cast(
                create_physical_expr(expr, input_dfschema, execution_props)?,
                input_schema,
                field.data_type().clone(),
            )
        }
        Expr::Not(expr) => {
            expressions::not(create_physical_expr(expr, input_dfschema, execution_props)?)
        }
        Expr::Negative(expr) => expressions::negative(
            create_physical_expr(expr, input_dfschema, execution_props)?,
            input_schema,
        ),
        Expr::IsNull(expr) => expressions::is_null(create_physical_expr(
            expr,
            input_dfschema,
            execution_props,
        )?),
        Expr::IsNotNull(expr) => expressions::is_not_null(create_physical_expr(
            expr,
            input_dfschema,
            execution_props,
        )?),
        Expr::ScalarFunction(ScalarFunction { func, args }) => {
            let physical_args =
                create_physical_exprs(args, input_dfschema, execution_props)?;
            let config_options = match execution_props.config_options.as_ref() {
                Some(config_options) => Arc::clone(config_options),
                None => Arc::new(ConfigOptions::default()),
            };

            Ok(Arc::new(ScalarFunctionExpr::try_new(
                Arc::clone(func),
                physical_args,
                input_schema,
                config_options,
            )?))
        }
        Expr::Between(Between {
            expr,
            negated,
            low,
            high,
        }) => {
            let value_expr = create_physical_expr(expr, input_dfschema, execution_props)?;
            let low_expr = create_physical_expr(low, input_dfschema, execution_props)?;
            let high_expr = create_physical_expr(high, input_dfschema, execution_props)?;

            // rewrite the between into the two binary operators
            let binary_expr = binary(
                binary(
                    Arc::clone(&value_expr),
                    Operator::GtEq,
                    low_expr,
                    input_schema,
                )?,
                Operator::And,
                binary(
                    Arc::clone(&value_expr),
                    Operator::LtEq,
                    high_expr,
                    input_schema,
                )?,
                input_schema,
            );

            if *negated {
                expressions::not(binary_expr?)
            } else {
                binary_expr
            }
        }
        Expr::InList(InList {
            expr,
            list,
            negated,
        }) => match expr.as_ref() {
            Expr::Literal(ScalarValue::Utf8(None), _) => {
                Ok(expressions::lit(ScalarValue::Boolean(None)))
            }
            _ => {
                let value_expr =
                    create_physical_expr(expr, input_dfschema, execution_props)?;

                let list_exprs =
                    create_physical_exprs(list, input_dfschema, execution_props)?;
                expressions::in_list(value_expr, list_exprs, negated, input_schema)
            }
        },
        Expr::Placeholder(Placeholder { id, .. }) => {
            exec_err!("Placeholder '{id}' was not provided a value for execution.")
        }
        other => {
            not_impl_err!("Physical plan does not support logical expression {other:?}")
        }
    }
}

/// Create vector of Physical Expression from a vector of logical expression
pub fn create_physical_exprs<'a, I>(
    exprs: I,
    input_dfschema: &DFSchema,
    execution_props: &ExecutionProps,
) -> Result<Vec<Arc<dyn PhysicalExpr>>>
where
    I: IntoIterator<Item = &'a Expr>,
{
    exprs
        .into_iter()
        .map(|expr| create_physical_expr(expr, input_dfschema, execution_props))
        .collect()
}

/// Convert a logical expression to a physical expression (without any simplification, etc)
pub fn logical2physical(expr: &Expr, schema: &Schema) -> Arc<dyn PhysicalExpr> {
    // TODO this makes a deep copy of the Schema. Should take SchemaRef instead and avoid deep copy
    let df_schema = schema.clone().to_dfschema().unwrap();
    let execution_props = ExecutionProps::new();
    create_physical_expr(expr, &df_schema, &execution_props).unwrap()
}

#[cfg(test)]
mod tests {
    use arrow::array::{ArrayRef, BooleanArray, RecordBatch, StringArray};
    use arrow::datatypes::{DataType, Field};

    use datafusion_common::datatype::DataTypeExt;
    use datafusion_expr::{col, lit};

    use super::*;

    #[test]
    fn test_create_physical_expr_scalar_input_output() -> Result<()> {
        let expr = col("letter").eq(lit("A"));

        let schema = Schema::new(vec![Field::new("letter", DataType::Utf8, false)]);
        let df_schema = DFSchema::try_from_qualified_schema("data", &schema)?;
        let p = create_physical_expr(&expr, &df_schema, &ExecutionProps::new())?;

        let batch = RecordBatch::try_new(
            Arc::new(schema),
            vec![Arc::new(StringArray::from_iter_values(vec![
                "A", "B", "C", "D",
            ]))],
        )?;
        let result = p.evaluate(&batch)?;
        let result = result.into_array(4).expect("Failed to convert to array");

        assert_eq!(
            &result,
            &(Arc::new(BooleanArray::from(vec![true, false, false, false,])) as ArrayRef)
        );

        Ok(())
    }

    #[test]
    fn test_cast_to_extension_type() -> Result<()> {
        let extension_field_type = Arc::new(
            DataType::FixedSizeBinary(16)
                .into_nullable_field()
                .with_metadata(
                    [("ARROW:extension:name".to_string(), "arrow.uuid".to_string())]
                        .into(),
                ),
        );
        let expr = lit("3230e5d4-888e-408b-b09b-831f44aa0c58");
        let cast_expr = Expr::Cast(Cast::new_from_field(
            Box::new(expr.clone()),
            Arc::clone(&extension_field_type),
        ));
        let err =
            create_physical_expr(&cast_expr, &DFSchema::empty(), &ExecutionProps::new())
                .unwrap_err();
        assert!(err.message().contains("arrow.uuid"));

        let try_cast_expr = Expr::TryCast(TryCast::new_from_field(
            Box::new(expr.clone()),
            Arc::clone(&extension_field_type),
        ));
        let err = create_physical_expr(
            &try_cast_expr,
            &DFSchema::empty(),
            &ExecutionProps::new(),
        )
        .unwrap_err();
        assert!(err.message().contains("arrow.uuid"));
        Ok(())
    }
}<|MERGE_RESOLUTION|>--- conflicted
+++ resolved
@@ -34,11 +34,7 @@
 use datafusion_expr::var_provider::VarType;
 use datafusion_expr::var_provider::is_system_variables;
 use datafusion_expr::{
-<<<<<<< HEAD
     binary_expr, lit, Between, BinaryExpr, Expr, ExprSchemable, Like, Operator, TryCast,
-=======
-    Between, BinaryExpr, Expr, Like, Operator, TryCast, binary_expr, lit,
->>>>>>> 55a38d4a
 };
 
 /// [PhysicalExpr] evaluate DataFusion expressions such as `A + 1`, or `CAST(c1
