--- conflicted
+++ resolved
@@ -20,12 +20,8 @@
 use crate::{AggregateExpr, PhysicalSortExpr};
 use arrow::array::ArrayRef;
 use arrow::datatypes::{MAX_DECIMAL_FOR_EACH_PRECISION, MIN_DECIMAL_FOR_EACH_PRECISION};
-<<<<<<< HEAD
 use arrow_array::BooleanArray;
-use arrow_schema::DataType;
-=======
 use arrow_schema::{DataType, Field};
->>>>>>> 2d69ddb6
 use datafusion_common::{DataFusionError, Result, ScalarValue};
 use datafusion_expr::Accumulator;
 use std::any::Any;
@@ -109,7 +105,6 @@
     }
 }
 
-<<<<<<< HEAD
 pub fn apply_filter_on_rows(
     filter: &Option<&BooleanArray>,
     array: &ArrayRef,
@@ -127,7 +122,8 @@
         }
     }
     selected_row_idx
-=======
+}
+
 /// Construct corresponding fields for lexicographical ordering requirement expression
 pub(crate) fn ordering_fields(
     ordering_req: &[PhysicalSortExpr],
@@ -146,5 +142,4 @@
             )
         })
         .collect()
->>>>>>> 2d69ddb6
 }