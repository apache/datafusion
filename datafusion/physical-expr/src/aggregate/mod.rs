--- conflicted
+++ resolved
@@ -79,7 +79,6 @@
     fn name(&self) -> &str {
         "AggregateExpr: default name"
     }
-<<<<<<< HEAD
 
     /// If the aggregate expression is supported by row format
     fn accumulator_v2_supported(&self) -> bool {
@@ -93,9 +92,6 @@
         unreachable!()
     }
 }
-=======
-}
 
 #[derive(Debug, PartialEq, Eq, Hash, Clone)]
-struct DistinctScalarValues(Vec<ScalarValue>);
->>>>>>> 7304719b
+struct DistinctScalarValues(Vec<ScalarValue>);