--- conflicted
+++ resolved
@@ -50,21 +50,9 @@
 
 pub mod build_in;
 pub mod moving_min_max;
-<<<<<<< HEAD
-pub mod utils;
-=======
 pub mod utils {
     pub use datafusion_physical_expr_common::aggregate::utils::{
         adjust_output_array, down_cast_any_ref, get_accum_scalar_values_as_arrays,
         get_sort_options, ordering_fields, DecimalAverager, Hashable,
     };
-}
-
-/// Checks whether the given aggregate expression is order-sensitive.
-/// For instance, a `SUM` aggregation doesn't depend on the order of its inputs.
-/// However, an `ARRAY_AGG` with `ORDER BY` depends on the input ordering.
-pub fn is_order_sensitive(aggr_expr: &Arc<dyn AggregateExpr>) -> bool {
-    aggr_expr.as_any().is::<OrderSensitiveArrayAgg>()
-        || aggr_expr.as_any().is::<NthValueAgg>()
-}
->>>>>>> 7bd4b53f
+}