// Licensed to the Apache Software Foundation (ASF) under one
// or more contributor license agreements.  See the NOTICE file
// distributed with this work for additional information
// regarding copyright ownership.  The ASF licenses this file
// to you under the Apache License, Version 2.0 (the
// "License"); you may not use this file except in compliance
// with the License.  You may obtain a copy of the License at
//
//   http://www.apache.org/licenses/LICENSE-2.0
//
// Unless required by applicable law or agreed to in writing,
// software distributed under the License is distributed on an
// "AS IS" BASIS, WITHOUT WARRANTIES OR CONDITIONS OF ANY
// KIND, either express or implied.  See the License for the
// specific language governing permissions and limitations
// under the License.

//! Defines physical expressions that can evaluated at runtime during query execution

use ahash::RandomState;
use std::any::Any;
use std::convert::TryFrom;
use std::sync::Arc;

use crate::{AggregateExpr, PhysicalExpr};
use arrow::datatypes::DataType;
use arrow::{
    array::{
        ArrayRef, Int16Array, Int32Array, Int64Array, Int8Array, UInt16Array,
        UInt32Array, UInt64Array, UInt8Array,
    },
    datatypes::Field,
};
use datafusion_common::{downcast_value, DataFusionError, Result, ScalarValue};
use datafusion_expr::Accumulator;
use std::collections::HashSet;

use crate::aggregate::row_accumulator::{is_row_accumulator_support_dtype, RowAccumulator, RowAccumulatorItem};
use crate::aggregate::utils::down_cast_any_ref;
use crate::expressions::format_state_name;
use arrow::array::Array;
<<<<<<< HEAD
use arrow::array::PrimitiveArray;
use arrow::datatypes::ArrowNativeTypeOp;
use arrow::datatypes::ArrowNumericType;
use arrow_array::cast::as_primitive_array;
use arrow_array::{ArrayAccessor, BooleanArray};
use datafusion_row::accessor::{ArrowArrayReader, RowAccessor, RowAccumulatorNativeType};
use std::ops::BitAnd as BitAndImplementation;
use std::ops::BitOr as BitOrImplementation;
use std::ops::BitXor as BitXorImplementation;

// TODO: remove this macro rules after implementation in arrow-rs
// https://github.com/apache/arrow-rs/pull/4210
macro_rules! bit_operation {
    ($NAME:ident, $OP:ident, $NATIVE:ident, $DEFAULT:expr, $DOC:expr) => {
        #[doc = $DOC]
        ///
        /// Returns `None` if the array is empty or only contains null values.
        fn $NAME<T>(array: &PrimitiveArray<T>) -> Option<T::Native>
        where
            T: ArrowNumericType,
            T::Native: $NATIVE<Output = T::Native> + ArrowNativeTypeOp,
        {
            let default;
            if $DEFAULT == -1 {
                default = T::Native::ONE.neg_wrapping();
            } else {
                default = T::default_value();
            }

            let null_count = array.null_count();

            if null_count == array.len() {
                return None;
            }

            let data: &[T::Native] = array.values();

            match array.nulls() {
                None => {
                    let result = data
                        .iter()
                        .fold(default, |accumulator, value| accumulator.$OP(*value));

                    Some(result)
                }
                Some(nulls) => {
                    let mut result = default;
                    let data_chunks = data.chunks_exact(64);
                    let remainder = data_chunks.remainder();

                    let bit_chunks = nulls.inner().bit_chunks();
                    data_chunks
                        .zip(bit_chunks.iter())
                        .for_each(|(chunk, mask)| {
                            // index_mask has value 1 << i in the loop
                            let mut index_mask = 1;
                            chunk.iter().for_each(|value| {
                                if (mask & index_mask) != 0 {
                                    result = result.$OP(*value);
                                }
                                index_mask <<= 1;
                            });
                        });

                    let remainder_bits = bit_chunks.remainder_bits();

                    remainder.iter().enumerate().for_each(|(i, value)| {
                        if remainder_bits & (1 << i) != 0 {
                            result = result.$OP(*value);
                        }
                    });

                    Some(result)
                }
            }
        }
    };
}

bit_operation!(
    bit_and,
    bitand,
    BitAndImplementation,
    -1,
    "Returns the bitwise and of all non-null input values."
);
bit_operation!(
    bit_or,
    bitor,
    BitOrImplementation,
    0,
    "Returns the bitwise or of all non-null input values."
);
bit_operation!(
    bit_xor,
    bitxor,
    BitXorImplementation,
    0,
    "Returns the bitwise xor of all non-null input values."
);
=======
use arrow::compute::{bit_and, bit_or, bit_xor};
use datafusion_row::accessor::RowAccessor;
>>>>>>> b8f90fe9

// returns the new value after bit_and/bit_or/bit_xor with the new values, taking nullability into account
macro_rules! typed_bit_and_or_xor_batch {
    ($VALUES:expr, $ARRAYTYPE:ident, $SCALAR:ident, $OP:ident) => {{
        let array = downcast_value!($VALUES, $ARRAYTYPE);
        let delta = $OP(array);
        Ok(ScalarValue::$SCALAR(delta))
    }};
}

// bit_and/bit_or/bit_xor the array and returns a ScalarValue of its corresponding type.
macro_rules! bit_and_or_xor_batch {
    ($VALUES:expr, $OP:ident) => {{
        match $VALUES.data_type() {
            DataType::Int64 => {
                typed_bit_and_or_xor_batch!($VALUES, Int64Array, Int64, $OP)
            }
            DataType::Int32 => {
                typed_bit_and_or_xor_batch!($VALUES, Int32Array, Int32, $OP)
            }
            DataType::Int16 => {
                typed_bit_and_or_xor_batch!($VALUES, Int16Array, Int16, $OP)
            }
            DataType::Int8 => {
                typed_bit_and_or_xor_batch!($VALUES, Int8Array, Int8, $OP)
            }
            DataType::UInt64 => {
                typed_bit_and_or_xor_batch!($VALUES, UInt64Array, UInt64, $OP)
            }
            DataType::UInt32 => {
                typed_bit_and_or_xor_batch!($VALUES, UInt32Array, UInt32, $OP)
            }
            DataType::UInt16 => {
                typed_bit_and_or_xor_batch!($VALUES, UInt16Array, UInt16, $OP)
            }
            DataType::UInt8 => {
                typed_bit_and_or_xor_batch!($VALUES, UInt8Array, UInt8, $OP)
            }
            e => {
                return Err(DataFusionError::Internal(format!(
                    "Bit and/Bit or/Bit xor is not expected to receive the type {e:?}"
                )));
            }
        }
    }};
}

/// dynamically-typed bit_and(array) -> ScalarValue
fn bit_and_batch(values: &ArrayRef) -> Result<ScalarValue> {
    bit_and_or_xor_batch!(values, bit_and)
}

/// dynamically-typed bit_or(array) -> ScalarValue
fn bit_or_batch(values: &ArrayRef) -> Result<ScalarValue> {
    bit_and_or_xor_batch!(values, bit_or)
}

/// dynamically-typed bit_xor(array) -> ScalarValue
fn bit_xor_batch(values: &ArrayRef) -> Result<ScalarValue> {
    bit_and_or_xor_batch!(values, bit_xor)
}

// bit_and/bit_or/bit_xor of two scalar values.
macro_rules! typed_bit_and_or_xor_v2 {
    ($INDEX:ident, $ACC:ident, $SCALAR:expr, $TYPE:ident, $OP:ident) => {{
        paste::item! {
            match $SCALAR {
                None => {}
                Some(v) => $ACC.[<$OP _ $TYPE>]($INDEX, *v as $TYPE)
            }
        }
    }};
}

macro_rules! bit_and_or_xor_v2 {
    ($INDEX:ident, $ACC:ident, $SCALAR:expr, $OP:ident) => {{
        Ok(match $SCALAR {
            ScalarValue::UInt64(rhs) => {
                typed_bit_and_or_xor_v2!($INDEX, $ACC, rhs, u64, $OP)
            }
            ScalarValue::UInt32(rhs) => {
                typed_bit_and_or_xor_v2!($INDEX, $ACC, rhs, u32, $OP)
            }
            ScalarValue::UInt16(rhs) => {
                typed_bit_and_or_xor_v2!($INDEX, $ACC, rhs, u16, $OP)
            }
            ScalarValue::UInt8(rhs) => {
                typed_bit_and_or_xor_v2!($INDEX, $ACC, rhs, u8, $OP)
            }
            ScalarValue::Int64(rhs) => {
                typed_bit_and_or_xor_v2!($INDEX, $ACC, rhs, i64, $OP)
            }
            ScalarValue::Int32(rhs) => {
                typed_bit_and_or_xor_v2!($INDEX, $ACC, rhs, i32, $OP)
            }
            ScalarValue::Int16(rhs) => {
                typed_bit_and_or_xor_v2!($INDEX, $ACC, rhs, i16, $OP)
            }
            ScalarValue::Int8(rhs) => {
                typed_bit_and_or_xor_v2!($INDEX, $ACC, rhs, i8, $OP)
            }
            ScalarValue::Null => {
                // do nothing
            }
            e => {
                return Err(DataFusionError::Internal(format!(
                    "BIT AND/BIT OR/BIT XOR is not expected to receive scalars of incompatible types {:?}",
                    e
                )))
            }
        })
    }};
}

pub fn bit_and_row_with_scalar(
    index: usize,
    accessor: &mut RowAccessor,
    s: &ScalarValue,
) -> Result<()> {
    bit_and_or_xor_v2!(index, accessor, s, bitand)
}

pub fn bit_or_row_with_scalar(
    index: usize,
    accessor: &mut RowAccessor,
    s: &ScalarValue,
) -> Result<()> {
    bit_and_or_xor_v2!(index, accessor, s, bitor)
}

pub fn bit_xor_row_with_scalar(
    index: usize,
    accessor: &mut RowAccessor,
    s: &ScalarValue,
) -> Result<()> {
    bit_and_or_xor_v2!(index, accessor, s, bitxor)
}

/// BIT_AND aggregate expression
#[derive(Debug, Clone)]
pub struct BitAnd {
    name: String,
    pub data_type: DataType,
    expr: Arc<dyn PhysicalExpr>,
    nullable: bool,
}

impl BitAnd {
    /// Create a new BIT_AND aggregate function
    pub fn new(
        expr: Arc<dyn PhysicalExpr>,
        name: impl Into<String>,
        data_type: DataType,
    ) -> Self {
        Self {
            name: name.into(),
            expr,
            data_type,
            nullable: true,
        }
    }
}

impl AggregateExpr for BitAnd {
    /// Return a reference to Any that can be used for downcasting
    fn as_any(&self) -> &dyn Any {
        self
    }

    fn field(&self) -> Result<Field> {
        Ok(Field::new(
            &self.name,
            self.data_type.clone(),
            self.nullable,
        ))
    }

    fn create_accumulator(&self) -> Result<Box<dyn Accumulator>> {
        Ok(Box::new(BitAndAccumulator::try_new(&self.data_type)?))
    }

    fn state_fields(&self) -> Result<Vec<Field>> {
        Ok(vec![Field::new(
            format_state_name(&self.name, "bit_and"),
            self.data_type.clone(),
            self.nullable,
        )])
    }

    fn expressions(&self) -> Vec<Arc<dyn PhysicalExpr>> {
        vec![self.expr.clone()]
    }

    fn name(&self) -> &str {
        &self.name
    }

    fn row_accumulator_supported(&self) -> bool {
        is_row_accumulator_support_dtype(&self.data_type)
    }

    fn create_row_accumulator(
        &self,
        start_index: usize,
    ) -> Result<RowAccumulatorItem> {
        Ok(BitAndRowAccumulator::new(
            start_index,
            self.data_type.clone(),
        ).into())
    }

    fn reverse_expr(&self) -> Option<Arc<dyn AggregateExpr>> {
        Some(Arc::new(self.clone()))
    }
}

impl PartialEq<dyn Any> for BitAnd {
    fn eq(&self, other: &dyn Any) -> bool {
        down_cast_any_ref(other)
            .downcast_ref::<Self>()
            .map(|x| {
                self.name == x.name
                    && self.data_type == x.data_type
                    && self.nullable == x.nullable
                    && self.expr.eq(&x.expr)
            })
            .unwrap_or(false)
    }
}

#[derive(Debug)]
struct BitAndAccumulator {
    bit_and: ScalarValue,
}

impl BitAndAccumulator {
    /// new bit_and accumulator
    pub fn try_new(data_type: &DataType) -> Result<Self> {
        Ok(Self {
            bit_and: ScalarValue::try_from(data_type)?,
        })
    }
}

impl Accumulator for BitAndAccumulator {
    fn update_batch(&mut self, values: &[ArrayRef]) -> Result<()> {
        let values = &values[0];
        let delta = &bit_and_batch(values)?;
        self.bit_and = self.bit_and.bitand(delta)?;
        Ok(())
    }

    fn merge_batch(&mut self, states: &[ArrayRef]) -> Result<()> {
        self.update_batch(states)
    }

    fn state(&self) -> Result<Vec<ScalarValue>> {
        Ok(vec![self.bit_and.clone()])
    }

    fn evaluate(&self) -> Result<ScalarValue> {
        Ok(self.bit_and.clone())
    }

    fn size(&self) -> usize {
        std::mem::size_of_val(self) - std::mem::size_of_val(&self.bit_and)
            + self.bit_and.size()
    }
}

#[derive(Debug)]
pub struct BitAndRowAccumulator {
    index: usize,
    datatype: DataType,
}

impl BitAndRowAccumulator {
    pub fn new(index: usize, datatype: DataType) -> Self {
        Self { index, datatype }
    }
}

impl RowAccumulator for BitAndRowAccumulator {
    fn update_batch(
        &mut self,
        values: &[ArrayRef],
        accessor: &mut RowAccessor,
    ) -> Result<()> {
        let values = &values[0];
        let delta = &bit_and_batch(values)?;
        bit_and_row_with_scalar(self.index, accessor, delta)
    }

    fn update_single_row(
        &self,
        values: &[ArrayRef],
        filter: &Option<&BooleanArray>,
        row_index: usize,
        accessor: &mut RowAccessor,
    ) -> Result<()> {
        let array = &values[0];
        if array.is_null(row_index) {
            return Ok(());
        }
        if let Some(filter) = filter {
            if !filter.value(row_index) {
                return Ok(());
            }
        }

        match array.data_type() {
            DataType::Int8 => {
                let typed_array: &Int8Array = as_primitive_array(array);
                let value = typed_array.value_at(row_index);
                value.bit_and_to_row(self.index, accessor);
            }
            DataType::Int16 => {
                let typed_array: &Int16Array = as_primitive_array(array);
                let value = typed_array.value_at(row_index);
                value.bit_and_to_row(self.index, accessor);
            }
            DataType::Int32 => {
                let typed_array: &Int32Array = as_primitive_array(array);
                let value = typed_array.value_at(row_index);
                value.bit_and_to_row(self.index, accessor);
            }
            DataType::Int64 => {
                let typed_array: &Int64Array = as_primitive_array(array);
                let value = typed_array.value_at(row_index);
                value.bit_and_to_row(self.index, accessor);
            }
            DataType::UInt8 => {
                let typed_array: &UInt8Array = as_primitive_array(array);
                let value = typed_array.value_at(row_index);
                value.bit_and_to_row(self.index, accessor);
            }
            DataType::UInt16 => {
                let typed_array: &UInt16Array = as_primitive_array(array);
                let value = typed_array.value_at(row_index);
                value.bit_and_to_row(self.index, accessor);
            }
            DataType::UInt32 => {
                let typed_array: &UInt32Array = as_primitive_array(array);
                let value = typed_array.value_at(row_index);
                value.bit_and_to_row(self.index, accessor);
            }
            DataType::UInt64 => {
                let typed_array: &UInt64Array = as_primitive_array(array);
                let value = typed_array.value_at(row_index);
                value.bit_and_to_row(self.index, accessor);
            }
            _ => {
                return Err(DataFusionError::Internal(format!(
                    "Unsupported data type in BitAndRowAccumulator: {}",
                    array.data_type()
                )))
            }
        }

        Ok(())
    }

    #[inline(always)]
    fn update_value<N: RowAccumulatorNativeType>(
        &self,
        native_value: Option<N>,
        accessor: &mut RowAccessor,
    ) {
        if let Some(value) = native_value {
            value.min_to_row(self.index, accessor);
        }
    }

    fn merge_batch(
        &mut self,
        states: &[ArrayRef],
        accessor: &mut RowAccessor,
    ) -> Result<()> {
        self.update_batch(states, accessor)
    }

    fn evaluate(&self, accessor: &RowAccessor) -> Result<ScalarValue> {
        Ok(accessor.get_as_scalar(&self.datatype, self.index))
    }

    #[inline(always)]
    fn state_index(&self) -> usize {
        self.index
    }
}

/// BIT_OR aggregate expression
#[derive(Debug, Clone)]
pub struct BitOr {
    name: String,
    pub data_type: DataType,
    expr: Arc<dyn PhysicalExpr>,
    nullable: bool,
}

impl BitOr {
    /// Create a new BIT_OR aggregate function
    pub fn new(
        expr: Arc<dyn PhysicalExpr>,
        name: impl Into<String>,
        data_type: DataType,
    ) -> Self {
        Self {
            name: name.into(),
            expr,
            data_type,
            nullable: true,
        }
    }
}

impl AggregateExpr for BitOr {
    /// Return a reference to Any that can be used for downcasting
    fn as_any(&self) -> &dyn Any {
        self
    }

    fn field(&self) -> Result<Field> {
        Ok(Field::new(
            &self.name,
            self.data_type.clone(),
            self.nullable,
        ))
    }

    fn create_accumulator(&self) -> Result<Box<dyn Accumulator>> {
        Ok(Box::new(BitOrAccumulator::try_new(&self.data_type)?))
    }

    fn state_fields(&self) -> Result<Vec<Field>> {
        Ok(vec![Field::new(
            format_state_name(&self.name, "bit_or"),
            self.data_type.clone(),
            self.nullable,
        )])
    }

    fn expressions(&self) -> Vec<Arc<dyn PhysicalExpr>> {
        vec![self.expr.clone()]
    }

    fn name(&self) -> &str {
        &self.name
    }

    fn row_accumulator_supported(&self) -> bool {
        is_row_accumulator_support_dtype(&self.data_type)
    }

    fn create_row_accumulator(
        &self,
        start_index: usize,
    ) -> Result<RowAccumulatorItem> {
        Ok(BitOrRowAccumulator::new(
            start_index,
            self.data_type.clone(),
        ).into())
    }

    fn reverse_expr(&self) -> Option<Arc<dyn AggregateExpr>> {
        Some(Arc::new(self.clone()))
    }
}

impl PartialEq<dyn Any> for BitOr {
    fn eq(&self, other: &dyn Any) -> bool {
        down_cast_any_ref(other)
            .downcast_ref::<Self>()
            .map(|x| {
                self.name == x.name
                    && self.data_type == x.data_type
                    && self.nullable == x.nullable
                    && self.expr.eq(&x.expr)
            })
            .unwrap_or(false)
    }
}

#[derive(Debug)]
struct BitOrAccumulator {
    bit_or: ScalarValue,
}

impl BitOrAccumulator {
    /// new bit_or accumulator
    pub fn try_new(data_type: &DataType) -> Result<Self> {
        Ok(Self {
            bit_or: ScalarValue::try_from(data_type)?,
        })
    }
}

impl Accumulator for BitOrAccumulator {
    fn state(&self) -> Result<Vec<ScalarValue>> {
        Ok(vec![self.bit_or.clone()])
    }

    fn update_batch(&mut self, values: &[ArrayRef]) -> Result<()> {
        let values = &values[0];
        let delta = &bit_or_batch(values)?;
        self.bit_or = self.bit_or.bitor(delta)?;
        Ok(())
    }

    fn merge_batch(&mut self, states: &[ArrayRef]) -> Result<()> {
        self.update_batch(states)
    }

    fn evaluate(&self) -> Result<ScalarValue> {
        Ok(self.bit_or.clone())
    }

    fn size(&self) -> usize {
        std::mem::size_of_val(self) - std::mem::size_of_val(&self.bit_or)
            + self.bit_or.size()
    }
}

#[derive(Debug)]
pub struct BitOrRowAccumulator {
    index: usize,
    datatype: DataType,
}

impl BitOrRowAccumulator {
    pub fn new(index: usize, datatype: DataType) -> Self {
        Self { index, datatype }
    }
}

impl RowAccumulator for BitOrRowAccumulator {
    fn update_batch(
        &mut self,
        values: &[ArrayRef],
        accessor: &mut RowAccessor,
    ) -> Result<()> {
        let values = &values[0];
        let delta = &bit_or_batch(values)?;
        bit_or_row_with_scalar(self.index, accessor, delta)?;
        Ok(())
    }

    fn update_single_row(
        &self,
        values: &[ArrayRef],
        filter: &Option<&BooleanArray>,
        row_index: usize,
        accessor: &mut RowAccessor,
    ) -> Result<()> {
        let array = &values[0];
        if array.is_null(row_index) {
            return Ok(());
        }
        if let Some(filter) = filter {
            if !filter.value(row_index) {
                return Ok(());
            }
        }

        match array.data_type() {
            DataType::Int8 => {
                let typed_array: &Int8Array = as_primitive_array(array);
                let value = typed_array.value_at(row_index);
                value.bit_or_to_row(self.index, accessor);
            }
            DataType::Int16 => {
                let typed_array: &Int16Array = as_primitive_array(array);
                let value = typed_array.value_at(row_index);
                value.bit_or_to_row(self.index, accessor);
            }
            DataType::Int32 => {
                let typed_array: &Int32Array = as_primitive_array(array);
                let value = typed_array.value_at(row_index);
                value.bit_or_to_row(self.index, accessor);
            }
            DataType::Int64 => {
                let typed_array: &Int64Array = as_primitive_array(array);
                let value = typed_array.value_at(row_index);
                value.bit_or_to_row(self.index, accessor);
            }
            DataType::UInt8 => {
                let typed_array: &UInt8Array = as_primitive_array(array);
                let value = typed_array.value_at(row_index);
                value.bit_or_to_row(self.index, accessor);
            }
            DataType::UInt16 => {
                let typed_array: &UInt16Array = as_primitive_array(array);
                let value = typed_array.value_at(row_index);
                value.bit_or_to_row(self.index, accessor);
            }
            DataType::UInt32 => {
                let typed_array: &UInt32Array = as_primitive_array(array);
                let value = typed_array.value_at(row_index);
                value.bit_or_to_row(self.index, accessor);
            }
            DataType::UInt64 => {
                let typed_array: &UInt64Array = as_primitive_array(array);
                let value = typed_array.value_at(row_index);
                value.bit_or_to_row(self.index, accessor);
            }
            _ => {
                return Err(DataFusionError::Internal(format!(
                    "Unsupported data type in BitOrRowAccumulator: {}",
                    array.data_type()
                )))
            }
        }

        Ok(())
    }

    #[inline(always)]
    fn update_value<N: RowAccumulatorNativeType>(
        &self,
        native_value: Option<N>,
        accessor: &mut RowAccessor,
    ) {
        if let Some(value) = native_value {
            value.bit_or_to_row(self.index, accessor);
        }
    }

    fn merge_batch(
        &mut self,
        states: &[ArrayRef],
        accessor: &mut RowAccessor,
    ) -> Result<()> {
        self.update_batch(states, accessor)
    }

    fn evaluate(&self, accessor: &RowAccessor) -> Result<ScalarValue> {
        Ok(accessor.get_as_scalar(&self.datatype, self.index))
    }

    #[inline(always)]
    fn state_index(&self) -> usize {
        self.index
    }
}

/// BIT_XOR aggregate expression
#[derive(Debug, Clone)]
pub struct BitXor {
    name: String,
    pub data_type: DataType,
    expr: Arc<dyn PhysicalExpr>,
    nullable: bool,
}

impl BitXor {
    /// Create a new BIT_XOR aggregate function
    pub fn new(
        expr: Arc<dyn PhysicalExpr>,
        name: impl Into<String>,
        data_type: DataType,
    ) -> Self {
        Self {
            name: name.into(),
            expr,
            data_type,
            nullable: true,
        }
    }
}

impl AggregateExpr for BitXor {
    /// Return a reference to Any that can be used for downcasting
    fn as_any(&self) -> &dyn Any {
        self
    }

    fn field(&self) -> Result<Field> {
        Ok(Field::new(
            &self.name,
            self.data_type.clone(),
            self.nullable,
        ))
    }

    fn create_accumulator(&self) -> Result<Box<dyn Accumulator>> {
        Ok(Box::new(BitXorAccumulator::try_new(&self.data_type)?))
    }

    fn state_fields(&self) -> Result<Vec<Field>> {
        Ok(vec![Field::new(
            format_state_name(&self.name, "bit_xor"),
            self.data_type.clone(),
            self.nullable,
        )])
    }

    fn expressions(&self) -> Vec<Arc<dyn PhysicalExpr>> {
        vec![self.expr.clone()]
    }

    fn name(&self) -> &str {
        &self.name
    }

    fn row_accumulator_supported(&self) -> bool {
        is_row_accumulator_support_dtype(&self.data_type)
    }

    fn create_row_accumulator(
        &self,
        start_index: usize,
    ) -> Result<RowAccumulatorItem> {
        Ok(BitXorRowAccumulator::new(
            start_index,
            self.data_type.clone(),
        ).into())
    }

    fn reverse_expr(&self) -> Option<Arc<dyn AggregateExpr>> {
        Some(Arc::new(self.clone()))
    }
}

impl PartialEq<dyn Any> for BitXor {
    fn eq(&self, other: &dyn Any) -> bool {
        down_cast_any_ref(other)
            .downcast_ref::<Self>()
            .map(|x| {
                self.name == x.name
                    && self.data_type == x.data_type
                    && self.nullable == x.nullable
                    && self.expr.eq(&x.expr)
            })
            .unwrap_or(false)
    }
}

#[derive(Debug)]
struct BitXorAccumulator {
    bit_xor: ScalarValue,
}

impl BitXorAccumulator {
    /// new bit_xor accumulator
    pub fn try_new(data_type: &DataType) -> Result<Self> {
        Ok(Self {
            bit_xor: ScalarValue::try_from(data_type)?,
        })
    }
}

impl Accumulator for BitXorAccumulator {
    fn state(&self) -> Result<Vec<ScalarValue>> {
        Ok(vec![self.bit_xor.clone()])
    }

    fn update_batch(&mut self, values: &[ArrayRef]) -> Result<()> {
        let values = &values[0];
        let delta = &bit_xor_batch(values)?;
        self.bit_xor = self.bit_xor.bitxor(delta)?;
        Ok(())
    }

    fn merge_batch(&mut self, states: &[ArrayRef]) -> Result<()> {
        self.update_batch(states)
    }

    fn evaluate(&self) -> Result<ScalarValue> {
        Ok(self.bit_xor.clone())
    }

    fn size(&self) -> usize {
        std::mem::size_of_val(self) - std::mem::size_of_val(&self.bit_xor)
            + self.bit_xor.size()
    }
}

#[derive(Debug)]
pub struct BitXorRowAccumulator {
    index: usize,
    datatype: DataType,
}

impl BitXorRowAccumulator {
    pub fn new(index: usize, datatype: DataType) -> Self {
        Self { index, datatype }
    }
}

impl RowAccumulator for BitXorRowAccumulator {
    fn update_batch(
        &mut self,
        values: &[ArrayRef],
        accessor: &mut RowAccessor,
    ) -> Result<()> {
        let values = &values[0];
        let delta = &bit_xor_batch(values)?;
        bit_xor_row_with_scalar(self.index, accessor, delta)?;
        Ok(())
    }

    fn update_single_row(
        &self,
        values: &[ArrayRef],
        filter: &Option<&BooleanArray>,
        row_index: usize,
        accessor: &mut RowAccessor,
    ) -> Result<()> {
        let array = &values[0];
        if array.is_null(row_index) {
            return Ok(());
        }
        if let Some(filter) = filter {
            if !filter.value(row_index) {
                return Ok(());
            }
        }

        match array.data_type() {
            DataType::Int8 => {
                let typed_array: &Int8Array = as_primitive_array(array);
                let value = typed_array.value_at(row_index);
                value.bit_xor_to_row(self.index, accessor);
            }
            DataType::Int16 => {
                let typed_array: &Int16Array = as_primitive_array(array);
                let value = typed_array.value_at(row_index);
                value.bit_xor_to_row(self.index, accessor);
            }
            DataType::Int32 => {
                let typed_array: &Int32Array = as_primitive_array(array);
                let value = typed_array.value_at(row_index);
                value.bit_xor_to_row(self.index, accessor);
            }
            DataType::Int64 => {
                let typed_array: &Int64Array = as_primitive_array(array);
                let value = typed_array.value_at(row_index);
                value.bit_xor_to_row(self.index, accessor);
            }
            DataType::UInt8 => {
                let typed_array: &UInt8Array = as_primitive_array(array);
                let value = typed_array.value_at(row_index);
                value.bit_xor_to_row(self.index, accessor);
            }
            DataType::UInt16 => {
                let typed_array: &UInt16Array = as_primitive_array(array);
                let value = typed_array.value_at(row_index);
                value.bit_xor_to_row(self.index, accessor);
            }
            DataType::UInt32 => {
                let typed_array: &UInt32Array = as_primitive_array(array);
                let value = typed_array.value_at(row_index);
                value.bit_xor_to_row(self.index, accessor);
            }
            DataType::UInt64 => {
                let typed_array: &UInt64Array = as_primitive_array(array);
                let value = typed_array.value_at(row_index);
                value.bit_xor_to_row(self.index, accessor);
            }
            _ => {
                return Err(DataFusionError::Internal(format!(
                    "Unsupported data type in BitXorRowAccumulator: {}",
                    array.data_type()
                )))
            }
        }

        Ok(())
    }

    #[inline(always)]
    fn update_value<N: RowAccumulatorNativeType>(
        &self,
        native_value: Option<N>,
        accessor: &mut RowAccessor,
    ) {
        if let Some(value) = native_value {
            value.bit_xor_to_row(self.index, accessor);
        }
    }

    fn merge_batch(
        &mut self,
        states: &[ArrayRef],
        accessor: &mut RowAccessor,
    ) -> Result<()> {
        self.update_batch(states, accessor)
    }

    fn evaluate(&self, accessor: &RowAccessor) -> Result<ScalarValue> {
        Ok(accessor.get_as_scalar(&self.datatype, self.index))
    }

    #[inline(always)]
    fn state_index(&self) -> usize {
        self.index
    }
}

/// Expression for a BIT_XOR(DISTINCT) aggregation.
#[derive(Debug, Clone)]
pub struct DistinctBitXor {
    name: String,
    pub data_type: DataType,
    expr: Arc<dyn PhysicalExpr>,
    nullable: bool,
}

impl DistinctBitXor {
    /// Create a new DistinctBitXor aggregate function
    pub fn new(
        expr: Arc<dyn PhysicalExpr>,
        name: impl Into<String>,
        data_type: DataType,
    ) -> Self {
        Self {
            name: name.into(),
            expr,
            data_type,
            nullable: true,
        }
    }
}

impl AggregateExpr for DistinctBitXor {
    /// Return a reference to Any that can be used for downcasting
    fn as_any(&self) -> &dyn Any {
        self
    }

    fn field(&self) -> Result<Field> {
        Ok(Field::new(
            &self.name,
            self.data_type.clone(),
            self.nullable,
        ))
    }

    fn create_accumulator(&self) -> Result<Box<dyn Accumulator>> {
        Ok(Box::new(DistinctBitXorAccumulator::try_new(
            &self.data_type,
        )?))
    }

    fn state_fields(&self) -> Result<Vec<Field>> {
        // State field is a List which stores items to rebuild hash set.
        Ok(vec![Field::new_list(
            format_state_name(&self.name, "bit_xor distinct"),
            Field::new("item", self.data_type.clone(), true),
            false,
        )])
    }

    fn expressions(&self) -> Vec<Arc<dyn PhysicalExpr>> {
        vec![self.expr.clone()]
    }

    fn name(&self) -> &str {
        &self.name
    }
}

impl PartialEq<dyn Any> for DistinctBitXor {
    fn eq(&self, other: &dyn Any) -> bool {
        down_cast_any_ref(other)
            .downcast_ref::<Self>()
            .map(|x| {
                self.name == x.name
                    && self.data_type == x.data_type
                    && self.nullable == x.nullable
                    && self.expr.eq(&x.expr)
            })
            .unwrap_or(false)
    }
}

#[derive(Debug)]
struct DistinctBitXorAccumulator {
    hash_values: HashSet<ScalarValue, RandomState>,
    data_type: DataType,
}

impl DistinctBitXorAccumulator {
    pub fn try_new(data_type: &DataType) -> Result<Self> {
        Ok(Self {
            hash_values: HashSet::default(),
            data_type: data_type.clone(),
        })
    }
}

impl Accumulator for DistinctBitXorAccumulator {
    fn state(&self) -> Result<Vec<ScalarValue>> {
        // 1. Stores aggregate state in `ScalarValue::List`
        // 2. Constructs `ScalarValue::List` state from distinct numeric stored in hash set
        let state_out = {
            let mut distinct_values = Vec::new();
            self.hash_values
                .iter()
                .for_each(|distinct_value| distinct_values.push(distinct_value.clone()));
            vec![ScalarValue::new_list(
                Some(distinct_values),
                self.data_type.clone(),
            )]
        };
        Ok(state_out)
    }

    fn update_batch(&mut self, values: &[ArrayRef]) -> Result<()> {
        if values.is_empty() {
            return Ok(());
        }

        let arr = &values[0];
        (0..values[0].len()).try_for_each(|index| {
            if !arr.is_null(index) {
                let v = ScalarValue::try_from_array(arr, index)?;
                self.hash_values.insert(v);
            }
            Ok(())
        })
    }

    fn merge_batch(&mut self, states: &[ArrayRef]) -> Result<()> {
        if states.is_empty() {
            return Ok(());
        }

        let arr = &states[0];
        (0..arr.len()).try_for_each(|index| {
            let scalar = ScalarValue::try_from_array(arr, index)?;

            if let ScalarValue::List(Some(scalar), _) = scalar {
                scalar.iter().for_each(|scalar| {
                    if !ScalarValue::is_null(scalar) {
                        self.hash_values.insert(scalar.clone());
                    }
                });
            } else {
                return Err(DataFusionError::Internal(
                    "Unexpected accumulator state".into(),
                ));
            }
            Ok(())
        })
    }

    fn evaluate(&self) -> Result<ScalarValue> {
        let mut bit_xor_value = ScalarValue::try_from(&self.data_type)?;
        for distinct_value in self.hash_values.iter() {
            bit_xor_value = bit_xor_value.bitxor(distinct_value)?;
        }
        Ok(bit_xor_value)
    }

    fn size(&self) -> usize {
        std::mem::size_of_val(self) + ScalarValue::size_of_hashset(&self.hash_values)
            - std::mem::size_of_val(&self.hash_values)
            + self.data_type.size()
            - std::mem::size_of_val(&self.data_type)
    }
}

#[cfg(test)]
mod tests {
    use super::*;
    use crate::expressions::col;
    use crate::expressions::tests::aggregate;
    use crate::generic_test_op;
    use arrow::datatypes::*;
    use arrow::record_batch::RecordBatch;
    use datafusion_common::Result;

    #[test]
    fn bit_and_i32() -> Result<()> {
        let a: ArrayRef = Arc::new(Int32Array::from(vec![4, 7, 15]));
        generic_test_op!(a, DataType::Int32, BitAnd, ScalarValue::from(4i32))
    }

    #[test]
    fn bit_and_i32_with_nulls() -> Result<()> {
        let a: ArrayRef =
            Arc::new(Int32Array::from(vec![Some(1), None, Some(3), Some(5)]));
        generic_test_op!(a, DataType::Int32, BitAnd, ScalarValue::from(1i32))
    }

    #[test]
    fn bit_and_i32_all_nulls() -> Result<()> {
        let a: ArrayRef = Arc::new(Int32Array::from(vec![None, None]));
        generic_test_op!(a, DataType::Int32, BitAnd, ScalarValue::Int32(None))
    }

    #[test]
    fn bit_and_u32() -> Result<()> {
        let a: ArrayRef = Arc::new(UInt32Array::from(vec![4_u32, 7_u32, 15_u32]));
        generic_test_op!(a, DataType::UInt32, BitAnd, ScalarValue::from(4u32))
    }

    #[test]
    fn bit_or_i32() -> Result<()> {
        let a: ArrayRef = Arc::new(Int32Array::from(vec![4, 7, 15]));
        generic_test_op!(a, DataType::Int32, BitOr, ScalarValue::from(15i32))
    }

    #[test]
    fn bit_or_i32_with_nulls() -> Result<()> {
        let a: ArrayRef =
            Arc::new(Int32Array::from(vec![Some(1), None, Some(3), Some(5)]));
        generic_test_op!(a, DataType::Int32, BitOr, ScalarValue::from(7i32))
    }

    #[test]
    fn bit_or_i32_all_nulls() -> Result<()> {
        let a: ArrayRef = Arc::new(Int32Array::from(vec![None, None]));
        generic_test_op!(a, DataType::Int32, BitOr, ScalarValue::Int32(None))
    }

    #[test]
    fn bit_or_u32() -> Result<()> {
        let a: ArrayRef = Arc::new(UInt32Array::from(vec![4_u32, 7_u32, 15_u32]));
        generic_test_op!(a, DataType::UInt32, BitOr, ScalarValue::from(15u32))
    }

    #[test]
    fn bit_xor_i32() -> Result<()> {
        let a: ArrayRef = Arc::new(Int32Array::from(vec![4, 7, 4, 7, 15]));
        generic_test_op!(a, DataType::Int32, BitXor, ScalarValue::from(15i32))
    }

    #[test]
    fn bit_xor_i32_with_nulls() -> Result<()> {
        let a: ArrayRef = Arc::new(Int32Array::from(vec![
            Some(1),
            Some(1),
            None,
            Some(3),
            Some(5),
        ]));
        generic_test_op!(a, DataType::Int32, BitXor, ScalarValue::from(6i32))
    }

    #[test]
    fn bit_xor_i32_all_nulls() -> Result<()> {
        let a: ArrayRef = Arc::new(Int32Array::from(vec![None, None]));
        generic_test_op!(a, DataType::Int32, BitXor, ScalarValue::Int32(None))
    }

    #[test]
    fn bit_xor_u32() -> Result<()> {
        let a: ArrayRef =
            Arc::new(UInt32Array::from(vec![4_u32, 7_u32, 4_u32, 7_u32, 15_u32]));
        generic_test_op!(a, DataType::UInt32, BitXor, ScalarValue::from(15u32))
    }

    #[test]
    fn bit_xor_distinct_i32() -> Result<()> {
        let a: ArrayRef = Arc::new(Int32Array::from(vec![4, 7, 4, 7, 15]));
        generic_test_op!(a, DataType::Int32, DistinctBitXor, ScalarValue::from(12i32))
    }

    #[test]
    fn bit_xor_distinct_i32_with_nulls() -> Result<()> {
        let a: ArrayRef = Arc::new(Int32Array::from(vec![
            Some(1),
            Some(1),
            None,
            Some(3),
            Some(5),
        ]));
        generic_test_op!(a, DataType::Int32, DistinctBitXor, ScalarValue::from(7i32))
    }

    #[test]
    fn bit_xor_distinct_i32_all_nulls() -> Result<()> {
        let a: ArrayRef = Arc::new(Int32Array::from(vec![None, None]));
        generic_test_op!(a, DataType::Int32, DistinctBitXor, ScalarValue::Int32(None))
    }

    #[test]
    fn bit_xor_distinct_u32() -> Result<()> {
        let a: ArrayRef =
            Arc::new(UInt32Array::from(vec![4_u32, 7_u32, 4_u32, 7_u32, 15_u32]));
        generic_test_op!(
            a,
            DataType::UInt32,
            DistinctBitXor,
            ScalarValue::from(12u32)
        )
    }
}<|MERGE_RESOLUTION|>--- conflicted
+++ resolved
@@ -35,11 +35,12 @@
 use datafusion_expr::Accumulator;
 use std::collections::HashSet;
 
-use crate::aggregate::row_accumulator::{is_row_accumulator_support_dtype, RowAccumulator, RowAccumulatorItem};
+use crate::aggregate::row_accumulator::{
+    is_row_accumulator_support_dtype, RowAccumulator, RowAccumulatorItem,
+};
 use crate::aggregate::utils::down_cast_any_ref;
 use crate::expressions::format_state_name;
 use arrow::array::Array;
-<<<<<<< HEAD
 use arrow::array::PrimitiveArray;
 use arrow::datatypes::ArrowNativeTypeOp;
 use arrow::datatypes::ArrowNumericType;
@@ -140,10 +141,8 @@
     0,
     "Returns the bitwise xor of all non-null input values."
 );
-=======
+
 use arrow::compute::{bit_and, bit_or, bit_xor};
-use datafusion_row::accessor::RowAccessor;
->>>>>>> b8f90fe9
 
 // returns the new value after bit_and/bit_or/bit_xor with the new values, taking nullability into account
 macro_rules! typed_bit_and_or_xor_batch {
@@ -345,14 +344,8 @@
         is_row_accumulator_support_dtype(&self.data_type)
     }
 
-    fn create_row_accumulator(
-        &self,
-        start_index: usize,
-    ) -> Result<RowAccumulatorItem> {
-        Ok(BitAndRowAccumulator::new(
-            start_index,
-            self.data_type.clone(),
-        ).into())
+    fn create_row_accumulator(&self, start_index: usize) -> Result<RowAccumulatorItem> {
+        Ok(BitAndRowAccumulator::new(start_index, self.data_type.clone()).into())
     }
 
     fn reverse_expr(&self) -> Option<Arc<dyn AggregateExpr>> {
@@ -598,14 +591,8 @@
         is_row_accumulator_support_dtype(&self.data_type)
     }
 
-    fn create_row_accumulator(
-        &self,
-        start_index: usize,
-    ) -> Result<RowAccumulatorItem> {
-        Ok(BitOrRowAccumulator::new(
-            start_index,
-            self.data_type.clone(),
-        ).into())
+    fn create_row_accumulator(&self, start_index: usize) -> Result<RowAccumulatorItem> {
+        Ok(BitOrRowAccumulator::new(start_index, self.data_type.clone()).into())
     }
 
     fn reverse_expr(&self) -> Option<Arc<dyn AggregateExpr>> {
@@ -852,14 +839,8 @@
         is_row_accumulator_support_dtype(&self.data_type)
     }
 
-    fn create_row_accumulator(
-        &self,
-        start_index: usize,
-    ) -> Result<RowAccumulatorItem> {
-        Ok(BitXorRowAccumulator::new(
-            start_index,
-            self.data_type.clone(),
-        ).into())
+    fn create_row_accumulator(&self, start_index: usize) -> Result<RowAccumulatorItem> {
+        Ok(BitXorRowAccumulator::new(start_index, self.data_type.clone()).into())
     }
 
     fn reverse_expr(&self) -> Option<Arc<dyn AggregateExpr>> {
