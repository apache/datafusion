// Licensed to the Apache Software Foundation (ASF) under one
// or more contributor license agreements.  See the NOTICE file
// distributed with this work for additional information
// regarding copyright ownership.  The ASF licenses this file
// to you under the Apache License, Version 2.0 (the
// "License"); you may not use this file except in compliance
// with the License.  You may obtain a copy of the License at
//
//   http://www.apache.org/licenses/LICENSE-2.0
//
// Unless required by applicable law or agreed to in writing,
// software distributed under the License is distributed on an
// "AS IS" BASIS, WITHOUT WARRANTIES OR CONDITIONS OF ANY
// KIND, either express or implied.  See the License for the
// specific language governing permissions and limitations
// under the License.

//! Declaration of built-in (aggregate) functions.
//! This module contains built-in aggregates' enumeration and metadata.
//!
//! Generally, an aggregate has:
//! * a signature
//! * a return type, that is a function of the incoming argument's types
//! * the computation, that must accept each valid signature
//!
//! * Signature: see `Signature`
//! * Return type: a function `(arg_types) -> return_type`. E.g. for min, ([f32]) -> f32, ([f64]) -> f64.

use std::sync::Arc;

use arrow::datatypes::Schema;

use datafusion_common::{exec_err, not_impl_err, Result};
use datafusion_expr::AggregateFunction;

use crate::aggregate::regr::RegrType;
use crate::expressions::{self, Literal};
use crate::{AggregateExpr, PhysicalExpr, PhysicalSortExpr};

/// Create a physical aggregation expression.
/// This function errors when `input_phy_exprs`' can't be coerced to a valid argument type of the aggregation function.
pub fn create_aggregate_expr(
    fun: &AggregateFunction,
    distinct: bool,
    input_phy_exprs: &[Arc<dyn PhysicalExpr>],
    ordering_req: &[PhysicalSortExpr],
    input_schema: &Schema,
    name: impl Into<String>,
    // TODO: keep it to avoid breaking signature until there is new parameter to add
    _ignore_nulls: bool,
) -> Result<Arc<dyn AggregateExpr>> {
    let name = name.into();
    // get the result data type for this aggregate function
    let input_phy_types = input_phy_exprs
        .iter()
        .map(|e| e.data_type(input_schema))
        .collect::<Result<Vec<_>>>()?;
    let data_type = input_phy_types[0].clone();
    let ordering_types = ordering_req
        .iter()
        .map(|e| e.expr.data_type(input_schema))
        .collect::<Result<Vec<_>>>()?;
    let input_phy_exprs = input_phy_exprs.to_vec();
    Ok(match (fun, distinct) {
        (AggregateFunction::Count, false) => Arc::new(
            expressions::Count::new_with_multiple_exprs(input_phy_exprs, name, data_type),
        ),
        (AggregateFunction::Count, true) => Arc::new(expressions::DistinctCount::new(
            data_type,
            input_phy_exprs[0].clone(),
            name,
        )),
        (AggregateFunction::Grouping, _) => Arc::new(expressions::Grouping::new(
            input_phy_exprs[0].clone(),
            name,
            data_type,
        )),
        (AggregateFunction::BitAnd, _) => Arc::new(expressions::BitAnd::new(
            input_phy_exprs[0].clone(),
            name,
            data_type,
        )),
        (AggregateFunction::BitOr, _) => Arc::new(expressions::BitOr::new(
            input_phy_exprs[0].clone(),
            name,
            data_type,
        )),
        (AggregateFunction::BitXor, false) => Arc::new(expressions::BitXor::new(
            input_phy_exprs[0].clone(),
            name,
            data_type,
        )),
        (AggregateFunction::BitXor, true) => Arc::new(expressions::DistinctBitXor::new(
            input_phy_exprs[0].clone(),
            name,
            data_type,
        )),
        (AggregateFunction::BoolAnd, _) => Arc::new(expressions::BoolAnd::new(
            input_phy_exprs[0].clone(),
            name,
            data_type,
        )),
        (AggregateFunction::BoolOr, _) => Arc::new(expressions::BoolOr::new(
            input_phy_exprs[0].clone(),
            name,
            data_type,
        )),
        (AggregateFunction::Sum, false) => Arc::new(expressions::Sum::new(
            input_phy_exprs[0].clone(),
            name,
            input_phy_types[0].clone(),
        )),
        (AggregateFunction::Sum, true) => Arc::new(expressions::DistinctSum::new(
            vec![input_phy_exprs[0].clone()],
            name,
            data_type,
        )),
        (AggregateFunction::ApproxDistinct, _) => Arc::new(
            expressions::ApproxDistinct::new(input_phy_exprs[0].clone(), name, data_type),
        ),
        (AggregateFunction::ArrayAgg, false) => {
            let expr = input_phy_exprs[0].clone();
            let nullable = expr.nullable(input_schema)?;

            if ordering_req.is_empty() {
                Arc::new(expressions::ArrayAgg::new(expr, name, data_type, nullable))
            } else {
                Arc::new(expressions::OrderSensitiveArrayAgg::new(
                    expr,
                    name,
                    data_type,
                    nullable,
                    ordering_types,
                    ordering_req.to_vec(),
                ))
            }
        }
        (AggregateFunction::ArrayAgg, true) => {
            if !ordering_req.is_empty() {
                return not_impl_err!(
                    "ARRAY_AGG(DISTINCT ORDER BY a ASC) order-sensitive aggregations are not available"
                );
            }
            let expr = input_phy_exprs[0].clone();
            let is_expr_nullable = expr.nullable(input_schema)?;
            Arc::new(expressions::DistinctArrayAgg::new(
                expr,
                name,
                data_type,
                is_expr_nullable,
            ))
        }
        (AggregateFunction::Min, _) => Arc::new(expressions::Min::new(
            input_phy_exprs[0].clone(),
            name,
            data_type,
        )),
        (AggregateFunction::Max, _) => Arc::new(expressions::Max::new(
            input_phy_exprs[0].clone(),
            name,
            data_type,
        )),
        (AggregateFunction::Avg, false) => Arc::new(expressions::Avg::new(
            input_phy_exprs[0].clone(),
            name,
            data_type,
        )),
        (AggregateFunction::Avg, true) => {
            return not_impl_err!("AVG(DISTINCT) aggregations are not available");
        }
        (AggregateFunction::Variance, false) => Arc::new(expressions::Variance::new(
            input_phy_exprs[0].clone(),
            name,
            data_type,
        )),
        (AggregateFunction::Variance, true) => {
            return not_impl_err!("VAR(DISTINCT) aggregations are not available");
        }
        (AggregateFunction::VariancePop, false) => Arc::new(
            expressions::VariancePop::new(input_phy_exprs[0].clone(), name, data_type),
        ),
        (AggregateFunction::VariancePop, true) => {
            return not_impl_err!("VAR_POP(DISTINCT) aggregations are not available");
        }
        (AggregateFunction::Covariance, false) => Arc::new(expressions::Covariance::new(
            input_phy_exprs[0].clone(),
            input_phy_exprs[1].clone(),
            name,
            data_type,
        )),
        (AggregateFunction::Covariance, true) => {
            return not_impl_err!("COVAR(DISTINCT) aggregations are not available");
        }
        (AggregateFunction::CovariancePop, false) => {
            Arc::new(expressions::CovariancePop::new(
                input_phy_exprs[0].clone(),
                input_phy_exprs[1].clone(),
                name,
                data_type,
            ))
        }
        (AggregateFunction::CovariancePop, true) => {
            return not_impl_err!("COVAR_POP(DISTINCT) aggregations are not available");
        }
        (AggregateFunction::Stddev, false) => Arc::new(expressions::Stddev::new(
            input_phy_exprs[0].clone(),
            name,
            data_type,
        )),
        (AggregateFunction::Stddev, true) => {
            return not_impl_err!("STDDEV(DISTINCT) aggregations are not available");
        }
        (AggregateFunction::StddevPop, false) => Arc::new(expressions::StddevPop::new(
            input_phy_exprs[0].clone(),
            name,
            data_type,
        )),
        (AggregateFunction::StddevPop, true) => {
            return not_impl_err!("STDDEV_POP(DISTINCT) aggregations are not available");
        }
        (AggregateFunction::Correlation, false) => {
            Arc::new(expressions::Correlation::new(
                input_phy_exprs[0].clone(),
                input_phy_exprs[1].clone(),
                name,
                data_type,
            ))
        }
        (AggregateFunction::Correlation, true) => {
            return not_impl_err!("CORR(DISTINCT) aggregations are not available");
        }
        (AggregateFunction::RegrSlope, false) => Arc::new(expressions::Regr::new(
            input_phy_exprs[0].clone(),
            input_phy_exprs[1].clone(),
            name,
            RegrType::Slope,
            data_type,
        )),
        (AggregateFunction::RegrIntercept, false) => Arc::new(expressions::Regr::new(
            input_phy_exprs[0].clone(),
            input_phy_exprs[1].clone(),
            name,
            RegrType::Intercept,
            data_type,
        )),
        (AggregateFunction::RegrCount, false) => Arc::new(expressions::Regr::new(
            input_phy_exprs[0].clone(),
            input_phy_exprs[1].clone(),
            name,
            RegrType::Count,
            data_type,
        )),
        (AggregateFunction::RegrR2, false) => Arc::new(expressions::Regr::new(
            input_phy_exprs[0].clone(),
            input_phy_exprs[1].clone(),
            name,
            RegrType::R2,
            data_type,
        )),
        (AggregateFunction::RegrAvgx, false) => Arc::new(expressions::Regr::new(
            input_phy_exprs[0].clone(),
            input_phy_exprs[1].clone(),
            name,
            RegrType::AvgX,
            data_type,
        )),
        (AggregateFunction::RegrAvgy, false) => Arc::new(expressions::Regr::new(
            input_phy_exprs[0].clone(),
            input_phy_exprs[1].clone(),
            name,
            RegrType::AvgY,
            data_type,
        )),
        (AggregateFunction::RegrSXX, false) => Arc::new(expressions::Regr::new(
            input_phy_exprs[0].clone(),
            input_phy_exprs[1].clone(),
            name,
            RegrType::SXX,
            data_type,
        )),
        (AggregateFunction::RegrSYY, false) => Arc::new(expressions::Regr::new(
            input_phy_exprs[0].clone(),
            input_phy_exprs[1].clone(),
            name,
            RegrType::SYY,
            data_type,
        )),
        (AggregateFunction::RegrSXY, false) => Arc::new(expressions::Regr::new(
            input_phy_exprs[0].clone(),
            input_phy_exprs[1].clone(),
            name,
            RegrType::SXY,
            data_type,
        )),
        (
            AggregateFunction::RegrSlope
            | AggregateFunction::RegrIntercept
            | AggregateFunction::RegrCount
            | AggregateFunction::RegrR2
            | AggregateFunction::RegrAvgx
            | AggregateFunction::RegrAvgy
            | AggregateFunction::RegrSXX
            | AggregateFunction::RegrSYY
            | AggregateFunction::RegrSXY,
            true,
        ) => {
            return not_impl_err!("{}(DISTINCT) aggregations are not available", fun);
        }
        (AggregateFunction::ApproxPercentileCont, false) => {
            if input_phy_exprs.len() == 2 {
                Arc::new(expressions::ApproxPercentileCont::new(
                    // Pass in the desired percentile expr
                    input_phy_exprs,
                    name,
                    data_type,
                )?)
            } else {
                Arc::new(expressions::ApproxPercentileCont::new_with_max_size(
                    // Pass in the desired percentile expr
                    input_phy_exprs,
                    name,
                    data_type,
                )?)
            }
        }
        (AggregateFunction::ApproxPercentileCont, true) => {
            return not_impl_err!(
                "approx_percentile_cont(DISTINCT) aggregations are not available"
            );
        }
        (AggregateFunction::ApproxPercentileContWithWeight, false) => {
            Arc::new(expressions::ApproxPercentileContWithWeight::new(
                // Pass in the desired percentile expr
                input_phy_exprs,
                name,
                data_type,
            )?)
        }
        (AggregateFunction::ApproxPercentileContWithWeight, true) => {
            return not_impl_err!(
                "approx_percentile_cont_with_weight(DISTINCT) aggregations are not available"
            );
        }
        (AggregateFunction::ApproxMedian, false) => {
            Arc::new(expressions::ApproxMedian::try_new(
                input_phy_exprs[0].clone(),
                name,
                data_type,
            )?)
        }
        (AggregateFunction::ApproxMedian, true) => {
            return not_impl_err!(
                "APPROX_MEDIAN(DISTINCT) aggregations are not available"
            );
        }
        (AggregateFunction::Median, distinct) => Arc::new(expressions::Median::new(
            input_phy_exprs[0].clone(),
            name,
            data_type,
            distinct,
        )),
<<<<<<< HEAD
        (AggregateFunction::Median, true) => {
            return not_impl_err!("MEDIAN(DISTINCT) aggregations are not available");
        }
=======
        (AggregateFunction::FirstValue, _) => Arc::new(
            expressions::FirstValue::new(
                input_phy_exprs[0].clone(),
                name,
                input_phy_types[0].clone(),
                ordering_req.to_vec(),
                ordering_types,
                vec![],
            )
            .with_ignore_nulls(ignore_nulls),
        ),
        (AggregateFunction::LastValue, _) => Arc::new(
            expressions::LastValue::new(
                input_phy_exprs[0].clone(),
                name,
                input_phy_types[0].clone(),
                ordering_req.to_vec(),
                ordering_types,
            )
            .with_ignore_nulls(ignore_nulls),
        ),
>>>>>>> 39d93237
        (AggregateFunction::NthValue, _) => {
            let expr = &input_phy_exprs[0];
            let Some(n) = input_phy_exprs[1]
                .as_any()
                .downcast_ref::<Literal>()
                .map(|literal| literal.value())
            else {
                return exec_err!("Second argument of NTH_VALUE needs to be a literal");
            };
            let nullable = expr.nullable(input_schema)?;
            Arc::new(expressions::NthValueAgg::new(
                expr.clone(),
                n.clone().try_into()?,
                name,
                input_phy_types[0].clone(),
                nullable,
                ordering_types,
                ordering_req.to_vec(),
            ))
        }
        (AggregateFunction::StringAgg, false) => {
            if !ordering_req.is_empty() {
                return not_impl_err!(
                    "STRING_AGG(ORDER BY a ASC) order-sensitive aggregations are not available"
                );
            }
            Arc::new(expressions::StringAgg::new(
                input_phy_exprs[0].clone(),
                input_phy_exprs[1].clone(),
                name,
                data_type,
            ))
        }
        (AggregateFunction::StringAgg, true) => {
            return not_impl_err!("STRING_AGG(DISTINCT) aggregations are not available");
        }
    })
}

#[cfg(test)]
mod tests {
    use arrow::datatypes::{DataType, Field};

    use datafusion_common::{plan_err, DataFusionError, ScalarValue};
    use datafusion_expr::type_coercion::aggregates::NUMERICS;
    use datafusion_expr::{type_coercion, Signature};

    use crate::expressions::{
        try_cast, ApproxDistinct, ApproxMedian, ApproxPercentileCont, ArrayAgg, Avg,
        BitAnd, BitOr, BitXor, BoolAnd, BoolOr, Correlation, Count, Covariance,
        DistinctArrayAgg, DistinctCount, Max, Min, Stddev, Sum, Variance,
    };

    use super::*;

    #[test]
    fn test_count_arragg_approx_expr() -> Result<()> {
        let funcs = vec![
            AggregateFunction::Count,
            AggregateFunction::ArrayAgg,
            AggregateFunction::ApproxDistinct,
        ];
        let data_types = vec![
            DataType::UInt32,
            DataType::Int32,
            DataType::Float32,
            DataType::Float64,
            DataType::Decimal128(10, 2),
            DataType::Utf8,
        ];
        for fun in funcs {
            for data_type in &data_types {
                let input_schema =
                    Schema::new(vec![Field::new("c1", data_type.clone(), true)]);
                let input_phy_exprs: Vec<Arc<dyn PhysicalExpr>> = vec![Arc::new(
                    expressions::Column::new_with_schema("c1", &input_schema).unwrap(),
                )];
                let result_agg_phy_exprs = create_physical_agg_expr_for_test(
                    &fun,
                    false,
                    &input_phy_exprs[0..1],
                    &input_schema,
                    "c1",
                )?;
                match fun {
                    AggregateFunction::Count => {
                        assert!(result_agg_phy_exprs.as_any().is::<Count>());
                        assert_eq!("c1", result_agg_phy_exprs.name());
                        assert_eq!(
                            Field::new("c1", DataType::Int64, true),
                            result_agg_phy_exprs.field().unwrap()
                        );
                    }
                    AggregateFunction::ApproxDistinct => {
                        assert!(result_agg_phy_exprs.as_any().is::<ApproxDistinct>());
                        assert_eq!("c1", result_agg_phy_exprs.name());
                        assert_eq!(
                            Field::new("c1", DataType::UInt64, false),
                            result_agg_phy_exprs.field().unwrap()
                        );
                    }
                    AggregateFunction::ArrayAgg => {
                        assert!(result_agg_phy_exprs.as_any().is::<ArrayAgg>());
                        assert_eq!("c1", result_agg_phy_exprs.name());
                        assert_eq!(
                            Field::new_list(
                                "c1",
                                Field::new("item", data_type.clone(), true),
                                true,
                            ),
                            result_agg_phy_exprs.field().unwrap()
                        );
                    }
                    _ => {}
                };

                let result_distinct = create_physical_agg_expr_for_test(
                    &fun,
                    true,
                    &input_phy_exprs[0..1],
                    &input_schema,
                    "c1",
                )?;
                match fun {
                    AggregateFunction::Count => {
                        assert!(result_distinct.as_any().is::<DistinctCount>());
                        assert_eq!("c1", result_distinct.name());
                        assert_eq!(
                            Field::new("c1", DataType::Int64, true),
                            result_distinct.field().unwrap()
                        );
                    }
                    AggregateFunction::ApproxDistinct => {
                        assert!(result_distinct.as_any().is::<ApproxDistinct>());
                        assert_eq!("c1", result_distinct.name());
                        assert_eq!(
                            Field::new("c1", DataType::UInt64, false),
                            result_distinct.field().unwrap()
                        );
                    }
                    AggregateFunction::ArrayAgg => {
                        assert!(result_distinct.as_any().is::<DistinctArrayAgg>());
                        assert_eq!("c1", result_distinct.name());
                        assert_eq!(
                            Field::new_list(
                                "c1",
                                Field::new("item", data_type.clone(), true),
                                true,
                            ),
                            result_agg_phy_exprs.field().unwrap()
                        );
                    }
                    _ => {}
                };
            }
        }
        Ok(())
    }

    #[test]
    fn test_agg_approx_percentile_phy_expr() {
        for data_type in NUMERICS {
            let input_schema =
                Schema::new(vec![Field::new("c1", data_type.clone(), true)]);
            let input_phy_exprs: Vec<Arc<dyn PhysicalExpr>> = vec![
                Arc::new(
                    expressions::Column::new_with_schema("c1", &input_schema).unwrap(),
                ),
                Arc::new(expressions::Literal::new(ScalarValue::Float64(Some(0.2)))),
            ];
            let result_agg_phy_exprs = create_physical_agg_expr_for_test(
                &AggregateFunction::ApproxPercentileCont,
                false,
                &input_phy_exprs[..],
                &input_schema,
                "c1",
            )
            .expect("failed to create aggregate expr");

            assert!(result_agg_phy_exprs.as_any().is::<ApproxPercentileCont>());
            assert_eq!("c1", result_agg_phy_exprs.name());
            assert_eq!(
                Field::new("c1", data_type.clone(), false),
                result_agg_phy_exprs.field().unwrap()
            );
        }
    }

    #[test]
    fn test_agg_approx_percentile_invalid_phy_expr() {
        for data_type in NUMERICS {
            let input_schema =
                Schema::new(vec![Field::new("c1", data_type.clone(), true)]);
            let input_phy_exprs: Vec<Arc<dyn PhysicalExpr>> = vec![
                Arc::new(
                    expressions::Column::new_with_schema("c1", &input_schema).unwrap(),
                ),
                Arc::new(expressions::Literal::new(ScalarValue::Float64(Some(4.2)))),
            ];
            let err = create_physical_agg_expr_for_test(
                &AggregateFunction::ApproxPercentileCont,
                false,
                &input_phy_exprs[..],
                &input_schema,
                "c1",
            )
            .expect_err("should fail due to invalid percentile");

            assert!(matches!(err, DataFusionError::Plan(_)));
        }
    }

    #[test]
    fn test_min_max_expr() -> Result<()> {
        let funcs = vec![AggregateFunction::Min, AggregateFunction::Max];
        let data_types = vec![
            DataType::UInt32,
            DataType::Int32,
            DataType::Float32,
            DataType::Float64,
            DataType::Decimal128(10, 2),
            DataType::Utf8,
        ];
        for fun in funcs {
            for data_type in &data_types {
                let input_schema =
                    Schema::new(vec![Field::new("c1", data_type.clone(), true)]);
                let input_phy_exprs: Vec<Arc<dyn PhysicalExpr>> = vec![Arc::new(
                    expressions::Column::new_with_schema("c1", &input_schema).unwrap(),
                )];
                let result_agg_phy_exprs = create_physical_agg_expr_for_test(
                    &fun,
                    false,
                    &input_phy_exprs[0..1],
                    &input_schema,
                    "c1",
                )?;
                match fun {
                    AggregateFunction::Min => {
                        assert!(result_agg_phy_exprs.as_any().is::<Min>());
                        assert_eq!("c1", result_agg_phy_exprs.name());
                        assert_eq!(
                            Field::new("c1", data_type.clone(), true),
                            result_agg_phy_exprs.field().unwrap()
                        );
                    }
                    AggregateFunction::Max => {
                        assert!(result_agg_phy_exprs.as_any().is::<Max>());
                        assert_eq!("c1", result_agg_phy_exprs.name());
                        assert_eq!(
                            Field::new("c1", data_type.clone(), true),
                            result_agg_phy_exprs.field().unwrap()
                        );
                    }
                    _ => {}
                };
            }
        }
        Ok(())
    }

    #[test]
    fn test_bit_and_or_xor_expr() -> Result<()> {
        let funcs = vec![
            AggregateFunction::BitAnd,
            AggregateFunction::BitOr,
            AggregateFunction::BitXor,
        ];
        let data_types = vec![DataType::UInt64, DataType::Int64];
        for fun in funcs {
            for data_type in &data_types {
                let input_schema =
                    Schema::new(vec![Field::new("c1", data_type.clone(), true)]);
                let input_phy_exprs: Vec<Arc<dyn PhysicalExpr>> = vec![Arc::new(
                    expressions::Column::new_with_schema("c1", &input_schema).unwrap(),
                )];
                let result_agg_phy_exprs = create_physical_agg_expr_for_test(
                    &fun,
                    false,
                    &input_phy_exprs[0..1],
                    &input_schema,
                    "c1",
                )?;
                match fun {
                    AggregateFunction::BitAnd => {
                        assert!(result_agg_phy_exprs.as_any().is::<BitAnd>());
                        assert_eq!("c1", result_agg_phy_exprs.name());
                        assert_eq!(
                            Field::new("c1", data_type.clone(), true),
                            result_agg_phy_exprs.field().unwrap()
                        );
                    }
                    AggregateFunction::BitOr => {
                        assert!(result_agg_phy_exprs.as_any().is::<BitOr>());
                        assert_eq!("c1", result_agg_phy_exprs.name());
                        assert_eq!(
                            Field::new("c1", data_type.clone(), true),
                            result_agg_phy_exprs.field().unwrap()
                        );
                    }
                    AggregateFunction::BitXor => {
                        assert!(result_agg_phy_exprs.as_any().is::<BitXor>());
                        assert_eq!("c1", result_agg_phy_exprs.name());
                        assert_eq!(
                            Field::new("c1", data_type.clone(), true),
                            result_agg_phy_exprs.field().unwrap()
                        );
                    }
                    _ => {}
                };
            }
        }
        Ok(())
    }

    #[test]
    fn test_bool_and_or_expr() -> Result<()> {
        let funcs = vec![AggregateFunction::BoolAnd, AggregateFunction::BoolOr];
        let data_types = vec![DataType::Boolean];
        for fun in funcs {
            for data_type in &data_types {
                let input_schema =
                    Schema::new(vec![Field::new("c1", data_type.clone(), true)]);
                let input_phy_exprs: Vec<Arc<dyn PhysicalExpr>> = vec![Arc::new(
                    expressions::Column::new_with_schema("c1", &input_schema).unwrap(),
                )];
                let result_agg_phy_exprs = create_physical_agg_expr_for_test(
                    &fun,
                    false,
                    &input_phy_exprs[0..1],
                    &input_schema,
                    "c1",
                )?;
                match fun {
                    AggregateFunction::BoolAnd => {
                        assert!(result_agg_phy_exprs.as_any().is::<BoolAnd>());
                        assert_eq!("c1", result_agg_phy_exprs.name());
                        assert_eq!(
                            Field::new("c1", data_type.clone(), true),
                            result_agg_phy_exprs.field().unwrap()
                        );
                    }
                    AggregateFunction::BoolOr => {
                        assert!(result_agg_phy_exprs.as_any().is::<BoolOr>());
                        assert_eq!("c1", result_agg_phy_exprs.name());
                        assert_eq!(
                            Field::new("c1", data_type.clone(), true),
                            result_agg_phy_exprs.field().unwrap()
                        );
                    }
                    _ => {}
                };
            }
        }
        Ok(())
    }

    #[test]
    fn test_sum_avg_expr() -> Result<()> {
        let funcs = vec![AggregateFunction::Sum, AggregateFunction::Avg];
        let data_types = vec![
            DataType::UInt32,
            DataType::UInt64,
            DataType::Int32,
            DataType::Int64,
            DataType::Float32,
            DataType::Float64,
        ];
        for fun in funcs {
            for data_type in &data_types {
                let input_schema =
                    Schema::new(vec![Field::new("c1", data_type.clone(), true)]);
                let input_phy_exprs: Vec<Arc<dyn PhysicalExpr>> = vec![Arc::new(
                    expressions::Column::new_with_schema("c1", &input_schema).unwrap(),
                )];
                let result_agg_phy_exprs = create_physical_agg_expr_for_test(
                    &fun,
                    false,
                    &input_phy_exprs[0..1],
                    &input_schema,
                    "c1",
                )?;
                match fun {
                    AggregateFunction::Sum => {
                        assert!(result_agg_phy_exprs.as_any().is::<Sum>());
                        assert_eq!("c1", result_agg_phy_exprs.name());
                        let expect_type = match data_type {
                            DataType::UInt8
                            | DataType::UInt16
                            | DataType::UInt32
                            | DataType::UInt64 => DataType::UInt64,
                            DataType::Int8
                            | DataType::Int16
                            | DataType::Int32
                            | DataType::Int64 => DataType::Int64,
                            DataType::Float32 | DataType::Float64 => DataType::Float64,
                            _ => data_type.clone(),
                        };

                        assert_eq!(
                            Field::new("c1", expect_type.clone(), true),
                            result_agg_phy_exprs.field().unwrap()
                        );
                    }
                    AggregateFunction::Avg => {
                        assert!(result_agg_phy_exprs.as_any().is::<Avg>());
                        assert_eq!("c1", result_agg_phy_exprs.name());
                        assert_eq!(
                            Field::new("c1", DataType::Float64, true),
                            result_agg_phy_exprs.field().unwrap()
                        );
                    }
                    _ => {}
                };
            }
        }
        Ok(())
    }

    #[test]
    fn test_variance_expr() -> Result<()> {
        let funcs = vec![AggregateFunction::Variance];
        let data_types = vec![
            DataType::UInt32,
            DataType::UInt64,
            DataType::Int32,
            DataType::Int64,
            DataType::Float32,
            DataType::Float64,
        ];
        for fun in funcs {
            for data_type in &data_types {
                let input_schema =
                    Schema::new(vec![Field::new("c1", data_type.clone(), true)]);
                let input_phy_exprs: Vec<Arc<dyn PhysicalExpr>> = vec![Arc::new(
                    expressions::Column::new_with_schema("c1", &input_schema).unwrap(),
                )];
                let result_agg_phy_exprs = create_physical_agg_expr_for_test(
                    &fun,
                    false,
                    &input_phy_exprs[0..1],
                    &input_schema,
                    "c1",
                )?;
                if fun == AggregateFunction::Variance {
                    assert!(result_agg_phy_exprs.as_any().is::<Variance>());
                    assert_eq!("c1", result_agg_phy_exprs.name());
                    assert_eq!(
                        Field::new("c1", DataType::Float64, true),
                        result_agg_phy_exprs.field().unwrap()
                    )
                }
            }
        }
        Ok(())
    }

    #[test]
    fn test_var_pop_expr() -> Result<()> {
        let funcs = vec![AggregateFunction::VariancePop];
        let data_types = vec![
            DataType::UInt32,
            DataType::UInt64,
            DataType::Int32,
            DataType::Int64,
            DataType::Float32,
            DataType::Float64,
        ];
        for fun in funcs {
            for data_type in &data_types {
                let input_schema =
                    Schema::new(vec![Field::new("c1", data_type.clone(), true)]);
                let input_phy_exprs: Vec<Arc<dyn PhysicalExpr>> = vec![Arc::new(
                    expressions::Column::new_with_schema("c1", &input_schema).unwrap(),
                )];
                let result_agg_phy_exprs = create_physical_agg_expr_for_test(
                    &fun,
                    false,
                    &input_phy_exprs[0..1],
                    &input_schema,
                    "c1",
                )?;
                if fun == AggregateFunction::Variance {
                    assert!(result_agg_phy_exprs.as_any().is::<Variance>());
                    assert_eq!("c1", result_agg_phy_exprs.name());
                    assert_eq!(
                        Field::new("c1", DataType::Float64, true),
                        result_agg_phy_exprs.field().unwrap()
                    )
                }
            }
        }
        Ok(())
    }

    #[test]
    fn test_stddev_expr() -> Result<()> {
        let funcs = vec![AggregateFunction::Stddev];
        let data_types = vec![
            DataType::UInt32,
            DataType::UInt64,
            DataType::Int32,
            DataType::Int64,
            DataType::Float32,
            DataType::Float64,
        ];
        for fun in funcs {
            for data_type in &data_types {
                let input_schema =
                    Schema::new(vec![Field::new("c1", data_type.clone(), true)]);
                let input_phy_exprs: Vec<Arc<dyn PhysicalExpr>> = vec![Arc::new(
                    expressions::Column::new_with_schema("c1", &input_schema).unwrap(),
                )];
                let result_agg_phy_exprs = create_physical_agg_expr_for_test(
                    &fun,
                    false,
                    &input_phy_exprs[0..1],
                    &input_schema,
                    "c1",
                )?;
                if fun == AggregateFunction::Variance {
                    assert!(result_agg_phy_exprs.as_any().is::<Stddev>());
                    assert_eq!("c1", result_agg_phy_exprs.name());
                    assert_eq!(
                        Field::new("c1", DataType::Float64, true),
                        result_agg_phy_exprs.field().unwrap()
                    )
                }
            }
        }
        Ok(())
    }

    #[test]
    fn test_stddev_pop_expr() -> Result<()> {
        let funcs = vec![AggregateFunction::StddevPop];
        let data_types = vec![
            DataType::UInt32,
            DataType::UInt64,
            DataType::Int32,
            DataType::Int64,
            DataType::Float32,
            DataType::Float64,
        ];
        for fun in funcs {
            for data_type in &data_types {
                let input_schema =
                    Schema::new(vec![Field::new("c1", data_type.clone(), true)]);
                let input_phy_exprs: Vec<Arc<dyn PhysicalExpr>> = vec![Arc::new(
                    expressions::Column::new_with_schema("c1", &input_schema).unwrap(),
                )];
                let result_agg_phy_exprs = create_physical_agg_expr_for_test(
                    &fun,
                    false,
                    &input_phy_exprs[0..1],
                    &input_schema,
                    "c1",
                )?;
                if fun == AggregateFunction::Variance {
                    assert!(result_agg_phy_exprs.as_any().is::<Stddev>());
                    assert_eq!("c1", result_agg_phy_exprs.name());
                    assert_eq!(
                        Field::new("c1", DataType::Float64, true),
                        result_agg_phy_exprs.field().unwrap()
                    )
                }
            }
        }
        Ok(())
    }

    #[test]
    fn test_covar_expr() -> Result<()> {
        let funcs = vec![AggregateFunction::Covariance];
        let data_types = vec![
            DataType::UInt32,
            DataType::UInt64,
            DataType::Int32,
            DataType::Int64,
            DataType::Float32,
            DataType::Float64,
        ];
        for fun in funcs {
            for data_type in &data_types {
                let input_schema = Schema::new(vec![
                    Field::new("c1", data_type.clone(), true),
                    Field::new("c2", data_type.clone(), true),
                ]);
                let input_phy_exprs: Vec<Arc<dyn PhysicalExpr>> = vec![
                    Arc::new(
                        expressions::Column::new_with_schema("c1", &input_schema)
                            .unwrap(),
                    ),
                    Arc::new(
                        expressions::Column::new_with_schema("c2", &input_schema)
                            .unwrap(),
                    ),
                ];
                let result_agg_phy_exprs = create_physical_agg_expr_for_test(
                    &fun,
                    false,
                    &input_phy_exprs[0..2],
                    &input_schema,
                    "c1",
                )?;
                if fun == AggregateFunction::Covariance {
                    assert!(result_agg_phy_exprs.as_any().is::<Covariance>());
                    assert_eq!("c1", result_agg_phy_exprs.name());
                    assert_eq!(
                        Field::new("c1", DataType::Float64, true),
                        result_agg_phy_exprs.field().unwrap()
                    )
                }
            }
        }
        Ok(())
    }

    #[test]
    fn test_covar_pop_expr() -> Result<()> {
        let funcs = vec![AggregateFunction::CovariancePop];
        let data_types = vec![
            DataType::UInt32,
            DataType::UInt64,
            DataType::Int32,
            DataType::Int64,
            DataType::Float32,
            DataType::Float64,
        ];
        for fun in funcs {
            for data_type in &data_types {
                let input_schema = Schema::new(vec![
                    Field::new("c1", data_type.clone(), true),
                    Field::new("c2", data_type.clone(), true),
                ]);
                let input_phy_exprs: Vec<Arc<dyn PhysicalExpr>> = vec![
                    Arc::new(
                        expressions::Column::new_with_schema("c1", &input_schema)
                            .unwrap(),
                    ),
                    Arc::new(
                        expressions::Column::new_with_schema("c2", &input_schema)
                            .unwrap(),
                    ),
                ];
                let result_agg_phy_exprs = create_physical_agg_expr_for_test(
                    &fun,
                    false,
                    &input_phy_exprs[0..2],
                    &input_schema,
                    "c1",
                )?;
                if fun == AggregateFunction::Covariance {
                    assert!(result_agg_phy_exprs.as_any().is::<Covariance>());
                    assert_eq!("c1", result_agg_phy_exprs.name());
                    assert_eq!(
                        Field::new("c1", DataType::Float64, true),
                        result_agg_phy_exprs.field().unwrap()
                    )
                }
            }
        }
        Ok(())
    }

    #[test]
    fn test_corr_expr() -> Result<()> {
        let funcs = vec![AggregateFunction::Correlation];
        let data_types = vec![
            DataType::UInt32,
            DataType::UInt64,
            DataType::Int32,
            DataType::Int64,
            DataType::Float32,
            DataType::Float64,
        ];
        for fun in funcs {
            for data_type in &data_types {
                let input_schema = Schema::new(vec![
                    Field::new("c1", data_type.clone(), true),
                    Field::new("c2", data_type.clone(), true),
                ]);
                let input_phy_exprs: Vec<Arc<dyn PhysicalExpr>> = vec![
                    Arc::new(
                        expressions::Column::new_with_schema("c1", &input_schema)
                            .unwrap(),
                    ),
                    Arc::new(
                        expressions::Column::new_with_schema("c2", &input_schema)
                            .unwrap(),
                    ),
                ];
                let result_agg_phy_exprs = create_physical_agg_expr_for_test(
                    &fun,
                    false,
                    &input_phy_exprs[0..2],
                    &input_schema,
                    "c1",
                )?;
                if fun == AggregateFunction::Covariance {
                    assert!(result_agg_phy_exprs.as_any().is::<Correlation>());
                    assert_eq!("c1", result_agg_phy_exprs.name());
                    assert_eq!(
                        Field::new("c1", DataType::Float64, true),
                        result_agg_phy_exprs.field().unwrap()
                    )
                }
            }
        }
        Ok(())
    }

    #[test]
    fn test_median_expr() -> Result<()> {
        let funcs = vec![AggregateFunction::ApproxMedian];
        let data_types = vec![
            DataType::UInt32,
            DataType::UInt64,
            DataType::Int32,
            DataType::Int64,
            DataType::Float32,
            DataType::Float64,
        ];
        for fun in funcs {
            for data_type in &data_types {
                let input_schema =
                    Schema::new(vec![Field::new("c1", data_type.clone(), true)]);
                let input_phy_exprs: Vec<Arc<dyn PhysicalExpr>> = vec![Arc::new(
                    expressions::Column::new_with_schema("c1", &input_schema).unwrap(),
                )];
                let result_agg_phy_exprs = create_physical_agg_expr_for_test(
                    &fun,
                    false,
                    &input_phy_exprs[0..1],
                    &input_schema,
                    "c1",
                )?;

                if fun == AggregateFunction::ApproxMedian {
                    assert!(result_agg_phy_exprs.as_any().is::<ApproxMedian>());
                    assert_eq!("c1", result_agg_phy_exprs.name());
                    assert_eq!(
                        Field::new("c1", data_type.clone(), true),
                        result_agg_phy_exprs.field().unwrap()
                    );
                }
            }
        }
        Ok(())
    }

    #[test]
    fn test_median() -> Result<()> {
        let observed = AggregateFunction::ApproxMedian.return_type(&[DataType::Utf8]);
        assert!(observed.is_err());

        let observed = AggregateFunction::ApproxMedian.return_type(&[DataType::Int32])?;
        assert_eq!(DataType::Int32, observed);

        let observed =
            AggregateFunction::ApproxMedian.return_type(&[DataType::Decimal128(10, 6)]);
        assert!(observed.is_err());

        Ok(())
    }

    #[test]
    fn test_min_max() -> Result<()> {
        let observed = AggregateFunction::Min.return_type(&[DataType::Utf8])?;
        assert_eq!(DataType::Utf8, observed);

        let observed = AggregateFunction::Max.return_type(&[DataType::Int32])?;
        assert_eq!(DataType::Int32, observed);

        // test decimal for min
        let observed =
            AggregateFunction::Min.return_type(&[DataType::Decimal128(10, 6)])?;
        assert_eq!(DataType::Decimal128(10, 6), observed);

        // test decimal for max
        let observed =
            AggregateFunction::Max.return_type(&[DataType::Decimal128(28, 13)])?;
        assert_eq!(DataType::Decimal128(28, 13), observed);

        Ok(())
    }

    #[test]
    fn test_sum_return_type() -> Result<()> {
        let observed = AggregateFunction::Sum.return_type(&[DataType::Int32])?;
        assert_eq!(DataType::Int64, observed);

        let observed = AggregateFunction::Sum.return_type(&[DataType::UInt8])?;
        assert_eq!(DataType::UInt64, observed);

        let observed = AggregateFunction::Sum.return_type(&[DataType::Float32])?;
        assert_eq!(DataType::Float64, observed);

        let observed = AggregateFunction::Sum.return_type(&[DataType::Float64])?;
        assert_eq!(DataType::Float64, observed);

        let observed =
            AggregateFunction::Sum.return_type(&[DataType::Decimal128(10, 5)])?;
        assert_eq!(DataType::Decimal128(20, 5), observed);

        let observed =
            AggregateFunction::Sum.return_type(&[DataType::Decimal128(35, 5)])?;
        assert_eq!(DataType::Decimal128(38, 5), observed);

        Ok(())
    }

    #[test]
    fn test_sum_no_utf8() {
        let observed = AggregateFunction::Sum.return_type(&[DataType::Utf8]);
        assert!(observed.is_err());
    }

    #[test]
    fn test_sum_upcasts() -> Result<()> {
        let observed = AggregateFunction::Sum.return_type(&[DataType::UInt32])?;
        assert_eq!(DataType::UInt64, observed);
        Ok(())
    }

    #[test]
    fn test_count_return_type() -> Result<()> {
        let observed = AggregateFunction::Count.return_type(&[DataType::Utf8])?;
        assert_eq!(DataType::Int64, observed);

        let observed = AggregateFunction::Count.return_type(&[DataType::Int8])?;
        assert_eq!(DataType::Int64, observed);

        let observed =
            AggregateFunction::Count.return_type(&[DataType::Decimal128(28, 13)])?;
        assert_eq!(DataType::Int64, observed);
        Ok(())
    }

    #[test]
    fn test_avg_return_type() -> Result<()> {
        let observed = AggregateFunction::Avg.return_type(&[DataType::Float32])?;
        assert_eq!(DataType::Float64, observed);

        let observed = AggregateFunction::Avg.return_type(&[DataType::Float64])?;
        assert_eq!(DataType::Float64, observed);

        let observed = AggregateFunction::Avg.return_type(&[DataType::Int32])?;
        assert_eq!(DataType::Float64, observed);

        let observed =
            AggregateFunction::Avg.return_type(&[DataType::Decimal128(10, 6)])?;
        assert_eq!(DataType::Decimal128(14, 10), observed);

        let observed =
            AggregateFunction::Avg.return_type(&[DataType::Decimal128(36, 6)])?;
        assert_eq!(DataType::Decimal128(38, 10), observed);
        Ok(())
    }

    #[test]
    fn test_avg_no_utf8() {
        let observed = AggregateFunction::Avg.return_type(&[DataType::Utf8]);
        assert!(observed.is_err());
    }

    #[test]
    fn test_variance_return_type() -> Result<()> {
        let observed = AggregateFunction::Variance.return_type(&[DataType::Float32])?;
        assert_eq!(DataType::Float64, observed);

        let observed = AggregateFunction::Variance.return_type(&[DataType::Float64])?;
        assert_eq!(DataType::Float64, observed);

        let observed = AggregateFunction::Variance.return_type(&[DataType::Int32])?;
        assert_eq!(DataType::Float64, observed);

        let observed = AggregateFunction::Variance.return_type(&[DataType::UInt32])?;
        assert_eq!(DataType::Float64, observed);

        let observed = AggregateFunction::Variance.return_type(&[DataType::Int64])?;
        assert_eq!(DataType::Float64, observed);

        Ok(())
    }

    #[test]
    fn test_variance_no_utf8() {
        let observed = AggregateFunction::Variance.return_type(&[DataType::Utf8]);
        assert!(observed.is_err());
    }

    #[test]
    fn test_stddev_return_type() -> Result<()> {
        let observed = AggregateFunction::Stddev.return_type(&[DataType::Float32])?;
        assert_eq!(DataType::Float64, observed);

        let observed = AggregateFunction::Stddev.return_type(&[DataType::Float64])?;
        assert_eq!(DataType::Float64, observed);

        let observed = AggregateFunction::Stddev.return_type(&[DataType::Int32])?;
        assert_eq!(DataType::Float64, observed);

        let observed = AggregateFunction::Stddev.return_type(&[DataType::UInt32])?;
        assert_eq!(DataType::Float64, observed);

        let observed = AggregateFunction::Stddev.return_type(&[DataType::Int64])?;
        assert_eq!(DataType::Float64, observed);

        Ok(())
    }

    #[test]
    fn test_stddev_no_utf8() {
        let observed = AggregateFunction::Stddev.return_type(&[DataType::Utf8]);
        assert!(observed.is_err());
    }

    // Helper function
    // Create aggregate expr with type coercion
    fn create_physical_agg_expr_for_test(
        fun: &AggregateFunction,
        distinct: bool,
        input_phy_exprs: &[Arc<dyn PhysicalExpr>],
        input_schema: &Schema,
        name: impl Into<String>,
    ) -> Result<Arc<dyn AggregateExpr>> {
        let name = name.into();
        let coerced_phy_exprs =
            coerce_exprs_for_test(fun, input_phy_exprs, input_schema, &fun.signature())?;
        if coerced_phy_exprs.is_empty() {
            return plan_err!(
                "Invalid or wrong number of arguments passed to aggregate: '{name}'"
            );
        }
        create_aggregate_expr(
            fun,
            distinct,
            &coerced_phy_exprs,
            &[],
            input_schema,
            name,
            false,
        )
    }

    // Returns the coerced exprs for each `input_exprs`.
    // Get the coerced data type from `aggregate_rule::coerce_types` and add `try_cast` if the
    // data type of `input_exprs` need to be coerced.
    fn coerce_exprs_for_test(
        agg_fun: &AggregateFunction,
        input_exprs: &[Arc<dyn PhysicalExpr>],
        schema: &Schema,
        signature: &Signature,
    ) -> Result<Vec<Arc<dyn PhysicalExpr>>> {
        if input_exprs.is_empty() {
            return Ok(vec![]);
        }
        let input_types = input_exprs
            .iter()
            .map(|e| e.data_type(schema))
            .collect::<Result<Vec<_>>>()?;

        // get the coerced data types
        let coerced_types =
            type_coercion::aggregates::coerce_types(agg_fun, &input_types, signature)?;

        // try cast if need
        input_exprs
            .iter()
            .zip(coerced_types)
            .map(|(expr, coerced_type)| try_cast(expr.clone(), schema, coerced_type))
            .collect::<Result<Vec<_>>>()
    }
}<|MERGE_RESOLUTION|>--- conflicted
+++ resolved
@@ -359,33 +359,6 @@
             data_type,
             distinct,
         )),
-<<<<<<< HEAD
-        (AggregateFunction::Median, true) => {
-            return not_impl_err!("MEDIAN(DISTINCT) aggregations are not available");
-        }
-=======
-        (AggregateFunction::FirstValue, _) => Arc::new(
-            expressions::FirstValue::new(
-                input_phy_exprs[0].clone(),
-                name,
-                input_phy_types[0].clone(),
-                ordering_req.to_vec(),
-                ordering_types,
-                vec![],
-            )
-            .with_ignore_nulls(ignore_nulls),
-        ),
-        (AggregateFunction::LastValue, _) => Arc::new(
-            expressions::LastValue::new(
-                input_phy_exprs[0].clone(),
-                name,
-                input_phy_types[0].clone(),
-                ordering_req.to_vec(),
-                ordering_types,
-            )
-            .with_ignore_nulls(ignore_nulls),
-        ),
->>>>>>> 39d93237
         (AggregateFunction::NthValue, _) => {
             let expr = &input_phy_exprs[0];
             let Some(n) = input_phy_exprs[1]
