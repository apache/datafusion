// Licensed to the Apache Software Foundation (ASF) under one
// or more contributor license agreements.  See the NOTICE file
// distributed with this work for additional information
// regarding copyright ownership.  The ASF licenses this file
// to you under the Apache License, Version 2.0 (the
// "License"); you may not use this file except in compliance
// with the License.  You may obtain a copy of the License at
//
//   http://www.apache.org/licenses/LICENSE-2.0
//
// Unless required by applicable law or agreed to in writing,
// software distributed under the License is distributed on an
// "AS IS" BASIS, WITHOUT WARRANTIES OR CONDITIONS OF ANY
// KIND, either express or implied.  See the License for the
// specific language governing permissions and limitations
// under the License.

//! Declaration of built-in (aggregate) functions.
//! This module contains built-in aggregates' enumeration and metadata.
//!
//! Generally, an aggregate has:
//! * a signature
//! * a return type, that is a function of the incoming argument's types
//! * the computation, that must accept each valid signature
//!
//! * Signature: see `Signature`
//! * Return type: a function `(arg_types) -> return_type`. E.g. for min, ([f32]) -> f32, ([f64]) -> f64.

use std::sync::Arc;

use arrow::datatypes::Schema;

use datafusion_common::{exec_err, internal_err, not_impl_err, Result};
use datafusion_expr::AggregateFunction;

use crate::aggregate::regr::RegrType;
use crate::expressions::{self, Literal};
use crate::{AggregateExpr, PhysicalExpr, PhysicalSortExpr};

/// Create a physical aggregation expression.
/// This function errors when `input_phy_exprs`' can't be coerced to a valid argument type of the aggregation function.
pub fn create_aggregate_expr(
    fun: &AggregateFunction,
    distinct: bool,
    input_phy_exprs: &[Arc<dyn PhysicalExpr>],
    ordering_req: &[PhysicalSortExpr],
    input_schema: &Schema,
    name: impl Into<String>,
    _ignore_nulls: bool,
) -> Result<Arc<dyn AggregateExpr>> {
    let name = name.into();
    // get the result data type for this aggregate function
    let input_phy_types = input_phy_exprs
        .iter()
        .map(|e| e.data_type(input_schema))
        .collect::<Result<Vec<_>>>()?;
    let data_type = input_phy_types[0].clone();
    let ordering_types = ordering_req
        .iter()
        .map(|e| e.expr.data_type(input_schema))
        .collect::<Result<Vec<_>>>()?;
    let input_phy_exprs = input_phy_exprs.to_vec();
    Ok(match (fun, distinct) {
        (AggregateFunction::Count, false) => {
            todo!("AggregateFunction::Count will be removed")
        }
        (AggregateFunction::Count, true) => {
            todo!("AggregateFunction::Count will be removed")
        }
        (AggregateFunction::Grouping, _) => Arc::new(expressions::Grouping::new(
            input_phy_exprs[0].clone(),
            name,
            data_type,
        )),
        (AggregateFunction::BitAnd, _) => Arc::new(expressions::BitAnd::new(
            input_phy_exprs[0].clone(),
            name,
            data_type,
        )),
        (AggregateFunction::BitOr, _) => Arc::new(expressions::BitOr::new(
            input_phy_exprs[0].clone(),
            name,
            data_type,
        )),
        (AggregateFunction::BitXor, false) => Arc::new(expressions::BitXor::new(
            input_phy_exprs[0].clone(),
            name,
            data_type,
        )),
        (AggregateFunction::BitXor, true) => Arc::new(expressions::DistinctBitXor::new(
            input_phy_exprs[0].clone(),
            name,
            data_type,
        )),
        (AggregateFunction::BoolAnd, _) => Arc::new(expressions::BoolAnd::new(
            input_phy_exprs[0].clone(),
            name,
            data_type,
        )),
        (AggregateFunction::BoolOr, _) => Arc::new(expressions::BoolOr::new(
            input_phy_exprs[0].clone(),
            name,
            data_type,
        )),
        (AggregateFunction::Sum, _) => {
            return internal_err!("Builtin Sum will be removed");
        }
        (AggregateFunction::ApproxDistinct, _) => Arc::new(
            expressions::ApproxDistinct::new(input_phy_exprs[0].clone(), name, data_type),
        ),
        (AggregateFunction::ArrayAgg, false) => {
            let expr = input_phy_exprs[0].clone();
            let nullable = expr.nullable(input_schema)?;

            if ordering_req.is_empty() {
                Arc::new(expressions::ArrayAgg::new(expr, name, data_type, nullable))
            } else {
                Arc::new(expressions::OrderSensitiveArrayAgg::new(
                    expr,
                    name,
                    data_type,
                    nullable,
                    ordering_types,
                    ordering_req.to_vec(),
                ))
            }
        }
        (AggregateFunction::ArrayAgg, true) => {
            if !ordering_req.is_empty() {
                return not_impl_err!(
                    "ARRAY_AGG(DISTINCT ORDER BY a ASC) order-sensitive aggregations are not available"
                );
            }
            let expr = input_phy_exprs[0].clone();
            let is_expr_nullable = expr.nullable(input_schema)?;
            Arc::new(expressions::DistinctArrayAgg::new(
                expr,
                name,
                data_type,
                is_expr_nullable,
            ))
        }
        (AggregateFunction::Min, _) => Arc::new(expressions::Min::new(
            input_phy_exprs[0].clone(),
            name,
            data_type,
        )),
        (AggregateFunction::Max, _) => Arc::new(expressions::Max::new(
            input_phy_exprs[0].clone(),
            name,
            data_type,
        )),
        (AggregateFunction::Avg, false) => Arc::new(expressions::Avg::new(
            input_phy_exprs[0].clone(),
            name,
            data_type,
        )),
        (AggregateFunction::Avg, true) => {
            return not_impl_err!("AVG(DISTINCT) aggregations are not available");
        }
        (AggregateFunction::Variance, false) => Arc::new(expressions::Variance::new(
            input_phy_exprs[0].clone(),
            name,
            data_type,
        )),
        (AggregateFunction::Variance, true) => {
            return not_impl_err!("VAR(DISTINCT) aggregations are not available");
        }
        (AggregateFunction::VariancePop, false) => Arc::new(
            expressions::VariancePop::new(input_phy_exprs[0].clone(), name, data_type),
        ),
        (AggregateFunction::VariancePop, true) => {
            return not_impl_err!("VAR_POP(DISTINCT) aggregations are not available");
        }
        (AggregateFunction::Stddev, false) => Arc::new(expressions::Stddev::new(
            input_phy_exprs[0].clone(),
            name,
            data_type,
        )),
        (AggregateFunction::Stddev, true) => {
            return not_impl_err!("STDDEV(DISTINCT) aggregations are not available");
        }
        (AggregateFunction::StddevPop, false) => Arc::new(expressions::StddevPop::new(
            input_phy_exprs[0].clone(),
            name,
            data_type,
        )),
        (AggregateFunction::StddevPop, true) => {
            return not_impl_err!("STDDEV_POP(DISTINCT) aggregations are not available");
        }
        (AggregateFunction::Correlation, false) => {
            Arc::new(expressions::Correlation::new(
                input_phy_exprs[0].clone(),
                input_phy_exprs[1].clone(),
                name,
                data_type,
            ))
        }
        (AggregateFunction::Correlation, true) => {
            return not_impl_err!("CORR(DISTINCT) aggregations are not available");
        }
        (AggregateFunction::RegrSlope, false) => Arc::new(expressions::Regr::new(
            input_phy_exprs[0].clone(),
            input_phy_exprs[1].clone(),
            name,
            RegrType::Slope,
            data_type,
        )),
        (AggregateFunction::RegrIntercept, false) => Arc::new(expressions::Regr::new(
            input_phy_exprs[0].clone(),
            input_phy_exprs[1].clone(),
            name,
            RegrType::Intercept,
            data_type,
        )),
        (AggregateFunction::RegrCount, false) => Arc::new(expressions::Regr::new(
            input_phy_exprs[0].clone(),
            input_phy_exprs[1].clone(),
            name,
            RegrType::Count,
            data_type,
        )),
        (AggregateFunction::RegrR2, false) => Arc::new(expressions::Regr::new(
            input_phy_exprs[0].clone(),
            input_phy_exprs[1].clone(),
            name,
            RegrType::R2,
            data_type,
        )),
        (AggregateFunction::RegrAvgx, false) => Arc::new(expressions::Regr::new(
            input_phy_exprs[0].clone(),
            input_phy_exprs[1].clone(),
            name,
            RegrType::AvgX,
            data_type,
        )),
        (AggregateFunction::RegrAvgy, false) => Arc::new(expressions::Regr::new(
            input_phy_exprs[0].clone(),
            input_phy_exprs[1].clone(),
            name,
            RegrType::AvgY,
            data_type,
        )),
        (AggregateFunction::RegrSXX, false) => Arc::new(expressions::Regr::new(
            input_phy_exprs[0].clone(),
            input_phy_exprs[1].clone(),
            name,
            RegrType::SXX,
            data_type,
        )),
        (AggregateFunction::RegrSYY, false) => Arc::new(expressions::Regr::new(
            input_phy_exprs[0].clone(),
            input_phy_exprs[1].clone(),
            name,
            RegrType::SYY,
            data_type,
        )),
        (AggregateFunction::RegrSXY, false) => Arc::new(expressions::Regr::new(
            input_phy_exprs[0].clone(),
            input_phy_exprs[1].clone(),
            name,
            RegrType::SXY,
            data_type,
        )),
        (
            AggregateFunction::RegrSlope
            | AggregateFunction::RegrIntercept
            | AggregateFunction::RegrCount
            | AggregateFunction::RegrR2
            | AggregateFunction::RegrAvgx
            | AggregateFunction::RegrAvgy
            | AggregateFunction::RegrSXX
            | AggregateFunction::RegrSYY
            | AggregateFunction::RegrSXY,
            true,
        ) => {
            return not_impl_err!("{}(DISTINCT) aggregations are not available", fun);
        }
        (AggregateFunction::ApproxPercentileCont, false) => {
            if input_phy_exprs.len() == 2 {
                Arc::new(expressions::ApproxPercentileCont::new(
                    // Pass in the desired percentile expr
                    input_phy_exprs,
                    name,
                    data_type,
                )?)
            } else {
                Arc::new(expressions::ApproxPercentileCont::new_with_max_size(
                    // Pass in the desired percentile expr
                    input_phy_exprs,
                    name,
                    data_type,
                )?)
            }
        }
        (AggregateFunction::ApproxPercentileCont, true) => {
            return not_impl_err!(
                "approx_percentile_cont(DISTINCT) aggregations are not available"
            );
        }
        (AggregateFunction::ApproxPercentileContWithWeight, false) => {
            Arc::new(expressions::ApproxPercentileContWithWeight::new(
                // Pass in the desired percentile expr
                input_phy_exprs,
                name,
                data_type,
            )?)
        }
        (AggregateFunction::ApproxPercentileContWithWeight, true) => {
            return not_impl_err!(
                "approx_percentile_cont_with_weight(DISTINCT) aggregations are not available"
            );
        }
        (AggregateFunction::ApproxMedian, false) => {
            Arc::new(expressions::ApproxMedian::try_new(
                input_phy_exprs[0].clone(),
                name,
                data_type,
            )?)
        }
        (AggregateFunction::ApproxMedian, true) => {
            return not_impl_err!(
                "APPROX_MEDIAN(DISTINCT) aggregations are not available"
            );
        }
        (AggregateFunction::NthValue, _) => {
            let expr = &input_phy_exprs[0];
            let Some(n) = input_phy_exprs[1]
                .as_any()
                .downcast_ref::<Literal>()
                .map(|literal| literal.value())
            else {
                return exec_err!("Second argument of NTH_VALUE needs to be a literal");
            };
            let nullable = expr.nullable(input_schema)?;
            Arc::new(expressions::NthValueAgg::new(
                expr.clone(),
                n.clone().try_into()?,
                name,
                input_phy_types[0].clone(),
                nullable,
                ordering_types,
                ordering_req.to_vec(),
            ))
        }
        (AggregateFunction::StringAgg, false) => {
            if !ordering_req.is_empty() {
                return not_impl_err!(
                    "STRING_AGG(ORDER BY a ASC) order-sensitive aggregations are not available"
                );
            }
            Arc::new(expressions::StringAgg::new(
                input_phy_exprs[0].clone(),
                input_phy_exprs[1].clone(),
                name,
                data_type,
            ))
        }
        (AggregateFunction::StringAgg, true) => {
            return not_impl_err!("STRING_AGG(DISTINCT) aggregations are not available");
        }
    })
}

#[cfg(test)]
mod tests {
    use arrow::datatypes::{DataType, Field};

    use super::*;
    use crate::expressions::{
        try_cast, ApproxDistinct, ApproxMedian, ApproxPercentileCont, ArrayAgg, Avg,
<<<<<<< HEAD
        BitAnd, BitOr, BitXor, BoolAnd, BoolOr, DistinctArrayAgg, Max, Min, Stddev, Sum,
        Variance,
=======
        BitAnd, BitOr, BitXor, BoolAnd, BoolOr, Count, DistinctArrayAgg, DistinctCount,
        Max, Min, Stddev, Variance,
>>>>>>> 888504a8
    };

    use datafusion_common::{plan_err, DataFusionError, ScalarValue};
    use datafusion_expr::type_coercion::aggregates::NUMERICS;
    use datafusion_expr::{type_coercion, Signature};

    #[test]
    fn test_arragg_approx_expr() -> Result<()> {
        let funcs = vec![
            AggregateFunction::ArrayAgg,
            AggregateFunction::ApproxDistinct,
        ];
        let data_types = vec![
            DataType::UInt32,
            DataType::Int32,
            DataType::Float32,
            DataType::Float64,
            DataType::Decimal128(10, 2),
            DataType::Utf8,
        ];
        for fun in funcs {
            for data_type in &data_types {
                let input_schema =
                    Schema::new(vec![Field::new("c1", data_type.clone(), true)]);
                let input_phy_exprs: Vec<Arc<dyn PhysicalExpr>> = vec![Arc::new(
                    expressions::Column::new_with_schema("c1", &input_schema).unwrap(),
                )];
                let result_agg_phy_exprs = create_physical_agg_expr_for_test(
                    &fun,
                    false,
                    &input_phy_exprs[0..1],
                    &input_schema,
                    "c1",
                )?;
                match fun {
                    AggregateFunction::ApproxDistinct => {
                        assert!(result_agg_phy_exprs.as_any().is::<ApproxDistinct>());
                        assert_eq!("c1", result_agg_phy_exprs.name());
                        assert_eq!(
                            Field::new("c1", DataType::UInt64, false),
                            result_agg_phy_exprs.field().unwrap()
                        );
                    }
                    AggregateFunction::ArrayAgg => {
                        assert!(result_agg_phy_exprs.as_any().is::<ArrayAgg>());
                        assert_eq!("c1", result_agg_phy_exprs.name());
                        assert_eq!(
                            Field::new_list(
                                "c1",
                                Field::new("item", data_type.clone(), true),
                                true,
                            ),
                            result_agg_phy_exprs.field().unwrap()
                        );
                    }
                    _ => {}
                };

                let result_distinct = create_physical_agg_expr_for_test(
                    &fun,
                    true,
                    &input_phy_exprs[0..1],
                    &input_schema,
                    "c1",
                )?;
                match fun {
                    AggregateFunction::ApproxDistinct => {
                        assert!(result_distinct.as_any().is::<ApproxDistinct>());
                        assert_eq!("c1", result_distinct.name());
                        assert_eq!(
                            Field::new("c1", DataType::UInt64, false),
                            result_distinct.field().unwrap()
                        );
                    }
                    AggregateFunction::ArrayAgg => {
                        assert!(result_distinct.as_any().is::<DistinctArrayAgg>());
                        assert_eq!("c1", result_distinct.name());
                        assert_eq!(
                            Field::new_list(
                                "c1",
                                Field::new("item", data_type.clone(), true),
                                true,
                            ),
                            result_agg_phy_exprs.field().unwrap()
                        );
                    }
                    _ => {}
                };
            }
        }
        Ok(())
    }

    #[test]
    fn test_agg_approx_percentile_phy_expr() {
        for data_type in NUMERICS {
            let input_schema =
                Schema::new(vec![Field::new("c1", data_type.clone(), true)]);
            let input_phy_exprs: Vec<Arc<dyn PhysicalExpr>> = vec![
                Arc::new(
                    expressions::Column::new_with_schema("c1", &input_schema).unwrap(),
                ),
                Arc::new(expressions::Literal::new(ScalarValue::Float64(Some(0.2)))),
            ];
            let result_agg_phy_exprs = create_physical_agg_expr_for_test(
                &AggregateFunction::ApproxPercentileCont,
                false,
                &input_phy_exprs[..],
                &input_schema,
                "c1",
            )
            .expect("failed to create aggregate expr");

            assert!(result_agg_phy_exprs.as_any().is::<ApproxPercentileCont>());
            assert_eq!("c1", result_agg_phy_exprs.name());
            assert_eq!(
                Field::new("c1", data_type.clone(), false),
                result_agg_phy_exprs.field().unwrap()
            );
        }
    }

    #[test]
    fn test_agg_approx_percentile_invalid_phy_expr() {
        for data_type in NUMERICS {
            let input_schema =
                Schema::new(vec![Field::new("c1", data_type.clone(), true)]);
            let input_phy_exprs: Vec<Arc<dyn PhysicalExpr>> = vec![
                Arc::new(
                    expressions::Column::new_with_schema("c1", &input_schema).unwrap(),
                ),
                Arc::new(expressions::Literal::new(ScalarValue::Float64(Some(4.2)))),
            ];
            let err = create_physical_agg_expr_for_test(
                &AggregateFunction::ApproxPercentileCont,
                false,
                &input_phy_exprs[..],
                &input_schema,
                "c1",
            )
            .expect_err("should fail due to invalid percentile");

            assert!(matches!(err, DataFusionError::Plan(_)));
        }
    }

    #[test]
    fn test_min_max_expr() -> Result<()> {
        let funcs = vec![AggregateFunction::Min, AggregateFunction::Max];
        let data_types = vec![
            DataType::UInt32,
            DataType::Int32,
            DataType::Float32,
            DataType::Float64,
            DataType::Decimal128(10, 2),
            DataType::Utf8,
        ];
        for fun in funcs {
            for data_type in &data_types {
                let input_schema =
                    Schema::new(vec![Field::new("c1", data_type.clone(), true)]);
                let input_phy_exprs: Vec<Arc<dyn PhysicalExpr>> = vec![Arc::new(
                    expressions::Column::new_with_schema("c1", &input_schema).unwrap(),
                )];
                let result_agg_phy_exprs = create_physical_agg_expr_for_test(
                    &fun,
                    false,
                    &input_phy_exprs[0..1],
                    &input_schema,
                    "c1",
                )?;
                match fun {
                    AggregateFunction::Min => {
                        assert!(result_agg_phy_exprs.as_any().is::<Min>());
                        assert_eq!("c1", result_agg_phy_exprs.name());
                        assert_eq!(
                            Field::new("c1", data_type.clone(), true),
                            result_agg_phy_exprs.field().unwrap()
                        );
                    }
                    AggregateFunction::Max => {
                        assert!(result_agg_phy_exprs.as_any().is::<Max>());
                        assert_eq!("c1", result_agg_phy_exprs.name());
                        assert_eq!(
                            Field::new("c1", data_type.clone(), true),
                            result_agg_phy_exprs.field().unwrap()
                        );
                    }
                    _ => {}
                };
            }
        }
        Ok(())
    }

    #[test]
    fn test_bit_and_or_xor_expr() -> Result<()> {
        let funcs = vec![
            AggregateFunction::BitAnd,
            AggregateFunction::BitOr,
            AggregateFunction::BitXor,
        ];
        let data_types = vec![DataType::UInt64, DataType::Int64];
        for fun in funcs {
            for data_type in &data_types {
                let input_schema =
                    Schema::new(vec![Field::new("c1", data_type.clone(), true)]);
                let input_phy_exprs: Vec<Arc<dyn PhysicalExpr>> = vec![Arc::new(
                    expressions::Column::new_with_schema("c1", &input_schema).unwrap(),
                )];
                let result_agg_phy_exprs = create_physical_agg_expr_for_test(
                    &fun,
                    false,
                    &input_phy_exprs[0..1],
                    &input_schema,
                    "c1",
                )?;
                match fun {
                    AggregateFunction::BitAnd => {
                        assert!(result_agg_phy_exprs.as_any().is::<BitAnd>());
                        assert_eq!("c1", result_agg_phy_exprs.name());
                        assert_eq!(
                            Field::new("c1", data_type.clone(), true),
                            result_agg_phy_exprs.field().unwrap()
                        );
                    }
                    AggregateFunction::BitOr => {
                        assert!(result_agg_phy_exprs.as_any().is::<BitOr>());
                        assert_eq!("c1", result_agg_phy_exprs.name());
                        assert_eq!(
                            Field::new("c1", data_type.clone(), true),
                            result_agg_phy_exprs.field().unwrap()
                        );
                    }
                    AggregateFunction::BitXor => {
                        assert!(result_agg_phy_exprs.as_any().is::<BitXor>());
                        assert_eq!("c1", result_agg_phy_exprs.name());
                        assert_eq!(
                            Field::new("c1", data_type.clone(), true),
                            result_agg_phy_exprs.field().unwrap()
                        );
                    }
                    _ => {}
                };
            }
        }
        Ok(())
    }

    #[test]
    fn test_bool_and_or_expr() -> Result<()> {
        let funcs = vec![AggregateFunction::BoolAnd, AggregateFunction::BoolOr];
        let data_types = vec![DataType::Boolean];
        for fun in funcs {
            for data_type in &data_types {
                let input_schema =
                    Schema::new(vec![Field::new("c1", data_type.clone(), true)]);
                let input_phy_exprs: Vec<Arc<dyn PhysicalExpr>> = vec![Arc::new(
                    expressions::Column::new_with_schema("c1", &input_schema).unwrap(),
                )];
                let result_agg_phy_exprs = create_physical_agg_expr_for_test(
                    &fun,
                    false,
                    &input_phy_exprs[0..1],
                    &input_schema,
                    "c1",
                )?;
                match fun {
                    AggregateFunction::BoolAnd => {
                        assert!(result_agg_phy_exprs.as_any().is::<BoolAnd>());
                        assert_eq!("c1", result_agg_phy_exprs.name());
                        assert_eq!(
                            Field::new("c1", data_type.clone(), true),
                            result_agg_phy_exprs.field().unwrap()
                        );
                    }
                    AggregateFunction::BoolOr => {
                        assert!(result_agg_phy_exprs.as_any().is::<BoolOr>());
                        assert_eq!("c1", result_agg_phy_exprs.name());
                        assert_eq!(
                            Field::new("c1", data_type.clone(), true),
                            result_agg_phy_exprs.field().unwrap()
                        );
                    }
                    _ => {}
                };
            }
        }
        Ok(())
    }

    #[test]
    fn test_sum_avg_expr() -> Result<()> {
        let funcs = vec![AggregateFunction::Avg];
        let data_types = vec![
            DataType::UInt32,
            DataType::UInt64,
            DataType::Int32,
            DataType::Int64,
            DataType::Float32,
            DataType::Float64,
        ];
        for fun in funcs {
            for data_type in &data_types {
                let input_schema =
                    Schema::new(vec![Field::new("c1", data_type.clone(), true)]);
                let input_phy_exprs: Vec<Arc<dyn PhysicalExpr>> = vec![Arc::new(
                    expressions::Column::new_with_schema("c1", &input_schema).unwrap(),
                )];
                let result_agg_phy_exprs = create_physical_agg_expr_for_test(
                    &fun,
                    false,
                    &input_phy_exprs[0..1],
                    &input_schema,
                    "c1",
                )?;
                if fun == AggregateFunction::Avg {
                    assert!(result_agg_phy_exprs.as_any().is::<Avg>());
                    assert_eq!("c1", result_agg_phy_exprs.name());
                    assert_eq!(
                        Field::new("c1", DataType::Float64, true),
                        result_agg_phy_exprs.field().unwrap()
                    );
                };
            }
        }
        Ok(())
    }

    #[test]
    fn test_variance_expr() -> Result<()> {
        let funcs = vec![AggregateFunction::Variance];
        let data_types = vec![
            DataType::UInt32,
            DataType::UInt64,
            DataType::Int32,
            DataType::Int64,
            DataType::Float32,
            DataType::Float64,
        ];
        for fun in funcs {
            for data_type in &data_types {
                let input_schema =
                    Schema::new(vec![Field::new("c1", data_type.clone(), true)]);
                let input_phy_exprs: Vec<Arc<dyn PhysicalExpr>> = vec![Arc::new(
                    expressions::Column::new_with_schema("c1", &input_schema).unwrap(),
                )];
                let result_agg_phy_exprs = create_physical_agg_expr_for_test(
                    &fun,
                    false,
                    &input_phy_exprs[0..1],
                    &input_schema,
                    "c1",
                )?;
                if fun == AggregateFunction::Variance {
                    assert!(result_agg_phy_exprs.as_any().is::<Variance>());
                    assert_eq!("c1", result_agg_phy_exprs.name());
                    assert_eq!(
                        Field::new("c1", DataType::Float64, true),
                        result_agg_phy_exprs.field().unwrap()
                    )
                }
            }
        }
        Ok(())
    }

    #[test]
    fn test_var_pop_expr() -> Result<()> {
        let funcs = vec![AggregateFunction::VariancePop];
        let data_types = vec![
            DataType::UInt32,
            DataType::UInt64,
            DataType::Int32,
            DataType::Int64,
            DataType::Float32,
            DataType::Float64,
        ];
        for fun in funcs {
            for data_type in &data_types {
                let input_schema =
                    Schema::new(vec![Field::new("c1", data_type.clone(), true)]);
                let input_phy_exprs: Vec<Arc<dyn PhysicalExpr>> = vec![Arc::new(
                    expressions::Column::new_with_schema("c1", &input_schema).unwrap(),
                )];
                let result_agg_phy_exprs = create_physical_agg_expr_for_test(
                    &fun,
                    false,
                    &input_phy_exprs[0..1],
                    &input_schema,
                    "c1",
                )?;
                if fun == AggregateFunction::Variance {
                    assert!(result_agg_phy_exprs.as_any().is::<Variance>());
                    assert_eq!("c1", result_agg_phy_exprs.name());
                    assert_eq!(
                        Field::new("c1", DataType::Float64, true),
                        result_agg_phy_exprs.field().unwrap()
                    )
                }
            }
        }
        Ok(())
    }

    #[test]
    fn test_stddev_expr() -> Result<()> {
        let funcs = vec![AggregateFunction::Stddev];
        let data_types = vec![
            DataType::UInt32,
            DataType::UInt64,
            DataType::Int32,
            DataType::Int64,
            DataType::Float32,
            DataType::Float64,
        ];
        for fun in funcs {
            for data_type in &data_types {
                let input_schema =
                    Schema::new(vec![Field::new("c1", data_type.clone(), true)]);
                let input_phy_exprs: Vec<Arc<dyn PhysicalExpr>> = vec![Arc::new(
                    expressions::Column::new_with_schema("c1", &input_schema).unwrap(),
                )];
                let result_agg_phy_exprs = create_physical_agg_expr_for_test(
                    &fun,
                    false,
                    &input_phy_exprs[0..1],
                    &input_schema,
                    "c1",
                )?;
                if fun == AggregateFunction::Variance {
                    assert!(result_agg_phy_exprs.as_any().is::<Stddev>());
                    assert_eq!("c1", result_agg_phy_exprs.name());
                    assert_eq!(
                        Field::new("c1", DataType::Float64, true),
                        result_agg_phy_exprs.field().unwrap()
                    )
                }
            }
        }
        Ok(())
    }

    #[test]
    fn test_stddev_pop_expr() -> Result<()> {
        let funcs = vec![AggregateFunction::StddevPop];
        let data_types = vec![
            DataType::UInt32,
            DataType::UInt64,
            DataType::Int32,
            DataType::Int64,
            DataType::Float32,
            DataType::Float64,
        ];
        for fun in funcs {
            for data_type in &data_types {
                let input_schema =
                    Schema::new(vec![Field::new("c1", data_type.clone(), true)]);
                let input_phy_exprs: Vec<Arc<dyn PhysicalExpr>> = vec![Arc::new(
                    expressions::Column::new_with_schema("c1", &input_schema).unwrap(),
                )];
                let result_agg_phy_exprs = create_physical_agg_expr_for_test(
                    &fun,
                    false,
                    &input_phy_exprs[0..1],
                    &input_schema,
                    "c1",
                )?;
                if fun == AggregateFunction::Variance {
                    assert!(result_agg_phy_exprs.as_any().is::<Stddev>());
                    assert_eq!("c1", result_agg_phy_exprs.name());
                    assert_eq!(
                        Field::new("c1", DataType::Float64, true),
                        result_agg_phy_exprs.field().unwrap()
                    )
                }
            }
        }
        Ok(())
    }

    #[test]
    fn test_median_expr() -> Result<()> {
        let funcs = vec![AggregateFunction::ApproxMedian];
        let data_types = vec![
            DataType::UInt32,
            DataType::UInt64,
            DataType::Int32,
            DataType::Int64,
            DataType::Float32,
            DataType::Float64,
        ];
        for fun in funcs {
            for data_type in &data_types {
                let input_schema =
                    Schema::new(vec![Field::new("c1", data_type.clone(), true)]);
                let input_phy_exprs: Vec<Arc<dyn PhysicalExpr>> = vec![Arc::new(
                    expressions::Column::new_with_schema("c1", &input_schema).unwrap(),
                )];
                let result_agg_phy_exprs = create_physical_agg_expr_for_test(
                    &fun,
                    false,
                    &input_phy_exprs[0..1],
                    &input_schema,
                    "c1",
                )?;

                if fun == AggregateFunction::ApproxMedian {
                    assert!(result_agg_phy_exprs.as_any().is::<ApproxMedian>());
                    assert_eq!("c1", result_agg_phy_exprs.name());
                    assert_eq!(
                        Field::new("c1", data_type.clone(), true),
                        result_agg_phy_exprs.field().unwrap()
                    );
                }
            }
        }
        Ok(())
    }

    #[test]
    fn test_median() -> Result<()> {
        let observed = AggregateFunction::ApproxMedian.return_type(&[DataType::Utf8]);
        assert!(observed.is_err());

        let observed = AggregateFunction::ApproxMedian.return_type(&[DataType::Int32])?;
        assert_eq!(DataType::Int32, observed);

        let observed =
            AggregateFunction::ApproxMedian.return_type(&[DataType::Decimal128(10, 6)]);
        assert!(observed.is_err());

        Ok(())
    }

    #[test]
    fn test_min_max() -> Result<()> {
        let observed = AggregateFunction::Min.return_type(&[DataType::Utf8])?;
        assert_eq!(DataType::Utf8, observed);

        let observed = AggregateFunction::Max.return_type(&[DataType::Int32])?;
        assert_eq!(DataType::Int32, observed);

        // test decimal for min
        let observed =
            AggregateFunction::Min.return_type(&[DataType::Decimal128(10, 6)])?;
        assert_eq!(DataType::Decimal128(10, 6), observed);

        // test decimal for max
        let observed =
            AggregateFunction::Max.return_type(&[DataType::Decimal128(28, 13)])?;
        assert_eq!(DataType::Decimal128(28, 13), observed);

        Ok(())
    }

    #[test]
    fn test_count_return_type() -> Result<()> {
        let observed = AggregateFunction::Count.return_type(&[DataType::Utf8])?;
        assert_eq!(DataType::Int64, observed);

        let observed = AggregateFunction::Count.return_type(&[DataType::Int8])?;
        assert_eq!(DataType::Int64, observed);

        let observed =
            AggregateFunction::Count.return_type(&[DataType::Decimal128(28, 13)])?;
        assert_eq!(DataType::Int64, observed);
        Ok(())
    }

    #[test]
    fn test_avg_return_type() -> Result<()> {
        let observed = AggregateFunction::Avg.return_type(&[DataType::Float32])?;
        assert_eq!(DataType::Float64, observed);

        let observed = AggregateFunction::Avg.return_type(&[DataType::Float64])?;
        assert_eq!(DataType::Float64, observed);

        let observed = AggregateFunction::Avg.return_type(&[DataType::Int32])?;
        assert_eq!(DataType::Float64, observed);

        let observed =
            AggregateFunction::Avg.return_type(&[DataType::Decimal128(10, 6)])?;
        assert_eq!(DataType::Decimal128(14, 10), observed);

        let observed =
            AggregateFunction::Avg.return_type(&[DataType::Decimal128(36, 6)])?;
        assert_eq!(DataType::Decimal128(38, 10), observed);
        Ok(())
    }

    #[test]
    fn test_avg_no_utf8() {
        let observed = AggregateFunction::Avg.return_type(&[DataType::Utf8]);
        assert!(observed.is_err());
    }

    #[test]
    fn test_variance_return_type() -> Result<()> {
        let observed = AggregateFunction::Variance.return_type(&[DataType::Float32])?;
        assert_eq!(DataType::Float64, observed);

        let observed = AggregateFunction::Variance.return_type(&[DataType::Float64])?;
        assert_eq!(DataType::Float64, observed);

        let observed = AggregateFunction::Variance.return_type(&[DataType::Int32])?;
        assert_eq!(DataType::Float64, observed);

        let observed = AggregateFunction::Variance.return_type(&[DataType::UInt32])?;
        assert_eq!(DataType::Float64, observed);

        let observed = AggregateFunction::Variance.return_type(&[DataType::Int64])?;
        assert_eq!(DataType::Float64, observed);

        Ok(())
    }

    #[test]
    fn test_variance_no_utf8() {
        let observed = AggregateFunction::Variance.return_type(&[DataType::Utf8]);
        assert!(observed.is_err());
    }

    #[test]
    fn test_stddev_return_type() -> Result<()> {
        let observed = AggregateFunction::Stddev.return_type(&[DataType::Float32])?;
        assert_eq!(DataType::Float64, observed);

        let observed = AggregateFunction::Stddev.return_type(&[DataType::Float64])?;
        assert_eq!(DataType::Float64, observed);

        let observed = AggregateFunction::Stddev.return_type(&[DataType::Int32])?;
        assert_eq!(DataType::Float64, observed);

        let observed = AggregateFunction::Stddev.return_type(&[DataType::UInt32])?;
        assert_eq!(DataType::Float64, observed);

        let observed = AggregateFunction::Stddev.return_type(&[DataType::Int64])?;
        assert_eq!(DataType::Float64, observed);

        Ok(())
    }

    #[test]
    fn test_stddev_no_utf8() {
        let observed = AggregateFunction::Stddev.return_type(&[DataType::Utf8]);
        assert!(observed.is_err());
    }

    // Helper function
    // Create aggregate expr with type coercion
    fn create_physical_agg_expr_for_test(
        fun: &AggregateFunction,
        distinct: bool,
        input_phy_exprs: &[Arc<dyn PhysicalExpr>],
        input_schema: &Schema,
        name: impl Into<String>,
    ) -> Result<Arc<dyn AggregateExpr>> {
        let name = name.into();
        let coerced_phy_exprs =
            coerce_exprs_for_test(fun, input_phy_exprs, input_schema, &fun.signature())?;
        if coerced_phy_exprs.is_empty() {
            return plan_err!(
                "Invalid or wrong number of arguments passed to aggregate: '{name}'"
            );
        }
        create_aggregate_expr(
            fun,
            distinct,
            &coerced_phy_exprs,
            &[],
            input_schema,
            name,
            false,
        )
    }

    // Returns the coerced exprs for each `input_exprs`.
    // Get the coerced data type from `aggregate_rule::coerce_types` and add `try_cast` if the
    // data type of `input_exprs` need to be coerced.
    fn coerce_exprs_for_test(
        agg_fun: &AggregateFunction,
        input_exprs: &[Arc<dyn PhysicalExpr>],
        schema: &Schema,
        signature: &Signature,
    ) -> Result<Vec<Arc<dyn PhysicalExpr>>> {
        if input_exprs.is_empty() {
            return Ok(vec![]);
        }
        let input_types = input_exprs
            .iter()
            .map(|e| e.data_type(schema))
            .collect::<Result<Vec<_>>>()?;

        // get the coerced data types
        let coerced_types =
            type_coercion::aggregates::coerce_types(agg_fun, &input_types, signature)?;

        // try cast if need
        input_exprs
            .iter()
            .zip(coerced_types)
            .map(|(expr, coerced_type)| try_cast(expr.clone(), schema, coerced_type))
            .collect::<Result<Vec<_>>>()
    }
}<|MERGE_RESOLUTION|>--- conflicted
+++ resolved
@@ -369,13 +369,8 @@
     use super::*;
     use crate::expressions::{
         try_cast, ApproxDistinct, ApproxMedian, ApproxPercentileCont, ArrayAgg, Avg,
-<<<<<<< HEAD
-        BitAnd, BitOr, BitXor, BoolAnd, BoolOr, DistinctArrayAgg, Max, Min, Stddev, Sum,
+        BitAnd, BitOr, BitXor, BoolAnd, BoolOr, DistinctArrayAgg, Max, Min, Stddev,
         Variance,
-=======
-        BitAnd, BitOr, BitXor, BoolAnd, BoolOr, Count, DistinctArrayAgg, DistinctCount,
-        Max, Min, Stddev, Variance,
->>>>>>> 888504a8
     };
 
     use datafusion_common::{plan_err, DataFusionError, ScalarValue};
