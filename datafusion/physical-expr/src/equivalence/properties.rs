// Licensed to the Apache Software Foundation (ASF) under one
// or more contributor license agreements.  See the NOTICE file
// distributed with this work for additional information
// regarding copyright ownership.  The ASF licenses this file
// to you under the Apache License, Version 2.0 (the
// "License"); you may not use this file except in compliance
// with the License.  You may obtain a copy of the License at
//
//   http://www.apache.org/licenses/LICENSE-2.0
//
// Unless required by applicable law or agreed to in writing,
// software distributed under the License is distributed on an
// "AS IS" BASIS, WITHOUT WARRANTIES OR CONDITIONS OF ANY
// KIND, either express or implied.  See the License for the
// specific language governing permissions and limitations
// under the License.

use std::fmt::Display;
use std::hash::{Hash, Hasher};
use std::iter::Peekable;
use std::slice::Iter;
use std::sync::Arc;
use std::{fmt, mem};

use super::ordering::collapse_lex_ordering;
use crate::equivalence::class::const_exprs_contains;
use crate::equivalence::{
    collapse_lex_req, EquivalenceClass, EquivalenceGroup, OrderingEquivalenceClass,
    ProjectionMapping,
};
use crate::expressions::{with_new_schema, CastExpr, Column, Literal};
use crate::{
    physical_exprs_contains, ConstExpr, LexOrdering, LexRequirement, PhysicalExpr,
    PhysicalExprRef, PhysicalSortExpr, PhysicalSortRequirement,
};

use arrow_schema::{SchemaRef, SortOptions};
use datafusion_common::tree_node::{Transformed, TransformedResult, TreeNode};
use datafusion_common::{
    internal_err, plan_err, JoinSide, JoinType, Result, ScalarValue,
};
use datafusion_expr::interval_arithmetic::Interval;
use datafusion_expr::sort_properties::{ExprProperties, SortProperties};
use datafusion_physical_expr_common::utils::ExprPropertiesNode;

use indexmap::{IndexMap, IndexSet};
use itertools::Itertools;

/// A `EquivalenceProperties` object stores information known about the output
/// of a plan node, that can be used to optimize the plan.
///
/// Currently, it keeps track of:
/// - Sort expressions (orderings)
/// - Equivalent expressions: expressions that are known to have same value.
/// - Constants expressions: expressions that are known to contain a single
///   constant value.
///
/// # Example equivalent sort expressions
///
/// Consider table below:
///
/// ```text
/// ┌-------┐
/// | a | b |
/// |---|---|
/// | 1 | 9 |
/// | 2 | 8 |
/// | 3 | 7 |
/// | 5 | 5 |
/// └---┴---┘
/// ```
///
/// In this case, both `a ASC` and `b DESC` can describe the table ordering.
/// `EquivalenceProperties`, tracks these different valid sort expressions and
/// treat `a ASC` and `b DESC` on an equal footing. For example if the query
/// specifies the output sorted by EITHER `a ASC` or `b DESC`, the sort can be
/// avoided.
///
/// # Example equivalent expressions
///
/// Similarly, consider the table below:
///
/// ```text
/// ┌-------┐
/// | a | b |
/// |---|---|
/// | 1 | 1 |
/// | 2 | 2 |
/// | 3 | 3 |
/// | 5 | 5 |
/// └---┴---┘
/// ```
///
/// In this case,  columns `a` and `b` always have the same value, which can of
/// such equivalences inside this object. With this information, Datafusion can
/// optimize operations such as. For example, if the partition requirement is
/// `Hash(a)` and output partitioning is `Hash(b)`, then DataFusion avoids
/// repartitioning the data as the existing partitioning satisfies the
/// requirement.
///
/// # Code Example
/// ```
/// # use std::sync::Arc;
/// # use arrow_schema::{Schema, Field, DataType, SchemaRef};
/// # use datafusion_physical_expr::{ConstExpr, EquivalenceProperties};
/// # use datafusion_physical_expr::expressions::col;
/// use datafusion_physical_expr_common::sort_expr::{LexOrdering, PhysicalSortExpr};
/// # let schema: SchemaRef = Arc::new(Schema::new(vec![
/// #   Field::new("a", DataType::Int32, false),
/// #   Field::new("b", DataType::Int32, false),
/// #   Field::new("c", DataType::Int32, false),
/// # ]));
/// # let col_a = col("a", &schema).unwrap();
/// # let col_b = col("b", &schema).unwrap();
/// # let col_c = col("c", &schema).unwrap();
/// // This object represents data that is sorted by a ASC, c DESC
/// // with a single constant value of b
/// let mut eq_properties = EquivalenceProperties::new(schema)
///   .with_constants(vec![ConstExpr::from(col_b)]);
/// eq_properties.add_new_ordering(LexOrdering::new(vec![
///   PhysicalSortExpr::new_default(col_a).asc(),
///   PhysicalSortExpr::new_default(col_c).desc(),
/// ]));
///
/// assert_eq!(eq_properties.to_string(), "order: [[a@0 ASC, c@2 DESC]], const: [b@1]")
/// ```
#[derive(Debug, Clone)]
pub struct EquivalenceProperties {
    /// Collection of equivalence classes that store expressions with the same
    /// value.
    pub eq_group: EquivalenceGroup,
    /// Equivalent sort expressions for this table.
    pub oeq_class: OrderingEquivalenceClass,
    /// Expressions whose values are constant throughout the table.
    /// TODO: We do not need to track constants separately, they can be tracked
    ///       inside `eq_groups` as `Literal` expressions.
    pub constants: Vec<ConstExpr>,
    /// Schema associated with this object.
    schema: SchemaRef,
}

impl EquivalenceProperties {
    /// Creates an empty `EquivalenceProperties` object.
    pub fn new(schema: SchemaRef) -> Self {
        Self {
            eq_group: EquivalenceGroup::empty(),
            oeq_class: OrderingEquivalenceClass::empty(),
            constants: vec![],
            schema,
        }
    }

    /// Creates a new `EquivalenceProperties` object with the given orderings.
    pub fn new_with_orderings(schema: SchemaRef, orderings: &[LexOrdering]) -> Self {
        Self {
            eq_group: EquivalenceGroup::empty(),
            oeq_class: OrderingEquivalenceClass::new(orderings.to_vec()),
            constants: vec![],
            schema,
        }
    }

    /// Returns the associated schema.
    pub fn schema(&self) -> &SchemaRef {
        &self.schema
    }

    /// Returns a reference to the ordering equivalence class within.
    pub fn oeq_class(&self) -> &OrderingEquivalenceClass {
        &self.oeq_class
    }

    /// Returns a reference to the equivalence group within.
    pub fn eq_group(&self) -> &EquivalenceGroup {
        &self.eq_group
    }

    /// Returns a reference to the constant expressions
    pub fn constants(&self) -> &[ConstExpr] {
        &self.constants
    }

    /// Returns the output ordering of the properties.
    pub fn output_ordering(&self) -> Option<LexOrdering> {
        let constants = self.constants();
        let mut output_ordering = self.oeq_class().output_ordering().unwrap_or_default();
        // Prune out constant expressions
        output_ordering
            .inner
            .retain(|sort_expr| !const_exprs_contains(constants, &sort_expr.expr));
        (!output_ordering.is_empty()).then_some(output_ordering)
    }

    /// Returns the normalized version of the ordering equivalence class within.
    /// Normalization removes constants and duplicates as well as standardizing
    /// expressions according to the equivalence group within.
    pub fn normalized_oeq_class(&self) -> OrderingEquivalenceClass {
        OrderingEquivalenceClass::new(
            self.oeq_class
                .iter()
                .map(|ordering| self.normalize_sort_exprs(ordering))
                .collect(),
        )
    }

    /// Extends this `EquivalenceProperties` with the `other` object.
    pub fn extend(mut self, other: Self) -> Self {
        self.eq_group.extend(other.eq_group);
        self.oeq_class.extend(other.oeq_class);
        self.with_constants(other.constants)
    }

    /// Clears (empties) the ordering equivalence class within this object.
    /// Call this method when existing orderings are invalidated.
    pub fn clear_orderings(&mut self) {
        self.oeq_class.clear();
    }

    /// Removes constant expressions that may change across partitions.
    /// This method should be used when data from different partitions are merged.
    pub fn clear_per_partition_constants(&mut self) {
        self.constants.retain(|item| item.across_partitions());
    }

    /// Extends this `EquivalenceProperties` by adding the orderings inside the
    /// ordering equivalence class `other`.
    pub fn add_ordering_equivalence_class(&mut self, other: OrderingEquivalenceClass) {
        self.oeq_class.extend(other);
    }

    /// Adds new orderings into the existing ordering equivalence class.
    pub fn add_new_orderings(
        &mut self,
        orderings: impl IntoIterator<Item = LexOrdering>,
    ) {
        self.oeq_class.add_new_orderings(orderings);
    }

    /// Adds a single ordering to the existing ordering equivalence class.
    pub fn add_new_ordering(&mut self, ordering: LexOrdering) {
        self.add_new_orderings([ordering]);
    }

    /// Incorporates the given equivalence group to into the existing
    /// equivalence group within.
    pub fn add_equivalence_group(&mut self, other_eq_group: EquivalenceGroup) {
        self.eq_group.extend(other_eq_group);
    }

    /// Adds a new equality condition into the existing equivalence group.
    /// If the given equality defines a new equivalence class, adds this new
    /// equivalence class to the equivalence group.
    pub fn add_equal_conditions(
        &mut self,
        left: &Arc<dyn PhysicalExpr>,
        right: &Arc<dyn PhysicalExpr>,
    ) -> Result<()> {
        // Discover new constants in light of new the equality:
        if self.is_expr_constant(left) {
            // Left expression is constant, add right as constant
            if !const_exprs_contains(&self.constants, right) {
                let const_expr = ConstExpr::from(right)
                    .with_across_partitions(true)
                    .with_value(self.get_expr_constant_value(left));
                self.constants.push(const_expr);
            }
        } else if self.is_expr_constant(right) {
            // Right expression is constant, add left as constant
            if !const_exprs_contains(&self.constants, left) {
                let const_expr = ConstExpr::from(left)
                    .with_across_partitions(true)
                    .with_value(self.get_expr_constant_value(right));
                self.constants.push(const_expr);
            }
        }

        // Add equal expressions to the state
        self.eq_group.add_equal_conditions(left, right);

        // Discover any new orderings
        self.discover_new_orderings(left)?;
        Ok(())
    }

    /// Track/register physical expressions with constant values.
    #[deprecated(since = "43.0.0", note = "Use [`with_constants`] instead")]
    pub fn add_constants(self, constants: impl IntoIterator<Item = ConstExpr>) -> Self {
        self.with_constants(constants)
    }

    /// Remove the specified constant
    pub fn remove_constant(mut self, c: &ConstExpr) -> Self {
        self.constants.retain(|existing| existing != c);
        self
    }

    /// Track/register physical expressions with constant values.
    pub fn with_constants(
        mut self,
        constants: impl IntoIterator<Item = ConstExpr>,
    ) -> Self {
        let normalized_constants = constants
            .into_iter()
            .filter_map(|c| {
                let across_partitions = c.across_partitions();
                let value = c.value().cloned();
                let expr = c.owned_expr();
                let normalized_expr = self.eq_group.normalize_expr(expr);

                if const_exprs_contains(&self.constants, &normalized_expr) {
                    return None;
                }

                let const_expr = ConstExpr::from(normalized_expr)
                    .with_across_partitions(across_partitions)
                    .with_value(value);

                Some(const_expr)
            })
            .collect::<Vec<_>>();

        // Add all new normalized constants
        self.constants.extend(normalized_constants);

        // Discover any new orderings based on the constants
        for ordering in self.normalized_oeq_class().iter() {
            if let Err(e) = self.discover_new_orderings(&ordering[0].expr) {
                log::debug!("error discovering new orderings: {e}");
            }
        }

        self
    }

    // Discover new valid orderings in light of a new equality.
    // Accepts a single argument (`expr`) which is used to determine
    // which orderings should be updated.
    // When constants or equivalence classes are changed, there may be new orderings
    // that can be discovered with the new equivalence properties.
    // For a discussion, see: https://github.com/apache/datafusion/issues/9812
    fn discover_new_orderings(&mut self, expr: &Arc<dyn PhysicalExpr>) -> Result<()> {
        let normalized_expr = self.eq_group().normalize_expr(Arc::clone(expr));
        let eq_class = self
            .eq_group
            .classes
            .iter()
            .find_map(|class| {
                class
                    .contains(&normalized_expr)
                    .then(|| class.clone().into_vec())
            })
            .unwrap_or_else(|| vec![Arc::clone(&normalized_expr)]);

        let mut new_orderings: Vec<LexOrdering> = vec![];
        for ordering in self.normalized_oeq_class().iter() {
            if !ordering[0].expr.eq(&normalized_expr) {
                continue;
            }

            let leading_ordering_options = ordering[0].options;

            for equivalent_expr in &eq_class {
                let children = equivalent_expr.children();
                if children.is_empty() {
                    continue;
                }

                // Check if all children match the next expressions in the ordering
                let mut all_children_match = true;
                let mut child_properties = vec![];

                // Build properties for each child based on the next expressions
                for (i, child) in children.iter().enumerate() {
                    if let Some(next) = ordering.get(i + 1) {
                        if !child.as_ref().eq(next.expr.as_ref()) {
                            all_children_match = false;
                            break;
                        }
                        child_properties.push(ExprProperties {
                            sort_properties: SortProperties::Ordered(next.options),
                            range: Interval::make_unbounded(
                                &child.data_type(&self.schema)?,
                            )?,
                            preserves_lex_ordering: true,
                        });
                    } else {
                        all_children_match = false;
                        break;
                    }
                }

                if all_children_match {
                    // Check if the expression is monotonic in all arguments
                    if let Ok(expr_properties) =
                        equivalent_expr.get_properties(&child_properties)
                    {
                        if expr_properties.preserves_lex_ordering
                            && SortProperties::Ordered(leading_ordering_options)
                                == expr_properties.sort_properties
                        {
                            // Assume existing ordering is [c ASC, a ASC, b ASC]
                            // When equality c = f(a,b) is given, if we know that given ordering `[a ASC, b ASC]`,
                            // ordering `[f(a,b) ASC]` is valid, then we can deduce that ordering `[a ASC, b ASC]` is also valid.
                            // Hence, ordering `[a ASC, b ASC]` can be added to the state as a valid ordering.
                            // (e.g. existing ordering where leading ordering is removed)
                            new_orderings.push(LexOrdering::new(ordering[1..].to_vec()));
                            break;
                        }
                    }
                }
            }
        }

        self.oeq_class.add_new_orderings(new_orderings);
        Ok(())
    }

    /// Updates the ordering equivalence group within assuming that the table
    /// is re-sorted according to the argument `sort_exprs`. Note that constants
    /// and equivalence classes are unchanged as they are unaffected by a re-sort.
    /// If the given ordering is already satisfied, the function does nothing.
    pub fn with_reorder(mut self, sort_exprs: LexOrdering) -> Self {
        // Filter out constant expressions as they don't affect ordering
        let filtered_exprs = LexOrdering::new(
            sort_exprs
                .into_iter()
                .filter(|expr| !self.is_expr_constant(&expr.expr))
                .collect(),
        );

        if filtered_exprs.is_empty() {
            return self;
        }

        let mut new_orderings = vec![filtered_exprs.clone()];

        // Preserve valid suffixes from existing orderings
        let orderings = mem::take(&mut self.oeq_class.orderings);
        for existing in orderings {
            if self.is_prefix_of(&filtered_exprs, &existing) {
                let mut extended = filtered_exprs.clone();
                extended.extend(existing.into_iter().skip(filtered_exprs.len()));
                new_orderings.push(extended);
            }
        }

        self.oeq_class = OrderingEquivalenceClass::new(new_orderings);
        self
    }

    /// Checks if the new ordering matches a prefix of the existing ordering
    /// (considering expression equivalences)
    fn is_prefix_of(&self, new_order: &LexOrdering, existing: &LexOrdering) -> bool {
        // Check if new order is longer than existing - can't be a prefix
        if new_order.len() > existing.len() {
            return false;
        }

        // Check if new order matches existing prefix (considering equivalences)
        new_order.iter().zip(existing).all(|(new, existing)| {
            self.eq_group.exprs_equal(&new.expr, &existing.expr)
                && new.options == existing.options
        })
    }

    /// Normalizes the given sort expressions (i.e. `sort_exprs`) using the
    /// equivalence group and the ordering equivalence class within.
    ///
    /// Assume that `self.eq_group` states column `a` and `b` are aliases.
    /// Also assume that `self.oeq_class` states orderings `d ASC` and `a ASC, c ASC`
    /// are equivalent (in the sense that both describe the ordering of the table).
    /// If the `sort_exprs` argument were `vec![b ASC, c ASC, a ASC]`, then this
    /// function would return `vec![a ASC, c ASC]`. Internally, it would first
    /// normalize to `vec![a ASC, c ASC, a ASC]` and end up with the final result
    /// after deduplication.
    fn normalize_sort_exprs(&self, sort_exprs: &LexOrdering) -> LexOrdering {
        // Convert sort expressions to sort requirements:
        let sort_reqs = LexRequirement::from(sort_exprs.clone());
        // Normalize the requirements:
        let normalized_sort_reqs = self.normalize_sort_requirements(&sort_reqs);
        // Convert sort requirements back to sort expressions:
        LexOrdering::from(normalized_sort_reqs)
    }

    /// Normalizes the given sort requirements (i.e. `sort_reqs`) using the
    /// equivalence group and the ordering equivalence class within. It works by:
    /// - Removing expressions that have a constant value from the given requirement.
    /// - Replacing sections that belong to some equivalence class in the equivalence
    ///   group with the first entry in the matching equivalence class.
    ///
    /// Assume that `self.eq_group` states column `a` and `b` are aliases.
    /// Also assume that `self.oeq_class` states orderings `d ASC` and `a ASC, c ASC`
    /// are equivalent (in the sense that both describe the ordering of the table).
    /// If the `sort_reqs` argument were `vec![b ASC, c ASC, a ASC]`, then this
    /// function would return `vec![a ASC, c ASC]`. Internally, it would first
    /// normalize to `vec![a ASC, c ASC, a ASC]` and end up with the final result
    /// after deduplication.
    fn normalize_sort_requirements(&self, sort_reqs: &LexRequirement) -> LexRequirement {
        let normalized_sort_reqs = self.eq_group.normalize_sort_requirements(sort_reqs);
        let mut constant_exprs = vec![];
        constant_exprs.extend(
            self.constants
                .iter()
                .map(|const_expr| Arc::clone(const_expr.expr())),
        );
        let constants_normalized = self.eq_group.normalize_exprs(constant_exprs);
        // Prune redundant sections in the requirement:
        collapse_lex_req(
            normalized_sort_reqs
                .iter()
                .filter(|&order| {
                    !physical_exprs_contains(&constants_normalized, &order.expr)
                })
                .cloned()
                .collect(),
        )
    }

    /// Checks whether the given ordering is satisfied by any of the existing
    /// orderings.
    pub fn ordering_satisfy(&self, given: &LexOrdering) -> bool {
        // Convert the given sort expressions to sort requirements:
        let sort_requirements = LexRequirement::from(given.clone());
        self.ordering_satisfy_requirement(&sort_requirements)
    }

    /// Checks whether the given sort requirements are satisfied by any of the
    /// existing orderings.
    pub fn ordering_satisfy_requirement(&self, reqs: &LexRequirement) -> bool {
        let mut eq_properties = self.clone();
        // First, standardize the given requirement:
        let normalized_reqs = eq_properties.normalize_sort_requirements(reqs);
        for normalized_req in normalized_reqs {
            // Check whether given ordering is satisfied
            if !eq_properties.ordering_satisfy_single(&normalized_req) {
                return false;
            }
            // Treat satisfied keys as constants in subsequent iterations. We
            // can do this because the "next" key only matters in a lexicographical
            // ordering when the keys to its left have the same values.
            //
            // Note that these expressions are not properly "constants". This is just
            // an implementation strategy confined to this function.
            //
            // For example, assume that the requirement is `[a ASC, (b + c) ASC]`,
            // and existing equivalent orderings are `[a ASC, b ASC]` and `[c ASC]`.
            // From the analysis above, we know that `[a ASC]` is satisfied. Then,
            // we add column `a` as constant to the algorithm state. This enables us
            // to deduce that `(b + c) ASC` is satisfied, given `a` is constant.
            eq_properties = eq_properties
                .with_constants(std::iter::once(ConstExpr::from(normalized_req.expr)));
        }
        true
    }

    /// Determines whether the ordering specified by the given sort requirement
    /// is satisfied based on the orderings within, equivalence classes, and
    /// constant expressions.
    ///
    /// # Arguments
    ///
    /// - `req`: A reference to a `PhysicalSortRequirement` for which the ordering
    ///   satisfaction check will be done.
    ///
    /// # Returns
    ///
    /// Returns `true` if the specified ordering is satisfied, `false` otherwise.
    fn ordering_satisfy_single(&self, req: &PhysicalSortRequirement) -> bool {
        let ExprProperties {
            sort_properties, ..
        } = self.get_expr_properties(Arc::clone(&req.expr));
        match sort_properties {
            SortProperties::Ordered(options) => {
                let sort_expr = PhysicalSortExpr {
                    expr: Arc::clone(&req.expr),
                    options,
                };
                sort_expr.satisfy(req, self.schema())
            }
            // Singleton expressions satisfies any ordering.
            SortProperties::Singleton => true,
            SortProperties::Unordered => false,
        }
    }

    /// Checks whether the `given` sort requirements are equal or more specific
    /// than the `reference` sort requirements.
    pub fn requirements_compatible(
        &self,
        given: &LexRequirement,
        reference: &LexRequirement,
    ) -> bool {
        let normalized_given = self.normalize_sort_requirements(given);
        let normalized_reference = self.normalize_sort_requirements(reference);

        (normalized_reference.len() <= normalized_given.len())
            && normalized_reference
                .into_iter()
                .zip(normalized_given)
                .all(|(reference, given)| given.compatible(&reference))
    }

    /// Returns the finer ordering among the orderings `lhs` and `rhs`, breaking
    /// any ties by choosing `lhs`.
    ///
    /// The finer ordering is the ordering that satisfies both of the orderings.
    /// If the orderings are incomparable, returns `None`.
    ///
    /// For example, the finer ordering among `[a ASC]` and `[a ASC, b ASC]` is
    /// the latter.
    pub fn get_finer_ordering(
        &self,
        lhs: &LexOrdering,
        rhs: &LexOrdering,
    ) -> Option<LexOrdering> {
        // Convert the given sort expressions to sort requirements:
        let lhs = LexRequirement::from(lhs.clone());
        let rhs = LexRequirement::from(rhs.clone());
        let finer = self.get_finer_requirement(&lhs, &rhs);
        // Convert the chosen sort requirements back to sort expressions:
        finer.map(LexOrdering::from)
    }

    /// Returns the finer ordering among the requirements `lhs` and `rhs`,
    /// breaking any ties by choosing `lhs`.
    ///
    /// The finer requirements are the ones that satisfy both of the given
    /// requirements. If the requirements are incomparable, returns `None`.
    ///
    /// For example, the finer requirements among `[a ASC]` and `[a ASC, b ASC]`
    /// is the latter.
    pub fn get_finer_requirement(
        &self,
        req1: &LexRequirement,
        req2: &LexRequirement,
    ) -> Option<LexRequirement> {
        let mut lhs = self.normalize_sort_requirements(req1);
        let mut rhs = self.normalize_sort_requirements(req2);
        lhs.inner
            .iter_mut()
            .zip(rhs.inner.iter_mut())
            .all(|(lhs, rhs)| {
                lhs.expr.eq(&rhs.expr)
                    && match (lhs.options, rhs.options) {
                        (Some(lhs_opt), Some(rhs_opt)) => lhs_opt == rhs_opt,
                        (Some(options), None) => {
                            rhs.options = Some(options);
                            true
                        }
                        (None, Some(options)) => {
                            lhs.options = Some(options);
                            true
                        }
                        (None, None) => true,
                    }
            })
            .then_some(if lhs.len() >= rhs.len() { lhs } else { rhs })
    }

    /// we substitute the ordering according to input expression type, this is a simplified version
    /// In this case, we just substitute when the expression satisfy the following condition:
    /// I. just have one column and is a CAST expression
    /// TODO: Add one-to-ones analysis for monotonic ScalarFunctions.
    /// TODO: we could precompute all the scenario that is computable, for example: atan(x + 1000) should also be substituted if
    ///  x is DESC or ASC
    /// After substitution, we may generate more than 1 `LexOrdering`. As an example,
    /// `[a ASC, b ASC]` will turn into `[a ASC, b ASC], [CAST(a) ASC, b ASC]` when projection expressions `a, b, CAST(a)` is applied.
    pub fn substitute_ordering_component(
        &self,
        mapping: &ProjectionMapping,
        sort_expr: &LexOrdering,
    ) -> Result<Vec<LexOrdering>> {
        let new_orderings = sort_expr
            .iter()
            .map(|sort_expr| {
                let referring_exprs: Vec<_> = mapping
                    .iter()
                    .map(|(source, _target)| source)
                    .filter(|source| expr_refers(source, &sort_expr.expr))
                    .cloned()
                    .collect();
                let mut res = LexOrdering::new(vec![sort_expr.clone()]);
                // TODO: Add one-to-ones analysis for ScalarFunctions.
                for r_expr in referring_exprs {
                    // we check whether this expression is substitutable or not
                    if let Some(cast_expr) = r_expr.as_any().downcast_ref::<CastExpr>() {
                        // we need to know whether the Cast Expr matches or not
                        let expr_type = sort_expr.expr.data_type(&self.schema)?;
                        if cast_expr.expr.eq(&sort_expr.expr)
                            && cast_expr.is_bigger_cast(expr_type)
                        {
                            res.push(PhysicalSortExpr {
                                expr: Arc::clone(&r_expr),
                                options: sort_expr.options,
                            });
                        }
                    }
                }
                Ok(res)
            })
            .collect::<Result<Vec<_>>>()?;
        // Generate all valid orderings, given substituted expressions.
        let res = new_orderings
            .into_iter()
            .map(|ordering| ordering.inner)
            .multi_cartesian_product()
            .map(LexOrdering::new)
            .collect::<Vec<_>>();
        Ok(res)
    }

    /// In projection, supposed we have a input function 'A DESC B DESC' and the output shares the same expression
    /// with A and B, we could surely use the ordering of the original ordering, However, if the A has been changed,
    /// for example, A-> Cast(A, Int64) or any other form, it is invalid if we continue using the original ordering
    /// Since it would cause bug in dependency constructions, we should substitute the input order in order to get correct
    /// dependency map, happen in issue 8838: <https://github.com/apache/datafusion/issues/8838>
    pub fn substitute_oeq_class(&mut self, mapping: &ProjectionMapping) -> Result<()> {
        let orderings = &self.oeq_class.orderings;
        let new_order = orderings
            .iter()
            .map(|order| self.substitute_ordering_component(mapping, order))
            .collect::<Result<Vec<_>>>()?;
        let new_order = new_order.into_iter().flatten().collect();
        self.oeq_class = OrderingEquivalenceClass::new(new_order);
        Ok(())
    }
    /// Projects argument `expr` according to `projection_mapping`, taking
    /// equivalences into account.
    ///
    /// For example, assume that columns `a` and `c` are always equal, and that
    /// `projection_mapping` encodes following mapping:
    ///
    /// ```text
    /// a -> a1
    /// b -> b1
    /// ```
    ///
    /// Then, this function projects `a + b` to `Some(a1 + b1)`, `c + b` to
    /// `Some(a1 + b1)` and `d` to `None`, meaning that it  cannot be projected.
    pub fn project_expr(
        &self,
        expr: &Arc<dyn PhysicalExpr>,
        projection_mapping: &ProjectionMapping,
    ) -> Option<Arc<dyn PhysicalExpr>> {
        self.eq_group.project_expr(projection_mapping, expr)
    }

    /// Constructs a dependency map based on existing orderings referred to in
    /// the projection.
    ///
    /// This function analyzes the orderings in the normalized order-equivalence
    /// class and builds a dependency map. The dependency map captures relationships
    /// between expressions within the orderings, helping to identify dependencies
    /// and construct valid projected orderings during projection operations.
    ///
    /// # Parameters
    ///
    /// - `mapping`: A reference to the `ProjectionMapping` that defines the
    ///   relationship between source and target expressions.
    ///
    /// # Returns
    ///
    /// A [`DependencyMap`] representing the dependency map, where each
    /// [`DependencyNode`] contains dependencies for the key [`PhysicalSortExpr`].
    ///
    /// # Example
    ///
    /// Assume we have two equivalent orderings: `[a ASC, b ASC]` and `[a ASC, c ASC]`,
    /// and the projection mapping is `[a -> a_new, b -> b_new, b + c -> b + c]`.
    /// Then, the dependency map will be:
    ///
    /// ```text
    /// a ASC: Node {Some(a_new ASC), HashSet{}}
    /// b ASC: Node {Some(b_new ASC), HashSet{a ASC}}
    /// c ASC: Node {None, HashSet{a ASC}}
    /// ```
    fn construct_dependency_map(&self, mapping: &ProjectionMapping) -> DependencyMap {
        let mut dependency_map = DependencyMap::new();
        for ordering in self.normalized_oeq_class().iter() {
            for (idx, sort_expr) in ordering.iter().enumerate() {
                let target_sort_expr =
                    self.project_expr(&sort_expr.expr, mapping).map(|expr| {
                        PhysicalSortExpr {
                            expr,
                            options: sort_expr.options,
                        }
                    });
                let is_projected = target_sort_expr.is_some();
                if is_projected
                    || mapping
                        .iter()
                        .any(|(source, _)| expr_refers(source, &sort_expr.expr))
                {
                    // Previous ordering is a dependency. Note that there is no,
                    // dependency for a leading ordering (i.e. the first sort
                    // expression).
                    let dependency = idx.checked_sub(1).map(|a| &ordering[a]);
                    // Add sort expressions that can be projected or referred to
                    // by any of the projection expressions to the dependency map:
                    dependency_map.insert(
                        sort_expr,
                        target_sort_expr.as_ref(),
                        dependency,
                    );
                }
                if !is_projected {
                    // If we can not project, stop constructing the dependency
                    // map as remaining dependencies will be invalid after projection.
                    break;
                }
            }
        }
        dependency_map
    }

    /// Returns a new `ProjectionMapping` where source expressions are normalized.
    ///
    /// This normalization ensures that source expressions are transformed into a
    /// consistent representation. This is beneficial for algorithms that rely on
    /// exact equalities, as it allows for more precise and reliable comparisons.
    ///
    /// # Parameters
    ///
    /// - `mapping`: A reference to the original `ProjectionMapping` to be normalized.
    ///
    /// # Returns
    ///
    /// A new `ProjectionMapping` with normalized source expressions.
    fn normalized_mapping(&self, mapping: &ProjectionMapping) -> ProjectionMapping {
        // Construct the mapping where source expressions are normalized. In this way
        // In the algorithms below we can work on exact equalities
        ProjectionMapping {
            map: mapping
                .iter()
                .map(|(source, target)| {
                    let normalized_source =
                        self.eq_group.normalize_expr(Arc::clone(source));
                    (normalized_source, Arc::clone(target))
                })
                .collect(),
        }
    }

    /// Computes projected orderings based on a given projection mapping.
    ///
    /// This function takes a `ProjectionMapping` and computes the possible
    /// orderings for the projected expressions. It considers dependencies
    /// between expressions and generates valid orderings according to the
    /// specified sort properties.
    ///
    /// # Parameters
    ///
    /// - `mapping`: A reference to the `ProjectionMapping` that defines the
    ///   relationship between source and target expressions.
    ///
    /// # Returns
    ///
    /// A vector of `LexOrdering` containing all valid orderings after projection.
    fn projected_orderings(&self, mapping: &ProjectionMapping) -> Vec<LexOrdering> {
        let mapping = self.normalized_mapping(mapping);

        // Get dependency map for existing orderings:
        let dependency_map = self.construct_dependency_map(&mapping);
        let orderings = mapping.iter().flat_map(|(source, target)| {
            referred_dependencies(&dependency_map, source)
                .into_iter()
                .filter_map(|relevant_deps| {
                    if let Ok(SortProperties::Ordered(options)) =
                        get_expr_properties(source, &relevant_deps, &self.schema)
                            .map(|prop| prop.sort_properties)
                    {
                        Some((options, relevant_deps))
                    } else {
                        // Do not consider unordered cases
                        None
                    }
                })
                .flat_map(|(options, relevant_deps)| {
                    let sort_expr = PhysicalSortExpr {
                        expr: Arc::clone(target),
                        options,
                    };
                    // Generate dependent orderings (i.e. prefixes for `sort_expr`):
                    let mut dependency_orderings =
                        generate_dependency_orderings(&relevant_deps, &dependency_map);
                    // Append `sort_expr` to the dependent orderings:
                    for ordering in dependency_orderings.iter_mut() {
                        ordering.push(sort_expr.clone());
                    }
                    dependency_orderings
                })
        });

        // Add valid projected orderings. For example, if existing ordering is
        // `a + b` and projection is `[a -> a_new, b -> b_new]`, we need to
        // preserve `a_new + b_new` as ordered. Please note that `a_new` and
        // `b_new` themselves need not be ordered. Such dependencies cannot be
        // deduced via the pass above.
        let projected_orderings = dependency_map.iter().flat_map(|(sort_expr, node)| {
            let mut prefixes = construct_prefix_orderings(sort_expr, &dependency_map);
            if prefixes.is_empty() {
                // If prefix is empty, there is no dependency. Insert
                // empty ordering:
                prefixes = vec![LexOrdering::default()];
            }
            // Append current ordering on top its dependencies:
            for ordering in prefixes.iter_mut() {
                if let Some(target) = &node.target_sort_expr {
                    ordering.push(target.clone())
                }
            }
            prefixes
        });

        // Simplify each ordering by removing redundant sections:
        orderings
            .chain(projected_orderings)
            .map(collapse_lex_ordering)
            .collect()
    }

    /// Projects constants based on the provided `ProjectionMapping`.
    ///
    /// This function takes a `ProjectionMapping` and identifies/projects
    /// constants based on the existing constants and the mapping. It ensures
    /// that constants are appropriately propagated through the projection.
    ///
    /// # Arguments
    ///
    /// - `mapping`: A reference to a `ProjectionMapping` representing the
    ///   mapping of source expressions to target expressions in the projection.
    ///
    /// # Returns
    ///
    /// Returns a `Vec<Arc<dyn PhysicalExpr>>` containing the projected constants.
    fn projected_constants(&self, mapping: &ProjectionMapping) -> Vec<ConstExpr> {
        // First, project existing constants. For example, assume that `a + b`
        // is known to be constant. If the projection were `a as a_new`, `b as b_new`,
        // then we would project constant `a + b` as `a_new + b_new`.
        let mut projected_constants = self
            .constants
            .iter()
            .flat_map(|const_expr| {
                const_expr
                    .map(|expr| self.eq_group.project_expr(mapping, expr))
                    .map(|projected_expr| {
                        projected_expr
                            .with_across_partitions(const_expr.across_partitions())
                            .with_value(const_expr.value().cloned())
                    })
            })
            .collect::<Vec<_>>();

        // Add projection expressions that are known to be constant:
        for (source, target) in mapping.iter() {
            if self.is_expr_constant(source)
                && !const_exprs_contains(&projected_constants, target)
            {
                let across_partitions = self.is_expr_constant_accross_partitions(source);
                let value = self.get_expr_constant_value(source);

                // Expression evaluates to single value
                projected_constants.push(
                    ConstExpr::from(target)
                        .with_across_partitions(across_partitions)
                        .with_value(value),
                );
            }
        }
        projected_constants
    }

    /// Projects the equivalences within according to `projection_mapping`
    /// and `output_schema`.
    pub fn project(
        &self,
        projection_mapping: &ProjectionMapping,
        output_schema: SchemaRef,
    ) -> Self {
        let projected_constants = self.projected_constants(projection_mapping);
        let projected_eq_group = self.eq_group.project(projection_mapping);
        let projected_orderings = self.projected_orderings(projection_mapping);
        Self {
            eq_group: projected_eq_group,
            oeq_class: OrderingEquivalenceClass::new(projected_orderings),
            constants: projected_constants,
            schema: output_schema,
        }
    }

    /// Returns the longest (potentially partial) permutation satisfying the
    /// existing ordering. For example, if we have the equivalent orderings
    /// `[a ASC, b ASC]` and `[c DESC]`, with `exprs` containing `[c, b, a, d]`,
    /// then this function returns `([a ASC, b ASC, c DESC], [2, 1, 0])`.
    /// This means that the specification `[a ASC, b ASC, c DESC]` is satisfied
    /// by the existing ordering, and `[a, b, c]` resides at indices: `2, 1, 0`
    /// inside the argument `exprs` (respectively). For the mathematical
    /// definition of "partial permutation", see:
    ///
    /// <https://en.wikipedia.org/wiki/Permutation#k-permutations_of_n>
    pub fn find_longest_permutation(
        &self,
        exprs: &[Arc<dyn PhysicalExpr>],
    ) -> (LexOrdering, Vec<usize>) {
        let mut eq_properties = self.clone();
        let mut result = vec![];
        // The algorithm is as follows:
        // - Iterate over all the expressions and insert ordered expressions
        //   into the result.
        // - Treat inserted expressions as constants (i.e. add them as constants
        //   to the state).
        // - Continue the above procedure until no expression is inserted; i.e.
        //   the algorithm reaches a fixed point.
        // This algorithm should reach a fixed point in at most `exprs.len()`
        // iterations.
        let mut search_indices = (0..exprs.len()).collect::<IndexSet<_>>();
        for _idx in 0..exprs.len() {
            // Get ordered expressions with their indices.
            let ordered_exprs = search_indices
                .iter()
                .flat_map(|&idx| {
                    let ExprProperties {
                        sort_properties, ..
                    } = eq_properties.get_expr_properties(Arc::clone(&exprs[idx]));
                    match sort_properties {
                        SortProperties::Ordered(options) => Some((
                            PhysicalSortExpr {
                                expr: Arc::clone(&exprs[idx]),
                                options,
                            },
                            idx,
                        )),
                        SortProperties::Singleton => {
                            // Assign default ordering to constant expressions
                            let options = SortOptions::default();
                            Some((
                                PhysicalSortExpr {
                                    expr: Arc::clone(&exprs[idx]),
                                    options,
                                },
                                idx,
                            ))
                        }
                        SortProperties::Unordered => None,
                    }
                })
                .collect::<Vec<_>>();
            // We reached a fixed point, exit.
            if ordered_exprs.is_empty() {
                break;
            }
            // Remove indices that have an ordering from `search_indices`, and
            // treat ordered expressions as constants in subsequent iterations.
            // We can do this because the "next" key only matters in a lexicographical
            // ordering when the keys to its left have the same values.
            //
            // Note that these expressions are not properly "constants". This is just
            // an implementation strategy confined to this function.
            for (PhysicalSortExpr { expr, .. }, idx) in &ordered_exprs {
                eq_properties =
                    eq_properties.with_constants(std::iter::once(ConstExpr::from(expr)));
                search_indices.shift_remove(idx);
            }
            // Add new ordered section to the state.
            result.extend(ordered_exprs);
        }
        let (left, right) = result.into_iter().unzip();
        (LexOrdering::new(left), right)
    }

    /// This function determines whether the provided expression is constant
    /// based on the known constants.
    ///
    /// # Arguments
    ///
    /// - `expr`: A reference to a `Arc<dyn PhysicalExpr>` representing the
    ///   expression to be checked.
    ///
    /// # Returns
    ///
    /// Returns `true` if the expression is constant according to equivalence
    /// group, `false` otherwise.
    pub fn is_expr_constant(&self, expr: &Arc<dyn PhysicalExpr>) -> bool {
        // As an example, assume that we know columns `a` and `b` are constant.
        // Then, `a`, `b` and `a + b` will all return `true` whereas `c` will
        // return `false`.
        let const_exprs = self
            .constants
            .iter()
            .map(|const_expr| Arc::clone(const_expr.expr()));
        let normalized_constants = self.eq_group.normalize_exprs(const_exprs);
        let normalized_expr = self.eq_group.normalize_expr(Arc::clone(expr));
        is_constant_recurse(&normalized_constants, &normalized_expr)
    }

    /// This function determines whether the provided expression is constant
    /// across partitions based on the known constants.
    ///
    /// # Arguments
    ///
    /// - `expr`: A reference to a `Arc<dyn PhysicalExpr>` representing the
    ///   expression to be checked.
    ///
    /// # Returns
    ///
    /// Returns `true` if the expression is constant across all partitions according
    /// to equivalence group, `false` otherwise.
    pub fn is_expr_constant_accross_partitions(
        &self,
        expr: &Arc<dyn PhysicalExpr>,
    ) -> bool {
        // As an example, assume that we know columns `a` and `b` are constant.
        // Then, `a`, `b` and `a + b` will all return `true` whereas `c` will
        // return `false`.
        let const_exprs = self.constants.iter().flat_map(|const_expr| {
            if const_expr.across_partitions() {
                Some(Arc::clone(const_expr.expr()))
            } else {
                None
            }
        });
        let normalized_constants = self.eq_group.normalize_exprs(const_exprs);
        let normalized_expr = self.eq_group.normalize_expr(Arc::clone(expr));
        is_constant_recurse(&normalized_constants, &normalized_expr)
    }

    /// Returns the constant value of the given expression if it is known to be constant.
    ///
    /// This function first normalizes the expression using the equivalence group, then:
    /// - If the normalized expression is a literal, returns its value
    /// - If the normalized expression matches a known constant expression, returns its value
    /// - Otherwise returns None
    ///
    /// # Arguments
    ///
    /// - `expr`: A reference to a `Arc<dyn PhysicalExpr>` representing the expression
    ///   to check for a constant value.
    ///
    /// # Returns
    ///
    /// Returns `Some(ScalarValue)` if the expression is known to have a constant value,
    /// `None` otherwise.
    pub fn get_expr_constant_value(
        &self,
        expr: &Arc<dyn PhysicalExpr>,
    ) -> Option<ScalarValue> {
        let normalized_expr = self.eq_group.normalize_expr(Arc::clone(expr));

        if let Some(lit) = normalized_expr.as_any().downcast_ref::<Literal>() {
            return Some(lit.value().clone());
        }

        for const_expr in self.constants.iter() {
            if normalized_expr.eq(const_expr.expr()) {
                return const_expr.value().cloned();
            }
        }
        None
    }

    /// Retrieves the properties for a given physical expression.
    ///
    /// This function constructs an [`ExprProperties`] object for the given
    /// expression, which encapsulates information about the expression's
    /// properties, including its [`SortProperties`] and [`Interval`].
    ///
    /// # Parameters
    ///
    /// - `expr`: An `Arc<dyn PhysicalExpr>` representing the physical expression
    ///   for which ordering information is sought.
    ///
    /// # Returns
    ///
    /// Returns an [`ExprProperties`] object containing the ordering and range
    /// information for the given expression.
    pub fn get_expr_properties(&self, expr: Arc<dyn PhysicalExpr>) -> ExprProperties {
        ExprPropertiesNode::new_unknown(expr)
            .transform_up(|expr| update_properties(expr, self))
            .data()
            .map(|node| node.data)
            .unwrap_or(ExprProperties::new_unknown())
    }

    /// Transforms this `EquivalenceProperties` into a new `EquivalenceProperties`
    /// by mapping columns in the original schema to columns in the new schema
    /// by index.
    pub fn with_new_schema(self, schema: SchemaRef) -> Result<Self> {
        // The new schema and the original schema is aligned when they have the
        // same number of columns, and fields at the same index have the same
        // type in both schemas.
        let schemas_aligned = (self.schema.fields.len() == schema.fields.len())
            && self
                .schema
                .fields
                .iter()
                .zip(schema.fields.iter())
                .all(|(lhs, rhs)| lhs.data_type().eq(rhs.data_type()));
        if !schemas_aligned {
            // Rewriting equivalence properties in terms of new schema is not
            // safe when schemas are not aligned:
            return plan_err!(
                "Cannot rewrite old_schema:{:?} with new schema: {:?}",
                self.schema,
                schema
            );
        }
        // Rewrite constants according to new schema:
        let new_constants = self
            .constants
            .into_iter()
            .map(|const_expr| {
                let across_partitions = const_expr.across_partitions();
                let value = const_expr.value().cloned();
                let new_const_expr = with_new_schema(const_expr.owned_expr(), &schema)?;
                Ok(ConstExpr::new(new_const_expr)
                    .with_across_partitions(across_partitions)
                    .with_value(value))
            })
            .collect::<Result<Vec<_>>>()?;

        // Rewrite orderings according to new schema:
        let mut new_orderings = vec![];
        for ordering in self.oeq_class.orderings {
            let new_ordering = ordering
                .inner
                .into_iter()
                .map(|mut sort_expr| {
                    sort_expr.expr = with_new_schema(sort_expr.expr, &schema)?;
                    Ok(sort_expr)
                })
                .collect::<Result<_>>()?;
            new_orderings.push(new_ordering);
        }

        // Rewrite equivalence classes according to the new schema:
        let mut eq_classes = vec![];
        for eq_class in self.eq_group.classes {
            let new_eq_exprs = eq_class
                .into_vec()
                .into_iter()
                .map(|expr| with_new_schema(expr, &schema))
                .collect::<Result<_>>()?;
            eq_classes.push(EquivalenceClass::new(new_eq_exprs));
        }

        // Construct the resulting equivalence properties:
        let mut result = EquivalenceProperties::new(schema);
        result.constants = new_constants;
        result.add_new_orderings(new_orderings);
        result.add_equivalence_group(EquivalenceGroup::new(eq_classes));

        Ok(result)
    }
}

/// More readable display version of the `EquivalenceProperties`.
///
/// Format:
/// ```text
/// order: [[a ASC, b ASC], [a ASC, c ASC]], eq: [[a = b], [a = c]], const: [a = 1]
/// ```
impl Display for EquivalenceProperties {
    fn fmt(&self, f: &mut fmt::Formatter<'_>) -> fmt::Result {
        if self.eq_group.is_empty()
            && self.oeq_class.is_empty()
            && self.constants.is_empty()
        {
            return write!(f, "No properties");
        }
        if !self.oeq_class.is_empty() {
            write!(f, "order: {}", self.oeq_class)?;
        }
        if !self.eq_group.is_empty() {
            write!(f, ", eq: {}", self.eq_group)?;
        }
        if !self.constants.is_empty() {
            write!(f, ", const: [{}]", ConstExpr::format_list(&self.constants))?;
        }
        Ok(())
    }
}

/// Calculates the properties of a given [`ExprPropertiesNode`].
///
/// Order information can be retrieved as:
/// - If it is a leaf node, we directly find the order of the node by looking
///   at the given sort expression and equivalence properties if it is a `Column`
///   leaf, or we mark it as unordered. In the case of a `Literal` leaf, we mark
///   it as singleton so that it can cooperate with all ordered columns.
/// - If it is an intermediate node, the children states matter. Each `PhysicalExpr`
///   and operator has its own rules on how to propagate the children orderings.
///   However, before we engage in recursion, we check whether this intermediate
///   node directly matches with the sort expression. If there is a match, the
///   sort expression emerges at that node immediately, discarding the recursive
///   result coming from its children.
///
/// Range information is calculated as:
/// - If it is a `Literal` node, we set the range as a point value. If it is a
///   `Column` node, we set the datatype of the range, but cannot give an interval
///   for the range, yet.
/// - If it is an intermediate node, the children states matter. Each `PhysicalExpr`
///   and operator has its own rules on how to propagate the children range.
fn update_properties(
    mut node: ExprPropertiesNode,
    eq_properties: &EquivalenceProperties,
) -> Result<Transformed<ExprPropertiesNode>> {
    // First, try to gather the information from the children:
    if !node.expr.children().is_empty() {
        // We have an intermediate (non-leaf) node, account for its children:
        let children_props = node.children.iter().map(|c| c.data.clone()).collect_vec();
        node.data = node.expr.get_properties(&children_props)?;
    } else if node.expr.as_any().is::<Literal>() {
        // We have a Literal, which is one of the two possible leaf node types:
        node.data = node.expr.get_properties(&[])?;
    } else if node.expr.as_any().is::<Column>() {
        // We have a Column, which is the other possible leaf node type:
        node.data.range =
            Interval::make_unbounded(&node.expr.data_type(eq_properties.schema())?)?
    }
    // Now, check what we know about orderings:
    let normalized_expr = eq_properties
        .eq_group
        .normalize_expr(Arc::clone(&node.expr));
    if eq_properties.is_expr_constant(&normalized_expr) {
        node.data.sort_properties = SortProperties::Singleton;
    } else if let Some(options) = eq_properties
        .normalized_oeq_class()
        .get_options(&normalized_expr)
    {
        node.data.sort_properties = SortProperties::Ordered(options);
    }
    Ok(Transformed::yes(node))
}

/// This function determines whether the provided expression is constant
/// based on the known constants.
///
/// # Arguments
///
/// - `constants`: A `&[Arc<dyn PhysicalExpr>]` containing expressions known to
///   be a constant.
/// - `expr`: A reference to a `Arc<dyn PhysicalExpr>` representing the expression
///   to check.
///
/// # Returns
///
/// Returns `true` if the expression is constant according to equivalence
/// group, `false` otherwise.
fn is_constant_recurse(
    constants: &[Arc<dyn PhysicalExpr>],
    expr: &Arc<dyn PhysicalExpr>,
) -> bool {
    if physical_exprs_contains(constants, expr) || expr.as_any().is::<Literal>() {
        return true;
    }
    let children = expr.children();
    !children.is_empty() && children.iter().all(|c| is_constant_recurse(constants, c))
}

/// This function examines whether a referring expression directly refers to a
/// given referred expression or if any of its children in the expression tree
/// refer to the specified expression.
///
/// # Parameters
///
/// - `referring_expr`: A reference to the referring expression (`Arc<dyn PhysicalExpr>`).
/// - `referred_expr`: A reference to the referred expression (`Arc<dyn PhysicalExpr>`)
///
/// # Returns
///
/// A boolean value indicating whether `referring_expr` refers (needs it to evaluate its result)
/// `referred_expr` or not.
fn expr_refers(
    referring_expr: &Arc<dyn PhysicalExpr>,
    referred_expr: &Arc<dyn PhysicalExpr>,
) -> bool {
    referring_expr.eq(referred_expr)
        || referring_expr
            .children()
            .iter()
            .any(|child| expr_refers(child, referred_expr))
}

/// This function analyzes the dependency map to collect referred dependencies for
/// a given source expression.
///
/// # Parameters
///
/// - `dependency_map`: A reference to the `DependencyMap` where each
///   `PhysicalSortExpr` is associated with a `DependencyNode`.
/// - `source`: A reference to the source expression (`Arc<dyn PhysicalExpr>`)
///   for which relevant dependencies need to be identified.
///
/// # Returns
///
/// A `Vec<Dependencies>` containing the dependencies for the given source
/// expression. These dependencies are expressions that are referred to by
/// the source expression based on the provided dependency map.
fn referred_dependencies(
    dependency_map: &DependencyMap,
    source: &Arc<dyn PhysicalExpr>,
) -> Vec<Dependencies> {
    // Associate `PhysicalExpr`s with `PhysicalSortExpr`s that contain them:
    let mut expr_to_sort_exprs = IndexMap::<ExprWrapper, Dependencies>::new();
    for sort_expr in dependency_map
        .sort_exprs()
        .filter(|sort_expr| expr_refers(source, &sort_expr.expr))
    {
        let key = ExprWrapper(Arc::clone(&sort_expr.expr));
        expr_to_sort_exprs
            .entry(key)
            .or_default()
            .insert(sort_expr.clone());
    }

    // Generate all valid dependencies for the source. For example, if the source
    // is `a + b` and the map is `[a -> (a ASC, a DESC), b -> (b ASC)]`, we get
    // `vec![HashSet(a ASC, b ASC), HashSet(a DESC, b ASC)]`.
    let dependencies = expr_to_sort_exprs
        .into_values()
        .map(Dependencies::into_inner)
        .collect::<Vec<_>>();
    dependencies
        .iter()
        .multi_cartesian_product()
        .map(|referred_deps| {
            Dependencies::new_from_iter(referred_deps.into_iter().cloned())
        })
        .collect()
}

/// This function retrieves the dependencies of the given relevant sort expression
/// from the given dependency map. It then constructs prefix orderings by recursively
/// analyzing the dependencies and include them in the orderings.
///
/// # Parameters
///
/// - `relevant_sort_expr`: A reference to the relevant sort expression
///   (`PhysicalSortExpr`) for which prefix orderings are to be constructed.
/// - `dependency_map`: A reference to the `DependencyMap` containing dependencies.
///
/// # Returns
///
/// A vector of prefix orderings (`Vec<LexOrdering>`) based on the given relevant
/// sort expression and its dependencies.
fn construct_prefix_orderings(
    relevant_sort_expr: &PhysicalSortExpr,
    dependency_map: &DependencyMap,
) -> Vec<LexOrdering> {
    let mut dep_enumerator = DependencyEnumerator::new();
    dependency_map
        .get(relevant_sort_expr)
        .expect("no relevant sort expr found")
        .dependencies
        .iter()
        .flat_map(|dep| dep_enumerator.construct_orderings(dep, dependency_map))
        .collect()
}

/// Generates all possible orderings where dependencies are satisfied for the
/// current projection expression.
///
/// # Example
///  If `dependences` is `a + b ASC` and the dependency map holds dependencies
///  * `a ASC` --> `[c ASC]`
///  * `b ASC` --> `[d DESC]`,
///
/// This function generates these two sort orders
/// * `[c ASC, d DESC, a + b ASC]`
/// * `[d DESC, c ASC, a + b ASC]`
///
/// # Parameters
///
/// * `dependencies` - Set of relevant expressions.
/// * `dependency_map` - Map of dependencies for expressions that may appear in `dependencies`
///
/// # Returns
///
/// A vector of lexical orderings (`Vec<LexOrdering>`) representing all valid orderings
/// based on the given dependencies.
fn generate_dependency_orderings(
    dependencies: &Dependencies,
    dependency_map: &DependencyMap,
) -> Vec<LexOrdering> {
    // Construct all the valid prefix orderings for each expression appearing
    // in the projection:
    let relevant_prefixes = dependencies
        .iter()
        .flat_map(|dep| {
            let prefixes = construct_prefix_orderings(dep, dependency_map);
            (!prefixes.is_empty()).then_some(prefixes)
        })
        .collect::<Vec<_>>();

    // No dependency, dependent is a leading ordering.
    if relevant_prefixes.is_empty() {
        // Return an empty ordering:
        return vec![LexOrdering::default()];
    }

    relevant_prefixes
        .into_iter()
        .multi_cartesian_product()
        .flat_map(|prefix_orderings| {
            prefix_orderings
                .iter()
                .permutations(prefix_orderings.len())
                .map(|prefixes| {
                    prefixes
                        .into_iter()
                        .flat_map(|ordering| ordering.inner.clone())
                        .collect()
                })
                .collect::<Vec<_>>()
        })
        .collect()
}

/// This function examines the given expression and its properties to determine
/// the ordering properties of the expression. The range knowledge is not utilized
/// yet in the scope of this function.
///
/// # Parameters
///
/// - `expr`: A reference to the source expression (`Arc<dyn PhysicalExpr>`) for
///   which ordering properties need to be determined.
/// - `dependencies`: A reference to `Dependencies`, containing sort expressions
///   referred to by `expr`.
/// - `schema``: A reference to the schema which the `expr` columns refer.
///
/// # Returns
///
/// A `SortProperties` indicating the ordering information of the given expression.
fn get_expr_properties(
    expr: &Arc<dyn PhysicalExpr>,
    dependencies: &Dependencies,
    schema: &SchemaRef,
) -> Result<ExprProperties> {
    if let Some(column_order) = dependencies.iter().find(|&order| expr.eq(&order.expr)) {
        // If exact match is found, return its ordering.
        Ok(ExprProperties {
            sort_properties: SortProperties::Ordered(column_order.options),
            range: Interval::make_unbounded(&expr.data_type(schema)?)?,
            preserves_lex_ordering: false,
        })
    } else if expr.as_any().downcast_ref::<Column>().is_some() {
        Ok(ExprProperties {
            sort_properties: SortProperties::Unordered,
            range: Interval::make_unbounded(&expr.data_type(schema)?)?,
            preserves_lex_ordering: false,
        })
    } else if let Some(literal) = expr.as_any().downcast_ref::<Literal>() {
        Ok(ExprProperties {
            sort_properties: SortProperties::Singleton,
            range: Interval::try_new(literal.value().clone(), literal.value().clone())?,
            preserves_lex_ordering: true,
        })
    } else {
        // Find orderings of its children
        let child_states = expr
            .children()
            .iter()
            .map(|child| get_expr_properties(child, dependencies, schema))
            .collect::<Result<Vec<_>>>()?;
        // Calculate expression ordering using ordering of its children.
        expr.get_properties(&child_states)
    }
}

/// Represents a node in the dependency map used to construct projected orderings.
///
/// A `DependencyNode` contains information about a particular sort expression,
/// including its target sort expression and a set of dependencies on other sort
/// expressions.
///
/// # Fields
///
/// - `target_sort_expr`: An optional `PhysicalSortExpr` representing the target
///   sort expression associated with the node. It is `None` if the sort expression
///   cannot be projected.
/// - `dependencies`: A [`Dependencies`] containing dependencies on other sort
///   expressions that are referred to by the target sort expression.
#[derive(Debug, Clone, PartialEq, Eq)]
struct DependencyNode {
    target_sort_expr: Option<PhysicalSortExpr>,
    dependencies: Dependencies,
}

impl DependencyNode {
    /// Insert dependency to the state (if exists).
    fn insert_dependency(&mut self, dependency: Option<&PhysicalSortExpr>) {
        if let Some(dep) = dependency {
            self.dependencies.insert(dep.clone());
        }
    }
}

impl Display for DependencyNode {
    fn fmt(&self, f: &mut fmt::Formatter<'_>) -> fmt::Result {
        if let Some(target) = &self.target_sort_expr {
            write!(f, "(target: {}, ", target)?;
        } else {
            write!(f, "(")?;
        }
        write!(f, "dependencies: [{}])", self.dependencies)
    }
}

/// Maps an expression --> DependencyNode
///
/// # Debugging / deplaying `DependencyMap`
///
/// This structure implements `Display` to assist debugging. For example:
///
/// ```text
/// DependencyMap: {
///   a@0 ASC --> (target: a@0 ASC, dependencies: [[]])
///   b@1 ASC --> (target: b@1 ASC, dependencies: [[a@0 ASC, c@2 ASC]])
///   c@2 ASC --> (target: c@2 ASC, dependencies: [[b@1 ASC, a@0 ASC]])
///   d@3 ASC --> (target: d@3 ASC, dependencies: [[c@2 ASC, b@1 ASC]])
/// }
/// ```
///
/// # Note on IndexMap Rationale
///
/// Using `IndexMap` (which preserves insert order) to ensure consistent results
/// across different executions for the same query. We could have used
/// `HashSet`, `HashMap` in place of them without any loss of functionality.
///
/// As an example, if existing orderings are
/// 1. `[a ASC, b ASC]`
/// 2. `[c ASC]` for
///
/// Then both the following output orderings are valid
/// 1. `[a ASC, b ASC, c ASC]`
/// 2. `[c ASC, a ASC, b ASC]`
///
/// (this are both valid as they are concatenated versions of the alternative
/// orderings). When using `HashSet`, `HashMap` it is not guaranteed to generate
/// consistent result, among the possible 2 results in the example above.
#[derive(Debug)]
struct DependencyMap {
    inner: IndexMap<PhysicalSortExpr, DependencyNode>,
}

impl DependencyMap {
    fn new() -> Self {
        Self {
            inner: IndexMap::new(),
        }
    }

    /// Insert a new dependency `sort_expr` --> `dependency` into the map.
    ///
    /// If `target_sort_expr` is none, a new entry is created with empty dependencies.
    fn insert(
        &mut self,
        sort_expr: &PhysicalSortExpr,
        target_sort_expr: Option<&PhysicalSortExpr>,
        dependency: Option<&PhysicalSortExpr>,
    ) {
        self.inner
            .entry(sort_expr.clone())
            .or_insert_with(|| DependencyNode {
                target_sort_expr: target_sort_expr.cloned(),
                dependencies: Dependencies::new(),
            })
            .insert_dependency(dependency)
    }

    /// Iterator over (sort_expr, DependencyNode) pairs
    fn iter(&self) -> impl Iterator<Item = (&PhysicalSortExpr, &DependencyNode)> {
        self.inner.iter()
    }

    /// iterator over all sort exprs
    fn sort_exprs(&self) -> impl Iterator<Item = &PhysicalSortExpr> {
        self.inner.keys()
    }

    /// Return the dependency node for the given sort expression, if any
    fn get(&self, sort_expr: &PhysicalSortExpr) -> Option<&DependencyNode> {
        self.inner.get(sort_expr)
    }
}

impl Display for DependencyMap {
    fn fmt(&self, f: &mut fmt::Formatter<'_>) -> fmt::Result {
        writeln!(f, "DependencyMap: {{")?;
        for (sort_expr, node) in self.inner.iter() {
            writeln!(f, "  {sort_expr} --> {node}")?;
        }
        writeln!(f, "}}")
    }
}

/// A list of sort expressions that can be calculated from a known set of
/// dependencies.
#[derive(Debug, Default, Clone, PartialEq, Eq)]
struct Dependencies {
    inner: IndexSet<PhysicalSortExpr>,
}

impl Display for Dependencies {
    fn fmt(&self, f: &mut fmt::Formatter<'_>) -> fmt::Result {
        write!(f, "[")?;
        let mut iter = self.inner.iter();
        if let Some(dep) = iter.next() {
            write!(f, "{}", dep)?;
        }
        for dep in iter {
            write!(f, ", {}", dep)?;
        }
        write!(f, "]")
    }
}

impl Dependencies {
    /// Create a new empty `Dependencies` instance.
    fn new() -> Self {
        Self {
            inner: IndexSet::new(),
        }
    }

    /// Create a new `Dependencies` from an iterator of `PhysicalSortExpr`.
    fn new_from_iter(iter: impl IntoIterator<Item = PhysicalSortExpr>) -> Self {
        Self {
            inner: iter.into_iter().collect(),
        }
    }

    /// Insert a new dependency into the set.
    fn insert(&mut self, sort_expr: PhysicalSortExpr) {
        self.inner.insert(sort_expr);
    }

    /// Iterator over  dependencies in the set
    fn iter(&self) -> impl Iterator<Item = &PhysicalSortExpr> + Clone {
        self.inner.iter()
    }

    /// Return the inner set of dependencies
    fn into_inner(self) -> IndexSet<PhysicalSortExpr> {
        self.inner
    }

    /// Returns true if there are no dependencies
    fn is_empty(&self) -> bool {
        self.inner.is_empty()
    }
}

/// Contains a mapping of all dependencies we have processed for each sort expr
struct DependencyEnumerator<'a> {
    /// Maps `expr` --> `[exprs]` that have previously been processed
    seen: IndexMap<&'a PhysicalSortExpr, IndexSet<&'a PhysicalSortExpr>>,
}

impl<'a> DependencyEnumerator<'a> {
    fn new() -> Self {
        Self {
            seen: IndexMap::new(),
        }
    }

    /// Insert a new dependency,
    ///
    /// returns false if the dependency was already in the map
    /// returns true if the dependency was newly inserted
    fn insert(
        &mut self,
        target: &'a PhysicalSortExpr,
        dep: &'a PhysicalSortExpr,
    ) -> bool {
        self.seen.entry(target).or_default().insert(dep)
    }

    /// This function recursively analyzes the dependencies of the given sort
    /// expression within the given dependency map to construct lexicographical
    /// orderings that include the sort expression and its dependencies.
    ///
    /// # Parameters
    ///
    /// - `referred_sort_expr`: A reference to the sort expression (`PhysicalSortExpr`)
    ///   for which lexicographical orderings satisfying its dependencies are to be
    ///   constructed.
    /// - `dependency_map`: A reference to the `DependencyMap` that contains
    ///   dependencies for different `PhysicalSortExpr`s.
    ///
    /// # Returns
    ///
    /// A vector of lexicographical orderings (`Vec<LexOrdering>`) based on the given
    /// sort expression and its dependencies.
    fn construct_orderings(
        &mut self,
        referred_sort_expr: &'a PhysicalSortExpr,
        dependency_map: &'a DependencyMap,
    ) -> Vec<LexOrdering> {
        let node = dependency_map
            .get(referred_sort_expr)
            .expect("`referred_sort_expr` should be inside `dependency_map`");
        // Since we work on intermediate nodes, we are sure `val.target_sort_expr`
        // exists.
        let target_sort_expr = node.target_sort_expr.as_ref().unwrap();
        // An empty dependency means the referred_sort_expr represents a global ordering.
        // Return its projected version, which is the target_expression.
        if node.dependencies.is_empty() {
            return vec![LexOrdering::new(vec![target_sort_expr.clone()])];
        };

        node.dependencies
            .iter()
            .flat_map(|dep| {
                let mut orderings = if self.insert(target_sort_expr, dep) {
                    self.construct_orderings(dep, dependency_map)
                } else {
                    vec![]
                };

                for ordering in orderings.iter_mut() {
                    ordering.push(target_sort_expr.clone())
                }
                orderings
            })
            .collect()
    }
}

/// Calculate ordering equivalence properties for the given join operation.
pub fn join_equivalence_properties(
    left: EquivalenceProperties,
    right: EquivalenceProperties,
    join_type: &JoinType,
    join_schema: SchemaRef,
    maintains_input_order: &[bool],
    probe_side: Option<JoinSide>,
    on: &[(PhysicalExprRef, PhysicalExprRef)],
) -> EquivalenceProperties {
    let left_size = left.schema.fields.len();
    let mut result = EquivalenceProperties::new(join_schema);
    result.add_equivalence_group(left.eq_group().join(
        right.eq_group(),
        join_type,
        left_size,
        on,
    ));

    let EquivalenceProperties {
        constants: left_constants,
        oeq_class: left_oeq_class,
        ..
    } = left;
    let EquivalenceProperties {
        constants: right_constants,
        oeq_class: mut right_oeq_class,
        ..
    } = right;
    match maintains_input_order {
        [true, false] => {
            // In this special case, right side ordering can be prefixed with
            // the left side ordering.
            if let (Some(JoinSide::Left), JoinType::Inner) = (probe_side, join_type) {
                updated_right_ordering_equivalence_class(
                    &mut right_oeq_class,
                    join_type,
                    left_size,
                );

                // Right side ordering equivalence properties should be prepended
                // with those of the left side while constructing output ordering
                // equivalence properties since stream side is the left side.
                //
                // For example, if the right side ordering equivalences contain
                // `b ASC`, and the left side ordering equivalences contain `a ASC`,
                // then we should add `a ASC, b ASC` to the ordering equivalences
                // of the join output.
                let out_oeq_class = left_oeq_class.join_suffix(&right_oeq_class);
                result.add_ordering_equivalence_class(out_oeq_class);
            } else {
                result.add_ordering_equivalence_class(left_oeq_class);
            }
        }
        [false, true] => {
            updated_right_ordering_equivalence_class(
                &mut right_oeq_class,
                join_type,
                left_size,
            );
            // In this special case, left side ordering can be prefixed with
            // the right side ordering.
            if let (Some(JoinSide::Right), JoinType::Inner) = (probe_side, join_type) {
                // Left side ordering equivalence properties should be prepended
                // with those of the right side while constructing output ordering
                // equivalence properties since stream side is the right side.
                //
                // For example, if the left side ordering equivalences contain
                // `a ASC`, and the right side ordering equivalences contain `b ASC`,
                // then we should add `b ASC, a ASC` to the ordering equivalences
                // of the join output.
                let out_oeq_class = right_oeq_class.join_suffix(&left_oeq_class);
                result.add_ordering_equivalence_class(out_oeq_class);
            } else {
                result.add_ordering_equivalence_class(right_oeq_class);
            }
        }
        [false, false] => {}
        [true, true] => unreachable!("Cannot maintain ordering of both sides"),
        _ => unreachable!("Join operators can not have more than two children"),
    }
    match join_type {
        JoinType::LeftAnti | JoinType::LeftSemi => {
            result = result.with_constants(left_constants);
        }
        JoinType::RightAnti | JoinType::RightSemi => {
            result = result.with_constants(right_constants);
        }
        _ => {}
    }
    result
}

/// In the context of a join, update the right side `OrderingEquivalenceClass`
/// so that they point to valid indices in the join output schema.
///
/// To do so, we increment column indices by the size of the left table when
/// join schema consists of a combination of the left and right schemas. This
/// is the case for `Inner`, `Left`, `Full` and `Right` joins. For other cases,
/// indices do not change.
fn updated_right_ordering_equivalence_class(
    right_oeq_class: &mut OrderingEquivalenceClass,
    join_type: &JoinType,
    left_size: usize,
) {
    if matches!(
        join_type,
        JoinType::Inner | JoinType::Left | JoinType::Full | JoinType::Right
    ) {
        right_oeq_class.add_offset(left_size);
    }
}

/// Wrapper struct for `Arc<dyn PhysicalExpr>` to use them as keys in a hash map.
#[derive(Debug, Clone)]
struct ExprWrapper(Arc<dyn PhysicalExpr>);

impl PartialEq<Self> for ExprWrapper {
    fn eq(&self, other: &Self) -> bool {
        self.0.eq(&other.0)
    }
}

impl Eq for ExprWrapper {}

impl Hash for ExprWrapper {
    fn hash<H: Hasher>(&self, state: &mut H) {
        self.0.hash(state);
    }
}

/// Calculates the union (in the sense of `UnionExec`) `EquivalenceProperties`
/// of  `lhs` and `rhs` according to the schema of `lhs`.
///
/// Rules: The UnionExec does not interleave its inputs: instead it passes each
/// input partition from the children as its own output.
///
/// Since the output equivalence properties are properties that are true for
/// *all* output partitions, that is the same as being true for all *input*
/// partitions
fn calculate_union_binary(
    lhs: EquivalenceProperties,
    mut rhs: EquivalenceProperties,
) -> Result<EquivalenceProperties> {
    // Harmonize the schema of the rhs with the schema of the lhs (which is the accumulator schema):
    if !rhs.schema.eq(&lhs.schema) {
        rhs = rhs.with_new_schema(Arc::clone(&lhs.schema))?;
    }

    // First, calculate valid constants for the union. An expression is constant
    // at the output of the union if it is constant in both sides with matching values.
    let constants = lhs
        .constants()
        .iter()
        .filter_map(|lhs_const| {
            // Find matching constant expression in RHS
            rhs.constants()
                .iter()
                .find(|rhs_const| rhs_const.expr().eq(lhs_const.expr()))
                .map(|rhs_const| {
                    let mut const_expr = ConstExpr::new(Arc::clone(lhs_const.expr()));

                    // If both sides have matching constant values, preserve the value and set across_partitions=true
                    if let (Some(lhs_val), Some(rhs_val)) =
                        (lhs_const.value(), rhs_const.value())
                    {
                        if lhs_val == rhs_val {
                            const_expr = const_expr
                                .with_across_partitions(true)
                                .with_value(Some(lhs_val.clone()));
                        }
                    }
                    const_expr
                })
        })
        .collect::<Vec<_>>();

    // Next, calculate valid orderings for the union by searching for prefixes
    // in both sides.
    let mut orderings = UnionEquivalentOrderingBuilder::new();
    orderings.add_satisfied_orderings(
        lhs.normalized_oeq_class().orderings,
        lhs.constants(),
        &rhs,
    );
    orderings.add_satisfied_orderings(
        rhs.normalized_oeq_class().orderings,
        rhs.constants(),
        &lhs,
    );
    let orderings = orderings.build();

    let mut eq_properties =
        EquivalenceProperties::new(lhs.schema).with_constants(constants);

    eq_properties.add_new_orderings(orderings);
    Ok(eq_properties)
}

/// Calculates the union (in the sense of `UnionExec`) `EquivalenceProperties`
/// of the given `EquivalenceProperties` in `eqps` according to the given
/// output `schema` (which need not be the same with those of `lhs` and `rhs`
/// as details such as nullability may be different).
pub fn calculate_union(
    eqps: Vec<EquivalenceProperties>,
    schema: SchemaRef,
) -> Result<EquivalenceProperties> {
    // TODO: In some cases, we should be able to preserve some equivalence
    //       classes. Add support for such cases.
    let mut iter = eqps.into_iter();
    let Some(mut acc) = iter.next() else {
        return internal_err!(
            "Cannot calculate EquivalenceProperties for a union with no inputs"
        );
    };

    // Harmonize the schema of the init with the schema of the union:
    if !acc.schema.eq(&schema) {
        acc = acc.with_new_schema(schema)?;
    }
    // Fold in the rest of the EquivalenceProperties:
    for props in iter {
        acc = calculate_union_binary(acc, props)?;
    }
    Ok(acc)
}

#[derive(Debug)]
enum AddedOrdering {
    /// The ordering was added to the in progress result
    Yes,
    /// The ordering was not added
    No(LexOrdering),
}

/// Builds valid output orderings of a `UnionExec`
#[derive(Debug)]
struct UnionEquivalentOrderingBuilder {
    orderings: Vec<LexOrdering>,
}

impl UnionEquivalentOrderingBuilder {
    fn new() -> Self {
        Self { orderings: vec![] }
    }

    /// Add all orderings from `orderings` that satisfy `properties`,
    /// potentially augmented with`constants`.
    ///
    /// Note: any column that is known to be constant can be inserted into the
    /// ordering without changing its meaning
    ///
    /// For example:
    /// * `orderings` contains `[a ASC, c ASC]` and `constants` contains `b`
    /// * `properties` has required ordering `[a ASC, b ASC]`
    ///
    /// Then this will add `[a ASC, b ASC]` to the `orderings` list (as `a` was
    /// in the sort order and `b` was a constant).
    fn add_satisfied_orderings(
        &mut self,
        orderings: impl IntoIterator<Item = LexOrdering>,
        constants: &[ConstExpr],
        properties: &EquivalenceProperties,
    ) {
        for mut ordering in orderings.into_iter() {
            // Progressively shorten the ordering to search for a satisfied prefix:
            loop {
                match self.try_add_ordering(ordering, constants, properties) {
                    AddedOrdering::Yes => break,
                    AddedOrdering::No(o) => {
                        ordering = o;
                        ordering.pop();
                    }
                }
            }
        }
    }

    /// Adds `ordering`, potentially augmented with constants, if it satisfies
    /// the target `properties` properties.
    ///
    /// Returns
    ///
    /// * [`AddedOrdering::Yes`] if the ordering was added (either directly or
    ///   augmented), or was empty.
    ///
    /// * [`AddedOrdering::No`] if the ordering was not added
    fn try_add_ordering(
        &mut self,
        ordering: LexOrdering,
        constants: &[ConstExpr],
        properties: &EquivalenceProperties,
    ) -> AddedOrdering {
        if ordering.is_empty() {
            AddedOrdering::Yes
        } else if constants.is_empty() && properties.ordering_satisfy(ordering.as_ref()) {
            // If the ordering satisfies the target properties, no need to
            // augment it with constants.
            self.orderings.push(ordering);
            AddedOrdering::Yes
        } else {
            // Did not satisfy target properties, try and augment with constants
            //  to match the properties
            if self.try_find_augmented_ordering(&ordering, constants, properties) {
                AddedOrdering::Yes
            } else {
                AddedOrdering::No(ordering)
            }
        }
    }

    /// Attempts to add `constants` to `ordering` to satisfy the properties.
    ///
    /// returns true if any orderings were added, false otherwise
    fn try_find_augmented_ordering(
        &mut self,
        ordering: &LexOrdering,
        constants: &[ConstExpr],
        properties: &EquivalenceProperties,
    ) -> bool {
        // can't augment if there is nothing to augment with
        if constants.is_empty() {
            return false;
        }
        let start_num_orderings = self.orderings.len();

        // for each equivalent ordering in properties, try and augment
        // `ordering` it with the constants to match
        for existing_ordering in &properties.oeq_class.orderings {
            if let Some(augmented_ordering) = self.augment_ordering(
                ordering,
                constants,
                existing_ordering,
                &properties.constants,
            ) {
                if !augmented_ordering.is_empty() {
                    assert!(properties.ordering_satisfy(augmented_ordering.as_ref()));
                    self.orderings.push(augmented_ordering);
                }
            }
        }

        self.orderings.len() > start_num_orderings
    }

    /// Attempts to augment the ordering with constants to match the
    /// `existing_ordering`
    ///
    /// Returns Some(ordering) if an augmented ordering was found, None otherwise
    fn augment_ordering(
        &mut self,
        ordering: &LexOrdering,
        constants: &[ConstExpr],
        existing_ordering: &LexOrdering,
        existing_constants: &[ConstExpr],
    ) -> Option<LexOrdering> {
        let mut augmented_ordering = LexOrdering::default();
        let mut sort_expr_iter = ordering.inner.iter().peekable();
        let mut existing_sort_expr_iter = existing_ordering.inner.iter().peekable();

        // walk in parallel down the two orderings, trying to match them up
        while sort_expr_iter.peek().is_some() || existing_sort_expr_iter.peek().is_some()
        {
            // If the next expressions are equal, add the next match
            // otherwise try and match with a constant
            if let Some(expr) =
                advance_if_match(&mut sort_expr_iter, &mut existing_sort_expr_iter)
            {
                augmented_ordering.push(expr);
            } else if let Some(expr) =
                advance_if_matches_constant(&mut sort_expr_iter, existing_constants)
            {
                augmented_ordering.push(expr);
            } else if let Some(expr) =
                advance_if_matches_constant(&mut existing_sort_expr_iter, constants)
            {
                augmented_ordering.push(expr);
            } else {
                // no match, can't continue the ordering, return what we have
                break;
            }
        }

        Some(augmented_ordering)
    }

    fn build(self) -> Vec<LexOrdering> {
        self.orderings
    }
}

/// Advances two iterators in parallel
///
/// If the next expressions are equal, the iterators are advanced and returns
/// the matched expression .
///
/// Otherwise, the iterators are left unchanged and return `None`
fn advance_if_match(
    iter1: &mut Peekable<Iter<PhysicalSortExpr>>,
    iter2: &mut Peekable<Iter<PhysicalSortExpr>>,
) -> Option<PhysicalSortExpr> {
    if matches!((iter1.peek(), iter2.peek()), (Some(expr1), Some(expr2)) if expr1.eq(expr2))
    {
        iter1.next().unwrap();
        iter2.next().cloned()
    } else {
        None
    }
}

/// Advances the iterator with a constant
///
/// If the next expression  matches one of the constants, advances the iterator
/// returning the matched expression
///
/// Otherwise, the iterator is left unchanged and returns `None`
fn advance_if_matches_constant(
    iter: &mut Peekable<Iter<PhysicalSortExpr>>,
    constants: &[ConstExpr],
) -> Option<PhysicalSortExpr> {
    let expr = iter.peek()?;
    let const_expr = constants.iter().find(|c| c.eq_expr(expr))?;
    let found_expr = PhysicalSortExpr::new(Arc::clone(const_expr.expr()), expr.options);
    iter.next();
    Some(found_expr)
}

#[cfg(test)]
mod tests {
    use std::ops::Not;

    use super::*;
    use crate::equivalence::add_offset_to_expr;
    use crate::equivalence::tests::{
        convert_to_orderings, convert_to_sort_exprs, convert_to_sort_reqs,
        create_test_params, create_test_schema, output_schema,
    };
    use crate::expressions::{col, BinaryExpr, Column};
    use crate::ScalarFunctionExpr;

    use arrow::datatypes::{DataType, Field, Schema};
    use arrow_schema::{Fields, TimeUnit};
    use datafusion_common::ScalarValue;
    use datafusion_expr::Operator;

    use datafusion_functions::string::concat;

    #[test]
    fn project_equivalence_properties_test() -> Result<()> {
        let input_schema = Arc::new(Schema::new(vec![
            Field::new("a", DataType::Int64, true),
            Field::new("b", DataType::Int64, true),
            Field::new("c", DataType::Int64, true),
        ]));

        let input_properties = EquivalenceProperties::new(Arc::clone(&input_schema));
        let col_a = col("a", &input_schema)?;

        // a as a1, a as a2, a as a3, a as a3
        let proj_exprs = vec![
            (Arc::clone(&col_a), "a1".to_string()),
            (Arc::clone(&col_a), "a2".to_string()),
            (Arc::clone(&col_a), "a3".to_string()),
            (Arc::clone(&col_a), "a4".to_string()),
        ];
        let projection_mapping = ProjectionMapping::try_new(&proj_exprs, &input_schema)?;

        let out_schema = output_schema(&projection_mapping, &input_schema)?;
        // a as a1, a as a2, a as a3, a as a3
        let proj_exprs = vec![
            (Arc::clone(&col_a), "a1".to_string()),
            (Arc::clone(&col_a), "a2".to_string()),
            (Arc::clone(&col_a), "a3".to_string()),
            (Arc::clone(&col_a), "a4".to_string()),
        ];
        let projection_mapping = ProjectionMapping::try_new(&proj_exprs, &input_schema)?;

        // a as a1, a as a2, a as a3, a as a3
        let col_a1 = &col("a1", &out_schema)?;
        let col_a2 = &col("a2", &out_schema)?;
        let col_a3 = &col("a3", &out_schema)?;
        let col_a4 = &col("a4", &out_schema)?;
        let out_properties = input_properties.project(&projection_mapping, out_schema);

        // At the output a1=a2=a3=a4
        assert_eq!(out_properties.eq_group().len(), 1);
        let eq_class = &out_properties.eq_group().classes[0];
        assert_eq!(eq_class.len(), 4);
        assert!(eq_class.contains(col_a1));
        assert!(eq_class.contains(col_a2));
        assert!(eq_class.contains(col_a3));
        assert!(eq_class.contains(col_a4));

        Ok(())
    }

    #[test]
    fn project_equivalence_properties_test_multi() -> Result<()> {
        // test multiple input orderings with equivalence properties
        let input_schema = Arc::new(Schema::new(vec![
            Field::new("a", DataType::Int64, true),
            Field::new("b", DataType::Int64, true),
            Field::new("c", DataType::Int64, true),
            Field::new("d", DataType::Int64, true),
        ]));

        let mut input_properties = EquivalenceProperties::new(Arc::clone(&input_schema));
        // add equivalent ordering [a, b, c, d]
        input_properties.add_new_ordering(LexOrdering::new(vec![
            parse_sort_expr("a", &input_schema),
            parse_sort_expr("b", &input_schema),
            parse_sort_expr("c", &input_schema),
            parse_sort_expr("d", &input_schema),
        ]));

        // add equivalent ordering [a, c, b, d]
        input_properties.add_new_ordering(LexOrdering::new(vec![
            parse_sort_expr("a", &input_schema),
            parse_sort_expr("c", &input_schema),
            parse_sort_expr("b", &input_schema), // NB b and c are swapped
            parse_sort_expr("d", &input_schema),
        ]));

        // simply project all the columns in order
        let proj_exprs = vec![
            (col("a", &input_schema)?, "a".to_string()),
            (col("b", &input_schema)?, "b".to_string()),
            (col("c", &input_schema)?, "c".to_string()),
            (col("d", &input_schema)?, "d".to_string()),
        ];
        let projection_mapping = ProjectionMapping::try_new(&proj_exprs, &input_schema)?;
        let out_properties = input_properties.project(&projection_mapping, input_schema);

        assert_eq!(
            out_properties.to_string(),
            "order: [[a@0 ASC, c@2 ASC, b@1 ASC, d@3 ASC], [a@0 ASC, b@1 ASC, c@2 ASC, d@3 ASC]]"
        );

        Ok(())
    }

    #[test]
    fn test_join_equivalence_properties() -> Result<()> {
        let schema = create_test_schema()?;
        let col_a = &col("a", &schema)?;
        let col_b = &col("b", &schema)?;
        let col_c = &col("c", &schema)?;
        let offset = schema.fields.len();
        let col_a2 = &add_offset_to_expr(Arc::clone(col_a), offset);
        let col_b2 = &add_offset_to_expr(Arc::clone(col_b), offset);
        let option_asc = SortOptions {
            descending: false,
            nulls_first: false,
        };
        let test_cases = vec![
            // ------- TEST CASE 1 --------
            // [a ASC], [b ASC]
            (
                // [a ASC], [b ASC]
                vec![vec![(col_a, option_asc)], vec![(col_b, option_asc)]],
                // [a ASC], [b ASC]
                vec![vec![(col_a, option_asc)], vec![(col_b, option_asc)]],
                // expected [a ASC, a2 ASC], [a ASC, b2 ASC], [b ASC, a2 ASC], [b ASC, b2 ASC]
                vec![
                    vec![(col_a, option_asc), (col_a2, option_asc)],
                    vec![(col_a, option_asc), (col_b2, option_asc)],
                    vec![(col_b, option_asc), (col_a2, option_asc)],
                    vec![(col_b, option_asc), (col_b2, option_asc)],
                ],
            ),
            // ------- TEST CASE 2 --------
            // [a ASC], [b ASC]
            (
                // [a ASC], [b ASC], [c ASC]
                vec![
                    vec![(col_a, option_asc)],
                    vec![(col_b, option_asc)],
                    vec![(col_c, option_asc)],
                ],
                // [a ASC], [b ASC]
                vec![vec![(col_a, option_asc)], vec![(col_b, option_asc)]],
                // expected [a ASC, a2 ASC], [a ASC, b2 ASC], [b ASC, a2 ASC], [b ASC, b2 ASC], [c ASC, a2 ASC], [c ASC, b2 ASC]
                vec![
                    vec![(col_a, option_asc), (col_a2, option_asc)],
                    vec![(col_a, option_asc), (col_b2, option_asc)],
                    vec![(col_b, option_asc), (col_a2, option_asc)],
                    vec![(col_b, option_asc), (col_b2, option_asc)],
                    vec![(col_c, option_asc), (col_a2, option_asc)],
                    vec![(col_c, option_asc), (col_b2, option_asc)],
                ],
            ),
        ];
        for (left_orderings, right_orderings, expected) in test_cases {
            let mut left_eq_properties = EquivalenceProperties::new(Arc::clone(&schema));
            let mut right_eq_properties = EquivalenceProperties::new(Arc::clone(&schema));
            let left_orderings = convert_to_orderings(&left_orderings);
            let right_orderings = convert_to_orderings(&right_orderings);
            let expected = convert_to_orderings(&expected);
            left_eq_properties.add_new_orderings(left_orderings);
            right_eq_properties.add_new_orderings(right_orderings);
            let join_eq = join_equivalence_properties(
                left_eq_properties,
                right_eq_properties,
                &JoinType::Inner,
                Arc::new(Schema::empty()),
                &[true, false],
                Some(JoinSide::Left),
                &[],
            );
            let orderings = &join_eq.oeq_class.orderings;
            let err_msg = format!("expected: {:?}, actual:{:?}", expected, orderings);
            assert_eq!(
                join_eq.oeq_class.orderings.len(),
                expected.len(),
                "{}",
                err_msg
            );
            for ordering in orderings {
                assert!(
                    expected.contains(ordering),
                    "{}, ordering: {:?}",
                    err_msg,
                    ordering
                );
            }
        }
        Ok(())
    }

    #[test]
    fn test_expr_consists_of_constants() -> Result<()> {
        let schema = Arc::new(Schema::new(vec![
            Field::new("a", DataType::Int32, true),
            Field::new("b", DataType::Int32, true),
            Field::new("c", DataType::Int32, true),
            Field::new("d", DataType::Int32, true),
            Field::new("ts", DataType::Timestamp(TimeUnit::Nanosecond, None), true),
        ]));
        let col_a = col("a", &schema)?;
        let col_b = col("b", &schema)?;
        let col_d = col("d", &schema)?;
        let b_plus_d = Arc::new(BinaryExpr::new(
            Arc::clone(&col_b),
            Operator::Plus,
            Arc::clone(&col_d),
        )) as Arc<dyn PhysicalExpr>;

        let constants = vec![Arc::clone(&col_a), Arc::clone(&col_b)];
        let expr = Arc::clone(&b_plus_d);
        assert!(!is_constant_recurse(&constants, &expr));

        let constants = vec![Arc::clone(&col_a), Arc::clone(&col_b), Arc::clone(&col_d)];
        let expr = Arc::clone(&b_plus_d);
        assert!(is_constant_recurse(&constants, &expr));
        Ok(())
    }

    #[test]
    fn test_get_updated_right_ordering_equivalence_properties() -> Result<()> {
        let join_type = JoinType::Inner;
        // Join right child schema
        let child_fields: Fields = ["x", "y", "z", "w"]
            .into_iter()
            .map(|name| Field::new(name, DataType::Int32, true))
            .collect();
        let child_schema = Schema::new(child_fields);
        let col_x = &col("x", &child_schema)?;
        let col_y = &col("y", &child_schema)?;
        let col_z = &col("z", &child_schema)?;
        let col_w = &col("w", &child_schema)?;
        let option_asc = SortOptions {
            descending: false,
            nulls_first: false,
        };
        // [x ASC, y ASC], [z ASC, w ASC]
        let orderings = vec![
            vec![(col_x, option_asc), (col_y, option_asc)],
            vec![(col_z, option_asc), (col_w, option_asc)],
        ];
        let orderings = convert_to_orderings(&orderings);
        // Right child ordering equivalences
        let mut right_oeq_class = OrderingEquivalenceClass::new(orderings);

        let left_columns_len = 4;

        let fields: Fields = ["a", "b", "c", "d", "x", "y", "z", "w"]
            .into_iter()
            .map(|name| Field::new(name, DataType::Int32, true))
            .collect();

        // Join Schema
        let schema = Schema::new(fields);
        let col_a = &col("a", &schema)?;
        let col_d = &col("d", &schema)?;
        let col_x = &col("x", &schema)?;
        let col_y = &col("y", &schema)?;
        let col_z = &col("z", &schema)?;
        let col_w = &col("w", &schema)?;

        let mut join_eq_properties = EquivalenceProperties::new(Arc::new(schema));
        // a=x and d=w
        join_eq_properties.add_equal_conditions(col_a, col_x)?;
        join_eq_properties.add_equal_conditions(col_d, col_w)?;

        updated_right_ordering_equivalence_class(
            &mut right_oeq_class,
            &join_type,
            left_columns_len,
        );
        join_eq_properties.add_ordering_equivalence_class(right_oeq_class);
        let result = join_eq_properties.oeq_class().clone();

        // [x ASC, y ASC], [z ASC, w ASC]
        let orderings = vec![
            vec![(col_x, option_asc), (col_y, option_asc)],
            vec![(col_z, option_asc), (col_w, option_asc)],
        ];
        let orderings = convert_to_orderings(&orderings);
        let expected = OrderingEquivalenceClass::new(orderings);

        assert_eq!(result, expected);

        Ok(())
    }

    #[test]
    fn test_normalize_ordering_equivalence_classes() -> Result<()> {
        let sort_options = SortOptions::default();

        let schema = Schema::new(vec![
            Field::new("a", DataType::Int32, true),
            Field::new("b", DataType::Int32, true),
            Field::new("c", DataType::Int32, true),
        ]);
        let col_a_expr = col("a", &schema)?;
        let col_b_expr = col("b", &schema)?;
        let col_c_expr = col("c", &schema)?;
        let mut eq_properties = EquivalenceProperties::new(Arc::new(schema.clone()));

        eq_properties.add_equal_conditions(&col_a_expr, &col_c_expr)?;
        let others = vec![
            LexOrdering::new(vec![PhysicalSortExpr {
                expr: Arc::clone(&col_b_expr),
                options: sort_options,
            }]),
            LexOrdering::new(vec![PhysicalSortExpr {
                expr: Arc::clone(&col_c_expr),
                options: sort_options,
            }]),
        ];
        eq_properties.add_new_orderings(others);

        let mut expected_eqs = EquivalenceProperties::new(Arc::new(schema));
        expected_eqs.add_new_orderings([
            LexOrdering::new(vec![PhysicalSortExpr {
                expr: Arc::clone(&col_b_expr),
                options: sort_options,
            }]),
            LexOrdering::new(vec![PhysicalSortExpr {
                expr: Arc::clone(&col_c_expr),
                options: sort_options,
            }]),
        ]);

        let oeq_class = eq_properties.oeq_class().clone();
        let expected = expected_eqs.oeq_class();
        assert!(oeq_class.eq(expected));

        Ok(())
    }

    #[test]
    fn test_get_indices_of_matching_sort_exprs_with_order_eq() -> Result<()> {
        let sort_options = SortOptions::default();
        let sort_options_not = SortOptions::default().not();

        let schema = Schema::new(vec![
            Field::new("a", DataType::Int32, true),
            Field::new("b", DataType::Int32, true),
        ]);
        let col_a = &col("a", &schema)?;
        let col_b = &col("b", &schema)?;
        let required_columns = [Arc::clone(col_b), Arc::clone(col_a)];
        let mut eq_properties = EquivalenceProperties::new(Arc::new(schema));
        eq_properties.add_new_orderings([LexOrdering::new(vec![
            PhysicalSortExpr {
                expr: Arc::new(Column::new("b", 1)),
                options: sort_options_not,
            },
            PhysicalSortExpr {
                expr: Arc::new(Column::new("a", 0)),
                options: sort_options,
            },
        ])]);
        let (result, idxs) = eq_properties.find_longest_permutation(&required_columns);
        assert_eq!(idxs, vec![0, 1]);
        assert_eq!(
            result,
            LexOrdering::new(vec![
                PhysicalSortExpr {
                    expr: Arc::clone(col_b),
                    options: sort_options_not
                },
                PhysicalSortExpr {
                    expr: Arc::clone(col_a),
                    options: sort_options
                }
            ])
        );

        let schema = Schema::new(vec![
            Field::new("a", DataType::Int32, true),
            Field::new("b", DataType::Int32, true),
            Field::new("c", DataType::Int32, true),
        ]);
        let col_a = &col("a", &schema)?;
        let col_b = &col("b", &schema)?;
        let required_columns = [Arc::clone(col_b), Arc::clone(col_a)];
        let mut eq_properties = EquivalenceProperties::new(Arc::new(schema));
        eq_properties.add_new_orderings([
            LexOrdering::new(vec![PhysicalSortExpr {
                expr: Arc::new(Column::new("c", 2)),
                options: sort_options,
            }]),
            LexOrdering::new(vec![
                PhysicalSortExpr {
                    expr: Arc::new(Column::new("b", 1)),
                    options: sort_options_not,
                },
                PhysicalSortExpr {
                    expr: Arc::new(Column::new("a", 0)),
                    options: sort_options,
                },
            ]),
        ]);
        let (result, idxs) = eq_properties.find_longest_permutation(&required_columns);
        assert_eq!(idxs, vec![0, 1]);
        assert_eq!(
            result,
            LexOrdering::new(vec![
                PhysicalSortExpr {
                    expr: Arc::clone(col_b),
                    options: sort_options_not
                },
                PhysicalSortExpr {
                    expr: Arc::clone(col_a),
                    options: sort_options
                }
            ])
        );

        let required_columns = [
            Arc::new(Column::new("b", 1)) as _,
            Arc::new(Column::new("a", 0)) as _,
        ];
        let schema = Schema::new(vec![
            Field::new("a", DataType::Int32, true),
            Field::new("b", DataType::Int32, true),
            Field::new("c", DataType::Int32, true),
        ]);
        let mut eq_properties = EquivalenceProperties::new(Arc::new(schema));

        // not satisfied orders
        eq_properties.add_new_orderings([LexOrdering::new(vec![
            PhysicalSortExpr {
                expr: Arc::new(Column::new("b", 1)),
                options: sort_options_not,
            },
            PhysicalSortExpr {
                expr: Arc::new(Column::new("c", 2)),
                options: sort_options,
            },
            PhysicalSortExpr {
                expr: Arc::new(Column::new("a", 0)),
                options: sort_options,
            },
        ])]);
        let (_, idxs) = eq_properties.find_longest_permutation(&required_columns);
        assert_eq!(idxs, vec![0]);

        Ok(())
    }

    #[test]
    fn test_update_properties() -> Result<()> {
        let schema = Schema::new(vec![
            Field::new("a", DataType::Int32, true),
            Field::new("b", DataType::Int32, true),
            Field::new("c", DataType::Int32, true),
            Field::new("d", DataType::Int32, true),
        ]);

        let mut eq_properties = EquivalenceProperties::new(Arc::new(schema.clone()));
        let col_a = &col("a", &schema)?;
        let col_b = &col("b", &schema)?;
        let col_c = &col("c", &schema)?;
        let col_d = &col("d", &schema)?;
        let option_asc = SortOptions {
            descending: false,
            nulls_first: false,
        };
        // b=a (e.g they are aliases)
        eq_properties.add_equal_conditions(col_b, col_a)?;
        // [b ASC], [d ASC]
        eq_properties.add_new_orderings(vec![
            LexOrdering::new(vec![PhysicalSortExpr {
                expr: Arc::clone(col_b),
                options: option_asc,
            }]),
            LexOrdering::new(vec![PhysicalSortExpr {
                expr: Arc::clone(col_d),
                options: option_asc,
            }]),
        ]);

        let test_cases = vec![
            // d + b
            (
                Arc::new(BinaryExpr::new(
                    Arc::clone(col_d),
                    Operator::Plus,
                    Arc::clone(col_b),
                )) as Arc<dyn PhysicalExpr>,
                SortProperties::Ordered(option_asc),
            ),
            // b
            (Arc::clone(col_b), SortProperties::Ordered(option_asc)),
            // a
            (Arc::clone(col_a), SortProperties::Ordered(option_asc)),
            // a + c
            (
                Arc::new(BinaryExpr::new(
                    Arc::clone(col_a),
                    Operator::Plus,
                    Arc::clone(col_c),
                )),
                SortProperties::Unordered,
            ),
        ];
        for (expr, expected) in test_cases {
            let leading_orderings = eq_properties
                .oeq_class()
                .iter()
                .flat_map(|ordering| ordering.inner.first().cloned())
                .collect::<Vec<_>>();
            let expr_props = eq_properties.get_expr_properties(Arc::clone(&expr));
            let err_msg = format!(
                "expr:{:?}, expected: {:?}, actual: {:?}, leading_orderings: {leading_orderings:?}",
                expr, expected, expr_props.sort_properties
            );
            assert_eq!(expr_props.sort_properties, expected, "{}", err_msg);
        }

        Ok(())
    }

    #[test]
    fn test_find_longest_permutation() -> Result<()> {
        // Schema satisfies following orderings:
        // [a ASC], [d ASC, b ASC], [e DESC, f ASC, g ASC]
        // and
        // Column [a=c] (e.g they are aliases).
        // At below we add [d ASC, h DESC] also, for test purposes
        let (test_schema, mut eq_properties) = create_test_params()?;
        let col_a = &col("a", &test_schema)?;
        let col_b = &col("b", &test_schema)?;
        let col_c = &col("c", &test_schema)?;
        let col_d = &col("d", &test_schema)?;
        let col_e = &col("e", &test_schema)?;
        let col_f = &col("f", &test_schema)?;
        let col_h = &col("h", &test_schema)?;
        // a + d
        let a_plus_d = Arc::new(BinaryExpr::new(
            Arc::clone(col_a),
            Operator::Plus,
            Arc::clone(col_d),
        )) as Arc<dyn PhysicalExpr>;

        let option_asc = SortOptions {
            descending: false,
            nulls_first: false,
        };
        let option_desc = SortOptions {
            descending: true,
            nulls_first: true,
        };
        // [d ASC, h DESC] also satisfies schema.
        eq_properties.add_new_orderings([LexOrdering::new(vec![
            PhysicalSortExpr {
                expr: Arc::clone(col_d),
                options: option_asc,
            },
            PhysicalSortExpr {
                expr: Arc::clone(col_h),
                options: option_desc,
            },
        ])]);
        let test_cases = vec![
            // TEST CASE 1
            (vec![col_a], vec![(col_a, option_asc)]),
            // TEST CASE 2
            (vec![col_c], vec![(col_c, option_asc)]),
            // TEST CASE 3
            (
                vec![col_d, col_e, col_b],
                vec![
                    (col_d, option_asc),
                    (col_e, option_desc),
                    (col_b, option_asc),
                ],
            ),
            // TEST CASE 4
            (vec![col_b], vec![]),
            // TEST CASE 5
            (vec![col_d], vec![(col_d, option_asc)]),
            // TEST CASE 5
            (vec![&a_plus_d], vec![(&a_plus_d, option_asc)]),
            // TEST CASE 6
            (
                vec![col_b, col_d],
                vec![(col_d, option_asc), (col_b, option_asc)],
            ),
            // TEST CASE 6
            (
                vec![col_c, col_e],
                vec![(col_c, option_asc), (col_e, option_desc)],
            ),
            // TEST CASE 7
            (
                vec![col_d, col_h, col_e, col_f, col_b],
                vec![
                    (col_d, option_asc),
                    (col_e, option_desc),
                    (col_h, option_desc),
                    (col_f, option_asc),
                    (col_b, option_asc),
                ],
            ),
            // TEST CASE 8
            (
                vec![col_e, col_d, col_h, col_f, col_b],
                vec![
                    (col_e, option_desc),
                    (col_d, option_asc),
                    (col_h, option_desc),
                    (col_f, option_asc),
                    (col_b, option_asc),
                ],
            ),
            // TEST CASE 9
            (
                vec![col_e, col_d, col_b, col_h, col_f],
                vec![
                    (col_e, option_desc),
                    (col_d, option_asc),
                    (col_b, option_asc),
                    (col_h, option_desc),
                    (col_f, option_asc),
                ],
            ),
        ];
        for (exprs, expected) in test_cases {
            let exprs = exprs.into_iter().cloned().collect::<Vec<_>>();
            let expected = convert_to_sort_exprs(&expected);
            let (actual, _) = eq_properties.find_longest_permutation(&exprs);
            assert_eq!(actual, expected);
        }

        Ok(())
    }

    #[test]
    fn test_find_longest_permutation2() -> Result<()> {
        // Schema satisfies following orderings:
        // [a ASC], [d ASC, b ASC], [e DESC, f ASC, g ASC]
        // and
        // Column [a=c] (e.g they are aliases).
        // At below we add [d ASC, h DESC] also, for test purposes
        let (test_schema, mut eq_properties) = create_test_params()?;
        let col_h = &col("h", &test_schema)?;

        // Add column h as constant
        eq_properties = eq_properties.with_constants(vec![ConstExpr::from(col_h)]);

        let test_cases = vec![
            // TEST CASE 1
            // ordering of the constants are treated as default ordering.
            // This is the convention currently used.
            (vec![col_h], vec![(col_h, SortOptions::default())]),
        ];
        for (exprs, expected) in test_cases {
            let exprs = exprs.into_iter().cloned().collect::<Vec<_>>();
            let expected = convert_to_sort_exprs(&expected);
            let (actual, _) = eq_properties.find_longest_permutation(&exprs);
            assert_eq!(actual, expected);
        }

        Ok(())
    }

    #[test]
    fn test_get_finer() -> Result<()> {
        let schema = create_test_schema()?;
        let col_a = &col("a", &schema)?;
        let col_b = &col("b", &schema)?;
        let col_c = &col("c", &schema)?;
        let eq_properties = EquivalenceProperties::new(schema);
        let option_asc = SortOptions {
            descending: false,
            nulls_first: false,
        };
        let option_desc = SortOptions {
            descending: true,
            nulls_first: true,
        };
        // First entry, and second entry are the physical sort requirement that are argument for get_finer_requirement.
        // Third entry is the expected result.
        let tests_cases = vec![
            // Get finer requirement between [a Some(ASC)] and [a None, b Some(ASC)]
            // result should be [a Some(ASC), b Some(ASC)]
            (
                vec![(col_a, Some(option_asc))],
                vec![(col_a, None), (col_b, Some(option_asc))],
                Some(vec![(col_a, Some(option_asc)), (col_b, Some(option_asc))]),
            ),
            // Get finer requirement between [a Some(ASC), b Some(ASC), c Some(ASC)] and [a Some(ASC), b Some(ASC)]
            // result should be [a Some(ASC), b Some(ASC), c Some(ASC)]
            (
                vec![
                    (col_a, Some(option_asc)),
                    (col_b, Some(option_asc)),
                    (col_c, Some(option_asc)),
                ],
                vec![(col_a, Some(option_asc)), (col_b, Some(option_asc))],
                Some(vec![
                    (col_a, Some(option_asc)),
                    (col_b, Some(option_asc)),
                    (col_c, Some(option_asc)),
                ]),
            ),
            // Get finer requirement between [a Some(ASC), b Some(ASC)] and [a Some(ASC), b Some(DESC)]
            // result should be None
            (
                vec![(col_a, Some(option_asc)), (col_b, Some(option_asc))],
                vec![(col_a, Some(option_asc)), (col_b, Some(option_desc))],
                None,
            ),
        ];
        for (lhs, rhs, expected) in tests_cases {
            let lhs = convert_to_sort_reqs(&lhs);
            let rhs = convert_to_sort_reqs(&rhs);
            let expected = expected.map(|expected| convert_to_sort_reqs(&expected));
            let finer = eq_properties.get_finer_requirement(&lhs, &rhs);
            assert_eq!(finer, expected)
        }

        Ok(())
    }

    #[test]
    fn test_normalize_sort_reqs() -> Result<()> {
        // Schema satisfies following properties
        // a=c
        // and following orderings are valid
        // [a ASC], [d ASC, b ASC], [e DESC, f ASC, g ASC]
        let (test_schema, eq_properties) = create_test_params()?;
        let col_a = &col("a", &test_schema)?;
        let col_b = &col("b", &test_schema)?;
        let col_c = &col("c", &test_schema)?;
        let col_d = &col("d", &test_schema)?;
        let col_e = &col("e", &test_schema)?;
        let col_f = &col("f", &test_schema)?;
        let option_asc = SortOptions {
            descending: false,
            nulls_first: false,
        };
        let option_desc = SortOptions {
            descending: true,
            nulls_first: true,
        };
        // First element in the tuple stores vector of requirement, second element is the expected return value for ordering_satisfy function
        let requirements = vec![
            (
                vec![(col_a, Some(option_asc))],
                vec![(col_a, Some(option_asc))],
            ),
            (
                vec![(col_a, Some(option_desc))],
                vec![(col_a, Some(option_desc))],
            ),
            (vec![(col_a, None)], vec![(col_a, None)]),
            // Test whether equivalence works as expected
            (
                vec![(col_c, Some(option_asc))],
                vec![(col_a, Some(option_asc))],
            ),
            (vec![(col_c, None)], vec![(col_a, None)]),
            // Test whether ordering equivalence works as expected
            (
                vec![(col_d, Some(option_asc)), (col_b, Some(option_asc))],
                vec![(col_d, Some(option_asc)), (col_b, Some(option_asc))],
            ),
            (
                vec![(col_d, None), (col_b, None)],
                vec![(col_d, None), (col_b, None)],
            ),
            (
                vec![(col_e, Some(option_desc)), (col_f, Some(option_asc))],
                vec![(col_e, Some(option_desc)), (col_f, Some(option_asc))],
            ),
            // We should be able to normalize in compatible requirements also (not exactly equal)
            (
                vec![(col_e, Some(option_desc)), (col_f, None)],
                vec![(col_e, Some(option_desc)), (col_f, None)],
            ),
            (
                vec![(col_e, None), (col_f, None)],
                vec![(col_e, None), (col_f, None)],
            ),
        ];

        for (reqs, expected_normalized) in requirements.into_iter() {
            let req = convert_to_sort_reqs(&reqs);
            let expected_normalized = convert_to_sort_reqs(&expected_normalized);

            assert_eq!(
                eq_properties.normalize_sort_requirements(&req),
                expected_normalized
            );
        }

        Ok(())
    }

    #[test]
    fn test_schema_normalize_sort_requirement_with_equivalence() -> Result<()> {
        let option1 = SortOptions {
            descending: false,
            nulls_first: false,
        };
        // Assume that column a and c are aliases.
        let (test_schema, eq_properties) = create_test_params()?;
        let col_a = &col("a", &test_schema)?;
        let col_c = &col("c", &test_schema)?;
        let col_d = &col("d", &test_schema)?;

        // Test cases for equivalence normalization
        // First entry in the tuple is PhysicalSortRequirement, second entry in the tuple is
        // expected PhysicalSortRequirement after normalization.
        let test_cases = vec![
            (vec![(col_a, Some(option1))], vec![(col_a, Some(option1))]),
            // In the normalized version column c should be replace with column a
            (vec![(col_c, Some(option1))], vec![(col_a, Some(option1))]),
            (vec![(col_c, None)], vec![(col_a, None)]),
            (vec![(col_d, Some(option1))], vec![(col_d, Some(option1))]),
        ];
        for (reqs, expected) in test_cases.into_iter() {
            let reqs = convert_to_sort_reqs(&reqs);
            let expected = convert_to_sort_reqs(&expected);

            let normalized = eq_properties.normalize_sort_requirements(&reqs);
            assert!(
                expected.eq(&normalized),
                "error in test: reqs: {reqs:?}, expected: {expected:?}, normalized: {normalized:?}"
            );
        }

        Ok(())
    }

    #[test]
    fn test_eliminate_redundant_monotonic_sorts() -> Result<()> {
        let schema = Arc::new(Schema::new(vec![
            Field::new("a", DataType::Date32, true),
            Field::new("b", DataType::Utf8, true),
            Field::new("c", DataType::Timestamp(TimeUnit::Nanosecond, None), true),
        ]));
        let base_properties = EquivalenceProperties::new(Arc::clone(&schema))
            .with_reorder(LexOrdering::new(
                ["a", "b", "c"]
                    .into_iter()
                    .map(|c| {
                        col(c, schema.as_ref()).map(|expr| PhysicalSortExpr {
                            expr,
                            options: SortOptions {
                                descending: false,
                                nulls_first: true,
                            },
                        })
                    })
                    .collect::<Result<Vec<_>>>()?,
            ));

        struct TestCase {
            name: &'static str,
            constants: Vec<Arc<dyn PhysicalExpr>>,
            equal_conditions: Vec<[Arc<dyn PhysicalExpr>; 2]>,
            sort_columns: &'static [&'static str],
            should_satisfy_ordering: bool,
        }

        let col_a = col("a", schema.as_ref())?;
        let col_b = col("b", schema.as_ref())?;
        let col_c = col("c", schema.as_ref())?;
        let cast_c = Arc::new(CastExpr::new(col_c, DataType::Date32, None));

        let cases = vec![
            TestCase {
                name: "(a, b, c) -> (c)",
                // b is constant, so it should be removed from the sort order
                constants: vec![Arc::clone(&col_b)],
                equal_conditions: vec![[
                    Arc::clone(&cast_c) as Arc<dyn PhysicalExpr>,
                    Arc::clone(&col_a),
                ]],
                sort_columns: &["c"],
                should_satisfy_ordering: true,
            },
            // Same test with above test, where equality order is swapped.
            // Algorithm shouldn't depend on this order.
            TestCase {
                name: "(a, b, c) -> (c)",
                // b is constant, so it should be removed from the sort order
                constants: vec![col_b],
                equal_conditions: vec![[
                    Arc::clone(&col_a),
                    Arc::clone(&cast_c) as Arc<dyn PhysicalExpr>,
                ]],
                sort_columns: &["c"],
                should_satisfy_ordering: true,
            },
            TestCase {
                name: "not ordered because (b) is not constant",
                // b is not constant anymore
                constants: vec![],
                // a and c are still compatible, but this is irrelevant since the original ordering is (a, b, c)
                equal_conditions: vec![[
                    Arc::clone(&cast_c) as Arc<dyn PhysicalExpr>,
                    Arc::clone(&col_a),
                ]],
                sort_columns: &["c"],
                should_satisfy_ordering: false,
            },
        ];

        for case in cases {
            // Construct the equivalence properties in different orders
            // to exercise different code paths
            // (The resulting properties _should_ be the same)
            for properties in [
                // Equal conditions before constants
                {
                    let mut properties = base_properties.clone();
                    for [left, right] in &case.equal_conditions {
                        properties.add_equal_conditions(left, right)?
                    }
                    properties.with_constants(
                        case.constants.iter().cloned().map(ConstExpr::from),
                    )
                },
                // Constants before equal conditions
                {
                    let mut properties = base_properties.clone().with_constants(
                        case.constants.iter().cloned().map(ConstExpr::from),
                    );
                    for [left, right] in &case.equal_conditions {
                        properties.add_equal_conditions(left, right)?
                    }
                    properties
                },
            ] {
                let sort = case
                    .sort_columns
                    .iter()
                    .map(|&name| {
                        col(name, &schema).map(|col| PhysicalSortExpr {
                            expr: col,
                            options: SortOptions::default(),
                        })
                    })
                    .collect::<Result<LexOrdering>>()?;

                assert_eq!(
                    properties.ordering_satisfy(sort.as_ref()),
                    case.should_satisfy_ordering,
                    "failed test '{}'",
                    case.name
                );
            }
        }

        Ok(())
    }

    /// Return a new schema with the same types, but new field names
    ///
    /// The new field names are the old field names with `text` appended.
    ///
    /// For example, the schema "a", "b", "c" becomes "a1", "b1", "c1"
    /// if `text` is "1".
    fn append_fields(schema: &SchemaRef, text: &str) -> SchemaRef {
        Arc::new(Schema::new(
            schema
                .fields()
                .iter()
                .map(|field| {
                    Field::new(
                        // Annotate name with `text`:
                        format!("{}{}", field.name(), text),
                        field.data_type().clone(),
                        field.is_nullable(),
                    )
                })
                .collect::<Vec<_>>(),
        ))
    }

    #[test]
    fn test_union_equivalence_properties_multi_children_1() {
        let schema = create_test_schema().unwrap();
        let schema2 = append_fields(&schema, "1");
        let schema3 = append_fields(&schema, "2");
        UnionEquivalenceTest::new(&schema)
            // Children 1
            .with_child_sort(vec![vec!["a", "b", "c"]], &schema)
            // Children 2
            .with_child_sort(vec![vec!["a1", "b1", "c1"]], &schema2)
            // Children 3
            .with_child_sort(vec![vec!["a2", "b2"]], &schema3)
            .with_expected_sort(vec![vec!["a", "b"]])
            .run()
    }

    #[test]
    fn test_union_equivalence_properties_multi_children_2() {
        let schema = create_test_schema().unwrap();
        let schema2 = append_fields(&schema, "1");
        let schema3 = append_fields(&schema, "2");
        UnionEquivalenceTest::new(&schema)
            // Children 1
            .with_child_sort(vec![vec!["a", "b", "c"]], &schema)
            // Children 2
            .with_child_sort(vec![vec!["a1", "b1", "c1"]], &schema2)
            // Children 3
            .with_child_sort(vec![vec!["a2", "b2", "c2"]], &schema3)
            .with_expected_sort(vec![vec!["a", "b", "c"]])
            .run()
    }

    #[test]
    fn test_union_equivalence_properties_multi_children_3() {
        let schema = create_test_schema().unwrap();
        let schema2 = append_fields(&schema, "1");
        let schema3 = append_fields(&schema, "2");
        UnionEquivalenceTest::new(&schema)
            // Children 1
            .with_child_sort(vec![vec!["a", "b"]], &schema)
            // Children 2
            .with_child_sort(vec![vec!["a1", "b1", "c1"]], &schema2)
            // Children 3
            .with_child_sort(vec![vec!["a2", "b2", "c2"]], &schema3)
            .with_expected_sort(vec![vec!["a", "b"]])
            .run()
    }

    #[test]
    fn test_union_equivalence_properties_multi_children_4() {
        let schema = create_test_schema().unwrap();
        let schema2 = append_fields(&schema, "1");
        let schema3 = append_fields(&schema, "2");
        UnionEquivalenceTest::new(&schema)
            // Children 1
            .with_child_sort(vec![vec!["a", "b"]], &schema)
            // Children 2
            .with_child_sort(vec![vec!["a1", "b1"]], &schema2)
            // Children 3
            .with_child_sort(vec![vec!["b2", "c2"]], &schema3)
            .with_expected_sort(vec![])
            .run()
    }

    #[test]
    fn test_union_equivalence_properties_multi_children_5() {
        let schema = create_test_schema().unwrap();
        let schema2 = append_fields(&schema, "1");
        UnionEquivalenceTest::new(&schema)
            // Children 1
            .with_child_sort(vec![vec!["a", "b"], vec!["c"]], &schema)
            // Children 2
            .with_child_sort(vec![vec!["a1", "b1"], vec!["c1"]], &schema2)
            .with_expected_sort(vec![vec!["a", "b"], vec!["c"]])
            .run()
    }

    #[test]
    fn test_union_equivalence_properties_constants_common_constants() {
        let schema = create_test_schema().unwrap();
        UnionEquivalenceTest::new(&schema)
            .with_child_sort_and_const_exprs(
                // First child: [a ASC], const [b, c]
                vec![vec!["a"]],
                vec!["b", "c"],
                &schema,
            )
            .with_child_sort_and_const_exprs(
                // Second child: [b ASC], const [a, c]
                vec![vec!["b"]],
                vec!["a", "c"],
                &schema,
            )
            .with_expected_sort_and_const_exprs(
                // Union expected orderings: [[a ASC], [b ASC]], const [c]
                vec![vec!["a"], vec!["b"]],
                vec!["c"],
            )
            .run()
    }

    #[test]
    fn test_union_equivalence_properties_constants_prefix() {
        let schema = create_test_schema().unwrap();
        UnionEquivalenceTest::new(&schema)
            .with_child_sort_and_const_exprs(
                // First child: [a ASC], const []
                vec![vec!["a"]],
                vec![],
                &schema,
            )
            .with_child_sort_and_const_exprs(
                // Second child: [a ASC, b ASC], const []
                vec![vec!["a", "b"]],
                vec![],
                &schema,
            )
            .with_expected_sort_and_const_exprs(
                // Union orderings: [a ASC], const []
                vec![vec!["a"]],
                vec![],
            )
            .run()
    }

    #[test]
    fn test_union_equivalence_properties_constants_asc_desc_mismatch() {
        let schema = create_test_schema().unwrap();
        UnionEquivalenceTest::new(&schema)
            .with_child_sort_and_const_exprs(
                // First child: [a ASC], const []
                vec![vec!["a"]],
                vec![],
                &schema,
            )
            .with_child_sort_and_const_exprs(
                // Second child orderings: [a DESC], const []
                vec![vec!["a DESC"]],
                vec![],
                &schema,
            )
            .with_expected_sort_and_const_exprs(
                // Union doesn't have any ordering or constant
                vec![],
                vec![],
            )
            .run()
    }

    #[test]
    fn test_union_equivalence_properties_constants_different_schemas() {
        let schema = create_test_schema().unwrap();
        let schema2 = append_fields(&schema, "1");
        UnionEquivalenceTest::new(&schema)
            .with_child_sort_and_const_exprs(
                // First child orderings: [a ASC], const []
                vec![vec!["a"]],
                vec![],
                &schema,
            )
            .with_child_sort_and_const_exprs(
                // Second child orderings: [a1 ASC, b1 ASC], const []
                vec![vec!["a1", "b1"]],
                vec![],
                &schema2,
            )
            .with_expected_sort_and_const_exprs(
                // Union orderings: [a ASC]
                //
                // Note that a, and a1 are at the same index for their
                // corresponding schemas.
                vec![vec!["a"]],
                vec![],
            )
            .run()
    }

    #[test]
    fn test_union_equivalence_properties_constants_fill_gaps() {
        let schema = create_test_schema().unwrap();
        UnionEquivalenceTest::new(&schema)
            .with_child_sort_and_const_exprs(
                // First child orderings: [a ASC, c ASC], const [b]
                vec![vec!["a", "c"]],
                vec!["b"],
                &schema,
            )
            .with_child_sort_and_const_exprs(
                // Second child orderings: [b ASC, c ASC], const [a]
                vec![vec!["b", "c"]],
                vec!["a"],
                &schema,
            )
            .with_expected_sort_and_const_exprs(
                // Union orderings: [
                //   [a ASC, b ASC, c ASC],
                //   [b ASC, a ASC, c ASC]
                // ], const []
                vec![vec!["a", "b", "c"], vec!["b", "a", "c"]],
                vec![],
            )
            .run()
    }

    #[test]
    fn test_union_equivalence_properties_constants_no_fill_gaps() {
        let schema = create_test_schema().unwrap();
        UnionEquivalenceTest::new(&schema)
            .with_child_sort_and_const_exprs(
                // First child orderings: [a ASC, c ASC], const [d] // some other constant
                vec![vec!["a", "c"]],
                vec!["d"],
                &schema,
            )
            .with_child_sort_and_const_exprs(
                // Second child orderings: [b ASC, c ASC], const [a]
                vec![vec!["b", "c"]],
                vec!["a"],
                &schema,
            )
            .with_expected_sort_and_const_exprs(
                // Union orderings: [[a]] (only a is constant)
                vec![vec!["a"]],
                vec![],
            )
            .run()
    }

    #[test]
    fn test_union_equivalence_properties_constants_fill_some_gaps() {
        let schema = create_test_schema().unwrap();
        UnionEquivalenceTest::new(&schema)
            .with_child_sort_and_const_exprs(
                // First child orderings: [c ASC], const [a, b] // some other constant
                vec![vec!["c"]],
                vec!["a", "b"],
                &schema,
            )
            .with_child_sort_and_const_exprs(
                // Second child orderings: [a DESC, b], const []
                vec![vec!["a DESC", "b"]],
                vec![],
                &schema,
            )
            .with_expected_sort_and_const_exprs(
                // Union orderings: [[a, b]] (can fill in the a/b with constants)
                vec![vec!["a DESC", "b"]],
                vec![],
            )
            .run()
    }

    #[test]
    fn test_union_equivalence_properties_constants_fill_gaps_non_symmetric() {
        let schema = create_test_schema().unwrap();
        UnionEquivalenceTest::new(&schema)
            .with_child_sort_and_const_exprs(
                // First child orderings: [a ASC, c ASC], const [b]
                vec![vec!["a", "c"]],
                vec!["b"],
                &schema,
            )
            .with_child_sort_and_const_exprs(
                // Second child orderings: [b ASC, c ASC], const [a]
                vec![vec!["b DESC", "c"]],
                vec!["a"],
                &schema,
            )
            .with_expected_sort_and_const_exprs(
                // Union orderings: [
                //   [a ASC, b ASC, c ASC],
                //   [b ASC, a ASC, c ASC]
                // ], const []
                vec![vec!["a", "b DESC", "c"], vec!["b DESC", "a", "c"]],
                vec![],
            )
            .run()
    }

    #[test]
    fn test_union_equivalence_properties_constants_gap_fill_symmetric() {
        let schema = create_test_schema().unwrap();
        UnionEquivalenceTest::new(&schema)
            .with_child_sort_and_const_exprs(
                // First child: [a ASC, b ASC, d ASC], const [c]
                vec![vec!["a", "b", "d"]],
                vec!["c"],
                &schema,
            )
            .with_child_sort_and_const_exprs(
                // Second child: [a ASC, c ASC, d ASC], const [b]
                vec![vec!["a", "c", "d"]],
                vec!["b"],
                &schema,
            )
            .with_expected_sort_and_const_exprs(
                // Union orderings:
                // [a, b, c, d]
                // [a, c, b, d]
                vec![vec!["a", "c", "b", "d"], vec!["a", "b", "c", "d"]],
                vec![],
            )
            .run()
    }

    #[test]
    fn test_union_equivalence_properties_constants_gap_fill_and_common() {
        let schema = create_test_schema().unwrap();
        UnionEquivalenceTest::new(&schema)
            .with_child_sort_and_const_exprs(
                // First child: [a DESC, d ASC], const [b, c]
                vec![vec!["a DESC", "d"]],
                vec!["b", "c"],
                &schema,
            )
            .with_child_sort_and_const_exprs(
                // Second child: [a DESC, c ASC, d ASC], const [b]
                vec![vec!["a DESC", "c", "d"]],
                vec!["b"],
                &schema,
            )
            .with_expected_sort_and_const_exprs(
                // Union orderings:
                // [a DESC, c, d]  [b]
                vec![vec!["a DESC", "c", "d"]],
                vec!["b"],
            )
            .run()
    }

    #[test]
    fn test_union_equivalence_properties_constants_middle_desc() {
        let schema = create_test_schema().unwrap();
        UnionEquivalenceTest::new(&schema)
            .with_child_sort_and_const_exprs(
                // NB `b DESC` in the first child
                //
                // First child: [a ASC, b DESC, d ASC], const [c]
                vec![vec!["a", "b DESC", "d"]],
                vec!["c"],
                &schema,
            )
            .with_child_sort_and_const_exprs(
                // Second child: [a ASC, c ASC, d ASC], const [b]
                vec![vec!["a", "c", "d"]],
                vec!["b"],
                &schema,
            )
            .with_expected_sort_and_const_exprs(
                // Union orderings:
                // [a, b, d] (c constant)
                // [a, c, d] (b constant)
                vec![vec!["a", "c", "b DESC", "d"], vec!["a", "b DESC", "c", "d"]],
                vec![],
            )
            .run()
    }

    // TODO tests with multiple constants

    #[derive(Debug)]
    struct UnionEquivalenceTest {
        /// The schema of the output of the Union
        output_schema: SchemaRef,
        /// The equivalence properties of each child to the union
        child_properties: Vec<EquivalenceProperties>,
        /// The expected output properties of the union. Must be set before
        /// running `build`
        expected_properties: Option<EquivalenceProperties>,
    }

    impl UnionEquivalenceTest {
        fn new(output_schema: &SchemaRef) -> Self {
            Self {
                output_schema: Arc::clone(output_schema),
                child_properties: vec![],
                expected_properties: None,
            }
        }

        /// Add a union input with the specified orderings
        ///
        /// See [`Self::make_props`] for the format of the strings in `orderings`
        fn with_child_sort(
            mut self,
            orderings: Vec<Vec<&str>>,
            schema: &SchemaRef,
        ) -> Self {
            let properties = self.make_props(orderings, vec![], schema);
            self.child_properties.push(properties);
            self
        }

        /// Add a union input with the specified orderings and constant
        /// equivalences
        ///
        /// See [`Self::make_props`] for the format of the strings in
        /// `orderings` and `constants`
        fn with_child_sort_and_const_exprs(
            mut self,
            orderings: Vec<Vec<&str>>,
            constants: Vec<&str>,
            schema: &SchemaRef,
        ) -> Self {
            let properties = self.make_props(orderings, constants, schema);
            self.child_properties.push(properties);
            self
        }

        /// Set the expected output sort order for the union of the children
        ///
        /// See [`Self::make_props`] for the format of the strings in `orderings`
        fn with_expected_sort(mut self, orderings: Vec<Vec<&str>>) -> Self {
            let properties = self.make_props(orderings, vec![], &self.output_schema);
            self.expected_properties = Some(properties);
            self
        }

        /// Set the expected output sort order and constant expressions for the
        /// union of the children
        ///
        /// See [`Self::make_props`] for the format of the strings in
        /// `orderings` and `constants`.
        fn with_expected_sort_and_const_exprs(
            mut self,
            orderings: Vec<Vec<&str>>,
            constants: Vec<&str>,
        ) -> Self {
            let properties = self.make_props(orderings, constants, &self.output_schema);
            self.expected_properties = Some(properties);
            self
        }

        /// compute the union's output equivalence properties from the child
        /// properties, and compare them to the expected properties
        fn run(self) {
            let Self {
                output_schema,
                child_properties,
                expected_properties,
            } = self;

            let expected_properties =
                expected_properties.expect("expected_properties not set");

            // try all permutations of the children
            // as the code treats lhs and rhs differently
            for child_properties in child_properties
                .iter()
                .cloned()
                .permutations(child_properties.len())
            {
                println!("--- permutation ---");
                for c in &child_properties {
                    println!("{c}");
                }
                let actual_properties =
                    calculate_union(child_properties, Arc::clone(&output_schema))
                        .expect("failed to calculate union equivalence properties");
                assert_eq_properties_same(
                    &actual_properties,
                    &expected_properties,
                    format!(
                        "expected: {expected_properties:?}\nactual:  {actual_properties:?}"
                    ),
                );
            }
        }

        /// Make equivalence properties for the specified columns named in orderings and constants
        ///
        /// orderings: strings formatted like `"a"` or `"a DESC"`. See [`parse_sort_expr`]
        /// constants: strings formatted like `"a"`.
        fn make_props(
            &self,
            orderings: Vec<Vec<&str>>,
            constants: Vec<&str>,
            schema: &SchemaRef,
        ) -> EquivalenceProperties {
            let orderings = orderings
                .iter()
                .map(|ordering| {
                    ordering
                        .iter()
                        .map(|name| parse_sort_expr(name, schema))
                        .collect::<LexOrdering>()
                })
                .collect::<Vec<_>>();

            let constants = constants
                .iter()
                .map(|col_name| ConstExpr::new(col(col_name, schema).unwrap()))
                .collect::<Vec<_>>();

            EquivalenceProperties::new_with_orderings(Arc::clone(schema), &orderings)
                .with_constants(constants)
        }
    }

    fn assert_eq_properties_same(
        lhs: &EquivalenceProperties,
        rhs: &EquivalenceProperties,
        err_msg: String,
    ) {
        // Check whether constants are same
        let lhs_constants = lhs.constants();
        let rhs_constants = rhs.constants();
        for rhs_constant in rhs_constants {
            assert!(
                const_exprs_contains(lhs_constants, rhs_constant.expr()),
                "{err_msg}\nlhs: {lhs}\nrhs: {rhs}"
            );
        }
        assert_eq!(
            lhs_constants.len(),
            rhs_constants.len(),
            "{err_msg}\nlhs: {lhs}\nrhs: {rhs}"
        );

        // Check whether orderings are same.
        let lhs_orderings = lhs.oeq_class();
        let rhs_orderings = &rhs.oeq_class.orderings;
        for rhs_ordering in rhs_orderings {
            assert!(
                lhs_orderings.contains(rhs_ordering),
                "{err_msg}\nlhs: {lhs}\nrhs: {rhs}"
            );
        }
        assert_eq!(
            lhs_orderings.len(),
            rhs_orderings.len(),
            "{err_msg}\nlhs: {lhs}\nrhs: {rhs}"
        );
    }

    /// Converts a string to a physical sort expression
    ///
    /// # Example
    /// * `"a"` -> (`"a"`, `SortOptions::default()`)
    /// * `"a ASC"` -> (`"a"`, `SortOptions { descending: false, nulls_first: false }`)
    fn parse_sort_expr(name: &str, schema: &SchemaRef) -> PhysicalSortExpr {
        let mut parts = name.split_whitespace();
        let name = parts.next().expect("empty sort expression");
        let mut sort_expr = PhysicalSortExpr::new(
            col(name, schema).expect("invalid column name"),
            SortOptions::default(),
        );

        if let Some(options) = parts.next() {
            sort_expr = match options {
                "ASC" => sort_expr.asc(),
                "DESC" => sort_expr.desc(),
                _ => panic!(
                    "unknown sort options. Expected 'ASC' or 'DESC', got {}",
                    options
                ),
            }
        }

        assert!(
            parts.next().is_none(),
            "unexpected tokens in column name. Expected 'name' / 'name ASC' / 'name DESC' but got  '{name}'"
        );

        sort_expr
    }

    #[test]
<<<<<<< HEAD
    fn test_union_constant_value_preservation() -> Result<()> {
        let schema = Arc::new(Schema::new(vec![
            Field::new("a", DataType::Int32, true),
            Field::new("b", DataType::Int32, true),
        ]));

        let col_a = col("a", &schema)?;
        let literal_10 = ScalarValue::Int32(Some(10));

        // Create first input with a=10
        let const_expr1 =
            ConstExpr::new(Arc::clone(&col_a)).with_value(Some(literal_10.clone()));
        let input1 = EquivalenceProperties::new(Arc::clone(&schema))
            .with_constants(vec![const_expr1]);

        // Create second input with a=10
        let const_expr2 =
            ConstExpr::new(Arc::clone(&col_a)).with_value(Some(literal_10.clone()));
        let input2 = EquivalenceProperties::new(Arc::clone(&schema))
            .with_constants(vec![const_expr2]);

        // Calculate union properties
        let union_props = calculate_union(vec![input1, input2], schema)?;

        // Verify column 'a' remains constant with value 10
        let const_a = &union_props.constants()[0];
        assert!(const_a.expr().eq(&col_a));
        assert!(const_a.across_partitions());
        assert_eq!(const_a.value(), Some(&literal_10));
=======
    fn test_ordering_equivalence_with_lex_monotonic_concat() -> Result<()> {
        let schema = Arc::new(Schema::new(vec![
            Field::new("a", DataType::Utf8, false),
            Field::new("b", DataType::Utf8, false),
            Field::new("c", DataType::Utf8, false),
        ]));

        let col_a = col("a", &schema)?;
        let col_b = col("b", &schema)?;
        let col_c = col("c", &schema)?;

        let a_concat_b: Arc<dyn PhysicalExpr> = Arc::new(ScalarFunctionExpr::new(
            "concat",
            concat(),
            vec![Arc::clone(&col_a), Arc::clone(&col_b)],
            DataType::Utf8,
        ));

        // Assume existing ordering is [c ASC, a ASC, b ASC]
        let mut eq_properties = EquivalenceProperties::new(Arc::clone(&schema));

        eq_properties.add_new_ordering(LexOrdering::from(vec![
            PhysicalSortExpr::new_default(Arc::clone(&col_c)).asc(),
            PhysicalSortExpr::new_default(Arc::clone(&col_a)).asc(),
            PhysicalSortExpr::new_default(Arc::clone(&col_b)).asc(),
        ]));

        // Add equality condition c = concat(a, b)
        eq_properties.add_equal_conditions(&col_c, &a_concat_b)?;

        let orderings = eq_properties.oeq_class().orderings.clone();

        let expected_ordering1 =
            LexOrdering::from(vec![
                PhysicalSortExpr::new_default(Arc::clone(&col_c)).asc()
            ]);
        let expected_ordering2 = LexOrdering::from(vec![
            PhysicalSortExpr::new_default(Arc::clone(&col_a)).asc(),
            PhysicalSortExpr::new_default(Arc::clone(&col_b)).asc(),
        ]);

        // The ordering should be [c ASC] and [a ASC, b ASC]
        assert_eq!(orderings.len(), 2);
        assert!(orderings.contains(&expected_ordering1));
        assert!(orderings.contains(&expected_ordering2));

        Ok(())
    }

    #[test]
    fn test_ordering_equivalence_with_non_lex_monotonic_multiply() -> Result<()> {
        let schema = Arc::new(Schema::new(vec![
            Field::new("a", DataType::Int32, false),
            Field::new("b", DataType::Int32, false),
            Field::new("c", DataType::Int32, false),
        ]));

        let col_a = col("a", &schema)?;
        let col_b = col("b", &schema)?;
        let col_c = col("c", &schema)?;

        let a_times_b: Arc<dyn PhysicalExpr> = Arc::new(BinaryExpr::new(
            Arc::clone(&col_a),
            Operator::Multiply,
            Arc::clone(&col_b),
        ));

        // Assume existing ordering is [c ASC, a ASC, b ASC]
        let mut eq_properties = EquivalenceProperties::new(Arc::clone(&schema));

        let initial_ordering = LexOrdering::from(vec![
            PhysicalSortExpr::new_default(Arc::clone(&col_c)).asc(),
            PhysicalSortExpr::new_default(Arc::clone(&col_a)).asc(),
            PhysicalSortExpr::new_default(Arc::clone(&col_b)).asc(),
        ]);

        eq_properties.add_new_ordering(initial_ordering.clone());

        // Add equality condition c = a * b
        eq_properties.add_equal_conditions(&col_c, &a_times_b)?;

        let orderings = eq_properties.oeq_class().orderings.clone();

        // The ordering should remain unchanged since multiplication is not lex-monotonic
        assert_eq!(orderings.len(), 1);
        assert!(orderings.contains(&initial_ordering));

        Ok(())
    }

    #[test]
    fn test_ordering_equivalence_with_concat_equality() -> Result<()> {
        let schema = Arc::new(Schema::new(vec![
            Field::new("a", DataType::Utf8, false),
            Field::new("b", DataType::Utf8, false),
            Field::new("c", DataType::Utf8, false),
        ]));

        let col_a = col("a", &schema)?;
        let col_b = col("b", &schema)?;
        let col_c = col("c", &schema)?;

        let a_concat_b: Arc<dyn PhysicalExpr> = Arc::new(ScalarFunctionExpr::new(
            "concat",
            concat(),
            vec![Arc::clone(&col_a), Arc::clone(&col_b)],
            DataType::Utf8,
        ));

        // Assume existing ordering is [concat(a, b) ASC, a ASC, b ASC]
        let mut eq_properties = EquivalenceProperties::new(Arc::clone(&schema));

        eq_properties.add_new_ordering(LexOrdering::from(vec![
            PhysicalSortExpr::new_default(Arc::clone(&a_concat_b)).asc(),
            PhysicalSortExpr::new_default(Arc::clone(&col_a)).asc(),
            PhysicalSortExpr::new_default(Arc::clone(&col_b)).asc(),
        ]));

        // Add equality condition c = concat(a, b)
        eq_properties.add_equal_conditions(&col_c, &a_concat_b)?;

        let orderings = eq_properties.oeq_class().orderings.clone();

        let expected_ordering1 = LexOrdering::from(vec![PhysicalSortExpr::new_default(
            Arc::clone(&a_concat_b),
        )
        .asc()]);
        let expected_ordering2 = LexOrdering::from(vec![
            PhysicalSortExpr::new_default(Arc::clone(&col_a)).asc(),
            PhysicalSortExpr::new_default(Arc::clone(&col_b)).asc(),
        ]);

        // The ordering should be [concat(a, b) ASC] and [a ASC, b ASC]
        assert_eq!(orderings.len(), 2);
        assert!(orderings.contains(&expected_ordering1));
        assert!(orderings.contains(&expected_ordering2));

        Ok(())
    }

    #[test]
    fn test_with_reorder_constant_filtering() -> Result<()> {
        let schema = create_test_schema()?;
        let mut eq_properties = EquivalenceProperties::new(Arc::clone(&schema));

        // Setup constant columns
        let col_a = col("a", &schema)?;
        let col_b = col("b", &schema)?;
        eq_properties = eq_properties.with_constants([ConstExpr::from(&col_a)]);

        let sort_exprs = LexOrdering::new(vec![
            PhysicalSortExpr {
                expr: Arc::clone(&col_a),
                options: SortOptions::default(),
            },
            PhysicalSortExpr {
                expr: Arc::clone(&col_b),
                options: SortOptions::default(),
            },
        ]);

        let result = eq_properties.with_reorder(sort_exprs);

        // Should only contain b since a is constant
        assert_eq!(result.oeq_class().len(), 1);
        assert_eq!(result.oeq_class().orderings[0].len(), 1);
        assert!(result.oeq_class().orderings[0][0].expr.eq(&col_b));

        Ok(())
    }

    #[test]
    fn test_with_reorder_preserve_suffix() -> Result<()> {
        let schema = create_test_schema()?;
        let mut eq_properties = EquivalenceProperties::new(Arc::clone(&schema));

        let col_a = col("a", &schema)?;
        let col_b = col("b", &schema)?;
        let col_c = col("c", &schema)?;

        let asc = SortOptions::default();
        let desc = SortOptions {
            descending: true,
            nulls_first: true,
        };

        // Initial ordering: [a ASC, b DESC, c ASC]
        eq_properties.add_new_orderings([LexOrdering::new(vec![
            PhysicalSortExpr {
                expr: Arc::clone(&col_a),
                options: asc,
            },
            PhysicalSortExpr {
                expr: Arc::clone(&col_b),
                options: desc,
            },
            PhysicalSortExpr {
                expr: Arc::clone(&col_c),
                options: asc,
            },
        ])]);

        // New ordering: [a ASC]
        let new_order = LexOrdering::new(vec![PhysicalSortExpr {
            expr: Arc::clone(&col_a),
            options: asc,
        }]);

        let result = eq_properties.with_reorder(new_order);

        // Should only contain [a ASC, b DESC, c ASC]
        assert_eq!(result.oeq_class().len(), 1);
        assert_eq!(result.oeq_class().orderings[0].len(), 3);
        assert!(result.oeq_class().orderings[0][0].expr.eq(&col_a));
        assert!(result.oeq_class().orderings[0][0].options.eq(&asc));
        assert!(result.oeq_class().orderings[0][1].expr.eq(&col_b));
        assert!(result.oeq_class().orderings[0][1].options.eq(&desc));
        assert!(result.oeq_class().orderings[0][2].expr.eq(&col_c));
        assert!(result.oeq_class().orderings[0][2].options.eq(&asc));

        Ok(())
    }

    #[test]
    fn test_with_reorder_equivalent_expressions() -> Result<()> {
        let schema = create_test_schema()?;
        let mut eq_properties = EquivalenceProperties::new(Arc::clone(&schema));

        let col_a = col("a", &schema)?;
        let col_b = col("b", &schema)?;
        let col_c = col("c", &schema)?;

        // Make a and b equivalent
        eq_properties.add_equal_conditions(&col_a, &col_b)?;

        let asc = SortOptions::default();

        // Initial ordering: [a ASC, c ASC]
        eq_properties.add_new_orderings([LexOrdering::new(vec![
            PhysicalSortExpr {
                expr: Arc::clone(&col_a),
                options: asc,
            },
            PhysicalSortExpr {
                expr: Arc::clone(&col_c),
                options: asc,
            },
        ])]);

        // New ordering: [b ASC]
        let new_order = LexOrdering::new(vec![PhysicalSortExpr {
            expr: Arc::clone(&col_b),
            options: asc,
        }]);

        let result = eq_properties.with_reorder(new_order);

        // Should only contain [b ASC, c ASC]
        assert_eq!(result.oeq_class().len(), 1);

        // Verify orderings
        assert_eq!(result.oeq_class().orderings[0].len(), 2);
        assert!(result.oeq_class().orderings[0][0].expr.eq(&col_b));
        assert!(result.oeq_class().orderings[0][0].options.eq(&asc));
        assert!(result.oeq_class().orderings[0][1].expr.eq(&col_c));
        assert!(result.oeq_class().orderings[0][1].options.eq(&asc));

        Ok(())
    }

    #[test]
    fn test_with_reorder_incompatible_prefix() -> Result<()> {
        let schema = create_test_schema()?;
        let mut eq_properties = EquivalenceProperties::new(Arc::clone(&schema));

        let col_a = col("a", &schema)?;
        let col_b = col("b", &schema)?;

        let asc = SortOptions::default();
        let desc = SortOptions {
            descending: true,
            nulls_first: true,
        };

        // Initial ordering: [a ASC, b DESC]
        eq_properties.add_new_orderings([LexOrdering::new(vec![
            PhysicalSortExpr {
                expr: Arc::clone(&col_a),
                options: asc,
            },
            PhysicalSortExpr {
                expr: Arc::clone(&col_b),
                options: desc,
            },
        ])]);

        // New ordering: [a DESC]
        let new_order = LexOrdering::new(vec![PhysicalSortExpr {
            expr: Arc::clone(&col_a),
            options: desc,
        }]);

        let result = eq_properties.with_reorder(new_order.clone());

        // Should only contain the new ordering since options don't match
        assert_eq!(result.oeq_class().len(), 1);
        assert_eq!(result.oeq_class().orderings[0], new_order);

        Ok(())
    }

    #[test]
    fn test_with_reorder_comprehensive() -> Result<()> {
        let schema = create_test_schema()?;
        let mut eq_properties = EquivalenceProperties::new(Arc::clone(&schema));

        let col_a = col("a", &schema)?;
        let col_b = col("b", &schema)?;
        let col_c = col("c", &schema)?;
        let col_d = col("d", &schema)?;
        let col_e = col("e", &schema)?;

        let asc = SortOptions::default();

        // Constants: c is constant
        eq_properties = eq_properties.with_constants([ConstExpr::from(&col_c)]);

        // Equality: b = d
        eq_properties.add_equal_conditions(&col_b, &col_d)?;

        // Orderings: [d ASC, a ASC], [e ASC]
        eq_properties.add_new_orderings([
            LexOrdering::new(vec![
                PhysicalSortExpr {
                    expr: Arc::clone(&col_d),
                    options: asc,
                },
                PhysicalSortExpr {
                    expr: Arc::clone(&col_a),
                    options: asc,
                },
            ]),
            LexOrdering::new(vec![PhysicalSortExpr {
                expr: Arc::clone(&col_e),
                options: asc,
            }]),
        ]);

        // Initial ordering: [b ASC, c ASC]
        let new_order = LexOrdering::new(vec![
            PhysicalSortExpr {
                expr: Arc::clone(&col_b),
                options: asc,
            },
            PhysicalSortExpr {
                expr: Arc::clone(&col_c),
                options: asc,
            },
        ]);

        let result = eq_properties.with_reorder(new_order);

        // Should preserve the original [d ASC, a ASC] ordering
        assert_eq!(result.oeq_class().len(), 1);
        let ordering = &result.oeq_class().orderings[0];
        assert_eq!(ordering.len(), 2);

        // First expression should be either b or d (they're equivalent)
        assert!(
            ordering[0].expr.eq(&col_b) || ordering[0].expr.eq(&col_d),
            "Expected b or d as first expression, got {:?}",
            ordering[0].expr
        );
        assert!(ordering[0].options.eq(&asc));

        // Second expression should be a
        assert!(ordering[1].expr.eq(&col_a));
        assert!(ordering[1].options.eq(&asc));
>>>>>>> 8fd792f3

        Ok(())
    }
}<|MERGE_RESOLUTION|>--- conflicted
+++ resolved
@@ -3812,37 +3812,6 @@
     }
 
     #[test]
-<<<<<<< HEAD
-    fn test_union_constant_value_preservation() -> Result<()> {
-        let schema = Arc::new(Schema::new(vec![
-            Field::new("a", DataType::Int32, true),
-            Field::new("b", DataType::Int32, true),
-        ]));
-
-        let col_a = col("a", &schema)?;
-        let literal_10 = ScalarValue::Int32(Some(10));
-
-        // Create first input with a=10
-        let const_expr1 =
-            ConstExpr::new(Arc::clone(&col_a)).with_value(Some(literal_10.clone()));
-        let input1 = EquivalenceProperties::new(Arc::clone(&schema))
-            .with_constants(vec![const_expr1]);
-
-        // Create second input with a=10
-        let const_expr2 =
-            ConstExpr::new(Arc::clone(&col_a)).with_value(Some(literal_10.clone()));
-        let input2 = EquivalenceProperties::new(Arc::clone(&schema))
-            .with_constants(vec![const_expr2]);
-
-        // Calculate union properties
-        let union_props = calculate_union(vec![input1, input2], schema)?;
-
-        // Verify column 'a' remains constant with value 10
-        let const_a = &union_props.constants()[0];
-        assert!(const_a.expr().eq(&col_a));
-        assert!(const_a.across_partitions());
-        assert_eq!(const_a.value(), Some(&literal_10));
-=======
     fn test_ordering_equivalence_with_lex_monotonic_concat() -> Result<()> {
         let schema = Arc::new(Schema::new(vec![
             Field::new("a", DataType::Utf8, false),
@@ -4221,8 +4190,41 @@
         // Second expression should be a
         assert!(ordering[1].expr.eq(&col_a));
         assert!(ordering[1].options.eq(&asc));
->>>>>>> 8fd792f3
 
         Ok(())
     }
+
+    #[test]
+    fn test_union_constant_value_preservation() -> Result<()> {
+        let schema = Arc::new(Schema::new(vec![
+            Field::new("a", DataType::Int32, true),
+            Field::new("b", DataType::Int32, true),
+        ]));
+
+        let col_a = col("a", &schema)?;
+        let literal_10 = ScalarValue::Int32(Some(10));
+
+        // Create first input with a=10
+        let const_expr1 =
+            ConstExpr::new(Arc::clone(&col_a)).with_value(Some(literal_10.clone()));
+        let input1 = EquivalenceProperties::new(Arc::clone(&schema))
+            .with_constants(vec![const_expr1]);
+
+        // Create second input with a=10
+        let const_expr2 =
+            ConstExpr::new(Arc::clone(&col_a)).with_value(Some(literal_10.clone()));
+        let input2 = EquivalenceProperties::new(Arc::clone(&schema))
+            .with_constants(vec![const_expr2]);
+
+        // Calculate union properties
+        let union_props = calculate_union(vec![input1, input2], schema)?;
+
+        // Verify column 'a' remains constant with value 10
+        let const_a = &union_props.constants()[0];
+        assert!(const_a.expr().eq(&col_a));
+        assert!(const_a.across_partitions());
+        assert_eq!(const_a.value(), Some(&literal_10));
+
+        Ok(())
+    }
 }