--- conflicted
+++ resolved
@@ -1679,10 +1679,6 @@
     eqps: Vec<EquivalenceProperties>,
     schema: SchemaRef,
 ) -> Result<EquivalenceProperties> {
-<<<<<<< HEAD
-    // TODO avoid this clone by using `reduce`
-    let mut init = eqps[0].clone();
-=======
     // TODO: In some cases, we should be able to preserve some equivalence
     //       classes. Add support for such cases.
     let mut iter = eqps.into_iter();
@@ -1692,7 +1688,6 @@
         );
     };
 
->>>>>>> 48bff750
     // Harmonize the schema of the init with the schema of the union:
     if !acc.schema.eq(&schema) {
         acc = acc.with_new_schema(schema)?;
