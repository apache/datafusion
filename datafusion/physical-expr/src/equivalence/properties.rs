// Licensed to the Apache Software Foundation (ASF) under one
// or more contributor license agreements.  See the NOTICE file
// distributed with this work for additional information
// regarding copyright ownership.  The ASF licenses this file
// to you under the Apache License, Version 2.0 (the
// "License"); you may not use this file except in compliance
// with the License.  You may obtain a copy of the License at
//
//   http://www.apache.org/licenses/LICENSE-2.0
//
// Unless required by applicable law or agreed to in writing,
// software distributed under the License is distributed on an
// "AS IS" BASIS, WITHOUT WARRANTIES OR CONDITIONS OF ANY
// KIND, either express or implied.  See the License for the
// specific language governing permissions and limitations
// under the License.

use std::fmt::Display;
use std::hash::{Hash, Hasher};
use std::iter::Peekable;
use std::slice::Iter;
use std::sync::Arc;
use std::{fmt, mem};

use crate::equivalence::class::{const_exprs_contains, AcrossPartitions};
use crate::equivalence::{
    EquivalenceClass, EquivalenceGroup, OrderingEquivalenceClass, ProjectionMapping,
};
use crate::expressions::{with_new_schema, CastExpr, Column, Literal};
use crate::{
    physical_exprs_contains, ConstExpr, LexOrdering, LexRequirement, PhysicalExpr,
    PhysicalExprRef, PhysicalSortExpr, PhysicalSortRequirement,
};

use arrow_schema::{SchemaRef, SortOptions};
use datafusion_common::tree_node::{Transformed, TransformedResult, TreeNode};
<<<<<<< HEAD
use datafusion_common::{internal_err, plan_err, JoinSide, JoinType, Result};
=======
use datafusion_common::{
    internal_err, plan_err, Constraint, Constraints, HashMap, JoinSide, JoinType, Result,
};
>>>>>>> f667a01f
use datafusion_expr::interval_arithmetic::Interval;
use datafusion_expr::sort_properties::{ExprProperties, SortProperties};
use datafusion_physical_expr_common::utils::ExprPropertiesNode;

use indexmap::{IndexMap, IndexSet};
use itertools::Itertools;

/// A `EquivalenceProperties` object stores information known about the output
/// of a plan node, that can be used to optimize the plan.
///
/// Currently, it keeps track of:
/// - Sort expressions (orderings)
/// - Equivalent expressions: expressions that are known to have same value.
/// - Constants expressions: expressions that are known to contain a single
///   constant value.
///
/// # Example equivalent sort expressions
///
/// Consider table below:
///
/// ```text
/// ┌-------┐
/// | a | b |
/// |---|---|
/// | 1 | 9 |
/// | 2 | 8 |
/// | 3 | 7 |
/// | 5 | 5 |
/// └---┴---┘
/// ```
///
/// In this case, both `a ASC` and `b DESC` can describe the table ordering.
/// `EquivalenceProperties`, tracks these different valid sort expressions and
/// treat `a ASC` and `b DESC` on an equal footing. For example if the query
/// specifies the output sorted by EITHER `a ASC` or `b DESC`, the sort can be
/// avoided.
///
/// # Example equivalent expressions
///
/// Similarly, consider the table below:
///
/// ```text
/// ┌-------┐
/// | a | b |
/// |---|---|
/// | 1 | 1 |
/// | 2 | 2 |
/// | 3 | 3 |
/// | 5 | 5 |
/// └---┴---┘
/// ```
///
/// In this case,  columns `a` and `b` always have the same value, which can of
/// such equivalences inside this object. With this information, Datafusion can
/// optimize operations such as. For example, if the partition requirement is
/// `Hash(a)` and output partitioning is `Hash(b)`, then DataFusion avoids
/// repartitioning the data as the existing partitioning satisfies the
/// requirement.
///
/// # Code Example
/// ```
/// # use std::sync::Arc;
/// # use arrow_schema::{Schema, Field, DataType, SchemaRef};
/// # use datafusion_physical_expr::{ConstExpr, EquivalenceProperties};
/// # use datafusion_physical_expr::expressions::col;
/// use datafusion_physical_expr_common::sort_expr::{LexOrdering, PhysicalSortExpr};
/// # let schema: SchemaRef = Arc::new(Schema::new(vec![
/// #   Field::new("a", DataType::Int32, false),
/// #   Field::new("b", DataType::Int32, false),
/// #   Field::new("c", DataType::Int32, false),
/// # ]));
/// # let col_a = col("a", &schema).unwrap();
/// # let col_b = col("b", &schema).unwrap();
/// # let col_c = col("c", &schema).unwrap();
/// // This object represents data that is sorted by a ASC, c DESC
/// // with a single constant value of b
/// let mut eq_properties = EquivalenceProperties::new(schema)
///   .with_constants(vec![ConstExpr::from(col_b)]);
/// eq_properties.add_new_ordering(LexOrdering::new(vec![
///   PhysicalSortExpr::new_default(col_a).asc(),
///   PhysicalSortExpr::new_default(col_c).desc(),
/// ]));
///
<<<<<<< HEAD
/// assert_eq!(eq_properties.to_string(), "order: [[a@0 ASC,c@2 DESC]], const: [b@1]")
=======
/// assert_eq!(eq_properties.to_string(), "order: [[a@0 ASC, c@2 DESC]], const: [b@1(heterogeneous)]")
>>>>>>> f667a01f
/// ```
#[derive(Debug, Clone)]
pub struct EquivalenceProperties {
    /// Distinct equivalence classes (exprs known to have the same expressions)
    eq_group: EquivalenceGroup,
    /// Equivalent sort expressions
    oeq_class: OrderingEquivalenceClass,
    /// Expressions whose values are constant
    ///
    /// TODO: We do not need to track constants separately, they can be tracked
    ///       inside `eq_group` as `Literal` expressions.
    constants: Vec<ConstExpr>,
    /// Table constraints
    constraints: Constraints,
    /// Schema associated with this object.
    schema: SchemaRef,
}

impl EquivalenceProperties {
    /// Creates an empty `EquivalenceProperties` object.
    pub fn new(schema: SchemaRef) -> Self {
        Self {
            eq_group: EquivalenceGroup::empty(),
            oeq_class: OrderingEquivalenceClass::empty(),
            constants: vec![],
            constraints: Constraints::empty(),
            schema,
        }
    }

    /// Adds constraints to the properties.
    pub fn with_constraints(mut self, constraints: Constraints) -> Self {
        self.constraints = constraints;
        self
    }

    /// Creates a new `EquivalenceProperties` object with the given orderings.
    pub fn new_with_orderings(schema: SchemaRef, orderings: &[LexOrdering]) -> Self {
        Self {
            eq_group: EquivalenceGroup::empty(),
            oeq_class: OrderingEquivalenceClass::new(orderings.to_vec()),
            constants: vec![],
            constraints: Constraints::empty(),
            schema,
        }
    }

    /// Returns the associated schema.
    pub fn schema(&self) -> &SchemaRef {
        &self.schema
    }

    /// Returns a reference to the ordering equivalence class within.
    pub fn oeq_class(&self) -> &OrderingEquivalenceClass {
        &self.oeq_class
    }

    /// Return the inner OrderingEquivalenceClass, consuming self
    pub fn into_oeq_class(self) -> OrderingEquivalenceClass {
        self.oeq_class
    }

    /// Returns a reference to the equivalence group within.
    pub fn eq_group(&self) -> &EquivalenceGroup {
        &self.eq_group
    }

    /// Returns a reference to the constant expressions
    pub fn constants(&self) -> &[ConstExpr] {
        &self.constants
    }

    pub fn constraints(&self) -> &Constraints {
        &self.constraints
    }

    /// Returns the output ordering of the properties.
    pub fn output_ordering(&self) -> Option<LexOrdering> {
        let constants = self.constants();
        let mut output_ordering = self.oeq_class().output_ordering().unwrap_or_default();
        // Prune out constant expressions
        output_ordering
            .retain(|sort_expr| !const_exprs_contains(constants, &sort_expr.expr));
        (!output_ordering.is_empty()).then_some(output_ordering)
    }

    /// Returns the normalized version of the ordering equivalence class within.
    /// Normalization removes constants and duplicates as well as standardizing
    /// expressions according to the equivalence group within.
    pub fn normalized_oeq_class(&self) -> OrderingEquivalenceClass {
        OrderingEquivalenceClass::new(
            self.oeq_class
                .iter()
                .map(|ordering| self.normalize_sort_exprs(ordering))
                .collect(),
        )
    }

    /// Extends this `EquivalenceProperties` with the `other` object.
    pub fn extend(mut self, other: Self) -> Self {
        self.eq_group.extend(other.eq_group);
        self.oeq_class.extend(other.oeq_class);
        self.with_constants(other.constants)
    }

    /// Clears (empties) the ordering equivalence class within this object.
    /// Call this method when existing orderings are invalidated.
    pub fn clear_orderings(&mut self) {
        self.oeq_class.clear();
    }

    /// Removes constant expressions that may change across partitions.
    /// This method should be used when data from different partitions are merged.
    pub fn clear_per_partition_constants(&mut self) {
        self.constants.retain(|item| {
            matches!(item.across_partitions(), AcrossPartitions::Uniform(_))
        })
    }

    /// Extends this `EquivalenceProperties` by adding the orderings inside the
    /// ordering equivalence class `other`.
    pub fn add_ordering_equivalence_class(&mut self, other: OrderingEquivalenceClass) {
        self.oeq_class.extend(other);
    }

    /// Adds new orderings into the existing ordering equivalence class.
    pub fn add_new_orderings(
        &mut self,
        orderings: impl IntoIterator<Item = LexOrdering>,
    ) {
        self.oeq_class.add_new_orderings(orderings);
    }

    /// Adds a single ordering to the existing ordering equivalence class.
    pub fn add_new_ordering(&mut self, ordering: LexOrdering) {
        self.add_new_orderings([ordering]);
    }

    /// Incorporates the given equivalence group to into the existing
    /// equivalence group within.
    pub fn add_equivalence_group(&mut self, other_eq_group: EquivalenceGroup) {
        self.eq_group.extend(other_eq_group);
    }

    /// Adds a new equality condition into the existing equivalence group.
    /// If the given equality defines a new equivalence class, adds this new
    /// equivalence class to the equivalence group.
    pub fn add_equal_conditions(
        &mut self,
        left: &Arc<dyn PhysicalExpr>,
        right: &Arc<dyn PhysicalExpr>,
    ) -> Result<()> {
        // Discover new constants in light of new the equality:
        if self.is_expr_constant(left) {
            // Left expression is constant, add right as constant
            if !const_exprs_contains(&self.constants, right) {
                let const_expr = ConstExpr::from(right)
                    .with_across_partitions(self.get_expr_constant_value(left));
                self.constants.push(const_expr);
            }
        } else if self.is_expr_constant(right) {
            // Right expression is constant, add left as constant
            if !const_exprs_contains(&self.constants, left) {
                let const_expr = ConstExpr::from(left)
                    .with_across_partitions(self.get_expr_constant_value(right));
                self.constants.push(const_expr);
            }
        }

        // Add equal expressions to the state
        self.eq_group.add_equal_conditions(left, right);

        // Discover any new orderings
        self.discover_new_orderings(left)?;
        Ok(())
    }

    /// Track/register physical expressions with constant values.
    #[deprecated(since = "43.0.0", note = "Use [`with_constants`] instead")]
    pub fn add_constants(self, constants: impl IntoIterator<Item = ConstExpr>) -> Self {
        self.with_constants(constants)
    }

    /// Remove the specified constant
    pub fn remove_constant(mut self, c: &ConstExpr) -> Self {
        self.constants.retain(|existing| existing != c);
        self
    }

    /// Track/register physical expressions with constant values.
    pub fn with_constants(
        mut self,
        constants: impl IntoIterator<Item = ConstExpr>,
    ) -> Self {
        let normalized_constants = constants
            .into_iter()
            .filter_map(|c| {
                let across_partitions = c.across_partitions();
                let expr = c.owned_expr();
                let normalized_expr = self.eq_group.normalize_expr(expr);

                if const_exprs_contains(&self.constants, &normalized_expr) {
                    return None;
                }

                let const_expr = ConstExpr::from(normalized_expr)
                    .with_across_partitions(across_partitions);

                Some(const_expr)
            })
            .collect::<Vec<_>>();

        // Add all new normalized constants
        self.constants.extend(normalized_constants);

        // Discover any new orderings based on the constants
        for ordering in self.normalized_oeq_class().iter() {
            if let Err(e) = self.discover_new_orderings(&ordering[0].expr) {
                log::debug!("error discovering new orderings: {e}");
            }
        }

        self
    }

    // Discover new valid orderings in light of a new equality.
    // Accepts a single argument (`expr`) which is used to determine
    // which orderings should be updated.
    // When constants or equivalence classes are changed, there may be new orderings
    // that can be discovered with the new equivalence properties.
    // For a discussion, see: https://github.com/apache/datafusion/issues/9812
    fn discover_new_orderings(&mut self, expr: &Arc<dyn PhysicalExpr>) -> Result<()> {
        let normalized_expr = self.eq_group().normalize_expr(Arc::clone(expr));
        let eq_class = self
            .eq_group
            .iter()
            .find_map(|class| {
                class
                    .contains(&normalized_expr)
                    .then(|| class.clone().into_vec())
            })
            .unwrap_or_else(|| vec![Arc::clone(&normalized_expr)]);

        let mut new_orderings: Vec<LexOrdering> = vec![];
        for ordering in self.normalized_oeq_class().iter() {
            if !ordering[0].expr.eq(&normalized_expr) {
                continue;
            }

            let leading_ordering_options = ordering[0].options;

            for equivalent_expr in &eq_class {
                let children = equivalent_expr.children();
                if children.is_empty() {
                    continue;
                }

                // Check if all children match the next expressions in the ordering
                let mut all_children_match = true;
                let mut child_properties = vec![];

                // Build properties for each child based on the next expressions
                for (i, child) in children.iter().enumerate() {
                    if let Some(next) = ordering.get(i + 1) {
                        if !child.as_ref().eq(next.expr.as_ref()) {
                            all_children_match = false;
                            break;
                        }
                        child_properties.push(ExprProperties {
                            sort_properties: SortProperties::Ordered(next.options),
                            range: Interval::make_unbounded(
                                &child.data_type(&self.schema)?,
                            )?,
                            preserves_lex_ordering: true,
                        });
                    } else {
                        all_children_match = false;
                        break;
                    }
                }

                if all_children_match {
                    // Check if the expression is monotonic in all arguments
                    if let Ok(expr_properties) =
                        equivalent_expr.get_properties(&child_properties)
                    {
                        if expr_properties.preserves_lex_ordering
                            && SortProperties::Ordered(leading_ordering_options)
                                == expr_properties.sort_properties
                        {
                            // Assume existing ordering is [c ASC, a ASC, b ASC]
                            // When equality c = f(a,b) is given, if we know that given ordering `[a ASC, b ASC]`,
                            // ordering `[f(a,b) ASC]` is valid, then we can deduce that ordering `[a ASC, b ASC]` is also valid.
                            // Hence, ordering `[a ASC, b ASC]` can be added to the state as a valid ordering.
                            // (e.g. existing ordering where leading ordering is removed)
                            new_orderings.push(LexOrdering::new(ordering[1..].to_vec()));
                            break;
                        }
                    }
                }
            }
        }

        self.oeq_class.add_new_orderings(new_orderings);
        Ok(())
    }

    /// Updates the ordering equivalence group within assuming that the table
    /// is re-sorted according to the argument `sort_exprs`. Note that constants
    /// and equivalence classes are unchanged as they are unaffected by a re-sort.
    /// If the given ordering is already satisfied, the function does nothing.
    pub fn with_reorder(mut self, sort_exprs: LexOrdering) -> Self {
        // Filter out constant expressions as they don't affect ordering
        let filtered_exprs = LexOrdering::new(
            sort_exprs
                .into_iter()
                .filter(|expr| !self.is_expr_constant(&expr.expr))
                .collect(),
        );

        if filtered_exprs.is_empty() {
            return self;
        }

        let mut new_orderings = vec![filtered_exprs.clone()];

        // Preserve valid suffixes from existing orderings
        let oeq_class = mem::take(&mut self.oeq_class);
        for existing in oeq_class {
            if self.is_prefix_of(&filtered_exprs, &existing) {
                let mut extended = filtered_exprs.clone();
                extended.extend(existing.into_iter().skip(filtered_exprs.len()));
                new_orderings.push(extended);
            }
        }

        self.oeq_class = OrderingEquivalenceClass::new(new_orderings);
        self
    }

    /// Checks if the new ordering matches a prefix of the existing ordering
    /// (considering expression equivalences)
    fn is_prefix_of(&self, new_order: &LexOrdering, existing: &LexOrdering) -> bool {
        // Check if new order is longer than existing - can't be a prefix
        if new_order.len() > existing.len() {
            return false;
        }

        // Check if new order matches existing prefix (considering equivalences)
        new_order.iter().zip(existing).all(|(new, existing)| {
            self.eq_group.exprs_equal(&new.expr, &existing.expr)
                && new.options == existing.options
        })
    }

    /// Normalizes the given sort expressions (i.e. `sort_exprs`) using the
    /// equivalence group and the ordering equivalence class within.
    ///
    /// Assume that `self.eq_group` states column `a` and `b` are aliases.
    /// Also assume that `self.oeq_class` states orderings `d ASC` and `a ASC, c ASC`
    /// are equivalent (in the sense that both describe the ordering of the table).
    /// If the `sort_exprs` argument were `vec![b ASC, c ASC, a ASC]`, then this
    /// function would return `vec![a ASC, c ASC]`. Internally, it would first
    /// normalize to `vec![a ASC, c ASC, a ASC]` and end up with the final result
    /// after deduplication.
    fn normalize_sort_exprs(&self, sort_exprs: &LexOrdering) -> LexOrdering {
        // Convert sort expressions to sort requirements:
        let sort_reqs = LexRequirement::from(sort_exprs.clone());
        // Normalize the requirements:
        let normalized_sort_reqs = self.normalize_sort_requirements(&sort_reqs);
        // Convert sort requirements back to sort expressions:
        LexOrdering::from(normalized_sort_reqs)
    }

    /// Normalizes the given sort requirements (i.e. `sort_reqs`) using the
    /// equivalence group and the ordering equivalence class within. It works by:
    /// - Removing expressions that have a constant value from the given requirement.
    /// - Replacing sections that belong to some equivalence class in the equivalence
    ///   group with the first entry in the matching equivalence class.
    ///
    /// Assume that `self.eq_group` states column `a` and `b` are aliases.
    /// Also assume that `self.oeq_class` states orderings `d ASC` and `a ASC, c ASC`
    /// are equivalent (in the sense that both describe the ordering of the table).
    /// If the `sort_reqs` argument were `vec![b ASC, c ASC, a ASC]`, then this
    /// function would return `vec![a ASC, c ASC]`. Internally, it would first
    /// normalize to `vec![a ASC, c ASC, a ASC]` and end up with the final result
    /// after deduplication.
    fn normalize_sort_requirements(&self, sort_reqs: &LexRequirement) -> LexRequirement {
        let normalized_sort_reqs = self.eq_group.normalize_sort_requirements(sort_reqs);
        let mut constant_exprs = vec![];
        constant_exprs.extend(
            self.constants
                .iter()
                .map(|const_expr| Arc::clone(const_expr.expr())),
        );
        let constants_normalized = self.eq_group.normalize_exprs(constant_exprs);
        // Prune redundant sections in the requirement:
        normalized_sort_reqs
            .iter()
            .filter(|&order| !physical_exprs_contains(&constants_normalized, &order.expr))
            .cloned()
            .collect::<LexRequirement>()
            .collapse()
    }

    /// Checks whether the given ordering is satisfied by any of the existing
    /// orderings.
    pub fn ordering_satisfy(&self, given: &LexOrdering) -> bool {
        // Convert the given sort expressions to sort requirements:
        let sort_requirements = LexRequirement::from(given.clone());
        self.ordering_satisfy_requirement(&sort_requirements)
    }

    /// Checks whether the given sort requirements are satisfied by any of the
    /// existing orderings.
    pub fn ordering_satisfy_requirement(&self, reqs: &LexRequirement) -> bool {
        let mut eq_properties = self.clone();
        // First, standardize the given requirement:
        let normalized_reqs = eq_properties.normalize_sort_requirements(reqs);

        // Check whether given ordering is satisfied by constraints first
        if self.satisfied_by_constraints(&normalized_reqs) {
            return true;
        }

        for normalized_req in normalized_reqs {
            // Check whether given ordering is satisfied
            if !eq_properties.ordering_satisfy_single(&normalized_req) {
                return false;
            }
            // Treat satisfied keys as constants in subsequent iterations. We
            // can do this because the "next" key only matters in a lexicographical
            // ordering when the keys to its left have the same values.
            //
            // Note that these expressions are not properly "constants". This is just
            // an implementation strategy confined to this function.
            //
            // For example, assume that the requirement is `[a ASC, (b + c) ASC]`,
            // and existing equivalent orderings are `[a ASC, b ASC]` and `[c ASC]`.
            // From the analysis above, we know that `[a ASC]` is satisfied. Then,
            // we add column `a` as constant to the algorithm state. This enables us
            // to deduce that `(b + c) ASC` is satisfied, given `a` is constant.
            eq_properties = eq_properties
                .with_constants(std::iter::once(ConstExpr::from(normalized_req.expr)));
        }
        true
    }

    /// Checks if the sort requirements are satisfied by any of the table constraints (primary key or unique).
    /// Returns true if any constraint fully satisfies the requirements.
    fn satisfied_by_constraints(
        &self,
        normalized_reqs: &[PhysicalSortRequirement],
    ) -> bool {
        self.constraints.iter().any(|constraint| match constraint {
            Constraint::PrimaryKey(indices) | Constraint::Unique(indices) => self
                .satisfied_by_constraint(
                    normalized_reqs,
                    indices,
                    matches!(constraint, Constraint::Unique(_)),
                ),
        })
    }

    /// Checks if sort requirements are satisfied by a constraint (primary key or unique).
    /// Returns true if the constraint indices form a valid prefix of an existing ordering
    /// that matches the requirements. For unique constraints, also verifies nullable columns.
    fn satisfied_by_constraint(
        &self,
        normalized_reqs: &[PhysicalSortRequirement],
        indices: &[usize],
        check_null: bool,
    ) -> bool {
        // Requirements must contain indices
        if indices.len() > normalized_reqs.len() {
            return false;
        }

        // Iterate over all orderings
        self.oeq_class.iter().any(|ordering| {
            if indices.len() > ordering.len() {
                return false;
            }

            // Build a map of column positions in the ordering
            let mut col_positions = HashMap::with_capacity(ordering.len());
            for (pos, req) in ordering.iter().enumerate() {
                if let Some(col) = req.expr.as_any().downcast_ref::<Column>() {
                    col_positions.insert(
                        col.index(),
                        (pos, col.nullable(&self.schema).unwrap_or(true)),
                    );
                }
            }

            // Check if all constraint indices appear in valid positions
            if !indices.iter().all(|&idx| {
                col_positions
                    .get(&idx)
                    .map(|&(pos, nullable)| {
                        // For unique constraints, verify column is not nullable if it's first/last
                        !check_null
                            || (pos != 0 && pos != ordering.len() - 1)
                            || !nullable
                    })
                    .unwrap_or(false)
            }) {
                return false;
            }

            // Check if this ordering matches requirements prefix
            let ordering_len = ordering.len();
            normalized_reqs.len() >= ordering_len
                && normalized_reqs[..ordering_len].iter().zip(ordering).all(
                    |(req, existing)| {
                        req.expr.eq(&existing.expr)
                            && req
                                .options
                                .map_or(true, |req_opts| req_opts == existing.options)
                    },
                )
        })
    }

    /// Determines whether the ordering specified by the given sort requirement
    /// is satisfied based on the orderings within, equivalence classes, and
    /// constant expressions.
    ///
    /// # Parameters
    ///
    /// - `req`: A reference to a `PhysicalSortRequirement` for which the ordering
    ///   satisfaction check will be done.
    ///
    /// # Returns
    ///
    /// Returns `true` if the specified ordering is satisfied, `false` otherwise.
    fn ordering_satisfy_single(&self, req: &PhysicalSortRequirement) -> bool {
        let ExprProperties {
            sort_properties, ..
        } = self.get_expr_properties(Arc::clone(&req.expr));
        match sort_properties {
            SortProperties::Ordered(options) => {
                let sort_expr = PhysicalSortExpr {
                    expr: Arc::clone(&req.expr),
                    options,
                };
                sort_expr.satisfy(req, self.schema())
            }
            // Singleton expressions satisfies any ordering.
            SortProperties::Singleton => true,
            SortProperties::Unordered => false,
        }
    }

    /// Checks whether the `given` sort requirements are equal or more specific
    /// than the `reference` sort requirements.
    pub fn requirements_compatible(
        &self,
        given: &LexRequirement,
        reference: &LexRequirement,
    ) -> bool {
        let normalized_given = self.normalize_sort_requirements(given);
        let normalized_reference = self.normalize_sort_requirements(reference);

        (normalized_reference.len() <= normalized_given.len())
            && normalized_reference
                .into_iter()
                .zip(normalized_given)
                .all(|(reference, given)| given.compatible(&reference))
    }

    /// Returns the finer ordering among the orderings `lhs` and `rhs`, breaking
    /// any ties by choosing `lhs`.
    ///
    /// The finer ordering is the ordering that satisfies both of the orderings.
    /// If the orderings are incomparable, returns `None`.
    ///
    /// For example, the finer ordering among `[a ASC]` and `[a ASC, b ASC]` is
    /// the latter.
    pub fn get_finer_ordering(
        &self,
        lhs: &LexOrdering,
        rhs: &LexOrdering,
    ) -> Option<LexOrdering> {
        // Convert the given sort expressions to sort requirements:
        let lhs = LexRequirement::from(lhs.clone());
        let rhs = LexRequirement::from(rhs.clone());
        let finer = self.get_finer_requirement(&lhs, &rhs);
        // Convert the chosen sort requirements back to sort expressions:
        finer.map(LexOrdering::from)
    }

    /// Returns the finer ordering among the requirements `lhs` and `rhs`,
    /// breaking any ties by choosing `lhs`.
    ///
    /// The finer requirements are the ones that satisfy both of the given
    /// requirements. If the requirements are incomparable, returns `None`.
    ///
    /// For example, the finer requirements among `[a ASC]` and `[a ASC, b ASC]`
    /// is the latter.
    pub fn get_finer_requirement(
        &self,
        req1: &LexRequirement,
        req2: &LexRequirement,
    ) -> Option<LexRequirement> {
        let mut lhs = self.normalize_sort_requirements(req1);
        let mut rhs = self.normalize_sort_requirements(req2);
        lhs.inner
            .iter_mut()
            .zip(rhs.inner.iter_mut())
            .all(|(lhs, rhs)| {
                lhs.expr.eq(&rhs.expr)
                    && match (lhs.options, rhs.options) {
                        (Some(lhs_opt), Some(rhs_opt)) => lhs_opt == rhs_opt,
                        (Some(options), None) => {
                            rhs.options = Some(options);
                            true
                        }
                        (None, Some(options)) => {
                            lhs.options = Some(options);
                            true
                        }
                        (None, None) => true,
                    }
            })
            .then_some(if lhs.len() >= rhs.len() { lhs } else { rhs })
    }

    /// we substitute the ordering according to input expression type, this is a simplified version
    /// In this case, we just substitute when the expression satisfy the following condition:
    /// I. just have one column and is a CAST expression
    /// TODO: Add one-to-ones analysis for monotonic ScalarFunctions.
    /// TODO: we could precompute all the scenario that is computable, for example: atan(x + 1000) should also be substituted if
    ///  x is DESC or ASC
    /// After substitution, we may generate more than 1 `LexOrdering`. As an example,
    /// `[a ASC, b ASC]` will turn into `[a ASC, b ASC], [CAST(a) ASC, b ASC]` when projection expressions `a, b, CAST(a)` is applied.
    pub fn substitute_ordering_component(
        &self,
        mapping: &ProjectionMapping,
        sort_expr: &LexOrdering,
    ) -> Result<Vec<LexOrdering>> {
        let new_orderings = sort_expr
            .iter()
            .map(|sort_expr| {
                let referring_exprs: Vec<_> = mapping
                    .iter()
                    .map(|(source, _target)| source)
                    .filter(|source| expr_refers(source, &sort_expr.expr))
                    .cloned()
                    .collect();
                let mut res = LexOrdering::new(vec![sort_expr.clone()]);
                // TODO: Add one-to-ones analysis for ScalarFunctions.
                for r_expr in referring_exprs {
                    // we check whether this expression is substitutable or not
                    if let Some(cast_expr) = r_expr.as_any().downcast_ref::<CastExpr>() {
                        // we need to know whether the Cast Expr matches or not
                        let expr_type = sort_expr.expr.data_type(&self.schema)?;
                        if cast_expr.expr.eq(&sort_expr.expr)
                            && cast_expr.is_bigger_cast(expr_type)
                        {
                            res.push(PhysicalSortExpr {
                                expr: Arc::clone(&r_expr),
                                options: sort_expr.options,
                            });
                        }
                    }
                }
                Ok(res)
            })
            .collect::<Result<Vec<_>>>()?;
        // Generate all valid orderings, given substituted expressions.
        let res = new_orderings
            .into_iter()
            .multi_cartesian_product()
            .map(LexOrdering::new)
            .collect::<Vec<_>>();
        Ok(res)
    }

    /// In projection, supposed we have a input function 'A DESC B DESC' and the output shares the same expression
    /// with A and B, we could surely use the ordering of the original ordering, However, if the A has been changed,
    /// for example, A-> Cast(A, Int64) or any other form, it is invalid if we continue using the original ordering
    /// Since it would cause bug in dependency constructions, we should substitute the input order in order to get correct
    /// dependency map, happen in issue 8838: <https://github.com/apache/datafusion/issues/8838>
    pub fn substitute_oeq_class(&mut self, mapping: &ProjectionMapping) -> Result<()> {
        let new_order = self
            .oeq_class
            .iter()
            .map(|order| self.substitute_ordering_component(mapping, order))
            .collect::<Result<Vec<_>>>()?;
        let new_order = new_order.into_iter().flatten().collect();
        self.oeq_class = OrderingEquivalenceClass::new(new_order);
        Ok(())
    }
    /// Projects argument `expr` according to `projection_mapping`, taking
    /// equivalences into account.
    ///
    /// For example, assume that columns `a` and `c` are always equal, and that
    /// `projection_mapping` encodes following mapping:
    ///
    /// ```text
    /// a -> a1
    /// b -> b1
    /// ```
    ///
    /// Then, this function projects `a + b` to `Some(a1 + b1)`, `c + b` to
    /// `Some(a1 + b1)` and `d` to `None`, meaning that it  cannot be projected.
    pub fn project_expr(
        &self,
        expr: &Arc<dyn PhysicalExpr>,
        projection_mapping: &ProjectionMapping,
    ) -> Option<Arc<dyn PhysicalExpr>> {
        self.eq_group.project_expr(projection_mapping, expr)
    }

    /// Constructs a dependency map based on existing orderings referred to in
    /// the projection.
    ///
    /// This function analyzes the orderings in the normalized order-equivalence
    /// class and builds a dependency map. The dependency map captures relationships
    /// between expressions within the orderings, helping to identify dependencies
    /// and construct valid projected orderings during projection operations.
    ///
    /// # Parameters
    ///
    /// - `mapping`: A reference to the `ProjectionMapping` that defines the
    ///   relationship between source and target expressions.
    ///
    /// # Returns
    ///
    /// A [`DependencyMap`] representing the dependency map, where each
    /// [`DependencyNode`] contains dependencies for the key [`PhysicalSortExpr`].
    ///
    /// # Example
    ///
    /// Assume we have two equivalent orderings: `[a ASC, b ASC]` and `[a ASC, c ASC]`,
    /// and the projection mapping is `[a -> a_new, b -> b_new, b + c -> b + c]`.
    /// Then, the dependency map will be:
    ///
    /// ```text
    /// a ASC: Node {Some(a_new ASC), HashSet{}}
    /// b ASC: Node {Some(b_new ASC), HashSet{a ASC}}
    /// c ASC: Node {None, HashSet{a ASC}}
    /// ```
    fn construct_dependency_map(&self, mapping: &ProjectionMapping) -> DependencyMap {
        let mut dependency_map = DependencyMap::new();
        for ordering in self.normalized_oeq_class().iter() {
            for (idx, sort_expr) in ordering.iter().enumerate() {
                let target_sort_expr =
                    self.project_expr(&sort_expr.expr, mapping).map(|expr| {
                        PhysicalSortExpr {
                            expr,
                            options: sort_expr.options,
                        }
                    });
                let is_projected = target_sort_expr.is_some();
                if is_projected
                    || mapping
                        .iter()
                        .any(|(source, _)| expr_refers(source, &sort_expr.expr))
                {
                    // Previous ordering is a dependency. Note that there is no,
                    // dependency for a leading ordering (i.e. the first sort
                    // expression).
                    let dependency = idx.checked_sub(1).map(|a| &ordering[a]);
                    // Add sort expressions that can be projected or referred to
                    // by any of the projection expressions to the dependency map:
                    dependency_map.insert(
                        sort_expr,
                        target_sort_expr.as_ref(),
                        dependency,
                    );
                }
                if !is_projected {
                    // If we can not project, stop constructing the dependency
                    // map as remaining dependencies will be invalid after projection.
                    break;
                }
            }
        }
        dependency_map
    }

    /// Returns a new `ProjectionMapping` where source expressions are normalized.
    ///
    /// This normalization ensures that source expressions are transformed into a
    /// consistent representation. This is beneficial for algorithms that rely on
    /// exact equalities, as it allows for more precise and reliable comparisons.
    ///
    /// # Parameters
    ///
    /// - `mapping`: A reference to the original `ProjectionMapping` to be normalized.
    ///
    /// # Returns
    ///
    /// A new `ProjectionMapping` with normalized source expressions.
    fn normalized_mapping(&self, mapping: &ProjectionMapping) -> ProjectionMapping {
        // Construct the mapping where source expressions are normalized. In this way
        // In the algorithms below we can work on exact equalities
        ProjectionMapping {
            map: mapping
                .iter()
                .map(|(source, target)| {
                    let normalized_source =
                        self.eq_group.normalize_expr(Arc::clone(source));
                    (normalized_source, Arc::clone(target))
                })
                .collect(),
        }
    }

    /// Computes projected orderings based on a given projection mapping.
    ///
    /// This function takes a `ProjectionMapping` and computes the possible
    /// orderings for the projected expressions. It considers dependencies
    /// between expressions and generates valid orderings according to the
    /// specified sort properties.
    ///
    /// # Parameters
    ///
    /// - `mapping`: A reference to the `ProjectionMapping` that defines the
    ///   relationship between source and target expressions.
    ///
    /// # Returns
    ///
    /// A vector of `LexOrdering` containing all valid orderings after projection.
    fn projected_orderings(&self, mapping: &ProjectionMapping) -> Vec<LexOrdering> {
        let mapping = self.normalized_mapping(mapping);

        // Get dependency map for existing orderings:
        let dependency_map = self.construct_dependency_map(&mapping);
        let orderings = mapping.iter().flat_map(|(source, target)| {
            referred_dependencies(&dependency_map, source)
                .into_iter()
                .filter_map(|relevant_deps| {
                    if let Ok(SortProperties::Ordered(options)) =
                        get_expr_properties(source, &relevant_deps, &self.schema)
                            .map(|prop| prop.sort_properties)
                    {
                        Some((options, relevant_deps))
                    } else {
                        // Do not consider unordered cases
                        None
                    }
                })
                .flat_map(|(options, relevant_deps)| {
                    let sort_expr = PhysicalSortExpr {
                        expr: Arc::clone(target),
                        options,
                    };
                    // Generate dependent orderings (i.e. prefixes for `sort_expr`):
                    let mut dependency_orderings =
                        generate_dependency_orderings(&relevant_deps, &dependency_map);
                    // Append `sort_expr` to the dependent orderings:
                    for ordering in dependency_orderings.iter_mut() {
                        ordering.push(sort_expr.clone());
                    }
                    dependency_orderings
                })
        });

        // Add valid projected orderings. For example, if existing ordering is
        // `a + b` and projection is `[a -> a_new, b -> b_new]`, we need to
        // preserve `a_new + b_new` as ordered. Please note that `a_new` and
        // `b_new` themselves need not be ordered. Such dependencies cannot be
        // deduced via the pass above.
        let projected_orderings = dependency_map.iter().flat_map(|(sort_expr, node)| {
            let mut prefixes = construct_prefix_orderings(sort_expr, &dependency_map);
            if prefixes.is_empty() {
                // If prefix is empty, there is no dependency. Insert
                // empty ordering:
                prefixes = vec![LexOrdering::default()];
            }
            // Append current ordering on top its dependencies:
            for ordering in prefixes.iter_mut() {
                if let Some(target) = &node.target_sort_expr {
                    ordering.push(target.clone())
                }
            }
            prefixes
        });

        // Simplify each ordering by removing redundant sections:
        orderings
            .chain(projected_orderings)
            .map(|lex_ordering| lex_ordering.collapse())
            .collect()
    }

    /// Projects constants based on the provided `ProjectionMapping`.
    ///
    /// This function takes a `ProjectionMapping` and identifies/projects
    /// constants based on the existing constants and the mapping. It ensures
    /// that constants are appropriately propagated through the projection.
    ///
    /// # Parameters
    ///
    /// - `mapping`: A reference to a `ProjectionMapping` representing the
    ///   mapping of source expressions to target expressions in the projection.
    ///
    /// # Returns
    ///
    /// Returns a `Vec<Arc<dyn PhysicalExpr>>` containing the projected constants.
    fn projected_constants(&self, mapping: &ProjectionMapping) -> Vec<ConstExpr> {
        // First, project existing constants. For example, assume that `a + b`
        // is known to be constant. If the projection were `a as a_new`, `b as b_new`,
        // then we would project constant `a + b` as `a_new + b_new`.
        let mut projected_constants = self
            .constants
            .iter()
            .flat_map(|const_expr| {
                const_expr
                    .map(|expr| self.eq_group.project_expr(mapping, expr))
                    .map(|projected_expr| {
                        projected_expr
                            .with_across_partitions(const_expr.across_partitions())
                    })
            })
            .collect::<Vec<_>>();

        // Add projection expressions that are known to be constant:
        for (source, target) in mapping.iter() {
            if self.is_expr_constant(source)
                && !const_exprs_contains(&projected_constants, target)
            {
                if self.is_expr_constant_accross_partitions(source) {
                    projected_constants.push(
                        ConstExpr::from(target)
                            .with_across_partitions(self.get_expr_constant_value(source)),
                    )
                } else {
                    projected_constants.push(
                        ConstExpr::from(target)
                            .with_across_partitions(AcrossPartitions::Heterogeneous),
                    )
                }
            }
        }
        projected_constants
    }

    /// Projects constraints according to the given projection mapping.
    ///
    /// This function takes a projection mapping and extracts the column indices of the target columns.
    /// It then projects the constraints to only include relationships between
    /// columns that exist in the projected output.
    ///
    /// # Arguments
    ///
    /// * `mapping` - A reference to `ProjectionMapping` that defines how expressions are mapped
    ///               in the projection operation
    ///
    /// # Returns
    ///
    /// Returns a new `Constraints` object containing only the constraints
    /// that are valid for the projected columns.
    fn projected_constraints(&self, mapping: &ProjectionMapping) -> Option<Constraints> {
        let indices = mapping
            .iter()
            .filter_map(|(_, target)| target.as_any().downcast_ref::<Column>())
            .map(|col| col.index())
            .collect::<Vec<_>>();
        debug_assert_eq!(mapping.map.len(), indices.len());
        self.constraints.project(&indices)
    }

    /// Projects the equivalences within according to `mapping`
    /// and `output_schema`.
    pub fn project(&self, mapping: &ProjectionMapping, output_schema: SchemaRef) -> Self {
        let eq_group = self.eq_group.project(mapping);
        let oeq_class = OrderingEquivalenceClass::new(self.projected_orderings(mapping));
        let constants = self.projected_constants(mapping);
        let constraints = self
            .projected_constraints(mapping)
            .unwrap_or_else(Constraints::empty);
        Self {
            schema: output_schema,
            eq_group,
            oeq_class,
            constants,
            constraints,
        }
    }

    /// Returns the longest (potentially partial) permutation satisfying the
    /// existing ordering. For example, if we have the equivalent orderings
    /// `[a ASC, b ASC]` and `[c DESC]`, with `exprs` containing `[c, b, a, d]`,
    /// then this function returns `([a ASC, b ASC, c DESC], [2, 1, 0])`.
    /// This means that the specification `[a ASC, b ASC, c DESC]` is satisfied
    /// by the existing ordering, and `[a, b, c]` resides at indices: `2, 1, 0`
    /// inside the argument `exprs` (respectively). For the mathematical
    /// definition of "partial permutation", see:
    ///
    /// <https://en.wikipedia.org/wiki/Permutation#k-permutations_of_n>
    pub fn find_longest_permutation(
        &self,
        exprs: &[Arc<dyn PhysicalExpr>],
    ) -> (LexOrdering, Vec<usize>) {
        let mut eq_properties = self.clone();
        let mut result = vec![];
        // The algorithm is as follows:
        // - Iterate over all the expressions and insert ordered expressions
        //   into the result.
        // - Treat inserted expressions as constants (i.e. add them as constants
        //   to the state).
        // - Continue the above procedure until no expression is inserted; i.e.
        //   the algorithm reaches a fixed point.
        // This algorithm should reach a fixed point in at most `exprs.len()`
        // iterations.
        let mut search_indices = (0..exprs.len()).collect::<IndexSet<_>>();
        for _idx in 0..exprs.len() {
            // Get ordered expressions with their indices.
            let ordered_exprs = search_indices
                .iter()
                .flat_map(|&idx| {
                    let ExprProperties {
                        sort_properties, ..
                    } = eq_properties.get_expr_properties(Arc::clone(&exprs[idx]));
                    match sort_properties {
                        SortProperties::Ordered(options) => Some((
                            PhysicalSortExpr {
                                expr: Arc::clone(&exprs[idx]),
                                options,
                            },
                            idx,
                        )),
                        SortProperties::Singleton => {
                            // Assign default ordering to constant expressions
                            let options = SortOptions::default();
                            Some((
                                PhysicalSortExpr {
                                    expr: Arc::clone(&exprs[idx]),
                                    options,
                                },
                                idx,
                            ))
                        }
                        SortProperties::Unordered => None,
                    }
                })
                .collect::<Vec<_>>();
            // We reached a fixed point, exit.
            if ordered_exprs.is_empty() {
                break;
            }
            // Remove indices that have an ordering from `search_indices`, and
            // treat ordered expressions as constants in subsequent iterations.
            // We can do this because the "next" key only matters in a lexicographical
            // ordering when the keys to its left have the same values.
            //
            // Note that these expressions are not properly "constants". This is just
            // an implementation strategy confined to this function.
            for (PhysicalSortExpr { expr, .. }, idx) in &ordered_exprs {
                eq_properties =
                    eq_properties.with_constants(std::iter::once(ConstExpr::from(expr)));
                search_indices.shift_remove(idx);
            }
            // Add new ordered section to the state.
            result.extend(ordered_exprs);
        }
        let (left, right) = result.into_iter().unzip();
        (LexOrdering::new(left), right)
    }

    /// This function determines whether the provided expression is constant
    /// based on the known constants.
    ///
    /// # Parameters
    ///
    /// - `expr`: A reference to a `Arc<dyn PhysicalExpr>` representing the
    ///   expression to be checked.
    ///
    /// # Returns
    ///
    /// Returns `true` if the expression is constant according to equivalence
    /// group, `false` otherwise.
    pub fn is_expr_constant(&self, expr: &Arc<dyn PhysicalExpr>) -> bool {
        // As an example, assume that we know columns `a` and `b` are constant.
        // Then, `a`, `b` and `a + b` will all return `true` whereas `c` will
        // return `false`.
        let const_exprs = self
            .constants
            .iter()
            .map(|const_expr| Arc::clone(const_expr.expr()));
        let normalized_constants = self.eq_group.normalize_exprs(const_exprs);
        let normalized_expr = self.eq_group.normalize_expr(Arc::clone(expr));
        is_constant_recurse(&normalized_constants, &normalized_expr)
    }

    /// This function determines whether the provided expression is constant
    /// across partitions based on the known constants.
    ///
    /// # Parameters
    ///
    /// - `expr`: A reference to a `Arc<dyn PhysicalExpr>` representing the
    ///   expression to be checked.
    ///
    /// # Returns
    ///
    /// Returns `true` if the expression is constant across all partitions according
    /// to equivalence group, `false` otherwise.
    pub fn is_expr_constant_accross_partitions(
        &self,
        expr: &Arc<dyn PhysicalExpr>,
    ) -> bool {
        // As an example, assume that we know columns `a` and `b` are constant.
        // Then, `a`, `b` and `a + b` will all return `true` whereas `c` will
        // return `false`.
        let const_exprs = self
            .constants
            .iter()
            .filter_map(|const_expr| {
                if matches!(
                    const_expr.across_partitions(),
                    AcrossPartitions::Uniform { .. }
                ) {
                    Some(Arc::clone(const_expr.expr()))
                } else {
                    None
                }
            })
            .collect::<Vec<_>>();
        let normalized_constants = self.eq_group.normalize_exprs(const_exprs);
        let normalized_expr = self.eq_group.normalize_expr(Arc::clone(expr));
        is_constant_recurse(&normalized_constants, &normalized_expr)
    }

    /// Retrieves the constant value of a given physical expression, if it exists.
    ///
    /// Normalizes the input expression and checks if it matches any known constants
    /// in the current context. Returns whether the expression has a uniform value,
    /// varies across partitions, or is not constant.
    ///
    /// # Parameters
    /// - `expr`: A reference to the physical expression to evaluate.
    ///
    /// # Returns
    /// - `AcrossPartitions::Uniform(value)`: If the expression has the same value across partitions.
    /// - `AcrossPartitions::Heterogeneous`: If the expression varies across partitions.
    /// - `None`: If the expression is not recognized as constant.
    pub fn get_expr_constant_value(
        &self,
        expr: &Arc<dyn PhysicalExpr>,
    ) -> AcrossPartitions {
        let normalized_expr = self.eq_group.normalize_expr(Arc::clone(expr));

        if let Some(lit) = normalized_expr.as_any().downcast_ref::<Literal>() {
            return AcrossPartitions::Uniform(Some(lit.value().clone()));
        }

        for const_expr in self.constants.iter() {
            if normalized_expr.eq(const_expr.expr()) {
                return const_expr.across_partitions();
            }
        }

        AcrossPartitions::Heterogeneous
    }

    /// Retrieves the properties for a given physical expression.
    ///
    /// This function constructs an [`ExprProperties`] object for the given
    /// expression, which encapsulates information about the expression's
    /// properties, including its [`SortProperties`] and [`Interval`].
    ///
    /// # Parameters
    ///
    /// - `expr`: An `Arc<dyn PhysicalExpr>` representing the physical expression
    ///   for which ordering information is sought.
    ///
    /// # Returns
    ///
    /// Returns an [`ExprProperties`] object containing the ordering and range
    /// information for the given expression.
    pub fn get_expr_properties(&self, expr: Arc<dyn PhysicalExpr>) -> ExprProperties {
        ExprPropertiesNode::new_unknown(expr)
            .transform_up(|expr| update_properties(expr, self))
            .data()
            .map(|node| node.data)
            .unwrap_or(ExprProperties::new_unknown())
    }

    /// Transforms this `EquivalenceProperties` into a new `EquivalenceProperties`
    /// by mapping columns in the original schema to columns in the new schema
    /// by index.
    pub fn with_new_schema(self, schema: SchemaRef) -> Result<Self> {
        // The new schema and the original schema is aligned when they have the
        // same number of columns, and fields at the same index have the same
        // type in both schemas.
        let schemas_aligned = (self.schema.fields.len() == schema.fields.len())
            && self
                .schema
                .fields
                .iter()
                .zip(schema.fields.iter())
                .all(|(lhs, rhs)| lhs.data_type().eq(rhs.data_type()));
        if !schemas_aligned {
            // Rewriting equivalence properties in terms of new schema is not
            // safe when schemas are not aligned:
            return plan_err!(
                "Cannot rewrite old_schema:{:?} with new schema: {:?}",
                self.schema,
                schema
            );
        }
        // Rewrite constants according to new schema:
        let new_constants = self
            .constants
            .into_iter()
            .map(|const_expr| {
                let across_partitions = const_expr.across_partitions();
                let new_const_expr = with_new_schema(const_expr.owned_expr(), &schema)?;
                Ok(ConstExpr::new(new_const_expr)
                    .with_across_partitions(across_partitions))
            })
            .collect::<Result<Vec<_>>>()?;

        // Rewrite orderings according to new schema:
        let mut new_orderings = vec![];
        for ordering in self.oeq_class {
            let new_ordering = ordering
                .into_iter()
                .map(|mut sort_expr| {
                    sort_expr.expr = with_new_schema(sort_expr.expr, &schema)?;
                    Ok(sort_expr)
                })
                .collect::<Result<_>>()?;
            new_orderings.push(new_ordering);
        }

        // Rewrite equivalence classes according to the new schema:
        let mut eq_classes = vec![];
        for eq_class in self.eq_group {
            let new_eq_exprs = eq_class
                .into_vec()
                .into_iter()
                .map(|expr| with_new_schema(expr, &schema))
                .collect::<Result<_>>()?;
            eq_classes.push(EquivalenceClass::new(new_eq_exprs));
        }

        // Construct the resulting equivalence properties:
        let mut result = EquivalenceProperties::new(schema);
        result.constants = new_constants;
        result.add_new_orderings(new_orderings);
        result.add_equivalence_group(EquivalenceGroup::new(eq_classes));

        Ok(result)
    }
}

/// More readable display version of the `EquivalenceProperties`.
///
/// Format:
/// ```text
/// order: [[a ASC, b ASC], [a ASC, c ASC]], eq: [[a = b], [a = c]], const: [a = 1]
/// ```
impl Display for EquivalenceProperties {
    fn fmt(&self, f: &mut fmt::Formatter<'_>) -> fmt::Result {
        if self.eq_group.is_empty()
            && self.oeq_class.is_empty()
            && self.constants.is_empty()
        {
            return write!(f, "No properties");
        }
        if !self.oeq_class.is_empty() {
            write!(f, "order: {}", self.oeq_class)?;
        }
        if !self.eq_group.is_empty() {
            write!(f, ", eq: {}", self.eq_group)?;
        }
        if !self.constants.is_empty() {
            write!(f, ", const: [{}]", ConstExpr::format_list(&self.constants))?;
        }
        Ok(())
    }
}

/// Calculates the properties of a given [`ExprPropertiesNode`].
///
/// Order information can be retrieved as:
/// - If it is a leaf node, we directly find the order of the node by looking
///   at the given sort expression and equivalence properties if it is a `Column`
///   leaf, or we mark it as unordered. In the case of a `Literal` leaf, we mark
///   it as singleton so that it can cooperate with all ordered columns.
/// - If it is an intermediate node, the children states matter. Each `PhysicalExpr`
///   and operator has its own rules on how to propagate the children orderings.
///   However, before we engage in recursion, we check whether this intermediate
///   node directly matches with the sort expression. If there is a match, the
///   sort expression emerges at that node immediately, discarding the recursive
///   result coming from its children.
///
/// Range information is calculated as:
/// - If it is a `Literal` node, we set the range as a point value. If it is a
///   `Column` node, we set the datatype of the range, but cannot give an interval
///   for the range, yet.
/// - If it is an intermediate node, the children states matter. Each `PhysicalExpr`
///   and operator has its own rules on how to propagate the children range.
fn update_properties(
    mut node: ExprPropertiesNode,
    eq_properties: &EquivalenceProperties,
) -> Result<Transformed<ExprPropertiesNode>> {
    // First, try to gather the information from the children:
    if !node.expr.children().is_empty() {
        // We have an intermediate (non-leaf) node, account for its children:
        let children_props = node.children.iter().map(|c| c.data.clone()).collect_vec();
        node.data = node.expr.get_properties(&children_props)?;
    } else if node.expr.as_any().is::<Literal>() {
        // We have a Literal, which is one of the two possible leaf node types:
        node.data = node.expr.get_properties(&[])?;
    } else if node.expr.as_any().is::<Column>() {
        // We have a Column, which is the other possible leaf node type:
        node.data.range =
            Interval::make_unbounded(&node.expr.data_type(eq_properties.schema())?)?
    }
    // Now, check what we know about orderings:
    let normalized_expr = eq_properties
        .eq_group
        .normalize_expr(Arc::clone(&node.expr));
    if eq_properties.is_expr_constant(&normalized_expr) {
        node.data.sort_properties = SortProperties::Singleton;
    } else if let Some(options) = eq_properties
        .normalized_oeq_class()
        .get_options(&normalized_expr)
    {
        node.data.sort_properties = SortProperties::Ordered(options);
    }
    Ok(Transformed::yes(node))
}

/// This function determines whether the provided expression is constant
/// based on the known constants.
///
/// # Parameters
///
/// - `constants`: A `&[Arc<dyn PhysicalExpr>]` containing expressions known to
///   be a constant.
/// - `expr`: A reference to a `Arc<dyn PhysicalExpr>` representing the expression
///   to check.
///
/// # Returns
///
/// Returns `true` if the expression is constant according to equivalence
/// group, `false` otherwise.
fn is_constant_recurse(
    constants: &[Arc<dyn PhysicalExpr>],
    expr: &Arc<dyn PhysicalExpr>,
) -> bool {
    if physical_exprs_contains(constants, expr) || expr.as_any().is::<Literal>() {
        return true;
    }
    let children = expr.children();
    !children.is_empty() && children.iter().all(|c| is_constant_recurse(constants, c))
}

/// This function examines whether a referring expression directly refers to a
/// given referred expression or if any of its children in the expression tree
/// refer to the specified expression.
///
/// # Parameters
///
/// - `referring_expr`: A reference to the referring expression (`Arc<dyn PhysicalExpr>`).
/// - `referred_expr`: A reference to the referred expression (`Arc<dyn PhysicalExpr>`)
///
/// # Returns
///
/// A boolean value indicating whether `referring_expr` refers (needs it to evaluate its result)
/// `referred_expr` or not.
fn expr_refers(
    referring_expr: &Arc<dyn PhysicalExpr>,
    referred_expr: &Arc<dyn PhysicalExpr>,
) -> bool {
    referring_expr.eq(referred_expr)
        || referring_expr
            .children()
            .iter()
            .any(|child| expr_refers(child, referred_expr))
}

/// This function analyzes the dependency map to collect referred dependencies for
/// a given source expression.
///
/// # Parameters
///
/// - `dependency_map`: A reference to the `DependencyMap` where each
///   `PhysicalSortExpr` is associated with a `DependencyNode`.
/// - `source`: A reference to the source expression (`Arc<dyn PhysicalExpr>`)
///   for which relevant dependencies need to be identified.
///
/// # Returns
///
/// A `Vec<Dependencies>` containing the dependencies for the given source
/// expression. These dependencies are expressions that are referred to by
/// the source expression based on the provided dependency map.
fn referred_dependencies(
    dependency_map: &DependencyMap,
    source: &Arc<dyn PhysicalExpr>,
) -> Vec<Dependencies> {
    // Associate `PhysicalExpr`s with `PhysicalSortExpr`s that contain them:
    let mut expr_to_sort_exprs = IndexMap::<ExprWrapper, Dependencies>::new();
    for sort_expr in dependency_map
        .sort_exprs()
        .filter(|sort_expr| expr_refers(source, &sort_expr.expr))
    {
        let key = ExprWrapper(Arc::clone(&sort_expr.expr));
        expr_to_sort_exprs
            .entry(key)
            .or_default()
            .insert(sort_expr.clone());
    }

    // Generate all valid dependencies for the source. For example, if the source
    // is `a + b` and the map is `[a -> (a ASC, a DESC), b -> (b ASC)]`, we get
    // `vec![HashSet(a ASC, b ASC), HashSet(a DESC, b ASC)]`.
    let dependencies = expr_to_sort_exprs
        .into_values()
        .map(Dependencies::into_inner)
        .collect::<Vec<_>>();
    dependencies
        .iter()
        .multi_cartesian_product()
        .map(|referred_deps| {
            Dependencies::new_from_iter(referred_deps.into_iter().cloned())
        })
        .collect()
}

/// This function retrieves the dependencies of the given relevant sort expression
/// from the given dependency map. It then constructs prefix orderings by recursively
/// analyzing the dependencies and include them in the orderings.
///
/// # Parameters
///
/// - `relevant_sort_expr`: A reference to the relevant sort expression
///   (`PhysicalSortExpr`) for which prefix orderings are to be constructed.
/// - `dependency_map`: A reference to the `DependencyMap` containing dependencies.
///
/// # Returns
///
/// A vector of prefix orderings (`Vec<LexOrdering>`) based on the given relevant
/// sort expression and its dependencies.
fn construct_prefix_orderings(
    relevant_sort_expr: &PhysicalSortExpr,
    dependency_map: &DependencyMap,
) -> Vec<LexOrdering> {
    let mut dep_enumerator = DependencyEnumerator::new();
<<<<<<< HEAD
    dependency_map[relevant_sort_expr]
=======
    dependency_map
        .get(relevant_sort_expr)
        .expect("no relevant sort expr found")
>>>>>>> f667a01f
        .dependencies
        .iter()
        .flat_map(|dep| dep_enumerator.construct_orderings(dep, dependency_map))
        .collect()
}

/// Generates all possible orderings where dependencies are satisfied for the
/// current projection expression.
///
<<<<<<< HEAD
/// # Examaple
///  If `dependences` is `a + b ASC` and the dependency map holds dependencies
=======
/// # Example
///  If `dependencies` is `a + b ASC` and the dependency map holds dependencies
>>>>>>> f667a01f
///  * `a ASC` --> `[c ASC]`
///  * `b ASC` --> `[d DESC]`,
///
/// This function generates these two sort orders
/// * `[c ASC, d DESC, a + b ASC]`
/// * `[d DESC, c ASC, a + b ASC]`
///
/// # Parameters
///
/// * `dependencies` - Set of relevant expressions.
/// * `dependency_map` - Map of dependencies for expressions that may appear in `dependencies`
///
/// # Returns
///
/// A vector of lexical orderings (`Vec<LexOrdering>`) representing all valid orderings
/// based on the given dependencies.
fn generate_dependency_orderings(
    dependencies: &Dependencies,
    dependency_map: &DependencyMap,
) -> Vec<LexOrdering> {
    // Construct all the valid prefix orderings for each expression appearing
    // in the projection:
    let relevant_prefixes = dependencies
        .iter()
        .flat_map(|dep| {
            let prefixes = construct_prefix_orderings(dep, dependency_map);
            (!prefixes.is_empty()).then_some(prefixes)
        })
        .collect::<Vec<_>>();

    // No dependency, dependent is a leading ordering.
    if relevant_prefixes.is_empty() {
        // Return an empty ordering:
        return vec![LexOrdering::default()];
    }

    relevant_prefixes
        .into_iter()
        .multi_cartesian_product()
        .flat_map(|prefix_orderings| {
            prefix_orderings
                .iter()
                .permutations(prefix_orderings.len())
                .map(|prefixes| {
                    prefixes
                        .into_iter()
                        .flat_map(|ordering| ordering.clone())
                        .collect()
                })
                .collect::<Vec<_>>()
        })
        .collect()
}

/// This function examines the given expression and its properties to determine
/// the ordering properties of the expression. The range knowledge is not utilized
/// yet in the scope of this function.
///
/// # Parameters
///
/// - `expr`: A reference to the source expression (`Arc<dyn PhysicalExpr>`) for
///   which ordering properties need to be determined.
/// - `dependencies`: A reference to `Dependencies`, containing sort expressions
///   referred to by `expr`.
/// - `schema``: A reference to the schema which the `expr` columns refer.
///
/// # Returns
///
/// A `SortProperties` indicating the ordering information of the given expression.
fn get_expr_properties(
    expr: &Arc<dyn PhysicalExpr>,
    dependencies: &Dependencies,
    schema: &SchemaRef,
) -> Result<ExprProperties> {
    if let Some(column_order) = dependencies.iter().find(|&order| expr.eq(&order.expr)) {
        // If exact match is found, return its ordering.
        Ok(ExprProperties {
            sort_properties: SortProperties::Ordered(column_order.options),
            range: Interval::make_unbounded(&expr.data_type(schema)?)?,
            preserves_lex_ordering: false,
        })
    } else if expr.as_any().downcast_ref::<Column>().is_some() {
        Ok(ExprProperties {
            sort_properties: SortProperties::Unordered,
            range: Interval::make_unbounded(&expr.data_type(schema)?)?,
            preserves_lex_ordering: false,
        })
    } else if let Some(literal) = expr.as_any().downcast_ref::<Literal>() {
        Ok(ExprProperties {
            sort_properties: SortProperties::Singleton,
<<<<<<< HEAD
            range: Interval::try_new(
                literal.scalar().value().clone(),
                literal.scalar().value().clone(),
            )?,
=======
            range: Interval::try_new(literal.value().clone(), literal.value().clone())?,
            preserves_lex_ordering: true,
>>>>>>> f667a01f
        })
    } else {
        // Find orderings of its children
        let child_states = expr
            .children()
            .iter()
            .map(|child| get_expr_properties(child, dependencies, schema))
            .collect::<Result<Vec<_>>>()?;
        // Calculate expression ordering using ordering of its children.
        expr.get_properties(&child_states)
    }
}

/// Represents a node in the dependency map used to construct projected orderings.
///
/// A `DependencyNode` contains information about a particular sort expression,
/// including its target sort expression and a set of dependencies on other sort
/// expressions.
///
/// # Fields
///
/// - `target_sort_expr`: An optional `PhysicalSortExpr` representing the target
///   sort expression associated with the node. It is `None` if the sort expression
///   cannot be projected.
/// - `dependencies`: A [`Dependencies`] containing dependencies on other sort
///   expressions that are referred to by the target sort expression.
#[derive(Debug, Clone, PartialEq, Eq)]
struct DependencyNode {
    target_sort_expr: Option<PhysicalSortExpr>,
    dependencies: Dependencies,
}

impl DependencyNode {
    /// Insert dependency to the state (if exists).
    fn insert_dependency(&mut self, dependency: Option<&PhysicalSortExpr>) {
        if let Some(dep) = dependency {
            self.dependencies.insert(dep.clone());
        }
    }
}

<<<<<<< HEAD
// Using `IndexMap` and `IndexSet` makes sure to generate consistent results across different executions for the same query.
// We could have used `HashSet`, `HashMap` in place of them without any loss of functionality.
// As an example, if existing orderings are `[a ASC, b ASC]`, `[c ASC]` for output ordering
// both `[a ASC, b ASC, c ASC]` and `[c ASC, a ASC, b ASC]` are valid (e.g. concatenated version of the alternative orderings).
// When using `HashSet`, `HashMap` it is not guaranteed to generate consistent result, among the possible 2 results in the example above.
type DependencyMap = IndexMap<PhysicalSortExpr, DependencyNode>;
type Dependencies = IndexSet<PhysicalSortExpr>;

/// Contains a mapping of all dependencies we have processed for each sort expr
struct DependencyEnumerator<'a> {
    /// Maps `expr` --> `[exprs]` that have previously been processed
    seen: IndexMap<&'a PhysicalSortExpr, IndexSet<&'a PhysicalSortExpr>>,
}

impl<'a> DependencyEnumerator<'a> {
    fn new() -> Self {
        Self {
            seen: IndexMap::new(),
        }
    }

    /// Insert a new dependency,
    ///
    /// returns false if the dependency was already in the map
    /// returns true if the dependency was newly inserted
    fn insert(
        &mut self,
        target: &'a PhysicalSortExpr,
        dep: &'a PhysicalSortExpr,
    ) -> bool {
        self.seen.entry(target).or_default().insert(dep)
    }

    /// This function recursively analyzes the dependencies of the given sort
    /// expression within the given dependency map to construct lexicographical
    /// orderings that include the sort expression and its dependencies.
    ///
    /// # Parameters
    ///
    /// - `referred_sort_expr`: A reference to the sort expression (`PhysicalSortExpr`)
    ///   for which lexicographical orderings satisfying its dependencies are to be
    ///   constructed.
    /// - `dependency_map`: A reference to the `DependencyMap` that contains
    ///   dependencies for different `PhysicalSortExpr`s.
    ///
    /// # Returns
    ///
    /// A vector of lexicographical orderings (`Vec<LexOrdering>`) based on the given
    /// sort expression and its dependencies.
    fn construct_orderings(
        &mut self,
        referred_sort_expr: &'a PhysicalSortExpr,
        dependency_map: &'a DependencyMap,
    ) -> Vec<LexOrdering> {
        // We are sure that `referred_sort_expr` is inside `dependency_map`.
        let node = &dependency_map[referred_sort_expr];
        // Since we work on intermediate nodes, we are sure `val.target_sort_expr`
        // exists.
        let target_sort_expr = node.target_sort_expr.as_ref().unwrap();
        // An empty dependency means the referred_sort_expr represents a global ordering.
        // Return its projected version, which is the target_expression.
        if node.dependencies.is_empty() {
            return vec![vec![target_sort_expr.clone()]];
        };

        node.dependencies
            .iter()
            .flat_map(|dep| {
                let mut orderings = if self.insert(target_sort_expr, dep) {
                    self.construct_orderings(dep, dependency_map)
                } else {
                    vec![]
                };
                for ordering in orderings.iter_mut() {
                    ordering.push(target_sort_expr.clone())
                }
                orderings
=======
impl Display for DependencyNode {
    fn fmt(&self, f: &mut fmt::Formatter<'_>) -> fmt::Result {
        if let Some(target) = &self.target_sort_expr {
            write!(f, "(target: {}, ", target)?;
        } else {
            write!(f, "(")?;
        }
        write!(f, "dependencies: [{}])", self.dependencies)
    }
}

/// Maps an expression --> DependencyNode
///
/// # Debugging / deplaying `DependencyMap`
///
/// This structure implements `Display` to assist debugging. For example:
///
/// ```text
/// DependencyMap: {
///   a@0 ASC --> (target: a@0 ASC, dependencies: [[]])
///   b@1 ASC --> (target: b@1 ASC, dependencies: [[a@0 ASC, c@2 ASC]])
///   c@2 ASC --> (target: c@2 ASC, dependencies: [[b@1 ASC, a@0 ASC]])
///   d@3 ASC --> (target: d@3 ASC, dependencies: [[c@2 ASC, b@1 ASC]])
/// }
/// ```
///
/// # Note on IndexMap Rationale
///
/// Using `IndexMap` (which preserves insert order) to ensure consistent results
/// across different executions for the same query. We could have used
/// `HashSet`, `HashMap` in place of them without any loss of functionality.
///
/// As an example, if existing orderings are
/// 1. `[a ASC, b ASC]`
/// 2. `[c ASC]` for
///
/// Then both the following output orderings are valid
/// 1. `[a ASC, b ASC, c ASC]`
/// 2. `[c ASC, a ASC, b ASC]`
///
/// (this are both valid as they are concatenated versions of the alternative
/// orderings). When using `HashSet`, `HashMap` it is not guaranteed to generate
/// consistent result, among the possible 2 results in the example above.
#[derive(Debug)]
struct DependencyMap {
    inner: IndexMap<PhysicalSortExpr, DependencyNode>,
}

impl DependencyMap {
    fn new() -> Self {
        Self {
            inner: IndexMap::new(),
        }
    }

    /// Insert a new dependency `sort_expr` --> `dependency` into the map.
    ///
    /// If `target_sort_expr` is none, a new entry is created with empty dependencies.
    fn insert(
        &mut self,
        sort_expr: &PhysicalSortExpr,
        target_sort_expr: Option<&PhysicalSortExpr>,
        dependency: Option<&PhysicalSortExpr>,
    ) {
        self.inner
            .entry(sort_expr.clone())
            .or_insert_with(|| DependencyNode {
                target_sort_expr: target_sort_expr.cloned(),
                dependencies: Dependencies::new(),
>>>>>>> f667a01f
            })
            .insert_dependency(dependency)
    }

    /// Iterator over (sort_expr, DependencyNode) pairs
    fn iter(&self) -> impl Iterator<Item = (&PhysicalSortExpr, &DependencyNode)> {
        self.inner.iter()
    }

    /// iterator over all sort exprs
    fn sort_exprs(&self) -> impl Iterator<Item = &PhysicalSortExpr> {
        self.inner.keys()
    }

    /// Return the dependency node for the given sort expression, if any
    fn get(&self, sort_expr: &PhysicalSortExpr) -> Option<&DependencyNode> {
        self.inner.get(sort_expr)
    }
}

impl Display for DependencyMap {
    fn fmt(&self, f: &mut fmt::Formatter<'_>) -> fmt::Result {
        writeln!(f, "DependencyMap: {{")?;
        for (sort_expr, node) in self.inner.iter() {
            writeln!(f, "  {sort_expr} --> {node}")?;
        }
        writeln!(f, "}}")
    }
}

/// A list of sort expressions that can be calculated from a known set of
/// dependencies.
#[derive(Debug, Default, Clone, PartialEq, Eq)]
struct Dependencies {
    inner: IndexSet<PhysicalSortExpr>,
}

impl Display for Dependencies {
    fn fmt(&self, f: &mut fmt::Formatter<'_>) -> fmt::Result {
        write!(f, "[")?;
        let mut iter = self.inner.iter();
        if let Some(dep) = iter.next() {
            write!(f, "{}", dep)?;
        }
        for dep in iter {
            write!(f, ", {}", dep)?;
        }
        write!(f, "]")
    }
}

impl Dependencies {
    /// Create a new empty `Dependencies` instance.
    fn new() -> Self {
        Self {
            inner: IndexSet::new(),
        }
    }

    /// Create a new `Dependencies` from an iterator of `PhysicalSortExpr`.
    fn new_from_iter(iter: impl IntoIterator<Item = PhysicalSortExpr>) -> Self {
        Self {
            inner: iter.into_iter().collect(),
        }
    }

    /// Insert a new dependency into the set.
    fn insert(&mut self, sort_expr: PhysicalSortExpr) {
        self.inner.insert(sort_expr);
    }

    /// Iterator over  dependencies in the set
    fn iter(&self) -> impl Iterator<Item = &PhysicalSortExpr> + Clone {
        self.inner.iter()
    }

    /// Return the inner set of dependencies
    fn into_inner(self) -> IndexSet<PhysicalSortExpr> {
        self.inner
    }

    /// Returns true if there are no dependencies
    fn is_empty(&self) -> bool {
        self.inner.is_empty()
    }
}

/// Contains a mapping of all dependencies we have processed for each sort expr
struct DependencyEnumerator<'a> {
    /// Maps `expr` --> `[exprs]` that have previously been processed
    seen: IndexMap<&'a PhysicalSortExpr, IndexSet<&'a PhysicalSortExpr>>,
}

impl<'a> DependencyEnumerator<'a> {
    fn new() -> Self {
        Self {
            seen: IndexMap::new(),
        }
    }

    /// Insert a new dependency,
    ///
    /// returns false if the dependency was already in the map
    /// returns true if the dependency was newly inserted
    fn insert(
        &mut self,
        target: &'a PhysicalSortExpr,
        dep: &'a PhysicalSortExpr,
    ) -> bool {
        self.seen.entry(target).or_default().insert(dep)
    }

    /// This function recursively analyzes the dependencies of the given sort
    /// expression within the given dependency map to construct lexicographical
    /// orderings that include the sort expression and its dependencies.
    ///
    /// # Parameters
    ///
    /// - `referred_sort_expr`: A reference to the sort expression (`PhysicalSortExpr`)
    ///   for which lexicographical orderings satisfying its dependencies are to be
    ///   constructed.
    /// - `dependency_map`: A reference to the `DependencyMap` that contains
    ///   dependencies for different `PhysicalSortExpr`s.
    ///
    /// # Returns
    ///
    /// A vector of lexicographical orderings (`Vec<LexOrdering>`) based on the given
    /// sort expression and its dependencies.
    fn construct_orderings(
        &mut self,
        referred_sort_expr: &'a PhysicalSortExpr,
        dependency_map: &'a DependencyMap,
    ) -> Vec<LexOrdering> {
        let node = dependency_map
            .get(referred_sort_expr)
            .expect("`referred_sort_expr` should be inside `dependency_map`");
        // Since we work on intermediate nodes, we are sure `val.target_sort_expr`
        // exists.
        let target_sort_expr = node.target_sort_expr.as_ref().unwrap();
        // An empty dependency means the referred_sort_expr represents a global ordering.
        // Return its projected version, which is the target_expression.
        if node.dependencies.is_empty() {
            return vec![LexOrdering::new(vec![target_sort_expr.clone()])];
        };

        node.dependencies
            .iter()
            .flat_map(|dep| {
                let mut orderings = if self.insert(target_sort_expr, dep) {
                    self.construct_orderings(dep, dependency_map)
                } else {
                    vec![]
                };

                for ordering in orderings.iter_mut() {
                    ordering.push(target_sort_expr.clone())
                }
                orderings
            })
            .collect()
    }
}

/// Calculate ordering equivalence properties for the given join operation.
pub fn join_equivalence_properties(
    left: EquivalenceProperties,
    right: EquivalenceProperties,
    join_type: &JoinType,
    join_schema: SchemaRef,
    maintains_input_order: &[bool],
    probe_side: Option<JoinSide>,
    on: &[(PhysicalExprRef, PhysicalExprRef)],
) -> EquivalenceProperties {
    let left_size = left.schema.fields.len();
    let mut result = EquivalenceProperties::new(join_schema);
    result.add_equivalence_group(left.eq_group().join(
        right.eq_group(),
        join_type,
        left_size,
        on,
    ));

    let EquivalenceProperties {
        constants: left_constants,
        oeq_class: left_oeq_class,
        ..
    } = left;
    let EquivalenceProperties {
        constants: right_constants,
        oeq_class: mut right_oeq_class,
        ..
    } = right;
    match maintains_input_order {
        [true, false] => {
            // In this special case, right side ordering can be prefixed with
            // the left side ordering.
            if let (Some(JoinSide::Left), JoinType::Inner) = (probe_side, join_type) {
                updated_right_ordering_equivalence_class(
                    &mut right_oeq_class,
                    join_type,
                    left_size,
                );

                // Right side ordering equivalence properties should be prepended
                // with those of the left side while constructing output ordering
                // equivalence properties since stream side is the left side.
                //
                // For example, if the right side ordering equivalences contain
                // `b ASC`, and the left side ordering equivalences contain `a ASC`,
                // then we should add `a ASC, b ASC` to the ordering equivalences
                // of the join output.
                let out_oeq_class = left_oeq_class.join_suffix(&right_oeq_class);
                result.add_ordering_equivalence_class(out_oeq_class);
            } else {
                result.add_ordering_equivalence_class(left_oeq_class);
            }
        }
        [false, true] => {
            updated_right_ordering_equivalence_class(
                &mut right_oeq_class,
                join_type,
                left_size,
            );
            // In this special case, left side ordering can be prefixed with
            // the right side ordering.
            if let (Some(JoinSide::Right), JoinType::Inner) = (probe_side, join_type) {
                // Left side ordering equivalence properties should be prepended
                // with those of the right side while constructing output ordering
                // equivalence properties since stream side is the right side.
                //
                // For example, if the left side ordering equivalences contain
                // `a ASC`, and the right side ordering equivalences contain `b ASC`,
                // then we should add `b ASC, a ASC` to the ordering equivalences
                // of the join output.
                let out_oeq_class = right_oeq_class.join_suffix(&left_oeq_class);
                result.add_ordering_equivalence_class(out_oeq_class);
            } else {
                result.add_ordering_equivalence_class(right_oeq_class);
            }
        }
        [false, false] => {}
        [true, true] => unreachable!("Cannot maintain ordering of both sides"),
        _ => unreachable!("Join operators can not have more than two children"),
    }
    match join_type {
        JoinType::LeftAnti | JoinType::LeftSemi => {
            result = result.with_constants(left_constants);
        }
        JoinType::RightAnti | JoinType::RightSemi => {
            result = result.with_constants(right_constants);
        }
        _ => {}
    }
    result
}

/// In the context of a join, update the right side `OrderingEquivalenceClass`
/// so that they point to valid indices in the join output schema.
///
/// To do so, we increment column indices by the size of the left table when
/// join schema consists of a combination of the left and right schemas. This
/// is the case for `Inner`, `Left`, `Full` and `Right` joins. For other cases,
/// indices do not change.
fn updated_right_ordering_equivalence_class(
    right_oeq_class: &mut OrderingEquivalenceClass,
    join_type: &JoinType,
    left_size: usize,
) {
    if matches!(
        join_type,
        JoinType::Inner | JoinType::Left | JoinType::Full | JoinType::Right
    ) {
        right_oeq_class.add_offset(left_size);
    }
}

/// Wrapper struct for `Arc<dyn PhysicalExpr>` to use them as keys in a hash map.
#[derive(Debug, Clone)]
struct ExprWrapper(Arc<dyn PhysicalExpr>);

impl PartialEq<Self> for ExprWrapper {
    fn eq(&self, other: &Self) -> bool {
        self.0.eq(&other.0)
    }
}

impl Eq for ExprWrapper {}

impl Hash for ExprWrapper {
    fn hash<H: Hasher>(&self, state: &mut H) {
        self.0.hash(state);
    }
}

/// Calculates the union (in the sense of `UnionExec`) `EquivalenceProperties`
/// of  `lhs` and `rhs` according to the schema of `lhs`.
///
/// Rules: The UnionExec does not interleave its inputs: instead it passes each
/// input partition from the children as its own output.
///
/// Since the output equivalence properties are properties that are true for
/// *all* output partitions, that is the same as being true for all *input*
/// partitions
fn calculate_union_binary(
    mut lhs: EquivalenceProperties,
    mut rhs: EquivalenceProperties,
) -> Result<EquivalenceProperties> {
    // Harmonize the schema of the rhs with the schema of the lhs (which is the accumulator schema):
    if !rhs.schema.eq(&lhs.schema) {
        rhs = rhs.with_new_schema(Arc::clone(&lhs.schema))?;
    }

    // First, calculate valid constants for the union. An expression is constant
<<<<<<< HEAD
    // at the output of the union if it is constant in both sides.
    let constants: Vec<_> = lhs
        .constants()
        .iter()
        .filter(|const_expr| const_exprs_contains(rhs.constants(), const_expr.expr()))
        .map(|const_expr| {
            // TODO: When both sides have a constant column, and the actual
            // constant value is the same, then the output properties could
            // reflect the constant is valid across all partitions. However we
            // don't track the actual value that the ConstExpr takes on, so we
            // can't determine that yet
            ConstExpr::new(Arc::clone(const_expr.expr())).with_across_partitions(false)
=======
    // at the output of the union if it is constant in both sides with matching values.
    let constants = lhs
        .constants()
        .iter()
        .filter_map(|lhs_const| {
            // Find matching constant expression in RHS
            rhs.constants()
                .iter()
                .find(|rhs_const| rhs_const.expr().eq(lhs_const.expr()))
                .map(|rhs_const| {
                    let mut const_expr = ConstExpr::new(Arc::clone(lhs_const.expr()));

                    // If both sides have matching constant values, preserve the value and set across_partitions=true
                    if let (
                        AcrossPartitions::Uniform(Some(lhs_val)),
                        AcrossPartitions::Uniform(Some(rhs_val)),
                    ) = (lhs_const.across_partitions(), rhs_const.across_partitions())
                    {
                        if lhs_val == rhs_val {
                            const_expr = const_expr.with_across_partitions(
                                AcrossPartitions::Uniform(Some(lhs_val)),
                            )
                        }
                    }
                    const_expr
                })
>>>>>>> f667a01f
        })
        .collect::<Vec<_>>();

    // remove any constants that are shared in both outputs (avoid double counting them)
    for c in &constants {
        lhs = lhs.remove_constant(c);
        rhs = rhs.remove_constant(c);
    }

    // Next, calculate valid orderings for the union by searching for prefixes
    // in both sides.
    let mut orderings = UnionEquivalentOrderingBuilder::new();
<<<<<<< HEAD
    orderings.add_satisfied_orderings(
        lhs.normalized_oeq_class().orderings,
        lhs.constants(),
        &rhs,
    );
    orderings.add_satisfied_orderings(
        rhs.normalized_oeq_class().orderings,
        rhs.constants(),
        &lhs,
    );
=======
    orderings.add_satisfied_orderings(lhs.normalized_oeq_class(), lhs.constants(), &rhs);
    orderings.add_satisfied_orderings(rhs.normalized_oeq_class(), rhs.constants(), &lhs);
>>>>>>> f667a01f
    let orderings = orderings.build();

    let mut eq_properties =
        EquivalenceProperties::new(lhs.schema).with_constants(constants);

    eq_properties.add_new_orderings(orderings);
    Ok(eq_properties)
}

/// Calculates the union (in the sense of `UnionExec`) `EquivalenceProperties`
/// of the given `EquivalenceProperties` in `eqps` according to the given
/// output `schema` (which need not be the same with those of `lhs` and `rhs`
/// as details such as nullability may be different).
pub fn calculate_union(
    eqps: Vec<EquivalenceProperties>,
    schema: SchemaRef,
) -> Result<EquivalenceProperties> {
    // TODO: In some cases, we should be able to preserve some equivalence
    //       classes. Add support for such cases.
    let mut iter = eqps.into_iter();
    let Some(mut acc) = iter.next() else {
        return internal_err!(
            "Cannot calculate EquivalenceProperties for a union with no inputs"
        );
    };

    // Harmonize the schema of the init with the schema of the union:
    if !acc.schema.eq(&schema) {
        acc = acc.with_new_schema(schema)?;
<<<<<<< HEAD
    }
    // Fold in the rest of the EquivalenceProperties:
    for props in iter {
        acc = calculate_union_binary(acc, props)?;
    }
    Ok(acc)
}

#[derive(Debug)]
enum AddedOrdering {
    /// The ordering was added to the in progress result
    Yes,
    /// The ordering was not added
    No(LexOrdering),
}

/// Builds valid output orderings of a `UnionExec`
#[derive(Debug)]
struct UnionEquivalentOrderingBuilder {
    orderings: Vec<LexOrdering>,
}

impl UnionEquivalentOrderingBuilder {
    fn new() -> Self {
        Self { orderings: vec![] }
    }

    /// Add all orderings from `orderings` that satisfy `properties`,
    /// potentially augmented with`constants`.
    ///
    /// Note: any column that is known to be constant can be inserted into the
    /// ordering without changing its meaning
    ///
    /// For example:
    /// * `orderings` contains `[a ASC, c ASC]` and `constants` contains `b`
    /// * `properties` has required ordering `[a ASC, b ASC]`
    ///
    /// Then this will add `[a ASC, b ASC]` to the `orderings` list (as `a` was
    /// in the sort order and `b` was a constant).
    fn add_satisfied_orderings(
        &mut self,
        orderings: impl IntoIterator<Item = LexOrdering>,
        constants: &[ConstExpr],
        properties: &EquivalenceProperties,
    ) {
        for mut ordering in orderings.into_iter() {
            // Progressively shorten the ordering to search for a satisfied prefix:
            loop {
                match self.try_add_ordering(ordering, constants, properties) {
                    AddedOrdering::Yes => break,
                    AddedOrdering::No(o) => {
                        ordering = o;
                        ordering.pop();
                    }
                }
            }
        }
    }

    /// Adds `ordering`, potentially augmented with constants, if it satisfies
    /// the target `properties` properties.
    ///
    /// Returns
    ///
    /// * [`AddedOrdering::Yes`] if the ordering was added (either directly or
    ///   augmented), or was empty.
    ///
    /// * [`AddedOrdering::No`] if the ordering was not added
    fn try_add_ordering(
        &mut self,
        ordering: LexOrdering,
        constants: &[ConstExpr],
        properties: &EquivalenceProperties,
    ) -> AddedOrdering {
        if ordering.is_empty() {
            AddedOrdering::Yes
        } else if constants.is_empty() && properties.ordering_satisfy(&ordering) {
            // If the ordering satisfies the target properties, no need to
            // augment it with constants.
            self.orderings.push(ordering);
            AddedOrdering::Yes
        } else {
            // Did not satisfy target properties, try and augment with constants
            //  to match the properties
            if self.try_find_augmented_ordering(&ordering, constants, properties) {
                AddedOrdering::Yes
            } else {
                AddedOrdering::No(ordering)
            }
        }
    }

    /// Attempts to add `constants` to `ordering` to satisfy the properties.
    ///
    /// returns true if any orderings were added, false otherwise
    fn try_find_augmented_ordering(
        &mut self,
        ordering: &LexOrdering,
        constants: &[ConstExpr],
        properties: &EquivalenceProperties,
    ) -> bool {
        // can't augment if there is nothing to augment with
        if constants.is_empty() {
            return false;
        }
        let start_num_orderings = self.orderings.len();

        // for each equivalent ordering in properties, try and augment
        // `ordering` it with the constants to match
        for existing_ordering in &properties.oeq_class.orderings {
            if let Some(augmented_ordering) = self.augment_ordering(
                ordering,
                constants,
                existing_ordering,
                &properties.constants,
            ) {
                if !augmented_ordering.is_empty() {
                    assert!(properties.ordering_satisfy(&augmented_ordering));
                    self.orderings.push(augmented_ordering);
                }
            }
        }

        self.orderings.len() > start_num_orderings
    }

    /// Attempts to augment the ordering with constants to match the
    /// `existing_ordering`
    ///
    /// Returns Some(ordering) if an augmented ordering was found, None otherwise
    fn augment_ordering(
        &mut self,
        ordering: &LexOrdering,
        constants: &[ConstExpr],
        existing_ordering: &LexOrdering,
        existing_constants: &[ConstExpr],
    ) -> Option<LexOrdering> {
        let mut augmented_ordering = vec![];
        let mut sort_expr_iter = ordering.iter().peekable();
        let mut existing_sort_expr_iter = existing_ordering.iter().peekable();

        // walk in parallel down the two orderings, trying to match them up
        while sort_expr_iter.peek().is_some() || existing_sort_expr_iter.peek().is_some()
        {
            // If the next expressions are equal, add the next match
            // otherwise try and match with a constant
            if let Some(expr) =
                advance_if_match(&mut sort_expr_iter, &mut existing_sort_expr_iter)
            {
                augmented_ordering.push(expr);
            } else if let Some(expr) =
                advance_if_matches_constant(&mut sort_expr_iter, existing_constants)
            {
                augmented_ordering.push(expr);
            } else if let Some(expr) =
                advance_if_matches_constant(&mut existing_sort_expr_iter, constants)
            {
                augmented_ordering.push(expr);
            } else {
                // no match, can't continue the ordering, return what we have
                break;
            }
        }

        Some(augmented_ordering)
    }

    fn build(self) -> Vec<LexOrdering> {
        self.orderings
    }
}

/// Advances two iterators in parallel
///
/// If the next expressions are equal, the iterators are advanced and returns
/// the matched expression .
///
/// Otherwise, the iterators are left unchanged and return `None`
fn advance_if_match(
    iter1: &mut Peekable<Iter<PhysicalSortExpr>>,
    iter2: &mut Peekable<Iter<PhysicalSortExpr>>,
) -> Option<PhysicalSortExpr> {
    if matches!((iter1.peek(), iter2.peek()), (Some(expr1), Some(expr2)) if expr1.eq(expr2))
    {
        iter1.next().unwrap();
        iter2.next().cloned()
    } else {
        None
    }
=======
    }
    // Fold in the rest of the EquivalenceProperties:
    for props in iter {
        acc = calculate_union_binary(acc, props)?;
    }
    Ok(acc)
}

#[derive(Debug)]
enum AddedOrdering {
    /// The ordering was added to the in progress result
    Yes,
    /// The ordering was not added
    No(LexOrdering),
}

/// Builds valid output orderings of a `UnionExec`
#[derive(Debug)]
struct UnionEquivalentOrderingBuilder {
    orderings: Vec<LexOrdering>,
}

impl UnionEquivalentOrderingBuilder {
    fn new() -> Self {
        Self { orderings: vec![] }
    }

    /// Add all orderings from `orderings` that satisfy `properties`,
    /// potentially augmented with`constants`.
    ///
    /// Note: any column that is known to be constant can be inserted into the
    /// ordering without changing its meaning
    ///
    /// For example:
    /// * `orderings` contains `[a ASC, c ASC]` and `constants` contains `b`
    /// * `properties` has required ordering `[a ASC, b ASC]`
    ///
    /// Then this will add `[a ASC, b ASC]` to the `orderings` list (as `a` was
    /// in the sort order and `b` was a constant).
    fn add_satisfied_orderings(
        &mut self,
        orderings: impl IntoIterator<Item = LexOrdering>,
        constants: &[ConstExpr],
        properties: &EquivalenceProperties,
    ) {
        for mut ordering in orderings.into_iter() {
            // Progressively shorten the ordering to search for a satisfied prefix:
            loop {
                match self.try_add_ordering(ordering, constants, properties) {
                    AddedOrdering::Yes => break,
                    AddedOrdering::No(o) => {
                        ordering = o;
                        ordering.pop();
                    }
                }
            }
        }
    }

    /// Adds `ordering`, potentially augmented with constants, if it satisfies
    /// the target `properties` properties.
    ///
    /// Returns
    ///
    /// * [`AddedOrdering::Yes`] if the ordering was added (either directly or
    ///   augmented), or was empty.
    ///
    /// * [`AddedOrdering::No`] if the ordering was not added
    fn try_add_ordering(
        &mut self,
        ordering: LexOrdering,
        constants: &[ConstExpr],
        properties: &EquivalenceProperties,
    ) -> AddedOrdering {
        if ordering.is_empty() {
            AddedOrdering::Yes
        } else if constants.is_empty() && properties.ordering_satisfy(ordering.as_ref()) {
            // If the ordering satisfies the target properties, no need to
            // augment it with constants.
            self.orderings.push(ordering);
            AddedOrdering::Yes
        } else {
            // Did not satisfy target properties, try and augment with constants
            //  to match the properties
            if self.try_find_augmented_ordering(&ordering, constants, properties) {
                AddedOrdering::Yes
            } else {
                AddedOrdering::No(ordering)
            }
        }
    }

    /// Attempts to add `constants` to `ordering` to satisfy the properties.
    ///
    /// returns true if any orderings were added, false otherwise
    fn try_find_augmented_ordering(
        &mut self,
        ordering: &LexOrdering,
        constants: &[ConstExpr],
        properties: &EquivalenceProperties,
    ) -> bool {
        // can't augment if there is nothing to augment with
        if constants.is_empty() {
            return false;
        }
        let start_num_orderings = self.orderings.len();

        // for each equivalent ordering in properties, try and augment
        // `ordering` it with the constants to match
        for existing_ordering in properties.oeq_class.iter() {
            if let Some(augmented_ordering) = self.augment_ordering(
                ordering,
                constants,
                existing_ordering,
                &properties.constants,
            ) {
                if !augmented_ordering.is_empty() {
                    assert!(properties.ordering_satisfy(augmented_ordering.as_ref()));
                    self.orderings.push(augmented_ordering);
                }
            }
        }

        self.orderings.len() > start_num_orderings
    }

    /// Attempts to augment the ordering with constants to match the
    /// `existing_ordering`
    ///
    /// Returns Some(ordering) if an augmented ordering was found, None otherwise
    fn augment_ordering(
        &mut self,
        ordering: &LexOrdering,
        constants: &[ConstExpr],
        existing_ordering: &LexOrdering,
        existing_constants: &[ConstExpr],
    ) -> Option<LexOrdering> {
        let mut augmented_ordering = LexOrdering::default();
        let mut sort_expr_iter = ordering.iter().peekable();
        let mut existing_sort_expr_iter = existing_ordering.iter().peekable();

        // walk in parallel down the two orderings, trying to match them up
        while sort_expr_iter.peek().is_some() || existing_sort_expr_iter.peek().is_some()
        {
            // If the next expressions are equal, add the next match
            // otherwise try and match with a constant
            if let Some(expr) =
                advance_if_match(&mut sort_expr_iter, &mut existing_sort_expr_iter)
            {
                augmented_ordering.push(expr);
            } else if let Some(expr) =
                advance_if_matches_constant(&mut sort_expr_iter, existing_constants)
            {
                augmented_ordering.push(expr);
            } else if let Some(expr) =
                advance_if_matches_constant(&mut existing_sort_expr_iter, constants)
            {
                augmented_ordering.push(expr);
            } else {
                // no match, can't continue the ordering, return what we have
                break;
            }
        }

        Some(augmented_ordering)
    }

    fn build(self) -> Vec<LexOrdering> {
        self.orderings
    }
}

/// Advances two iterators in parallel
///
/// If the next expressions are equal, the iterators are advanced and returns
/// the matched expression .
///
/// Otherwise, the iterators are left unchanged and return `None`
fn advance_if_match(
    iter1: &mut Peekable<Iter<PhysicalSortExpr>>,
    iter2: &mut Peekable<Iter<PhysicalSortExpr>>,
) -> Option<PhysicalSortExpr> {
    if matches!((iter1.peek(), iter2.peek()), (Some(expr1), Some(expr2)) if expr1.eq(expr2))
    {
        iter1.next().unwrap();
        iter2.next().cloned()
    } else {
        None
    }
>>>>>>> f667a01f
}

/// Advances the iterator with a constant
///
/// If the next expression  matches one of the constants, advances the iterator
/// returning the matched expression
///
/// Otherwise, the iterator is left unchanged and returns `None`
fn advance_if_matches_constant(
    iter: &mut Peekable<Iter<PhysicalSortExpr>>,
    constants: &[ConstExpr],
) -> Option<PhysicalSortExpr> {
    let expr = iter.peek()?;
    let const_expr = constants.iter().find(|c| c.eq_expr(expr))?;
    let found_expr = PhysicalSortExpr::new(Arc::clone(const_expr.expr()), expr.options);
    iter.next();
    Some(found_expr)
}

#[cfg(test)]
mod tests {
    use std::ops::Not;

    use super::*;
    use crate::equivalence::add_offset_to_expr;
    use crate::equivalence::tests::{
        convert_to_orderings, convert_to_sort_exprs, convert_to_sort_reqs,
        create_test_params, create_test_schema, output_schema,
    };
    use crate::expressions::{col, BinaryExpr, Column};
    use crate::ScalarFunctionExpr;

    use arrow::datatypes::{DataType, Field, Schema};
    use arrow_schema::{Fields, TimeUnit};
    use datafusion_common::{Constraint, ScalarValue};
    use datafusion_expr::Operator;

    use datafusion_functions::string::concat;

    #[test]
    fn project_equivalence_properties_test() -> Result<()> {
        let input_schema = Arc::new(Schema::new(vec![
            Field::new("a", DataType::Int64, true),
            Field::new("b", DataType::Int64, true),
            Field::new("c", DataType::Int64, true),
        ]));

        let input_properties = EquivalenceProperties::new(Arc::clone(&input_schema));
        let col_a = col("a", &input_schema)?;

        // a as a1, a as a2, a as a3, a as a3
        let proj_exprs = vec![
            (Arc::clone(&col_a), "a1".to_string()),
            (Arc::clone(&col_a), "a2".to_string()),
            (Arc::clone(&col_a), "a3".to_string()),
            (Arc::clone(&col_a), "a4".to_string()),
        ];
        let projection_mapping = ProjectionMapping::try_new(&proj_exprs, &input_schema)?;

        let out_schema = output_schema(&projection_mapping, &input_schema)?;
        // a as a1, a as a2, a as a3, a as a3
        let proj_exprs = vec![
            (Arc::clone(&col_a), "a1".to_string()),
            (Arc::clone(&col_a), "a2".to_string()),
            (Arc::clone(&col_a), "a3".to_string()),
            (Arc::clone(&col_a), "a4".to_string()),
        ];
        let projection_mapping = ProjectionMapping::try_new(&proj_exprs, &input_schema)?;

        // a as a1, a as a2, a as a3, a as a3
        let col_a1 = &col("a1", &out_schema)?;
        let col_a2 = &col("a2", &out_schema)?;
        let col_a3 = &col("a3", &out_schema)?;
        let col_a4 = &col("a4", &out_schema)?;
        let out_properties = input_properties.project(&projection_mapping, out_schema);

        // At the output a1=a2=a3=a4
        assert_eq!(out_properties.eq_group().len(), 1);
        let eq_class = out_properties.eq_group().iter().next().unwrap();
        assert_eq!(eq_class.len(), 4);
        assert!(eq_class.contains(col_a1));
        assert!(eq_class.contains(col_a2));
        assert!(eq_class.contains(col_a3));
        assert!(eq_class.contains(col_a4));

        Ok(())
    }

    #[test]
    fn project_equivalence_properties_test_multi() -> Result<()> {
        // test multiple input orderings with equivalence properties
        let input_schema = Arc::new(Schema::new(vec![
            Field::new("a", DataType::Int64, true),
            Field::new("b", DataType::Int64, true),
            Field::new("c", DataType::Int64, true),
            Field::new("d", DataType::Int64, true),
        ]));

        let mut input_properties = EquivalenceProperties::new(Arc::clone(&input_schema));
        // add equivalent ordering [a, b, c, d]
<<<<<<< HEAD
        input_properties.add_new_ordering(vec![
=======
        input_properties.add_new_ordering(LexOrdering::new(vec![
>>>>>>> f667a01f
            parse_sort_expr("a", &input_schema),
            parse_sort_expr("b", &input_schema),
            parse_sort_expr("c", &input_schema),
            parse_sort_expr("d", &input_schema),
<<<<<<< HEAD
        ]);

        // add equivalent ordering [a, c, b, d]
        input_properties.add_new_ordering(vec![
=======
        ]));

        // add equivalent ordering [a, c, b, d]
        input_properties.add_new_ordering(LexOrdering::new(vec![
>>>>>>> f667a01f
            parse_sort_expr("a", &input_schema),
            parse_sort_expr("c", &input_schema),
            parse_sort_expr("b", &input_schema), // NB b and c are swapped
            parse_sort_expr("d", &input_schema),
<<<<<<< HEAD
        ]);
=======
        ]));
>>>>>>> f667a01f

        // simply project all the columns in order
        let proj_exprs = vec![
            (col("a", &input_schema)?, "a".to_string()),
            (col("b", &input_schema)?, "b".to_string()),
            (col("c", &input_schema)?, "c".to_string()),
            (col("d", &input_schema)?, "d".to_string()),
        ];
        let projection_mapping = ProjectionMapping::try_new(&proj_exprs, &input_schema)?;
        let out_properties = input_properties.project(&projection_mapping, input_schema);

        assert_eq!(
            out_properties.to_string(),
<<<<<<< HEAD
            "order: [[a@0 ASC,c@2 ASC,b@1 ASC,d@3 ASC], [a@0 ASC,b@1 ASC,c@2 ASC,d@3 ASC]]"
=======
            "order: [[a@0 ASC, c@2 ASC, b@1 ASC, d@3 ASC], [a@0 ASC, b@1 ASC, c@2 ASC, d@3 ASC]]"
>>>>>>> f667a01f
        );

        Ok(())
    }

    #[test]
    fn test_join_equivalence_properties() -> Result<()> {
        let schema = create_test_schema()?;
        let col_a = &col("a", &schema)?;
        let col_b = &col("b", &schema)?;
        let col_c = &col("c", &schema)?;
        let offset = schema.fields.len();
        let col_a2 = &add_offset_to_expr(Arc::clone(col_a), offset);
        let col_b2 = &add_offset_to_expr(Arc::clone(col_b), offset);
        let option_asc = SortOptions {
            descending: false,
            nulls_first: false,
        };
        let test_cases = vec![
            // ------- TEST CASE 1 --------
            // [a ASC], [b ASC]
            (
                // [a ASC], [b ASC]
                vec![vec![(col_a, option_asc)], vec![(col_b, option_asc)]],
                // [a ASC], [b ASC]
                vec![vec![(col_a, option_asc)], vec![(col_b, option_asc)]],
                // expected [a ASC, a2 ASC], [a ASC, b2 ASC], [b ASC, a2 ASC], [b ASC, b2 ASC]
                vec![
                    vec![(col_a, option_asc), (col_a2, option_asc)],
                    vec![(col_a, option_asc), (col_b2, option_asc)],
                    vec![(col_b, option_asc), (col_a2, option_asc)],
                    vec![(col_b, option_asc), (col_b2, option_asc)],
                ],
            ),
            // ------- TEST CASE 2 --------
            // [a ASC], [b ASC]
            (
                // [a ASC], [b ASC], [c ASC]
                vec![
                    vec![(col_a, option_asc)],
                    vec![(col_b, option_asc)],
                    vec![(col_c, option_asc)],
                ],
                // [a ASC], [b ASC]
                vec![vec![(col_a, option_asc)], vec![(col_b, option_asc)]],
                // expected [a ASC, a2 ASC], [a ASC, b2 ASC], [b ASC, a2 ASC], [b ASC, b2 ASC], [c ASC, a2 ASC], [c ASC, b2 ASC]
                vec![
                    vec![(col_a, option_asc), (col_a2, option_asc)],
                    vec![(col_a, option_asc), (col_b2, option_asc)],
                    vec![(col_b, option_asc), (col_a2, option_asc)],
                    vec![(col_b, option_asc), (col_b2, option_asc)],
                    vec![(col_c, option_asc), (col_a2, option_asc)],
                    vec![(col_c, option_asc), (col_b2, option_asc)],
                ],
            ),
        ];
        for (left_orderings, right_orderings, expected) in test_cases {
            let mut left_eq_properties = EquivalenceProperties::new(Arc::clone(&schema));
            let mut right_eq_properties = EquivalenceProperties::new(Arc::clone(&schema));
            let left_orderings = convert_to_orderings(&left_orderings);
            let right_orderings = convert_to_orderings(&right_orderings);
            let expected = convert_to_orderings(&expected);
            left_eq_properties.add_new_orderings(left_orderings);
            right_eq_properties.add_new_orderings(right_orderings);
            let join_eq = join_equivalence_properties(
                left_eq_properties,
                right_eq_properties,
                &JoinType::Inner,
                Arc::new(Schema::empty()),
                &[true, false],
                Some(JoinSide::Left),
                &[],
            );
            let err_msg =
                format!("expected: {:?}, actual:{:?}", expected, &join_eq.oeq_class);
            assert_eq!(join_eq.oeq_class.len(), expected.len(), "{}", err_msg);
            for ordering in join_eq.oeq_class {
                assert!(
                    expected.contains(&ordering),
                    "{}, ordering: {:?}",
                    err_msg,
                    ordering
                );
            }
        }
        Ok(())
    }

    #[test]
    fn test_expr_consists_of_constants() -> Result<()> {
        let schema = Arc::new(Schema::new(vec![
            Field::new("a", DataType::Int32, true),
            Field::new("b", DataType::Int32, true),
            Field::new("c", DataType::Int32, true),
            Field::new("d", DataType::Int32, true),
            Field::new("ts", DataType::Timestamp(TimeUnit::Nanosecond, None), true),
        ]));
        let col_a = col("a", &schema)?;
        let col_b = col("b", &schema)?;
        let col_d = col("d", &schema)?;
        let b_plus_d = Arc::new(BinaryExpr::new(
            Arc::clone(&col_b),
            Operator::Plus,
            Arc::clone(&col_d),
        )) as Arc<dyn PhysicalExpr>;

        let constants = vec![Arc::clone(&col_a), Arc::clone(&col_b)];
        let expr = Arc::clone(&b_plus_d);
        assert!(!is_constant_recurse(&constants, &expr));

        let constants = vec![Arc::clone(&col_a), Arc::clone(&col_b), Arc::clone(&col_d)];
        let expr = Arc::clone(&b_plus_d);
        assert!(is_constant_recurse(&constants, &expr));
        Ok(())
    }

    #[test]
    fn test_get_updated_right_ordering_equivalence_properties() -> Result<()> {
        let join_type = JoinType::Inner;
        // Join right child schema
        let child_fields: Fields = ["x", "y", "z", "w"]
            .into_iter()
            .map(|name| Field::new(name, DataType::Int32, true))
            .collect();
        let child_schema = Schema::new(child_fields);
        let col_x = &col("x", &child_schema)?;
        let col_y = &col("y", &child_schema)?;
        let col_z = &col("z", &child_schema)?;
        let col_w = &col("w", &child_schema)?;
        let option_asc = SortOptions {
            descending: false,
            nulls_first: false,
        };
        // [x ASC, y ASC], [z ASC, w ASC]
        let orderings = vec![
            vec![(col_x, option_asc), (col_y, option_asc)],
            vec![(col_z, option_asc), (col_w, option_asc)],
        ];
        let orderings = convert_to_orderings(&orderings);
        // Right child ordering equivalences
        let mut right_oeq_class = OrderingEquivalenceClass::new(orderings);

        let left_columns_len = 4;

        let fields: Fields = ["a", "b", "c", "d", "x", "y", "z", "w"]
            .into_iter()
            .map(|name| Field::new(name, DataType::Int32, true))
            .collect();

        // Join Schema
        let schema = Schema::new(fields);
        let col_a = &col("a", &schema)?;
        let col_d = &col("d", &schema)?;
        let col_x = &col("x", &schema)?;
        let col_y = &col("y", &schema)?;
        let col_z = &col("z", &schema)?;
        let col_w = &col("w", &schema)?;

        let mut join_eq_properties = EquivalenceProperties::new(Arc::new(schema));
        // a=x and d=w
        join_eq_properties.add_equal_conditions(col_a, col_x)?;
        join_eq_properties.add_equal_conditions(col_d, col_w)?;

        updated_right_ordering_equivalence_class(
            &mut right_oeq_class,
            &join_type,
            left_columns_len,
        );
        join_eq_properties.add_ordering_equivalence_class(right_oeq_class);
        let result = join_eq_properties.oeq_class().clone();

        // [x ASC, y ASC], [z ASC, w ASC]
        let orderings = vec![
            vec![(col_x, option_asc), (col_y, option_asc)],
            vec![(col_z, option_asc), (col_w, option_asc)],
        ];
        let orderings = convert_to_orderings(&orderings);
        let expected = OrderingEquivalenceClass::new(orderings);

        assert_eq!(result, expected);

        Ok(())
    }

    #[test]
    fn test_normalize_ordering_equivalence_classes() -> Result<()> {
        let sort_options = SortOptions::default();

        let schema = Schema::new(vec![
            Field::new("a", DataType::Int32, true),
            Field::new("b", DataType::Int32, true),
            Field::new("c", DataType::Int32, true),
        ]);
        let col_a_expr = col("a", &schema)?;
        let col_b_expr = col("b", &schema)?;
        let col_c_expr = col("c", &schema)?;
        let mut eq_properties = EquivalenceProperties::new(Arc::new(schema.clone()));

        eq_properties.add_equal_conditions(&col_a_expr, &col_c_expr)?;
        let others = vec![
            LexOrdering::new(vec![PhysicalSortExpr {
                expr: Arc::clone(&col_b_expr),
                options: sort_options,
            }]),
            LexOrdering::new(vec![PhysicalSortExpr {
                expr: Arc::clone(&col_c_expr),
                options: sort_options,
            }]),
        ];
        eq_properties.add_new_orderings(others);

        let mut expected_eqs = EquivalenceProperties::new(Arc::new(schema));
        expected_eqs.add_new_orderings([
            LexOrdering::new(vec![PhysicalSortExpr {
                expr: Arc::clone(&col_b_expr),
                options: sort_options,
            }]),
            LexOrdering::new(vec![PhysicalSortExpr {
                expr: Arc::clone(&col_c_expr),
                options: sort_options,
            }]),
        ]);

        let oeq_class = eq_properties.oeq_class().clone();
        let expected = expected_eqs.oeq_class();
        assert!(oeq_class.eq(expected));

        Ok(())
    }

    #[test]
    fn test_get_indices_of_matching_sort_exprs_with_order_eq() -> Result<()> {
        let sort_options = SortOptions::default();
        let sort_options_not = SortOptions::default().not();

        let schema = Schema::new(vec![
            Field::new("a", DataType::Int32, true),
            Field::new("b", DataType::Int32, true),
        ]);
        let col_a = &col("a", &schema)?;
        let col_b = &col("b", &schema)?;
        let required_columns = [Arc::clone(col_b), Arc::clone(col_a)];
        let mut eq_properties = EquivalenceProperties::new(Arc::new(schema));
        eq_properties.add_new_orderings([LexOrdering::new(vec![
            PhysicalSortExpr {
                expr: Arc::new(Column::new("b", 1)),
                options: sort_options_not,
            },
            PhysicalSortExpr {
                expr: Arc::new(Column::new("a", 0)),
                options: sort_options,
            },
        ])]);
        let (result, idxs) = eq_properties.find_longest_permutation(&required_columns);
        assert_eq!(idxs, vec![0, 1]);
        assert_eq!(
            result,
            LexOrdering::new(vec![
                PhysicalSortExpr {
                    expr: Arc::clone(col_b),
                    options: sort_options_not
                },
                PhysicalSortExpr {
                    expr: Arc::clone(col_a),
                    options: sort_options
                }
            ])
        );

        let schema = Schema::new(vec![
            Field::new("a", DataType::Int32, true),
            Field::new("b", DataType::Int32, true),
            Field::new("c", DataType::Int32, true),
        ]);
        let col_a = &col("a", &schema)?;
        let col_b = &col("b", &schema)?;
        let required_columns = [Arc::clone(col_b), Arc::clone(col_a)];
        let mut eq_properties = EquivalenceProperties::new(Arc::new(schema));
        eq_properties.add_new_orderings([
            LexOrdering::new(vec![PhysicalSortExpr {
                expr: Arc::new(Column::new("c", 2)),
                options: sort_options,
            }]),
            LexOrdering::new(vec![
                PhysicalSortExpr {
                    expr: Arc::new(Column::new("b", 1)),
                    options: sort_options_not,
                },
                PhysicalSortExpr {
                    expr: Arc::new(Column::new("a", 0)),
                    options: sort_options,
                },
            ]),
        ]);
        let (result, idxs) = eq_properties.find_longest_permutation(&required_columns);
        assert_eq!(idxs, vec![0, 1]);
        assert_eq!(
            result,
            LexOrdering::new(vec![
                PhysicalSortExpr {
                    expr: Arc::clone(col_b),
                    options: sort_options_not
                },
                PhysicalSortExpr {
                    expr: Arc::clone(col_a),
                    options: sort_options
                }
            ])
        );

        let required_columns = [
            Arc::new(Column::new("b", 1)) as _,
            Arc::new(Column::new("a", 0)) as _,
        ];
        let schema = Schema::new(vec![
            Field::new("a", DataType::Int32, true),
            Field::new("b", DataType::Int32, true),
            Field::new("c", DataType::Int32, true),
        ]);
        let mut eq_properties = EquivalenceProperties::new(Arc::new(schema));

        // not satisfied orders
        eq_properties.add_new_orderings([LexOrdering::new(vec![
            PhysicalSortExpr {
                expr: Arc::new(Column::new("b", 1)),
                options: sort_options_not,
            },
            PhysicalSortExpr {
                expr: Arc::new(Column::new("c", 2)),
                options: sort_options,
            },
            PhysicalSortExpr {
                expr: Arc::new(Column::new("a", 0)),
                options: sort_options,
            },
        ])]);
        let (_, idxs) = eq_properties.find_longest_permutation(&required_columns);
        assert_eq!(idxs, vec![0]);

        Ok(())
    }

    #[test]
    fn test_update_properties() -> Result<()> {
        let schema = Schema::new(vec![
            Field::new("a", DataType::Int32, true),
            Field::new("b", DataType::Int32, true),
            Field::new("c", DataType::Int32, true),
            Field::new("d", DataType::Int32, true),
        ]);

        let mut eq_properties = EquivalenceProperties::new(Arc::new(schema.clone()));
        let col_a = &col("a", &schema)?;
        let col_b = &col("b", &schema)?;
        let col_c = &col("c", &schema)?;
        let col_d = &col("d", &schema)?;
        let option_asc = SortOptions {
            descending: false,
            nulls_first: false,
        };
        // b=a (e.g they are aliases)
        eq_properties.add_equal_conditions(col_b, col_a)?;
        // [b ASC], [d ASC]
        eq_properties.add_new_orderings(vec![
            LexOrdering::new(vec![PhysicalSortExpr {
                expr: Arc::clone(col_b),
                options: option_asc,
            }]),
            LexOrdering::new(vec![PhysicalSortExpr {
                expr: Arc::clone(col_d),
                options: option_asc,
            }]),
        ]);

        let test_cases = vec![
            // d + b
            (
                Arc::new(BinaryExpr::new(
                    Arc::clone(col_d),
                    Operator::Plus,
                    Arc::clone(col_b),
                )) as Arc<dyn PhysicalExpr>,
                SortProperties::Ordered(option_asc),
            ),
            // b
            (Arc::clone(col_b), SortProperties::Ordered(option_asc)),
            // a
            (Arc::clone(col_a), SortProperties::Ordered(option_asc)),
            // a + c
            (
                Arc::new(BinaryExpr::new(
                    Arc::clone(col_a),
                    Operator::Plus,
                    Arc::clone(col_c),
                )),
                SortProperties::Unordered,
            ),
        ];
        for (expr, expected) in test_cases {
            let leading_orderings = eq_properties
                .oeq_class()
                .iter()
                .flat_map(|ordering| ordering.first().cloned())
                .collect::<Vec<_>>();
            let expr_props = eq_properties.get_expr_properties(Arc::clone(&expr));
            let err_msg = format!(
                "expr:{:?}, expected: {:?}, actual: {:?}, leading_orderings: {leading_orderings:?}",
                expr, expected, expr_props.sort_properties
            );
            assert_eq!(expr_props.sort_properties, expected, "{}", err_msg);
        }

        Ok(())
    }

    #[test]
    fn test_find_longest_permutation() -> Result<()> {
        // Schema satisfies following orderings:
        // [a ASC], [d ASC, b ASC], [e DESC, f ASC, g ASC]
        // and
        // Column [a=c] (e.g they are aliases).
        // At below we add [d ASC, h DESC] also, for test purposes
        let (test_schema, mut eq_properties) = create_test_params()?;
        let col_a = &col("a", &test_schema)?;
        let col_b = &col("b", &test_schema)?;
        let col_c = &col("c", &test_schema)?;
        let col_d = &col("d", &test_schema)?;
        let col_e = &col("e", &test_schema)?;
        let col_f = &col("f", &test_schema)?;
        let col_h = &col("h", &test_schema)?;
        // a + d
        let a_plus_d = Arc::new(BinaryExpr::new(
            Arc::clone(col_a),
            Operator::Plus,
            Arc::clone(col_d),
        )) as Arc<dyn PhysicalExpr>;

        let option_asc = SortOptions {
            descending: false,
            nulls_first: false,
        };
        let option_desc = SortOptions {
            descending: true,
            nulls_first: true,
        };
        // [d ASC, h DESC] also satisfies schema.
        eq_properties.add_new_orderings([LexOrdering::new(vec![
            PhysicalSortExpr {
                expr: Arc::clone(col_d),
                options: option_asc,
            },
            PhysicalSortExpr {
                expr: Arc::clone(col_h),
                options: option_desc,
            },
        ])]);
        let test_cases = vec![
            // TEST CASE 1
            (vec![col_a], vec![(col_a, option_asc)]),
            // TEST CASE 2
            (vec![col_c], vec![(col_c, option_asc)]),
            // TEST CASE 3
            (
                vec![col_d, col_e, col_b],
                vec![
                    (col_d, option_asc),
                    (col_e, option_desc),
                    (col_b, option_asc),
                ],
            ),
            // TEST CASE 4
            (vec![col_b], vec![]),
            // TEST CASE 5
            (vec![col_d], vec![(col_d, option_asc)]),
            // TEST CASE 5
            (vec![&a_plus_d], vec![(&a_plus_d, option_asc)]),
            // TEST CASE 6
            (
                vec![col_b, col_d],
                vec![(col_d, option_asc), (col_b, option_asc)],
            ),
            // TEST CASE 6
            (
                vec![col_c, col_e],
                vec![(col_c, option_asc), (col_e, option_desc)],
            ),
            // TEST CASE 7
            (
                vec![col_d, col_h, col_e, col_f, col_b],
                vec![
                    (col_d, option_asc),
                    (col_e, option_desc),
                    (col_h, option_desc),
                    (col_f, option_asc),
                    (col_b, option_asc),
                ],
            ),
            // TEST CASE 8
            (
                vec![col_e, col_d, col_h, col_f, col_b],
                vec![
                    (col_e, option_desc),
                    (col_d, option_asc),
                    (col_h, option_desc),
                    (col_f, option_asc),
                    (col_b, option_asc),
                ],
            ),
            // TEST CASE 9
            (
                vec![col_e, col_d, col_b, col_h, col_f],
                vec![
                    (col_e, option_desc),
                    (col_d, option_asc),
                    (col_b, option_asc),
                    (col_h, option_desc),
                    (col_f, option_asc),
                ],
            ),
        ];
        for (exprs, expected) in test_cases {
            let exprs = exprs.into_iter().cloned().collect::<Vec<_>>();
            let expected = convert_to_sort_exprs(&expected);
            let (actual, _) = eq_properties.find_longest_permutation(&exprs);
            assert_eq!(actual, expected);
        }

        Ok(())
    }

    #[test]
    fn test_find_longest_permutation2() -> Result<()> {
        // Schema satisfies following orderings:
        // [a ASC], [d ASC, b ASC], [e DESC, f ASC, g ASC]
        // and
        // Column [a=c] (e.g they are aliases).
        // At below we add [d ASC, h DESC] also, for test purposes
        let (test_schema, mut eq_properties) = create_test_params()?;
        let col_h = &col("h", &test_schema)?;

        // Add column h as constant
        eq_properties = eq_properties.with_constants(vec![ConstExpr::from(col_h)]);

        let test_cases = vec![
            // TEST CASE 1
            // ordering of the constants are treated as default ordering.
            // This is the convention currently used.
            (vec![col_h], vec![(col_h, SortOptions::default())]),
        ];
        for (exprs, expected) in test_cases {
            let exprs = exprs.into_iter().cloned().collect::<Vec<_>>();
            let expected = convert_to_sort_exprs(&expected);
            let (actual, _) = eq_properties.find_longest_permutation(&exprs);
            assert_eq!(actual, expected);
        }

        Ok(())
    }

    #[test]
    fn test_get_finer() -> Result<()> {
        let schema = create_test_schema()?;
        let col_a = &col("a", &schema)?;
        let col_b = &col("b", &schema)?;
        let col_c = &col("c", &schema)?;
        let eq_properties = EquivalenceProperties::new(schema);
        let option_asc = SortOptions {
            descending: false,
            nulls_first: false,
        };
        let option_desc = SortOptions {
            descending: true,
            nulls_first: true,
        };
        // First entry, and second entry are the physical sort requirement that are argument for get_finer_requirement.
        // Third entry is the expected result.
        let tests_cases = vec![
            // Get finer requirement between [a Some(ASC)] and [a None, b Some(ASC)]
            // result should be [a Some(ASC), b Some(ASC)]
            (
                vec![(col_a, Some(option_asc))],
                vec![(col_a, None), (col_b, Some(option_asc))],
                Some(vec![(col_a, Some(option_asc)), (col_b, Some(option_asc))]),
            ),
            // Get finer requirement between [a Some(ASC), b Some(ASC), c Some(ASC)] and [a Some(ASC), b Some(ASC)]
            // result should be [a Some(ASC), b Some(ASC), c Some(ASC)]
            (
                vec![
                    (col_a, Some(option_asc)),
                    (col_b, Some(option_asc)),
                    (col_c, Some(option_asc)),
                ],
                vec![(col_a, Some(option_asc)), (col_b, Some(option_asc))],
                Some(vec![
                    (col_a, Some(option_asc)),
                    (col_b, Some(option_asc)),
                    (col_c, Some(option_asc)),
                ]),
            ),
            // Get finer requirement between [a Some(ASC), b Some(ASC)] and [a Some(ASC), b Some(DESC)]
            // result should be None
            (
                vec![(col_a, Some(option_asc)), (col_b, Some(option_asc))],
                vec![(col_a, Some(option_asc)), (col_b, Some(option_desc))],
                None,
            ),
        ];
        for (lhs, rhs, expected) in tests_cases {
            let lhs = convert_to_sort_reqs(&lhs);
            let rhs = convert_to_sort_reqs(&rhs);
            let expected = expected.map(|expected| convert_to_sort_reqs(&expected));
            let finer = eq_properties.get_finer_requirement(&lhs, &rhs);
            assert_eq!(finer, expected)
        }

        Ok(())
    }

    #[test]
    fn test_normalize_sort_reqs() -> Result<()> {
        // Schema satisfies following properties
        // a=c
        // and following orderings are valid
        // [a ASC], [d ASC, b ASC], [e DESC, f ASC, g ASC]
        let (test_schema, eq_properties) = create_test_params()?;
        let col_a = &col("a", &test_schema)?;
        let col_b = &col("b", &test_schema)?;
        let col_c = &col("c", &test_schema)?;
        let col_d = &col("d", &test_schema)?;
        let col_e = &col("e", &test_schema)?;
        let col_f = &col("f", &test_schema)?;
        let option_asc = SortOptions {
            descending: false,
            nulls_first: false,
        };
        let option_desc = SortOptions {
            descending: true,
            nulls_first: true,
        };
        // First element in the tuple stores vector of requirement, second element is the expected return value for ordering_satisfy function
        let requirements = vec![
            (
                vec![(col_a, Some(option_asc))],
                vec![(col_a, Some(option_asc))],
            ),
            (
                vec![(col_a, Some(option_desc))],
                vec![(col_a, Some(option_desc))],
            ),
            (vec![(col_a, None)], vec![(col_a, None)]),
            // Test whether equivalence works as expected
            (
                vec![(col_c, Some(option_asc))],
                vec![(col_a, Some(option_asc))],
            ),
            (vec![(col_c, None)], vec![(col_a, None)]),
            // Test whether ordering equivalence works as expected
            (
                vec![(col_d, Some(option_asc)), (col_b, Some(option_asc))],
                vec![(col_d, Some(option_asc)), (col_b, Some(option_asc))],
            ),
            (
                vec![(col_d, None), (col_b, None)],
                vec![(col_d, None), (col_b, None)],
            ),
            (
                vec![(col_e, Some(option_desc)), (col_f, Some(option_asc))],
                vec![(col_e, Some(option_desc)), (col_f, Some(option_asc))],
            ),
            // We should be able to normalize in compatible requirements also (not exactly equal)
            (
                vec![(col_e, Some(option_desc)), (col_f, None)],
                vec![(col_e, Some(option_desc)), (col_f, None)],
            ),
            (
                vec![(col_e, None), (col_f, None)],
                vec![(col_e, None), (col_f, None)],
            ),
        ];

        for (reqs, expected_normalized) in requirements.into_iter() {
            let req = convert_to_sort_reqs(&reqs);
            let expected_normalized = convert_to_sort_reqs(&expected_normalized);

            assert_eq!(
                eq_properties.normalize_sort_requirements(&req),
                expected_normalized
            );
        }

        Ok(())
    }

    #[test]
    fn test_schema_normalize_sort_requirement_with_equivalence() -> Result<()> {
        let option1 = SortOptions {
            descending: false,
            nulls_first: false,
        };
        // Assume that column a and c are aliases.
        let (test_schema, eq_properties) = create_test_params()?;
        let col_a = &col("a", &test_schema)?;
        let col_c = &col("c", &test_schema)?;
        let col_d = &col("d", &test_schema)?;

        // Test cases for equivalence normalization
        // First entry in the tuple is PhysicalSortRequirement, second entry in the tuple is
        // expected PhysicalSortRequirement after normalization.
        let test_cases = vec![
            (vec![(col_a, Some(option1))], vec![(col_a, Some(option1))]),
            // In the normalized version column c should be replace with column a
            (vec![(col_c, Some(option1))], vec![(col_a, Some(option1))]),
            (vec![(col_c, None)], vec![(col_a, None)]),
            (vec![(col_d, Some(option1))], vec![(col_d, Some(option1))]),
        ];
        for (reqs, expected) in test_cases.into_iter() {
            let reqs = convert_to_sort_reqs(&reqs);
            let expected = convert_to_sort_reqs(&expected);

            let normalized = eq_properties.normalize_sort_requirements(&reqs);
            assert!(
                expected.eq(&normalized),
                "error in test: reqs: {reqs:?}, expected: {expected:?}, normalized: {normalized:?}"
            );
        }

        Ok(())
    }

    #[test]
    fn test_eliminate_redundant_monotonic_sorts() -> Result<()> {
        let schema = Arc::new(Schema::new(vec![
            Field::new("a", DataType::Date32, true),
            Field::new("b", DataType::Utf8, true),
            Field::new("c", DataType::Timestamp(TimeUnit::Nanosecond, None), true),
        ]));
        let base_properties = EquivalenceProperties::new(Arc::clone(&schema))
            .with_reorder(LexOrdering::new(
                ["a", "b", "c"]
                    .into_iter()
                    .map(|c| {
                        col(c, schema.as_ref()).map(|expr| PhysicalSortExpr {
                            expr,
                            options: SortOptions {
                                descending: false,
                                nulls_first: true,
                            },
                        })
                    })
                    .collect::<Result<Vec<_>>>()?,
            ));

        struct TestCase {
            name: &'static str,
            constants: Vec<Arc<dyn PhysicalExpr>>,
            equal_conditions: Vec<[Arc<dyn PhysicalExpr>; 2]>,
            sort_columns: &'static [&'static str],
            should_satisfy_ordering: bool,
        }

        let col_a = col("a", schema.as_ref())?;
        let col_b = col("b", schema.as_ref())?;
        let col_c = col("c", schema.as_ref())?;
        let cast_c = Arc::new(CastExpr::new(col_c, DataType::Date32, None));

        let cases = vec![
            TestCase {
                name: "(a, b, c) -> (c)",
                // b is constant, so it should be removed from the sort order
                constants: vec![Arc::clone(&col_b)],
                equal_conditions: vec![[
                    Arc::clone(&cast_c) as Arc<dyn PhysicalExpr>,
                    Arc::clone(&col_a),
                ]],
                sort_columns: &["c"],
                should_satisfy_ordering: true,
            },
            // Same test with above test, where equality order is swapped.
            // Algorithm shouldn't depend on this order.
            TestCase {
                name: "(a, b, c) -> (c)",
                // b is constant, so it should be removed from the sort order
                constants: vec![col_b],
                equal_conditions: vec![[
                    Arc::clone(&col_a),
                    Arc::clone(&cast_c) as Arc<dyn PhysicalExpr>,
                ]],
                sort_columns: &["c"],
                should_satisfy_ordering: true,
            },
            TestCase {
                name: "not ordered because (b) is not constant",
                // b is not constant anymore
                constants: vec![],
                // a and c are still compatible, but this is irrelevant since the original ordering is (a, b, c)
                equal_conditions: vec![[
                    Arc::clone(&cast_c) as Arc<dyn PhysicalExpr>,
                    Arc::clone(&col_a),
                ]],
                sort_columns: &["c"],
                should_satisfy_ordering: false,
            },
        ];

        for case in cases {
            // Construct the equivalence properties in different orders
            // to exercise different code paths
            // (The resulting properties _should_ be the same)
            for properties in [
                // Equal conditions before constants
                {
                    let mut properties = base_properties.clone();
                    for [left, right] in &case.equal_conditions {
                        properties.add_equal_conditions(left, right)?
                    }
                    properties.with_constants(
                        case.constants.iter().cloned().map(ConstExpr::from),
                    )
                },
                // Constants before equal conditions
                {
                    let mut properties = base_properties.clone().with_constants(
                        case.constants.iter().cloned().map(ConstExpr::from),
                    );
                    for [left, right] in &case.equal_conditions {
                        properties.add_equal_conditions(left, right)?
                    }
                    properties
                },
            ] {
                let sort = case
                    .sort_columns
                    .iter()
                    .map(|&name| {
                        col(name, &schema).map(|col| PhysicalSortExpr {
                            expr: col,
                            options: SortOptions::default(),
                        })
                    })
                    .collect::<Result<LexOrdering>>()?;

                assert_eq!(
                    properties.ordering_satisfy(sort.as_ref()),
                    case.should_satisfy_ordering,
                    "failed test '{}'",
                    case.name
                );
            }
        }

        Ok(())
    }

    /// Return a new schema with the same types, but new field names
    ///
    /// The new field names are the old field names with `text` appended.
    ///
    /// For example, the schema "a", "b", "c" becomes "a1", "b1", "c1"
    /// if `text` is "1".
    fn append_fields(schema: &SchemaRef, text: &str) -> SchemaRef {
        Arc::new(Schema::new(
            schema
                .fields()
                .iter()
                .map(|field| {
                    Field::new(
                        // Annotate name with `text`:
                        format!("{}{}", field.name(), text),
                        field.data_type().clone(),
                        field.is_nullable(),
                    )
                })
                .collect::<Vec<_>>(),
        ))
    }

    #[test]
    fn test_union_equivalence_properties_multi_children_1() {
        let schema = create_test_schema().unwrap();
        let schema2 = append_fields(&schema, "1");
        let schema3 = append_fields(&schema, "2");
        UnionEquivalenceTest::new(&schema)
            // Children 1
            .with_child_sort(vec![vec!["a", "b", "c"]], &schema)
            // Children 2
            .with_child_sort(vec![vec!["a1", "b1", "c1"]], &schema2)
            // Children 3
            .with_child_sort(vec![vec!["a2", "b2"]], &schema3)
            .with_expected_sort(vec![vec!["a", "b"]])
            .run()
    }

    #[test]
    fn test_union_equivalence_properties_multi_children_2() {
        let schema = create_test_schema().unwrap();
        let schema2 = append_fields(&schema, "1");
        let schema3 = append_fields(&schema, "2");
        UnionEquivalenceTest::new(&schema)
            // Children 1
            .with_child_sort(vec![vec!["a", "b", "c"]], &schema)
            // Children 2
            .with_child_sort(vec![vec!["a1", "b1", "c1"]], &schema2)
            // Children 3
            .with_child_sort(vec![vec!["a2", "b2", "c2"]], &schema3)
            .with_expected_sort(vec![vec!["a", "b", "c"]])
            .run()
    }

    #[test]
    fn test_union_equivalence_properties_multi_children_3() {
        let schema = create_test_schema().unwrap();
        let schema2 = append_fields(&schema, "1");
        let schema3 = append_fields(&schema, "2");
        UnionEquivalenceTest::new(&schema)
            // Children 1
            .with_child_sort(vec![vec!["a", "b"]], &schema)
            // Children 2
            .with_child_sort(vec![vec!["a1", "b1", "c1"]], &schema2)
            // Children 3
            .with_child_sort(vec![vec!["a2", "b2", "c2"]], &schema3)
            .with_expected_sort(vec![vec!["a", "b"]])
            .run()
    }

    #[test]
    fn test_union_equivalence_properties_multi_children_4() {
        let schema = create_test_schema().unwrap();
        let schema2 = append_fields(&schema, "1");
        let schema3 = append_fields(&schema, "2");
        UnionEquivalenceTest::new(&schema)
            // Children 1
            .with_child_sort(vec![vec!["a", "b"]], &schema)
            // Children 2
            .with_child_sort(vec![vec!["a1", "b1"]], &schema2)
            // Children 3
            .with_child_sort(vec![vec!["b2", "c2"]], &schema3)
            .with_expected_sort(vec![])
            .run()
    }

    #[test]
    fn test_union_equivalence_properties_multi_children_5() {
        let schema = create_test_schema().unwrap();
        let schema2 = append_fields(&schema, "1");
        UnionEquivalenceTest::new(&schema)
            // Children 1
            .with_child_sort(vec![vec!["a", "b"], vec!["c"]], &schema)
            // Children 2
            .with_child_sort(vec![vec!["a1", "b1"], vec!["c1"]], &schema2)
            .with_expected_sort(vec![vec!["a", "b"], vec!["c"]])
            .run()
    }

    #[test]
    fn test_union_equivalence_properties_constants_common_constants() {
        let schema = create_test_schema().unwrap();
        UnionEquivalenceTest::new(&schema)
            .with_child_sort_and_const_exprs(
                // First child: [a ASC], const [b, c]
                vec![vec!["a"]],
                vec!["b", "c"],
                &schema,
            )
            .with_child_sort_and_const_exprs(
                // Second child: [b ASC], const [a, c]
                vec![vec!["b"]],
                vec!["a", "c"],
                &schema,
            )
            .with_expected_sort_and_const_exprs(
                // Union expected orderings: [[a ASC], [b ASC]], const [c]
                vec![vec!["a"], vec!["b"]],
                vec!["c"],
            )
            .run()
    }

    #[test]
    fn test_union_equivalence_properties_constants_prefix() {
        let schema = create_test_schema().unwrap();
        UnionEquivalenceTest::new(&schema)
            .with_child_sort_and_const_exprs(
                // First child: [a ASC], const []
                vec![vec!["a"]],
                vec![],
                &schema,
            )
            .with_child_sort_and_const_exprs(
                // Second child: [a ASC, b ASC], const []
                vec![vec!["a", "b"]],
                vec![],
                &schema,
            )
            .with_expected_sort_and_const_exprs(
                // Union orderings: [a ASC], const []
                vec![vec!["a"]],
                vec![],
            )
            .run()
    }
<<<<<<< HEAD

    #[test]
    fn test_union_equivalence_properties_constants_asc_desc_mismatch() {
        let schema = create_test_schema().unwrap();
        UnionEquivalenceTest::new(&schema)
            .with_child_sort_and_const_exprs(
                // First child: [a ASC], const []
                vec![vec!["a"]],
                vec![],
                &schema,
            )
            .with_child_sort_and_const_exprs(
                // Second child orderings: [a DESC], const []
                vec![vec!["a DESC"]],
                vec![],
                &schema,
            )
            .with_expected_sort_and_const_exprs(
                // Union doesn't have any ordering or constant
                vec![],
                vec![],
            )
            .run()
    }

    #[test]
    fn test_union_equivalence_properties_constants_different_schemas() {
        let schema = create_test_schema().unwrap();
        let schema2 = append_fields(&schema, "1");
        UnionEquivalenceTest::new(&schema)
            .with_child_sort_and_const_exprs(
                // First child orderings: [a ASC], const []
                vec![vec!["a"]],
                vec![],
                &schema,
            )
            .with_child_sort_and_const_exprs(
                // Second child orderings: [a1 ASC, b1 ASC], const []
                vec![vec!["a1", "b1"]],
                vec![],
                &schema2,
            )
            .with_expected_sort_and_const_exprs(
                // Union orderings: [a ASC]
                //
                // Note that a, and a1 are at the same index for their
                // corresponding schemas.
                vec![vec!["a"]],
                vec![],
            )
            .run()
    }

    #[test]
    fn test_union_equivalence_properties_constants_fill_gaps() {
        let schema = create_test_schema().unwrap();
        UnionEquivalenceTest::new(&schema)
            .with_child_sort_and_const_exprs(
                // First child orderings: [a ASC, c ASC], const [b]
                vec![vec!["a", "c"]],
                vec!["b"],
                &schema,
            )
            .with_child_sort_and_const_exprs(
                // Second child orderings: [b ASC, c ASC], const [a]
                vec![vec!["b", "c"]],
                vec!["a"],
                &schema,
            )
            .with_expected_sort_and_const_exprs(
                // Union orderings: [
                //   [a ASC, b ASC, c ASC],
                //   [b ASC, a ASC, c ASC]
                // ], const []
                vec![vec!["a", "b", "c"], vec!["b", "a", "c"]],
                vec![],
            )
            .run()
    }

    #[test]
    fn test_union_equivalence_properties_constants_no_fill_gaps() {
        let schema = create_test_schema().unwrap();
        UnionEquivalenceTest::new(&schema)
            .with_child_sort_and_const_exprs(
                // First child orderings: [a ASC, c ASC], const [d] // some other constant
                vec![vec!["a", "c"]],
                vec!["d"],
                &schema,
            )
            .with_child_sort_and_const_exprs(
                // Second child orderings: [b ASC, c ASC], const [a]
                vec![vec!["b", "c"]],
                vec!["a"],
                &schema,
            )
            .with_expected_sort_and_const_exprs(
                // Union orderings: [[a]] (only a is constant)
                vec![vec!["a"]],
                vec![],
            )
            .run()
    }

    #[test]
    fn test_union_equivalence_properties_constants_fill_some_gaps() {
        let schema = create_test_schema().unwrap();
        UnionEquivalenceTest::new(&schema)
            .with_child_sort_and_const_exprs(
                // First child orderings: [c ASC], const [a, b] // some other constant
                vec![vec!["c"]],
                vec!["a", "b"],
                &schema,
            )
            .with_child_sort_and_const_exprs(
                // Second child orderings: [a DESC, b], const []
                vec![vec!["a DESC", "b"]],
                vec![],
                &schema,
            )
            .with_expected_sort_and_const_exprs(
                // Union orderings: [[a, b]] (can fill in the a/b with constants)
                vec![vec!["a DESC", "b"]],
                vec![],
            )
            .run()
    }

    #[test]
    fn test_union_equivalence_properties_constants_fill_gaps_non_symmetric() {
        let schema = create_test_schema().unwrap();
        UnionEquivalenceTest::new(&schema)
            .with_child_sort_and_const_exprs(
                // First child orderings: [a ASC, c ASC], const [b]
                vec![vec!["a", "c"]],
                vec!["b"],
                &schema,
            )
            .with_child_sort_and_const_exprs(
                // Second child orderings: [b ASC, c ASC], const [a]
                vec![vec!["b DESC", "c"]],
                vec!["a"],
                &schema,
            )
            .with_expected_sort_and_const_exprs(
                // Union orderings: [
                //   [a ASC, b ASC, c ASC],
                //   [b ASC, a ASC, c ASC]
                // ], const []
                vec![vec!["a", "b DESC", "c"], vec!["b DESC", "a", "c"]],
                vec![],
            )
            .run()
    }

    #[test]
    fn test_union_equivalence_properties_constants_gap_fill_symmetric() {
        let schema = create_test_schema().unwrap();
        UnionEquivalenceTest::new(&schema)
            .with_child_sort_and_const_exprs(
                // First child: [a ASC, b ASC, d ASC], const [c]
                vec![vec!["a", "b", "d"]],
                vec!["c"],
                &schema,
            )
            .with_child_sort_and_const_exprs(
                // Second child: [a ASC, c ASC, d ASC], const [b]
                vec![vec!["a", "c", "d"]],
                vec!["b"],
                &schema,
            )
            .with_expected_sort_and_const_exprs(
                // Union orderings:
                // [a, b, c, d]
                // [a, c, b, d]
                vec![vec!["a", "c", "b", "d"], vec!["a", "b", "c", "d"]],
                vec![],
            )
            .run()
    }

    #[test]
    fn test_union_equivalence_properties_constants_gap_fill_and_common() {
        let schema = create_test_schema().unwrap();
        UnionEquivalenceTest::new(&schema)
            .with_child_sort_and_const_exprs(
                // First child: [a DESC, d ASC], const [b, c]
                vec![vec!["a DESC", "d"]],
                vec!["b", "c"],
                &schema,
            )
            .with_child_sort_and_const_exprs(
                // Second child: [a DESC, c ASC, d ASC], const [b]
                vec![vec!["a DESC", "c", "d"]],
                vec!["b"],
                &schema,
            )
            .with_expected_sort_and_const_exprs(
                // Union orderings:
                // [a DESC, c, d]  [b]
                vec![vec!["a DESC", "c", "d"]],
                vec!["b"],
            )
            .run()
    }

    #[test]
    fn test_union_equivalence_properties_constants_middle_desc() {
        let schema = create_test_schema().unwrap();
        UnionEquivalenceTest::new(&schema)
            .with_child_sort_and_const_exprs(
                // NB `b DESC` in the first child
                //
                // First child: [a ASC, b DESC, d ASC], const [c]
                vec![vec!["a", "b DESC", "d"]],
                vec!["c"],
                &schema,
            )
            .with_child_sort_and_const_exprs(
                // Second child: [a ASC, c ASC, d ASC], const [b]
                vec![vec!["a", "c", "d"]],
                vec!["b"],
                &schema,
            )
            .with_expected_sort_and_const_exprs(
                // Union orderings:
                // [a, b, d] (c constant)
                // [a, c, d] (b constant)
                vec![vec!["a", "c", "b DESC", "d"], vec!["a", "b DESC", "c", "d"]],
                vec![],
            )
            .run()
    }

    // TODO tests with multiple constants

    #[derive(Debug)]
    struct UnionEquivalenceTest {
        /// The schema of the output of the Union
        output_schema: SchemaRef,
        /// The equivalence properties of each child to the union
        child_properties: Vec<EquivalenceProperties>,
        /// The expected output properties of the union. Must be set before
        /// running `build`
        expected_properties: Option<EquivalenceProperties>,
    }

    impl UnionEquivalenceTest {
        fn new(output_schema: &SchemaRef) -> Self {
            Self {
                output_schema: Arc::clone(output_schema),
                child_properties: vec![],
                expected_properties: None,
            }
        }

        /// Add a union input with the specified orderings
        ///
        /// See [`Self::make_props`] for the format of the strings in `orderings`
        fn with_child_sort(
            mut self,
            orderings: Vec<Vec<&str>>,
            schema: &SchemaRef,
        ) -> Self {
            let properties = self.make_props(orderings, vec![], schema);
            self.child_properties.push(properties);
            self
        }

        /// Add a union input with the specified orderings and constant
        /// equivalences
        ///
        /// See [`Self::make_props`] for the format of the strings in
        /// `orderings` and `constants`
        fn with_child_sort_and_const_exprs(
            mut self,
            orderings: Vec<Vec<&str>>,
            constants: Vec<&str>,
            schema: &SchemaRef,
        ) -> Self {
            let properties = self.make_props(orderings, constants, schema);
            self.child_properties.push(properties);
            self
        }

        /// Set the expected output sort order for the union of the children
        ///
        /// See [`Self::make_props`] for the format of the strings in `orderings`
        fn with_expected_sort(mut self, orderings: Vec<Vec<&str>>) -> Self {
            let properties = self.make_props(orderings, vec![], &self.output_schema);
            self.expected_properties = Some(properties);
            self
        }

        /// Set the expected output sort order and constant expressions for the
        /// union of the children
        ///
        /// See [`Self::make_props`] for the format of the strings in
        /// `orderings` and `constants`.
        fn with_expected_sort_and_const_exprs(
            mut self,
            orderings: Vec<Vec<&str>>,
            constants: Vec<&str>,
        ) -> Self {
            let properties = self.make_props(orderings, constants, &self.output_schema);
            self.expected_properties = Some(properties);
            self
        }

        /// compute the union's output equivalence properties from the child
        /// properties, and compare them to the expected properties
        fn run(self) {
            let Self {
                output_schema,
                child_properties,
                expected_properties,
            } = self;

            let expected_properties =
                expected_properties.expect("expected_properties not set");

            // try all permutations of the children
            // as the code treats lhs and rhs differently
            for child_properties in child_properties
                .iter()
                .cloned()
                .permutations(child_properties.len())
            {
                println!("--- permutation ---");
                for c in &child_properties {
                    println!("{c}");
                }
                let actual_properties =
                    calculate_union(child_properties, Arc::clone(&output_schema))
                        .expect("failed to calculate union equivalence properties");
                assert_eq_properties_same(
                    &actual_properties,
                    &expected_properties,
                    format!(
                        "expected: {expected_properties:?}\nactual:  {actual_properties:?}"
                    ),
                );
            }
        }

        /// Make equivalence properties for the specified columns named in orderings and constants
        ///
        /// orderings: strings formatted like `"a"` or `"a DESC"`. See [`parse_sort_expr`]
        /// constants: strings formatted like `"a"`.
        fn make_props(
            &self,
            orderings: Vec<Vec<&str>>,
            constants: Vec<&str>,
            schema: &SchemaRef,
        ) -> EquivalenceProperties {
            let orderings = orderings
                .iter()
                .map(|ordering| {
                    ordering
                        .iter()
                        .map(|name| parse_sort_expr(name, schema))
                        .collect::<Vec<_>>()
                })
                .collect::<Vec<_>>();

            let constants = constants
                .iter()
                .map(|col_name| ConstExpr::new(col(col_name, schema).unwrap()))
                .collect::<Vec<_>>();

            EquivalenceProperties::new_with_orderings(Arc::clone(schema), &orderings)
                .with_constants(constants)
        }
    }

    fn assert_eq_properties_same(
        lhs: &EquivalenceProperties,
        rhs: &EquivalenceProperties,
        err_msg: String,
    ) {
        // Check whether constants are same
        let lhs_constants = lhs.constants();
        let rhs_constants = rhs.constants();
        for rhs_constant in rhs_constants {
            assert!(
                const_exprs_contains(lhs_constants, rhs_constant.expr()),
                "{err_msg}\nlhs: {lhs}\nrhs: {rhs}"
            );
        }
        assert_eq!(
            lhs_constants.len(),
            rhs_constants.len(),
            "{err_msg}\nlhs: {lhs}\nrhs: {rhs}"
        );

        // Check whether orderings are same.
        let lhs_orderings = lhs.oeq_class();
        let rhs_orderings = &rhs.oeq_class.orderings;
        for rhs_ordering in rhs_orderings {
            assert!(
                lhs_orderings.contains(rhs_ordering),
                "{err_msg}\nlhs: {lhs}\nrhs: {rhs}"
            );
        }
        assert_eq!(
            lhs_orderings.len(),
            rhs_orderings.len(),
            "{err_msg}\nlhs: {lhs}\nrhs: {rhs}"
        );
    }

    /// Converts a string to a physical sort expression
    ///
    /// # Example
    /// * `"a"` -> (`"a"`, `SortOptions::default()`)
    /// * `"a ASC"` -> (`"a"`, `SortOptions { descending: false, nulls_first: false }`)
    fn parse_sort_expr(name: &str, schema: &SchemaRef) -> PhysicalSortExpr {
        let mut parts = name.split_whitespace();
        let name = parts.next().expect("empty sort expression");
        let mut sort_expr = PhysicalSortExpr::new(
            col(name, schema).expect("invalid column name"),
            SortOptions::default(),
        );

        if let Some(options) = parts.next() {
            sort_expr = match options {
                "ASC" => sort_expr.asc(),
                "DESC" => sort_expr.desc(),
                _ => panic!(
                    "unknown sort options. Expected 'ASC' or 'DESC', got {}",
                    options
                ),
            }
        }

        assert!(
            parts.next().is_none(),
            "unexpected tokens in column name. Expected 'name' / 'name ASC' / 'name DESC' but got  '{name}'"
        );

        sort_expr
=======

    #[test]
    fn test_union_equivalence_properties_constants_asc_desc_mismatch() {
        let schema = create_test_schema().unwrap();
        UnionEquivalenceTest::new(&schema)
            .with_child_sort_and_const_exprs(
                // First child: [a ASC], const []
                vec![vec!["a"]],
                vec![],
                &schema,
            )
            .with_child_sort_and_const_exprs(
                // Second child orderings: [a DESC], const []
                vec![vec!["a DESC"]],
                vec![],
                &schema,
            )
            .with_expected_sort_and_const_exprs(
                // Union doesn't have any ordering or constant
                vec![],
                vec![],
            )
            .run()
    }

    #[test]
    fn test_union_equivalence_properties_constants_different_schemas() {
        let schema = create_test_schema().unwrap();
        let schema2 = append_fields(&schema, "1");
        UnionEquivalenceTest::new(&schema)
            .with_child_sort_and_const_exprs(
                // First child orderings: [a ASC], const []
                vec![vec!["a"]],
                vec![],
                &schema,
            )
            .with_child_sort_and_const_exprs(
                // Second child orderings: [a1 ASC, b1 ASC], const []
                vec![vec!["a1", "b1"]],
                vec![],
                &schema2,
            )
            .with_expected_sort_and_const_exprs(
                // Union orderings: [a ASC]
                //
                // Note that a, and a1 are at the same index for their
                // corresponding schemas.
                vec![vec!["a"]],
                vec![],
            )
            .run()
    }

    #[test]
    fn test_union_equivalence_properties_constants_fill_gaps() {
        let schema = create_test_schema().unwrap();
        UnionEquivalenceTest::new(&schema)
            .with_child_sort_and_const_exprs(
                // First child orderings: [a ASC, c ASC], const [b]
                vec![vec!["a", "c"]],
                vec!["b"],
                &schema,
            )
            .with_child_sort_and_const_exprs(
                // Second child orderings: [b ASC, c ASC], const [a]
                vec![vec!["b", "c"]],
                vec!["a"],
                &schema,
            )
            .with_expected_sort_and_const_exprs(
                // Union orderings: [
                //   [a ASC, b ASC, c ASC],
                //   [b ASC, a ASC, c ASC]
                // ], const []
                vec![vec!["a", "b", "c"], vec!["b", "a", "c"]],
                vec![],
            )
            .run()
    }

    #[test]
    fn test_union_equivalence_properties_constants_no_fill_gaps() {
        let schema = create_test_schema().unwrap();
        UnionEquivalenceTest::new(&schema)
            .with_child_sort_and_const_exprs(
                // First child orderings: [a ASC, c ASC], const [d] // some other constant
                vec![vec!["a", "c"]],
                vec!["d"],
                &schema,
            )
            .with_child_sort_and_const_exprs(
                // Second child orderings: [b ASC, c ASC], const [a]
                vec![vec!["b", "c"]],
                vec!["a"],
                &schema,
            )
            .with_expected_sort_and_const_exprs(
                // Union orderings: [[a]] (only a is constant)
                vec![vec!["a"]],
                vec![],
            )
            .run()
    }

    #[test]
    fn test_union_equivalence_properties_constants_fill_some_gaps() {
        let schema = create_test_schema().unwrap();
        UnionEquivalenceTest::new(&schema)
            .with_child_sort_and_const_exprs(
                // First child orderings: [c ASC], const [a, b] // some other constant
                vec![vec!["c"]],
                vec!["a", "b"],
                &schema,
            )
            .with_child_sort_and_const_exprs(
                // Second child orderings: [a DESC, b], const []
                vec![vec!["a DESC", "b"]],
                vec![],
                &schema,
            )
            .with_expected_sort_and_const_exprs(
                // Union orderings: [[a, b]] (can fill in the a/b with constants)
                vec![vec!["a DESC", "b"]],
                vec![],
            )
            .run()
    }

    #[test]
    fn test_union_equivalence_properties_constants_fill_gaps_non_symmetric() {
        let schema = create_test_schema().unwrap();
        UnionEquivalenceTest::new(&schema)
            .with_child_sort_and_const_exprs(
                // First child orderings: [a ASC, c ASC], const [b]
                vec![vec!["a", "c"]],
                vec!["b"],
                &schema,
            )
            .with_child_sort_and_const_exprs(
                // Second child orderings: [b ASC, c ASC], const [a]
                vec![vec!["b DESC", "c"]],
                vec!["a"],
                &schema,
            )
            .with_expected_sort_and_const_exprs(
                // Union orderings: [
                //   [a ASC, b ASC, c ASC],
                //   [b ASC, a ASC, c ASC]
                // ], const []
                vec![vec!["a", "b DESC", "c"], vec!["b DESC", "a", "c"]],
                vec![],
            )
            .run()
    }

    #[test]
    fn test_union_equivalence_properties_constants_gap_fill_symmetric() {
        let schema = create_test_schema().unwrap();
        UnionEquivalenceTest::new(&schema)
            .with_child_sort_and_const_exprs(
                // First child: [a ASC, b ASC, d ASC], const [c]
                vec![vec!["a", "b", "d"]],
                vec!["c"],
                &schema,
            )
            .with_child_sort_and_const_exprs(
                // Second child: [a ASC, c ASC, d ASC], const [b]
                vec![vec!["a", "c", "d"]],
                vec!["b"],
                &schema,
            )
            .with_expected_sort_and_const_exprs(
                // Union orderings:
                // [a, b, c, d]
                // [a, c, b, d]
                vec![vec!["a", "c", "b", "d"], vec!["a", "b", "c", "d"]],
                vec![],
            )
            .run()
    }

    #[test]
    fn test_union_equivalence_properties_constants_gap_fill_and_common() {
        let schema = create_test_schema().unwrap();
        UnionEquivalenceTest::new(&schema)
            .with_child_sort_and_const_exprs(
                // First child: [a DESC, d ASC], const [b, c]
                vec![vec!["a DESC", "d"]],
                vec!["b", "c"],
                &schema,
            )
            .with_child_sort_and_const_exprs(
                // Second child: [a DESC, c ASC, d ASC], const [b]
                vec![vec!["a DESC", "c", "d"]],
                vec!["b"],
                &schema,
            )
            .with_expected_sort_and_const_exprs(
                // Union orderings:
                // [a DESC, c, d]  [b]
                vec![vec!["a DESC", "c", "d"]],
                vec!["b"],
            )
            .run()
    }

    #[test]
    fn test_union_equivalence_properties_constants_middle_desc() {
        let schema = create_test_schema().unwrap();
        UnionEquivalenceTest::new(&schema)
            .with_child_sort_and_const_exprs(
                // NB `b DESC` in the first child
                //
                // First child: [a ASC, b DESC, d ASC], const [c]
                vec![vec!["a", "b DESC", "d"]],
                vec!["c"],
                &schema,
            )
            .with_child_sort_and_const_exprs(
                // Second child: [a ASC, c ASC, d ASC], const [b]
                vec![vec!["a", "c", "d"]],
                vec!["b"],
                &schema,
            )
            .with_expected_sort_and_const_exprs(
                // Union orderings:
                // [a, b, d] (c constant)
                // [a, c, d] (b constant)
                vec![vec!["a", "c", "b DESC", "d"], vec!["a", "b DESC", "c", "d"]],
                vec![],
            )
            .run()
    }

    // TODO tests with multiple constants

    #[derive(Debug)]
    struct UnionEquivalenceTest {
        /// The schema of the output of the Union
        output_schema: SchemaRef,
        /// The equivalence properties of each child to the union
        child_properties: Vec<EquivalenceProperties>,
        /// The expected output properties of the union. Must be set before
        /// running `build`
        expected_properties: Option<EquivalenceProperties>,
    }

    impl UnionEquivalenceTest {
        fn new(output_schema: &SchemaRef) -> Self {
            Self {
                output_schema: Arc::clone(output_schema),
                child_properties: vec![],
                expected_properties: None,
            }
        }

        /// Add a union input with the specified orderings
        ///
        /// See [`Self::make_props`] for the format of the strings in `orderings`
        fn with_child_sort(
            mut self,
            orderings: Vec<Vec<&str>>,
            schema: &SchemaRef,
        ) -> Self {
            let properties = self.make_props(orderings, vec![], schema);
            self.child_properties.push(properties);
            self
        }

        /// Add a union input with the specified orderings and constant
        /// equivalences
        ///
        /// See [`Self::make_props`] for the format of the strings in
        /// `orderings` and `constants`
        fn with_child_sort_and_const_exprs(
            mut self,
            orderings: Vec<Vec<&str>>,
            constants: Vec<&str>,
            schema: &SchemaRef,
        ) -> Self {
            let properties = self.make_props(orderings, constants, schema);
            self.child_properties.push(properties);
            self
        }

        /// Set the expected output sort order for the union of the children
        ///
        /// See [`Self::make_props`] for the format of the strings in `orderings`
        fn with_expected_sort(mut self, orderings: Vec<Vec<&str>>) -> Self {
            let properties = self.make_props(orderings, vec![], &self.output_schema);
            self.expected_properties = Some(properties);
            self
        }

        /// Set the expected output sort order and constant expressions for the
        /// union of the children
        ///
        /// See [`Self::make_props`] for the format of the strings in
        /// `orderings` and `constants`.
        fn with_expected_sort_and_const_exprs(
            mut self,
            orderings: Vec<Vec<&str>>,
            constants: Vec<&str>,
        ) -> Self {
            let properties = self.make_props(orderings, constants, &self.output_schema);
            self.expected_properties = Some(properties);
            self
        }

        /// compute the union's output equivalence properties from the child
        /// properties, and compare them to the expected properties
        fn run(self) {
            let Self {
                output_schema,
                child_properties,
                expected_properties,
            } = self;

            let expected_properties =
                expected_properties.expect("expected_properties not set");

            // try all permutations of the children
            // as the code treats lhs and rhs differently
            for child_properties in child_properties
                .iter()
                .cloned()
                .permutations(child_properties.len())
            {
                println!("--- permutation ---");
                for c in &child_properties {
                    println!("{c}");
                }
                let actual_properties =
                    calculate_union(child_properties, Arc::clone(&output_schema))
                        .expect("failed to calculate union equivalence properties");
                assert_eq_properties_same(
                    &actual_properties,
                    &expected_properties,
                    format!(
                        "expected: {expected_properties:?}\nactual:  {actual_properties:?}"
                    ),
                );
            }
        }

        /// Make equivalence properties for the specified columns named in orderings and constants
        ///
        /// orderings: strings formatted like `"a"` or `"a DESC"`. See [`parse_sort_expr`]
        /// constants: strings formatted like `"a"`.
        fn make_props(
            &self,
            orderings: Vec<Vec<&str>>,
            constants: Vec<&str>,
            schema: &SchemaRef,
        ) -> EquivalenceProperties {
            let orderings = orderings
                .iter()
                .map(|ordering| {
                    ordering
                        .iter()
                        .map(|name| parse_sort_expr(name, schema))
                        .collect::<LexOrdering>()
                })
                .collect::<Vec<_>>();

            let constants = constants
                .iter()
                .map(|col_name| ConstExpr::new(col(col_name, schema).unwrap()))
                .collect::<Vec<_>>();

            EquivalenceProperties::new_with_orderings(Arc::clone(schema), &orderings)
                .with_constants(constants)
        }
    }

    fn assert_eq_properties_same(
        lhs: &EquivalenceProperties,
        rhs: &EquivalenceProperties,
        err_msg: String,
    ) {
        // Check whether constants are same
        let lhs_constants = lhs.constants();
        let rhs_constants = rhs.constants();
        for rhs_constant in rhs_constants {
            assert!(
                const_exprs_contains(lhs_constants, rhs_constant.expr()),
                "{err_msg}\nlhs: {lhs}\nrhs: {rhs}"
            );
        }
        assert_eq!(
            lhs_constants.len(),
            rhs_constants.len(),
            "{err_msg}\nlhs: {lhs}\nrhs: {rhs}"
        );

        // Check whether orderings are same.
        let lhs_orderings = lhs.oeq_class();
        let rhs_orderings = rhs.oeq_class();
        for rhs_ordering in rhs_orderings.iter() {
            assert!(
                lhs_orderings.contains(rhs_ordering),
                "{err_msg}\nlhs: {lhs}\nrhs: {rhs}"
            );
        }
        assert_eq!(
            lhs_orderings.len(),
            rhs_orderings.len(),
            "{err_msg}\nlhs: {lhs}\nrhs: {rhs}"
        );
    }

    /// Converts a string to a physical sort expression
    ///
    /// # Example
    /// * `"a"` -> (`"a"`, `SortOptions::default()`)
    /// * `"a ASC"` -> (`"a"`, `SortOptions { descending: false, nulls_first: false }`)
    fn parse_sort_expr(name: &str, schema: &SchemaRef) -> PhysicalSortExpr {
        let mut parts = name.split_whitespace();
        let name = parts.next().expect("empty sort expression");
        let mut sort_expr = PhysicalSortExpr::new(
            col(name, schema).expect("invalid column name"),
            SortOptions::default(),
        );

        if let Some(options) = parts.next() {
            sort_expr = match options {
                "ASC" => sort_expr.asc(),
                "DESC" => sort_expr.desc(),
                _ => panic!(
                    "unknown sort options. Expected 'ASC' or 'DESC', got {}",
                    options
                ),
            }
        }

        assert!(
            parts.next().is_none(),
            "unexpected tokens in column name. Expected 'name' / 'name ASC' / 'name DESC' but got  '{name}'"
        );

        sort_expr
    }

    #[test]
    fn test_ordering_equivalence_with_lex_monotonic_concat() -> Result<()> {
        let schema = Arc::new(Schema::new(vec![
            Field::new("a", DataType::Utf8, false),
            Field::new("b", DataType::Utf8, false),
            Field::new("c", DataType::Utf8, false),
        ]));

        let col_a = col("a", &schema)?;
        let col_b = col("b", &schema)?;
        let col_c = col("c", &schema)?;

        let a_concat_b: Arc<dyn PhysicalExpr> = Arc::new(ScalarFunctionExpr::new(
            "concat",
            concat(),
            vec![Arc::clone(&col_a), Arc::clone(&col_b)],
            DataType::Utf8,
        ));

        // Assume existing ordering is [c ASC, a ASC, b ASC]
        let mut eq_properties = EquivalenceProperties::new(Arc::clone(&schema));

        eq_properties.add_new_ordering(LexOrdering::from(vec![
            PhysicalSortExpr::new_default(Arc::clone(&col_c)).asc(),
            PhysicalSortExpr::new_default(Arc::clone(&col_a)).asc(),
            PhysicalSortExpr::new_default(Arc::clone(&col_b)).asc(),
        ]));

        // Add equality condition c = concat(a, b)
        eq_properties.add_equal_conditions(&col_c, &a_concat_b)?;

        let orderings = eq_properties.oeq_class();

        let expected_ordering1 =
            LexOrdering::from(vec![
                PhysicalSortExpr::new_default(Arc::clone(&col_c)).asc()
            ]);
        let expected_ordering2 = LexOrdering::from(vec![
            PhysicalSortExpr::new_default(Arc::clone(&col_a)).asc(),
            PhysicalSortExpr::new_default(Arc::clone(&col_b)).asc(),
        ]);

        // The ordering should be [c ASC] and [a ASC, b ASC]
        assert_eq!(orderings.len(), 2);
        assert!(orderings.contains(&expected_ordering1));
        assert!(orderings.contains(&expected_ordering2));

        Ok(())
    }

    #[test]
    fn test_ordering_equivalence_with_non_lex_monotonic_multiply() -> Result<()> {
        let schema = Arc::new(Schema::new(vec![
            Field::new("a", DataType::Int32, false),
            Field::new("b", DataType::Int32, false),
            Field::new("c", DataType::Int32, false),
        ]));

        let col_a = col("a", &schema)?;
        let col_b = col("b", &schema)?;
        let col_c = col("c", &schema)?;

        let a_times_b: Arc<dyn PhysicalExpr> = Arc::new(BinaryExpr::new(
            Arc::clone(&col_a),
            Operator::Multiply,
            Arc::clone(&col_b),
        ));

        // Assume existing ordering is [c ASC, a ASC, b ASC]
        let mut eq_properties = EquivalenceProperties::new(Arc::clone(&schema));

        let initial_ordering = LexOrdering::from(vec![
            PhysicalSortExpr::new_default(Arc::clone(&col_c)).asc(),
            PhysicalSortExpr::new_default(Arc::clone(&col_a)).asc(),
            PhysicalSortExpr::new_default(Arc::clone(&col_b)).asc(),
        ]);

        eq_properties.add_new_ordering(initial_ordering.clone());

        // Add equality condition c = a * b
        eq_properties.add_equal_conditions(&col_c, &a_times_b)?;

        let orderings = eq_properties.oeq_class();

        // The ordering should remain unchanged since multiplication is not lex-monotonic
        assert_eq!(orderings.len(), 1);
        assert!(orderings.contains(&initial_ordering));

        Ok(())
    }

    #[test]
    fn test_ordering_equivalence_with_concat_equality() -> Result<()> {
        let schema = Arc::new(Schema::new(vec![
            Field::new("a", DataType::Utf8, false),
            Field::new("b", DataType::Utf8, false),
            Field::new("c", DataType::Utf8, false),
        ]));

        let col_a = col("a", &schema)?;
        let col_b = col("b", &schema)?;
        let col_c = col("c", &schema)?;

        let a_concat_b: Arc<dyn PhysicalExpr> = Arc::new(ScalarFunctionExpr::new(
            "concat",
            concat(),
            vec![Arc::clone(&col_a), Arc::clone(&col_b)],
            DataType::Utf8,
        ));

        // Assume existing ordering is [concat(a, b) ASC, a ASC, b ASC]
        let mut eq_properties = EquivalenceProperties::new(Arc::clone(&schema));

        eq_properties.add_new_ordering(LexOrdering::from(vec![
            PhysicalSortExpr::new_default(Arc::clone(&a_concat_b)).asc(),
            PhysicalSortExpr::new_default(Arc::clone(&col_a)).asc(),
            PhysicalSortExpr::new_default(Arc::clone(&col_b)).asc(),
        ]));

        // Add equality condition c = concat(a, b)
        eq_properties.add_equal_conditions(&col_c, &a_concat_b)?;

        let orderings = eq_properties.oeq_class();

        let expected_ordering1 = LexOrdering::from(vec![PhysicalSortExpr::new_default(
            Arc::clone(&a_concat_b),
        )
        .asc()]);
        let expected_ordering2 = LexOrdering::from(vec![
            PhysicalSortExpr::new_default(Arc::clone(&col_a)).asc(),
            PhysicalSortExpr::new_default(Arc::clone(&col_b)).asc(),
        ]);

        // The ordering should be [concat(a, b) ASC] and [a ASC, b ASC]
        assert_eq!(orderings.len(), 2);
        assert!(orderings.contains(&expected_ordering1));
        assert!(orderings.contains(&expected_ordering2));

        Ok(())
    }

    #[test]
    fn test_with_reorder_constant_filtering() -> Result<()> {
        let schema = create_test_schema()?;
        let mut eq_properties = EquivalenceProperties::new(Arc::clone(&schema));

        // Setup constant columns
        let col_a = col("a", &schema)?;
        let col_b = col("b", &schema)?;
        eq_properties = eq_properties.with_constants([ConstExpr::from(&col_a)]);

        let sort_exprs = LexOrdering::new(vec![
            PhysicalSortExpr {
                expr: Arc::clone(&col_a),
                options: SortOptions::default(),
            },
            PhysicalSortExpr {
                expr: Arc::clone(&col_b),
                options: SortOptions::default(),
            },
        ]);

        let result = eq_properties.with_reorder(sort_exprs);

        // Should only contain b since a is constant
        assert_eq!(result.oeq_class().len(), 1);
        let ordering = result.oeq_class().iter().next().unwrap();
        assert_eq!(ordering.len(), 1);
        assert!(ordering[0].expr.eq(&col_b));

        Ok(())
    }

    #[test]
    fn test_with_reorder_preserve_suffix() -> Result<()> {
        let schema = create_test_schema()?;
        let mut eq_properties = EquivalenceProperties::new(Arc::clone(&schema));

        let col_a = col("a", &schema)?;
        let col_b = col("b", &schema)?;
        let col_c = col("c", &schema)?;

        let asc = SortOptions::default();
        let desc = SortOptions {
            descending: true,
            nulls_first: true,
        };

        // Initial ordering: [a ASC, b DESC, c ASC]
        eq_properties.add_new_orderings([LexOrdering::new(vec![
            PhysicalSortExpr {
                expr: Arc::clone(&col_a),
                options: asc,
            },
            PhysicalSortExpr {
                expr: Arc::clone(&col_b),
                options: desc,
            },
            PhysicalSortExpr {
                expr: Arc::clone(&col_c),
                options: asc,
            },
        ])]);

        // New ordering: [a ASC]
        let new_order = LexOrdering::new(vec![PhysicalSortExpr {
            expr: Arc::clone(&col_a),
            options: asc,
        }]);

        let result = eq_properties.with_reorder(new_order);

        // Should only contain [a ASC, b DESC, c ASC]
        assert_eq!(result.oeq_class().len(), 1);
        let ordering = result.oeq_class().iter().next().unwrap();
        assert_eq!(ordering.len(), 3);
        assert!(ordering[0].expr.eq(&col_a));
        assert!(ordering[0].options.eq(&asc));
        assert!(ordering[1].expr.eq(&col_b));
        assert!(ordering[1].options.eq(&desc));
        assert!(ordering[2].expr.eq(&col_c));
        assert!(ordering[2].options.eq(&asc));

        Ok(())
    }

    #[test]
    fn test_with_reorder_equivalent_expressions() -> Result<()> {
        let schema = create_test_schema()?;
        let mut eq_properties = EquivalenceProperties::new(Arc::clone(&schema));

        let col_a = col("a", &schema)?;
        let col_b = col("b", &schema)?;
        let col_c = col("c", &schema)?;

        // Make a and b equivalent
        eq_properties.add_equal_conditions(&col_a, &col_b)?;

        let asc = SortOptions::default();

        // Initial ordering: [a ASC, c ASC]
        eq_properties.add_new_orderings([LexOrdering::new(vec![
            PhysicalSortExpr {
                expr: Arc::clone(&col_a),
                options: asc,
            },
            PhysicalSortExpr {
                expr: Arc::clone(&col_c),
                options: asc,
            },
        ])]);

        // New ordering: [b ASC]
        let new_order = LexOrdering::new(vec![PhysicalSortExpr {
            expr: Arc::clone(&col_b),
            options: asc,
        }]);

        let result = eq_properties.with_reorder(new_order);

        // Should only contain [b ASC, c ASC]
        assert_eq!(result.oeq_class().len(), 1);

        // Verify orderings
        let ordering = result.oeq_class().iter().next().unwrap();
        assert_eq!(ordering.len(), 2);
        assert!(ordering[0].expr.eq(&col_b));
        assert!(ordering[0].options.eq(&asc));
        assert!(ordering[1].expr.eq(&col_c));
        assert!(ordering[1].options.eq(&asc));

        Ok(())
    }

    #[test]
    fn test_with_reorder_incompatible_prefix() -> Result<()> {
        let schema = create_test_schema()?;
        let mut eq_properties = EquivalenceProperties::new(Arc::clone(&schema));

        let col_a = col("a", &schema)?;
        let col_b = col("b", &schema)?;

        let asc = SortOptions::default();
        let desc = SortOptions {
            descending: true,
            nulls_first: true,
        };

        // Initial ordering: [a ASC, b DESC]
        eq_properties.add_new_orderings([LexOrdering::new(vec![
            PhysicalSortExpr {
                expr: Arc::clone(&col_a),
                options: asc,
            },
            PhysicalSortExpr {
                expr: Arc::clone(&col_b),
                options: desc,
            },
        ])]);

        // New ordering: [a DESC]
        let new_order = LexOrdering::new(vec![PhysicalSortExpr {
            expr: Arc::clone(&col_a),
            options: desc,
        }]);

        let result = eq_properties.with_reorder(new_order.clone());

        // Should only contain the new ordering since options don't match
        assert_eq!(result.oeq_class().len(), 1);
        let ordering = result.oeq_class().iter().next().unwrap();
        assert_eq!(ordering, &new_order);

        Ok(())
    }

    #[test]
    fn test_with_reorder_comprehensive() -> Result<()> {
        let schema = create_test_schema()?;
        let mut eq_properties = EquivalenceProperties::new(Arc::clone(&schema));

        let col_a = col("a", &schema)?;
        let col_b = col("b", &schema)?;
        let col_c = col("c", &schema)?;
        let col_d = col("d", &schema)?;
        let col_e = col("e", &schema)?;

        let asc = SortOptions::default();

        // Constants: c is constant
        eq_properties = eq_properties.with_constants([ConstExpr::from(&col_c)]);

        // Equality: b = d
        eq_properties.add_equal_conditions(&col_b, &col_d)?;

        // Orderings: [d ASC, a ASC], [e ASC]
        eq_properties.add_new_orderings([
            LexOrdering::new(vec![
                PhysicalSortExpr {
                    expr: Arc::clone(&col_d),
                    options: asc,
                },
                PhysicalSortExpr {
                    expr: Arc::clone(&col_a),
                    options: asc,
                },
            ]),
            LexOrdering::new(vec![PhysicalSortExpr {
                expr: Arc::clone(&col_e),
                options: asc,
            }]),
        ]);

        // Initial ordering: [b ASC, c ASC]
        let new_order = LexOrdering::new(vec![
            PhysicalSortExpr {
                expr: Arc::clone(&col_b),
                options: asc,
            },
            PhysicalSortExpr {
                expr: Arc::clone(&col_c),
                options: asc,
            },
        ]);

        let result = eq_properties.with_reorder(new_order);

        // Should preserve the original [d ASC, a ASC] ordering
        assert_eq!(result.oeq_class().len(), 1);
        let ordering = result.oeq_class().iter().next().unwrap();
        assert_eq!(ordering.len(), 2);

        // First expression should be either b or d (they're equivalent)
        assert!(
            ordering[0].expr.eq(&col_b) || ordering[0].expr.eq(&col_d),
            "Expected b or d as first expression, got {:?}",
            ordering[0].expr
        );
        assert!(ordering[0].options.eq(&asc));

        // Second expression should be a
        assert!(ordering[1].expr.eq(&col_a));
        assert!(ordering[1].options.eq(&asc));

        Ok(())
    }

    #[test]
    fn test_union_constant_value_preservation() -> Result<()> {
        let schema = Arc::new(Schema::new(vec![
            Field::new("a", DataType::Int32, true),
            Field::new("b", DataType::Int32, true),
        ]));

        let col_a = col("a", &schema)?;
        let literal_10 = ScalarValue::Int32(Some(10));

        // Create first input with a=10
        let const_expr1 = ConstExpr::new(Arc::clone(&col_a))
            .with_across_partitions(AcrossPartitions::Uniform(Some(literal_10.clone())));
        let input1 = EquivalenceProperties::new(Arc::clone(&schema))
            .with_constants(vec![const_expr1]);

        // Create second input with a=10
        let const_expr2 = ConstExpr::new(Arc::clone(&col_a))
            .with_across_partitions(AcrossPartitions::Uniform(Some(literal_10.clone())));
        let input2 = EquivalenceProperties::new(Arc::clone(&schema))
            .with_constants(vec![const_expr2]);

        // Calculate union properties
        let union_props = calculate_union(vec![input1, input2], schema)?;

        // Verify column 'a' remains constant with value 10
        let const_a = &union_props.constants()[0];
        assert!(const_a.expr().eq(&col_a));
        assert_eq!(
            const_a.across_partitions(),
            AcrossPartitions::Uniform(Some(literal_10))
        );

        Ok(())
    }

    #[test]
    fn test_ordering_satisfaction_with_key_constraints() -> Result<()> {
        let pk_schema = Arc::new(Schema::new(vec![
            Field::new("a", DataType::Int32, true),
            Field::new("b", DataType::Int32, true),
            Field::new("c", DataType::Int32, true),
            Field::new("d", DataType::Int32, true),
        ]));

        let unique_schema = Arc::new(Schema::new(vec![
            Field::new("a", DataType::Int32, false),
            Field::new("b", DataType::Int32, false),
            Field::new("c", DataType::Int32, true),
            Field::new("d", DataType::Int32, true),
        ]));

        // Test cases to run
        let test_cases = vec![
            // (name, schema, constraint, base_ordering, satisfied_orderings, unsatisfied_orderings)
            (
                "single column primary key",
                &pk_schema,
                vec![Constraint::PrimaryKey(vec![0])],
                vec!["a"], // base ordering
                vec![vec!["a", "b"], vec!["a", "c", "d"]],
                vec![vec!["b", "a"], vec!["c", "a"]],
            ),
            (
                "single column unique",
                &unique_schema,
                vec![Constraint::Unique(vec![0])],
                vec!["a"], // base ordering
                vec![vec!["a", "b"], vec!["a", "c", "d"]],
                vec![vec!["b", "a"], vec!["c", "a"]],
            ),
            (
                "multi-column primary key",
                &pk_schema,
                vec![Constraint::PrimaryKey(vec![0, 1])],
                vec!["a", "b"], // base ordering
                vec![vec!["a", "b", "c"], vec!["a", "b", "d"]],
                vec![vec!["b", "a"], vec!["a", "c", "b"]],
            ),
            (
                "multi-column unique",
                &unique_schema,
                vec![Constraint::Unique(vec![0, 1])],
                vec!["a", "b"], // base ordering
                vec![vec!["a", "b", "c"], vec!["a", "b", "d"]],
                vec![vec!["b", "a"], vec!["c", "a", "b"]],
            ),
            (
                "nullable unique",
                &unique_schema,
                vec![Constraint::Unique(vec![2, 3])],
                vec!["c", "d"], // base ordering
                vec![],
                vec![vec!["c", "d", "a"]],
            ),
            (
                "ordering with arbitrary column unique",
                &unique_schema,
                vec![Constraint::Unique(vec![0, 1])],
                vec!["a", "c", "b"], // base ordering
                vec![vec!["a", "c", "b", "d"]],
                vec![vec!["a", "b", "d"]],
            ),
            (
                "ordering with arbitrary column pk",
                &pk_schema,
                vec![Constraint::PrimaryKey(vec![0, 1])],
                vec!["a", "c", "b"], // base ordering
                vec![vec!["a", "c", "b", "d"]],
                vec![vec!["a", "b", "d"]],
            ),
            (
                "ordering with arbitrary column pk complex",
                &pk_schema,
                vec![Constraint::PrimaryKey(vec![3, 1])],
                vec!["b", "a", "d"], // base ordering
                vec![vec!["b", "a", "d", "c"]],
                vec![vec!["b", "c", "d", "a"], vec!["b", "a", "c", "d"]],
            ),
        ];

        for (
            name,
            schema,
            constraints,
            base_order,
            satisfied_orders,
            unsatisfied_orders,
        ) in test_cases
        {
            let mut eq_properties = EquivalenceProperties::new(Arc::clone(schema));

            // Convert base ordering
            let base_ordering = LexOrdering::new(
                base_order
                    .iter()
                    .map(|col_name| PhysicalSortExpr {
                        expr: col(col_name, schema).unwrap(),
                        options: SortOptions::default(),
                    })
                    .collect(),
            );

            // Convert string column names to orderings
            let satisfied_orderings: Vec<LexOrdering> = satisfied_orders
                .iter()
                .map(|cols| {
                    LexOrdering::new(
                        cols.iter()
                            .map(|col_name| PhysicalSortExpr {
                                expr: col(col_name, schema).unwrap(),
                                options: SortOptions::default(),
                            })
                            .collect(),
                    )
                })
                .collect();

            let unsatisfied_orderings: Vec<LexOrdering> = unsatisfied_orders
                .iter()
                .map(|cols| {
                    LexOrdering::new(
                        cols.iter()
                            .map(|col_name| PhysicalSortExpr {
                                expr: col(col_name, schema).unwrap(),
                                options: SortOptions::default(),
                            })
                            .collect(),
                    )
                })
                .collect();

            // Test that orderings are not satisfied before adding constraints
            for ordering in &satisfied_orderings {
                assert!(
                    !eq_properties.ordering_satisfy(ordering),
                    "{}: ordering {:?} should not be satisfied before adding constraints",
                    name,
                    ordering
                );
            }

            // Add base ordering
            eq_properties.add_new_ordering(base_ordering);

            // Add constraints
            eq_properties =
                eq_properties.with_constraints(Constraints::new_unverified(constraints));

            // Test that expected orderings are now satisfied
            for ordering in &satisfied_orderings {
                assert!(
                    eq_properties.ordering_satisfy(ordering),
                    "{}: ordering {:?} should be satisfied after adding constraints",
                    name,
                    ordering
                );
            }

            // Test that unsatisfied orderings remain unsatisfied
            for ordering in &unsatisfied_orderings {
                assert!(
                    !eq_properties.ordering_satisfy(ordering),
                    "{}: ordering {:?} should not be satisfied after adding constraints",
                    name,
                    ordering
                );
            }
        }

        Ok(())
>>>>>>> f667a01f
    }
}<|MERGE_RESOLUTION|>--- conflicted
+++ resolved
@@ -34,13 +34,9 @@
 
 use arrow_schema::{SchemaRef, SortOptions};
 use datafusion_common::tree_node::{Transformed, TransformedResult, TreeNode};
-<<<<<<< HEAD
-use datafusion_common::{internal_err, plan_err, JoinSide, JoinType, Result};
-=======
 use datafusion_common::{
     internal_err, plan_err, Constraint, Constraints, HashMap, JoinSide, JoinType, Result,
 };
->>>>>>> f667a01f
 use datafusion_expr::interval_arithmetic::Interval;
 use datafusion_expr::sort_properties::{ExprProperties, SortProperties};
 use datafusion_physical_expr_common::utils::ExprPropertiesNode;
@@ -124,11 +120,7 @@
 ///   PhysicalSortExpr::new_default(col_c).desc(),
 /// ]));
 ///
-<<<<<<< HEAD
-/// assert_eq!(eq_properties.to_string(), "order: [[a@0 ASC,c@2 DESC]], const: [b@1]")
-=======
 /// assert_eq!(eq_properties.to_string(), "order: [[a@0 ASC, c@2 DESC]], const: [b@1(heterogeneous)]")
->>>>>>> f667a01f
 /// ```
 #[derive(Debug, Clone)]
 pub struct EquivalenceProperties {
@@ -1276,7 +1268,7 @@
         let normalized_expr = self.eq_group.normalize_expr(Arc::clone(expr));
 
         if let Some(lit) = normalized_expr.as_any().downcast_ref::<Literal>() {
-            return AcrossPartitions::Uniform(Some(lit.value().clone()));
+            return AcrossPartitions::Uniform(Some(lit.scalar().value().clone()));
         }
 
         for const_expr in self.constants.iter() {
@@ -1575,13 +1567,9 @@
     dependency_map: &DependencyMap,
 ) -> Vec<LexOrdering> {
     let mut dep_enumerator = DependencyEnumerator::new();
-<<<<<<< HEAD
-    dependency_map[relevant_sort_expr]
-=======
     dependency_map
         .get(relevant_sort_expr)
         .expect("no relevant sort expr found")
->>>>>>> f667a01f
         .dependencies
         .iter()
         .flat_map(|dep| dep_enumerator.construct_orderings(dep, dependency_map))
@@ -1591,13 +1579,8 @@
 /// Generates all possible orderings where dependencies are satisfied for the
 /// current projection expression.
 ///
-<<<<<<< HEAD
-/// # Examaple
-///  If `dependences` is `a + b ASC` and the dependency map holds dependencies
-=======
 /// # Example
 ///  If `dependencies` is `a + b ASC` and the dependency map holds dependencies
->>>>>>> f667a01f
 ///  * `a ASC` --> `[c ASC]`
 ///  * `b ASC` --> `[d DESC]`,
 ///
@@ -1688,15 +1671,11 @@
     } else if let Some(literal) = expr.as_any().downcast_ref::<Literal>() {
         Ok(ExprProperties {
             sort_properties: SortProperties::Singleton,
-<<<<<<< HEAD
             range: Interval::try_new(
                 literal.scalar().value().clone(),
                 literal.scalar().value().clone(),
             )?,
-=======
-            range: Interval::try_new(literal.value().clone(), literal.value().clone())?,
             preserves_lex_ordering: true,
->>>>>>> f667a01f
         })
     } else {
         // Find orderings of its children
@@ -1738,85 +1717,6 @@
     }
 }
 
-<<<<<<< HEAD
-// Using `IndexMap` and `IndexSet` makes sure to generate consistent results across different executions for the same query.
-// We could have used `HashSet`, `HashMap` in place of them without any loss of functionality.
-// As an example, if existing orderings are `[a ASC, b ASC]`, `[c ASC]` for output ordering
-// both `[a ASC, b ASC, c ASC]` and `[c ASC, a ASC, b ASC]` are valid (e.g. concatenated version of the alternative orderings).
-// When using `HashSet`, `HashMap` it is not guaranteed to generate consistent result, among the possible 2 results in the example above.
-type DependencyMap = IndexMap<PhysicalSortExpr, DependencyNode>;
-type Dependencies = IndexSet<PhysicalSortExpr>;
-
-/// Contains a mapping of all dependencies we have processed for each sort expr
-struct DependencyEnumerator<'a> {
-    /// Maps `expr` --> `[exprs]` that have previously been processed
-    seen: IndexMap<&'a PhysicalSortExpr, IndexSet<&'a PhysicalSortExpr>>,
-}
-
-impl<'a> DependencyEnumerator<'a> {
-    fn new() -> Self {
-        Self {
-            seen: IndexMap::new(),
-        }
-    }
-
-    /// Insert a new dependency,
-    ///
-    /// returns false if the dependency was already in the map
-    /// returns true if the dependency was newly inserted
-    fn insert(
-        &mut self,
-        target: &'a PhysicalSortExpr,
-        dep: &'a PhysicalSortExpr,
-    ) -> bool {
-        self.seen.entry(target).or_default().insert(dep)
-    }
-
-    /// This function recursively analyzes the dependencies of the given sort
-    /// expression within the given dependency map to construct lexicographical
-    /// orderings that include the sort expression and its dependencies.
-    ///
-    /// # Parameters
-    ///
-    /// - `referred_sort_expr`: A reference to the sort expression (`PhysicalSortExpr`)
-    ///   for which lexicographical orderings satisfying its dependencies are to be
-    ///   constructed.
-    /// - `dependency_map`: A reference to the `DependencyMap` that contains
-    ///   dependencies for different `PhysicalSortExpr`s.
-    ///
-    /// # Returns
-    ///
-    /// A vector of lexicographical orderings (`Vec<LexOrdering>`) based on the given
-    /// sort expression and its dependencies.
-    fn construct_orderings(
-        &mut self,
-        referred_sort_expr: &'a PhysicalSortExpr,
-        dependency_map: &'a DependencyMap,
-    ) -> Vec<LexOrdering> {
-        // We are sure that `referred_sort_expr` is inside `dependency_map`.
-        let node = &dependency_map[referred_sort_expr];
-        // Since we work on intermediate nodes, we are sure `val.target_sort_expr`
-        // exists.
-        let target_sort_expr = node.target_sort_expr.as_ref().unwrap();
-        // An empty dependency means the referred_sort_expr represents a global ordering.
-        // Return its projected version, which is the target_expression.
-        if node.dependencies.is_empty() {
-            return vec![vec![target_sort_expr.clone()]];
-        };
-
-        node.dependencies
-            .iter()
-            .flat_map(|dep| {
-                let mut orderings = if self.insert(target_sort_expr, dep) {
-                    self.construct_orderings(dep, dependency_map)
-                } else {
-                    vec![]
-                };
-                for ordering in orderings.iter_mut() {
-                    ordering.push(target_sort_expr.clone())
-                }
-                orderings
-=======
 impl Display for DependencyNode {
     fn fmt(&self, f: &mut fmt::Formatter<'_>) -> fmt::Result {
         if let Some(target) = &self.target_sort_expr {
@@ -1886,7 +1786,6 @@
             .or_insert_with(|| DependencyNode {
                 target_sort_expr: target_sort_expr.cloned(),
                 dependencies: Dependencies::new(),
->>>>>>> f667a01f
             })
             .insert_dependency(dependency)
     }
@@ -2191,7 +2090,7 @@
 /// *all* output partitions, that is the same as being true for all *input*
 /// partitions
 fn calculate_union_binary(
-    mut lhs: EquivalenceProperties,
+    lhs: EquivalenceProperties,
     mut rhs: EquivalenceProperties,
 ) -> Result<EquivalenceProperties> {
     // Harmonize the schema of the rhs with the schema of the lhs (which is the accumulator schema):
@@ -2200,20 +2099,6 @@
     }
 
     // First, calculate valid constants for the union. An expression is constant
-<<<<<<< HEAD
-    // at the output of the union if it is constant in both sides.
-    let constants: Vec<_> = lhs
-        .constants()
-        .iter()
-        .filter(|const_expr| const_exprs_contains(rhs.constants(), const_expr.expr()))
-        .map(|const_expr| {
-            // TODO: When both sides have a constant column, and the actual
-            // constant value is the same, then the output properties could
-            // reflect the constant is valid across all partitions. However we
-            // don't track the actual value that the ConstExpr takes on, so we
-            // can't determine that yet
-            ConstExpr::new(Arc::clone(const_expr.expr())).with_across_partitions(false)
-=======
     // at the output of the union if it is constant in both sides with matching values.
     let constants = lhs
         .constants()
@@ -2240,34 +2125,14 @@
                     }
                     const_expr
                 })
->>>>>>> f667a01f
         })
         .collect::<Vec<_>>();
-
-    // remove any constants that are shared in both outputs (avoid double counting them)
-    for c in &constants {
-        lhs = lhs.remove_constant(c);
-        rhs = rhs.remove_constant(c);
-    }
 
     // Next, calculate valid orderings for the union by searching for prefixes
     // in both sides.
     let mut orderings = UnionEquivalentOrderingBuilder::new();
-<<<<<<< HEAD
-    orderings.add_satisfied_orderings(
-        lhs.normalized_oeq_class().orderings,
-        lhs.constants(),
-        &rhs,
-    );
-    orderings.add_satisfied_orderings(
-        rhs.normalized_oeq_class().orderings,
-        rhs.constants(),
-        &lhs,
-    );
-=======
     orderings.add_satisfied_orderings(lhs.normalized_oeq_class(), lhs.constants(), &rhs);
     orderings.add_satisfied_orderings(rhs.normalized_oeq_class(), rhs.constants(), &lhs);
->>>>>>> f667a01f
     let orderings = orderings.build();
 
     let mut eq_properties =
@@ -2297,197 +2162,6 @@
     // Harmonize the schema of the init with the schema of the union:
     if !acc.schema.eq(&schema) {
         acc = acc.with_new_schema(schema)?;
-<<<<<<< HEAD
-    }
-    // Fold in the rest of the EquivalenceProperties:
-    for props in iter {
-        acc = calculate_union_binary(acc, props)?;
-    }
-    Ok(acc)
-}
-
-#[derive(Debug)]
-enum AddedOrdering {
-    /// The ordering was added to the in progress result
-    Yes,
-    /// The ordering was not added
-    No(LexOrdering),
-}
-
-/// Builds valid output orderings of a `UnionExec`
-#[derive(Debug)]
-struct UnionEquivalentOrderingBuilder {
-    orderings: Vec<LexOrdering>,
-}
-
-impl UnionEquivalentOrderingBuilder {
-    fn new() -> Self {
-        Self { orderings: vec![] }
-    }
-
-    /// Add all orderings from `orderings` that satisfy `properties`,
-    /// potentially augmented with`constants`.
-    ///
-    /// Note: any column that is known to be constant can be inserted into the
-    /// ordering without changing its meaning
-    ///
-    /// For example:
-    /// * `orderings` contains `[a ASC, c ASC]` and `constants` contains `b`
-    /// * `properties` has required ordering `[a ASC, b ASC]`
-    ///
-    /// Then this will add `[a ASC, b ASC]` to the `orderings` list (as `a` was
-    /// in the sort order and `b` was a constant).
-    fn add_satisfied_orderings(
-        &mut self,
-        orderings: impl IntoIterator<Item = LexOrdering>,
-        constants: &[ConstExpr],
-        properties: &EquivalenceProperties,
-    ) {
-        for mut ordering in orderings.into_iter() {
-            // Progressively shorten the ordering to search for a satisfied prefix:
-            loop {
-                match self.try_add_ordering(ordering, constants, properties) {
-                    AddedOrdering::Yes => break,
-                    AddedOrdering::No(o) => {
-                        ordering = o;
-                        ordering.pop();
-                    }
-                }
-            }
-        }
-    }
-
-    /// Adds `ordering`, potentially augmented with constants, if it satisfies
-    /// the target `properties` properties.
-    ///
-    /// Returns
-    ///
-    /// * [`AddedOrdering::Yes`] if the ordering was added (either directly or
-    ///   augmented), or was empty.
-    ///
-    /// * [`AddedOrdering::No`] if the ordering was not added
-    fn try_add_ordering(
-        &mut self,
-        ordering: LexOrdering,
-        constants: &[ConstExpr],
-        properties: &EquivalenceProperties,
-    ) -> AddedOrdering {
-        if ordering.is_empty() {
-            AddedOrdering::Yes
-        } else if constants.is_empty() && properties.ordering_satisfy(&ordering) {
-            // If the ordering satisfies the target properties, no need to
-            // augment it with constants.
-            self.orderings.push(ordering);
-            AddedOrdering::Yes
-        } else {
-            // Did not satisfy target properties, try and augment with constants
-            //  to match the properties
-            if self.try_find_augmented_ordering(&ordering, constants, properties) {
-                AddedOrdering::Yes
-            } else {
-                AddedOrdering::No(ordering)
-            }
-        }
-    }
-
-    /// Attempts to add `constants` to `ordering` to satisfy the properties.
-    ///
-    /// returns true if any orderings were added, false otherwise
-    fn try_find_augmented_ordering(
-        &mut self,
-        ordering: &LexOrdering,
-        constants: &[ConstExpr],
-        properties: &EquivalenceProperties,
-    ) -> bool {
-        // can't augment if there is nothing to augment with
-        if constants.is_empty() {
-            return false;
-        }
-        let start_num_orderings = self.orderings.len();
-
-        // for each equivalent ordering in properties, try and augment
-        // `ordering` it with the constants to match
-        for existing_ordering in &properties.oeq_class.orderings {
-            if let Some(augmented_ordering) = self.augment_ordering(
-                ordering,
-                constants,
-                existing_ordering,
-                &properties.constants,
-            ) {
-                if !augmented_ordering.is_empty() {
-                    assert!(properties.ordering_satisfy(&augmented_ordering));
-                    self.orderings.push(augmented_ordering);
-                }
-            }
-        }
-
-        self.orderings.len() > start_num_orderings
-    }
-
-    /// Attempts to augment the ordering with constants to match the
-    /// `existing_ordering`
-    ///
-    /// Returns Some(ordering) if an augmented ordering was found, None otherwise
-    fn augment_ordering(
-        &mut self,
-        ordering: &LexOrdering,
-        constants: &[ConstExpr],
-        existing_ordering: &LexOrdering,
-        existing_constants: &[ConstExpr],
-    ) -> Option<LexOrdering> {
-        let mut augmented_ordering = vec![];
-        let mut sort_expr_iter = ordering.iter().peekable();
-        let mut existing_sort_expr_iter = existing_ordering.iter().peekable();
-
-        // walk in parallel down the two orderings, trying to match them up
-        while sort_expr_iter.peek().is_some() || existing_sort_expr_iter.peek().is_some()
-        {
-            // If the next expressions are equal, add the next match
-            // otherwise try and match with a constant
-            if let Some(expr) =
-                advance_if_match(&mut sort_expr_iter, &mut existing_sort_expr_iter)
-            {
-                augmented_ordering.push(expr);
-            } else if let Some(expr) =
-                advance_if_matches_constant(&mut sort_expr_iter, existing_constants)
-            {
-                augmented_ordering.push(expr);
-            } else if let Some(expr) =
-                advance_if_matches_constant(&mut existing_sort_expr_iter, constants)
-            {
-                augmented_ordering.push(expr);
-            } else {
-                // no match, can't continue the ordering, return what we have
-                break;
-            }
-        }
-
-        Some(augmented_ordering)
-    }
-
-    fn build(self) -> Vec<LexOrdering> {
-        self.orderings
-    }
-}
-
-/// Advances two iterators in parallel
-///
-/// If the next expressions are equal, the iterators are advanced and returns
-/// the matched expression .
-///
-/// Otherwise, the iterators are left unchanged and return `None`
-fn advance_if_match(
-    iter1: &mut Peekable<Iter<PhysicalSortExpr>>,
-    iter2: &mut Peekable<Iter<PhysicalSortExpr>>,
-) -> Option<PhysicalSortExpr> {
-    if matches!((iter1.peek(), iter2.peek()), (Some(expr1), Some(expr2)) if expr1.eq(expr2))
-    {
-        iter1.next().unwrap();
-        iter2.next().cloned()
-    } else {
-        None
-    }
-=======
     }
     // Fold in the rest of the EquivalenceProperties:
     for props in iter {
@@ -2677,7 +2351,6 @@
     } else {
         None
     }
->>>>>>> f667a01f
 }
 
 /// Advances the iterator with a constant
@@ -2778,35 +2451,20 @@
 
         let mut input_properties = EquivalenceProperties::new(Arc::clone(&input_schema));
         // add equivalent ordering [a, b, c, d]
-<<<<<<< HEAD
-        input_properties.add_new_ordering(vec![
-=======
         input_properties.add_new_ordering(LexOrdering::new(vec![
->>>>>>> f667a01f
             parse_sort_expr("a", &input_schema),
             parse_sort_expr("b", &input_schema),
             parse_sort_expr("c", &input_schema),
             parse_sort_expr("d", &input_schema),
-<<<<<<< HEAD
-        ]);
-
-        // add equivalent ordering [a, c, b, d]
-        input_properties.add_new_ordering(vec![
-=======
         ]));
 
         // add equivalent ordering [a, c, b, d]
         input_properties.add_new_ordering(LexOrdering::new(vec![
->>>>>>> f667a01f
             parse_sort_expr("a", &input_schema),
             parse_sort_expr("c", &input_schema),
             parse_sort_expr("b", &input_schema), // NB b and c are swapped
             parse_sort_expr("d", &input_schema),
-<<<<<<< HEAD
-        ]);
-=======
         ]));
->>>>>>> f667a01f
 
         // simply project all the columns in order
         let proj_exprs = vec![
@@ -2820,11 +2478,7 @@
 
         assert_eq!(
             out_properties.to_string(),
-<<<<<<< HEAD
-            "order: [[a@0 ASC,c@2 ASC,b@1 ASC,d@3 ASC], [a@0 ASC,b@1 ASC,c@2 ASC,d@3 ASC]]"
-=======
             "order: [[a@0 ASC, c@2 ASC, b@1 ASC, d@3 ASC], [a@0 ASC, b@1 ASC, c@2 ASC, d@3 ASC]]"
->>>>>>> f667a01f
         );
 
         Ok(())
@@ -3825,449 +3479,6 @@
             )
             .run()
     }
-<<<<<<< HEAD
-
-    #[test]
-    fn test_union_equivalence_properties_constants_asc_desc_mismatch() {
-        let schema = create_test_schema().unwrap();
-        UnionEquivalenceTest::new(&schema)
-            .with_child_sort_and_const_exprs(
-                // First child: [a ASC], const []
-                vec![vec!["a"]],
-                vec![],
-                &schema,
-            )
-            .with_child_sort_and_const_exprs(
-                // Second child orderings: [a DESC], const []
-                vec![vec!["a DESC"]],
-                vec![],
-                &schema,
-            )
-            .with_expected_sort_and_const_exprs(
-                // Union doesn't have any ordering or constant
-                vec![],
-                vec![],
-            )
-            .run()
-    }
-
-    #[test]
-    fn test_union_equivalence_properties_constants_different_schemas() {
-        let schema = create_test_schema().unwrap();
-        let schema2 = append_fields(&schema, "1");
-        UnionEquivalenceTest::new(&schema)
-            .with_child_sort_and_const_exprs(
-                // First child orderings: [a ASC], const []
-                vec![vec!["a"]],
-                vec![],
-                &schema,
-            )
-            .with_child_sort_and_const_exprs(
-                // Second child orderings: [a1 ASC, b1 ASC], const []
-                vec![vec!["a1", "b1"]],
-                vec![],
-                &schema2,
-            )
-            .with_expected_sort_and_const_exprs(
-                // Union orderings: [a ASC]
-                //
-                // Note that a, and a1 are at the same index for their
-                // corresponding schemas.
-                vec![vec!["a"]],
-                vec![],
-            )
-            .run()
-    }
-
-    #[test]
-    fn test_union_equivalence_properties_constants_fill_gaps() {
-        let schema = create_test_schema().unwrap();
-        UnionEquivalenceTest::new(&schema)
-            .with_child_sort_and_const_exprs(
-                // First child orderings: [a ASC, c ASC], const [b]
-                vec![vec!["a", "c"]],
-                vec!["b"],
-                &schema,
-            )
-            .with_child_sort_and_const_exprs(
-                // Second child orderings: [b ASC, c ASC], const [a]
-                vec![vec!["b", "c"]],
-                vec!["a"],
-                &schema,
-            )
-            .with_expected_sort_and_const_exprs(
-                // Union orderings: [
-                //   [a ASC, b ASC, c ASC],
-                //   [b ASC, a ASC, c ASC]
-                // ], const []
-                vec![vec!["a", "b", "c"], vec!["b", "a", "c"]],
-                vec![],
-            )
-            .run()
-    }
-
-    #[test]
-    fn test_union_equivalence_properties_constants_no_fill_gaps() {
-        let schema = create_test_schema().unwrap();
-        UnionEquivalenceTest::new(&schema)
-            .with_child_sort_and_const_exprs(
-                // First child orderings: [a ASC, c ASC], const [d] // some other constant
-                vec![vec!["a", "c"]],
-                vec!["d"],
-                &schema,
-            )
-            .with_child_sort_and_const_exprs(
-                // Second child orderings: [b ASC, c ASC], const [a]
-                vec![vec!["b", "c"]],
-                vec!["a"],
-                &schema,
-            )
-            .with_expected_sort_and_const_exprs(
-                // Union orderings: [[a]] (only a is constant)
-                vec![vec!["a"]],
-                vec![],
-            )
-            .run()
-    }
-
-    #[test]
-    fn test_union_equivalence_properties_constants_fill_some_gaps() {
-        let schema = create_test_schema().unwrap();
-        UnionEquivalenceTest::new(&schema)
-            .with_child_sort_and_const_exprs(
-                // First child orderings: [c ASC], const [a, b] // some other constant
-                vec![vec!["c"]],
-                vec!["a", "b"],
-                &schema,
-            )
-            .with_child_sort_and_const_exprs(
-                // Second child orderings: [a DESC, b], const []
-                vec![vec!["a DESC", "b"]],
-                vec![],
-                &schema,
-            )
-            .with_expected_sort_and_const_exprs(
-                // Union orderings: [[a, b]] (can fill in the a/b with constants)
-                vec![vec!["a DESC", "b"]],
-                vec![],
-            )
-            .run()
-    }
-
-    #[test]
-    fn test_union_equivalence_properties_constants_fill_gaps_non_symmetric() {
-        let schema = create_test_schema().unwrap();
-        UnionEquivalenceTest::new(&schema)
-            .with_child_sort_and_const_exprs(
-                // First child orderings: [a ASC, c ASC], const [b]
-                vec![vec!["a", "c"]],
-                vec!["b"],
-                &schema,
-            )
-            .with_child_sort_and_const_exprs(
-                // Second child orderings: [b ASC, c ASC], const [a]
-                vec![vec!["b DESC", "c"]],
-                vec!["a"],
-                &schema,
-            )
-            .with_expected_sort_and_const_exprs(
-                // Union orderings: [
-                //   [a ASC, b ASC, c ASC],
-                //   [b ASC, a ASC, c ASC]
-                // ], const []
-                vec![vec!["a", "b DESC", "c"], vec!["b DESC", "a", "c"]],
-                vec![],
-            )
-            .run()
-    }
-
-    #[test]
-    fn test_union_equivalence_properties_constants_gap_fill_symmetric() {
-        let schema = create_test_schema().unwrap();
-        UnionEquivalenceTest::new(&schema)
-            .with_child_sort_and_const_exprs(
-                // First child: [a ASC, b ASC, d ASC], const [c]
-                vec![vec!["a", "b", "d"]],
-                vec!["c"],
-                &schema,
-            )
-            .with_child_sort_and_const_exprs(
-                // Second child: [a ASC, c ASC, d ASC], const [b]
-                vec![vec!["a", "c", "d"]],
-                vec!["b"],
-                &schema,
-            )
-            .with_expected_sort_and_const_exprs(
-                // Union orderings:
-                // [a, b, c, d]
-                // [a, c, b, d]
-                vec![vec!["a", "c", "b", "d"], vec!["a", "b", "c", "d"]],
-                vec![],
-            )
-            .run()
-    }
-
-    #[test]
-    fn test_union_equivalence_properties_constants_gap_fill_and_common() {
-        let schema = create_test_schema().unwrap();
-        UnionEquivalenceTest::new(&schema)
-            .with_child_sort_and_const_exprs(
-                // First child: [a DESC, d ASC], const [b, c]
-                vec![vec!["a DESC", "d"]],
-                vec!["b", "c"],
-                &schema,
-            )
-            .with_child_sort_and_const_exprs(
-                // Second child: [a DESC, c ASC, d ASC], const [b]
-                vec![vec!["a DESC", "c", "d"]],
-                vec!["b"],
-                &schema,
-            )
-            .with_expected_sort_and_const_exprs(
-                // Union orderings:
-                // [a DESC, c, d]  [b]
-                vec![vec!["a DESC", "c", "d"]],
-                vec!["b"],
-            )
-            .run()
-    }
-
-    #[test]
-    fn test_union_equivalence_properties_constants_middle_desc() {
-        let schema = create_test_schema().unwrap();
-        UnionEquivalenceTest::new(&schema)
-            .with_child_sort_and_const_exprs(
-                // NB `b DESC` in the first child
-                //
-                // First child: [a ASC, b DESC, d ASC], const [c]
-                vec![vec!["a", "b DESC", "d"]],
-                vec!["c"],
-                &schema,
-            )
-            .with_child_sort_and_const_exprs(
-                // Second child: [a ASC, c ASC, d ASC], const [b]
-                vec![vec!["a", "c", "d"]],
-                vec!["b"],
-                &schema,
-            )
-            .with_expected_sort_and_const_exprs(
-                // Union orderings:
-                // [a, b, d] (c constant)
-                // [a, c, d] (b constant)
-                vec![vec!["a", "c", "b DESC", "d"], vec!["a", "b DESC", "c", "d"]],
-                vec![],
-            )
-            .run()
-    }
-
-    // TODO tests with multiple constants
-
-    #[derive(Debug)]
-    struct UnionEquivalenceTest {
-        /// The schema of the output of the Union
-        output_schema: SchemaRef,
-        /// The equivalence properties of each child to the union
-        child_properties: Vec<EquivalenceProperties>,
-        /// The expected output properties of the union. Must be set before
-        /// running `build`
-        expected_properties: Option<EquivalenceProperties>,
-    }
-
-    impl UnionEquivalenceTest {
-        fn new(output_schema: &SchemaRef) -> Self {
-            Self {
-                output_schema: Arc::clone(output_schema),
-                child_properties: vec![],
-                expected_properties: None,
-            }
-        }
-
-        /// Add a union input with the specified orderings
-        ///
-        /// See [`Self::make_props`] for the format of the strings in `orderings`
-        fn with_child_sort(
-            mut self,
-            orderings: Vec<Vec<&str>>,
-            schema: &SchemaRef,
-        ) -> Self {
-            let properties = self.make_props(orderings, vec![], schema);
-            self.child_properties.push(properties);
-            self
-        }
-
-        /// Add a union input with the specified orderings and constant
-        /// equivalences
-        ///
-        /// See [`Self::make_props`] for the format of the strings in
-        /// `orderings` and `constants`
-        fn with_child_sort_and_const_exprs(
-            mut self,
-            orderings: Vec<Vec<&str>>,
-            constants: Vec<&str>,
-            schema: &SchemaRef,
-        ) -> Self {
-            let properties = self.make_props(orderings, constants, schema);
-            self.child_properties.push(properties);
-            self
-        }
-
-        /// Set the expected output sort order for the union of the children
-        ///
-        /// See [`Self::make_props`] for the format of the strings in `orderings`
-        fn with_expected_sort(mut self, orderings: Vec<Vec<&str>>) -> Self {
-            let properties = self.make_props(orderings, vec![], &self.output_schema);
-            self.expected_properties = Some(properties);
-            self
-        }
-
-        /// Set the expected output sort order and constant expressions for the
-        /// union of the children
-        ///
-        /// See [`Self::make_props`] for the format of the strings in
-        /// `orderings` and `constants`.
-        fn with_expected_sort_and_const_exprs(
-            mut self,
-            orderings: Vec<Vec<&str>>,
-            constants: Vec<&str>,
-        ) -> Self {
-            let properties = self.make_props(orderings, constants, &self.output_schema);
-            self.expected_properties = Some(properties);
-            self
-        }
-
-        /// compute the union's output equivalence properties from the child
-        /// properties, and compare them to the expected properties
-        fn run(self) {
-            let Self {
-                output_schema,
-                child_properties,
-                expected_properties,
-            } = self;
-
-            let expected_properties =
-                expected_properties.expect("expected_properties not set");
-
-            // try all permutations of the children
-            // as the code treats lhs and rhs differently
-            for child_properties in child_properties
-                .iter()
-                .cloned()
-                .permutations(child_properties.len())
-            {
-                println!("--- permutation ---");
-                for c in &child_properties {
-                    println!("{c}");
-                }
-                let actual_properties =
-                    calculate_union(child_properties, Arc::clone(&output_schema))
-                        .expect("failed to calculate union equivalence properties");
-                assert_eq_properties_same(
-                    &actual_properties,
-                    &expected_properties,
-                    format!(
-                        "expected: {expected_properties:?}\nactual:  {actual_properties:?}"
-                    ),
-                );
-            }
-        }
-
-        /// Make equivalence properties for the specified columns named in orderings and constants
-        ///
-        /// orderings: strings formatted like `"a"` or `"a DESC"`. See [`parse_sort_expr`]
-        /// constants: strings formatted like `"a"`.
-        fn make_props(
-            &self,
-            orderings: Vec<Vec<&str>>,
-            constants: Vec<&str>,
-            schema: &SchemaRef,
-        ) -> EquivalenceProperties {
-            let orderings = orderings
-                .iter()
-                .map(|ordering| {
-                    ordering
-                        .iter()
-                        .map(|name| parse_sort_expr(name, schema))
-                        .collect::<Vec<_>>()
-                })
-                .collect::<Vec<_>>();
-
-            let constants = constants
-                .iter()
-                .map(|col_name| ConstExpr::new(col(col_name, schema).unwrap()))
-                .collect::<Vec<_>>();
-
-            EquivalenceProperties::new_with_orderings(Arc::clone(schema), &orderings)
-                .with_constants(constants)
-        }
-    }
-
-    fn assert_eq_properties_same(
-        lhs: &EquivalenceProperties,
-        rhs: &EquivalenceProperties,
-        err_msg: String,
-    ) {
-        // Check whether constants are same
-        let lhs_constants = lhs.constants();
-        let rhs_constants = rhs.constants();
-        for rhs_constant in rhs_constants {
-            assert!(
-                const_exprs_contains(lhs_constants, rhs_constant.expr()),
-                "{err_msg}\nlhs: {lhs}\nrhs: {rhs}"
-            );
-        }
-        assert_eq!(
-            lhs_constants.len(),
-            rhs_constants.len(),
-            "{err_msg}\nlhs: {lhs}\nrhs: {rhs}"
-        );
-
-        // Check whether orderings are same.
-        let lhs_orderings = lhs.oeq_class();
-        let rhs_orderings = &rhs.oeq_class.orderings;
-        for rhs_ordering in rhs_orderings {
-            assert!(
-                lhs_orderings.contains(rhs_ordering),
-                "{err_msg}\nlhs: {lhs}\nrhs: {rhs}"
-            );
-        }
-        assert_eq!(
-            lhs_orderings.len(),
-            rhs_orderings.len(),
-            "{err_msg}\nlhs: {lhs}\nrhs: {rhs}"
-        );
-    }
-
-    /// Converts a string to a physical sort expression
-    ///
-    /// # Example
-    /// * `"a"` -> (`"a"`, `SortOptions::default()`)
-    /// * `"a ASC"` -> (`"a"`, `SortOptions { descending: false, nulls_first: false }`)
-    fn parse_sort_expr(name: &str, schema: &SchemaRef) -> PhysicalSortExpr {
-        let mut parts = name.split_whitespace();
-        let name = parts.next().expect("empty sort expression");
-        let mut sort_expr = PhysicalSortExpr::new(
-            col(name, schema).expect("invalid column name"),
-            SortOptions::default(),
-        );
-
-        if let Some(options) = parts.next() {
-            sort_expr = match options {
-                "ASC" => sort_expr.asc(),
-                "DESC" => sort_expr.desc(),
-                _ => panic!(
-                    "unknown sort options. Expected 'ASC' or 'DESC', got {}",
-                    options
-                ),
-            }
-        }
-
-        assert!(
-            parts.next().is_none(),
-            "unexpected tokens in column name. Expected 'name' / 'name ASC' / 'name DESC' but got  '{name}'"
-        );
-
-        sort_expr
-=======
 
     #[test]
     fn test_union_equivalence_properties_constants_asc_desc_mismatch() {
@@ -5309,6 +4520,5 @@
         }
 
         Ok(())
->>>>>>> f667a01f
     }
 }