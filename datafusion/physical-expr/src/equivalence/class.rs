// Licensed to the Apache Software Foundation (ASF) under one
// or more contributor license agreements.  See the NOTICE file
// distributed with this work for additional information
// regarding copyright ownership.  The ASF licenses this file
// to you under the Apache License, Version 2.0 (the
// "License"); you may not use this file except in compliance
// with the License.  You may obtain a copy of the License at
//
//   http://www.apache.org/licenses/LICENSE-2.0
//
// Unless required by applicable law or agreed to in writing,
// software distributed under the License is distributed on an
// "AS IS" BASIS, WITHOUT WARRANTIES OR CONDITIONS OF ANY
// KIND, either express or implied.  See the License for the
// specific language governing permissions and limitations
// under the License.

use std::fmt::Display;
use std::ops::Deref;
use std::sync::Arc;
use std::vec::IntoIter;

use super::projection::ProjectionTargets;
use super::ProjectionMapping;
use crate::expressions::Literal;
use crate::physical_expr::add_offset_to_expr;
use crate::{PhysicalExpr, PhysicalExprRef, PhysicalSortExpr, PhysicalSortRequirement};

use datafusion_common::tree_node::{Transformed, TransformedResult, TreeNode};
use datafusion_common::{HashMap, JoinType, Result, ScalarValue};
use datafusion_physical_expr_common::physical_expr::format_physical_expr_list;

use indexmap::{IndexMap, IndexSet};

/// Represents whether a constant expression's value is uniform or varies across
/// partitions. Has two variants:
/// - `Heterogeneous`: The constant expression may have different values for
///   different partitions.
/// - `Uniform(Option<ScalarValue>)`: The constant expression has the same value
///   across all partitions, or is `None` if the value is unknown.
#[derive(Clone, Debug, Default, Eq, PartialEq)]
pub enum AcrossPartitions {
    #[default]
    Heterogeneous,
    Uniform(Option<ScalarValue>),
}

impl Display for AcrossPartitions {
    fn fmt(&self, f: &mut std::fmt::Formatter<'_>) -> std::fmt::Result {
        match self {
            AcrossPartitions::Heterogeneous => write!(f, "(heterogeneous)"),
            AcrossPartitions::Uniform(value) => {
                if let Some(val) = value {
                    write!(f, "(uniform: {val})")
                } else {
                    write!(f, "(uniform: unknown)")
                }
            }
        }
    }
}

/// A structure representing a expression known to be constant in a physical
/// execution plan.
///
/// The `ConstExpr` struct encapsulates an expression that is constant during
/// the execution of a query. For example if a filter like `A = 5` appears
/// earlier in the plan, `A` would become a constant in subsequent operations.
///
/// # Fields
///
/// - `expr`: Constant expression for a node in the physical plan.
/// - `across_partitions`: A boolean flag indicating whether the constant
///   expression is the same across partitions. If set to `true`, the constant
///   expression has same value for all partitions. If set to `false`, the
///   constant expression may have different values for different partitions.
///
/// # Example
///
/// ```rust
/// # use datafusion_physical_expr::ConstExpr;
/// # use datafusion_physical_expr::expressions::lit;
/// let col = lit(5);
/// // Create a constant expression from a physical expression:
/// let const_expr = ConstExpr::from(col);
/// ```
#[derive(Clone, Debug)]
pub struct ConstExpr {
    /// The expression that is known to be constant (e.g. a `Column`).
    pub expr: Arc<dyn PhysicalExpr>,
    /// Indicates whether the constant have the same value across all partitions.
    pub across_partitions: AcrossPartitions,
}
// TODO: The `ConstExpr` definition above can be in an inconsistent state where
//       `expr` is a literal but `across_partitions` is not `Uniform`. Consider
//       a refactor to ensure that `ConstExpr` is always in a consistent state
//       (either by changing type definition, or by API constraints).

impl ConstExpr {
    /// Create a new constant expression from a physical expression, specifying
    /// whether the constant expression is the same across partitions.
    ///
    /// Note that you can also use `ConstExpr::from` to create a constant
    /// expression from just a physical expression, with the *safe* assumption
    /// of heterogenous values across partitions unless the expression is a
    /// literal.
    pub fn new(expr: Arc<dyn PhysicalExpr>, across_partitions: AcrossPartitions) -> Self {
        let mut result = ConstExpr::from(expr);
        // Override the across partitions specification if the expression is not
        // a literal.
        if result.across_partitions == AcrossPartitions::Heterogeneous {
            result.across_partitions = across_partitions;
        }
        result
    }

    /// Returns a [`Display`]able list of `ConstExpr`.
    pub fn format_list(input: &[ConstExpr]) -> impl Display + '_ {
        struct DisplayableList<'a>(&'a [ConstExpr]);
        impl Display for DisplayableList<'_> {
            fn fmt(&self, f: &mut std::fmt::Formatter) -> std::fmt::Result {
                let mut first = true;
                for const_expr in self.0 {
                    if first {
                        first = false;
                    } else {
                        write!(f, ",")?;
                    }
                    write!(f, "{const_expr}")?;
                }
                Ok(())
            }
        }
        DisplayableList(input)
    }
}

impl PartialEq for ConstExpr {
    fn eq(&self, other: &Self) -> bool {
        self.across_partitions == other.across_partitions && self.expr.eq(&other.expr)
    }
}

impl Display for ConstExpr {
    fn fmt(&self, f: &mut std::fmt::Formatter<'_>) -> std::fmt::Result {
        write!(f, "{}", self.expr)?;
        write!(f, "{}", self.across_partitions)
    }
}

impl From<Arc<dyn PhysicalExpr>> for ConstExpr {
    fn from(expr: Arc<dyn PhysicalExpr>) -> Self {
        // By default, assume constant expressions are not same across partitions.
        // However, if we have a literal, it will have a single value that is the
        // same across all partitions.
        let across = if let Some(lit) = expr.as_any().downcast_ref::<Literal>() {
            AcrossPartitions::Uniform(Some(lit.value().clone()))
        } else {
            AcrossPartitions::Heterogeneous
        };
        Self {
            expr,
            across_partitions: across,
        }
    }
}

/// An `EquivalenceClass` is a set of [`Arc<dyn PhysicalExpr>`]s that are known
/// to have the same value for all tuples in a relation. These are generated by
/// equality predicates (e.g. `a = b`), typically equi-join conditions and
/// equality conditions in filters.
///
/// Two `EquivalenceClass`es are equal if they contains the same expressions in
/// without any ordering.
#[derive(Clone, Debug, Default, Eq, PartialEq)]
pub struct EquivalenceClass {
    /// The expressions in this equivalence class. The order doesn't matter for
    /// equivalence purposes.
    pub(crate) exprs: IndexSet<Arc<dyn PhysicalExpr>>,
    /// Indicates whether the expressions in this equivalence class have a
    /// constant value. A `Some` value indicates constant-ness.
    pub(crate) constant: Option<AcrossPartitions>,
}

impl EquivalenceClass {
    // Create a new equivalence class from a pre-existing collection.
    pub fn new(exprs: impl IntoIterator<Item = Arc<dyn PhysicalExpr>>) -> Self {
        let mut class = Self::default();
        for expr in exprs {
            class.push(expr);
        }
        class
    }

    /// Return the "canonical" expression for this class (the first element)
    /// if non-empty.
    pub fn canonical_expr(&self) -> Option<&Arc<dyn PhysicalExpr>> {
        self.exprs.iter().next()
    }

    /// Insert the expression into this class, meaning it is known to be equal to
    /// all other expressions in this class.
    pub fn push(&mut self, expr: Arc<dyn PhysicalExpr>) {
        if let Some(lit) = expr.as_any().downcast_ref::<Literal>() {
            let expr_across = AcrossPartitions::Uniform(Some(lit.value().clone()));
            if let Some(across) = self.constant.as_mut() {
                // TODO: Return an error if constant values do not agree.
                if *across == AcrossPartitions::Heterogeneous {
                    *across = expr_across;
                }
            } else {
                self.constant = Some(expr_across);
            }
        }
        self.exprs.insert(expr);
    }

    /// Inserts all the expressions from other into this class.
    pub fn extend(&mut self, other: Self) {
        self.exprs.extend(other.exprs);
        match (&self.constant, &other.constant) {
            (Some(across), Some(_)) => {
                // TODO: Return an error if constant values do not agree.
                if across == &AcrossPartitions::Heterogeneous {
                    self.constant = other.constant;
                }
            }
            (None, Some(_)) => self.constant = other.constant,
            (_, None) => {}
        }
    }

    /// Returns whether this equivalence class has any entries in common with
    /// `other`.
    pub fn contains_any(&self, other: &Self) -> bool {
        self.exprs.intersection(&other.exprs).next().is_some()
    }

    /// Returns whether this equivalence class is trivial, meaning that it is
    /// either empty, or contains a single expression that is not a constant.
    /// Such classes are not useful, and can be removed from equivalence groups.
    pub fn is_trivial(&self) -> bool {
        self.exprs.is_empty() || (self.exprs.len() == 1 && self.constant.is_none())
    }

    /// Adds the given offset to all columns in the expressions inside this
    /// class. This is used when schemas are appended, e.g. in joins.
    pub fn try_with_offset(&self, offset: isize) -> Result<Self> {
        let mut cls = Self::default();
        for expr_result in self
            .exprs
            .iter()
            .cloned()
            .map(|e| add_offset_to_expr(e, offset))
        {
            cls.push(expr_result?);
        }
        Ok(cls)
    }
}

impl Deref for EquivalenceClass {
    type Target = IndexSet<Arc<dyn PhysicalExpr>>;

    fn deref(&self) -> &Self::Target {
        &self.exprs
    }
}

impl IntoIterator for EquivalenceClass {
    type Item = Arc<dyn PhysicalExpr>;
    type IntoIter = <IndexSet<Self::Item> as IntoIterator>::IntoIter;

    fn into_iter(self) -> Self::IntoIter {
        self.exprs.into_iter()
    }
}

impl Display for EquivalenceClass {
    fn fmt(&self, f: &mut std::fmt::Formatter) -> std::fmt::Result {
        write!(f, "{{")?;
        write!(f, "members: {}", format_physical_expr_list(&self.exprs))?;
        if let Some(across) = &self.constant {
            write!(f, ", constant: {across}")?;
        }
        write!(f, "}}")
    }
}

impl From<EquivalenceClass> for Vec<Arc<dyn PhysicalExpr>> {
    fn from(cls: EquivalenceClass) -> Self {
        cls.exprs.into_iter().collect()
    }
}

type AugmentedMapping<'a> = IndexMap<
    &'a Arc<dyn PhysicalExpr>,
    (&'a ProjectionTargets, Option<&'a EquivalenceClass>),
>;

/// A collection of distinct `EquivalenceClass`es. This object supports fast
/// lookups of expressions and their equivalence classes.
#[derive(Clone, Debug, Default)]
pub struct EquivalenceGroup {
    /// A mapping from expressions to their equivalence class key.
    map: HashMap<Arc<dyn PhysicalExpr>, usize>,
    /// The equivalence classes in this group.
    classes: Vec<EquivalenceClass>,
}

impl EquivalenceGroup {
    /// Creates an equivalence group from the given equivalence classes.
    pub fn new(classes: impl IntoIterator<Item = EquivalenceClass>) -> Self {
        classes.into_iter().collect::<Vec<_>>().into()
    }

    /// Adds `expr` as a constant expression to this equivalence group.
    pub fn add_constant(&mut self, const_expr: ConstExpr) {
        // If the expression is already in an equivalence class, we should
        // adjust the constant-ness of the class if necessary:
        if let Some(idx) = self.map.get(&const_expr.expr) {
            let cls = &mut self.classes[*idx];
            if let Some(across) = cls.constant.as_mut() {
                // TODO: Return an error if constant values do not agree.
                if *across == AcrossPartitions::Heterogeneous {
                    *across = const_expr.across_partitions;
                }
            } else {
                cls.constant = Some(const_expr.across_partitions);
            }
            return;
        }
        // If the expression is not in any equivalence class, but has the same
        // constant value with some class, add it to that class:
        if let AcrossPartitions::Uniform(_) = &const_expr.across_partitions {
            for (idx, cls) in self.classes.iter_mut().enumerate() {
                if cls
                    .constant
                    .as_ref()
                    .is_some_and(|across| const_expr.across_partitions.eq(across))
                {
                    self.map.insert(Arc::clone(&const_expr.expr), idx);
                    cls.push(const_expr.expr);
                    return;
                }
            }
        }
        // Otherwise, create a new class with the expression as the only member:
        let mut new_class = EquivalenceClass::new(std::iter::once(const_expr.expr));
        if new_class.constant.is_none() {
            new_class.constant = Some(const_expr.across_partitions);
        }
        Self::update_lookup_table(&mut self.map, &new_class, self.classes.len());
        self.classes.push(new_class);
    }

    /// Removes constant expressions that may change across partitions.
    /// This method should be used when merging data from different partitions.
    /// Returns whether any change was made to the equivalence group.
    pub fn clear_per_partition_constants(&mut self) -> bool {
        let (mut idx, mut change) = (0, false);
        while idx < self.classes.len() {
            let cls = &mut self.classes[idx];
            if let Some(AcrossPartitions::Heterogeneous) = cls.constant {
                change = true;
                if cls.len() == 1 {
                    // If this class becomes trivial, remove it entirely:
                    self.remove_class_at_idx(idx);
                    continue;
                } else {
                    cls.constant = None;
                }
            }
            idx += 1;
        }
        change
    }

    /// Adds the equality `left` = `right` to this equivalence group. New
    /// equality conditions often arise after steps like `Filter(a = b)`,
    /// `Alias(a, a as b)` etc. Returns whether the given equality defines
    /// a new equivalence class.
    pub fn add_equal_conditions(
        &mut self,
        left: Arc<dyn PhysicalExpr>,
        right: Arc<dyn PhysicalExpr>,
    ) -> bool {
        let first_class = self.map.get(&left).copied();
        let second_class = self.map.get(&right).copied();
        match (first_class, second_class) {
            (Some(mut first_idx), Some(mut second_idx)) => {
                // If the given left and right sides belong to different classes,
                // we should unify/bridge these classes.
                match first_idx.cmp(&second_idx) {
                    // The equality is already known, return and signal this:
                    std::cmp::Ordering::Equal => return false,
                    // Swap indices to ensure `first_idx` is the lesser index.
                    std::cmp::Ordering::Greater => {
                        std::mem::swap(&mut first_idx, &mut second_idx);
                    }
                    _ => {}
                }
                // Remove the class at `second_idx` and merge its values with
                // the class at `first_idx`. The convention above makes sure
                // that `first_idx` is still valid after removing `second_idx`.
                let other_class = self.remove_class_at_idx(second_idx);
                // Update the lookup table for the second class:
                Self::update_lookup_table(&mut self.map, &other_class, first_idx);
                self.classes[first_idx].extend(other_class);
            }
            (Some(group_idx), None) => {
                // Right side is new, extend left side's class:
                self.map.insert(Arc::clone(&right), group_idx);
                self.classes[group_idx].push(right);
            }
            (None, Some(group_idx)) => {
                // Left side is new, extend right side's class:
                self.map.insert(Arc::clone(&left), group_idx);
                self.classes[group_idx].push(left);
            }
            (None, None) => {
                // None of the expressions is among existing classes.
                // Create a new equivalence class and extend the group.
                let class = EquivalenceClass::new([left, right]);
                Self::update_lookup_table(&mut self.map, &class, self.classes.len());
                self.classes.push(class);
                return true;
            }
        }
        false
    }

    /// Removes the equivalence class at the given index from this group.
    fn remove_class_at_idx(&mut self, idx: usize) -> EquivalenceClass {
        // Remove the class at the given index:
        let cls = self.classes.swap_remove(idx);
        // Remove its entries from the lookup table:
        for expr in cls.iter() {
            self.map.remove(expr);
        }
        // Update the lookup table for the moved class:
        if idx < self.classes.len() {
            Self::update_lookup_table(&mut self.map, &self.classes[idx], idx);
        }
        cls
    }

    /// Updates the entry in lookup table for the given equivalence class with
    /// the given index.
    fn update_lookup_table(
        map: &mut HashMap<Arc<dyn PhysicalExpr>, usize>,
        cls: &EquivalenceClass,
        idx: usize,
    ) {
        for expr in cls.iter() {
            map.insert(Arc::clone(expr), idx);
        }
    }

    /// Removes redundant entries from this group. Returns whether any change
    /// was made to the equivalence group.
    fn remove_redundant_entries(&mut self) -> bool {
        // First, remove trivial equivalence classes:
        let mut change = false;
        for idx in (0..self.classes.len()).rev() {
            if self.classes[idx].is_trivial() {
                self.remove_class_at_idx(idx);
                change = true;
            }
        }
        // Then, unify/bridge groups that have common expressions:
        self.bridge_classes() || change
    }

    /// This utility function unifies/bridges classes that have common expressions.
    /// For example, assume that we have [`EquivalenceClass`]es `[a, b]` and `[b, c]`.
    /// Since both classes contain `b`, columns `a`, `b` and `c` are actually all
    /// equal and belong to one class. This utility converts merges such classes.
    /// Returns whether any change was made to the equivalence group.
    fn bridge_classes(&mut self) -> bool {
        let (mut idx, mut change) = (0, false);
        'scan: while idx < self.classes.len() {
            for other_idx in (idx + 1..self.classes.len()).rev() {
                if self.classes[idx].contains_any(&self.classes[other_idx]) {
                    let extension = self.remove_class_at_idx(other_idx);
                    Self::update_lookup_table(&mut self.map, &extension, idx);
                    self.classes[idx].extend(extension);
                    change = true;
                    continue 'scan;
                }
            }
            idx += 1;
        }
        change
    }

    /// Extends this equivalence group with the `other` equivalence group.
    /// Returns whether any equivalence classes were unified/bridged as a
    /// result of the extension process.
    pub fn extend(&mut self, other: Self) -> bool {
        for (idx, cls) in other.classes.iter().enumerate() {
            // Update the lookup table for the new class:
            Self::update_lookup_table(&mut self.map, cls, idx);
        }
        self.classes.extend(other.classes);
        self.bridge_classes()
    }

    /// Normalizes the given physical expression according to this group. The
    /// expression is replaced with the first (canonical) expression in the
    /// equivalence class it matches with (if any).
    pub fn normalize_expr(&self, expr: Arc<dyn PhysicalExpr>) -> Arc<dyn PhysicalExpr> {
        expr.transform(|expr| {
            let cls = self.get_equivalence_class(&expr);
            let Some(canonical) = cls.and_then(|cls| cls.canonical_expr()) else {
                return Ok(Transformed::no(expr));
            };
            Ok(Transformed::yes(Arc::clone(canonical)))
        })
        .data()
        .unwrap()
        // The unwrap above is safe because the closure always returns `Ok`.
    }

    /// Normalizes the given sort expression according to this group. The
    /// underlying physical expression is replaced with the first expression in
    /// the equivalence class it matches with (if any). If the underlying
    /// expression does not belong to any equivalence class in this group,
    /// returns the sort expression as is.
    pub fn normalize_sort_expr(
        &self,
        mut sort_expr: PhysicalSortExpr,
    ) -> PhysicalSortExpr {
        sort_expr.expr = self.normalize_expr(sort_expr.expr);
        sort_expr
    }

    /// Normalizes the given sort expressions (i.e. `sort_exprs`) by:
    /// - Replacing sections that belong to some equivalence class in the
    ///   with the first entry in the matching equivalence class.
    /// - Removing expressions that have a constant value.
    ///
    /// If columns `a` and `b` are known to be equal, `d` is known to be a
    /// constant, and `sort_exprs` is `[b ASC, d DESC, c ASC, a ASC]`, this
    /// function would return `[a ASC, c ASC, a ASC]`.
    pub fn normalize_sort_exprs<'a>(
        &'a self,
        sort_exprs: impl IntoIterator<Item = PhysicalSortExpr> + 'a,
    ) -> impl Iterator<Item = PhysicalSortExpr> + 'a {
        sort_exprs
            .into_iter()
            .map(|sort_expr| self.normalize_sort_expr(sort_expr))
            .filter(|sort_expr| self.is_expr_constant(&sort_expr.expr).is_none())
    }

    /// Normalizes the given sort requirement according to this group. The
    /// underlying physical expression is replaced with the first expression in
    /// the equivalence class it matches with (if any). If the underlying
    /// expression does not belong to any equivalence class in this group,
    /// returns the given sort requirement as is.
    pub fn normalize_sort_requirement(
        &self,
        mut sort_requirement: PhysicalSortRequirement,
    ) -> PhysicalSortRequirement {
        sort_requirement.expr = self.normalize_expr(sort_requirement.expr);
        sort_requirement
    }

    /// Normalizes the given sort requirements (i.e. `sort_reqs`) by:
    /// - Replacing sections that belong to some equivalence class in the
    ///   with the first entry in the matching equivalence class.
    /// - Removing expressions that have a constant value.
    ///
    /// If columns `a` and `b` are known to be equal, `d` is known to be a
    /// constant, and `sort_reqs` is `[b ASC, d DESC, c ASC, a ASC]`, this
    /// function would return `[a ASC, c ASC, a ASC]`.
    pub fn normalize_sort_requirements<'a>(
        &'a self,
        sort_reqs: impl IntoIterator<Item = PhysicalSortRequirement> + 'a,
    ) -> impl Iterator<Item = PhysicalSortRequirement> + 'a {
        sort_reqs
            .into_iter()
            .map(|req| self.normalize_sort_requirement(req))
            .filter(|req| self.is_expr_constant(&req.expr).is_none())
    }

    /// Perform an indirect projection of `expr` by consulting the equivalence
    /// classes.
    fn project_expr_indirect(
        aug_mapping: &AugmentedMapping,
        expr: &Arc<dyn PhysicalExpr>,
    ) -> Option<Arc<dyn PhysicalExpr>> {
        // The given expression is not inside the mapping, so we try to project
        // indirectly using equivalence classes.
        for (targets, eq_class) in aug_mapping.values() {
            // If we match an equivalent expression to a source expression in
            // the mapping, then we can project. For example, if we have the
            // mapping `(a as a1, a + c)` and the equivalence `a == b`,
            // expression `b` projects to `a1`.
            if eq_class.as_ref().is_some_and(|cls| cls.contains(expr)) {
                let (target, _) = targets.first();
                return Some(Arc::clone(target));
            }
        }
        // Project a non-leaf expression by projecting its children.
        let children = expr.children();
        if children.is_empty() {
            // A leaf expression should be inside the mapping.
            return None;
        }
        children
            .into_iter()
            .map(|child| {
                // First, we try to project children with an exact match. If
                // we are unable to do this, we consult equivalence classes.
                if let Some((targets, _)) = aug_mapping.get(child) {
                    // If we match the source, we can project directly:
                    let (target, _) = targets.first();
                    Some(Arc::clone(target))
                } else {
                    Self::project_expr_indirect(aug_mapping, child)
                }
            })
            .collect::<Option<Vec<_>>>()
            .map(|children| Arc::clone(expr).with_new_children(children).unwrap())
    }

    fn augment_projection_mapping<'a>(
        &'a self,
        mapping: &'a ProjectionMapping,
    ) -> AugmentedMapping<'a> {
        mapping
            .iter()
            .map(|(k, v)| {
                let eq_class = self.get_equivalence_class(k);
                (k, (v, eq_class))
            })
            .collect()
    }

    /// Projects `expr` according to the given projection mapping.
    /// If the resulting expression is invalid after projection, returns `None`.
    pub fn project_expr(
        &self,
        mapping: &ProjectionMapping,
        expr: &Arc<dyn PhysicalExpr>,
    ) -> Option<Arc<dyn PhysicalExpr>> {
        if let Some(targets) = mapping.get(expr) {
            // If we match the source, we can project directly:
            let (target, _) = targets.first();
            Some(Arc::clone(target))
        } else {
            let aug_mapping = self.augment_projection_mapping(mapping);
            Self::project_expr_indirect(&aug_mapping, expr)
        }
    }

    /// Projects `expressions` according to the given projection mapping.
    /// This function is similar to [`Self::project_expr`], but projects multiple
    /// expressions at once more efficiently than calling `project_expr` for each
    /// expression.
    pub fn project_expressions<'a>(
        &'a self,
        mapping: &'a ProjectionMapping,
        expressions: impl IntoIterator<Item = &'a Arc<dyn PhysicalExpr>> + 'a,
    ) -> impl Iterator<Item = Option<Arc<dyn PhysicalExpr>>> + 'a {
        let mut aug_mapping = None;
        expressions.into_iter().map(move |expr| {
            if let Some(targets) = mapping.get(expr) {
                // If we match the source, we can project directly:
                let (target, _) = targets.first();
                Some(Arc::clone(target))
            } else {
                let aug_mapping = aug_mapping
                    .get_or_insert_with(|| self.augment_projection_mapping(mapping));
                Self::project_expr_indirect(aug_mapping, expr)
            }
        })
    }

    /// Projects this equivalence group according to the given projection mapping.
    pub fn project(&self, mapping: &ProjectionMapping) -> Self {
        let projected_classes = self.iter().map(|cls| {
            let new_exprs = self.project_expressions(mapping, cls.iter());
            EquivalenceClass::new(new_exprs.flatten())
        });

        // The key is the source expression, and the value is the equivalence
        // class that contains the corresponding target expression.
        let mut new_constants = vec![];
        let mut new_classes = IndexMap::<_, EquivalenceClass>::new();
        for (source, targets) in mapping.iter() {
            // We need to find equivalent projected expressions. For example,
            // consider a table with columns `[a, b, c]` with `a` == `b`, and
            // projection `[a + c, b + c]`. To conclude that `a + c == b + c`,
            // we first normalize all source expressions in the mapping, then
            // merge all equivalent expressions into the classes.
            let normalized_expr = self.normalize_expr(Arc::clone(source));
            let cls = new_classes.entry(normalized_expr).or_default();
            for (target, _) in targets.iter() {
                cls.push(Arc::clone(target));
            }
            // Save new constants arising from the projection:
            if let Some(across) = self.is_expr_constant(source) {
                for (target, _) in targets.iter() {
                    let const_expr = ConstExpr::new(Arc::clone(target), across.clone());
                    new_constants.push(const_expr);
                }
            }
        }

        // Union projected classes with new classes to make up the result:
        let classes = projected_classes
            .chain(new_classes.into_values())
            .filter(|cls| !cls.is_trivial());
        let mut result = Self::new(classes);
        // Add new constants arising from the projection to the equivalence group:
        for constant in new_constants {
            result.add_constant(constant);
        }
        result
    }

    /// Returns a `Some` value if the expression is constant according to
    /// equivalence group, and `None` otherwise. The `Some` variant contains
    /// an `AcrossPartitions` value indicating whether the expression is
    /// constant across partitions, and its actual value (if available).
    pub fn is_expr_constant(
        &self,
        expr: &Arc<dyn PhysicalExpr>,
    ) -> Option<AcrossPartitions> {
        if let Some(lit) = expr.as_any().downcast_ref::<Literal>() {
            return Some(AcrossPartitions::Uniform(Some(lit.value().clone())));
        }
        if let Some(cls) = self.get_equivalence_class(expr) {
            if cls.constant.is_some() {
                return cls.constant.clone();
            }
        }
        // TODO: This function should be able to return values of non-literal
        //       complex constants as well; e.g. it should return `8` for the
        //       expression `3 + 5`, not an unknown `heterogenous` value.
        let children = expr.children();
        if children.is_empty() {
            return None;
        }
        for child in children {
            self.is_expr_constant(child)?;
        }
        Some(AcrossPartitions::Heterogeneous)
    }

    /// Returns the equivalence class containing `expr`. If no equivalence class
    /// contains `expr`, returns `None`.
    pub fn get_equivalence_class(
        &self,
        expr: &Arc<dyn PhysicalExpr>,
    ) -> Option<&EquivalenceClass> {
        self.map.get(expr).map(|idx| &self.classes[*idx])
    }

    /// Combine equivalence groups of the given join children.
    pub fn join(
        &self,
        right_equivalences: &Self,
        join_type: &JoinType,
        left_size: usize,
        on: &[(PhysicalExprRef, PhysicalExprRef)],
    ) -> Result<Self> {
        let group = match join_type {
            JoinType::Inner | JoinType::Left | JoinType::Full | JoinType::Right => {
                let mut result = Self::new(
                    self.iter().cloned().chain(
                        right_equivalences
                            .iter()
                            .map(|cls| cls.try_with_offset(left_size as _))
                            .collect::<Result<Vec<_>>>()?,
                    ),
                );
                // In we have an inner join, expressions in the "on" condition
                // are equal in the resulting table.
                if join_type == &JoinType::Inner {
                    for (lhs, rhs) in on.iter() {
                        let new_lhs = Arc::clone(lhs);
                        // Rewrite rhs to point to the right side of the join:
                        let new_rhs =
                            add_offset_to_expr(Arc::clone(rhs), left_size as _)?;
                        result.add_equal_conditions(new_lhs, new_rhs);
                    }
                }
                result
            }
            JoinType::LeftSemi | JoinType::LeftAnti | JoinType::LeftMark => self.clone(),
<<<<<<< HEAD
            JoinType::RightSemi | JoinType::RightAnti | JoinType::RightMark => {
                right_equivalences.clone()
            }
        }
=======
            JoinType::RightSemi | JoinType::RightAnti => right_equivalences.clone(),
        };
        Ok(group)
>>>>>>> 39c100a0
    }

    /// Checks if two expressions are equal directly or through equivalence
    /// classes. For complex expressions (e.g. `a + b`), checks that the
    /// expression trees are structurally identical and their leaf nodes are
    /// equivalent either directly or through equivalence classes.
    pub fn exprs_equal(
        &self,
        left: &Arc<dyn PhysicalExpr>,
        right: &Arc<dyn PhysicalExpr>,
    ) -> bool {
        // Direct equality check
        if left.eq(right) {
            return true;
        }

        // Check if expressions are equivalent through equivalence classes
        // We need to check both directions since expressions might be in different classes
        if let Some(left_class) = self.get_equivalence_class(left) {
            if left_class.contains(right) {
                return true;
            }
        }
        if let Some(right_class) = self.get_equivalence_class(right) {
            if right_class.contains(left) {
                return true;
            }
        }

        // For non-leaf nodes, check structural equality
        let left_children = left.children();
        let right_children = right.children();

        // If either expression is a leaf node and we haven't found equality yet,
        // they must be different
        if left_children.is_empty() || right_children.is_empty() {
            return false;
        }

        // Type equality check through reflection
        if left.as_any().type_id() != right.as_any().type_id() {
            return false;
        }

        // Check if the number of children is the same
        if left_children.len() != right_children.len() {
            return false;
        }

        // Check if all children are equal
        left_children
            .into_iter()
            .zip(right_children)
            .all(|(left_child, right_child)| self.exprs_equal(left_child, right_child))
    }
}

impl Deref for EquivalenceGroup {
    type Target = [EquivalenceClass];

    fn deref(&self) -> &Self::Target {
        &self.classes
    }
}

impl IntoIterator for EquivalenceGroup {
    type Item = EquivalenceClass;
    type IntoIter = IntoIter<Self::Item>;

    fn into_iter(self) -> Self::IntoIter {
        self.classes.into_iter()
    }
}

impl Display for EquivalenceGroup {
    fn fmt(&self, f: &mut std::fmt::Formatter) -> std::fmt::Result {
        write!(f, "[")?;
        let mut iter = self.iter();
        if let Some(cls) = iter.next() {
            write!(f, "{cls}")?;
        }
        for cls in iter {
            write!(f, ", {cls}")?;
        }
        write!(f, "]")
    }
}

impl From<Vec<EquivalenceClass>> for EquivalenceGroup {
    fn from(classes: Vec<EquivalenceClass>) -> Self {
        let mut result = Self {
            map: classes
                .iter()
                .enumerate()
                .flat_map(|(idx, cls)| {
                    cls.iter().map(move |expr| (Arc::clone(expr), idx))
                })
                .collect(),
            classes,
        };
        result.remove_redundant_entries();
        result
    }
}

#[cfg(test)]
mod tests {
    use super::*;
    use crate::equivalence::tests::create_test_params;
    use crate::expressions::{binary, col, lit, BinaryExpr, Column, Literal};
    use arrow::datatypes::{DataType, Field, Schema};

    use datafusion_common::{Result, ScalarValue};
    use datafusion_expr::Operator;

    #[test]
    fn test_bridge_groups() -> Result<()> {
        // First entry in the tuple is argument, second entry is the bridged result
        let test_cases = vec![
            // ------- TEST CASE 1 -----------//
            (
                vec![vec![1, 2, 3], vec![2, 4, 5], vec![11, 12, 9], vec![7, 6, 5]],
                // Expected is compared with set equality. Order of the specific results may change.
                vec![vec![1, 2, 3, 4, 5, 6, 7], vec![9, 11, 12]],
            ),
            // ------- TEST CASE 2 -----------//
            (
                vec![vec![1, 2, 3], vec![3, 4, 5], vec![9, 8, 7], vec![7, 6, 5]],
                // Expected
                vec![vec![1, 2, 3, 4, 5, 6, 7, 8, 9]],
            ),
        ];
        for (entries, expected) in test_cases {
            let entries = entries
                .into_iter()
                .map(|entry| {
                    entry.into_iter().map(|idx| {
                        let c = Column::new(format!("col_{idx}").as_str(), idx);
                        Arc::new(c) as _
                    })
                })
                .map(EquivalenceClass::new)
                .collect::<Vec<_>>();
            let expected = expected
                .into_iter()
                .map(|entry| {
                    entry.into_iter().map(|idx| {
                        let c = Column::new(format!("col_{idx}").as_str(), idx);
                        Arc::new(c) as _
                    })
                })
                .map(EquivalenceClass::new)
                .collect::<Vec<_>>();
            let eq_groups: EquivalenceGroup = entries.clone().into();
            let eq_groups = eq_groups.classes;
            let err_msg = format!(
                "error in test entries: {entries:?}, expected: {expected:?}, actual:{eq_groups:?}"
            );
            assert_eq!(eq_groups.len(), expected.len(), "{err_msg}");
            for idx in 0..eq_groups.len() {
                assert_eq!(&eq_groups[idx], &expected[idx], "{err_msg}");
            }
        }
        Ok(())
    }

    #[test]
    fn test_remove_redundant_entries_eq_group() -> Result<()> {
        let c = |idx| Arc::new(Column::new(format!("col_{idx}").as_str(), idx)) as _;
        let entries = [
            EquivalenceClass::new([c(1), c(1), lit(20)]),
            EquivalenceClass::new([lit(30), lit(30)]),
            EquivalenceClass::new([c(2), c(3), c(4)]),
        ];
        // Given equivalences classes are not in succinct form.
        // Expected form is the most plain representation that is functionally same.
        let expected = [
            EquivalenceClass::new([c(1), lit(20)]),
            EquivalenceClass::new([lit(30)]),
            EquivalenceClass::new([c(2), c(3), c(4)]),
        ];
        let eq_groups = EquivalenceGroup::new(entries);
        assert_eq!(eq_groups.classes, expected);
        Ok(())
    }

    #[test]
    fn test_schema_normalize_expr_with_equivalence() -> Result<()> {
        let col_a = Arc::new(Column::new("a", 0)) as Arc<dyn PhysicalExpr>;
        let col_b = Arc::new(Column::new("b", 1)) as _;
        let col_c = Arc::new(Column::new("c", 2)) as _;
        // Assume that column a and c are aliases.
        let (_, eq_properties) = create_test_params()?;
        // Test cases for equivalence normalization. First entry in the tuple is
        // the argument, second entry is expected result after normalization.
        let expressions = vec![
            // Normalized version of the column a and c should go to a
            // (by convention all the expressions inside equivalence class are mapped to the first entry
            // in this case a is the first entry in the equivalence class.)
            (Arc::clone(&col_a), Arc::clone(&col_a)),
            (col_c, col_a),
            // Cannot normalize column b
            (Arc::clone(&col_b), Arc::clone(&col_b)),
        ];
        let eq_group = eq_properties.eq_group();
        for (expr, expected_eq) in expressions {
            assert!(expected_eq.eq(&eq_group.normalize_expr(expr)));
        }

        Ok(())
    }

    #[test]
    fn test_contains_any() {
        let lit_true = Arc::new(Literal::new(ScalarValue::from(true))) as _;
        let lit_false = Arc::new(Literal::new(ScalarValue::from(false))) as _;
        let col_a_expr = Arc::new(Column::new("a", 0)) as _;
        let col_b_expr = Arc::new(Column::new("b", 1)) as _;
        let col_c_expr = Arc::new(Column::new("c", 2)) as _;

        let cls1 = EquivalenceClass::new([Arc::clone(&lit_true), col_a_expr]);
        let cls2 = EquivalenceClass::new([lit_true, col_b_expr]);
        let cls3 = EquivalenceClass::new([col_c_expr, lit_false]);

        // lit_true is common
        assert!(cls1.contains_any(&cls2));
        // there is no common entry
        assert!(!cls1.contains_any(&cls3));
        assert!(!cls2.contains_any(&cls3));
    }

    #[test]
    fn test_exprs_equal() -> Result<()> {
        struct TestCase {
            left: Arc<dyn PhysicalExpr>,
            right: Arc<dyn PhysicalExpr>,
            expected: bool,
            description: &'static str,
        }

        // Create test columns
        let col_a = Arc::new(Column::new("a", 0)) as _;
        let col_b = Arc::new(Column::new("b", 1)) as _;
        let col_x = Arc::new(Column::new("x", 2)) as _;
        let col_y = Arc::new(Column::new("y", 3)) as _;

        // Create test literals
        let lit_1 = Arc::new(Literal::new(ScalarValue::from(1))) as _;
        let lit_2 = Arc::new(Literal::new(ScalarValue::from(2))) as _;

        // Create equivalence group with classes (a = x) and (b = y)
        let eq_group = EquivalenceGroup::new([
            EquivalenceClass::new([Arc::clone(&col_a), Arc::clone(&col_x)]),
            EquivalenceClass::new([Arc::clone(&col_b), Arc::clone(&col_y)]),
        ]);

        let test_cases = vec![
            // Basic equality tests
            TestCase {
                left: Arc::clone(&col_a),
                right: Arc::clone(&col_a),
                expected: true,
                description: "Same column should be equal",
            },
            // Equivalence class tests
            TestCase {
                left: Arc::clone(&col_a),
                right: Arc::clone(&col_x),
                expected: true,
                description: "Columns in same equivalence class should be equal",
            },
            TestCase {
                left: Arc::clone(&col_b),
                right: Arc::clone(&col_y),
                expected: true,
                description: "Columns in same equivalence class should be equal",
            },
            TestCase {
                left: Arc::clone(&col_a),
                right: Arc::clone(&col_b),
                expected: false,
                description:
                    "Columns in different equivalence classes should not be equal",
            },
            // Literal tests
            TestCase {
                left: Arc::clone(&lit_1),
                right: Arc::clone(&lit_1),
                expected: true,
                description: "Same literal should be equal",
            },
            TestCase {
                left: Arc::clone(&lit_1),
                right: Arc::clone(&lit_2),
                expected: false,
                description: "Different literals should not be equal",
            },
            // Complex expression tests
            TestCase {
                left: Arc::new(BinaryExpr::new(
                    Arc::clone(&col_a),
                    Operator::Plus,
                    Arc::clone(&col_b),
                )) as _,
                right: Arc::new(BinaryExpr::new(
                    Arc::clone(&col_x),
                    Operator::Plus,
                    Arc::clone(&col_y),
                )) as _,
                expected: true,
                description:
                    "Binary expressions with equivalent operands should be equal",
            },
            TestCase {
                left: Arc::new(BinaryExpr::new(
                    Arc::clone(&col_a),
                    Operator::Plus,
                    Arc::clone(&col_b),
                )) as _,
                right: Arc::new(BinaryExpr::new(
                    Arc::clone(&col_x),
                    Operator::Plus,
                    Arc::clone(&col_a),
                )) as _,
                expected: false,
                description:
                    "Binary expressions with non-equivalent operands should not be equal",
            },
            TestCase {
                left: Arc::new(BinaryExpr::new(
                    Arc::clone(&col_a),
                    Operator::Plus,
                    Arc::clone(&lit_1),
                )) as _,
                right: Arc::new(BinaryExpr::new(
                    Arc::clone(&col_x),
                    Operator::Plus,
                    Arc::clone(&lit_1),
                )) as _,
                expected: true,
                description: "Binary expressions with equivalent column and same literal should be equal",
            },
            TestCase {
                left: Arc::new(BinaryExpr::new(
                    Arc::new(BinaryExpr::new(
                        Arc::clone(&col_a),
                        Operator::Plus,
                        Arc::clone(&col_b),
                    )),
                    Operator::Multiply,
                    Arc::clone(&lit_1),
                )) as _,
                right: Arc::new(BinaryExpr::new(
                    Arc::new(BinaryExpr::new(
                        Arc::clone(&col_x),
                        Operator::Plus,
                        Arc::clone(&col_y),
                    )),
                    Operator::Multiply,
                    Arc::clone(&lit_1),
                )) as _,
                expected: true,
                description: "Nested binary expressions with equivalent operands should be equal",
            },
        ];

        for TestCase {
            left,
            right,
            expected,
            description,
        } in test_cases
        {
            let actual = eq_group.exprs_equal(&left, &right);
            assert_eq!(
                actual, expected,
                "{description}: Failed comparing {left:?} and {right:?}, expected {expected}, got {actual}"
            );
        }

        Ok(())
    }

    #[test]
    fn test_project_classes() -> Result<()> {
        // - columns: [a, b, c].
        // - "a" and "b" in the same equivalence class.
        // - then after a+c, b+c projection col(0) and col(1) must be
        // in the same class too.
        let schema = Arc::new(Schema::new(vec![
            Field::new("a", DataType::Int32, false),
            Field::new("b", DataType::Int32, false),
            Field::new("c", DataType::Int32, false),
        ]));
        let mut group = EquivalenceGroup::default();
        group.add_equal_conditions(col("a", &schema)?, col("b", &schema)?);

        let projected_schema = Arc::new(Schema::new(vec![
            Field::new("a+c", DataType::Int32, false),
            Field::new("b+c", DataType::Int32, false),
        ]));

        let mapping = [
            (
                binary(
                    col("a", &schema)?,
                    Operator::Plus,
                    col("c", &schema)?,
                    &schema,
                )?,
                vec![(col("a+c", &projected_schema)?, 0)].into(),
            ),
            (
                binary(
                    col("b", &schema)?,
                    Operator::Plus,
                    col("c", &schema)?,
                    &schema,
                )?,
                vec![(col("b+c", &projected_schema)?, 1)].into(),
            ),
        ]
        .into_iter()
        .collect::<ProjectionMapping>();

        let projected = group.project(&mapping);

        assert!(!projected.is_empty());
        let first_normalized = projected.normalize_expr(col("a+c", &projected_schema)?);
        let second_normalized = projected.normalize_expr(col("b+c", &projected_schema)?);

        assert!(first_normalized.eq(&second_normalized));

        Ok(())
    }
}<|MERGE_RESOLUTION|>--- conflicted
+++ resolved
@@ -791,16 +791,10 @@
                 result
             }
             JoinType::LeftSemi | JoinType::LeftAnti | JoinType::LeftMark => self.clone(),
-<<<<<<< HEAD
             JoinType::RightSemi | JoinType::RightAnti | JoinType::RightMark => {
                 right_equivalences.clone()
             }
         }
-=======
-            JoinType::RightSemi | JoinType::RightAnti => right_equivalences.clone(),
-        };
-        Ok(group)
->>>>>>> 39c100a0
     }
 
     /// Checks if two expressions are equal directly or through equivalence
