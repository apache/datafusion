// Licensed to the Apache Software Foundation (ASF) under one
// or more contributor license agreements.  See the NOTICE file
// distributed with this work for additional information
// regarding copyright ownership.  The ASF licenses this file
// to you under the Apache License, Version 2.0 (the
// "License"); you may not use this file except in compliance
// with the License.  You may obtain a copy of the License at
//
//   http://www.apache.org/licenses/LICENSE-2.0
//
// Unless required by applicable law or agreed to in writing,
// software distributed under the License is distributed on an
// "AS IS" BASIS, WITHOUT WARRANTIES OR CONDITIONS OF ANY
// KIND, either express or implied.  See the License for the
// specific language governing permissions and limitations
// under the License.

use std::sync::Arc;

use crate::expressions::Column;
use crate::{LexRequirement, PhysicalExpr, PhysicalSortRequirement};

use datafusion_common::tree_node::{Transformed, TransformedResult, TreeNode};

mod class;
mod ordering;
mod projection;
mod properties;

pub use class::{ConstExpr, EquivalenceClass, EquivalenceGroup};
pub use ordering::OrderingEquivalenceClass;
pub use projection::ProjectionMapping;
pub use properties::{
    calculate_union, join_equivalence_properties, EquivalenceProperties,
};

/// This function constructs a duplicate-free `LexOrderingReq` by filtering out
/// duplicate entries that have same physical expression inside. For example,
/// `vec![a Some(ASC), a Some(DESC)]` collapses to `vec![a Some(ASC)]`.
///
/// It will also filter out entries that are ordered if the next entry is;
/// for instance, `vec![floor(a) Some(ASC), a Some(ASC)]` will be collapsed to
/// `vec![a Some(ASC)]`.
pub fn collapse_lex_req(input: LexRequirement) -> LexRequirement {
    let mut output = Vec::<PhysicalSortRequirement>::new();
    for item in input {
        if !output.iter().any(|req| req.expr.eq(&item.expr)) {
            output.push(item);
        }
    }
    LexRequirement::new(output)
}

/// Adds the `offset` value to `Column` indices inside `expr`. This function is
/// generally used during the update of the right table schema in join operations.
pub fn add_offset_to_expr(
    expr: Arc<dyn PhysicalExpr>,
    offset: usize,
) -> Arc<dyn PhysicalExpr> {
    expr.transform_down(|e| match e.as_any().downcast_ref::<Column>() {
        Some(col) => Ok(Transformed::yes(Arc::new(Column::new(
            col.name(),
            offset + col.index(),
        )))),
        None => Ok(Transformed::no(e)),
    })
    .data()
    .unwrap()
    // Note that we can safely unwrap here since our transform always returns
    // an `Ok` value.
}

#[cfg(test)]
mod tests {

    use super::*;
    use crate::expressions::col;
    use crate::PhysicalSortExpr;

    use arrow::datatypes::{DataType, Field, Schema};
    use arrow_schema::{SchemaRef, SortOptions};
    use datafusion_common::{plan_datafusion_err, Result};

    pub fn output_schema(
        mapping: &ProjectionMapping,
        input_schema: &Arc<Schema>,
    ) -> Result<SchemaRef> {
        // Calculate output schema
        let fields: Result<Vec<Field>> = mapping
            .iter()
            .map(|(source, target)| {
                let name = target
                    .as_any()
                    .downcast_ref::<Column>()
                    .ok_or_else(|| plan_datafusion_err!("Expects to have column"))?
                    .name();
                let field = Field::new(
                    name,
                    source.data_type(input_schema)?,
                    source.nullable(input_schema)?,
                );

                Ok(field)
            })
            .collect();

        let output_schema = Arc::new(Schema::new_with_metadata(
            fields?,
            input_schema.metadata().clone(),
        ));

        Ok(output_schema)
    }

    // Generate a schema which consists of 8 columns (a, b, c, d, e, f, g, h)
    pub fn create_test_schema() -> Result<SchemaRef> {
        let a = Field::new("a", DataType::Int32, true);
        let b = Field::new("b", DataType::Int32, true);
        let c = Field::new("c", DataType::Int32, true);
        let d = Field::new("d", DataType::Int32, true);
        let e = Field::new("e", DataType::Int32, true);
        let f = Field::new("f", DataType::Int32, true);
        let g = Field::new("g", DataType::Int32, true);
        let h = Field::new("h", DataType::Int32, true);
        let schema = Arc::new(Schema::new(vec![a, b, c, d, e, f, g, h]));

        Ok(schema)
    }

    /// Construct a schema with following properties
    /// Schema satisfies following orderings:
    /// [a ASC], [d ASC, b ASC], [e DESC, f ASC, g ASC]
    /// and
    /// Column [a=c] (e.g they are aliases).
    pub fn create_test_params() -> Result<(SchemaRef, EquivalenceProperties)> {
        let test_schema = create_test_schema()?;
        let col_a = &col("a", &test_schema)?;
        let col_b = &col("b", &test_schema)?;
        let col_c = &col("c", &test_schema)?;
        let col_d = &col("d", &test_schema)?;
        let col_e = &col("e", &test_schema)?;
        let col_f = &col("f", &test_schema)?;
        let col_g = &col("g", &test_schema)?;
        let mut eq_properties = EquivalenceProperties::new(Arc::clone(&test_schema));
        eq_properties.add_equal_conditions(col_a, col_c)?;

        let option_asc = SortOptions {
            descending: false,
            nulls_first: false,
        };
        let option_desc = SortOptions {
            descending: true,
            nulls_first: true,
        };
        let orderings = vec![
            // [a ASC]
            vec![(col_a, option_asc)],
            // [d ASC, b ASC]
            vec![(col_d, option_asc), (col_b, option_asc)],
            // [e DESC, f ASC, g ASC]
            vec![
                (col_e, option_desc),
                (col_f, option_asc),
                (col_g, option_asc),
            ],
        ];
        let orderings = convert_to_orderings(&orderings);
        eq_properties.add_new_orderings(orderings);
        Ok((test_schema, eq_properties))
    }

    // Convert each tuple to PhysicalSortRequirement
    pub fn convert_to_sort_reqs(
        in_data: &[(&Arc<dyn PhysicalExpr>, Option<SortOptions>)],
    ) -> LexRequirement {
        in_data
            .iter()
            .map(|(expr, options)| {
                PhysicalSortRequirement::new(Arc::clone(*expr), *options)
            })
            .collect()
    }

    // Convert each tuple to PhysicalSortExpr
    pub fn convert_to_sort_exprs(
        in_data: &[(&Arc<dyn PhysicalExpr>, SortOptions)],
    ) -> Vec<PhysicalSortExpr> {
        in_data
            .iter()
            .map(|(expr, options)| PhysicalSortExpr {
                expr: Arc::clone(*expr),
                options: *options,
            })
            .collect()
    }

    // Convert each inner tuple to PhysicalSortExpr
    pub fn convert_to_orderings(
        orderings: &[Vec<(&Arc<dyn PhysicalExpr>, SortOptions)>],
    ) -> Vec<Vec<PhysicalSortExpr>> {
        orderings
            .iter()
            .map(|sort_exprs| convert_to_sort_exprs(sort_exprs))
            .collect()
    }

    // Convert each tuple to PhysicalSortExpr
    pub fn convert_to_sort_exprs_owned(
        in_data: &[(Arc<dyn PhysicalExpr>, SortOptions)],
    ) -> Vec<PhysicalSortExpr> {
        in_data
            .iter()
            .map(|(expr, options)| PhysicalSortExpr {
                expr: Arc::clone(expr),
                options: *options,
            })
            .collect()
    }

    // Convert each inner tuple to PhysicalSortExpr
    pub fn convert_to_orderings_owned(
        orderings: &[Vec<(Arc<dyn PhysicalExpr>, SortOptions)>],
    ) -> Vec<Vec<PhysicalSortExpr>> {
        orderings
            .iter()
            .map(|sort_exprs| convert_to_sort_exprs_owned(sort_exprs))
            .collect()
    }

    #[test]
    fn add_equal_conditions_test() -> Result<()> {
        let schema = Arc::new(Schema::new(vec![
            Field::new("a", DataType::Int64, true),
            Field::new("b", DataType::Int64, true),
            Field::new("c", DataType::Int64, true),
            Field::new("x", DataType::Int64, true),
            Field::new("y", DataType::Int64, true),
        ]));

        let mut eq_properties = EquivalenceProperties::new(schema);
        let col_a_expr = Arc::new(Column::new("a", 0)) as Arc<dyn PhysicalExpr>;
        let col_b_expr = Arc::new(Column::new("b", 1)) as Arc<dyn PhysicalExpr>;
        let col_c_expr = Arc::new(Column::new("c", 2)) as Arc<dyn PhysicalExpr>;
        let col_x_expr = Arc::new(Column::new("x", 3)) as Arc<dyn PhysicalExpr>;
        let col_y_expr = Arc::new(Column::new("y", 4)) as Arc<dyn PhysicalExpr>;

        // a and b are aliases
        eq_properties.add_equal_conditions(&col_a_expr, &col_b_expr)?;
        assert_eq!(eq_properties.eq_group().len(), 1);

        // This new entry is redundant, size shouldn't increase
        eq_properties.add_equal_conditions(&col_b_expr, &col_a_expr)?;
        assert_eq!(eq_properties.eq_group().len(), 1);
        let eq_groups = &eq_properties.eq_group().classes[0];
        assert_eq!(eq_groups.len(), 2);
        assert!(eq_groups.contains(&col_a_expr));
        assert!(eq_groups.contains(&col_b_expr));

        // b and c are aliases. Exising equivalence class should expand,
        // however there shouldn't be any new equivalence class
        eq_properties.add_equal_conditions(&col_b_expr, &col_c_expr)?;
        assert_eq!(eq_properties.eq_group().len(), 1);
        let eq_groups = &eq_properties.eq_group().classes[0];
        assert_eq!(eq_groups.len(), 3);
        assert!(eq_groups.contains(&col_a_expr));
        assert!(eq_groups.contains(&col_b_expr));
        assert!(eq_groups.contains(&col_c_expr));

        // This is a new set of equality. Hence equivalent class count should be 2.
        eq_properties.add_equal_conditions(&col_x_expr, &col_y_expr)?;
        assert_eq!(eq_properties.eq_group().len(), 2);

        // This equality bridges distinct equality sets.
        // Hence equivalent class count should decrease from 2 to 1.
        eq_properties.add_equal_conditions(&col_x_expr, &col_a_expr)?;
        assert_eq!(eq_properties.eq_group().len(), 1);
        let eq_groups = &eq_properties.eq_group().classes[0];
        assert_eq!(eq_groups.len(), 5);
        assert!(eq_groups.contains(&col_a_expr));
        assert!(eq_groups.contains(&col_b_expr));
        assert!(eq_groups.contains(&col_c_expr));
        assert!(eq_groups.contains(&col_x_expr));
        assert!(eq_groups.contains(&col_y_expr));

        Ok(())
    }
<<<<<<< HEAD
=======

    /// Checks if the table (RecordBatch) remains unchanged when sorted according to the provided `required_ordering`.
    ///
    /// The function works by adding a unique column of ascending integers to the original table. This column ensures
    /// that rows that are otherwise indistinguishable (e.g., if they have the same values in all other columns) can
    /// still be differentiated. When sorting the extended table, the unique column acts as a tie-breaker to produce
    /// deterministic sorting results.
    ///
    /// If the table remains the same after sorting with the added unique column, it indicates that the table was
    /// already sorted according to `required_ordering` to begin with.
    pub fn is_table_same_after_sort(
        mut required_ordering: Vec<PhysicalSortExpr>,
        batch: RecordBatch,
    ) -> Result<bool> {
        // Clone the original schema and columns
        let original_schema = batch.schema();
        let mut columns = batch.columns().to_vec();

        // Create a new unique column
        let n_row = batch.num_rows();
        let vals: Vec<usize> = (0..n_row).collect::<Vec<_>>();
        let vals: Vec<f64> = vals.into_iter().map(|val| val as f64).collect();
        let unique_col = Arc::new(Float64Array::from_iter_values(vals)) as ArrayRef;
        columns.push(Arc::clone(&unique_col));

        // Create a new schema with the added unique column
        let unique_col_name = "unique";
        let unique_field =
            Arc::new(Field::new(unique_col_name, DataType::Float64, false));
        let fields: Vec<_> = original_schema
            .fields()
            .iter()
            .cloned()
            .chain(std::iter::once(unique_field))
            .collect();
        let schema = Arc::new(Schema::new(fields));

        // Create a new batch with the added column
        let new_batch = RecordBatch::try_new(Arc::clone(&schema), columns)?;

        // Add the unique column to the required ordering to ensure deterministic results
        required_ordering.push(PhysicalSortExpr {
            expr: Arc::new(Column::new(unique_col_name, original_schema.fields().len())),
            options: Default::default(),
        });

        // Convert the required ordering to a list of SortColumn
        let sort_columns = required_ordering
            .iter()
            .map(|order_expr| {
                let expr_result = order_expr.expr.evaluate(&new_batch)?;
                let values = expr_result.into_array(new_batch.num_rows())?;
                Ok(SortColumn {
                    values,
                    options: Some(order_expr.options),
                })
            })
            .collect::<Result<Vec<_>>>()?;

        // Check if the indices after sorting match the initial ordering
        let sorted_indices = lexsort_to_indices(&sort_columns, None)?;
        let original_indices = UInt32Array::from_iter_values(0..n_row as u32);

        Ok(sorted_indices == original_indices)
    }

    // If we already generated a random result for one of the
    // expressions in the equivalence classes. For other expressions in the same
    // equivalence class use same result. This util gets already calculated result, when available.
    fn get_representative_arr(
        eq_group: &EquivalenceClass,
        existing_vec: &[Option<ArrayRef>],
        schema: SchemaRef,
    ) -> Option<ArrayRef> {
        for expr in eq_group.iter() {
            let col = expr.as_any().downcast_ref::<Column>().unwrap();
            let (idx, _field) = schema.column_with_name(col.name()).unwrap();
            if let Some(res) = &existing_vec[idx] {
                return Some(Arc::clone(res));
            }
        }
        None
    }

    // Generate a table that satisfies the given equivalence properties; i.e.
    // equivalences, ordering equivalences, and constants.
    pub fn generate_table_for_eq_properties(
        eq_properties: &EquivalenceProperties,
        n_elem: usize,
        n_distinct: usize,
    ) -> Result<RecordBatch> {
        let mut rng = StdRng::seed_from_u64(23);

        let schema = eq_properties.schema();
        let mut schema_vec = vec![None; schema.fields.len()];

        // Fill constant columns
        for constant in &eq_properties.constants {
            let col = constant.expr().as_any().downcast_ref::<Column>().unwrap();
            let (idx, _field) = schema.column_with_name(col.name()).unwrap();
            let arr = Arc::new(Float64Array::from_iter_values(vec![0 as f64; n_elem]))
                as ArrayRef;
            schema_vec[idx] = Some(arr);
        }

        // Fill columns based on ordering equivalences
        for ordering in eq_properties.oeq_class.iter() {
            let (sort_columns, indices): (Vec<_>, Vec<_>) = ordering
                .iter()
                .map(|PhysicalSortExpr { expr, options }| {
                    let col = expr.as_any().downcast_ref::<Column>().unwrap();
                    let (idx, _field) = schema.column_with_name(col.name()).unwrap();
                    let arr = generate_random_f64_array(n_elem, n_distinct, &mut rng);
                    (
                        SortColumn {
                            values: arr,
                            options: Some(*options),
                        },
                        idx,
                    )
                })
                .unzip();

            let sort_arrs = arrow::compute::lexsort(&sort_columns, None)?;
            for (idx, arr) in izip!(indices, sort_arrs) {
                schema_vec[idx] = Some(arr);
            }
        }

        // Fill columns based on equivalence groups
        for eq_group in eq_properties.eq_group.iter() {
            let representative_array =
                get_representative_arr(eq_group, &schema_vec, Arc::clone(schema))
                    .unwrap_or_else(|| {
                        generate_random_f64_array(n_elem, n_distinct, &mut rng)
                    });

            for expr in eq_group.iter() {
                let col = expr.as_any().downcast_ref::<Column>().unwrap();
                let (idx, _field) = schema.column_with_name(col.name()).unwrap();
                schema_vec[idx] = Some(Arc::clone(&representative_array));
            }
        }

        let res: Vec<_> = schema_vec
            .into_iter()
            .zip(schema.fields.iter())
            .map(|(elem, field)| {
                (
                    field.name(),
                    // Generate random values for columns that do not occur in any of the groups (equivalence, ordering equivalence, constants)
                    elem.unwrap_or_else(|| {
                        generate_random_f64_array(n_elem, n_distinct, &mut rng)
                    }),
                )
            })
            .collect();

        Ok(RecordBatch::try_from_iter(res)?)
    }

    // Utility function to generate random f64 array
    fn generate_random_f64_array(
        n_elems: usize,
        n_distinct: usize,
        rng: &mut StdRng,
    ) -> ArrayRef {
        let values: Vec<f64> = (0..n_elems)
            .map(|_| rng.gen_range(0..n_distinct) as f64 / 2.0)
            .collect();
        Arc::new(Float64Array::from_iter_values(values))
    }
>>>>>>> 34fbe8e2
}<|MERGE_RESOLUTION|>--- conflicted
+++ resolved
@@ -284,179 +284,4 @@
 
         Ok(())
     }
-<<<<<<< HEAD
-=======
-
-    /// Checks if the table (RecordBatch) remains unchanged when sorted according to the provided `required_ordering`.
-    ///
-    /// The function works by adding a unique column of ascending integers to the original table. This column ensures
-    /// that rows that are otherwise indistinguishable (e.g., if they have the same values in all other columns) can
-    /// still be differentiated. When sorting the extended table, the unique column acts as a tie-breaker to produce
-    /// deterministic sorting results.
-    ///
-    /// If the table remains the same after sorting with the added unique column, it indicates that the table was
-    /// already sorted according to `required_ordering` to begin with.
-    pub fn is_table_same_after_sort(
-        mut required_ordering: Vec<PhysicalSortExpr>,
-        batch: RecordBatch,
-    ) -> Result<bool> {
-        // Clone the original schema and columns
-        let original_schema = batch.schema();
-        let mut columns = batch.columns().to_vec();
-
-        // Create a new unique column
-        let n_row = batch.num_rows();
-        let vals: Vec<usize> = (0..n_row).collect::<Vec<_>>();
-        let vals: Vec<f64> = vals.into_iter().map(|val| val as f64).collect();
-        let unique_col = Arc::new(Float64Array::from_iter_values(vals)) as ArrayRef;
-        columns.push(Arc::clone(&unique_col));
-
-        // Create a new schema with the added unique column
-        let unique_col_name = "unique";
-        let unique_field =
-            Arc::new(Field::new(unique_col_name, DataType::Float64, false));
-        let fields: Vec<_> = original_schema
-            .fields()
-            .iter()
-            .cloned()
-            .chain(std::iter::once(unique_field))
-            .collect();
-        let schema = Arc::new(Schema::new(fields));
-
-        // Create a new batch with the added column
-        let new_batch = RecordBatch::try_new(Arc::clone(&schema), columns)?;
-
-        // Add the unique column to the required ordering to ensure deterministic results
-        required_ordering.push(PhysicalSortExpr {
-            expr: Arc::new(Column::new(unique_col_name, original_schema.fields().len())),
-            options: Default::default(),
-        });
-
-        // Convert the required ordering to a list of SortColumn
-        let sort_columns = required_ordering
-            .iter()
-            .map(|order_expr| {
-                let expr_result = order_expr.expr.evaluate(&new_batch)?;
-                let values = expr_result.into_array(new_batch.num_rows())?;
-                Ok(SortColumn {
-                    values,
-                    options: Some(order_expr.options),
-                })
-            })
-            .collect::<Result<Vec<_>>>()?;
-
-        // Check if the indices after sorting match the initial ordering
-        let sorted_indices = lexsort_to_indices(&sort_columns, None)?;
-        let original_indices = UInt32Array::from_iter_values(0..n_row as u32);
-
-        Ok(sorted_indices == original_indices)
-    }
-
-    // If we already generated a random result for one of the
-    // expressions in the equivalence classes. For other expressions in the same
-    // equivalence class use same result. This util gets already calculated result, when available.
-    fn get_representative_arr(
-        eq_group: &EquivalenceClass,
-        existing_vec: &[Option<ArrayRef>],
-        schema: SchemaRef,
-    ) -> Option<ArrayRef> {
-        for expr in eq_group.iter() {
-            let col = expr.as_any().downcast_ref::<Column>().unwrap();
-            let (idx, _field) = schema.column_with_name(col.name()).unwrap();
-            if let Some(res) = &existing_vec[idx] {
-                return Some(Arc::clone(res));
-            }
-        }
-        None
-    }
-
-    // Generate a table that satisfies the given equivalence properties; i.e.
-    // equivalences, ordering equivalences, and constants.
-    pub fn generate_table_for_eq_properties(
-        eq_properties: &EquivalenceProperties,
-        n_elem: usize,
-        n_distinct: usize,
-    ) -> Result<RecordBatch> {
-        let mut rng = StdRng::seed_from_u64(23);
-
-        let schema = eq_properties.schema();
-        let mut schema_vec = vec![None; schema.fields.len()];
-
-        // Fill constant columns
-        for constant in &eq_properties.constants {
-            let col = constant.expr().as_any().downcast_ref::<Column>().unwrap();
-            let (idx, _field) = schema.column_with_name(col.name()).unwrap();
-            let arr = Arc::new(Float64Array::from_iter_values(vec![0 as f64; n_elem]))
-                as ArrayRef;
-            schema_vec[idx] = Some(arr);
-        }
-
-        // Fill columns based on ordering equivalences
-        for ordering in eq_properties.oeq_class.iter() {
-            let (sort_columns, indices): (Vec<_>, Vec<_>) = ordering
-                .iter()
-                .map(|PhysicalSortExpr { expr, options }| {
-                    let col = expr.as_any().downcast_ref::<Column>().unwrap();
-                    let (idx, _field) = schema.column_with_name(col.name()).unwrap();
-                    let arr = generate_random_f64_array(n_elem, n_distinct, &mut rng);
-                    (
-                        SortColumn {
-                            values: arr,
-                            options: Some(*options),
-                        },
-                        idx,
-                    )
-                })
-                .unzip();
-
-            let sort_arrs = arrow::compute::lexsort(&sort_columns, None)?;
-            for (idx, arr) in izip!(indices, sort_arrs) {
-                schema_vec[idx] = Some(arr);
-            }
-        }
-
-        // Fill columns based on equivalence groups
-        for eq_group in eq_properties.eq_group.iter() {
-            let representative_array =
-                get_representative_arr(eq_group, &schema_vec, Arc::clone(schema))
-                    .unwrap_or_else(|| {
-                        generate_random_f64_array(n_elem, n_distinct, &mut rng)
-                    });
-
-            for expr in eq_group.iter() {
-                let col = expr.as_any().downcast_ref::<Column>().unwrap();
-                let (idx, _field) = schema.column_with_name(col.name()).unwrap();
-                schema_vec[idx] = Some(Arc::clone(&representative_array));
-            }
-        }
-
-        let res: Vec<_> = schema_vec
-            .into_iter()
-            .zip(schema.fields.iter())
-            .map(|(elem, field)| {
-                (
-                    field.name(),
-                    // Generate random values for columns that do not occur in any of the groups (equivalence, ordering equivalence, constants)
-                    elem.unwrap_or_else(|| {
-                        generate_random_f64_array(n_elem, n_distinct, &mut rng)
-                    }),
-                )
-            })
-            .collect();
-
-        Ok(RecordBatch::try_from_iter(res)?)
-    }
-
-    // Utility function to generate random f64 array
-    fn generate_random_f64_array(
-        n_elems: usize,
-        n_distinct: usize,
-        rng: &mut StdRng,
-    ) -> ArrayRef {
-        let values: Vec<f64> = (0..n_elems)
-            .map(|_| rng.gen_range(0..n_distinct) as f64 / 2.0)
-            .collect();
-        Arc::new(Float64Array::from_iter_values(values))
-    }
->>>>>>> 34fbe8e2
 }