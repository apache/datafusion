--- conflicted
+++ resolved
@@ -69,167 +69,8 @@
 
     let data_type = fun.return_type(&input_expr_types)?;
 
-<<<<<<< HEAD
-    let fun_expr: ScalarFunctionImplementation = match fun {
-        // These functions need args and input schema to pick an implementation
-        // Unlike the string functions, which actually figure out the function to use with each array,
-        // here we return either a cast fn or string timestamp translation based on the expression data type
-        // so we don't have to pay a per-array/batch cost.
-        BuiltinScalarFunction::ToTimestamp => {
-            Arc::new(match input_phy_exprs[0].data_type(input_schema) {
-                Ok(DataType::Int64) => |col_values: &[ColumnarValue]| {
-                    cast_column(
-                        &col_values[0],
-                        &DataType::Timestamp(TimeUnit::Second, None),
-                        None,
-                    )
-                },
-                Ok(DataType::Float64) => |col_values: &[ColumnarValue]| {
-                    if let ColumnarValue::Scalar(ScalarValue::Float64(Some(float_ts))) =
-                        &col_values[0]
-                    {
-                        cast_column(
-                            &ColumnarValue::Scalar(ScalarValue::Int64(Some(
-                                (float_ts * 1_000_000_000_f64).trunc() as i64,
-                            ))),
-                            &DataType::Timestamp(TimeUnit::Nanosecond, None),
-                            None,
-                        )
-                    } else {
-                        cast_column(
-                            &col_values[0],
-                            &DataType::Timestamp(TimeUnit::Nanosecond, None),
-                            None,
-                        )
-                    }
-                },
-                Ok(DataType::Timestamp(_, None)) => |col_values: &[ColumnarValue]| {
-                    cast_column(
-                        &col_values[0],
-                        &DataType::Timestamp(TimeUnit::Nanosecond, None),
-                        None,
-                    )
-                },
-                Ok(DataType::Utf8) => datetime_expressions::to_timestamp,
-                other => {
-                    return internal_err!(
-                        "Unsupported data type {other:?} for function to_timestamp"
-                    );
-                }
-            })
-        }
-        BuiltinScalarFunction::ToTimestampMillis => {
-            Arc::new(match input_phy_exprs[0].data_type(input_schema) {
-                Ok(DataType::Int64) | Ok(DataType::Timestamp(_, None)) => {
-                    |col_values: &[ColumnarValue]| {
-                        cast_column(
-                            &col_values[0],
-                            &DataType::Timestamp(TimeUnit::Millisecond, None),
-                            None,
-                        )
-                    }
-                }
-                Ok(DataType::Utf8) => datetime_expressions::to_timestamp_millis,
-                other => {
-                    return internal_err!(
-                        "Unsupported data type {other:?} for function to_timestamp_millis"
-                    );
-                }
-            })
-        }
-        BuiltinScalarFunction::ToTimestampMicros => {
-            Arc::new(match input_phy_exprs[0].data_type(input_schema) {
-                Ok(DataType::Int64) | Ok(DataType::Timestamp(_, None)) => {
-                    |col_values: &[ColumnarValue]| {
-                        cast_column(
-                            &col_values[0],
-                            &DataType::Timestamp(TimeUnit::Microsecond, None),
-                            None,
-                        )
-                    }
-                }
-                Ok(DataType::Utf8) => datetime_expressions::to_timestamp_micros,
-                other => {
-                    return internal_err!(
-                        "Unsupported data type {other:?} for function to_timestamp_micros"
-                    );
-                }
-            })
-        }
-        BuiltinScalarFunction::ToTimestampNanos => {
-            Arc::new(match input_phy_exprs[0].data_type(input_schema) {
-                Ok(DataType::Int64) | Ok(DataType::Timestamp(_, None)) => {
-                    |col_values: &[ColumnarValue]| {
-                        cast_column(
-                            &col_values[0],
-                            &DataType::Timestamp(TimeUnit::Nanosecond, None),
-                            None,
-                        )
-                    }
-                }
-                Ok(DataType::Utf8) => datetime_expressions::to_timestamp_nanos,
-                other => {
-                    return internal_err!(
-                        "Unsupported data type {other:?} for function to_timestamp_nanos"
-                    );
-                }
-            })
-        }
-        BuiltinScalarFunction::ToTimestampSeconds => Arc::new({
-            match input_phy_exprs[0].data_type(input_schema) {
-                Ok(DataType::Int64) | Ok(DataType::Timestamp(_, None)) => {
-                    |col_values: &[ColumnarValue]| {
-                        cast_column(
-                            &col_values[0],
-                            &DataType::Timestamp(TimeUnit::Second, None),
-                            None,
-                        )
-                    }
-                }
-                Ok(DataType::Utf8) => datetime_expressions::to_timestamp_seconds,
-                other => {
-                    return internal_err!(
-                        "Unsupported data type {other:?} for function to_timestamp_seconds"
-                    );
-                }
-            }
-        }),
-        BuiltinScalarFunction::FromUnixtime => Arc::new({
-            match input_phy_exprs[0].data_type(input_schema) {
-                Ok(DataType::Int64) => |col_values: &[ColumnarValue]| {
-                    cast_column(
-                        &col_values[0],
-                        &DataType::Timestamp(TimeUnit::Second, None),
-                        None,
-                    )
-                },
-                other => {
-                    return internal_err!(
-                        "Unsupported data type {other:?} for function from_unixtime"
-                    );
-                }
-            }
-        }),
-        BuiltinScalarFunction::ArrowTypeof => {
-            let input_data_type = input_phy_exprs[0].data_type(input_schema)?;
-            Arc::new(move |_| {
-                Ok(ColumnarValue::Scalar(ScalarValue::Utf8(Some(format!(
-                    "{input_data_type}"
-                )))))
-            })
-        }
-        BuiltinScalarFunction::Abs => {
-            let input_data_type = input_phy_exprs[0].data_type(input_schema)?;
-            let abs_fun = math_expressions::create_abs_function(&input_data_type)?;
-            Arc::new(move |args| make_scalar_function(abs_fun)(args))
-        }
-        // These don't need args and input schema
-        _ => create_physical_fun(fun, execution_props)?,
-    };
-=======
     let fun_expr: ScalarFunctionImplementation =
         create_physical_fun(fun, execution_props)?;
->>>>>>> a38ac202
 
     let monotonicity = fun.monotonicity();
 
