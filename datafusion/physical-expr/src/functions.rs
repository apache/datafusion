// Licensed to the Apache Software Foundation (ASF) under one
// or more contributor license agreements.  See the NOTICE file
// distributed with this work for additional information
// regarding copyright ownership.  The ASF licenses this file
// to you under the Apache License, Version 2.0 (the
// "License"); you may not use this file except in compliance
// with the License.  You may obtain a copy of the License at
//
//   http://www.apache.org/licenses/LICENSE-2.0
//
// Unless required by applicable law or agreed to in writing,
// software distributed under the License is distributed on an
// "AS IS" BASIS, WITHOUT WARRANTIES OR CONDITIONS OF ANY
// KIND, either express or implied.  See the License for the
// specific language governing permissions and limitations
// under the License.

//! Deprecated module. Add new feature in scalar_function.rs
//!
//! This module contains built-in functions' enumeration and metadata.
//!
//! Generally, a function has:
//! * a signature
//! * a return type, that is a function of the incoming argument's types
//! * the computation, that must accept each valid signature
//!
//! * Signature: see `Signature`
//! * Return type: a function `(arg_types) -> return_type`. E.g. for sqrt, ([f32]) -> f32, ([f64]) -> f64.
//!
//! This module also supports coercion to improve user experience: if
//! an argument i32 is passed to a function that supports f64, the
//! argument is automatically is coerced to f64.

use std::sync::Arc;

use arrow::array::ArrayRef;
use arrow_array::Array;

pub use crate::scalar_function::create_physical_expr;
use datafusion_common::{Result, ScalarValue};
pub use datafusion_expr::FuncMonotonicity;
<<<<<<< HEAD
use datafusion_expr::{
    type_coercion::functions::data_types, ColumnarValue, ScalarFunctionImplementation,
};
use datafusion_expr::{Expr, ScalarUDF};

use crate::sort_properties::SortProperties;
use crate::{PhysicalExpr, ScalarFunctionExpr};

/// Create a physical (function) expression.
/// This function errors when `args`' can't be coerced to a valid argument type of the function.
pub fn create_physical_expr(
    fun: &ScalarUDF,
    input_phy_exprs: &[Arc<dyn PhysicalExpr>],
    input_schema: &Schema,
    args: &[Expr],
    input_dfschema: &DFSchema,
) -> Result<Arc<dyn PhysicalExpr>> {
    let input_expr_types = input_phy_exprs
        .iter()
        .map(|e| e.data_type(input_schema))
        .collect::<Result<Vec<_>>>()?;

    // verify that input data types is consistent with function's `TypeSignature`
    data_types(&input_expr_types, fun.signature())?;

    // Since we have arg_types, we don't need args and schema.
    let return_type =
        fun.return_type_from_exprs(args, input_dfschema, &input_expr_types)?;

    let fun_def = Arc::new(fun.clone());
    Ok(Arc::new(ScalarFunctionExpr::new(
        fun.name(),
        fun_def,
        input_phy_exprs.to_vec(),
        return_type,
        fun.monotonicity()?,
    )))
}
=======
use datafusion_expr::{ColumnarValue, ScalarFunctionImplementation};
>>>>>>> 5cc66f2a

#[derive(Debug, Clone, Copy)]
pub enum Hint {
    /// Indicates the argument needs to be padded if it is scalar
    Pad,
    /// Indicates the argument can be converted to an array of length 1
    AcceptsSingular,
}

#[deprecated(since = "36.0.0", note = "Use ColumarValue::values_to_arrays instead")]
pub fn columnar_values_to_array(args: &[ColumnarValue]) -> Result<Vec<ArrayRef>> {
    ColumnarValue::values_to_arrays(args)
}

/// Decorates a function to handle [`ScalarValue`]s by converting them to arrays before calling the function
/// and vice-versa after evaluation.
/// Note that this function makes a scalar function with no arguments or all scalar inputs return a scalar.
/// That's said its output will be same for all input rows in a batch.
#[deprecated(
    since = "36.0.0",
    note = "Implement your function directly in terms of ColumnarValue or use `ScalarUDF` instead"
)]
pub fn make_scalar_function<F>(inner: F) -> ScalarFunctionImplementation
where
    F: Fn(&[ArrayRef]) -> Result<ArrayRef> + Sync + Send + 'static,
{
    make_scalar_function_inner(inner)
}

/// Internal implementation, see comments on `make_scalar_function` for caveats
pub(crate) fn make_scalar_function_inner<F>(inner: F) -> ScalarFunctionImplementation
where
    F: Fn(&[ArrayRef]) -> Result<ArrayRef> + Sync + Send + 'static,
{
    make_scalar_function_with_hints(inner, vec![])
}

/// Just like [`make_scalar_function`], decorates the given function to handle both [`ScalarValue`]s and arrays.
/// Additionally can receive a `hints` vector which can be used to control the output arrays when generating them
/// from [`ScalarValue`]s.
///
/// Each element of the `hints` vector gets mapped to the corresponding argument of the function. The number of hints
/// can be less or greater than the number of arguments (for functions with variable number of arguments). Each unmapped
/// argument will assume the default hint (for padding, it is [`Hint::Pad`]).
pub(crate) fn make_scalar_function_with_hints<F>(
    inner: F,
    hints: Vec<Hint>,
) -> ScalarFunctionImplementation
where
    F: Fn(&[ArrayRef]) -> Result<ArrayRef> + Sync + Send + 'static,
{
    Arc::new(move |args: &[ColumnarValue]| {
        // first, identify if any of the arguments is an Array. If yes, store its `len`,
        // as any scalar will need to be converted to an array of len `len`.
        let len = args
            .iter()
            .fold(Option::<usize>::None, |acc, arg| match arg {
                ColumnarValue::Scalar(_) => acc,
                ColumnarValue::Array(a) => Some(a.len()),
            });

        let is_scalar = len.is_none();

        let inferred_length = len.unwrap_or(1);
        let args = args
            .iter()
            .zip(hints.iter().chain(std::iter::repeat(&Hint::Pad)))
            .map(|(arg, hint)| {
                // Decide on the length to expand this scalar to depending
                // on the given hints.
                let expansion_len = match hint {
                    Hint::AcceptsSingular => 1,
                    Hint::Pad => inferred_length,
                };
                arg.clone().into_array(expansion_len)
            })
            .collect::<Result<Vec<_>>>()?;

        let result = (inner)(&args);
        if is_scalar {
            // If all inputs are scalar, keeps output as scalar
            let result = result.and_then(|arr| ScalarValue::try_from_array(&arr, 0));
            result.map(ColumnarValue::Scalar)
        } else {
            result.map(ColumnarValue::Array)
        }
    })
}<|MERGE_RESOLUTION|>--- conflicted
+++ resolved
@@ -39,48 +39,7 @@
 pub use crate::scalar_function::create_physical_expr;
 use datafusion_common::{Result, ScalarValue};
 pub use datafusion_expr::FuncMonotonicity;
-<<<<<<< HEAD
-use datafusion_expr::{
-    type_coercion::functions::data_types, ColumnarValue, ScalarFunctionImplementation,
-};
-use datafusion_expr::{Expr, ScalarUDF};
-
-use crate::sort_properties::SortProperties;
-use crate::{PhysicalExpr, ScalarFunctionExpr};
-
-/// Create a physical (function) expression.
-/// This function errors when `args`' can't be coerced to a valid argument type of the function.
-pub fn create_physical_expr(
-    fun: &ScalarUDF,
-    input_phy_exprs: &[Arc<dyn PhysicalExpr>],
-    input_schema: &Schema,
-    args: &[Expr],
-    input_dfschema: &DFSchema,
-) -> Result<Arc<dyn PhysicalExpr>> {
-    let input_expr_types = input_phy_exprs
-        .iter()
-        .map(|e| e.data_type(input_schema))
-        .collect::<Result<Vec<_>>>()?;
-
-    // verify that input data types is consistent with function's `TypeSignature`
-    data_types(&input_expr_types, fun.signature())?;
-
-    // Since we have arg_types, we don't need args and schema.
-    let return_type =
-        fun.return_type_from_exprs(args, input_dfschema, &input_expr_types)?;
-
-    let fun_def = Arc::new(fun.clone());
-    Ok(Arc::new(ScalarFunctionExpr::new(
-        fun.name(),
-        fun_def,
-        input_phy_exprs.to_vec(),
-        return_type,
-        fun.monotonicity()?,
-    )))
-}
-=======
 use datafusion_expr::{ColumnarValue, ScalarFunctionImplementation};
->>>>>>> 5cc66f2a
 
 #[derive(Debug, Clone, Copy)]
 pub enum Hint {
