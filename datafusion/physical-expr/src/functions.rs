// Licensed to the Apache Software Foundation (ASF) under one
// or more contributor license agreements.  See the NOTICE file
// distributed with this work for additional information
// regarding copyright ownership.  The ASF licenses this file
// to you under the Apache License, Version 2.0 (the
// "License"); you may not use this file except in compliance
// with the License.  You may obtain a copy of the License at
//
//   http://www.apache.org/licenses/LICENSE-2.0
//
// Unless required by applicable law or agreed to in writing,
// software distributed under the License is distributed on an
// "AS IS" BASIS, WITHOUT WARRANTIES OR CONDITIONS OF ANY
// KIND, either express or implied.  See the License for the
// specific language governing permissions and limitations
// under the License.

//! Declaration of built-in (scalar) functions.
//! This module contains built-in functions' enumeration and metadata.
//!
//! Generally, a function has:
//! * a signature
//! * a return type, that is a function of the incoming argument's types
//! * the computation, that must accept each valid signature
//!
//! * Signature: see `Signature`
//! * Return type: a function `(arg_types) -> return_type`. E.g. for sqrt, ([f32]) -> f32, ([f64]) -> f64.
//!
//! This module also supports coercion to improve user experience: if
//! an argument i32 is passed to a function that supports f64, the
//! argument is automatically is coerced to f64.

use crate::execution_props::ExecutionProps;
use crate::{
    array_expressions, conditional_expressions, datetime_expressions,
    expressions::{cast_column, nullif_func},
    math_expressions, string_expressions, struct_expressions, PhysicalExpr,
    ScalarFunctionExpr,
};
use arrow::{
    array::ArrayRef,
    compute::kernels::length::{bit_length, length},
    datatypes::TimeUnit,
    datatypes::{DataType, Int32Type, Int64Type, Schema},
};
use datafusion_common::{DataFusionError, Result, ScalarValue};
use datafusion_expr::{
    BuiltinScalarFunction, ColumnarValue, ScalarFunctionImplementation,
};
use std::sync::Arc;

/// Create a physical (function) expression.
/// This function errors when `args`' can't be coerced to a valid argument type of the function.
pub fn create_physical_expr(
    fun: &BuiltinScalarFunction,
    input_phy_exprs: &[Arc<dyn PhysicalExpr>],
    input_schema: &Schema,
    execution_props: &ExecutionProps,
) -> Result<Arc<dyn PhysicalExpr>> {
    let input_expr_types = input_phy_exprs
        .iter()
        .map(|e| e.data_type(input_schema))
        .collect::<Result<Vec<_>>>()?;

    let data_type = fun.return_type(&input_expr_types)?;

    let fun_expr: ScalarFunctionImplementation = match fun {
        // These functions need args and input schema to pick an implementation
        // Unlike the string functions, which actually figure out the function to use with each array,
        // here we return either a cast fn or string timestamp translation based on the expression data type
        // so we don't have to pay a per-array/batch cost.
        BuiltinScalarFunction::ToTimestamp => {
            Arc::new(match input_phy_exprs[0].data_type(input_schema) {
                Ok(DataType::Int64) | Ok(DataType::Timestamp(_, None)) => {
                    |col_values: &[ColumnarValue]| {
                        cast_column(
                            &col_values[0],
                            &DataType::Timestamp(TimeUnit::Nanosecond, None),
                            None,
                        )
                    }
                }
                Ok(DataType::Utf8) => datetime_expressions::to_timestamp,
                other => {
                    return Err(DataFusionError::Internal(format!(
                        "Unsupported data type {other:?} for function to_timestamp",
                    )));
                }
            })
        }
        BuiltinScalarFunction::ToTimestampMillis => {
            Arc::new(match input_phy_exprs[0].data_type(input_schema) {
                Ok(DataType::Int64) | Ok(DataType::Timestamp(_, None)) => {
                    |col_values: &[ColumnarValue]| {
                        cast_column(
                            &col_values[0],
                            &DataType::Timestamp(TimeUnit::Millisecond, None),
                            None,
                        )
                    }
                }
                Ok(DataType::Utf8) => datetime_expressions::to_timestamp_millis,
                other => {
                    return Err(DataFusionError::Internal(format!(
                        "Unsupported data type {other:?} for function to_timestamp_millis",
                    )));
                }
            })
        }
        BuiltinScalarFunction::ToTimestampMicros => {
            Arc::new(match input_phy_exprs[0].data_type(input_schema) {
                Ok(DataType::Int64) | Ok(DataType::Timestamp(_, None)) => {
                    |col_values: &[ColumnarValue]| {
                        cast_column(
                            &col_values[0],
                            &DataType::Timestamp(TimeUnit::Microsecond, None),
                            None,
                        )
                    }
                }
                Ok(DataType::Utf8) => datetime_expressions::to_timestamp_micros,
                other => {
                    return Err(DataFusionError::Internal(format!(
                        "Unsupported data type {other:?} for function to_timestamp_micros",
                    )));
                }
            })
        }
        BuiltinScalarFunction::ToTimestampSeconds => Arc::new({
            match input_phy_exprs[0].data_type(input_schema) {
                Ok(DataType::Int64) | Ok(DataType::Timestamp(_, None)) => {
                    |col_values: &[ColumnarValue]| {
                        cast_column(
                            &col_values[0],
                            &DataType::Timestamp(TimeUnit::Second, None),
                            None,
                        )
                    }
                }
                Ok(DataType::Utf8) => datetime_expressions::to_timestamp_seconds,
                other => {
                    return Err(DataFusionError::Internal(format!(
                        "Unsupported data type {other:?} for function to_timestamp_seconds",
                    )));
                }
            }
        }),
        BuiltinScalarFunction::FromUnixtime => Arc::new({
            match input_phy_exprs[0].data_type(input_schema) {
                Ok(DataType::Int64) => |col_values: &[ColumnarValue]| {
                    cast_column(
                        &col_values[0],
                        &DataType::Timestamp(TimeUnit::Second, None),
                        None,
                    )
                },
                other => {
                    return Err(DataFusionError::Internal(format!(
                        "Unsupported data type {other:?} for function from_unixtime",
                    )));
                }
            }
        }),
        BuiltinScalarFunction::ArrowTypeof => {
            let input_data_type = input_phy_exprs[0].data_type(input_schema)?;
            Arc::new(move |_| {
                Ok(ColumnarValue::Scalar(ScalarValue::Utf8(Some(format!(
                    "{input_data_type}"
                )))))
            })
        }
        // These don't need args and input schema
        _ => create_physical_fun(fun, execution_props)?,
    };

    Ok(Arc::new(ScalarFunctionExpr::new(
        &format!("{fun}"),
        fun_expr,
        input_phy_exprs.to_vec(),
        &data_type,
    )))
}

#[cfg(feature = "encoding_expressions")]
macro_rules! invoke_if_encoding_expressions_feature_flag {
    ($FUNC:ident, $NAME:expr) => {{
        use crate::encoding_expressions;
        encoding_expressions::$FUNC
    }};
}

#[cfg(not(feature = "encoding_expressions"))]
macro_rules! invoke_if_encoding_expressions_feature_flag {
    ($FUNC:ident, $NAME:expr) => {
        |_: &[ColumnarValue]| -> Result<ColumnarValue> {
            Err(DataFusionError::Internal(format!(
                "function {} requires compilation with feature flag: encoding_expressions.",
                $NAME
            )))
        }
    };
}

#[cfg(feature = "crypto_expressions")]
macro_rules! invoke_if_crypto_expressions_feature_flag {
    ($FUNC:ident, $NAME:expr) => {{
        use crate::crypto_expressions;
        crypto_expressions::$FUNC
    }};
}

#[cfg(not(feature = "crypto_expressions"))]
macro_rules! invoke_if_crypto_expressions_feature_flag {
    ($FUNC:ident, $NAME:expr) => {
        |_: &[ColumnarValue]| -> Result<ColumnarValue> {
            Err(DataFusionError::Internal(format!(
                "function {} requires compilation with feature flag: crypto_expressions.",
                $NAME
            )))
        }
    };
}

#[cfg(feature = "regex_expressions")]
macro_rules! invoke_on_array_if_regex_expressions_feature_flag {
    ($FUNC:ident, $T:tt, $NAME:expr) => {{
        use crate::regex_expressions;
        regex_expressions::$FUNC::<$T>
    }};
}

#[cfg(not(feature = "regex_expressions"))]
macro_rules! invoke_on_array_if_regex_expressions_feature_flag {
    ($FUNC:ident, $T:tt, $NAME:expr) => {
        |_: &[ArrayRef]| -> Result<ArrayRef> {
            Err(DataFusionError::Internal(format!(
                "function {} requires compilation with feature flag: regex_expressions.",
                $NAME
            )))
        }
    };
}

#[cfg(feature = "regex_expressions")]
macro_rules! invoke_on_columnar_value_if_regex_expressions_feature_flag {
    ($FUNC:ident, $T:tt, $NAME:expr) => {{
        use crate::regex_expressions;
        regex_expressions::$FUNC::<$T>
    }};
}

#[cfg(not(feature = "regex_expressions"))]
macro_rules! invoke_on_columnar_value_if_regex_expressions_feature_flag {
    ($FUNC:ident, $T:tt, $NAME:expr) => {
        |_: &[ColumnarValue]| -> Result<ScalarFunctionImplementation> {
            Err(DataFusionError::Internal(format!(
                "function {} requires compilation with feature flag: regex_expressions.",
                $NAME
            )))
        }
    };
}

#[cfg(feature = "unicode_expressions")]
macro_rules! invoke_if_unicode_expressions_feature_flag {
    ($FUNC:ident, $T:tt, $NAME:expr) => {{
        use crate::unicode_expressions;
        unicode_expressions::$FUNC::<$T>
    }};
}

#[cfg(not(feature = "unicode_expressions"))]
macro_rules! invoke_if_unicode_expressions_feature_flag {
  ($FUNC:ident, $T:tt, $NAME:expr) => {
    |_: &[ArrayRef]| -> Result<ArrayRef> {
      Err(DataFusionError::Internal(format!(
        "function {} requires compilation with feature flag: unicode_expressions.",
        $NAME
      )))
    }
  };
}

#[derive(Debug, Clone, Copy)]
pub(crate) enum Hint {
    /// Indicates the argument needs to be padded if it is scalar
    Pad,
    /// Indicates the argument can be converted to an array of length 1
    AcceptsSingular,
}

/// decorates a function to handle [`ScalarValue`]s by converting them to arrays before calling the function
/// and vice-versa after evaluation.
pub fn make_scalar_function<F>(inner: F) -> ScalarFunctionImplementation
where
    F: Fn(&[ArrayRef]) -> Result<ArrayRef> + Sync + Send + 'static,
{
    make_scalar_function_with_hints(inner, vec![])
}

/// Just like [`make_scalar_function`], decorates the given function to handle both [`ScalarValue`]s and arrays.
/// Additionally can receive a `hints` vector which can be used to control the output arrays when generating them
/// from [`ScalarValue`]s.
///
/// Each element of the `hints` vector gets mapped to the corresponding argument of the function. The number of hints
/// can be less or greater than the number of arguments (for functions with variable number of arguments). Each unmapped
/// argument will assume the default hint (for padding, it is [`Hint::Pad`]).
pub(crate) fn make_scalar_function_with_hints<F>(
    inner: F,
    hints: Vec<Hint>,
) -> ScalarFunctionImplementation
where
    F: Fn(&[ArrayRef]) -> Result<ArrayRef> + Sync + Send + 'static,
{
    Arc::new(move |args: &[ColumnarValue]| {
        // first, identify if any of the arguments is an Array. If yes, store its `len`,
        // as any scalar will need to be converted to an array of len `len`.
        let len = args
            .iter()
            .fold(Option::<usize>::None, |acc, arg| match arg {
                ColumnarValue::Scalar(_) => acc,
                ColumnarValue::Array(a) => Some(a.len()),
            });

        let inferred_length = len.unwrap_or(1);
        let args = args
            .iter()
            .zip(hints.iter().chain(std::iter::repeat(&Hint::Pad)))
            .map(|(arg, hint)| {
                // Decide on the length to expand this scalar to depending
                // on the given hints.
                let expansion_len = match hint {
                    Hint::AcceptsSingular => 1,
                    Hint::Pad => inferred_length,
                };
                arg.clone().into_array(expansion_len)
            })
            .collect::<Vec<ArrayRef>>();

        let result = (inner)(&args);

        // maybe back to scalar
        if len.is_some() {
            result.map(ColumnarValue::Array)
        } else {
            ScalarValue::try_from_array(&result?, 0).map(ColumnarValue::Scalar)
        }
    })
}

/// Create a physical scalar function.
pub fn create_physical_fun(
    fun: &BuiltinScalarFunction,
    execution_props: &ExecutionProps,
) -> Result<ScalarFunctionImplementation> {
    Ok(match fun {
        // math functions
        BuiltinScalarFunction::Abs => Arc::new(math_expressions::abs),
        BuiltinScalarFunction::Acos => Arc::new(math_expressions::acos),
        BuiltinScalarFunction::Asin => Arc::new(math_expressions::asin),
        BuiltinScalarFunction::Atan => Arc::new(math_expressions::atan),
        BuiltinScalarFunction::Acosh => Arc::new(math_expressions::acosh),
        BuiltinScalarFunction::Asinh => Arc::new(math_expressions::asinh),
        BuiltinScalarFunction::Atanh => Arc::new(math_expressions::atanh),
        BuiltinScalarFunction::Ceil => Arc::new(math_expressions::ceil),
        BuiltinScalarFunction::Cos => Arc::new(math_expressions::cos),
        BuiltinScalarFunction::Cosh => Arc::new(math_expressions::cosh),
        BuiltinScalarFunction::Degrees => Arc::new(math_expressions::to_degrees),
        BuiltinScalarFunction::Exp => Arc::new(math_expressions::exp),
        BuiltinScalarFunction::Factorial => {
            Arc::new(|args| make_scalar_function(math_expressions::factorial)(args))
        }
        BuiltinScalarFunction::Floor => Arc::new(math_expressions::floor),
        BuiltinScalarFunction::Gcd => {
            Arc::new(|args| make_scalar_function(math_expressions::gcd)(args))
        }
        BuiltinScalarFunction::Lcm => {
            Arc::new(|args| make_scalar_function(math_expressions::lcm)(args))
        }
        BuiltinScalarFunction::Ln => Arc::new(math_expressions::ln),
        BuiltinScalarFunction::Log10 => Arc::new(math_expressions::log10),
        BuiltinScalarFunction::Log2 => Arc::new(math_expressions::log2),
        BuiltinScalarFunction::Radians => Arc::new(math_expressions::to_radians),
        BuiltinScalarFunction::Random => Arc::new(math_expressions::random),
        BuiltinScalarFunction::Round => {
            Arc::new(|args| make_scalar_function(math_expressions::round)(args))
        }
        BuiltinScalarFunction::Signum => Arc::new(math_expressions::signum),
        BuiltinScalarFunction::Sin => Arc::new(math_expressions::sin),
        BuiltinScalarFunction::Sinh => Arc::new(math_expressions::sinh),
        BuiltinScalarFunction::Sqrt => Arc::new(math_expressions::sqrt),
        BuiltinScalarFunction::Cbrt => Arc::new(math_expressions::cbrt),
        BuiltinScalarFunction::Tan => Arc::new(math_expressions::tan),
        BuiltinScalarFunction::Tanh => Arc::new(math_expressions::tanh),
        BuiltinScalarFunction::Trunc => {
            Arc::new(|args| make_scalar_function(math_expressions::trunc)(args))
        }
        BuiltinScalarFunction::Pi => Arc::new(math_expressions::pi),
        BuiltinScalarFunction::Power => {
            Arc::new(|args| make_scalar_function(math_expressions::power)(args))
        }
        BuiltinScalarFunction::Atan2 => {
            Arc::new(|args| make_scalar_function(math_expressions::atan2)(args))
        }
        BuiltinScalarFunction::Log => {
            Arc::new(|args| make_scalar_function(math_expressions::log)(args))
        }
        BuiltinScalarFunction::Cot => {
            Arc::new(|args| make_scalar_function(math_expressions::cot)(args))
        }

        // array functions
        BuiltinScalarFunction::ArrayAppend => {
            Arc::new(|args| make_scalar_function(array_expressions::array_append)(args))
        }
        BuiltinScalarFunction::ArrayConcat => {
            Arc::new(|args| make_scalar_function(array_expressions::array_concat)(args))
        }
        BuiltinScalarFunction::ArrayHasAll => {
            Arc::new(|args| make_scalar_function(array_expressions::array_has_all)(args))
        }
        BuiltinScalarFunction::ArrayHasAny => {
            Arc::new(|args| make_scalar_function(array_expressions::array_has_any)(args))
        }
        BuiltinScalarFunction::ArrayHas => {
            Arc::new(|args| make_scalar_function(array_expressions::array_has)(args))
        }
        BuiltinScalarFunction::ArrayDims => {
            Arc::new(|args| make_scalar_function(array_expressions::array_dims)(args))
        }
        BuiltinScalarFunction::ArrayElement => {
            Arc::new(|args| make_scalar_function(array_expressions::array_element)(args))
        }
        BuiltinScalarFunction::ArrayFill => Arc::new(array_expressions::array_fill),
        BuiltinScalarFunction::ArrayLength => {
            Arc::new(|args| make_scalar_function(array_expressions::array_length)(args))
        }
        BuiltinScalarFunction::ArrayNdims => {
            Arc::new(|args| make_scalar_function(array_expressions::array_ndims)(args))
        }
        BuiltinScalarFunction::ArrayPosition => {
            Arc::new(|args| make_scalar_function(array_expressions::array_position)(args))
        }
        BuiltinScalarFunction::ArrayPositions => Arc::new(|args| {
            make_scalar_function(array_expressions::array_positions)(args)
        }),
        BuiltinScalarFunction::ArrayPrepend => {
            Arc::new(|args| make_scalar_function(array_expressions::array_prepend)(args))
        }
        BuiltinScalarFunction::ArrayRemove => {
            Arc::new(|args| make_scalar_function(array_expressions::array_remove)(args))
        }
        BuiltinScalarFunction::ArrayRemoveN => {
            Arc::new(|args| make_scalar_function(array_expressions::array_remove_n)(args))
        }
        BuiltinScalarFunction::ArrayRemoveAll => Arc::new(|args| {
            make_scalar_function(array_expressions::array_remove_all)(args)
        }),
        BuiltinScalarFunction::ArrayReplace => {
            Arc::new(|args| make_scalar_function(array_expressions::array_replace)(args))
        }
        BuiltinScalarFunction::ArrayReplaceN => Arc::new(|args| {
            make_scalar_function(array_expressions::array_replace_n)(args)
        }),
        BuiltinScalarFunction::ArrayReplaceAll => Arc::new(|args| {
            make_scalar_function(array_expressions::array_replace_all)(args)
        }),
        BuiltinScalarFunction::ArraySlice => {
            Arc::new(|args| make_scalar_function(array_expressions::array_slice)(args))
        }
        BuiltinScalarFunction::ArrayToString => Arc::new(|args| {
            make_scalar_function(array_expressions::array_to_string)(args)
        }),
        BuiltinScalarFunction::Cardinality => {
            Arc::new(|args| make_scalar_function(array_expressions::cardinality)(args))
        }
<<<<<<< HEAD
        BuiltinScalarFunction::MakeArray => Arc::new(array_expressions::make_array),
=======
        BuiltinScalarFunction::MakeArray => {
            Arc::new(|args| make_scalar_function(array_expressions::make_array)(args))
        }
        BuiltinScalarFunction::TrimArray => {
            Arc::new(|args| make_scalar_function(array_expressions::trim_array)(args))
        }
>>>>>>> e02ed51b

        // struct functions
        BuiltinScalarFunction::Struct => Arc::new(struct_expressions::struct_expr),

        // string functions
        BuiltinScalarFunction::Ascii => Arc::new(|args| match args[0].data_type() {
            DataType::Utf8 => {
                make_scalar_function(string_expressions::ascii::<i32>)(args)
            }
            DataType::LargeUtf8 => {
                make_scalar_function(string_expressions::ascii::<i64>)(args)
            }
            other => Err(DataFusionError::Internal(format!(
                "Unsupported data type {other:?} for function ascii",
            ))),
        }),
        BuiltinScalarFunction::BitLength => Arc::new(|args| match &args[0] {
            ColumnarValue::Array(v) => Ok(ColumnarValue::Array(bit_length(v.as_ref())?)),
            ColumnarValue::Scalar(v) => match v {
                ScalarValue::Utf8(v) => Ok(ColumnarValue::Scalar(ScalarValue::Int32(
                    v.as_ref().map(|x| (x.len() * 8) as i32),
                ))),
                ScalarValue::LargeUtf8(v) => Ok(ColumnarValue::Scalar(
                    ScalarValue::Int64(v.as_ref().map(|x| (x.len() * 8) as i64)),
                )),
                _ => unreachable!(),
            },
        }),
        BuiltinScalarFunction::Btrim => Arc::new(|args| match args[0].data_type() {
            DataType::Utf8 => {
                make_scalar_function(string_expressions::btrim::<i32>)(args)
            }
            DataType::LargeUtf8 => {
                make_scalar_function(string_expressions::btrim::<i64>)(args)
            }
            other => Err(DataFusionError::Internal(format!(
                "Unsupported data type {other:?} for function btrim",
            ))),
        }),
        BuiltinScalarFunction::CharacterLength => {
            Arc::new(|args| match args[0].data_type() {
                DataType::Utf8 => {
                    let func = invoke_if_unicode_expressions_feature_flag!(
                        character_length,
                        Int32Type,
                        "character_length"
                    );
                    make_scalar_function(func)(args)
                }
                DataType::LargeUtf8 => {
                    let func = invoke_if_unicode_expressions_feature_flag!(
                        character_length,
                        Int64Type,
                        "character_length"
                    );
                    make_scalar_function(func)(args)
                }
                other => Err(DataFusionError::Internal(format!(
                    "Unsupported data type {other:?} for function character_length",
                ))),
            })
        }
        BuiltinScalarFunction::Chr => {
            Arc::new(|args| make_scalar_function(string_expressions::chr)(args))
        }
        BuiltinScalarFunction::Coalesce => Arc::new(conditional_expressions::coalesce),
        BuiltinScalarFunction::Concat => Arc::new(string_expressions::concat),
        BuiltinScalarFunction::ConcatWithSeparator => {
            Arc::new(|args| make_scalar_function(string_expressions::concat_ws)(args))
        }
        BuiltinScalarFunction::DatePart => Arc::new(datetime_expressions::date_part),
        BuiltinScalarFunction::DateTrunc => Arc::new(datetime_expressions::date_trunc),
        BuiltinScalarFunction::DateBin => Arc::new(datetime_expressions::date_bin),
        BuiltinScalarFunction::Now => {
            // bind value for now at plan time
            Arc::new(datetime_expressions::make_now(
                execution_props.query_execution_start_time,
            ))
        }
        BuiltinScalarFunction::CurrentDate => {
            // bind value for current_date at plan time
            Arc::new(datetime_expressions::make_current_date(
                execution_props.query_execution_start_time,
            ))
        }
        BuiltinScalarFunction::CurrentTime => {
            // bind value for current_time at plan time
            Arc::new(datetime_expressions::make_current_time(
                execution_props.query_execution_start_time,
            ))
        }
        BuiltinScalarFunction::InitCap => Arc::new(|args| match args[0].data_type() {
            DataType::Utf8 => {
                make_scalar_function(string_expressions::initcap::<i32>)(args)
            }
            DataType::LargeUtf8 => {
                make_scalar_function(string_expressions::initcap::<i64>)(args)
            }
            other => Err(DataFusionError::Internal(format!(
                "Unsupported data type {other:?} for function initcap",
            ))),
        }),
        BuiltinScalarFunction::Left => Arc::new(|args| match args[0].data_type() {
            DataType::Utf8 => {
                let func = invoke_if_unicode_expressions_feature_flag!(left, i32, "left");
                make_scalar_function(func)(args)
            }
            DataType::LargeUtf8 => {
                let func = invoke_if_unicode_expressions_feature_flag!(left, i64, "left");
                make_scalar_function(func)(args)
            }
            other => Err(DataFusionError::Internal(format!(
                "Unsupported data type {other:?} for function left",
            ))),
        }),
        BuiltinScalarFunction::Lower => Arc::new(string_expressions::lower),
        BuiltinScalarFunction::Lpad => Arc::new(|args| match args[0].data_type() {
            DataType::Utf8 => {
                let func = invoke_if_unicode_expressions_feature_flag!(lpad, i32, "lpad");
                make_scalar_function(func)(args)
            }
            DataType::LargeUtf8 => {
                let func = invoke_if_unicode_expressions_feature_flag!(lpad, i64, "lpad");
                make_scalar_function(func)(args)
            }
            other => Err(DataFusionError::Internal(format!(
                "Unsupported data type {other:?} for function lpad",
            ))),
        }),
        BuiltinScalarFunction::Ltrim => Arc::new(|args| match args[0].data_type() {
            DataType::Utf8 => {
                make_scalar_function(string_expressions::ltrim::<i32>)(args)
            }
            DataType::LargeUtf8 => {
                make_scalar_function(string_expressions::ltrim::<i64>)(args)
            }
            other => Err(DataFusionError::Internal(format!(
                "Unsupported data type {other:?} for function ltrim",
            ))),
        }),
        BuiltinScalarFunction::MD5 => {
            Arc::new(invoke_if_crypto_expressions_feature_flag!(md5, "md5"))
        }
        BuiltinScalarFunction::Digest => {
            Arc::new(invoke_if_crypto_expressions_feature_flag!(digest, "digest"))
        }
        BuiltinScalarFunction::Decode => Arc::new(
            invoke_if_encoding_expressions_feature_flag!(decode, "decode"),
        ),
        BuiltinScalarFunction::Encode => Arc::new(
            invoke_if_encoding_expressions_feature_flag!(encode, "encode"),
        ),
        BuiltinScalarFunction::NullIf => Arc::new(nullif_func),
        BuiltinScalarFunction::OctetLength => Arc::new(|args| match &args[0] {
            ColumnarValue::Array(v) => Ok(ColumnarValue::Array(length(v.as_ref())?)),
            ColumnarValue::Scalar(v) => match v {
                ScalarValue::Utf8(v) => Ok(ColumnarValue::Scalar(ScalarValue::Int32(
                    v.as_ref().map(|x| x.len() as i32),
                ))),
                ScalarValue::LargeUtf8(v) => Ok(ColumnarValue::Scalar(
                    ScalarValue::Int64(v.as_ref().map(|x| x.len() as i64)),
                )),
                _ => unreachable!(),
            },
        }),
        BuiltinScalarFunction::RegexpMatch => {
            Arc::new(|args| match args[0].data_type() {
                DataType::Utf8 => {
                    let func = invoke_on_array_if_regex_expressions_feature_flag!(
                        regexp_match,
                        i32,
                        "regexp_match"
                    );
                    make_scalar_function(func)(args)
                }
                DataType::LargeUtf8 => {
                    let func = invoke_on_array_if_regex_expressions_feature_flag!(
                        regexp_match,
                        i64,
                        "regexp_match"
                    );
                    make_scalar_function(func)(args)
                }
                other => Err(DataFusionError::Internal(format!(
                    "Unsupported data type {other:?} for function regexp_match"
                ))),
            })
        }
        BuiltinScalarFunction::RegexpReplace => {
            Arc::new(|args| match args[0].data_type() {
                DataType::Utf8 => {
                    let specializer_func = invoke_on_columnar_value_if_regex_expressions_feature_flag!(
                        specialize_regexp_replace,
                        i32,
                        "regexp_replace"
                    );
                    let func = specializer_func(args)?;
                    func(args)
                }
                DataType::LargeUtf8 => {
                    let specializer_func = invoke_on_columnar_value_if_regex_expressions_feature_flag!(
                        specialize_regexp_replace,
                        i64,
                        "regexp_replace"
                    );
                    let func = specializer_func(args)?;
                    func(args)
                }
                other => Err(DataFusionError::Internal(format!(
                    "Unsupported data type {other:?} for function regexp_replace",
                ))),
            })
        }
        BuiltinScalarFunction::Repeat => Arc::new(|args| match args[0].data_type() {
            DataType::Utf8 => {
                make_scalar_function(string_expressions::repeat::<i32>)(args)
            }
            DataType::LargeUtf8 => {
                make_scalar_function(string_expressions::repeat::<i64>)(args)
            }
            other => Err(DataFusionError::Internal(format!(
                "Unsupported data type {other:?} for function repeat",
            ))),
        }),
        BuiltinScalarFunction::Replace => Arc::new(|args| match args[0].data_type() {
            DataType::Utf8 => {
                make_scalar_function(string_expressions::replace::<i32>)(args)
            }
            DataType::LargeUtf8 => {
                make_scalar_function(string_expressions::replace::<i64>)(args)
            }
            other => Err(DataFusionError::Internal(format!(
                "Unsupported data type {other:?} for function replace",
            ))),
        }),
        BuiltinScalarFunction::Reverse => Arc::new(|args| match args[0].data_type() {
            DataType::Utf8 => {
                let func =
                    invoke_if_unicode_expressions_feature_flag!(reverse, i32, "reverse");
                make_scalar_function(func)(args)
            }
            DataType::LargeUtf8 => {
                let func =
                    invoke_if_unicode_expressions_feature_flag!(reverse, i64, "reverse");
                make_scalar_function(func)(args)
            }
            other => Err(DataFusionError::Internal(format!(
                "Unsupported data type {other:?} for function reverse",
            ))),
        }),
        BuiltinScalarFunction::Right => Arc::new(|args| match args[0].data_type() {
            DataType::Utf8 => {
                let func =
                    invoke_if_unicode_expressions_feature_flag!(right, i32, "right");
                make_scalar_function(func)(args)
            }
            DataType::LargeUtf8 => {
                let func =
                    invoke_if_unicode_expressions_feature_flag!(right, i64, "right");
                make_scalar_function(func)(args)
            }
            other => Err(DataFusionError::Internal(format!(
                "Unsupported data type {other:?} for function right",
            ))),
        }),
        BuiltinScalarFunction::Rpad => Arc::new(|args| match args[0].data_type() {
            DataType::Utf8 => {
                let func = invoke_if_unicode_expressions_feature_flag!(rpad, i32, "rpad");
                make_scalar_function(func)(args)
            }
            DataType::LargeUtf8 => {
                let func = invoke_if_unicode_expressions_feature_flag!(rpad, i64, "rpad");
                make_scalar_function(func)(args)
            }
            other => Err(DataFusionError::Internal(format!(
                "Unsupported data type {other:?} for function rpad",
            ))),
        }),
        BuiltinScalarFunction::Rtrim => Arc::new(|args| match args[0].data_type() {
            DataType::Utf8 => {
                make_scalar_function(string_expressions::rtrim::<i32>)(args)
            }
            DataType::LargeUtf8 => {
                make_scalar_function(string_expressions::rtrim::<i64>)(args)
            }
            other => Err(DataFusionError::Internal(format!(
                "Unsupported data type {other:?} for function rtrim",
            ))),
        }),
        BuiltinScalarFunction::SHA224 => {
            Arc::new(invoke_if_crypto_expressions_feature_flag!(sha224, "sha224"))
        }
        BuiltinScalarFunction::SHA256 => {
            Arc::new(invoke_if_crypto_expressions_feature_flag!(sha256, "sha256"))
        }
        BuiltinScalarFunction::SHA384 => {
            Arc::new(invoke_if_crypto_expressions_feature_flag!(sha384, "sha384"))
        }
        BuiltinScalarFunction::SHA512 => {
            Arc::new(invoke_if_crypto_expressions_feature_flag!(sha512, "sha512"))
        }
        BuiltinScalarFunction::SplitPart => Arc::new(|args| match args[0].data_type() {
            DataType::Utf8 => {
                make_scalar_function(string_expressions::split_part::<i32>)(args)
            }
            DataType::LargeUtf8 => {
                make_scalar_function(string_expressions::split_part::<i64>)(args)
            }
            other => Err(DataFusionError::Internal(format!(
                "Unsupported data type {other:?} for function split_part",
            ))),
        }),
        BuiltinScalarFunction::StartsWith => Arc::new(|args| match args[0].data_type() {
            DataType::Utf8 => {
                make_scalar_function(string_expressions::starts_with::<i32>)(args)
            }
            DataType::LargeUtf8 => {
                make_scalar_function(string_expressions::starts_with::<i64>)(args)
            }
            other => Err(DataFusionError::Internal(format!(
                "Unsupported data type {other:?} for function starts_with",
            ))),
        }),
        BuiltinScalarFunction::Strpos => Arc::new(|args| match args[0].data_type() {
            DataType::Utf8 => {
                let func = invoke_if_unicode_expressions_feature_flag!(
                    strpos, Int32Type, "strpos"
                );
                make_scalar_function(func)(args)
            }
            DataType::LargeUtf8 => {
                let func = invoke_if_unicode_expressions_feature_flag!(
                    strpos, Int64Type, "strpos"
                );
                make_scalar_function(func)(args)
            }
            other => Err(DataFusionError::Internal(format!(
                "Unsupported data type {other:?} for function strpos",
            ))),
        }),
        BuiltinScalarFunction::Substr => Arc::new(|args| match args[0].data_type() {
            DataType::Utf8 => {
                let func =
                    invoke_if_unicode_expressions_feature_flag!(substr, i32, "substr");
                make_scalar_function(func)(args)
            }
            DataType::LargeUtf8 => {
                let func =
                    invoke_if_unicode_expressions_feature_flag!(substr, i64, "substr");
                make_scalar_function(func)(args)
            }
            other => Err(DataFusionError::Internal(format!(
                "Unsupported data type {other:?} for function substr",
            ))),
        }),
        BuiltinScalarFunction::ToHex => Arc::new(|args| match args[0].data_type() {
            DataType::Int32 => {
                make_scalar_function(string_expressions::to_hex::<Int32Type>)(args)
            }
            DataType::Int64 => {
                make_scalar_function(string_expressions::to_hex::<Int64Type>)(args)
            }
            other => Err(DataFusionError::Internal(format!(
                "Unsupported data type {other:?} for function to_hex",
            ))),
        }),
        BuiltinScalarFunction::Translate => Arc::new(|args| match args[0].data_type() {
            DataType::Utf8 => {
                let func = invoke_if_unicode_expressions_feature_flag!(
                    translate,
                    i32,
                    "translate"
                );
                make_scalar_function(func)(args)
            }
            DataType::LargeUtf8 => {
                let func = invoke_if_unicode_expressions_feature_flag!(
                    translate,
                    i64,
                    "translate"
                );
                make_scalar_function(func)(args)
            }
            other => Err(DataFusionError::Internal(format!(
                "Unsupported data type {other:?} for function translate",
            ))),
        }),
        BuiltinScalarFunction::Trim => Arc::new(|args| match args[0].data_type() {
            DataType::Utf8 => {
                make_scalar_function(string_expressions::btrim::<i32>)(args)
            }
            DataType::LargeUtf8 => {
                make_scalar_function(string_expressions::btrim::<i64>)(args)
            }
            other => Err(DataFusionError::Internal(format!(
                "Unsupported data type {other:?} for function trim",
            ))),
        }),
        BuiltinScalarFunction::Upper => Arc::new(string_expressions::upper),
        BuiltinScalarFunction::Uuid => Arc::new(string_expressions::uuid),
        _ => {
            return Err(DataFusionError::Internal(format!(
                "create_physical_fun: Unsupported scalar function {fun:?}"
            )));
        }
    })
}

#[cfg(test)]
mod tests {
    use super::*;
    use crate::expressions::try_cast;
    use crate::expressions::{col, lit};
    use arrow::{
        array::{
            Array, ArrayRef, BinaryArray, BooleanArray, Float32Array, Float64Array,
            Int32Array, StringArray, UInt64Array,
        },
        datatypes::Field,
        record_batch::RecordBatch,
    };
    use datafusion_common::cast::as_uint64_array;
    use datafusion_common::{Result, ScalarValue};
    use datafusion_expr::type_coercion::functions::data_types;
    use datafusion_expr::Signature;

    /// $FUNC function to test
    /// $ARGS arguments (vec) to pass to function
    /// $EXPECTED a Result<Option<$EXPECTED_TYPE>> where Result allows testing errors and Option allows testing Null
    /// $EXPECTED_TYPE is the expected value type
    /// $DATA_TYPE is the function to test result type
    /// $ARRAY_TYPE is the column type after function applied
    macro_rules! test_function {
        ($FUNC:ident, $ARGS:expr, $EXPECTED:expr, $EXPECTED_TYPE:ty, $DATA_TYPE: ident, $ARRAY_TYPE:ident) => {
            // used to provide type annotation
            let expected: Result<Option<$EXPECTED_TYPE>> = $EXPECTED;
            let execution_props = ExecutionProps::new();

            // any type works here: we evaluate against a literal of `value`
            let schema = Schema::new(vec![Field::new("a", DataType::Int32, false)]);
            let columns: Vec<ArrayRef> = vec![Arc::new(Int32Array::from(vec![1]))];

            let expr =
                create_physical_expr_with_type_coercion(&BuiltinScalarFunction::$FUNC, $ARGS, &schema, &execution_props)?;

            // type is correct
            assert_eq!(expr.data_type(&schema)?, DataType::$DATA_TYPE);

            let batch = RecordBatch::try_new(Arc::new(schema.clone()), columns)?;

            match expected {
                Ok(expected) => {
                    let result = expr.evaluate(&batch)?;
                    let result = result.into_array(batch.num_rows());
                    let result = result.as_any().downcast_ref::<$ARRAY_TYPE>().unwrap();

                    // value is correct
                    match expected {
                        Some(v) => assert_eq!(result.value(0), v),
                        None => assert!(result.is_null(0)),
                    };
                }
                Err(expected_error) => {
                    // evaluate is expected error - cannot use .expect_err() due to Debug not being implemented
                    match expr.evaluate(&batch) {
                        Ok(_) => assert!(false, "expected error"),
                        Err(error) => {
                            assert_eq!(error.to_string(), expected_error.to_string());
                        }
                    }
                }
            };
        };
    }

    #[test]
    fn test_functions() -> Result<()> {
        test_function!(Ascii, &[lit("x")], Ok(Some(120)), i32, Int32, Int32Array);
        test_function!(Ascii, &[lit("ésoj")], Ok(Some(233)), i32, Int32, Int32Array);
        test_function!(
            Ascii,
            &[lit("💯")],
            Ok(Some(128175)),
            i32,
            Int32,
            Int32Array
        );
        test_function!(
            Ascii,
            &[lit("💯a")],
            Ok(Some(128175)),
            i32,
            Int32,
            Int32Array
        );
        test_function!(Ascii, &[lit("")], Ok(Some(0)), i32, Int32, Int32Array);
        test_function!(
            Ascii,
            &[lit(ScalarValue::Utf8(None))],
            Ok(None),
            i32,
            Int32,
            Int32Array
        );
        test_function!(
            BitLength,
            &[lit("chars")],
            Ok(Some(40)),
            i32,
            Int32,
            Int32Array
        );
        test_function!(
            BitLength,
            &[lit("josé")],
            Ok(Some(40)),
            i32,
            Int32,
            Int32Array
        );
        test_function!(BitLength, &[lit("")], Ok(Some(0)), i32, Int32, Int32Array);
        test_function!(
            Btrim,
            &[lit(" trim ")],
            Ok(Some("trim")),
            &str,
            Utf8,
            StringArray
        );
        test_function!(
            Btrim,
            &[lit(" trim")],
            Ok(Some("trim")),
            &str,
            Utf8,
            StringArray
        );
        test_function!(
            Btrim,
            &[lit("trim ")],
            Ok(Some("trim")),
            &str,
            Utf8,
            StringArray
        );
        test_function!(
            Btrim,
            &[lit("\n trim \n")],
            Ok(Some("\n trim \n")),
            &str,
            Utf8,
            StringArray
        );
        test_function!(
            Btrim,
            &[lit("xyxtrimyyx"), lit("xyz"),],
            Ok(Some("trim")),
            &str,
            Utf8,
            StringArray
        );
        test_function!(
            Btrim,
            &[lit("\nxyxtrimyyx\n"), lit("xyz\n"),],
            Ok(Some("trim")),
            &str,
            Utf8,
            StringArray
        );
        test_function!(
            Btrim,
            &[lit(ScalarValue::Utf8(None)), lit("xyz"),],
            Ok(None),
            &str,
            Utf8,
            StringArray
        );
        test_function!(
            Btrim,
            &[lit("xyxtrimyyx"), lit(ScalarValue::Utf8(None)),],
            Ok(None),
            &str,
            Utf8,
            StringArray
        );
        #[cfg(feature = "unicode_expressions")]
        test_function!(
            CharacterLength,
            &[lit("chars")],
            Ok(Some(5)),
            i32,
            Int32,
            Int32Array
        );
        #[cfg(feature = "unicode_expressions")]
        test_function!(
            CharacterLength,
            &[lit("josé")],
            Ok(Some(4)),
            i32,
            Int32,
            Int32Array
        );
        #[cfg(feature = "unicode_expressions")]
        test_function!(
            CharacterLength,
            &[lit("")],
            Ok(Some(0)),
            i32,
            Int32,
            Int32Array
        );
        #[cfg(feature = "unicode_expressions")]
        test_function!(
            CharacterLength,
            &[lit(ScalarValue::Utf8(None))],
            Ok(None),
            i32,
            Int32,
            Int32Array
        );
        #[cfg(not(feature = "unicode_expressions"))]
        test_function!(
            CharacterLength,
            &[lit("josé")],
            Err(DataFusionError::Internal(
                "function character_length requires compilation with feature flag: unicode_expressions.".to_string()
            )),
            i32,
            Int32,
            Int32Array
        );
        test_function!(
            Chr,
            &[lit(ScalarValue::Int64(Some(128175)))],
            Ok(Some("💯")),
            &str,
            Utf8,
            StringArray
        );
        test_function!(
            Chr,
            &[lit(ScalarValue::Int64(None))],
            Ok(None),
            &str,
            Utf8,
            StringArray
        );
        test_function!(
            Chr,
            &[lit(ScalarValue::Int64(Some(120)))],
            Ok(Some("x")),
            &str,
            Utf8,
            StringArray
        );
        test_function!(
            Chr,
            &[lit(ScalarValue::Int64(Some(128175)))],
            Ok(Some("💯")),
            &str,
            Utf8,
            StringArray
        );
        test_function!(
            Chr,
            &[lit(ScalarValue::Int64(None))],
            Ok(None),
            &str,
            Utf8,
            StringArray
        );
        test_function!(
            Chr,
            &[lit(ScalarValue::Int64(Some(0)))],
            Err(DataFusionError::Execution(
                "null character not permitted.".to_string(),
            )),
            &str,
            Utf8,
            StringArray
        );
        test_function!(
            Chr,
            &[lit(ScalarValue::Int64(Some(i64::MAX)))],
            Err(DataFusionError::Execution(
                "requested character too large for encoding.".to_string(),
            )),
            &str,
            Utf8,
            StringArray
        );
        test_function!(
            Concat,
            &[lit("aa"), lit("bb"), lit("cc"),],
            Ok(Some("aabbcc")),
            &str,
            Utf8,
            StringArray
        );
        test_function!(
            Concat,
            &[lit("aa"), lit(ScalarValue::Utf8(None)), lit("cc"),],
            Ok(Some("aacc")),
            &str,
            Utf8,
            StringArray
        );
        test_function!(
            Concat,
            &[lit(ScalarValue::Utf8(None))],
            Ok(Some("")),
            &str,
            Utf8,
            StringArray
        );
        test_function!(
            ConcatWithSeparator,
            &[lit("|"), lit("aa"), lit("bb"), lit("cc"),],
            Ok(Some("aa|bb|cc")),
            &str,
            Utf8,
            StringArray
        );
        test_function!(
            ConcatWithSeparator,
            &[lit("|"), lit(ScalarValue::Utf8(None)),],
            Ok(Some("")),
            &str,
            Utf8,
            StringArray
        );
        test_function!(
            ConcatWithSeparator,
            &[
                lit(ScalarValue::Utf8(None)),
                lit("aa"),
                lit("bb"),
                lit("cc"),
            ],
            Ok(None),
            &str,
            Utf8,
            StringArray
        );
        test_function!(
            ConcatWithSeparator,
            &[lit("|"), lit("aa"), lit(ScalarValue::Utf8(None)), lit("cc"),],
            Ok(Some("aa|cc")),
            &str,
            Utf8,
            StringArray
        );
        test_function!(
            Exp,
            &[lit(ScalarValue::Int32(Some(1)))],
            Ok(Some((1.0_f64).exp())),
            f64,
            Float64,
            Float64Array
        );
        test_function!(
            Exp,
            &[lit(ScalarValue::UInt32(Some(1)))],
            Ok(Some((1.0_f64).exp())),
            f64,
            Float64,
            Float64Array
        );
        test_function!(
            Exp,
            &[lit(ScalarValue::UInt64(Some(1)))],
            Ok(Some((1.0_f64).exp())),
            f64,
            Float64,
            Float64Array
        );
        test_function!(
            Exp,
            &[lit(ScalarValue::Float64(Some(1.0)))],
            Ok(Some((1.0_f64).exp())),
            f64,
            Float64,
            Float64Array
        );
        test_function!(
            Exp,
            &[lit(ScalarValue::Float32(Some(1.0)))],
            Ok(Some((1.0_f32).exp())),
            f32,
            Float32,
            Float32Array
        );
        test_function!(
            InitCap,
            &[lit("hi THOMAS")],
            Ok(Some("Hi Thomas")),
            &str,
            Utf8,
            StringArray
        );
        test_function!(InitCap, &[lit("")], Ok(Some("")), &str, Utf8, StringArray);
        test_function!(InitCap, &[lit("")], Ok(Some("")), &str, Utf8, StringArray);
        test_function!(
            InitCap,
            &[lit(ScalarValue::Utf8(None))],
            Ok(None),
            &str,
            Utf8,
            StringArray
        );
        #[cfg(feature = "unicode_expressions")]
        test_function!(
            Left,
            &[lit("abcde"), lit(ScalarValue::Int8(Some(2))),],
            Ok(Some("ab")),
            &str,
            Utf8,
            StringArray
        );
        #[cfg(feature = "unicode_expressions")]
        test_function!(
            Left,
            &[lit("abcde"), lit(ScalarValue::Int64(Some(200))),],
            Ok(Some("abcde")),
            &str,
            Utf8,
            StringArray
        );
        #[cfg(feature = "unicode_expressions")]
        test_function!(
            Left,
            &[lit("abcde"), lit(ScalarValue::Int64(Some(-2))),],
            Ok(Some("abc")),
            &str,
            Utf8,
            StringArray
        );
        #[cfg(feature = "unicode_expressions")]
        test_function!(
            Left,
            &[lit("abcde"), lit(ScalarValue::Int64(Some(-200))),],
            Ok(Some("")),
            &str,
            Utf8,
            StringArray
        );
        #[cfg(feature = "unicode_expressions")]
        test_function!(
            Left,
            &[lit("abcde"), lit(ScalarValue::Int64(Some(0))),],
            Ok(Some("")),
            &str,
            Utf8,
            StringArray
        );
        #[cfg(feature = "unicode_expressions")]
        test_function!(
            Left,
            &[
                lit(ScalarValue::Utf8(None)),
                lit(ScalarValue::Int64(Some(2))),
            ],
            Ok(None),
            &str,
            Utf8,
            StringArray
        );
        #[cfg(feature = "unicode_expressions")]
        test_function!(
            Left,
            &[lit("abcde"), lit(ScalarValue::Int64(None)),],
            Ok(None),
            &str,
            Utf8,
            StringArray
        );
        #[cfg(feature = "unicode_expressions")]
        test_function!(
            Left,
            &[lit("joséésoj"), lit(ScalarValue::Int64(Some(5))),],
            Ok(Some("joséé")),
            &str,
            Utf8,
            StringArray
        );
        #[cfg(feature = "unicode_expressions")]
        test_function!(
            Left,
            &[lit("joséésoj"), lit(ScalarValue::Int64(Some(-3))),],
            Ok(Some("joséé")),
            &str,
            Utf8,
            StringArray
        );
        #[cfg(not(feature = "unicode_expressions"))]
        test_function!(
            Left,
            &[
                lit("abcde"),
                lit(ScalarValue::Int8(Some(2))),
            ],
            Err(DataFusionError::Internal(
                "function left requires compilation with feature flag: unicode_expressions.".to_string()
            )),
            &str,
            Utf8,
            StringArray
        );
        #[cfg(feature = "unicode_expressions")]
        test_function!(
            Lpad,
            &[lit("josé"), lit(ScalarValue::Int64(Some(5))),],
            Ok(Some(" josé")),
            &str,
            Utf8,
            StringArray
        );
        #[cfg(feature = "unicode_expressions")]
        test_function!(
            Lpad,
            &[lit("hi"), lit(ScalarValue::Int64(Some(5))),],
            Ok(Some("   hi")),
            &str,
            Utf8,
            StringArray
        );
        #[cfg(feature = "unicode_expressions")]
        test_function!(
            Lpad,
            &[lit("hi"), lit(ScalarValue::Int64(Some(0))),],
            Ok(Some("")),
            &str,
            Utf8,
            StringArray
        );
        #[cfg(feature = "unicode_expressions")]
        test_function!(
            Lpad,
            &[lit("hi"), lit(ScalarValue::Int64(None)),],
            Ok(None),
            &str,
            Utf8,
            StringArray
        );
        #[cfg(feature = "unicode_expressions")]
        test_function!(
            Lpad,
            &[
                lit(ScalarValue::Utf8(None)),
                lit(ScalarValue::Int64(Some(5))),
            ],
            Ok(None),
            &str,
            Utf8,
            StringArray
        );
        #[cfg(feature = "unicode_expressions")]
        test_function!(
            Lpad,
            &[lit("hi"), lit(ScalarValue::Int64(Some(5))), lit("xy"),],
            Ok(Some("xyxhi")),
            &str,
            Utf8,
            StringArray
        );
        #[cfg(feature = "unicode_expressions")]
        test_function!(
            Lpad,
            &[lit("hi"), lit(ScalarValue::Int64(Some(21))), lit("abcdef"),],
            Ok(Some("abcdefabcdefabcdefahi")),
            &str,
            Utf8,
            StringArray
        );
        #[cfg(feature = "unicode_expressions")]
        test_function!(
            Lpad,
            &[lit("hi"), lit(ScalarValue::Int64(Some(5))), lit(" "),],
            Ok(Some("   hi")),
            &str,
            Utf8,
            StringArray
        );
        #[cfg(feature = "unicode_expressions")]
        test_function!(
            Lpad,
            &[lit("hi"), lit(ScalarValue::Int64(Some(5))), lit(""),],
            Ok(Some("hi")),
            &str,
            Utf8,
            StringArray
        );
        #[cfg(feature = "unicode_expressions")]
        test_function!(
            Lpad,
            &[
                lit(ScalarValue::Utf8(None)),
                lit(ScalarValue::Int64(Some(5))),
                lit("xy"),
            ],
            Ok(None),
            &str,
            Utf8,
            StringArray
        );
        #[cfg(feature = "unicode_expressions")]
        test_function!(
            Lpad,
            &[lit("hi"), lit(ScalarValue::Int64(None)), lit("xy"),],
            Ok(None),
            &str,
            Utf8,
            StringArray
        );
        #[cfg(feature = "unicode_expressions")]
        test_function!(
            Lpad,
            &[
                lit("hi"),
                lit(ScalarValue::Int64(Some(5))),
                lit(ScalarValue::Utf8(None)),
            ],
            Ok(None),
            &str,
            Utf8,
            StringArray
        );
        #[cfg(feature = "unicode_expressions")]
        test_function!(
            Lpad,
            &[lit("josé"), lit(ScalarValue::Int64(Some(10))), lit("xy"),],
            Ok(Some("xyxyxyjosé")),
            &str,
            Utf8,
            StringArray
        );
        #[cfg(feature = "unicode_expressions")]
        test_function!(
            Lpad,
            &[lit("josé"), lit(ScalarValue::Int64(Some(10))), lit("éñ"),],
            Ok(Some("éñéñéñjosé")),
            &str,
            Utf8,
            StringArray
        );
        #[cfg(not(feature = "unicode_expressions"))]
        test_function!(
            Lpad,
            &[
                lit("josé"),
                lit(ScalarValue::Int64(Some(5))),
            ],
            Err(DataFusionError::Internal(
                "function lpad requires compilation with feature flag: unicode_expressions.".to_string()
            )),
            &str,
            Utf8,
            StringArray
        );
        test_function!(
            Ltrim,
            &[lit(" trim")],
            Ok(Some("trim")),
            &str,
            Utf8,
            StringArray
        );
        test_function!(
            Ltrim,
            &[lit(" trim ")],
            Ok(Some("trim ")),
            &str,
            Utf8,
            StringArray
        );
        test_function!(
            Ltrim,
            &[lit("trim ")],
            Ok(Some("trim ")),
            &str,
            Utf8,
            StringArray
        );
        test_function!(
            Ltrim,
            &[lit("trim")],
            Ok(Some("trim")),
            &str,
            Utf8,
            StringArray
        );
        test_function!(
            Ltrim,
            &[lit("\n trim ")],
            Ok(Some("\n trim ")),
            &str,
            Utf8,
            StringArray
        );
        test_function!(
            Ltrim,
            &[lit(ScalarValue::Utf8(None))],
            Ok(None),
            &str,
            Utf8,
            StringArray
        );
        #[cfg(feature = "crypto_expressions")]
        test_function!(
            MD5,
            &[lit("tom")],
            Ok(Some("34b7da764b21d298ef307d04d8152dc5")),
            &str,
            Utf8,
            StringArray
        );
        #[cfg(feature = "crypto_expressions")]
        test_function!(
            MD5,
            &[lit("")],
            Ok(Some("d41d8cd98f00b204e9800998ecf8427e")),
            &str,
            Utf8,
            StringArray
        );
        #[cfg(feature = "crypto_expressions")]
        test_function!(
            MD5,
            &[lit(ScalarValue::Utf8(None))],
            Ok(None),
            &str,
            Utf8,
            StringArray
        );
        #[cfg(not(feature = "crypto_expressions"))]
        test_function!(
            MD5,
            &[lit("tom")],
            Err(DataFusionError::Internal(
                "function md5 requires compilation with feature flag: crypto_expressions.".to_string()
            )),
            &str,
            Utf8,
            StringArray
        );
        test_function!(
            OctetLength,
            &[lit("chars")],
            Ok(Some(5)),
            i32,
            Int32,
            Int32Array
        );
        test_function!(
            OctetLength,
            &[lit("josé")],
            Ok(Some(5)),
            i32,
            Int32,
            Int32Array
        );
        test_function!(OctetLength, &[lit("")], Ok(Some(0)), i32, Int32, Int32Array);
        test_function!(
            OctetLength,
            &[lit(ScalarValue::Utf8(None))],
            Ok(None),
            i32,
            Int32,
            Int32Array
        );
        #[cfg(feature = "regex_expressions")]
        test_function!(
            RegexpReplace,
            &[lit("Thomas"), lit(".[mN]a."), lit("M"),],
            Ok(Some("ThM")),
            &str,
            Utf8,
            StringArray
        );
        #[cfg(feature = "regex_expressions")]
        test_function!(
            RegexpReplace,
            &[lit("foobarbaz"), lit("b.."), lit("X"),],
            Ok(Some("fooXbaz")),
            &str,
            Utf8,
            StringArray
        );
        #[cfg(feature = "regex_expressions")]
        test_function!(
            RegexpReplace,
            &[lit("foobarbaz"), lit("b.."), lit("X"), lit("g"),],
            Ok(Some("fooXX")),
            &str,
            Utf8,
            StringArray
        );
        #[cfg(feature = "regex_expressions")]
        test_function!(
            RegexpReplace,
            &[lit("foobarbaz"), lit("b(..)"), lit("X\\1Y"), lit("g"),],
            Ok(Some("fooXarYXazY")),
            &str,
            Utf8,
            StringArray
        );
        #[cfg(feature = "regex_expressions")]
        test_function!(
            RegexpReplace,
            &[
                lit(ScalarValue::Utf8(None)),
                lit("b(..)"),
                lit("X\\1Y"),
                lit("g"),
            ],
            Ok(None),
            &str,
            Utf8,
            StringArray
        );
        #[cfg(feature = "regex_expressions")]
        test_function!(
            RegexpReplace,
            &[
                lit("foobarbaz"),
                lit(ScalarValue::Utf8(None)),
                lit("X\\1Y"),
                lit("g"),
            ],
            Ok(None),
            &str,
            Utf8,
            StringArray
        );
        #[cfg(feature = "regex_expressions")]
        test_function!(
            RegexpReplace,
            &[
                lit("foobarbaz"),
                lit("b(..)"),
                lit(ScalarValue::Utf8(None)),
                lit("g"),
            ],
            Ok(None),
            &str,
            Utf8,
            StringArray
        );
        #[cfg(feature = "regex_expressions")]
        test_function!(
            RegexpReplace,
            &[
                lit("foobarbaz"),
                lit("b(..)"),
                lit("X\\1Y"),
                lit(ScalarValue::Utf8(None)),
            ],
            Ok(None),
            &str,
            Utf8,
            StringArray
        );
        #[cfg(feature = "regex_expressions")]
        test_function!(
            RegexpReplace,
            &[lit("ABCabcABC"), lit("(abc)"), lit("X"), lit("gi"),],
            Ok(Some("XXX")),
            &str,
            Utf8,
            StringArray
        );
        #[cfg(feature = "regex_expressions")]
        test_function!(
            RegexpReplace,
            &[lit("ABCabcABC"), lit("(abc)"), lit("X"), lit("i"),],
            Ok(Some("XabcABC")),
            &str,
            Utf8,
            StringArray
        );
        #[cfg(not(feature = "regex_expressions"))]
        test_function!(
            RegexpReplace,
            &[
                lit("foobarbaz"),
                lit("b.."),
                lit("X"),
            ],
            Err(DataFusionError::Internal(
                "function regexp_replace requires compilation with feature flag: regex_expressions.".to_string()
            )),
            &str,
            Utf8,
            StringArray
        );
        test_function!(
            Repeat,
            &[lit("Pg"), lit(ScalarValue::Int64(Some(4))),],
            Ok(Some("PgPgPgPg")),
            &str,
            Utf8,
            StringArray
        );
        test_function!(
            Repeat,
            &[
                lit(ScalarValue::Utf8(None)),
                lit(ScalarValue::Int64(Some(4))),
            ],
            Ok(None),
            &str,
            Utf8,
            StringArray
        );
        test_function!(
            Repeat,
            &[lit("Pg"), lit(ScalarValue::Int64(None)),],
            Ok(None),
            &str,
            Utf8,
            StringArray
        );
        #[cfg(feature = "unicode_expressions")]
        test_function!(
            Reverse,
            &[lit("abcde")],
            Ok(Some("edcba")),
            &str,
            Utf8,
            StringArray
        );
        #[cfg(feature = "unicode_expressions")]
        test_function!(
            Reverse,
            &[lit("loẅks")],
            Ok(Some("sk̈wol")),
            &str,
            Utf8,
            StringArray
        );
        #[cfg(feature = "unicode_expressions")]
        test_function!(
            Reverse,
            &[lit("loẅks")],
            Ok(Some("sk̈wol")),
            &str,
            Utf8,
            StringArray
        );
        #[cfg(feature = "unicode_expressions")]
        test_function!(
            Reverse,
            &[lit(ScalarValue::Utf8(None))],
            Ok(None),
            &str,
            Utf8,
            StringArray
        );
        #[cfg(not(feature = "unicode_expressions"))]
        test_function!(
            Reverse,
            &[lit("abcde")],
            Err(DataFusionError::Internal(
                "function reverse requires compilation with feature flag: unicode_expressions.".to_string()
            )),
            &str,
            Utf8,
            StringArray
        );
        #[cfg(feature = "unicode_expressions")]
        test_function!(
            Right,
            &[lit("abcde"), lit(ScalarValue::Int8(Some(2))),],
            Ok(Some("de")),
            &str,
            Utf8,
            StringArray
        );
        #[cfg(feature = "unicode_expressions")]
        test_function!(
            Right,
            &[lit("abcde"), lit(ScalarValue::Int64(Some(200))),],
            Ok(Some("abcde")),
            &str,
            Utf8,
            StringArray
        );
        #[cfg(feature = "unicode_expressions")]
        test_function!(
            Right,
            &[lit("abcde"), lit(ScalarValue::Int64(Some(-2))),],
            Ok(Some("cde")),
            &str,
            Utf8,
            StringArray
        );
        #[cfg(feature = "unicode_expressions")]
        test_function!(
            Right,
            &[lit("abcde"), lit(ScalarValue::Int64(Some(-200))),],
            Ok(Some("")),
            &str,
            Utf8,
            StringArray
        );
        #[cfg(feature = "unicode_expressions")]
        test_function!(
            Right,
            &[lit("abcde"), lit(ScalarValue::Int64(Some(0))),],
            Ok(Some("")),
            &str,
            Utf8,
            StringArray
        );
        #[cfg(feature = "unicode_expressions")]
        test_function!(
            Right,
            &[
                lit(ScalarValue::Utf8(None)),
                lit(ScalarValue::Int64(Some(2))),
            ],
            Ok(None),
            &str,
            Utf8,
            StringArray
        );
        #[cfg(feature = "unicode_expressions")]
        test_function!(
            Right,
            &[lit("abcde"), lit(ScalarValue::Int64(None)),],
            Ok(None),
            &str,
            Utf8,
            StringArray
        );
        #[cfg(feature = "unicode_expressions")]
        test_function!(
            Right,
            &[lit("joséésoj"), lit(ScalarValue::Int64(Some(5))),],
            Ok(Some("éésoj")),
            &str,
            Utf8,
            StringArray
        );
        #[cfg(feature = "unicode_expressions")]
        test_function!(
            Right,
            &[lit("joséésoj"), lit(ScalarValue::Int64(Some(-3))),],
            Ok(Some("éésoj")),
            &str,
            Utf8,
            StringArray
        );
        #[cfg(not(feature = "unicode_expressions"))]
        test_function!(
            Right,
            &[
                lit("abcde"),
                lit(ScalarValue::Int8(Some(2))),
            ],
            Err(DataFusionError::Internal(
                "function right requires compilation with feature flag: unicode_expressions.".to_string()
            )),
            &str,
            Utf8,
            StringArray
        );
        #[cfg(feature = "unicode_expressions")]
        test_function!(
            Rpad,
            &[lit("josé"), lit(ScalarValue::Int64(Some(5))),],
            Ok(Some("josé ")),
            &str,
            Utf8,
            StringArray
        );
        #[cfg(feature = "unicode_expressions")]
        test_function!(
            Rpad,
            &[lit("hi"), lit(ScalarValue::Int64(Some(5))),],
            Ok(Some("hi   ")),
            &str,
            Utf8,
            StringArray
        );
        #[cfg(feature = "unicode_expressions")]
        test_function!(
            Rpad,
            &[lit("hi"), lit(ScalarValue::Int64(Some(0))),],
            Ok(Some("")),
            &str,
            Utf8,
            StringArray
        );
        #[cfg(feature = "unicode_expressions")]
        test_function!(
            Rpad,
            &[lit("hi"), lit(ScalarValue::Int64(None)),],
            Ok(None),
            &str,
            Utf8,
            StringArray
        );
        #[cfg(feature = "unicode_expressions")]
        test_function!(
            Rpad,
            &[
                lit(ScalarValue::Utf8(None)),
                lit(ScalarValue::Int64(Some(5))),
            ],
            Ok(None),
            &str,
            Utf8,
            StringArray
        );
        #[cfg(feature = "unicode_expressions")]
        test_function!(
            Rpad,
            &[lit("hi"), lit(ScalarValue::Int64(Some(5))), lit("xy"),],
            Ok(Some("hixyx")),
            &str,
            Utf8,
            StringArray
        );
        #[cfg(feature = "unicode_expressions")]
        test_function!(
            Rpad,
            &[lit("hi"), lit(ScalarValue::Int64(Some(21))), lit("abcdef"),],
            Ok(Some("hiabcdefabcdefabcdefa")),
            &str,
            Utf8,
            StringArray
        );
        #[cfg(feature = "unicode_expressions")]
        test_function!(
            Rpad,
            &[lit("hi"), lit(ScalarValue::Int64(Some(5))), lit(" "),],
            Ok(Some("hi   ")),
            &str,
            Utf8,
            StringArray
        );
        #[cfg(feature = "unicode_expressions")]
        test_function!(
            Rpad,
            &[lit("hi"), lit(ScalarValue::Int64(Some(5))), lit(""),],
            Ok(Some("hi")),
            &str,
            Utf8,
            StringArray
        );
        #[cfg(feature = "unicode_expressions")]
        test_function!(
            Rpad,
            &[
                lit(ScalarValue::Utf8(None)),
                lit(ScalarValue::Int64(Some(5))),
                lit("xy"),
            ],
            Ok(None),
            &str,
            Utf8,
            StringArray
        );
        #[cfg(feature = "unicode_expressions")]
        test_function!(
            Rpad,
            &[lit("hi"), lit(ScalarValue::Int64(None)), lit("xy"),],
            Ok(None),
            &str,
            Utf8,
            StringArray
        );
        #[cfg(feature = "unicode_expressions")]
        test_function!(
            Rpad,
            &[
                lit("hi"),
                lit(ScalarValue::Int64(Some(5))),
                lit(ScalarValue::Utf8(None)),
            ],
            Ok(None),
            &str,
            Utf8,
            StringArray
        );
        #[cfg(feature = "unicode_expressions")]
        test_function!(
            Rpad,
            &[lit("josé"), lit(ScalarValue::Int64(Some(10))), lit("xy"),],
            Ok(Some("joséxyxyxy")),
            &str,
            Utf8,
            StringArray
        );
        #[cfg(feature = "unicode_expressions")]
        test_function!(
            Rpad,
            &[lit("josé"), lit(ScalarValue::Int64(Some(10))), lit("éñ"),],
            Ok(Some("josééñéñéñ")),
            &str,
            Utf8,
            StringArray
        );
        #[cfg(not(feature = "unicode_expressions"))]
        test_function!(
            Rpad,
            &[
                lit("josé"),
                lit(ScalarValue::Int64(Some(5))),
            ],
            Err(DataFusionError::Internal(
                "function rpad requires compilation with feature flag: unicode_expressions.".to_string()
            )),
            &str,
            Utf8,
            StringArray
        );
        test_function!(
            Rtrim,
            &[lit("trim ")],
            Ok(Some("trim")),
            &str,
            Utf8,
            StringArray
        );
        test_function!(
            Rtrim,
            &[lit(" trim ")],
            Ok(Some(" trim")),
            &str,
            Utf8,
            StringArray
        );
        test_function!(
            Rtrim,
            &[lit(" trim \n")],
            Ok(Some(" trim \n")),
            &str,
            Utf8,
            StringArray
        );
        test_function!(
            Rtrim,
            &[lit(" trim")],
            Ok(Some(" trim")),
            &str,
            Utf8,
            StringArray
        );
        test_function!(
            Rtrim,
            &[lit("trim")],
            Ok(Some("trim")),
            &str,
            Utf8,
            StringArray
        );
        test_function!(
            Rtrim,
            &[lit(ScalarValue::Utf8(None))],
            Ok(None),
            &str,
            Utf8,
            StringArray
        );
        #[cfg(feature = "crypto_expressions")]
        test_function!(
            SHA224,
            &[lit("tom")],
            Ok(Some(&[
                11u8, 246u8, 203u8, 98u8, 100u8, 156u8, 66u8, 169u8, 174u8, 56u8, 118u8,
                171u8, 111u8, 109u8, 146u8, 173u8, 54u8, 203u8, 84u8, 20u8, 228u8, 149u8,
                248u8, 135u8, 50u8, 146u8, 190u8, 77u8
            ])),
            &[u8],
            Binary,
            BinaryArray
        );
        #[cfg(feature = "crypto_expressions")]
        test_function!(
            SHA224,
            &[lit("")],
            Ok(Some(&[
                209u8, 74u8, 2u8, 140u8, 42u8, 58u8, 43u8, 201u8, 71u8, 97u8, 2u8, 187u8,
                40u8, 130u8, 52u8, 196u8, 21u8, 162u8, 176u8, 31u8, 130u8, 142u8, 166u8,
                42u8, 197u8, 179u8, 228u8, 47u8
            ])),
            &[u8],
            Binary,
            BinaryArray
        );
        #[cfg(feature = "crypto_expressions")]
        test_function!(
            SHA224,
            &[lit(ScalarValue::Utf8(None))],
            Ok(None),
            &[u8],
            Binary,
            BinaryArray
        );
        #[cfg(not(feature = "crypto_expressions"))]
        test_function!(
            SHA224,
            &[lit("tom")],
            Err(DataFusionError::Internal(
                "function sha224 requires compilation with feature flag: crypto_expressions.".to_string()
            )),
            &[u8],
            Binary,
            BinaryArray
        );
        #[cfg(feature = "crypto_expressions")]
        test_function!(
            SHA256,
            &[lit("tom")],
            Ok(Some(&[
                225u8, 96u8, 143u8, 117u8, 197u8, 215u8, 129u8, 63u8, 61u8, 64u8, 49u8,
                203u8, 48u8, 191u8, 183u8, 134u8, 80u8, 125u8, 152u8, 19u8, 117u8, 56u8,
                255u8, 142u8, 18u8, 138u8, 111u8, 247u8, 78u8, 132u8, 230u8, 67u8
            ])),
            &[u8],
            Binary,
            BinaryArray
        );
        #[cfg(feature = "crypto_expressions")]
        test_function!(
            SHA256,
            &[lit("")],
            Ok(Some(&[
                227u8, 176u8, 196u8, 66u8, 152u8, 252u8, 28u8, 20u8, 154u8, 251u8, 244u8,
                200u8, 153u8, 111u8, 185u8, 36u8, 39u8, 174u8, 65u8, 228u8, 100u8, 155u8,
                147u8, 76u8, 164u8, 149u8, 153u8, 27u8, 120u8, 82u8, 184u8, 85u8
            ])),
            &[u8],
            Binary,
            BinaryArray
        );
        #[cfg(feature = "crypto_expressions")]
        test_function!(
            SHA256,
            &[lit(ScalarValue::Utf8(None))],
            Ok(None),
            &[u8],
            Binary,
            BinaryArray
        );
        #[cfg(not(feature = "crypto_expressions"))]
        test_function!(
            SHA256,
            &[lit("tom")],
            Err(DataFusionError::Internal(
                "function sha256 requires compilation with feature flag: crypto_expressions.".to_string()
            )),
            &[u8],
            Binary,
            BinaryArray
        );
        #[cfg(feature = "crypto_expressions")]
        test_function!(
            SHA384,
            &[lit("tom")],
            Ok(Some(&[
                9u8, 111u8, 91u8, 104u8, 170u8, 119u8, 132u8, 142u8, 79u8, 223u8, 92u8,
                28u8, 11u8, 53u8, 13u8, 226u8, 219u8, 250u8, 214u8, 15u8, 253u8, 124u8,
                37u8, 217u8, 234u8, 7u8, 198u8, 193u8, 155u8, 138u8, 77u8, 85u8, 169u8,
                24u8, 126u8, 177u8, 23u8, 197u8, 87u8, 136u8, 63u8, 88u8, 193u8, 109u8,
                250u8, 195u8, 227u8, 67u8
            ])),
            &[u8],
            Binary,
            BinaryArray
        );
        #[cfg(feature = "crypto_expressions")]
        test_function!(
            SHA384,
            &[lit("")],
            Ok(Some(&[
                56u8, 176u8, 96u8, 167u8, 81u8, 172u8, 150u8, 56u8, 76u8, 217u8, 50u8,
                126u8, 177u8, 177u8, 227u8, 106u8, 33u8, 253u8, 183u8, 17u8, 20u8, 190u8,
                7u8, 67u8, 76u8, 12u8, 199u8, 191u8, 99u8, 246u8, 225u8, 218u8, 39u8,
                78u8, 222u8, 191u8, 231u8, 111u8, 101u8, 251u8, 213u8, 26u8, 210u8,
                241u8, 72u8, 152u8, 185u8, 91u8
            ])),
            &[u8],
            Binary,
            BinaryArray
        );
        #[cfg(feature = "crypto_expressions")]
        test_function!(
            SHA384,
            &[lit(ScalarValue::Utf8(None))],
            Ok(None),
            &[u8],
            Binary,
            BinaryArray
        );
        #[cfg(not(feature = "crypto_expressions"))]
        test_function!(
            SHA384,
            &[lit("tom")],
            Err(DataFusionError::Internal(
                "function sha384 requires compilation with feature flag: crypto_expressions.".to_string()
            )),
            &[u8],
            Binary,
            BinaryArray
        );
        #[cfg(feature = "crypto_expressions")]
        test_function!(
            SHA512,
            &[lit("tom")],
            Ok(Some(&[
                110u8, 27u8, 155u8, 63u8, 232u8, 64u8, 104u8, 14u8, 55u8, 5u8, 31u8,
                122u8, 213u8, 233u8, 89u8, 214u8, 243u8, 154u8, 208u8, 248u8, 136u8,
                93u8, 133u8, 81u8, 102u8, 245u8, 92u8, 101u8, 148u8, 105u8, 211u8, 200u8,
                183u8, 129u8, 24u8, 196u8, 74u8, 42u8, 73u8, 199u8, 45u8, 219u8, 72u8,
                28u8, 214u8, 216u8, 115u8, 16u8, 52u8, 225u8, 28u8, 192u8, 48u8, 7u8,
                11u8, 168u8, 67u8, 169u8, 11u8, 52u8, 149u8, 203u8, 141u8, 62u8
            ])),
            &[u8],
            Binary,
            BinaryArray
        );
        #[cfg(feature = "crypto_expressions")]
        test_function!(
            SHA512,
            &[lit("")],
            Ok(Some(&[
                207u8, 131u8, 225u8, 53u8, 126u8, 239u8, 184u8, 189u8, 241u8, 84u8, 40u8,
                80u8, 214u8, 109u8, 128u8, 7u8, 214u8, 32u8, 228u8, 5u8, 11u8, 87u8,
                21u8, 220u8, 131u8, 244u8, 169u8, 33u8, 211u8, 108u8, 233u8, 206u8, 71u8,
                208u8, 209u8, 60u8, 93u8, 133u8, 242u8, 176u8, 255u8, 131u8, 24u8, 210u8,
                135u8, 126u8, 236u8, 47u8, 99u8, 185u8, 49u8, 189u8, 71u8, 65u8, 122u8,
                129u8, 165u8, 56u8, 50u8, 122u8, 249u8, 39u8, 218u8, 62u8
            ])),
            &[u8],
            Binary,
            BinaryArray
        );
        #[cfg(feature = "crypto_expressions")]
        test_function!(
            SHA512,
            &[lit(ScalarValue::Utf8(None))],
            Ok(None),
            &[u8],
            Binary,
            BinaryArray
        );
        #[cfg(not(feature = "crypto_expressions"))]
        test_function!(
            SHA512,
            &[lit("tom")],
            Err(DataFusionError::Internal(
                "function sha512 requires compilation with feature flag: crypto_expressions.".to_string()
            )),
            &[u8],
            Binary,
            BinaryArray
        );
        test_function!(
            SplitPart,
            &[
                lit("abc~@~def~@~ghi"),
                lit("~@~"),
                lit(ScalarValue::Int64(Some(2))),
            ],
            Ok(Some("def")),
            &str,
            Utf8,
            StringArray
        );
        test_function!(
            SplitPart,
            &[
                lit("abc~@~def~@~ghi"),
                lit("~@~"),
                lit(ScalarValue::Int64(Some(20))),
            ],
            Ok(Some("")),
            &str,
            Utf8,
            StringArray
        );
        test_function!(
            SplitPart,
            &[
                lit("abc~@~def~@~ghi"),
                lit("~@~"),
                lit(ScalarValue::Int64(Some(-1))),
            ],
            Err(DataFusionError::Execution(
                "field position must be greater than zero".to_string(),
            )),
            &str,
            Utf8,
            StringArray
        );
        test_function!(
            StartsWith,
            &[lit("alphabet"), lit("alph"),],
            Ok(Some(true)),
            bool,
            Boolean,
            BooleanArray
        );
        test_function!(
            StartsWith,
            &[lit("alphabet"), lit("blph"),],
            Ok(Some(false)),
            bool,
            Boolean,
            BooleanArray
        );
        test_function!(
            StartsWith,
            &[lit(ScalarValue::Utf8(None)), lit("alph"),],
            Ok(None),
            bool,
            Boolean,
            BooleanArray
        );
        test_function!(
            StartsWith,
            &[lit("alphabet"), lit(ScalarValue::Utf8(None)),],
            Ok(None),
            bool,
            Boolean,
            BooleanArray
        );
        #[cfg(feature = "unicode_expressions")]
        test_function!(
            Strpos,
            &[lit("abc"), lit("c"),],
            Ok(Some(3)),
            i32,
            Int32,
            Int32Array
        );
        #[cfg(feature = "unicode_expressions")]
        test_function!(
            Strpos,
            &[lit("josé"), lit("é"),],
            Ok(Some(4)),
            i32,
            Int32,
            Int32Array
        );
        #[cfg(feature = "unicode_expressions")]
        test_function!(
            Strpos,
            &[lit("joséésoj"), lit("so"),],
            Ok(Some(6)),
            i32,
            Int32,
            Int32Array
        );
        #[cfg(feature = "unicode_expressions")]
        test_function!(
            Strpos,
            &[lit("joséésoj"), lit("abc"),],
            Ok(Some(0)),
            i32,
            Int32,
            Int32Array
        );
        #[cfg(feature = "unicode_expressions")]
        test_function!(
            Strpos,
            &[lit(ScalarValue::Utf8(None)), lit("abc"),],
            Ok(None),
            i32,
            Int32,
            Int32Array
        );
        #[cfg(feature = "unicode_expressions")]
        test_function!(
            Strpos,
            &[lit("joséésoj"), lit(ScalarValue::Utf8(None)),],
            Ok(None),
            i32,
            Int32,
            Int32Array
        );
        #[cfg(not(feature = "unicode_expressions"))]
        test_function!(
            Strpos,
            &[
                lit("joséésoj"),
                lit(ScalarValue::Utf8(None)),
            ],
            Err(DataFusionError::Internal(
                "function strpos requires compilation with feature flag: unicode_expressions.".to_string()
            )),
            i32,
            Int32,
            Int32Array
        );
        #[cfg(feature = "unicode_expressions")]
        test_function!(
            Substr,
            &[lit("alphabet"), lit(ScalarValue::Int64(Some(0))),],
            Ok(Some("alphabet")),
            &str,
            Utf8,
            StringArray
        );
        #[cfg(feature = "unicode_expressions")]
        test_function!(
            Substr,
            &[lit("joséésoj"), lit(ScalarValue::Int64(Some(5))),],
            Ok(Some("ésoj")),
            &str,
            Utf8,
            StringArray
        );
        #[cfg(feature = "unicode_expressions")]
        test_function!(
            Substr,
            &[lit("joséésoj"), lit(ScalarValue::Int64(Some(-5))),],
            Ok(Some("joséésoj")),
            &str,
            Utf8,
            StringArray
        );
        #[cfg(feature = "unicode_expressions")]
        test_function!(
            Substr,
            &[lit("alphabet"), lit(ScalarValue::Int64(Some(1))),],
            Ok(Some("alphabet")),
            &str,
            Utf8,
            StringArray
        );
        #[cfg(feature = "unicode_expressions")]
        test_function!(
            Substr,
            &[lit("alphabet"), lit(ScalarValue::Int64(Some(2))),],
            Ok(Some("lphabet")),
            &str,
            Utf8,
            StringArray
        );
        #[cfg(feature = "unicode_expressions")]
        test_function!(
            Substr,
            &[lit("alphabet"), lit(ScalarValue::Int64(Some(3))),],
            Ok(Some("phabet")),
            &str,
            Utf8,
            StringArray
        );
        #[cfg(feature = "unicode_expressions")]
        test_function!(
            Substr,
            &[lit("alphabet"), lit(ScalarValue::Int64(Some(-3))),],
            Ok(Some("alphabet")),
            &str,
            Utf8,
            StringArray
        );
        #[cfg(feature = "unicode_expressions")]
        test_function!(
            Substr,
            &[lit("alphabet"), lit(ScalarValue::Int64(Some(30))),],
            Ok(Some("")),
            &str,
            Utf8,
            StringArray
        );
        #[cfg(feature = "unicode_expressions")]
        test_function!(
            Substr,
            &[lit("alphabet"), lit(ScalarValue::Int64(None)),],
            Ok(None),
            &str,
            Utf8,
            StringArray
        );
        #[cfg(feature = "unicode_expressions")]
        test_function!(
            Substr,
            &[
                lit("alphabet"),
                lit(ScalarValue::Int64(Some(3))),
                lit(ScalarValue::Int64(Some(2))),
            ],
            Ok(Some("ph")),
            &str,
            Utf8,
            StringArray
        );
        #[cfg(feature = "unicode_expressions")]
        test_function!(
            Substr,
            &[
                lit("alphabet"),
                lit(ScalarValue::Int64(Some(3))),
                lit(ScalarValue::Int64(Some(20))),
            ],
            Ok(Some("phabet")),
            &str,
            Utf8,
            StringArray
        );
        #[cfg(feature = "unicode_expressions")]
        test_function!(
            Substr,
            &[
                lit("alphabet"),
                lit(ScalarValue::Int64(Some(0))),
                lit(ScalarValue::Int64(Some(5))),
            ],
            Ok(Some("alph")),
            &str,
            Utf8,
            StringArray
        );
        // starting from 5 (10 + -5)
        #[cfg(feature = "unicode_expressions")]
        test_function!(
            Substr,
            &[
                lit("alphabet"),
                lit(ScalarValue::Int64(Some(-5))),
                lit(ScalarValue::Int64(Some(10))),
            ],
            Ok(Some("alph")),
            &str,
            Utf8,
            StringArray
        );
        // starting from -1 (4 + -5)
        #[cfg(feature = "unicode_expressions")]
        test_function!(
            Substr,
            &[
                lit("alphabet"),
                lit(ScalarValue::Int64(Some(-5))),
                lit(ScalarValue::Int64(Some(4))),
            ],
            Ok(Some("")),
            &str,
            Utf8,
            StringArray
        );
        // starting from 0 (5 + -5)
        #[cfg(feature = "unicode_expressions")]
        test_function!(
            Substr,
            &[
                lit("alphabet"),
                lit(ScalarValue::Int64(Some(-5))),
                lit(ScalarValue::Int64(Some(5))),
            ],
            Ok(Some("")),
            &str,
            Utf8,
            StringArray
        );
        #[cfg(feature = "unicode_expressions")]
        test_function!(
            Substr,
            &[
                lit("alphabet"),
                lit(ScalarValue::Int64(None)),
                lit(ScalarValue::Int64(Some(20))),
            ],
            Ok(None),
            &str,
            Utf8,
            StringArray
        );
        #[cfg(feature = "unicode_expressions")]
        test_function!(
            Substr,
            &[
                lit("alphabet"),
                lit(ScalarValue::Int64(Some(3))),
                lit(ScalarValue::Int64(None)),
            ],
            Ok(None),
            &str,
            Utf8,
            StringArray
        );
        #[cfg(feature = "unicode_expressions")]
        test_function!(
            Substr,
            &[
                lit("alphabet"),
                lit(ScalarValue::Int64(Some(1))),
                lit(ScalarValue::Int64(Some(-1))),
            ],
            Err(DataFusionError::Execution(
                "negative substring length not allowed: substr(<str>, 1, -1)".to_string(),
            )),
            &str,
            Utf8,
            StringArray
        );
        #[cfg(feature = "unicode_expressions")]
        test_function!(
            Substr,
            &[
                lit("joséésoj"),
                lit(ScalarValue::Int64(Some(5))),
                lit(ScalarValue::Int64(Some(2))),
            ],
            Ok(Some("és")),
            &str,
            Utf8,
            StringArray
        );
        #[cfg(not(feature = "unicode_expressions"))]
        test_function!(
            Substr,
            &[
                lit("alphabet"),
                lit(ScalarValue::Int64(Some(0))),
            ],
            Err(DataFusionError::Internal(
                "function substr requires compilation with feature flag: unicode_expressions.".to_string()
            )),
            &str,
            Utf8,
            StringArray
        );
        #[cfg(feature = "unicode_expressions")]
        test_function!(
            Translate,
            &[lit("12345"), lit("143"), lit("ax"),],
            Ok(Some("a2x5")),
            &str,
            Utf8,
            StringArray
        );
        #[cfg(feature = "unicode_expressions")]
        test_function!(
            Translate,
            &[lit(ScalarValue::Utf8(None)), lit("143"), lit("ax"),],
            Ok(None),
            &str,
            Utf8,
            StringArray
        );
        #[cfg(feature = "unicode_expressions")]
        test_function!(
            Translate,
            &[lit("12345"), lit(ScalarValue::Utf8(None)), lit("ax"),],
            Ok(None),
            &str,
            Utf8,
            StringArray
        );
        #[cfg(feature = "unicode_expressions")]
        test_function!(
            Translate,
            &[lit("12345"), lit("143"), lit(ScalarValue::Utf8(None)),],
            Ok(None),
            &str,
            Utf8,
            StringArray
        );
        #[cfg(feature = "unicode_expressions")]
        test_function!(
            Translate,
            &[lit("é2íñ5"), lit("éñí"), lit("óü"),],
            Ok(Some("ó2ü5")),
            &str,
            Utf8,
            StringArray
        );
        #[cfg(not(feature = "unicode_expressions"))]
        test_function!(
            Translate,
            &[
                lit("12345"),
                lit("143"),
                lit("ax"),
            ],
            Err(DataFusionError::Internal(
                "function translate requires compilation with feature flag: unicode_expressions.".to_string()
            )),
            &str,
            Utf8,
            StringArray
        );
        test_function!(
            Trim,
            &[lit(" trim ")],
            Ok(Some("trim")),
            &str,
            Utf8,
            StringArray
        );
        test_function!(
            Trim,
            &[lit("trim ")],
            Ok(Some("trim")),
            &str,
            Utf8,
            StringArray
        );
        test_function!(
            Trim,
            &[lit(" trim")],
            Ok(Some("trim")),
            &str,
            Utf8,
            StringArray
        );
        test_function!(
            Trim,
            &[lit(ScalarValue::Utf8(None))],
            Ok(None),
            &str,
            Utf8,
            StringArray
        );
        test_function!(
            Upper,
            &[lit("upper")],
            Ok(Some("UPPER")),
            &str,
            Utf8,
            StringArray
        );
        test_function!(
            Upper,
            &[lit("UPPER")],
            Ok(Some("UPPER")),
            &str,
            Utf8,
            StringArray
        );
        test_function!(
            Upper,
            &[lit(ScalarValue::Utf8(None))],
            Ok(None),
            &str,
            Utf8,
            StringArray
        );
        Ok(())
    }

    #[test]
    fn test_empty_arguments_error() -> Result<()> {
        let execution_props = ExecutionProps::new();
        let schema = Schema::new(vec![Field::new("a", DataType::Int32, false)]);

        // pick some arbitrary functions to test
        let funs = [
            BuiltinScalarFunction::Concat,
            BuiltinScalarFunction::ToTimestamp,
            BuiltinScalarFunction::Abs,
            BuiltinScalarFunction::Repeat,
        ];

        for fun in funs.iter() {
            let expr = create_physical_expr_with_type_coercion(
                fun,
                &[],
                &schema,
                &execution_props,
            );

            match expr {
                Ok(..) => {
                    return Err(DataFusionError::Plan(format!(
                        "Builtin scalar function {fun} does not support empty arguments"
                    )));
                }
                Err(DataFusionError::Plan(err)) => {
                    if !err
                        .contains("No function matches the given name and argument types")
                    {
                        return Err(DataFusionError::Internal(format!(
                            "Builtin scalar function {fun} didn't got the right error message with empty arguments")));
                    }
                }
                Err(..) => {
                    return Err(DataFusionError::Internal(format!(
                        "Builtin scalar function {fun} didn't got the right error with empty arguments")));
                }
            }
        }
        Ok(())
    }

    #[test]
    fn test_empty_arguments() -> Result<()> {
        let execution_props = ExecutionProps::new();
        let schema = Schema::new(vec![Field::new("a", DataType::Int32, false)]);

        let funs = [
            BuiltinScalarFunction::Now,
            BuiltinScalarFunction::Pi,
            BuiltinScalarFunction::Random,
            BuiltinScalarFunction::Uuid,
        ];

        for fun in funs.iter() {
            create_physical_expr_with_type_coercion(fun, &[], &schema, &execution_props)?;
        }
        Ok(())
    }

    #[test]
    #[cfg(feature = "regex_expressions")]
    fn test_regexp_match() -> Result<()> {
        use datafusion_common::cast::{as_list_array, as_string_array};
        let schema = Schema::new(vec![Field::new("a", DataType::Utf8, false)]);
        let execution_props = ExecutionProps::new();

        let col_value: ArrayRef = Arc::new(StringArray::from(vec!["aaa-555"]));
        let pattern = lit(r".*-(\d*)");
        let columns: Vec<ArrayRef> = vec![col_value];
        let expr = create_physical_expr_with_type_coercion(
            &BuiltinScalarFunction::RegexpMatch,
            &[col("a", &schema)?, pattern],
            &schema,
            &execution_props,
        )?;

        // type is correct
        assert_eq!(
            expr.data_type(&schema)?,
            DataType::List(Arc::new(Field::new("item", DataType::Utf8, true)))
        );

        // evaluate works
        let batch = RecordBatch::try_new(Arc::new(schema.clone()), columns)?;
        let result = expr.evaluate(&batch)?.into_array(batch.num_rows());

        // downcast works
        let result = as_list_array(&result)?;
        let first_row = result.value(0);
        let first_row = as_string_array(&first_row)?;

        // value is correct
        let expected = "555".to_string();
        assert_eq!(first_row.value(0), expected);

        Ok(())
    }

    #[test]
    #[cfg(feature = "regex_expressions")]
    fn test_regexp_match_all_literals() -> Result<()> {
        use datafusion_common::cast::{as_list_array, as_string_array};
        let schema = Schema::new(vec![Field::new("a", DataType::Int32, false)]);
        let execution_props = ExecutionProps::new();

        let col_value = lit("aaa-555");
        let pattern = lit(r".*-(\d*)");
        let columns: Vec<ArrayRef> = vec![Arc::new(Int32Array::from(vec![1]))];
        let expr = create_physical_expr_with_type_coercion(
            &BuiltinScalarFunction::RegexpMatch,
            &[col_value, pattern],
            &schema,
            &execution_props,
        )?;

        // type is correct
        assert_eq!(
            expr.data_type(&schema)?,
            DataType::List(Arc::new(Field::new("item", DataType::Utf8, true)))
        );

        // evaluate works
        let batch = RecordBatch::try_new(Arc::new(schema.clone()), columns)?;
        let result = expr.evaluate(&batch)?.into_array(batch.num_rows());

        // downcast works
        let result = as_list_array(&result)?;
        let first_row = result.value(0);
        let first_row = as_string_array(&first_row)?;

        // value is correct
        let expected = "555".to_string();
        assert_eq!(first_row.value(0), expected);

        Ok(())
    }

    // Helper function just for testing.
    // Returns `expressions` coerced to types compatible with
    // `signature`, if possible.
    pub fn coerce(
        expressions: &[Arc<dyn PhysicalExpr>],
        schema: &Schema,
        signature: &Signature,
    ) -> Result<Vec<Arc<dyn PhysicalExpr>>> {
        if expressions.is_empty() {
            return Ok(vec![]);
        }

        let current_types = expressions
            .iter()
            .map(|e| e.data_type(schema))
            .collect::<Result<Vec<_>>>()?;

        let new_types = data_types(&current_types, signature)?;

        expressions
            .iter()
            .enumerate()
            .map(|(i, expr)| try_cast(expr.clone(), schema, new_types[i].clone()))
            .collect::<Result<Vec<_>>>()
    }

    // Helper function just for testing.
    // The type coercion will be done in the logical phase, should do the type coercion for the test
    fn create_physical_expr_with_type_coercion(
        fun: &BuiltinScalarFunction,
        input_phy_exprs: &[Arc<dyn PhysicalExpr>],
        input_schema: &Schema,
        execution_props: &ExecutionProps,
    ) -> Result<Arc<dyn PhysicalExpr>> {
        let type_coerced_phy_exprs =
            coerce(input_phy_exprs, input_schema, &fun.signature()).unwrap();
        create_physical_expr(fun, &type_coerced_phy_exprs, input_schema, execution_props)
    }

    fn dummy_function(args: &[ArrayRef]) -> Result<ArrayRef> {
        let result: UInt64Array =
            args.iter().map(|array| Some(array.len() as u64)).collect();
        Ok(Arc::new(result) as ArrayRef)
    }

    fn unpack_uint64_array(col: Result<ColumnarValue>) -> Result<Vec<u64>> {
        if let ColumnarValue::Array(array) = col? {
            Ok(as_uint64_array(&array)?.values().to_vec())
        } else {
            Err(DataFusionError::Internal(
                "Unexpected scalar created by a test function".to_string(),
            ))
        }
    }

    #[test]
    fn test_make_scalar_function() -> Result<()> {
        let adapter_func = make_scalar_function(dummy_function);

        let scalar_arg = ColumnarValue::Scalar(ScalarValue::Int64(Some(1)));
        let array_arg =
            ColumnarValue::Array(ScalarValue::Int64(Some(1)).to_array_of_size(5));
        let result = unpack_uint64_array(adapter_func(&[array_arg, scalar_arg]))?;
        assert_eq!(result, vec![5, 5]);

        Ok(())
    }

    #[test]
    fn test_make_scalar_function_with_no_hints() -> Result<()> {
        let adapter_func = make_scalar_function_with_hints(dummy_function, vec![]);

        let scalar_arg = ColumnarValue::Scalar(ScalarValue::Int64(Some(1)));
        let array_arg =
            ColumnarValue::Array(ScalarValue::Int64(Some(1)).to_array_of_size(5));
        let result = unpack_uint64_array(adapter_func(&[array_arg, scalar_arg]))?;
        assert_eq!(result, vec![5, 5]);

        Ok(())
    }

    #[test]
    fn test_make_scalar_function_with_hints() -> Result<()> {
        let adapter_func = make_scalar_function_with_hints(
            dummy_function,
            vec![Hint::Pad, Hint::AcceptsSingular],
        );

        let scalar_arg = ColumnarValue::Scalar(ScalarValue::Int64(Some(1)));
        let array_arg =
            ColumnarValue::Array(ScalarValue::Int64(Some(1)).to_array_of_size(5));
        let result = unpack_uint64_array(adapter_func(&[array_arg, scalar_arg]))?;
        assert_eq!(result, vec![5, 1]);

        Ok(())
    }

    #[test]
    fn test_make_scalar_function_with_hints_on_arrays() -> Result<()> {
        let array_arg =
            ColumnarValue::Array(ScalarValue::Int64(Some(1)).to_array_of_size(5));
        let adapter_func = make_scalar_function_with_hints(
            dummy_function,
            vec![Hint::Pad, Hint::AcceptsSingular],
        );

        let result = unpack_uint64_array(adapter_func(&[array_arg.clone(), array_arg]))?;
        assert_eq!(result, vec![5, 5]);

        Ok(())
    }

    #[test]
    fn test_make_scalar_function_with_mixed_hints() -> Result<()> {
        let adapter_func = make_scalar_function_with_hints(
            dummy_function,
            vec![Hint::Pad, Hint::AcceptsSingular, Hint::Pad],
        );

        let scalar_arg = ColumnarValue::Scalar(ScalarValue::Int64(Some(1)));
        let array_arg =
            ColumnarValue::Array(ScalarValue::Int64(Some(1)).to_array_of_size(5));
        let result = unpack_uint64_array(adapter_func(&[
            array_arg,
            scalar_arg.clone(),
            scalar_arg,
        ]))?;
        assert_eq!(result, vec![5, 1, 5]);

        Ok(())
    }

    #[test]
    fn test_make_scalar_function_with_more_arguments_than_hints() -> Result<()> {
        let adapter_func = make_scalar_function_with_hints(
            dummy_function,
            vec![Hint::Pad, Hint::AcceptsSingular, Hint::Pad],
        );

        let scalar_arg = ColumnarValue::Scalar(ScalarValue::Int64(Some(1)));
        let array_arg =
            ColumnarValue::Array(ScalarValue::Int64(Some(1)).to_array_of_size(5));
        let result = unpack_uint64_array(adapter_func(&[
            array_arg.clone(),
            scalar_arg.clone(),
            scalar_arg,
            array_arg,
        ]))?;
        assert_eq!(result, vec![5, 1, 5, 5]);

        Ok(())
    }

    #[test]
    fn test_make_scalar_function_with_hints_than_arguments() -> Result<()> {
        let adapter_func = make_scalar_function_with_hints(
            dummy_function,
            vec![
                Hint::Pad,
                Hint::AcceptsSingular,
                Hint::Pad,
                Hint::Pad,
                Hint::AcceptsSingular,
                Hint::Pad,
            ],
        );

        let scalar_arg = ColumnarValue::Scalar(ScalarValue::Int64(Some(1)));
        let array_arg =
            ColumnarValue::Array(ScalarValue::Int64(Some(1)).to_array_of_size(5));
        let result = unpack_uint64_array(adapter_func(&[array_arg, scalar_arg]))?;
        assert_eq!(result, vec![5, 1]);

        Ok(())
    }
}<|MERGE_RESOLUTION|>--- conflicted
+++ resolved
@@ -474,16 +474,9 @@
         BuiltinScalarFunction::Cardinality => {
             Arc::new(|args| make_scalar_function(array_expressions::cardinality)(args))
         }
-<<<<<<< HEAD
-        BuiltinScalarFunction::MakeArray => Arc::new(array_expressions::make_array),
-=======
         BuiltinScalarFunction::MakeArray => {
             Arc::new(|args| make_scalar_function(array_expressions::make_array)(args))
         }
-        BuiltinScalarFunction::TrimArray => {
-            Arc::new(|args| make_scalar_function(array_expressions::trim_array)(args))
-        }
->>>>>>> e02ed51b
 
         // struct functions
         BuiltinScalarFunction::Struct => Arc::new(struct_expressions::struct_expr),
