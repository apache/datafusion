// Licensed to the Apache Software Foundation (ASF) under one
// or more contributor license agreements.  See the NOTICE file
// distributed with this work for additional information
// regarding copyright ownership.  The ASF licenses this file
// to you under the Apache License, Version 2.0 (the
// "License"); you may not use this file except in compliance
// with the License.  You may obtain a copy of the License at
//
//   http://www.apache.org/licenses/LICENSE-2.0
//
// Unless required by applicable law or agreed to in writing,
// software distributed under the License is distributed on an
// "AS IS" BASIS, WITHOUT WARRANTIES OR CONDITIONS OF ANY
// KIND, either express or implied.  See the License for the
// specific language governing permissions and limitations
// under the License.

//! Declaration of built-in (scalar) functions.
//! This module contains built-in functions' enumeration and metadata.
//!
//! Generally, a function has:
//! * a signature
//! * a return type, that is a function of the incoming argument's types
//! * the computation, that must accept each valid signature
//!
//! * Signature: see `Signature`
//! * Return type: a function `(arg_types) -> return_type`. E.g. for sqrt, ([f32]) -> f32, ([f64]) -> f64.
//!
//! This module also supports coercion to improve user experience: if
//! an argument i32 is passed to a function that supports f64, the
//! argument is automatically is coerced to f64.

use crate::sort_properties::SortProperties;
use crate::{
    array_expressions, conditional_expressions, datetime_expressions, math_expressions,
    string_expressions, struct_expressions, PhysicalExpr, ScalarFunctionExpr,
};
use arrow::{
    array::ArrayRef,
    compute::kernels::length::{bit_length, length},
    datatypes::{DataType, Int32Type, Int64Type, Schema},
};
use arrow_array::Array;
use datafusion_common::{exec_err, Result, ScalarValue};
use datafusion_expr::execution_props::ExecutionProps;
pub use datafusion_expr::FuncMonotonicity;
use datafusion_expr::{
    type_coercion::functions::data_types, BuiltinScalarFunction, ColumnarValue,
    ScalarFunctionImplementation,
};
use std::ops::Neg;
use std::sync::Arc;

/// Create a physical (function) expression.
/// This function errors when `args`' can't be coerced to a valid argument type of the function.
pub fn create_physical_expr(
    fun: &BuiltinScalarFunction,
    input_phy_exprs: &[Arc<dyn PhysicalExpr>],
    input_schema: &Schema,
    execution_props: &ExecutionProps,
) -> Result<Arc<dyn PhysicalExpr>> {
    let input_expr_types = input_phy_exprs
        .iter()
        .map(|e| e.data_type(input_schema))
        .collect::<Result<Vec<_>>>()?;

    // verify that input data types is consistent with function's `TypeSignature`
    data_types(&input_expr_types, &fun.signature())?;

    let data_type = fun.return_type(&input_expr_types)?;

    let fun_expr: ScalarFunctionImplementation =
        create_physical_fun(fun, execution_props)?;

    let monotonicity = fun.monotonicity();

    Ok(Arc::new(ScalarFunctionExpr::new(
        &format!("{fun}"),
        fun_expr,
        input_phy_exprs.to_vec(),
        data_type,
        monotonicity,
        fun.signature().type_signature.supports_zero_argument(),
    )))
}

#[cfg(feature = "crypto_expressions")]
macro_rules! invoke_if_crypto_expressions_feature_flag {
    ($FUNC:ident, $NAME:expr) => {{
        use crate::crypto_expressions;
        crypto_expressions::$FUNC
    }};
}

#[cfg(not(feature = "crypto_expressions"))]
macro_rules! invoke_if_crypto_expressions_feature_flag {
    ($FUNC:ident, $NAME:expr) => {
        use datafusion_common::internal_err;
        |_: &[ColumnarValue]| -> Result<ColumnarValue> {
            internal_err!(
                "function {} requires compilation with feature flag: crypto_expressions.",
                $NAME
            )
        }
    };
}

#[cfg(not(feature = "regex_expressions"))]
macro_rules! invoke_on_array_if_regex_expressions_feature_flag {
    ($FUNC:ident, $T:tt, $NAME:expr) => {
        |_: &[ArrayRef]| -> Result<ArrayRef> {
            internal_err!(
                "function {} requires compilation with feature flag: regex_expressions.",
                $NAME
            )
        }
    };
}

#[cfg(not(feature = "regex_expressions"))]
macro_rules! invoke_on_columnar_value_if_regex_expressions_feature_flag {
    ($FUNC:ident, $T:tt, $NAME:expr) => {
        |_: &[ColumnarValue]| -> Result<ScalarFunctionImplementation> {
            internal_err!(
                "function {} requires compilation with feature flag: regex_expressions.",
                $NAME
            )
        }
    };
}

#[cfg(feature = "unicode_expressions")]
macro_rules! invoke_if_unicode_expressions_feature_flag {
    ($FUNC:ident, $T:tt, $NAME:expr) => {{
        use crate::unicode_expressions;
        unicode_expressions::$FUNC::<$T>
    }};
}

#[cfg(not(feature = "unicode_expressions"))]
macro_rules! invoke_if_unicode_expressions_feature_flag {
  ($FUNC:ident, $T:tt, $NAME:expr) => {
    |_: &[ArrayRef]| -> Result<ArrayRef> {
      internal_err!(
        "function {} requires compilation with feature flag: unicode_expressions.",
        $NAME
      )
    }
  };
}

#[derive(Debug, Clone, Copy)]
pub enum Hint {
    /// Indicates the argument needs to be padded if it is scalar
    Pad,
    /// Indicates the argument can be converted to an array of length 1
    AcceptsSingular,
}

#[deprecated(since = "36.0.0", note = "Use ColumarValue::values_to_arrays instead")]
pub fn columnar_values_to_array(args: &[ColumnarValue]) -> Result<Vec<ArrayRef>> {
    ColumnarValue::values_to_arrays(args)
}

/// Decorates a function to handle [`ScalarValue`]s by converting them to arrays before calling the function
/// and vice-versa after evaluation.
/// Note that this function makes a scalar function with no arguments or all scalar inputs return a scalar.
/// That's said its output will be same for all input rows in a batch.
#[deprecated(
    since = "36.0.0",
    note = "Implement your function directly in terms of ColumnarValue or use `ScalarUDF` instead"
)]
pub fn make_scalar_function<F>(inner: F) -> ScalarFunctionImplementation
where
    F: Fn(&[ArrayRef]) -> Result<ArrayRef> + Sync + Send + 'static,
{
    make_scalar_function_inner(inner)
}

/// Internal implementation, see comments on `make_scalar_function` for caveats
pub(crate) fn make_scalar_function_inner<F>(inner: F) -> ScalarFunctionImplementation
where
    F: Fn(&[ArrayRef]) -> Result<ArrayRef> + Sync + Send + 'static,
{
    make_scalar_function_with_hints(inner, vec![])
}

/// Just like [`make_scalar_function`], decorates the given function to handle both [`ScalarValue`]s and arrays.
/// Additionally can receive a `hints` vector which can be used to control the output arrays when generating them
/// from [`ScalarValue`]s.
///
/// Each element of the `hints` vector gets mapped to the corresponding argument of the function. The number of hints
/// can be less or greater than the number of arguments (for functions with variable number of arguments). Each unmapped
/// argument will assume the default hint (for padding, it is [`Hint::Pad`]).
pub(crate) fn make_scalar_function_with_hints<F>(
    inner: F,
    hints: Vec<Hint>,
) -> ScalarFunctionImplementation
where
    F: Fn(&[ArrayRef]) -> Result<ArrayRef> + Sync + Send + 'static,
{
    Arc::new(move |args: &[ColumnarValue]| {
        // first, identify if any of the arguments is an Array. If yes, store its `len`,
        // as any scalar will need to be converted to an array of len `len`.
        let len = args
            .iter()
            .fold(Option::<usize>::None, |acc, arg| match arg {
                ColumnarValue::Scalar(_) => acc,
                ColumnarValue::Array(a) => Some(a.len()),
            });

        let is_scalar = len.is_none();

        let inferred_length = len.unwrap_or(1);
        let args = args
            .iter()
            .zip(hints.iter().chain(std::iter::repeat(&Hint::Pad)))
            .map(|(arg, hint)| {
                // Decide on the length to expand this scalar to depending
                // on the given hints.
                let expansion_len = match hint {
                    Hint::AcceptsSingular => 1,
                    Hint::Pad => inferred_length,
                };
                arg.clone().into_array(expansion_len)
            })
            .collect::<Result<Vec<_>>>()?;

        let result = (inner)(&args);
        if is_scalar {
            // If all inputs are scalar, keeps output as scalar
            let result = result.and_then(|arr| ScalarValue::try_from_array(&arr, 0));
            result.map(ColumnarValue::Scalar)
        } else {
            result.map(ColumnarValue::Array)
        }
    })
}

/// Create a physical scalar function.
pub fn create_physical_fun(
    fun: &BuiltinScalarFunction,
    execution_props: &ExecutionProps,
) -> Result<ScalarFunctionImplementation> {
    Ok(match fun {
        // math functions
        BuiltinScalarFunction::Atan => Arc::new(math_expressions::atan),
        BuiltinScalarFunction::Acosh => Arc::new(math_expressions::acosh),
        BuiltinScalarFunction::Asinh => Arc::new(math_expressions::asinh),
        BuiltinScalarFunction::Atanh => Arc::new(math_expressions::atanh),
        BuiltinScalarFunction::Ceil => Arc::new(math_expressions::ceil),
        BuiltinScalarFunction::Cos => Arc::new(math_expressions::cos),
        BuiltinScalarFunction::Cosh => Arc::new(math_expressions::cosh),
        BuiltinScalarFunction::Degrees => Arc::new(math_expressions::to_degrees),
        BuiltinScalarFunction::Exp => Arc::new(math_expressions::exp),
        BuiltinScalarFunction::Factorial => {
            Arc::new(|args| make_scalar_function_inner(math_expressions::factorial)(args))
        }
        BuiltinScalarFunction::Floor => Arc::new(math_expressions::floor),
        BuiltinScalarFunction::Gcd => {
            Arc::new(|args| make_scalar_function_inner(math_expressions::gcd)(args))
        }
        BuiltinScalarFunction::Iszero => {
            Arc::new(|args| make_scalar_function_inner(math_expressions::iszero)(args))
        }
        BuiltinScalarFunction::Lcm => {
            Arc::new(|args| make_scalar_function_inner(math_expressions::lcm)(args))
        }
        BuiltinScalarFunction::Ln => Arc::new(math_expressions::ln),
        BuiltinScalarFunction::Log10 => Arc::new(math_expressions::log10),
        BuiltinScalarFunction::Log2 => Arc::new(math_expressions::log2),
        BuiltinScalarFunction::Nanvl => {
            Arc::new(|args| make_scalar_function_inner(math_expressions::nanvl)(args))
        }
        BuiltinScalarFunction::Radians => Arc::new(math_expressions::to_radians),
        BuiltinScalarFunction::Random => Arc::new(math_expressions::random),
        BuiltinScalarFunction::Round => {
            Arc::new(|args| make_scalar_function_inner(math_expressions::round)(args))
        }
        BuiltinScalarFunction::Signum => Arc::new(math_expressions::signum),
        BuiltinScalarFunction::Sin => Arc::new(math_expressions::sin),
        BuiltinScalarFunction::Sinh => Arc::new(math_expressions::sinh),
        BuiltinScalarFunction::Sqrt => Arc::new(math_expressions::sqrt),
        BuiltinScalarFunction::Cbrt => Arc::new(math_expressions::cbrt),
        BuiltinScalarFunction::Tan => Arc::new(math_expressions::tan),
        BuiltinScalarFunction::Tanh => Arc::new(math_expressions::tanh),
        BuiltinScalarFunction::Trunc => {
            Arc::new(|args| make_scalar_function_inner(math_expressions::trunc)(args))
        }
        BuiltinScalarFunction::Pi => Arc::new(math_expressions::pi),
        BuiltinScalarFunction::Power => {
            Arc::new(|args| make_scalar_function_inner(math_expressions::power)(args))
        }
        BuiltinScalarFunction::Atan2 => {
            Arc::new(|args| make_scalar_function_inner(math_expressions::atan2)(args))
        }
        BuiltinScalarFunction::Log => {
            Arc::new(|args| make_scalar_function_inner(math_expressions::log)(args))
        }
        BuiltinScalarFunction::Cot => {
            Arc::new(|args| make_scalar_function_inner(math_expressions::cot)(args))
        }

        // array functions
        BuiltinScalarFunction::ArraySort => Arc::new(|args| {
            make_scalar_function_inner(array_expressions::array_sort)(args)
        }),
<<<<<<< HEAD
        BuiltinScalarFunction::ArrayEmpty => Arc::new(|args| {
            make_scalar_function_inner(array_expressions::array_empty)(args)
=======
        BuiltinScalarFunction::ArrayConcat => Arc::new(|args| {
            make_scalar_function_inner(array_expressions::array_concat)(args)
>>>>>>> b1d8082c
        }),
        BuiltinScalarFunction::ArrayDistinct => Arc::new(|args| {
            make_scalar_function_inner(array_expressions::array_distinct)(args)
        }),
        BuiltinScalarFunction::ArrayElement => Arc::new(|args| {
            make_scalar_function_inner(array_expressions::array_element)(args)
        }),
        BuiltinScalarFunction::ArrayExcept => Arc::new(|args| {
            make_scalar_function_inner(array_expressions::array_except)(args)
        }),
        BuiltinScalarFunction::Flatten => {
            Arc::new(|args| make_scalar_function_inner(array_expressions::flatten)(args))
        }
        BuiltinScalarFunction::ArrayPopFront => Arc::new(|args| {
            make_scalar_function_inner(array_expressions::array_pop_front)(args)
        }),
        BuiltinScalarFunction::ArrayPopBack => Arc::new(|args| {
            make_scalar_function_inner(array_expressions::array_pop_back)(args)
        }),
        BuiltinScalarFunction::ArrayPosition => Arc::new(|args| {
            make_scalar_function_inner(array_expressions::array_position)(args)
        }),
        BuiltinScalarFunction::ArrayPositions => Arc::new(|args| {
            make_scalar_function_inner(array_expressions::array_positions)(args)
        }),
        BuiltinScalarFunction::ArrayRepeat => Arc::new(|args| {
            make_scalar_function_inner(array_expressions::array_repeat)(args)
        }),
        BuiltinScalarFunction::ArrayRemove => Arc::new(|args| {
            make_scalar_function_inner(array_expressions::array_remove)(args)
        }),
        BuiltinScalarFunction::ArrayRemoveN => Arc::new(|args| {
            make_scalar_function_inner(array_expressions::array_remove_n)(args)
        }),
        BuiltinScalarFunction::ArrayRemoveAll => Arc::new(|args| {
            make_scalar_function_inner(array_expressions::array_remove_all)(args)
        }),
        BuiltinScalarFunction::ArrayReplace => Arc::new(|args| {
            make_scalar_function_inner(array_expressions::array_replace)(args)
        }),
        BuiltinScalarFunction::ArrayReplaceN => Arc::new(|args| {
            make_scalar_function_inner(array_expressions::array_replace_n)(args)
        }),
        BuiltinScalarFunction::ArrayReplaceAll => Arc::new(|args| {
            make_scalar_function_inner(array_expressions::array_replace_all)(args)
        }),
        BuiltinScalarFunction::ArrayReverse => Arc::new(|args| {
            make_scalar_function_inner(array_expressions::array_reverse)(args)
        }),
        BuiltinScalarFunction::ArraySlice => Arc::new(|args| {
            make_scalar_function_inner(array_expressions::array_slice)(args)
        }),
        BuiltinScalarFunction::ArrayIntersect => Arc::new(|args| {
            make_scalar_function_inner(array_expressions::array_intersect)(args)
        }),
        BuiltinScalarFunction::ArrayResize => Arc::new(|args| {
            make_scalar_function_inner(array_expressions::array_resize)(args)
        }),
        BuiltinScalarFunction::ArrayUnion => Arc::new(|args| {
            make_scalar_function_inner(array_expressions::array_union)(args)
        }),
        // struct functions
        BuiltinScalarFunction::Struct => Arc::new(struct_expressions::struct_expr),

        // string functions
        BuiltinScalarFunction::Ascii => Arc::new(|args| match args[0].data_type() {
            DataType::Utf8 => {
                make_scalar_function_inner(string_expressions::ascii::<i32>)(args)
            }
            DataType::LargeUtf8 => {
                make_scalar_function_inner(string_expressions::ascii::<i64>)(args)
            }
            other => exec_err!("Unsupported data type {other:?} for function ascii"),
        }),
        BuiltinScalarFunction::BitLength => Arc::new(|args| match &args[0] {
            ColumnarValue::Array(v) => Ok(ColumnarValue::Array(bit_length(v.as_ref())?)),
            ColumnarValue::Scalar(v) => match v {
                ScalarValue::Utf8(v) => Ok(ColumnarValue::Scalar(ScalarValue::Int32(
                    v.as_ref().map(|x| (x.len() * 8) as i32),
                ))),
                ScalarValue::LargeUtf8(v) => Ok(ColumnarValue::Scalar(
                    ScalarValue::Int64(v.as_ref().map(|x| (x.len() * 8) as i64)),
                )),
                _ => unreachable!(),
            },
        }),
        BuiltinScalarFunction::Btrim => Arc::new(|args| match args[0].data_type() {
            DataType::Utf8 => {
                make_scalar_function_inner(string_expressions::btrim::<i32>)(args)
            }
            DataType::LargeUtf8 => {
                make_scalar_function_inner(string_expressions::btrim::<i64>)(args)
            }
            other => exec_err!("Unsupported data type {other:?} for function btrim"),
        }),
        BuiltinScalarFunction::CharacterLength => {
            Arc::new(|args| match args[0].data_type() {
                DataType::Utf8 => {
                    let func = invoke_if_unicode_expressions_feature_flag!(
                        character_length,
                        Int32Type,
                        "character_length"
                    );
                    make_scalar_function_inner(func)(args)
                }
                DataType::LargeUtf8 => {
                    let func = invoke_if_unicode_expressions_feature_flag!(
                        character_length,
                        Int64Type,
                        "character_length"
                    );
                    make_scalar_function_inner(func)(args)
                }
                other => exec_err!(
                    "Unsupported data type {other:?} for function character_length"
                ),
            })
        }
        BuiltinScalarFunction::Chr => {
            Arc::new(|args| make_scalar_function_inner(string_expressions::chr)(args))
        }
        BuiltinScalarFunction::Coalesce => Arc::new(conditional_expressions::coalesce),
        BuiltinScalarFunction::Concat => Arc::new(string_expressions::concat),
        BuiltinScalarFunction::ConcatWithSeparator => Arc::new(|args| {
            make_scalar_function_inner(string_expressions::concat_ws)(args)
        }),
        BuiltinScalarFunction::DatePart => Arc::new(datetime_expressions::date_part),
        BuiltinScalarFunction::DateTrunc => Arc::new(datetime_expressions::date_trunc),
        BuiltinScalarFunction::DateBin => Arc::new(datetime_expressions::date_bin),
        BuiltinScalarFunction::Now => {
            // bind value for now at plan time
            Arc::new(datetime_expressions::make_now(
                execution_props.query_execution_start_time,
            ))
        }
        BuiltinScalarFunction::CurrentDate => {
            // bind value for current_date at plan time
            Arc::new(datetime_expressions::make_current_date(
                execution_props.query_execution_start_time,
            ))
        }
        BuiltinScalarFunction::CurrentTime => {
            // bind value for current_time at plan time
            Arc::new(datetime_expressions::make_current_time(
                execution_props.query_execution_start_time,
            ))
        }
        BuiltinScalarFunction::MakeDate => Arc::new(datetime_expressions::make_date),
        BuiltinScalarFunction::ToChar => Arc::new(datetime_expressions::to_char),
        BuiltinScalarFunction::FromUnixtime => {
            Arc::new(datetime_expressions::from_unixtime_invoke)
        }
        BuiltinScalarFunction::InitCap => Arc::new(|args| match args[0].data_type() {
            DataType::Utf8 => {
                make_scalar_function_inner(string_expressions::initcap::<i32>)(args)
            }
            DataType::LargeUtf8 => {
                make_scalar_function_inner(string_expressions::initcap::<i64>)(args)
            }
            other => {
                exec_err!("Unsupported data type {other:?} for function initcap")
            }
        }),
        BuiltinScalarFunction::Left => Arc::new(|args| match args[0].data_type() {
            DataType::Utf8 => {
                let func = invoke_if_unicode_expressions_feature_flag!(left, i32, "left");
                make_scalar_function_inner(func)(args)
            }
            DataType::LargeUtf8 => {
                let func = invoke_if_unicode_expressions_feature_flag!(left, i64, "left");
                make_scalar_function_inner(func)(args)
            }
            other => exec_err!("Unsupported data type {other:?} for function left"),
        }),
        BuiltinScalarFunction::Lower => Arc::new(string_expressions::lower),
        BuiltinScalarFunction::Lpad => Arc::new(|args| match args[0].data_type() {
            DataType::Utf8 => {
                let func = invoke_if_unicode_expressions_feature_flag!(lpad, i32, "lpad");
                make_scalar_function_inner(func)(args)
            }
            DataType::LargeUtf8 => {
                let func = invoke_if_unicode_expressions_feature_flag!(lpad, i64, "lpad");
                make_scalar_function_inner(func)(args)
            }
            other => exec_err!("Unsupported data type {other:?} for function lpad"),
        }),
        BuiltinScalarFunction::Ltrim => Arc::new(|args| match args[0].data_type() {
            DataType::Utf8 => {
                make_scalar_function_inner(string_expressions::ltrim::<i32>)(args)
            }
            DataType::LargeUtf8 => {
                make_scalar_function_inner(string_expressions::ltrim::<i64>)(args)
            }
            other => exec_err!("Unsupported data type {other:?} for function ltrim"),
        }),
        BuiltinScalarFunction::MD5 => {
            Arc::new(invoke_if_crypto_expressions_feature_flag!(md5, "md5"))
        }
        BuiltinScalarFunction::Digest => {
            Arc::new(invoke_if_crypto_expressions_feature_flag!(digest, "digest"))
        }
        BuiltinScalarFunction::OctetLength => Arc::new(|args| match &args[0] {
            ColumnarValue::Array(v) => Ok(ColumnarValue::Array(length(v.as_ref())?)),
            ColumnarValue::Scalar(v) => match v {
                ScalarValue::Utf8(v) => Ok(ColumnarValue::Scalar(ScalarValue::Int32(
                    v.as_ref().map(|x| x.len() as i32),
                ))),
                ScalarValue::LargeUtf8(v) => Ok(ColumnarValue::Scalar(
                    ScalarValue::Int64(v.as_ref().map(|x| x.len() as i64)),
                )),
                _ => unreachable!(),
            },
        }),
        BuiltinScalarFunction::Repeat => Arc::new(|args| match args[0].data_type() {
            DataType::Utf8 => {
                make_scalar_function_inner(string_expressions::repeat::<i32>)(args)
            }
            DataType::LargeUtf8 => {
                make_scalar_function_inner(string_expressions::repeat::<i64>)(args)
            }
            other => exec_err!("Unsupported data type {other:?} for function repeat"),
        }),
        BuiltinScalarFunction::Replace => Arc::new(|args| match args[0].data_type() {
            DataType::Utf8 => {
                make_scalar_function_inner(string_expressions::replace::<i32>)(args)
            }
            DataType::LargeUtf8 => {
                make_scalar_function_inner(string_expressions::replace::<i64>)(args)
            }
            other => {
                exec_err!("Unsupported data type {other:?} for function replace")
            }
        }),
        BuiltinScalarFunction::Reverse => Arc::new(|args| match args[0].data_type() {
            DataType::Utf8 => {
                let func =
                    invoke_if_unicode_expressions_feature_flag!(reverse, i32, "reverse");
                make_scalar_function_inner(func)(args)
            }
            DataType::LargeUtf8 => {
                let func =
                    invoke_if_unicode_expressions_feature_flag!(reverse, i64, "reverse");
                make_scalar_function_inner(func)(args)
            }
            other => {
                exec_err!("Unsupported data type {other:?} for function reverse")
            }
        }),
        BuiltinScalarFunction::Right => Arc::new(|args| match args[0].data_type() {
            DataType::Utf8 => {
                let func =
                    invoke_if_unicode_expressions_feature_flag!(right, i32, "right");
                make_scalar_function_inner(func)(args)
            }
            DataType::LargeUtf8 => {
                let func =
                    invoke_if_unicode_expressions_feature_flag!(right, i64, "right");
                make_scalar_function_inner(func)(args)
            }
            other => exec_err!("Unsupported data type {other:?} for function right"),
        }),
        BuiltinScalarFunction::Rpad => Arc::new(|args| match args[0].data_type() {
            DataType::Utf8 => {
                let func = invoke_if_unicode_expressions_feature_flag!(rpad, i32, "rpad");
                make_scalar_function_inner(func)(args)
            }
            DataType::LargeUtf8 => {
                let func = invoke_if_unicode_expressions_feature_flag!(rpad, i64, "rpad");
                make_scalar_function_inner(func)(args)
            }
            other => exec_err!("Unsupported data type {other:?} for function rpad"),
        }),
        BuiltinScalarFunction::Rtrim => Arc::new(|args| match args[0].data_type() {
            DataType::Utf8 => {
                make_scalar_function_inner(string_expressions::rtrim::<i32>)(args)
            }
            DataType::LargeUtf8 => {
                make_scalar_function_inner(string_expressions::rtrim::<i64>)(args)
            }
            other => exec_err!("Unsupported data type {other:?} for function rtrim"),
        }),
        BuiltinScalarFunction::SHA224 => {
            Arc::new(invoke_if_crypto_expressions_feature_flag!(sha224, "sha224"))
        }
        BuiltinScalarFunction::SHA256 => {
            Arc::new(invoke_if_crypto_expressions_feature_flag!(sha256, "sha256"))
        }
        BuiltinScalarFunction::SHA384 => {
            Arc::new(invoke_if_crypto_expressions_feature_flag!(sha384, "sha384"))
        }
        BuiltinScalarFunction::SHA512 => {
            Arc::new(invoke_if_crypto_expressions_feature_flag!(sha512, "sha512"))
        }
        BuiltinScalarFunction::SplitPart => Arc::new(|args| match args[0].data_type() {
            DataType::Utf8 => {
                make_scalar_function_inner(string_expressions::split_part::<i32>)(args)
            }
            DataType::LargeUtf8 => {
                make_scalar_function_inner(string_expressions::split_part::<i64>)(args)
            }
            other => {
                exec_err!("Unsupported data type {other:?} for function split_part")
            }
        }),
        BuiltinScalarFunction::StringToArray => {
            Arc::new(|args| match args[0].data_type() {
                DataType::Utf8 => make_scalar_function_inner(
                    array_expressions::string_to_array::<i32>,
                )(args),
                DataType::LargeUtf8 => make_scalar_function_inner(
                    array_expressions::string_to_array::<i64>,
                )(args),
                other => {
                    exec_err!(
                        "Unsupported data type {other:?} for function string_to_array"
                    )
                }
            })
        }
        BuiltinScalarFunction::StartsWith => Arc::new(|args| match args[0].data_type() {
            DataType::Utf8 => {
                make_scalar_function_inner(string_expressions::starts_with::<i32>)(args)
            }
            DataType::LargeUtf8 => {
                make_scalar_function_inner(string_expressions::starts_with::<i64>)(args)
            }
            other => {
                exec_err!("Unsupported data type {other:?} for function starts_with")
            }
        }),
        BuiltinScalarFunction::EndsWith => Arc::new(|args| match args[0].data_type() {
            DataType::Utf8 => {
                make_scalar_function_inner(string_expressions::ends_with::<i32>)(args)
            }
            DataType::LargeUtf8 => {
                make_scalar_function_inner(string_expressions::ends_with::<i64>)(args)
            }
            other => {
                exec_err!("Unsupported data type {other:?} for function ends_with")
            }
        }),
        BuiltinScalarFunction::Strpos => Arc::new(|args| match args[0].data_type() {
            DataType::Utf8 => {
                let func = invoke_if_unicode_expressions_feature_flag!(
                    strpos, Int32Type, "strpos"
                );
                make_scalar_function_inner(func)(args)
            }
            DataType::LargeUtf8 => {
                let func = invoke_if_unicode_expressions_feature_flag!(
                    strpos, Int64Type, "strpos"
                );
                make_scalar_function_inner(func)(args)
            }
            other => exec_err!("Unsupported data type {other:?} for function strpos"),
        }),
        BuiltinScalarFunction::Substr => Arc::new(|args| match args[0].data_type() {
            DataType::Utf8 => {
                let func =
                    invoke_if_unicode_expressions_feature_flag!(substr, i32, "substr");
                make_scalar_function_inner(func)(args)
            }
            DataType::LargeUtf8 => {
                let func =
                    invoke_if_unicode_expressions_feature_flag!(substr, i64, "substr");
                make_scalar_function_inner(func)(args)
            }
            other => exec_err!("Unsupported data type {other:?} for function substr"),
        }),
        BuiltinScalarFunction::ToHex => Arc::new(|args| match args[0].data_type() {
            DataType::Int32 => {
                make_scalar_function_inner(string_expressions::to_hex::<Int32Type>)(args)
            }
            DataType::Int64 => {
                make_scalar_function_inner(string_expressions::to_hex::<Int64Type>)(args)
            }
            other => exec_err!("Unsupported data type {other:?} for function to_hex"),
        }),
        BuiltinScalarFunction::Translate => Arc::new(|args| match args[0].data_type() {
            DataType::Utf8 => {
                let func = invoke_if_unicode_expressions_feature_flag!(
                    translate,
                    i32,
                    "translate"
                );
                make_scalar_function_inner(func)(args)
            }
            DataType::LargeUtf8 => {
                let func = invoke_if_unicode_expressions_feature_flag!(
                    translate,
                    i64,
                    "translate"
                );
                make_scalar_function_inner(func)(args)
            }
            other => {
                exec_err!("Unsupported data type {other:?} for function translate")
            }
        }),
        BuiltinScalarFunction::Trim => Arc::new(|args| match args[0].data_type() {
            DataType::Utf8 => {
                make_scalar_function_inner(string_expressions::btrim::<i32>)(args)
            }
            DataType::LargeUtf8 => {
                make_scalar_function_inner(string_expressions::btrim::<i64>)(args)
            }
            other => exec_err!("Unsupported data type {other:?} for function trim"),
        }),
        BuiltinScalarFunction::Upper => Arc::new(string_expressions::upper),
        BuiltinScalarFunction::Uuid => Arc::new(string_expressions::uuid),
        BuiltinScalarFunction::ArrowTypeof => Arc::new(move |args| {
            if args.len() != 1 {
                return exec_err!(
                    "arrow_typeof function requires 1 arguments, got {}",
                    args.len()
                );
            }

            let input_data_type = args[0].data_type();
            Ok(ColumnarValue::Scalar(ScalarValue::from(format!(
                "{input_data_type}"
            ))))
        }),
        BuiltinScalarFunction::OverLay => Arc::new(|args| match args[0].data_type() {
            DataType::Utf8 => {
                make_scalar_function_inner(string_expressions::overlay::<i32>)(args)
            }
            DataType::LargeUtf8 => {
                make_scalar_function_inner(string_expressions::overlay::<i64>)(args)
            }
            other => exec_err!("Unsupported data type {other:?} for function overlay"),
        }),
        BuiltinScalarFunction::Levenshtein => {
            Arc::new(|args| match args[0].data_type() {
                DataType::Utf8 => make_scalar_function_inner(
                    string_expressions::levenshtein::<i32>,
                )(args),
                DataType::LargeUtf8 => make_scalar_function_inner(
                    string_expressions::levenshtein::<i64>,
                )(args),
                other => {
                    exec_err!("Unsupported data type {other:?} for function levenshtein")
                }
            })
        }
        BuiltinScalarFunction::SubstrIndex => {
            Arc::new(|args| match args[0].data_type() {
                DataType::Utf8 => {
                    let func = invoke_if_unicode_expressions_feature_flag!(
                        substr_index,
                        i32,
                        "substr_index"
                    );
                    make_scalar_function_inner(func)(args)
                }
                DataType::LargeUtf8 => {
                    let func = invoke_if_unicode_expressions_feature_flag!(
                        substr_index,
                        i64,
                        "substr_index"
                    );
                    make_scalar_function_inner(func)(args)
                }
                other => {
                    exec_err!("Unsupported data type {other:?} for function substr_index")
                }
            })
        }
        BuiltinScalarFunction::FindInSet => Arc::new(|args| match args[0].data_type() {
            DataType::Utf8 => {
                let func = invoke_if_unicode_expressions_feature_flag!(
                    find_in_set,
                    Int32Type,
                    "find_in_set"
                );
                make_scalar_function_inner(func)(args)
            }
            DataType::LargeUtf8 => {
                let func = invoke_if_unicode_expressions_feature_flag!(
                    find_in_set,
                    Int64Type,
                    "find_in_set"
                );
                make_scalar_function_inner(func)(args)
            }
            other => {
                exec_err!("Unsupported data type {other:?} for function find_in_set")
            }
        }),
    })
}

#[deprecated(
    since = "32.0.0",
    note = "Moved to `expr` crate. Please use `BuiltinScalarFunction::monotonicity()` instead"
)]
pub fn get_func_monotonicity(fun: &BuiltinScalarFunction) -> Option<FuncMonotonicity> {
    fun.monotonicity()
}

/// Determines a [`ScalarFunctionExpr`]'s monotonicity for the given arguments
/// and the function's behavior depending on its arguments.
pub fn out_ordering(
    func: &FuncMonotonicity,
    arg_orderings: &[SortProperties],
) -> SortProperties {
    func.iter().zip(arg_orderings).fold(
        SortProperties::Singleton,
        |prev_sort, (item, arg)| {
            let current_sort = func_order_in_one_dimension(item, arg);

            match (prev_sort, current_sort) {
                (_, SortProperties::Unordered) => SortProperties::Unordered,
                (SortProperties::Singleton, SortProperties::Ordered(_)) => current_sort,
                (SortProperties::Ordered(prev), SortProperties::Ordered(current))
                    if prev.descending != current.descending =>
                {
                    SortProperties::Unordered
                }
                _ => prev_sort,
            }
        },
    )
}

/// This function decides the monotonicity property of a [`ScalarFunctionExpr`] for a single argument (i.e. across a single dimension), given that argument's sort properties.
fn func_order_in_one_dimension(
    func_monotonicity: &Option<bool>,
    arg: &SortProperties,
) -> SortProperties {
    if *arg == SortProperties::Singleton {
        SortProperties::Singleton
    } else {
        match func_monotonicity {
            None => SortProperties::Unordered,
            Some(false) => {
                if let SortProperties::Ordered(_) = arg {
                    arg.neg()
                } else {
                    SortProperties::Unordered
                }
            }
            Some(true) => {
                if let SortProperties::Ordered(_) = arg {
                    *arg
                } else {
                    SortProperties::Unordered
                }
            }
        }
    }
}

#[cfg(test)]
mod tests {
    use super::*;
    use crate::expressions::lit;
    use crate::expressions::try_cast;
    use arrow::{
        array::{
            Array, ArrayRef, BinaryArray, BooleanArray, Float32Array, Float64Array,
            Int32Array, StringArray, UInt64Array,
        },
        datatypes::Field,
        record_batch::RecordBatch,
    };
    use datafusion_common::cast::as_uint64_array;
    use datafusion_common::{exec_err, internal_err, plan_err};
    use datafusion_common::{DataFusionError, Result, ScalarValue};
    use datafusion_expr::type_coercion::functions::data_types;
    use datafusion_expr::Signature;

    /// $FUNC function to test
    /// $ARGS arguments (vec) to pass to function
    /// $EXPECTED a Result<Option<$EXPECTED_TYPE>> where Result allows testing errors and Option allows testing Null
    /// $EXPECTED_TYPE is the expected value type
    /// $DATA_TYPE is the function to test result type
    /// $ARRAY_TYPE is the column type after function applied
    macro_rules! test_function {
        ($FUNC:ident, $ARGS:expr, $EXPECTED:expr, $EXPECTED_TYPE:ty, $DATA_TYPE: ident, $ARRAY_TYPE:ident) => {
            // used to provide type annotation
            let expected: Result<Option<$EXPECTED_TYPE>> = $EXPECTED;
            let execution_props = ExecutionProps::new();

            // any type works here: we evaluate against a literal of `value`
            let schema = Schema::new(vec![Field::new("a", DataType::Int32, false)]);
            let columns: Vec<ArrayRef> = vec![Arc::new(Int32Array::from(vec![1]))];

            let expr =
                create_physical_expr_with_type_coercion(&BuiltinScalarFunction::$FUNC, $ARGS, &schema, &execution_props)?;

            // type is correct
            assert_eq!(expr.data_type(&schema)?, DataType::$DATA_TYPE);

            let batch = RecordBatch::try_new(Arc::new(schema.clone()), columns)?;

            match expected {
                Ok(expected) => {
                    let result = expr.evaluate(&batch)?;
                    let result = result.into_array(batch.num_rows()).expect("Failed to convert to array");
                    let result = result.as_any().downcast_ref::<$ARRAY_TYPE>().unwrap();

                    // value is correct
                    match expected {
                        Some(v) => assert_eq!(result.value(0), v),
                        None => assert!(result.is_null(0)),
                    };
                }
                Err(expected_error) => {
                    // evaluate is expected error - cannot use .expect_err() due to Debug not being implemented
                    match expr.evaluate(&batch) {
                        Ok(_) => assert!(false, "expected error"),
                        Err(error) => {
                            assert!(expected_error.strip_backtrace().starts_with(&error.strip_backtrace()));
                        }
                    }
                }
            };
        };
    }

    #[test]
    fn test_functions() -> Result<()> {
        test_function!(Ascii, &[lit("x")], Ok(Some(120)), i32, Int32, Int32Array);
        test_function!(Ascii, &[lit("ésoj")], Ok(Some(233)), i32, Int32, Int32Array);
        test_function!(
            Ascii,
            &[lit("💯")],
            Ok(Some(128175)),
            i32,
            Int32,
            Int32Array
        );
        test_function!(
            Ascii,
            &[lit("💯a")],
            Ok(Some(128175)),
            i32,
            Int32,
            Int32Array
        );
        test_function!(Ascii, &[lit("")], Ok(Some(0)), i32, Int32, Int32Array);
        test_function!(
            Ascii,
            &[lit(ScalarValue::Utf8(None))],
            Ok(None),
            i32,
            Int32,
            Int32Array
        );
        test_function!(
            BitLength,
            &[lit("chars")],
            Ok(Some(40)),
            i32,
            Int32,
            Int32Array
        );
        test_function!(
            BitLength,
            &[lit("josé")],
            Ok(Some(40)),
            i32,
            Int32,
            Int32Array
        );
        test_function!(BitLength, &[lit("")], Ok(Some(0)), i32, Int32, Int32Array);
        test_function!(
            Btrim,
            &[lit(" trim ")],
            Ok(Some("trim")),
            &str,
            Utf8,
            StringArray
        );
        test_function!(
            Btrim,
            &[lit(" trim")],
            Ok(Some("trim")),
            &str,
            Utf8,
            StringArray
        );
        test_function!(
            Btrim,
            &[lit("trim ")],
            Ok(Some("trim")),
            &str,
            Utf8,
            StringArray
        );
        test_function!(
            Btrim,
            &[lit("\n trim \n")],
            Ok(Some("\n trim \n")),
            &str,
            Utf8,
            StringArray
        );
        test_function!(
            Btrim,
            &[lit("xyxtrimyyx"), lit("xyz"),],
            Ok(Some("trim")),
            &str,
            Utf8,
            StringArray
        );
        test_function!(
            Btrim,
            &[lit("\nxyxtrimyyx\n"), lit("xyz\n"),],
            Ok(Some("trim")),
            &str,
            Utf8,
            StringArray
        );
        test_function!(
            Btrim,
            &[lit(ScalarValue::Utf8(None)), lit("xyz"),],
            Ok(None),
            &str,
            Utf8,
            StringArray
        );
        test_function!(
            Btrim,
            &[lit("xyxtrimyyx"), lit(ScalarValue::Utf8(None)),],
            Ok(None),
            &str,
            Utf8,
            StringArray
        );
        #[cfg(feature = "unicode_expressions")]
        test_function!(
            CharacterLength,
            &[lit("chars")],
            Ok(Some(5)),
            i32,
            Int32,
            Int32Array
        );
        #[cfg(feature = "unicode_expressions")]
        test_function!(
            CharacterLength,
            &[lit("josé")],
            Ok(Some(4)),
            i32,
            Int32,
            Int32Array
        );
        #[cfg(feature = "unicode_expressions")]
        test_function!(
            CharacterLength,
            &[lit("")],
            Ok(Some(0)),
            i32,
            Int32,
            Int32Array
        );
        #[cfg(feature = "unicode_expressions")]
        test_function!(
            CharacterLength,
            &[lit(ScalarValue::Utf8(None))],
            Ok(None),
            i32,
            Int32,
            Int32Array
        );
        #[cfg(not(feature = "unicode_expressions"))]
        test_function!(
            CharacterLength,
            &[lit("josé")],
            internal_err!(
                "function character_length requires compilation with feature flag: unicode_expressions."
            ),
            i32,
            Int32,
            Int32Array
        );
        test_function!(
            Chr,
            &[lit(ScalarValue::Int64(Some(128175)))],
            Ok(Some("💯")),
            &str,
            Utf8,
            StringArray
        );
        test_function!(
            Chr,
            &[lit(ScalarValue::Int64(None))],
            Ok(None),
            &str,
            Utf8,
            StringArray
        );
        test_function!(
            Chr,
            &[lit(ScalarValue::Int64(Some(120)))],
            Ok(Some("x")),
            &str,
            Utf8,
            StringArray
        );
        test_function!(
            Chr,
            &[lit(ScalarValue::Int64(Some(128175)))],
            Ok(Some("💯")),
            &str,
            Utf8,
            StringArray
        );
        test_function!(
            Chr,
            &[lit(ScalarValue::Int64(None))],
            Ok(None),
            &str,
            Utf8,
            StringArray
        );
        test_function!(
            Chr,
            &[lit(ScalarValue::Int64(Some(0)))],
            exec_err!("null character not permitted."),
            &str,
            Utf8,
            StringArray
        );
        test_function!(
            Chr,
            &[lit(ScalarValue::Int64(Some(i64::MAX)))],
            exec_err!("requested character too large for encoding."),
            &str,
            Utf8,
            StringArray
        );
        test_function!(
            Concat,
            &[lit("aa"), lit("bb"), lit("cc"),],
            Ok(Some("aabbcc")),
            &str,
            Utf8,
            StringArray
        );
        test_function!(
            Concat,
            &[lit("aa"), lit(ScalarValue::Utf8(None)), lit("cc"),],
            Ok(Some("aacc")),
            &str,
            Utf8,
            StringArray
        );
        test_function!(
            Concat,
            &[lit(ScalarValue::Utf8(None))],
            Ok(Some("")),
            &str,
            Utf8,
            StringArray
        );
        test_function!(
            ConcatWithSeparator,
            &[lit("|"), lit("aa"), lit("bb"), lit("cc"),],
            Ok(Some("aa|bb|cc")),
            &str,
            Utf8,
            StringArray
        );
        test_function!(
            ConcatWithSeparator,
            &[lit("|"), lit(ScalarValue::Utf8(None)),],
            Ok(Some("")),
            &str,
            Utf8,
            StringArray
        );
        test_function!(
            ConcatWithSeparator,
            &[
                lit(ScalarValue::Utf8(None)),
                lit("aa"),
                lit("bb"),
                lit("cc"),
            ],
            Ok(None),
            &str,
            Utf8,
            StringArray
        );
        test_function!(
            ConcatWithSeparator,
            &[lit("|"), lit("aa"), lit(ScalarValue::Utf8(None)), lit("cc"),],
            Ok(Some("aa|cc")),
            &str,
            Utf8,
            StringArray
        );
        test_function!(
            Exp,
            &[lit(ScalarValue::Int32(Some(1)))],
            Ok(Some((1.0_f64).exp())),
            f64,
            Float64,
            Float64Array
        );
        test_function!(
            Exp,
            &[lit(ScalarValue::UInt32(Some(1)))],
            Ok(Some((1.0_f64).exp())),
            f64,
            Float64,
            Float64Array
        );
        test_function!(
            Exp,
            &[lit(ScalarValue::UInt64(Some(1)))],
            Ok(Some((1.0_f64).exp())),
            f64,
            Float64,
            Float64Array
        );
        test_function!(
            Exp,
            &[lit(ScalarValue::Float64(Some(1.0)))],
            Ok(Some((1.0_f64).exp())),
            f64,
            Float64,
            Float64Array
        );
        test_function!(
            Exp,
            &[lit(ScalarValue::Float32(Some(1.0)))],
            Ok(Some((1.0_f32).exp())),
            f32,
            Float32,
            Float32Array
        );
        test_function!(
            InitCap,
            &[lit("hi THOMAS")],
            Ok(Some("Hi Thomas")),
            &str,
            Utf8,
            StringArray
        );
        test_function!(InitCap, &[lit("")], Ok(Some("")), &str, Utf8, StringArray);
        test_function!(InitCap, &[lit("")], Ok(Some("")), &str, Utf8, StringArray);
        test_function!(
            InitCap,
            &[lit(ScalarValue::Utf8(None))],
            Ok(None),
            &str,
            Utf8,
            StringArray
        );
        #[cfg(feature = "unicode_expressions")]
        test_function!(
            Left,
            &[lit("abcde"), lit(ScalarValue::Int8(Some(2))),],
            Ok(Some("ab")),
            &str,
            Utf8,
            StringArray
        );
        #[cfg(feature = "unicode_expressions")]
        test_function!(
            Left,
            &[lit("abcde"), lit(ScalarValue::Int64(Some(200))),],
            Ok(Some("abcde")),
            &str,
            Utf8,
            StringArray
        );
        #[cfg(feature = "unicode_expressions")]
        test_function!(
            Left,
            &[lit("abcde"), lit(ScalarValue::Int64(Some(-2))),],
            Ok(Some("abc")),
            &str,
            Utf8,
            StringArray
        );
        #[cfg(feature = "unicode_expressions")]
        test_function!(
            Left,
            &[lit("abcde"), lit(ScalarValue::Int64(Some(-200))),],
            Ok(Some("")),
            &str,
            Utf8,
            StringArray
        );
        #[cfg(feature = "unicode_expressions")]
        test_function!(
            Left,
            &[lit("abcde"), lit(ScalarValue::Int64(Some(0))),],
            Ok(Some("")),
            &str,
            Utf8,
            StringArray
        );
        #[cfg(feature = "unicode_expressions")]
        test_function!(
            Left,
            &[
                lit(ScalarValue::Utf8(None)),
                lit(ScalarValue::Int64(Some(2))),
            ],
            Ok(None),
            &str,
            Utf8,
            StringArray
        );
        #[cfg(feature = "unicode_expressions")]
        test_function!(
            Left,
            &[lit("abcde"), lit(ScalarValue::Int64(None)),],
            Ok(None),
            &str,
            Utf8,
            StringArray
        );
        #[cfg(feature = "unicode_expressions")]
        test_function!(
            Left,
            &[lit("joséésoj"), lit(ScalarValue::Int64(Some(5))),],
            Ok(Some("joséé")),
            &str,
            Utf8,
            StringArray
        );
        #[cfg(feature = "unicode_expressions")]
        test_function!(
            Left,
            &[lit("joséésoj"), lit(ScalarValue::Int64(Some(-3))),],
            Ok(Some("joséé")),
            &str,
            Utf8,
            StringArray
        );
        #[cfg(not(feature = "unicode_expressions"))]
        test_function!(
            Left,
            &[
                lit("abcde"),
                lit(ScalarValue::Int8(Some(2))),
            ],
            internal_err!(
                "function left requires compilation with feature flag: unicode_expressions."
            ),
            &str,
            Utf8,
            StringArray
        );
        #[cfg(feature = "unicode_expressions")]
        test_function!(
            Lpad,
            &[lit("josé"), lit(ScalarValue::Int64(Some(5))),],
            Ok(Some(" josé")),
            &str,
            Utf8,
            StringArray
        );
        #[cfg(feature = "unicode_expressions")]
        test_function!(
            Lpad,
            &[lit("hi"), lit(ScalarValue::Int64(Some(5))),],
            Ok(Some("   hi")),
            &str,
            Utf8,
            StringArray
        );
        #[cfg(feature = "unicode_expressions")]
        test_function!(
            Lpad,
            &[lit("hi"), lit(ScalarValue::Int64(Some(0))),],
            Ok(Some("")),
            &str,
            Utf8,
            StringArray
        );
        #[cfg(feature = "unicode_expressions")]
        test_function!(
            Lpad,
            &[lit("hi"), lit(ScalarValue::Int64(None)),],
            Ok(None),
            &str,
            Utf8,
            StringArray
        );
        #[cfg(feature = "unicode_expressions")]
        test_function!(
            Lpad,
            &[
                lit(ScalarValue::Utf8(None)),
                lit(ScalarValue::Int64(Some(5))),
            ],
            Ok(None),
            &str,
            Utf8,
            StringArray
        );
        #[cfg(feature = "unicode_expressions")]
        test_function!(
            Lpad,
            &[lit("hi"), lit(ScalarValue::Int64(Some(5))), lit("xy"),],
            Ok(Some("xyxhi")),
            &str,
            Utf8,
            StringArray
        );
        #[cfg(feature = "unicode_expressions")]
        test_function!(
            Lpad,
            &[lit("hi"), lit(ScalarValue::Int64(Some(21))), lit("abcdef"),],
            Ok(Some("abcdefabcdefabcdefahi")),
            &str,
            Utf8,
            StringArray
        );
        #[cfg(feature = "unicode_expressions")]
        test_function!(
            Lpad,
            &[lit("hi"), lit(ScalarValue::Int64(Some(5))), lit(" "),],
            Ok(Some("   hi")),
            &str,
            Utf8,
            StringArray
        );
        #[cfg(feature = "unicode_expressions")]
        test_function!(
            Lpad,
            &[lit("hi"), lit(ScalarValue::Int64(Some(5))), lit(""),],
            Ok(Some("hi")),
            &str,
            Utf8,
            StringArray
        );
        #[cfg(feature = "unicode_expressions")]
        test_function!(
            Lpad,
            &[
                lit(ScalarValue::Utf8(None)),
                lit(ScalarValue::Int64(Some(5))),
                lit("xy"),
            ],
            Ok(None),
            &str,
            Utf8,
            StringArray
        );
        #[cfg(feature = "unicode_expressions")]
        test_function!(
            Lpad,
            &[lit("hi"), lit(ScalarValue::Int64(None)), lit("xy"),],
            Ok(None),
            &str,
            Utf8,
            StringArray
        );
        #[cfg(feature = "unicode_expressions")]
        test_function!(
            Lpad,
            &[
                lit("hi"),
                lit(ScalarValue::Int64(Some(5))),
                lit(ScalarValue::Utf8(None)),
            ],
            Ok(None),
            &str,
            Utf8,
            StringArray
        );
        #[cfg(feature = "unicode_expressions")]
        test_function!(
            Lpad,
            &[lit("josé"), lit(ScalarValue::Int64(Some(10))), lit("xy"),],
            Ok(Some("xyxyxyjosé")),
            &str,
            Utf8,
            StringArray
        );
        #[cfg(feature = "unicode_expressions")]
        test_function!(
            Lpad,
            &[lit("josé"), lit(ScalarValue::Int64(Some(10))), lit("éñ"),],
            Ok(Some("éñéñéñjosé")),
            &str,
            Utf8,
            StringArray
        );
        #[cfg(not(feature = "unicode_expressions"))]
        test_function!(
            Lpad,
            &[
                lit("josé"),
                lit(ScalarValue::Int64(Some(5))),
            ],
            internal_err!(
                "function lpad requires compilation with feature flag: unicode_expressions."
            ),
            &str,
            Utf8,
            StringArray
        );
        test_function!(
            Ltrim,
            &[lit(" trim")],
            Ok(Some("trim")),
            &str,
            Utf8,
            StringArray
        );
        test_function!(
            Ltrim,
            &[lit(" trim ")],
            Ok(Some("trim ")),
            &str,
            Utf8,
            StringArray
        );
        test_function!(
            Ltrim,
            &[lit("trim ")],
            Ok(Some("trim ")),
            &str,
            Utf8,
            StringArray
        );
        test_function!(
            Ltrim,
            &[lit("trim")],
            Ok(Some("trim")),
            &str,
            Utf8,
            StringArray
        );
        test_function!(
            Ltrim,
            &[lit("\n trim ")],
            Ok(Some("\n trim ")),
            &str,
            Utf8,
            StringArray
        );
        test_function!(
            Ltrim,
            &[lit(ScalarValue::Utf8(None))],
            Ok(None),
            &str,
            Utf8,
            StringArray
        );
        #[cfg(feature = "crypto_expressions")]
        test_function!(
            MD5,
            &[lit("tom")],
            Ok(Some("34b7da764b21d298ef307d04d8152dc5")),
            &str,
            Utf8,
            StringArray
        );
        #[cfg(feature = "crypto_expressions")]
        test_function!(
            MD5,
            &[lit("")],
            Ok(Some("d41d8cd98f00b204e9800998ecf8427e")),
            &str,
            Utf8,
            StringArray
        );
        #[cfg(feature = "crypto_expressions")]
        test_function!(
            MD5,
            &[lit(ScalarValue::Utf8(None))],
            Ok(None),
            &str,
            Utf8,
            StringArray
        );
        #[cfg(not(feature = "crypto_expressions"))]
        test_function!(
            MD5,
            &[lit("tom")],
            internal_err!(
                "function md5 requires compilation with feature flag: crypto_expressions."
            ),
            &str,
            Utf8,
            StringArray
        );
        test_function!(
            OctetLength,
            &[lit("chars")],
            Ok(Some(5)),
            i32,
            Int32,
            Int32Array
        );
        test_function!(
            OctetLength,
            &[lit("josé")],
            Ok(Some(5)),
            i32,
            Int32,
            Int32Array
        );
        test_function!(OctetLength, &[lit("")], Ok(Some(0)), i32, Int32, Int32Array);
        test_function!(
            OctetLength,
            &[lit(ScalarValue::Utf8(None))],
            Ok(None),
            i32,
            Int32,
            Int32Array
        );
        test_function!(
            Repeat,
            &[lit("Pg"), lit(ScalarValue::Int64(Some(4))),],
            Ok(Some("PgPgPgPg")),
            &str,
            Utf8,
            StringArray
        );
        test_function!(
            Repeat,
            &[
                lit(ScalarValue::Utf8(None)),
                lit(ScalarValue::Int64(Some(4))),
            ],
            Ok(None),
            &str,
            Utf8,
            StringArray
        );
        test_function!(
            Repeat,
            &[lit("Pg"), lit(ScalarValue::Int64(None)),],
            Ok(None),
            &str,
            Utf8,
            StringArray
        );
        #[cfg(feature = "unicode_expressions")]
        test_function!(
            Reverse,
            &[lit("abcde")],
            Ok(Some("edcba")),
            &str,
            Utf8,
            StringArray
        );
        #[cfg(feature = "unicode_expressions")]
        test_function!(
            Reverse,
            &[lit("loẅks")],
            Ok(Some("sk̈wol")),
            &str,
            Utf8,
            StringArray
        );
        #[cfg(feature = "unicode_expressions")]
        test_function!(
            Reverse,
            &[lit("loẅks")],
            Ok(Some("sk̈wol")),
            &str,
            Utf8,
            StringArray
        );
        #[cfg(feature = "unicode_expressions")]
        test_function!(
            Reverse,
            &[lit(ScalarValue::Utf8(None))],
            Ok(None),
            &str,
            Utf8,
            StringArray
        );
        #[cfg(not(feature = "unicode_expressions"))]
        test_function!(
            Reverse,
            &[lit("abcde")],
            internal_err!(
                "function reverse requires compilation with feature flag: unicode_expressions."
            ),
            &str,
            Utf8,
            StringArray
        );
        #[cfg(feature = "unicode_expressions")]
        test_function!(
            Right,
            &[lit("abcde"), lit(ScalarValue::Int8(Some(2))),],
            Ok(Some("de")),
            &str,
            Utf8,
            StringArray
        );
        #[cfg(feature = "unicode_expressions")]
        test_function!(
            Right,
            &[lit("abcde"), lit(ScalarValue::Int64(Some(200))),],
            Ok(Some("abcde")),
            &str,
            Utf8,
            StringArray
        );
        #[cfg(feature = "unicode_expressions")]
        test_function!(
            Right,
            &[lit("abcde"), lit(ScalarValue::Int64(Some(-2))),],
            Ok(Some("cde")),
            &str,
            Utf8,
            StringArray
        );
        #[cfg(feature = "unicode_expressions")]
        test_function!(
            Right,
            &[lit("abcde"), lit(ScalarValue::Int64(Some(-200))),],
            Ok(Some("")),
            &str,
            Utf8,
            StringArray
        );
        #[cfg(feature = "unicode_expressions")]
        test_function!(
            Right,
            &[lit("abcde"), lit(ScalarValue::Int64(Some(0))),],
            Ok(Some("")),
            &str,
            Utf8,
            StringArray
        );
        #[cfg(feature = "unicode_expressions")]
        test_function!(
            Right,
            &[
                lit(ScalarValue::Utf8(None)),
                lit(ScalarValue::Int64(Some(2))),
            ],
            Ok(None),
            &str,
            Utf8,
            StringArray
        );
        #[cfg(feature = "unicode_expressions")]
        test_function!(
            Right,
            &[lit("abcde"), lit(ScalarValue::Int64(None)),],
            Ok(None),
            &str,
            Utf8,
            StringArray
        );
        #[cfg(feature = "unicode_expressions")]
        test_function!(
            Right,
            &[lit("joséésoj"), lit(ScalarValue::Int64(Some(5))),],
            Ok(Some("éésoj")),
            &str,
            Utf8,
            StringArray
        );
        #[cfg(feature = "unicode_expressions")]
        test_function!(
            Right,
            &[lit("joséésoj"), lit(ScalarValue::Int64(Some(-3))),],
            Ok(Some("éésoj")),
            &str,
            Utf8,
            StringArray
        );
        #[cfg(not(feature = "unicode_expressions"))]
        test_function!(
            Right,
            &[
                lit("abcde"),
                lit(ScalarValue::Int8(Some(2))),
            ],
            internal_err!(
                "function right requires compilation with feature flag: unicode_expressions."
            ),
            &str,
            Utf8,
            StringArray
        );
        #[cfg(feature = "unicode_expressions")]
        test_function!(
            Rpad,
            &[lit("josé"), lit(ScalarValue::Int64(Some(5))),],
            Ok(Some("josé ")),
            &str,
            Utf8,
            StringArray
        );
        #[cfg(feature = "unicode_expressions")]
        test_function!(
            Rpad,
            &[lit("hi"), lit(ScalarValue::Int64(Some(5))),],
            Ok(Some("hi   ")),
            &str,
            Utf8,
            StringArray
        );
        #[cfg(feature = "unicode_expressions")]
        test_function!(
            Rpad,
            &[lit("hi"), lit(ScalarValue::Int64(Some(0))),],
            Ok(Some("")),
            &str,
            Utf8,
            StringArray
        );
        #[cfg(feature = "unicode_expressions")]
        test_function!(
            Rpad,
            &[lit("hi"), lit(ScalarValue::Int64(None)),],
            Ok(None),
            &str,
            Utf8,
            StringArray
        );
        #[cfg(feature = "unicode_expressions")]
        test_function!(
            Rpad,
            &[
                lit(ScalarValue::Utf8(None)),
                lit(ScalarValue::Int64(Some(5))),
            ],
            Ok(None),
            &str,
            Utf8,
            StringArray
        );
        #[cfg(feature = "unicode_expressions")]
        test_function!(
            Rpad,
            &[lit("hi"), lit(ScalarValue::Int64(Some(5))), lit("xy"),],
            Ok(Some("hixyx")),
            &str,
            Utf8,
            StringArray
        );
        #[cfg(feature = "unicode_expressions")]
        test_function!(
            Rpad,
            &[lit("hi"), lit(ScalarValue::Int64(Some(21))), lit("abcdef"),],
            Ok(Some("hiabcdefabcdefabcdefa")),
            &str,
            Utf8,
            StringArray
        );
        #[cfg(feature = "unicode_expressions")]
        test_function!(
            Rpad,
            &[lit("hi"), lit(ScalarValue::Int64(Some(5))), lit(" "),],
            Ok(Some("hi   ")),
            &str,
            Utf8,
            StringArray
        );
        #[cfg(feature = "unicode_expressions")]
        test_function!(
            Rpad,
            &[lit("hi"), lit(ScalarValue::Int64(Some(5))), lit(""),],
            Ok(Some("hi")),
            &str,
            Utf8,
            StringArray
        );
        #[cfg(feature = "unicode_expressions")]
        test_function!(
            Rpad,
            &[
                lit(ScalarValue::Utf8(None)),
                lit(ScalarValue::Int64(Some(5))),
                lit("xy"),
            ],
            Ok(None),
            &str,
            Utf8,
            StringArray
        );
        #[cfg(feature = "unicode_expressions")]
        test_function!(
            Rpad,
            &[lit("hi"), lit(ScalarValue::Int64(None)), lit("xy"),],
            Ok(None),
            &str,
            Utf8,
            StringArray
        );
        #[cfg(feature = "unicode_expressions")]
        test_function!(
            Rpad,
            &[
                lit("hi"),
                lit(ScalarValue::Int64(Some(5))),
                lit(ScalarValue::Utf8(None)),
            ],
            Ok(None),
            &str,
            Utf8,
            StringArray
        );
        #[cfg(feature = "unicode_expressions")]
        test_function!(
            Rpad,
            &[lit("josé"), lit(ScalarValue::Int64(Some(10))), lit("xy"),],
            Ok(Some("joséxyxyxy")),
            &str,
            Utf8,
            StringArray
        );
        #[cfg(feature = "unicode_expressions")]
        test_function!(
            Rpad,
            &[lit("josé"), lit(ScalarValue::Int64(Some(10))), lit("éñ"),],
            Ok(Some("josééñéñéñ")),
            &str,
            Utf8,
            StringArray
        );
        #[cfg(not(feature = "unicode_expressions"))]
        test_function!(
            Rpad,
            &[
                lit("josé"),
                lit(ScalarValue::Int64(Some(5))),
            ],
            internal_err!(
                "function rpad requires compilation with feature flag: unicode_expressions."
            ),
            &str,
            Utf8,
            StringArray
        );
        test_function!(
            Rtrim,
            &[lit("trim ")],
            Ok(Some("trim")),
            &str,
            Utf8,
            StringArray
        );
        test_function!(
            Rtrim,
            &[lit(" trim ")],
            Ok(Some(" trim")),
            &str,
            Utf8,
            StringArray
        );
        test_function!(
            Rtrim,
            &[lit(" trim \n")],
            Ok(Some(" trim \n")),
            &str,
            Utf8,
            StringArray
        );
        test_function!(
            Rtrim,
            &[lit(" trim")],
            Ok(Some(" trim")),
            &str,
            Utf8,
            StringArray
        );
        test_function!(
            Rtrim,
            &[lit("trim")],
            Ok(Some("trim")),
            &str,
            Utf8,
            StringArray
        );
        test_function!(
            Rtrim,
            &[lit(ScalarValue::Utf8(None))],
            Ok(None),
            &str,
            Utf8,
            StringArray
        );
        #[cfg(feature = "crypto_expressions")]
        test_function!(
            SHA224,
            &[lit("tom")],
            Ok(Some(&[
                11u8, 246u8, 203u8, 98u8, 100u8, 156u8, 66u8, 169u8, 174u8, 56u8, 118u8,
                171u8, 111u8, 109u8, 146u8, 173u8, 54u8, 203u8, 84u8, 20u8, 228u8, 149u8,
                248u8, 135u8, 50u8, 146u8, 190u8, 77u8
            ])),
            &[u8],
            Binary,
            BinaryArray
        );
        #[cfg(feature = "crypto_expressions")]
        test_function!(
            SHA224,
            &[lit("")],
            Ok(Some(&[
                209u8, 74u8, 2u8, 140u8, 42u8, 58u8, 43u8, 201u8, 71u8, 97u8, 2u8, 187u8,
                40u8, 130u8, 52u8, 196u8, 21u8, 162u8, 176u8, 31u8, 130u8, 142u8, 166u8,
                42u8, 197u8, 179u8, 228u8, 47u8
            ])),
            &[u8],
            Binary,
            BinaryArray
        );
        #[cfg(feature = "crypto_expressions")]
        test_function!(
            SHA224,
            &[lit(ScalarValue::Utf8(None))],
            Ok(None),
            &[u8],
            Binary,
            BinaryArray
        );
        #[cfg(not(feature = "crypto_expressions"))]
        test_function!(
            SHA224,
            &[lit("tom")],
            internal_err!(
                "function sha224 requires compilation with feature flag: crypto_expressions."
            ),
            &[u8],
            Binary,
            BinaryArray
        );
        #[cfg(feature = "crypto_expressions")]
        test_function!(
            SHA256,
            &[lit("tom")],
            Ok(Some(&[
                225u8, 96u8, 143u8, 117u8, 197u8, 215u8, 129u8, 63u8, 61u8, 64u8, 49u8,
                203u8, 48u8, 191u8, 183u8, 134u8, 80u8, 125u8, 152u8, 19u8, 117u8, 56u8,
                255u8, 142u8, 18u8, 138u8, 111u8, 247u8, 78u8, 132u8, 230u8, 67u8
            ])),
            &[u8],
            Binary,
            BinaryArray
        );
        #[cfg(feature = "crypto_expressions")]
        test_function!(
            SHA256,
            &[lit("")],
            Ok(Some(&[
                227u8, 176u8, 196u8, 66u8, 152u8, 252u8, 28u8, 20u8, 154u8, 251u8, 244u8,
                200u8, 153u8, 111u8, 185u8, 36u8, 39u8, 174u8, 65u8, 228u8, 100u8, 155u8,
                147u8, 76u8, 164u8, 149u8, 153u8, 27u8, 120u8, 82u8, 184u8, 85u8
            ])),
            &[u8],
            Binary,
            BinaryArray
        );
        #[cfg(feature = "crypto_expressions")]
        test_function!(
            SHA256,
            &[lit(ScalarValue::Utf8(None))],
            Ok(None),
            &[u8],
            Binary,
            BinaryArray
        );
        #[cfg(not(feature = "crypto_expressions"))]
        test_function!(
            SHA256,
            &[lit("tom")],
            internal_err!(
                "function sha256 requires compilation with feature flag: crypto_expressions."
            ),
            &[u8],
            Binary,
            BinaryArray
        );
        #[cfg(feature = "crypto_expressions")]
        test_function!(
            SHA384,
            &[lit("tom")],
            Ok(Some(&[
                9u8, 111u8, 91u8, 104u8, 170u8, 119u8, 132u8, 142u8, 79u8, 223u8, 92u8,
                28u8, 11u8, 53u8, 13u8, 226u8, 219u8, 250u8, 214u8, 15u8, 253u8, 124u8,
                37u8, 217u8, 234u8, 7u8, 198u8, 193u8, 155u8, 138u8, 77u8, 85u8, 169u8,
                24u8, 126u8, 177u8, 23u8, 197u8, 87u8, 136u8, 63u8, 88u8, 193u8, 109u8,
                250u8, 195u8, 227u8, 67u8
            ])),
            &[u8],
            Binary,
            BinaryArray
        );
        #[cfg(feature = "crypto_expressions")]
        test_function!(
            SHA384,
            &[lit("")],
            Ok(Some(&[
                56u8, 176u8, 96u8, 167u8, 81u8, 172u8, 150u8, 56u8, 76u8, 217u8, 50u8,
                126u8, 177u8, 177u8, 227u8, 106u8, 33u8, 253u8, 183u8, 17u8, 20u8, 190u8,
                7u8, 67u8, 76u8, 12u8, 199u8, 191u8, 99u8, 246u8, 225u8, 218u8, 39u8,
                78u8, 222u8, 191u8, 231u8, 111u8, 101u8, 251u8, 213u8, 26u8, 210u8,
                241u8, 72u8, 152u8, 185u8, 91u8
            ])),
            &[u8],
            Binary,
            BinaryArray
        );
        #[cfg(feature = "crypto_expressions")]
        test_function!(
            SHA384,
            &[lit(ScalarValue::Utf8(None))],
            Ok(None),
            &[u8],
            Binary,
            BinaryArray
        );
        #[cfg(not(feature = "crypto_expressions"))]
        test_function!(
            SHA384,
            &[lit("tom")],
            internal_err!(
                "function sha384 requires compilation with feature flag: crypto_expressions."
            ),
            &[u8],
            Binary,
            BinaryArray
        );
        #[cfg(feature = "crypto_expressions")]
        test_function!(
            SHA512,
            &[lit("tom")],
            Ok(Some(&[
                110u8, 27u8, 155u8, 63u8, 232u8, 64u8, 104u8, 14u8, 55u8, 5u8, 31u8,
                122u8, 213u8, 233u8, 89u8, 214u8, 243u8, 154u8, 208u8, 248u8, 136u8,
                93u8, 133u8, 81u8, 102u8, 245u8, 92u8, 101u8, 148u8, 105u8, 211u8, 200u8,
                183u8, 129u8, 24u8, 196u8, 74u8, 42u8, 73u8, 199u8, 45u8, 219u8, 72u8,
                28u8, 214u8, 216u8, 115u8, 16u8, 52u8, 225u8, 28u8, 192u8, 48u8, 7u8,
                11u8, 168u8, 67u8, 169u8, 11u8, 52u8, 149u8, 203u8, 141u8, 62u8
            ])),
            &[u8],
            Binary,
            BinaryArray
        );
        #[cfg(feature = "crypto_expressions")]
        test_function!(
            SHA512,
            &[lit("")],
            Ok(Some(&[
                207u8, 131u8, 225u8, 53u8, 126u8, 239u8, 184u8, 189u8, 241u8, 84u8, 40u8,
                80u8, 214u8, 109u8, 128u8, 7u8, 214u8, 32u8, 228u8, 5u8, 11u8, 87u8,
                21u8, 220u8, 131u8, 244u8, 169u8, 33u8, 211u8, 108u8, 233u8, 206u8, 71u8,
                208u8, 209u8, 60u8, 93u8, 133u8, 242u8, 176u8, 255u8, 131u8, 24u8, 210u8,
                135u8, 126u8, 236u8, 47u8, 99u8, 185u8, 49u8, 189u8, 71u8, 65u8, 122u8,
                129u8, 165u8, 56u8, 50u8, 122u8, 249u8, 39u8, 218u8, 62u8
            ])),
            &[u8],
            Binary,
            BinaryArray
        );
        #[cfg(feature = "crypto_expressions")]
        test_function!(
            SHA512,
            &[lit(ScalarValue::Utf8(None))],
            Ok(None),
            &[u8],
            Binary,
            BinaryArray
        );
        #[cfg(not(feature = "crypto_expressions"))]
        test_function!(
            SHA512,
            &[lit("tom")],
            internal_err!(
                "function sha512 requires compilation with feature flag: crypto_expressions."
            ),
            &[u8],
            Binary,
            BinaryArray
        );
        test_function!(
            SplitPart,
            &[
                lit("abc~@~def~@~ghi"),
                lit("~@~"),
                lit(ScalarValue::Int64(Some(2))),
            ],
            Ok(Some("def")),
            &str,
            Utf8,
            StringArray
        );
        test_function!(
            SplitPart,
            &[
                lit("abc~@~def~@~ghi"),
                lit("~@~"),
                lit(ScalarValue::Int64(Some(20))),
            ],
            Ok(Some("")),
            &str,
            Utf8,
            StringArray
        );
        test_function!(
            SplitPart,
            &[
                lit("abc~@~def~@~ghi"),
                lit("~@~"),
                lit(ScalarValue::Int64(Some(-1))),
            ],
            exec_err!("field position must be greater than zero"),
            &str,
            Utf8,
            StringArray
        );
        test_function!(
            StartsWith,
            &[lit("alphabet"), lit("alph"),],
            Ok(Some(true)),
            bool,
            Boolean,
            BooleanArray
        );
        test_function!(
            StartsWith,
            &[lit("alphabet"), lit("blph"),],
            Ok(Some(false)),
            bool,
            Boolean,
            BooleanArray
        );
        test_function!(
            StartsWith,
            &[lit(ScalarValue::Utf8(None)), lit("alph"),],
            Ok(None),
            bool,
            Boolean,
            BooleanArray
        );
        test_function!(
            StartsWith,
            &[lit("alphabet"), lit(ScalarValue::Utf8(None)),],
            Ok(None),
            bool,
            Boolean,
            BooleanArray
        );
        test_function!(
            EndsWith,
            &[lit("alphabet"), lit("alph"),],
            Ok(Some(false)),
            bool,
            Boolean,
            BooleanArray
        );
        test_function!(
            EndsWith,
            &[lit("alphabet"), lit("bet"),],
            Ok(Some(true)),
            bool,
            Boolean,
            BooleanArray
        );
        test_function!(
            EndsWith,
            &[lit(ScalarValue::Utf8(None)), lit("alph"),],
            Ok(None),
            bool,
            Boolean,
            BooleanArray
        );
        test_function!(
            EndsWith,
            &[lit("alphabet"), lit(ScalarValue::Utf8(None)),],
            Ok(None),
            bool,
            Boolean,
            BooleanArray
        );
        #[cfg(feature = "unicode_expressions")]
        test_function!(
            Substr,
            &[lit("alphabet"), lit(ScalarValue::Int64(Some(0))),],
            Ok(Some("alphabet")),
            &str,
            Utf8,
            StringArray
        );
        #[cfg(feature = "unicode_expressions")]
        test_function!(
            Substr,
            &[lit("joséésoj"), lit(ScalarValue::Int64(Some(5))),],
            Ok(Some("ésoj")),
            &str,
            Utf8,
            StringArray
        );
        #[cfg(feature = "unicode_expressions")]
        test_function!(
            Substr,
            &[lit("joséésoj"), lit(ScalarValue::Int64(Some(-5))),],
            Ok(Some("joséésoj")),
            &str,
            Utf8,
            StringArray
        );
        #[cfg(feature = "unicode_expressions")]
        test_function!(
            Substr,
            &[lit("alphabet"), lit(ScalarValue::Int64(Some(1))),],
            Ok(Some("alphabet")),
            &str,
            Utf8,
            StringArray
        );
        #[cfg(feature = "unicode_expressions")]
        test_function!(
            Substr,
            &[lit("alphabet"), lit(ScalarValue::Int64(Some(2))),],
            Ok(Some("lphabet")),
            &str,
            Utf8,
            StringArray
        );
        #[cfg(feature = "unicode_expressions")]
        test_function!(
            Substr,
            &[lit("alphabet"), lit(ScalarValue::Int64(Some(3))),],
            Ok(Some("phabet")),
            &str,
            Utf8,
            StringArray
        );
        #[cfg(feature = "unicode_expressions")]
        test_function!(
            Substr,
            &[lit("alphabet"), lit(ScalarValue::Int64(Some(-3))),],
            Ok(Some("alphabet")),
            &str,
            Utf8,
            StringArray
        );
        #[cfg(feature = "unicode_expressions")]
        test_function!(
            Substr,
            &[lit("alphabet"), lit(ScalarValue::Int64(Some(30))),],
            Ok(Some("")),
            &str,
            Utf8,
            StringArray
        );
        #[cfg(feature = "unicode_expressions")]
        test_function!(
            Substr,
            &[lit("alphabet"), lit(ScalarValue::Int64(None)),],
            Ok(None),
            &str,
            Utf8,
            StringArray
        );
        #[cfg(feature = "unicode_expressions")]
        test_function!(
            Substr,
            &[
                lit("alphabet"),
                lit(ScalarValue::Int64(Some(3))),
                lit(ScalarValue::Int64(Some(2))),
            ],
            Ok(Some("ph")),
            &str,
            Utf8,
            StringArray
        );
        #[cfg(feature = "unicode_expressions")]
        test_function!(
            Substr,
            &[
                lit("alphabet"),
                lit(ScalarValue::Int64(Some(3))),
                lit(ScalarValue::Int64(Some(20))),
            ],
            Ok(Some("phabet")),
            &str,
            Utf8,
            StringArray
        );
        #[cfg(feature = "unicode_expressions")]
        test_function!(
            Substr,
            &[
                lit("alphabet"),
                lit(ScalarValue::Int64(Some(0))),
                lit(ScalarValue::Int64(Some(5))),
            ],
            Ok(Some("alph")),
            &str,
            Utf8,
            StringArray
        );
        // starting from 5 (10 + -5)
        #[cfg(feature = "unicode_expressions")]
        test_function!(
            Substr,
            &[
                lit("alphabet"),
                lit(ScalarValue::Int64(Some(-5))),
                lit(ScalarValue::Int64(Some(10))),
            ],
            Ok(Some("alph")),
            &str,
            Utf8,
            StringArray
        );
        // starting from -1 (4 + -5)
        #[cfg(feature = "unicode_expressions")]
        test_function!(
            Substr,
            &[
                lit("alphabet"),
                lit(ScalarValue::Int64(Some(-5))),
                lit(ScalarValue::Int64(Some(4))),
            ],
            Ok(Some("")),
            &str,
            Utf8,
            StringArray
        );
        // starting from 0 (5 + -5)
        #[cfg(feature = "unicode_expressions")]
        test_function!(
            Substr,
            &[
                lit("alphabet"),
                lit(ScalarValue::Int64(Some(-5))),
                lit(ScalarValue::Int64(Some(5))),
            ],
            Ok(Some("")),
            &str,
            Utf8,
            StringArray
        );
        #[cfg(feature = "unicode_expressions")]
        test_function!(
            Substr,
            &[
                lit("alphabet"),
                lit(ScalarValue::Int64(None)),
                lit(ScalarValue::Int64(Some(20))),
            ],
            Ok(None),
            &str,
            Utf8,
            StringArray
        );
        #[cfg(feature = "unicode_expressions")]
        test_function!(
            Substr,
            &[
                lit("alphabet"),
                lit(ScalarValue::Int64(Some(3))),
                lit(ScalarValue::Int64(None)),
            ],
            Ok(None),
            &str,
            Utf8,
            StringArray
        );
        #[cfg(feature = "unicode_expressions")]
        test_function!(
            Substr,
            &[
                lit("alphabet"),
                lit(ScalarValue::Int64(Some(1))),
                lit(ScalarValue::Int64(Some(-1))),
            ],
            exec_err!("negative substring length not allowed: substr(<str>, 1, -1)"),
            &str,
            Utf8,
            StringArray
        );
        #[cfg(feature = "unicode_expressions")]
        test_function!(
            Substr,
            &[
                lit("joséésoj"),
                lit(ScalarValue::Int64(Some(5))),
                lit(ScalarValue::Int64(Some(2))),
            ],
            Ok(Some("és")),
            &str,
            Utf8,
            StringArray
        );
        #[cfg(not(feature = "unicode_expressions"))]
        test_function!(
            Substr,
            &[
                lit("alphabet"),
                lit(ScalarValue::Int64(Some(0))),
            ],
            internal_err!(
                "function substr requires compilation with feature flag: unicode_expressions."
            ),
            &str,
            Utf8,
            StringArray
        );
        #[cfg(feature = "unicode_expressions")]
        test_function!(
            Translate,
            &[lit("12345"), lit("143"), lit("ax"),],
            Ok(Some("a2x5")),
            &str,
            Utf8,
            StringArray
        );
        #[cfg(feature = "unicode_expressions")]
        test_function!(
            Translate,
            &[lit(ScalarValue::Utf8(None)), lit("143"), lit("ax"),],
            Ok(None),
            &str,
            Utf8,
            StringArray
        );
        #[cfg(feature = "unicode_expressions")]
        test_function!(
            Translate,
            &[lit("12345"), lit(ScalarValue::Utf8(None)), lit("ax"),],
            Ok(None),
            &str,
            Utf8,
            StringArray
        );
        #[cfg(feature = "unicode_expressions")]
        test_function!(
            Translate,
            &[lit("12345"), lit("143"), lit(ScalarValue::Utf8(None)),],
            Ok(None),
            &str,
            Utf8,
            StringArray
        );
        #[cfg(feature = "unicode_expressions")]
        test_function!(
            Translate,
            &[lit("é2íñ5"), lit("éñí"), lit("óü"),],
            Ok(Some("ó2ü5")),
            &str,
            Utf8,
            StringArray
        );
        #[cfg(not(feature = "unicode_expressions"))]
        test_function!(
            Translate,
            &[
                lit("12345"),
                lit("143"),
                lit("ax"),
            ],
            internal_err!(
                "function translate requires compilation with feature flag: unicode_expressions."
            ),
            &str,
            Utf8,
            StringArray
        );
        test_function!(
            Trim,
            &[lit(" trim ")],
            Ok(Some("trim")),
            &str,
            Utf8,
            StringArray
        );
        test_function!(
            Trim,
            &[lit("trim ")],
            Ok(Some("trim")),
            &str,
            Utf8,
            StringArray
        );
        test_function!(
            Trim,
            &[lit(" trim")],
            Ok(Some("trim")),
            &str,
            Utf8,
            StringArray
        );
        test_function!(
            Trim,
            &[lit(ScalarValue::Utf8(None))],
            Ok(None),
            &str,
            Utf8,
            StringArray
        );
        test_function!(
            Upper,
            &[lit("upper")],
            Ok(Some("UPPER")),
            &str,
            Utf8,
            StringArray
        );
        test_function!(
            Upper,
            &[lit("UPPER")],
            Ok(Some("UPPER")),
            &str,
            Utf8,
            StringArray
        );
        test_function!(
            Upper,
            &[lit(ScalarValue::Utf8(None))],
            Ok(None),
            &str,
            Utf8,
            StringArray
        );
        Ok(())
    }

    #[test]
    fn test_empty_arguments_error() -> Result<()> {
        let execution_props = ExecutionProps::new();
        let schema = Schema::new(vec![Field::new("a", DataType::Int32, false)]);

        // pick some arbitrary functions to test
        let funs = [BuiltinScalarFunction::Concat, BuiltinScalarFunction::Repeat];

        for fun in funs.iter() {
            let expr = create_physical_expr_with_type_coercion(
                fun,
                &[],
                &schema,
                &execution_props,
            );

            match expr {
                Ok(..) => {
                    return plan_err!(
                        "Builtin scalar function {fun} does not support empty arguments"
                    );
                }
                Err(DataFusionError::Plan(_)) => {
                    // Continue the loop
                }
                Err(..) => {
                    return internal_err!(
                        "Builtin scalar function {fun} didn't got the right error with empty arguments");
                }
            }
        }
        Ok(())
    }

    #[test]
    fn test_empty_arguments() -> Result<()> {
        let execution_props = ExecutionProps::new();
        let schema = Schema::new(vec![Field::new("a", DataType::Int32, false)]);

        let funs = [
            BuiltinScalarFunction::Now,
            BuiltinScalarFunction::Pi,
            BuiltinScalarFunction::Random,
            BuiltinScalarFunction::Uuid,
        ];

        for fun in funs.iter() {
            create_physical_expr_with_type_coercion(fun, &[], &schema, &execution_props)?;
        }
        Ok(())
    }

    // Helper function just for testing.
    // Returns `expressions` coerced to types compatible with
    // `signature`, if possible.
    pub fn coerce(
        expressions: &[Arc<dyn PhysicalExpr>],
        schema: &Schema,
        signature: &Signature,
    ) -> Result<Vec<Arc<dyn PhysicalExpr>>> {
        if expressions.is_empty() {
            return Ok(vec![]);
        }

        let current_types = expressions
            .iter()
            .map(|e| e.data_type(schema))
            .collect::<Result<Vec<_>>>()?;

        let new_types = data_types(&current_types, signature)?;

        expressions
            .iter()
            .enumerate()
            .map(|(i, expr)| try_cast(expr.clone(), schema, new_types[i].clone()))
            .collect::<Result<Vec<_>>>()
    }

    // Helper function just for testing.
    // The type coercion will be done in the logical phase, should do the type coercion for the test
    fn create_physical_expr_with_type_coercion(
        fun: &BuiltinScalarFunction,
        input_phy_exprs: &[Arc<dyn PhysicalExpr>],
        input_schema: &Schema,
        execution_props: &ExecutionProps,
    ) -> Result<Arc<dyn PhysicalExpr>> {
        let type_coerced_phy_exprs =
            coerce(input_phy_exprs, input_schema, &fun.signature()).unwrap();
        create_physical_expr(fun, &type_coerced_phy_exprs, input_schema, execution_props)
    }

    fn dummy_function(args: &[ArrayRef]) -> Result<ArrayRef> {
        let result: UInt64Array =
            args.iter().map(|array| Some(array.len() as u64)).collect();
        Ok(Arc::new(result) as ArrayRef)
    }

    fn unpack_uint64_array(col: Result<ColumnarValue>) -> Result<Vec<u64>> {
        if let ColumnarValue::Array(array) = col? {
            Ok(as_uint64_array(&array)?.values().to_vec())
        } else {
            internal_err!("Unexpected scalar created by a test function")
        }
    }

    #[test]
    fn test_make_scalar_function() -> Result<()> {
        let adapter_func = make_scalar_function_inner(dummy_function);

        let scalar_arg = ColumnarValue::Scalar(ScalarValue::Int64(Some(1)));
        let array_arg = ColumnarValue::Array(
            ScalarValue::Int64(Some(1))
                .to_array_of_size(5)
                .expect("Failed to convert to array of size"),
        );
        let result = unpack_uint64_array(adapter_func(&[array_arg, scalar_arg]))?;
        assert_eq!(result, vec![5, 5]);

        Ok(())
    }

    #[test]
    fn test_make_scalar_function_with_no_hints() -> Result<()> {
        let adapter_func = make_scalar_function_with_hints(dummy_function, vec![]);

        let scalar_arg = ColumnarValue::Scalar(ScalarValue::Int64(Some(1)));
        let array_arg = ColumnarValue::Array(
            ScalarValue::Int64(Some(1))
                .to_array_of_size(5)
                .expect("Failed to convert to array of size"),
        );
        let result = unpack_uint64_array(adapter_func(&[array_arg, scalar_arg]))?;
        assert_eq!(result, vec![5, 5]);

        Ok(())
    }

    #[test]
    fn test_make_scalar_function_with_hints() -> Result<()> {
        let adapter_func = make_scalar_function_with_hints(
            dummy_function,
            vec![Hint::Pad, Hint::AcceptsSingular],
        );

        let scalar_arg = ColumnarValue::Scalar(ScalarValue::Int64(Some(1)));
        let array_arg = ColumnarValue::Array(
            ScalarValue::Int64(Some(1))
                .to_array_of_size(5)
                .expect("Failed to convert to array of size"),
        );
        let result = unpack_uint64_array(adapter_func(&[array_arg, scalar_arg]))?;
        assert_eq!(result, vec![5, 1]);

        Ok(())
    }

    #[test]
    fn test_make_scalar_function_with_hints_on_arrays() -> Result<()> {
        let array_arg = ColumnarValue::Array(
            ScalarValue::Int64(Some(1))
                .to_array_of_size(5)
                .expect("Failed to convert to array of size"),
        );
        let adapter_func = make_scalar_function_with_hints(
            dummy_function,
            vec![Hint::Pad, Hint::AcceptsSingular],
        );

        let result = unpack_uint64_array(adapter_func(&[array_arg.clone(), array_arg]))?;
        assert_eq!(result, vec![5, 5]);

        Ok(())
    }

    #[test]
    fn test_make_scalar_function_with_mixed_hints() -> Result<()> {
        let adapter_func = make_scalar_function_with_hints(
            dummy_function,
            vec![Hint::Pad, Hint::AcceptsSingular, Hint::Pad],
        );

        let scalar_arg = ColumnarValue::Scalar(ScalarValue::Int64(Some(1)));
        let array_arg = ColumnarValue::Array(
            ScalarValue::Int64(Some(1))
                .to_array_of_size(5)
                .expect("Failed to convert to array of size"),
        );
        let result = unpack_uint64_array(adapter_func(&[
            array_arg,
            scalar_arg.clone(),
            scalar_arg,
        ]))?;
        assert_eq!(result, vec![5, 1, 5]);

        Ok(())
    }

    #[test]
    fn test_make_scalar_function_with_more_arguments_than_hints() -> Result<()> {
        let adapter_func = make_scalar_function_with_hints(
            dummy_function,
            vec![Hint::Pad, Hint::AcceptsSingular, Hint::Pad],
        );

        let scalar_arg = ColumnarValue::Scalar(ScalarValue::Int64(Some(1)));
        let array_arg = ColumnarValue::Array(
            ScalarValue::Int64(Some(1))
                .to_array_of_size(5)
                .expect("Failed to convert to array of size"),
        );
        let result = unpack_uint64_array(adapter_func(&[
            array_arg.clone(),
            scalar_arg.clone(),
            scalar_arg,
            array_arg,
        ]))?;
        assert_eq!(result, vec![5, 1, 5, 5]);

        Ok(())
    }

    #[test]
    fn test_make_scalar_function_with_hints_than_arguments() -> Result<()> {
        let adapter_func = make_scalar_function_with_hints(
            dummy_function,
            vec![
                Hint::Pad,
                Hint::AcceptsSingular,
                Hint::Pad,
                Hint::Pad,
                Hint::AcceptsSingular,
                Hint::Pad,
            ],
        );

        let scalar_arg = ColumnarValue::Scalar(ScalarValue::Int64(Some(1)));
        let array_arg = ColumnarValue::Array(
            ScalarValue::Int64(Some(1))
                .to_array_of_size(5)
                .expect("Failed to convert to array of size"),
        );
        let result = unpack_uint64_array(adapter_func(&[array_arg, scalar_arg]))?;
        assert_eq!(result, vec![5, 1]);

        Ok(())
    }
}<|MERGE_RESOLUTION|>--- conflicted
+++ resolved
@@ -305,14 +305,6 @@
         BuiltinScalarFunction::ArraySort => Arc::new(|args| {
             make_scalar_function_inner(array_expressions::array_sort)(args)
         }),
-<<<<<<< HEAD
-        BuiltinScalarFunction::ArrayEmpty => Arc::new(|args| {
-            make_scalar_function_inner(array_expressions::array_empty)(args)
-=======
-        BuiltinScalarFunction::ArrayConcat => Arc::new(|args| {
-            make_scalar_function_inner(array_expressions::array_concat)(args)
->>>>>>> b1d8082c
-        }),
         BuiltinScalarFunction::ArrayDistinct => Arc::new(|args| {
             make_scalar_function_inner(array_expressions::array_distinct)(args)
         }),
