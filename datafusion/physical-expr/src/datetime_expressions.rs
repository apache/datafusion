// Licensed to the Apache Software Foundation (ASF) under one
// or more contributor license agreements.  See the NOTICE file
// distributed with this work for additional information
// regarding copyright ownership.  The ASF licenses this file
// to you under the Apache License, Version 2.0 (the
// "License"); you may not use this file except in compliance
// with the License.  You may obtain a copy of the License at
//
//   http://www.apache.org/licenses/LICENSE-2.0
//
// Unless required by applicable law or agreed to in writing,
// software distributed under the License is distributed on an
// "AS IS" BASIS, WITHOUT WARRANTIES OR CONDITIONS OF ANY
// KIND, either express or implied.  See the License for the
// specific language governing permissions and limitations
// under the License.

//! DateTime expressions

use crate::datetime_expressions;
use crate::expressions::cast_column;
use arrow::array::Float64Builder;
use arrow::compute::cast;
use arrow::{
    array::TimestampNanosecondArray,
    compute::kernels::temporal,
    datatypes::TimeUnit,
    temporal_conversions::{as_datetime_with_timezone, timestamp_ns_to_datetime},
};
use arrow::{
    array::{Array, ArrayRef, Float64Array, OffsetSizeTrait, PrimitiveArray},
    compute::kernels::cast_utils::string_to_timestamp_nanos,
    datatypes::{
        ArrowNumericType, ArrowPrimitiveType, ArrowTemporalType, DataType,
        IntervalDayTimeType, IntervalMonthDayNanoType, TimestampMicrosecondType,
        TimestampMillisecondType, TimestampNanosecondType, TimestampSecondType,
    },
};
use arrow_array::{
    timezone::Tz, TimestampMicrosecondArray, TimestampMillisecondArray,
    TimestampSecondArray,
};
use chrono::prelude::*;
use chrono::{Duration, Months, NaiveDate};
use datafusion_common::cast::{
    as_date32_array, as_date64_array, as_generic_string_array,
    as_timestamp_microsecond_array, as_timestamp_millisecond_array,
    as_timestamp_nanosecond_array, as_timestamp_second_array,
};
use datafusion_common::{
    exec_err, internal_err, not_impl_err, DataFusionError, Result, ScalarType,
    ScalarValue,
};
use datafusion_expr::ColumnarValue;
use std::str::FromStr;
use std::sync::Arc;

/// given a function `op` that maps a `&str` to a Result of an arrow native type,
/// returns a `PrimitiveArray` after the application
/// of the function to `args[0]`.
/// # Errors
/// This function errors iff:
/// * the number of arguments is not 1 or
/// * the first argument is not castable to a `GenericStringArray` or
/// * the function `op` errors
pub(crate) fn unary_string_to_primitive_function<'a, T, O, F>(
    args: &[&'a dyn Array],
    op: F,
    name: &str,
) -> Result<PrimitiveArray<O>>
where
    O: ArrowPrimitiveType,
    T: OffsetSizeTrait,
    F: Fn(&'a str) -> Result<O::Native>,
{
    if args.len() != 1 {
        return internal_err!(
            "{:?} args were supplied but {} takes exactly one argument",
            args.len(),
            name
        );
    }

    let array = as_generic_string_array::<T>(args[0])?;

    // first map is the iterator, second is for the `Option<_>`
    array.iter().map(|x| x.map(&op).transpose()).collect()
}

// given an function that maps a `&str` to a arrow native type,
// returns a `ColumnarValue` where the function is applied to either a `ArrayRef` or `ScalarValue`
// depending on the `args`'s variant.
fn handle<'a, O, F, S>(
    args: &'a [ColumnarValue],
    op: F,
    name: &str,
) -> Result<ColumnarValue>
where
    O: ArrowPrimitiveType,
    S: ScalarType<O::Native>,
    F: Fn(&'a str) -> Result<O::Native>,
{
    match &args[0] {
        ColumnarValue::Array(a) => match a.data_type() {
            DataType::Utf8 => Ok(ColumnarValue::Array(Arc::new(
                unary_string_to_primitive_function::<i32, O, _>(&[a.as_ref()], op, name)?,
            ))),
            DataType::LargeUtf8 => Ok(ColumnarValue::Array(Arc::new(
                unary_string_to_primitive_function::<i64, O, _>(&[a.as_ref()], op, name)?,
            ))),
            other => internal_err!("Unsupported data type {other:?} for function {name}"),
        },
        ColumnarValue::Scalar(scalar) => match scalar {
            ScalarValue::Utf8(a) => {
                let result = a.as_ref().map(|x| (op)(x)).transpose()?;
                Ok(ColumnarValue::Scalar(S::scalar(result)))
            }
            ScalarValue::LargeUtf8(a) => {
                let result = a.as_ref().map(|x| (op)(x)).transpose()?;
                Ok(ColumnarValue::Scalar(S::scalar(result)))
            }
            other => internal_err!("Unsupported data type {other:?} for function {name}"),
        },
    }
}

/// Calls string_to_timestamp_nanos and converts the error type
fn string_to_timestamp_nanos_shim(s: &str) -> Result<i64> {
    string_to_timestamp_nanos(s).map_err(|e| e.into())
}

/// to_timestamp SQL function
pub fn to_timestamp(args: &[ColumnarValue]) -> Result<ColumnarValue> {
    handle::<TimestampNanosecondType, _, TimestampNanosecondType>(
        args,
        string_to_timestamp_nanos_shim,
        "to_timestamp",
    )
}

/// to_timestamp_millis SQL function
pub fn to_timestamp_millis(args: &[ColumnarValue]) -> Result<ColumnarValue> {
    handle::<TimestampMillisecondType, _, TimestampMillisecondType>(
        args,
        |s| string_to_timestamp_nanos_shim(s).map(|n| n / 1_000_000),
        "to_timestamp_millis",
    )
}

/// to_timestamp_micros SQL function
pub fn to_timestamp_micros(args: &[ColumnarValue]) -> Result<ColumnarValue> {
    handle::<TimestampMicrosecondType, _, TimestampMicrosecondType>(
        args,
        |s| string_to_timestamp_nanos_shim(s).map(|n| n / 1_000),
        "to_timestamp_micros",
    )
}

/// to_timestamp_nanos SQL function
pub fn to_timestamp_nanos(args: &[ColumnarValue]) -> Result<ColumnarValue> {
    handle::<TimestampNanosecondType, _, TimestampNanosecondType>(
        args,
        string_to_timestamp_nanos_shim,
        "to_timestamp_nanos",
    )
}

/// to_timestamp_seconds SQL function
pub fn to_timestamp_seconds(args: &[ColumnarValue]) -> Result<ColumnarValue> {
    handle::<TimestampSecondType, _, TimestampSecondType>(
        args,
        |s| string_to_timestamp_nanos_shim(s).map(|n| n / 1_000_000_000),
        "to_timestamp_seconds",
    )
}

/// Create an implementation of `now()` that always returns the
/// specified timestamp.
///
/// The semantics of `now()` require it to return the same value
/// wherever it appears within a single statement. This value is
/// chosen during planning time.
pub fn make_now(
    now_ts: DateTime<Utc>,
) -> impl Fn(&[ColumnarValue]) -> Result<ColumnarValue> {
    let now_ts = now_ts.timestamp_nanos_opt();
    move |_arg| {
        Ok(ColumnarValue::Scalar(ScalarValue::TimestampNanosecond(
            now_ts,
            Some("+00:00".into()),
        )))
    }
}

/// Create an implementation of `current_date()` that always returns the
/// specified current date.
///
/// The semantics of `current_date()` require it to return the same value
/// wherever it appears within a single statement. This value is
/// chosen during planning time.
pub fn make_current_date(
    now_ts: DateTime<Utc>,
) -> impl Fn(&[ColumnarValue]) -> Result<ColumnarValue> {
    let days = Some(
        now_ts.num_days_from_ce()
            - NaiveDate::from_ymd_opt(1970, 1, 1)
                .unwrap()
                .num_days_from_ce(),
    );
    move |_arg| Ok(ColumnarValue::Scalar(ScalarValue::Date32(days)))
}

/// Create an implementation of `current_time()` that always returns the
/// specified current time.
///
/// The semantics of `current_time()` require it to return the same value
/// wherever it appears within a single statement. This value is
/// chosen during planning time.
pub fn make_current_time(
    now_ts: DateTime<Utc>,
) -> impl Fn(&[ColumnarValue]) -> Result<ColumnarValue> {
    let nano = now_ts.timestamp_nanos_opt().map(|ts| ts % 86400000000000);
    move |_arg| Ok(ColumnarValue::Scalar(ScalarValue::Time64Nanosecond(nano)))
}

fn quarter_month<T>(date: &T) -> u32
where
    T: chrono::Datelike,
{
    1 + 3 * ((date.month() - 1) / 3)
}

fn _date_trunc_coarse<T>(granularity: &str, value: Option<T>) -> Result<Option<T>>
where
    T: chrono::Datelike
        + chrono::Timelike
        + std::ops::Sub<chrono::Duration, Output = T>
        + std::marker::Copy,
{
    let value = match granularity {
        "millisecond" => value,
        "microsecond" => value,
        "second" => value.and_then(|d| d.with_nanosecond(0)),
        "minute" => value
            .and_then(|d| d.with_nanosecond(0))
            .and_then(|d| d.with_second(0)),
        "hour" => value
            .and_then(|d| d.with_nanosecond(0))
            .and_then(|d| d.with_second(0))
            .and_then(|d| d.with_minute(0)),
        "day" => value
            .and_then(|d| d.with_nanosecond(0))
            .and_then(|d| d.with_second(0))
            .and_then(|d| d.with_minute(0))
            .and_then(|d| d.with_hour(0)),
        "week" => value
            .and_then(|d| d.with_nanosecond(0))
            .and_then(|d| d.with_second(0))
            .and_then(|d| d.with_minute(0))
            .and_then(|d| d.with_hour(0))
            .map(|d| d - Duration::seconds(60 * 60 * 24 * d.weekday() as i64)),
        "month" => value
            .and_then(|d| d.with_nanosecond(0))
            .and_then(|d| d.with_second(0))
            .and_then(|d| d.with_minute(0))
            .and_then(|d| d.with_hour(0))
            .and_then(|d| d.with_day0(0)),
        "quarter" => value
            .and_then(|d| d.with_nanosecond(0))
            .and_then(|d| d.with_second(0))
            .and_then(|d| d.with_minute(0))
            .and_then(|d| d.with_hour(0))
            .and_then(|d| d.with_day0(0))
            .and_then(|d| d.with_month(quarter_month(&d))),
        "year" => value
            .and_then(|d| d.with_nanosecond(0))
            .and_then(|d| d.with_second(0))
            .and_then(|d| d.with_minute(0))
            .and_then(|d| d.with_hour(0))
            .and_then(|d| d.with_day0(0))
            .and_then(|d| d.with_month0(0)),
        unsupported => {
            return exec_err!("Unsupported date_trunc granularity: {unsupported}");
        }
    };
    Ok(value)
}

fn _date_trunc_coarse_with_tz(
    granularity: &str,
    value: Option<DateTime<Tz>>,
) -> Result<Option<i64>> {
    let value = _date_trunc_coarse::<DateTime<Tz>>(granularity, value)?;
    Ok(value.and_then(|value| value.timestamp_nanos_opt()))
}

fn _date_trunc_coarse_without_tz(
    granularity: &str,
    value: Option<NaiveDateTime>,
) -> Result<Option<i64>> {
    let value = _date_trunc_coarse::<NaiveDateTime>(granularity, value)?;
    Ok(value.and_then(|value| value.timestamp_nanos_opt()))
}

/// Tuncates the single `value`, expressed in nanoseconds since the
/// epoch, for granularities greater than 1 second, in taking into
/// account that some granularities are not uniform durations of time
/// (e.g. months are not always the same lengths, leap seconds, etc)
fn date_trunc_coarse(granularity: &str, value: i64, tz: Option<Tz>) -> Result<i64> {
    let value = match tz {
        Some(tz) => {
            // Use chrono DateTime<Tz> to clear the various fields because need to clear per timezone,
            // and NaiveDateTime (ISO 8601) has no concept of timezones
            let value = as_datetime_with_timezone::<TimestampNanosecondType>(value, tz)
                .ok_or(DataFusionError::Execution(format!(
                "Timestamp {value} out of range"
            )))?;
            _date_trunc_coarse_with_tz(granularity, Some(value))
        }
        None => {
            // Use chrono NaiveDateTime to clear the various fields, if we don't have a timezone.
            let value = timestamp_ns_to_datetime(value).ok_or_else(|| {
                DataFusionError::Execution(format!("Timestamp {value} out of range"))
            })?;
            _date_trunc_coarse_without_tz(granularity, Some(value))
        }
    }?;

    // `with_x(0)` are infallible because `0` are always a valid
    Ok(value.unwrap())
}

// truncates a single value with the given timeunit to the specified granularity
fn _date_trunc(
    tu: TimeUnit,
    value: &Option<i64>,
    tz: Option<Tz>,
    granularity: &str,
) -> Result<Option<i64>, DataFusionError> {
    let scale = match tu {
        TimeUnit::Second => 1_000_000_000,
        TimeUnit::Millisecond => 1_000_000,
        TimeUnit::Microsecond => 1_000,
        TimeUnit::Nanosecond => 1,
    };

    let Some(value) = value else {
        return Ok(None);
    };

    // convert to nanoseconds
    let nano = date_trunc_coarse(granularity, scale * value, tz)?;

    let result = match tu {
        TimeUnit::Second => match granularity {
            "minute" => Some(nano / 1_000_000_000 / 60 * 60),
            _ => Some(nano / 1_000_000_000),
        },
        TimeUnit::Millisecond => match granularity {
            "minute" => Some(nano / 1_000_000 / 1_000 / 60 * 1_000 * 60),
            "second" => Some(nano / 1_000_000 / 1_000 * 1_000),
            _ => Some(nano / 1_000_000),
        },
        TimeUnit::Microsecond => match granularity {
            "minute" => Some(nano / 1_000 / 1_000_000 / 60 * 60 * 1_000_000),
            "second" => Some(nano / 1_000 / 1_000_000 * 1_000_000),
            "millisecond" => Some(nano / 1_000 / 1_000 * 1_000),
            _ => Some(nano / 1_000),
        },
        _ => match granularity {
            "minute" => Some(nano / 1_000_000_000 / 60 * 1_000_000_000 * 60),
            "second" => Some(nano / 1_000_000_000 * 1_000_000_000),
            "millisecond" => Some(nano / 1_000_000 * 1_000_000),
            "microsecond" => Some(nano / 1_000 * 1_000),
            _ => Some(nano),
        },
    };
    Ok(result)
}

fn parse_tz(tz: &Option<Arc<str>>) -> Result<Option<Tz>> {
    tz.as_ref()
        .map(|tz| {
            Tz::from_str(tz).map_err(|op| {
                DataFusionError::Execution(format!("failed on timezone {tz}: {:?}", op))
            })
        })
        .transpose()
}

/// date_trunc SQL function
pub fn date_trunc(args: &[ColumnarValue]) -> Result<ColumnarValue> {
    let (granularity, array) = (&args[0], &args[1]);

    let granularity =
        if let ColumnarValue::Scalar(ScalarValue::Utf8(Some(v))) = granularity {
            v.to_lowercase()
        } else {
            return exec_err!("Granularity of `date_trunc` must be non-null scalar Utf8");
        };

    Ok(match array {
        ColumnarValue::Scalar(ScalarValue::TimestampNanosecond(v, tz_opt)) => {
            let parsed_tz = parse_tz(tz_opt)?;
            let value =
                _date_trunc(TimeUnit::Nanosecond, v, parsed_tz, granularity.as_str())?;
            let value = ScalarValue::TimestampNanosecond(value, tz_opt.clone());
            ColumnarValue::Scalar(value)
        }
        ColumnarValue::Scalar(ScalarValue::TimestampMicrosecond(v, tz_opt)) => {
            let parsed_tz = parse_tz(tz_opt)?;
            let value =
                _date_trunc(TimeUnit::Microsecond, v, parsed_tz, granularity.as_str())?;
            let value = ScalarValue::TimestampMicrosecond(value, tz_opt.clone());
            ColumnarValue::Scalar(value)
        }
        ColumnarValue::Scalar(ScalarValue::TimestampMillisecond(v, tz_opt)) => {
            let parsed_tz = parse_tz(tz_opt)?;
            let value =
                _date_trunc(TimeUnit::Millisecond, v, parsed_tz, granularity.as_str())?;
            let value = ScalarValue::TimestampMillisecond(value, tz_opt.clone());
            ColumnarValue::Scalar(value)
        }
        ColumnarValue::Scalar(ScalarValue::TimestampSecond(v, tz_opt)) => {
            let parsed_tz = parse_tz(tz_opt)?;
            let value =
                _date_trunc(TimeUnit::Second, v, parsed_tz, granularity.as_str())?;
            let value = ScalarValue::TimestampSecond(value, tz_opt.clone());
            ColumnarValue::Scalar(value)
        }
        ColumnarValue::Array(array) => {
            let array_type = array.data_type();
            match array_type {
                DataType::Timestamp(TimeUnit::Second, tz_opt) => {
                    let parsed_tz = parse_tz(tz_opt)?;
                    let array = as_timestamp_second_array(array)?;
                    let array = array
                        .iter()
                        .map(|x| {
                            _date_trunc(
                                TimeUnit::Second,
                                &x,
                                parsed_tz,
                                granularity.as_str(),
                            )
                        })
                        .collect::<Result<TimestampSecondArray>>()?
                        .with_timezone_opt(tz_opt.clone());
                    ColumnarValue::Array(Arc::new(array))
                }
                DataType::Timestamp(TimeUnit::Millisecond, tz_opt) => {
                    let parsed_tz = parse_tz(tz_opt)?;
                    let array = as_timestamp_millisecond_array(array)?;
                    let array = array
                        .iter()
                        .map(|x| {
                            _date_trunc(
                                TimeUnit::Millisecond,
                                &x,
                                parsed_tz,
                                granularity.as_str(),
                            )
                        })
                        .collect::<Result<TimestampMillisecondArray>>()?
                        .with_timezone_opt(tz_opt.clone());
                    ColumnarValue::Array(Arc::new(array))
                }
                DataType::Timestamp(TimeUnit::Microsecond, tz_opt) => {
                    let parsed_tz = parse_tz(tz_opt)?;
                    let array = as_timestamp_microsecond_array(array)?;
                    let array = array
                        .iter()
                        .map(|x| {
                            _date_trunc(
                                TimeUnit::Microsecond,
                                &x,
                                parsed_tz,
                                granularity.as_str(),
                            )
                        })
                        .collect::<Result<TimestampMicrosecondArray>>()?
                        .with_timezone_opt(tz_opt.clone());
                    ColumnarValue::Array(Arc::new(array))
                }
                DataType::Timestamp(TimeUnit::Nanosecond, tz_opt) => {
                    let parsed_tz = parse_tz(tz_opt)?;
                    let array = as_timestamp_nanosecond_array(array)?;
                    let array = array
                        .iter()
                        .map(|x| {
                            _date_trunc(
                                TimeUnit::Nanosecond,
                                &x,
                                parsed_tz,
                                granularity.as_str(),
                            )
                        })
                        .collect::<Result<TimestampNanosecondArray>>()?
                        .with_timezone_opt(tz_opt.clone());
                    ColumnarValue::Array(Arc::new(array))
                }
                _ => {
                    let parsed_tz = None;
                    let array = as_timestamp_nanosecond_array(array)?;
                    let array = array
                        .iter()
                        .map(|x| {
                            _date_trunc(
                                TimeUnit::Nanosecond,
                                &x,
                                parsed_tz,
                                granularity.as_str(),
                            )
                        })
                        .collect::<Result<TimestampNanosecondArray>>()?;

                    ColumnarValue::Array(Arc::new(array))
                }
            }
        }
        _ => {
            return exec_err!(
                "second argument of `date_trunc` must be nanosecond timestamp scalar or array"
            );
        }
    })
}

// return time in nanoseconds that the source timestamp falls into based on the stride and origin
fn date_bin_nanos_interval(stride_nanos: i64, source: i64, origin: i64) -> i64 {
    let time_diff = source - origin;

    // distance from origin to bin
    let time_delta = compute_distance(time_diff, stride_nanos);

    origin + time_delta
}

// distance from origin to bin
fn compute_distance(time_diff: i64, stride: i64) -> i64 {
    let time_delta = time_diff - (time_diff % stride);

    if time_diff < 0 && stride > 1 {
        // The origin is later than the source timestamp, round down to the previous bin
        time_delta - stride
    } else {
        time_delta
    }
}

// return time in nanoseconds that the source timestamp falls into based on the stride and origin
fn date_bin_months_interval(stride_months: i64, source: i64, origin: i64) -> i64 {
    // convert source and origin to DateTime<Utc>
    let source_date = to_utc_date_time(source);
    let origin_date = to_utc_date_time(origin);

    // calculate the number of months between the source and origin
    let month_diff = (source_date.year() - origin_date.year()) * 12
        + source_date.month() as i32
        - origin_date.month() as i32;

    // distance from origin to bin
    let month_delta = compute_distance(month_diff as i64, stride_months);

    let mut bin_time = if month_delta < 0 {
        origin_date - Months::new(month_delta.unsigned_abs() as u32)
    } else {
        origin_date + Months::new(month_delta as u32)
    };

    // If origin is not midnight of first date of the month, the bin_time may be larger than the source
    // In this case, we need to move back to previous bin
    if bin_time > source_date {
        let month_delta = month_delta - stride_months;
        bin_time = if month_delta < 0 {
            origin_date - Months::new(month_delta.unsigned_abs() as u32)
        } else {
            origin_date + Months::new(month_delta as u32)
        };
    }

    bin_time.timestamp_nanos_opt().unwrap()
}

fn to_utc_date_time(nanos: i64) -> DateTime<Utc> {
    let secs = nanos / 1_000_000_000;
    let nsec = (nanos % 1_000_000_000) as u32;
    let date = NaiveDateTime::from_timestamp_opt(secs, nsec).unwrap();
    DateTime::<Utc>::from_naive_utc_and_offset(date, Utc)
}

/// DATE_BIN sql function
pub fn date_bin(args: &[ColumnarValue]) -> Result<ColumnarValue> {
    if args.len() == 2 {
        // Default to unix EPOCH
        let origin = ColumnarValue::Scalar(ScalarValue::TimestampNanosecond(
            Some(0),
            Some("+00:00".into()),
        ));
        date_bin_impl(&args[0], &args[1], &origin)
    } else if args.len() == 3 {
        date_bin_impl(&args[0], &args[1], &args[2])
    } else {
        exec_err!("DATE_BIN expected two or three arguments")
    }
}

enum Interval {
    Nanoseconds(i64),
    Months(i64),
}

impl Interval {
    /// Returns (`stride_nanos`, `fn`) where
    ///
    /// 1. `stride_nanos` is a width, in nanoseconds
    /// 2. `fn` is a function that takes (stride_nanos, source, origin)
    ///
    /// `source` is the timestamp being binned
    ///
    /// `origin`  is the time, in nanoseconds, where windows are measured from
    fn bin_fn(&self) -> (i64, fn(i64, i64, i64) -> i64) {
        match self {
            Interval::Nanoseconds(nanos) => (*nanos, date_bin_nanos_interval),
            Interval::Months(months) => (*months, date_bin_months_interval),
        }
    }
}

// Supported intervals:
//  1. IntervalDayTime: this means that the stride is in days, hours, minutes, seconds and milliseconds
//     We will assume month interval won't be converted into this type
//     TODO (my next PR): without `INTERVAL` keyword, the stride was converted into ScalarValue::IntervalDayTime somwhere
//             for month interval. I need to find that and make it ScalarValue::IntervalMonthDayNano instead
// 2. IntervalMonthDayNano
fn date_bin_impl(
    stride: &ColumnarValue,
    array: &ColumnarValue,
    origin: &ColumnarValue,
) -> Result<ColumnarValue> {
    let stride = match stride {
        ColumnarValue::Scalar(ScalarValue::IntervalDayTime(Some(v))) => {
            let (days, ms) = IntervalDayTimeType::to_parts(*v);
            let nanos = (Duration::days(days as i64) + Duration::milliseconds(ms as i64))
                .num_nanoseconds();

            match nanos {
                Some(v) => Interval::Nanoseconds(v),
                _ => return exec_err!("DATE_BIN stride argument is too large"),
            }
        }
        ColumnarValue::Scalar(ScalarValue::IntervalMonthDayNano(Some(v))) => {
            let (months, days, nanos) = IntervalMonthDayNanoType::to_parts(*v);

            // If interval is months, its origin must be midnight of first date of the month
            if months != 0 {
                // Return error if days or nanos is not zero
                if days != 0 || nanos != 0 {
                    return not_impl_err!(
                        "DATE_BIN stride does not support combination of month, day and nanosecond intervals"
                    );
                } else {
                    Interval::Months(months as i64)
                }
            } else {
                let nanos = (Duration::days(days as i64) + Duration::nanoseconds(nanos))
                    .num_nanoseconds();
                match nanos {
                    Some(v) => Interval::Nanoseconds(v),
                    _ => return exec_err!("DATE_BIN stride argument is too large"),
                }
            }
        }
        ColumnarValue::Scalar(v) => {
            return exec_err!(
                "DATE_BIN expects stride argument to be an INTERVAL but got {}",
                v.data_type()
            )
        }
        ColumnarValue::Array(_) => {
            return not_impl_err!(
            "DATE_BIN only supports literal values for the stride argument, not arrays"
        )
        }
    };

    let origin = match origin {
        ColumnarValue::Scalar(ScalarValue::TimestampNanosecond(Some(v), _)) => *v,
        ColumnarValue::Scalar(v) => {
            return exec_err!(
                "DATE_BIN expects origin argument to be a TIMESTAMP with nanosececond precision but got {}",
                v.data_type()
            )
        }
        ColumnarValue::Array(_) => return not_impl_err!(
            "DATE_BIN only supports literal values for the origin argument, not arrays"
        ),
    };

    let (stride, stride_fn) = stride.bin_fn();

    // Return error if stride is 0
    if stride == 0 {
        return exec_err!("DATE_BIN stride must be non-zero");
    }

    let f_nanos = |x: Option<i64>| x.map(|x| stride_fn(stride, x, origin));
    let f_micros = |x: Option<i64>| {
        let scale = 1_000;
        x.map(|x| stride_fn(stride, x * scale, origin) / scale)
    };
    let f_millis = |x: Option<i64>| {
        let scale = 1_000_000;
        x.map(|x| stride_fn(stride, x * scale, origin) / scale)
    };
    let f_secs = |x: Option<i64>| {
        let scale = 1_000_000_000;
        x.map(|x| stride_fn(stride, x * scale, origin) / scale)
    };

    Ok(match array {
        ColumnarValue::Scalar(ScalarValue::TimestampNanosecond(v, tz_opt)) => {
            ColumnarValue::Scalar(ScalarValue::TimestampNanosecond(
                f_nanos(*v),
                tz_opt.clone(),
            ))
        }
        ColumnarValue::Scalar(ScalarValue::TimestampMicrosecond(v, tz_opt)) => {
            ColumnarValue::Scalar(ScalarValue::TimestampMicrosecond(
                f_micros(*v),
                tz_opt.clone(),
            ))
        }
        ColumnarValue::Scalar(ScalarValue::TimestampMillisecond(v, tz_opt)) => {
            ColumnarValue::Scalar(ScalarValue::TimestampMillisecond(
                f_millis(*v),
                tz_opt.clone(),
            ))
        }
        ColumnarValue::Scalar(ScalarValue::TimestampSecond(v, tz_opt)) => {
            ColumnarValue::Scalar(ScalarValue::TimestampSecond(
                f_secs(*v),
                tz_opt.clone(),
            ))
        }
        ColumnarValue::Array(array) => match array.data_type() {
            DataType::Timestamp(TimeUnit::Nanosecond, tz_opt) => {
                let array = as_timestamp_nanosecond_array(array)?
                    .iter()
                    .map(f_nanos)
                    .collect::<TimestampNanosecondArray>()
                    .with_timezone_opt(tz_opt.clone());

                ColumnarValue::Array(Arc::new(array))
            }
            DataType::Timestamp(TimeUnit::Microsecond, tz_opt) => {
                let array = as_timestamp_microsecond_array(array)?
                    .iter()
                    .map(f_micros)
                    .collect::<TimestampMicrosecondArray>()
                    .with_timezone_opt(tz_opt.clone());

                ColumnarValue::Array(Arc::new(array))
            }
            DataType::Timestamp(TimeUnit::Millisecond, tz_opt) => {
                let array = as_timestamp_millisecond_array(array)?
                    .iter()
                    .map(f_millis)
                    .collect::<TimestampMillisecondArray>()
                    .with_timezone_opt(tz_opt.clone());

                ColumnarValue::Array(Arc::new(array))
            }
            DataType::Timestamp(TimeUnit::Second, tz_opt) => {
                let array = as_timestamp_second_array(array)?
                    .iter()
                    .map(f_secs)
                    .collect::<TimestampSecondArray>()
                    .with_timezone_opt(tz_opt.clone());

                ColumnarValue::Array(Arc::new(array))
            }
            _ => {
                return exec_err!(
                    "DATE_BIN expects source argument to be a TIMESTAMP but got {}",
                    array.data_type()
                )
            }
        },
        _ => {
            return exec_err!(
                "DATE_BIN expects source argument to be a TIMESTAMP scalar or array"
            );
        }
    })
}

macro_rules! extract_date_part {
    ($ARRAY: expr, $FN:expr) => {
        match $ARRAY.data_type() {
            DataType::Date32 => {
                let array = as_date32_array($ARRAY)?;
                Ok($FN(array)
                    .map(|v| cast(&(Arc::new(v) as ArrayRef), &DataType::Float64))?)
            }
            DataType::Date64 => {
                let array = as_date64_array($ARRAY)?;
                Ok($FN(array)
                    .map(|v| cast(&(Arc::new(v) as ArrayRef), &DataType::Float64))?)
            }
            DataType::Timestamp(time_unit, _) => match time_unit {
                TimeUnit::Second => {
                    let array = as_timestamp_second_array($ARRAY)?;
                    Ok($FN(array)
                        .map(|v| cast(&(Arc::new(v) as ArrayRef), &DataType::Float64))?)
                }
                TimeUnit::Millisecond => {
                    let array = as_timestamp_millisecond_array($ARRAY)?;
                    Ok($FN(array)
                        .map(|v| cast(&(Arc::new(v) as ArrayRef), &DataType::Float64))?)
                }
                TimeUnit::Microsecond => {
                    let array = as_timestamp_microsecond_array($ARRAY)?;
                    Ok($FN(array)
                        .map(|v| cast(&(Arc::new(v) as ArrayRef), &DataType::Float64))?)
                }
                TimeUnit::Nanosecond => {
                    let array = as_timestamp_nanosecond_array($ARRAY)?;
                    Ok($FN(array)
                        .map(|v| cast(&(Arc::new(v) as ArrayRef), &DataType::Float64))?)
                }
            },
            datatype => internal_err!("Extract does not support datatype {:?}", datatype),
        }
    };
}

/// DATE_PART SQL function
pub fn date_part(args: &[ColumnarValue]) -> Result<ColumnarValue> {
    if args.len() != 2 {
        return exec_err!("Expected two arguments in DATE_PART");
    }
    let (date_part, array) = (&args[0], &args[1]);

    let date_part = if let ColumnarValue::Scalar(ScalarValue::Utf8(Some(v))) = date_part {
        v
    } else {
        return exec_err!("First argument of `DATE_PART` must be non-null scalar Utf8");
    };

    let is_scalar = matches!(array, ColumnarValue::Scalar(_));

    let array = match array {
        ColumnarValue::Array(array) => array.clone(),
        ColumnarValue::Scalar(scalar) => scalar.to_array()?,
    };

    let arr = match date_part.to_lowercase().as_str() {
        "year" => extract_date_part!(&array, temporal::year),
        "quarter" => extract_date_part!(&array, temporal::quarter),
        "month" => extract_date_part!(&array, temporal::month),
        "week" => extract_date_part!(&array, temporal::week),
        "day" => extract_date_part!(&array, temporal::day),
        "doy" => extract_date_part!(&array, temporal::doy),
        "dow" => extract_date_part!(&array, temporal::num_days_from_sunday),
        "hour" => extract_date_part!(&array, temporal::hour),
        "minute" => extract_date_part!(&array, temporal::minute),
        "second" => extract_date_part!(&array, seconds),
        "millisecond" => extract_date_part!(&array, millis),
        "microsecond" => extract_date_part!(&array, micros),
        "nanosecond" => extract_date_part!(&array, nanos),
        "epoch" => extract_date_part!(&array, epoch),
        _ => exec_err!("Date part '{date_part}' not supported"),
    }?;

    Ok(if is_scalar {
        ColumnarValue::Scalar(ScalarValue::try_from_array(&arr?, 0)?)
    } else {
        ColumnarValue::Array(arr?)
    })
}

fn to_ticks<T>(array: &PrimitiveArray<T>, frac: i32) -> Result<Float64Array>
where
    T: ArrowTemporalType + ArrowNumericType,
    i64: From<T::Native>,
{
    let zipped = temporal::second(array)?
        .values()
        .iter()
        .zip(temporal::nanosecond(array)?.values().iter())
        .map(|o| ((*o.0 as f64 + (*o.1 as f64) / 1_000_000_000.0) * (frac as f64)))
        .collect::<Vec<f64>>();

    Ok(Float64Array::from(zipped))
}

fn seconds<T>(array: &PrimitiveArray<T>) -> Result<Float64Array>
where
    T: ArrowTemporalType + ArrowNumericType,
    i64: From<T::Native>,
{
    to_ticks(array, 1)
}

fn millis<T>(array: &PrimitiveArray<T>) -> Result<Float64Array>
where
    T: ArrowTemporalType + ArrowNumericType,
    i64: From<T::Native>,
{
    to_ticks(array, 1_000)
}

fn micros<T>(array: &PrimitiveArray<T>) -> Result<Float64Array>
where
    T: ArrowTemporalType + ArrowNumericType,
    i64: From<T::Native>,
{
    to_ticks(array, 1_000_000)
}

fn nanos<T>(array: &PrimitiveArray<T>) -> Result<Float64Array>
where
    T: ArrowTemporalType + ArrowNumericType,
    i64: From<T::Native>,
{
    to_ticks(array, 1_000_000_000)
}

fn epoch<T>(array: &PrimitiveArray<T>) -> Result<Float64Array>
where
    T: ArrowTemporalType + ArrowNumericType,
    i64: From<T::Native>,
{
    let mut b = Float64Builder::with_capacity(array.len());
    match array.data_type() {
        DataType::Timestamp(tu, _) => {
            for i in 0..array.len() {
                if array.is_null(i) {
                    b.append_null();
                } else {
                    let scale = match tu {
                        TimeUnit::Second => 1,
                        TimeUnit::Millisecond => 1_000,
                        TimeUnit::Microsecond => 1_000_000,
                        TimeUnit::Nanosecond => 1_000_000_000,
                    };

                    let n: i64 = array.value(i).into();
                    b.append_value(n as f64 / scale as f64);
                }
            }
        }
        _ => return internal_err!("Can not convert {:?} to epoch", array.data_type()),
    }
    Ok(b.finish())
}

/// to_timestammp() SQL function implementation
pub fn to_timestamp_invoke(args: &[ColumnarValue]) -> Result<ColumnarValue> {
    if args.len() != 1 {
        return internal_err!(
            "to_timestamp function requires 1 arguments, got {}",
            args.len()
        );
    }

    match args[0].data_type() {
<<<<<<< HEAD
        DataType::Int64 => {
            cast_column(&args[0], &DataType::Timestamp(TimeUnit::Second, None), None)
        }
        DataType::Float64 => cast_column(
            &args[0],
=======
        DataType::Int64 => cast_column(
            &cast_column(&args[0], &DataType::Timestamp(TimeUnit::Second, None), None)?,
>>>>>>> 2a692446
            &DataType::Timestamp(TimeUnit::Nanosecond, None),
            None,
        ),
        DataType::Timestamp(_, None) => cast_column(
            &args[0],
            &DataType::Timestamp(TimeUnit::Nanosecond, None),
            None,
        ),
        DataType::Utf8 => datetime_expressions::to_timestamp(args),
        other => {
            internal_err!(
                "Unsupported data type {:?} for function to_timestamp",
                other
            )
        }
    }
}

/// to_timestamp_millis() SQL function implementation
pub fn to_timestamp_millis_invoke(args: &[ColumnarValue]) -> Result<ColumnarValue> {
    if args.len() != 1 {
        return internal_err!(
            "to_timestamp_millis function requires 1 argument, got {}",
            args.len()
        );
    }

    match args[0].data_type() {
        DataType::Int64 | DataType::Timestamp(_, None) => cast_column(
            &args[0],
            &DataType::Timestamp(TimeUnit::Millisecond, None),
            None,
        ),
        DataType::Utf8 => datetime_expressions::to_timestamp_millis(args),
        other => {
            internal_err!(
                "Unsupported data type {:?} for function to_timestamp_millis",
                other
            )
        }
    }
}

/// to_timestamp_micros() SQL function implementation
pub fn to_timestamp_micros_invoke(args: &[ColumnarValue]) -> Result<ColumnarValue> {
    if args.len() != 1 {
        return internal_err!(
            "to_timestamp_micros function requires 1 argument, got {}",
            args.len()
        );
    }

    match args[0].data_type() {
        DataType::Int64 | DataType::Timestamp(_, None) => cast_column(
            &args[0],
            &DataType::Timestamp(TimeUnit::Microsecond, None),
            None,
        ),
        DataType::Utf8 => datetime_expressions::to_timestamp_micros(args),
        other => {
            internal_err!(
                "Unsupported data type {:?} for function to_timestamp_micros",
                other
            )
        }
    }
}

/// to_timestamp_nanos() SQL function implementation
pub fn to_timestamp_nanos_invoke(args: &[ColumnarValue]) -> Result<ColumnarValue> {
    if args.len() != 1 {
        return internal_err!(
            "to_timestamp_nanos function requires 1 argument, got {}",
            args.len()
        );
    }

    match args[0].data_type() {
        DataType::Int64 | DataType::Timestamp(_, None) => cast_column(
            &args[0],
            &DataType::Timestamp(TimeUnit::Nanosecond, None),
            None,
        ),
        DataType::Utf8 => datetime_expressions::to_timestamp_nanos(args),
        other => {
            internal_err!(
                "Unsupported data type {:?} for function to_timestamp_nanos",
                other
            )
        }
    }
}

/// to_timestamp_seconds() SQL function implementation
pub fn to_timestamp_seconds_invoke(args: &[ColumnarValue]) -> Result<ColumnarValue> {
    if args.len() != 1 {
        return internal_err!(
            "to_timestamp_seconds function requires 1 argument, got {}",
            args.len()
        );
    }

    match args[0].data_type() {
        DataType::Int64 | DataType::Timestamp(_, None) => {
            cast_column(&args[0], &DataType::Timestamp(TimeUnit::Second, None), None)
        }
        DataType::Utf8 => datetime_expressions::to_timestamp_seconds(args),
        other => {
            internal_err!(
                "Unsupported data type {:?} for function to_timestamp_seconds",
                other
            )
        }
    }
}

/// from_unixtime() SQL function implementation
pub fn from_unixtime_invoke(args: &[ColumnarValue]) -> Result<ColumnarValue> {
    if args.len() != 1 {
        return internal_err!(
            "from_unixtime function requires 1 argument, got {}",
            args.len()
        );
    }

    match args[0].data_type() {
        DataType::Int64 => {
            cast_column(&args[0], &DataType::Timestamp(TimeUnit::Second, None), None)
        }
        other => {
            internal_err!(
                "Unsupported data type {:?} for function from_unixtime",
                other
            )
        }
    }
}

#[cfg(test)]
mod tests {
    use std::sync::Arc;

    use arrow::array::{
        as_primitive_array, ArrayRef, Int64Array, IntervalDayTimeArray, StringBuilder,
    };

    use super::*;

    #[test]
    fn to_timestamp_arrays_and_nulls() -> Result<()> {
        // ensure that arrow array implementation is wired up and handles nulls correctly

        let mut string_builder = StringBuilder::with_capacity(2, 1024);
        let mut ts_builder = TimestampNanosecondArray::builder(2);

        string_builder.append_value("2020-09-08T13:42:29.190855");
        ts_builder.append_value(1599572549190855000);

        string_builder.append_null();
        ts_builder.append_null();
        let expected_timestamps = &ts_builder.finish() as &dyn Array;

        let string_array =
            ColumnarValue::Array(Arc::new(string_builder.finish()) as ArrayRef);
        let parsed_timestamps = to_timestamp(&[string_array])
            .expect("that to_timestamp parsed values without error");
        if let ColumnarValue::Array(parsed_array) = parsed_timestamps {
            assert_eq!(parsed_array.len(), 2);
            assert_eq!(expected_timestamps, parsed_array.as_ref());
        } else {
            panic!("Expected a columnar array")
        }
        Ok(())
    }

    #[test]
    fn date_trunc_test() {
        let cases = vec![
            (
                "2020-09-08T13:42:29.190855Z",
                "second",
                "2020-09-08T13:42:29.000000Z",
            ),
            (
                "2020-09-08T13:42:29.190855Z",
                "minute",
                "2020-09-08T13:42:00.000000Z",
            ),
            (
                "2020-09-08T13:42:29.190855Z",
                "hour",
                "2020-09-08T13:00:00.000000Z",
            ),
            (
                "2020-09-08T13:42:29.190855Z",
                "day",
                "2020-09-08T00:00:00.000000Z",
            ),
            (
                "2020-09-08T13:42:29.190855Z",
                "week",
                "2020-09-07T00:00:00.000000Z",
            ),
            (
                "2020-09-08T13:42:29.190855Z",
                "month",
                "2020-09-01T00:00:00.000000Z",
            ),
            (
                "2020-09-08T13:42:29.190855Z",
                "year",
                "2020-01-01T00:00:00.000000Z",
            ),
            // week
            (
                "2021-01-01T13:42:29.190855Z",
                "week",
                "2020-12-28T00:00:00.000000Z",
            ),
            (
                "2020-01-01T13:42:29.190855Z",
                "week",
                "2019-12-30T00:00:00.000000Z",
            ),
            // quarter
            (
                "2020-01-01T13:42:29.190855Z",
                "quarter",
                "2020-01-01T00:00:00.000000Z",
            ),
            (
                "2020-02-01T13:42:29.190855Z",
                "quarter",
                "2020-01-01T00:00:00.000000Z",
            ),
            (
                "2020-03-01T13:42:29.190855Z",
                "quarter",
                "2020-01-01T00:00:00.000000Z",
            ),
            (
                "2020-04-01T13:42:29.190855Z",
                "quarter",
                "2020-04-01T00:00:00.000000Z",
            ),
            (
                "2020-08-01T13:42:29.190855Z",
                "quarter",
                "2020-07-01T00:00:00.000000Z",
            ),
            (
                "2020-11-01T13:42:29.190855Z",
                "quarter",
                "2020-10-01T00:00:00.000000Z",
            ),
            (
                "2020-12-01T13:42:29.190855Z",
                "quarter",
                "2020-10-01T00:00:00.000000Z",
            ),
        ];

        cases.iter().for_each(|(original, granularity, expected)| {
            let left = string_to_timestamp_nanos(original).unwrap();
            let right = string_to_timestamp_nanos(expected).unwrap();
            let result = date_trunc_coarse(granularity, left, None).unwrap();
            assert_eq!(result, right, "{original} = {expected}");
        });
    }

    #[test]
    fn test_date_trunc_timezones() {
        let cases = vec![
            (
                vec![
                    "2020-09-08T00:00:00Z",
                    "2020-09-08T01:00:00Z",
                    "2020-09-08T02:00:00Z",
                    "2020-09-08T03:00:00Z",
                    "2020-09-08T04:00:00Z",
                ],
                Some("+00".into()),
                vec![
                    "2020-09-08T00:00:00Z",
                    "2020-09-08T00:00:00Z",
                    "2020-09-08T00:00:00Z",
                    "2020-09-08T00:00:00Z",
                    "2020-09-08T00:00:00Z",
                ],
            ),
            (
                vec![
                    "2020-09-08T00:00:00Z",
                    "2020-09-08T01:00:00Z",
                    "2020-09-08T02:00:00Z",
                    "2020-09-08T03:00:00Z",
                    "2020-09-08T04:00:00Z",
                ],
                None,
                vec![
                    "2020-09-08T00:00:00Z",
                    "2020-09-08T00:00:00Z",
                    "2020-09-08T00:00:00Z",
                    "2020-09-08T00:00:00Z",
                    "2020-09-08T00:00:00Z",
                ],
            ),
            (
                vec![
                    "2020-09-08T00:00:00Z",
                    "2020-09-08T01:00:00Z",
                    "2020-09-08T02:00:00Z",
                    "2020-09-08T03:00:00Z",
                    "2020-09-08T04:00:00Z",
                ],
                Some("-02".into()),
                vec![
                    "2020-09-07T02:00:00Z",
                    "2020-09-07T02:00:00Z",
                    "2020-09-08T02:00:00Z",
                    "2020-09-08T02:00:00Z",
                    "2020-09-08T02:00:00Z",
                ],
            ),
            (
                vec![
                    "2020-09-08T00:00:00+05",
                    "2020-09-08T01:00:00+05",
                    "2020-09-08T02:00:00+05",
                    "2020-09-08T03:00:00+05",
                    "2020-09-08T04:00:00+05",
                ],
                Some("+05".into()),
                vec![
                    "2020-09-08T00:00:00+05",
                    "2020-09-08T00:00:00+05",
                    "2020-09-08T00:00:00+05",
                    "2020-09-08T00:00:00+05",
                    "2020-09-08T00:00:00+05",
                ],
            ),
            (
                vec![
                    "2020-09-08T00:00:00+08",
                    "2020-09-08T01:00:00+08",
                    "2020-09-08T02:00:00+08",
                    "2020-09-08T03:00:00+08",
                    "2020-09-08T04:00:00+08",
                ],
                Some("+08".into()),
                vec![
                    "2020-09-08T00:00:00+08",
                    "2020-09-08T00:00:00+08",
                    "2020-09-08T00:00:00+08",
                    "2020-09-08T00:00:00+08",
                    "2020-09-08T00:00:00+08",
                ],
            ),
        ];

        cases.iter().for_each(|(original, tz_opt, expected)| {
            let input = original
                .iter()
                .map(|s| Some(string_to_timestamp_nanos(s).unwrap()))
                .collect::<TimestampNanosecondArray>()
                .with_timezone_opt(tz_opt.clone());
            let right = expected
                .iter()
                .map(|s| Some(string_to_timestamp_nanos(s).unwrap()))
                .collect::<TimestampNanosecondArray>()
                .with_timezone_opt(tz_opt.clone());
            let result = date_trunc(&[
                ColumnarValue::Scalar(ScalarValue::Utf8(Some("day".to_string()))),
                ColumnarValue::Array(Arc::new(input)),
            ])
            .unwrap();
            if let ColumnarValue::Array(result) = result {
                assert_eq!(
                    result.data_type(),
                    &DataType::Timestamp(TimeUnit::Nanosecond, tz_opt.clone())
                );
                let left = as_primitive_array::<TimestampNanosecondType>(&result);
                assert_eq!(left, &right);
            } else {
                panic!("unexpected column type");
            }
        });
    }

    #[test]
    fn test_date_bin_single() {
        use chrono::Duration;

        let cases = vec![
            (
                (
                    Duration::minutes(15),
                    "2004-04-09T02:03:04.123456789Z",
                    "2001-01-01T00:00:00",
                ),
                "2004-04-09T02:00:00Z",
            ),
            (
                (
                    Duration::minutes(15),
                    "2004-04-09T02:03:04.123456789Z",
                    "2001-01-01T00:02:30",
                ),
                "2004-04-09T02:02:30Z",
            ),
            (
                (
                    Duration::minutes(15),
                    "2004-04-09T02:03:04.123456789Z",
                    "2005-01-01T00:02:30",
                ),
                "2004-04-09T02:02:30Z",
            ),
            (
                (
                    Duration::hours(1),
                    "2004-04-09T02:03:04.123456789Z",
                    "2001-01-01T00:00:00",
                ),
                "2004-04-09T02:00:00Z",
            ),
            (
                (
                    Duration::seconds(10),
                    "2004-04-09T02:03:11.123456789Z",
                    "2001-01-01T00:00:00",
                ),
                "2004-04-09T02:03:10Z",
            ),
        ];

        cases
            .iter()
            .for_each(|((stride, source, origin), expected)| {
                let stride1 = stride.num_nanoseconds().unwrap();
                let source1 = string_to_timestamp_nanos(source).unwrap();
                let origin1 = string_to_timestamp_nanos(origin).unwrap();

                let expected1 = string_to_timestamp_nanos(expected).unwrap();
                let result = date_bin_nanos_interval(stride1, source1, origin1);
                assert_eq!(result, expected1, "{source} = {expected}");
            })
    }

    #[test]
    fn test_date_bin() {
        let res = date_bin(&[
            ColumnarValue::Scalar(ScalarValue::IntervalDayTime(Some(1))),
            ColumnarValue::Scalar(ScalarValue::TimestampNanosecond(Some(1), None)),
            ColumnarValue::Scalar(ScalarValue::TimestampNanosecond(Some(1), None)),
        ]);
        assert!(res.is_ok());

        let timestamps = Arc::new((1..6).map(Some).collect::<TimestampNanosecondArray>());
        let res = date_bin(&[
            ColumnarValue::Scalar(ScalarValue::IntervalDayTime(Some(1))),
            ColumnarValue::Array(timestamps),
            ColumnarValue::Scalar(ScalarValue::TimestampNanosecond(Some(1), None)),
        ]);
        assert!(res.is_ok());

        let res = date_bin(&[
            ColumnarValue::Scalar(ScalarValue::IntervalDayTime(Some(1))),
            ColumnarValue::Scalar(ScalarValue::TimestampNanosecond(Some(1), None)),
        ]);
        assert!(res.is_ok());

        // stride supports month-day-nano
        let res = date_bin(&[
            ColumnarValue::Scalar(ScalarValue::IntervalMonthDayNano(Some(1))),
            ColumnarValue::Scalar(ScalarValue::TimestampNanosecond(Some(1), None)),
            ColumnarValue::Scalar(ScalarValue::TimestampNanosecond(Some(1), None)),
        ]);
        assert!(res.is_ok());

        //
        // Fallible test cases
        //

        // invalid number of arguments
        let res =
            date_bin(&[ColumnarValue::Scalar(ScalarValue::IntervalDayTime(Some(1)))]);
        assert_eq!(
            res.err().unwrap().strip_backtrace(),
            "Execution error: DATE_BIN expected two or three arguments"
        );

        // stride: invalid type
        let res = date_bin(&[
            ColumnarValue::Scalar(ScalarValue::IntervalYearMonth(Some(1))),
            ColumnarValue::Scalar(ScalarValue::TimestampNanosecond(Some(1), None)),
            ColumnarValue::Scalar(ScalarValue::TimestampNanosecond(Some(1), None)),
        ]);
        assert_eq!(
            res.err().unwrap().strip_backtrace(),
            "Execution error: DATE_BIN expects stride argument to be an INTERVAL but got Interval(YearMonth)"
        );

        // stride: invalid value
        let res = date_bin(&[
            ColumnarValue::Scalar(ScalarValue::IntervalDayTime(Some(0))),
            ColumnarValue::Scalar(ScalarValue::TimestampNanosecond(Some(1), None)),
            ColumnarValue::Scalar(ScalarValue::TimestampNanosecond(Some(1), None)),
        ]);
        assert_eq!(
            res.err().unwrap().strip_backtrace(),
            "Execution error: DATE_BIN stride must be non-zero"
        );

        // stride: overflow of day-time interval
        let res = date_bin(&[
            ColumnarValue::Scalar(ScalarValue::IntervalDayTime(Some(i64::MAX))),
            ColumnarValue::Scalar(ScalarValue::TimestampNanosecond(Some(1), None)),
            ColumnarValue::Scalar(ScalarValue::TimestampNanosecond(Some(1), None)),
        ]);
        assert_eq!(
            res.err().unwrap().strip_backtrace(),
            "Execution error: DATE_BIN stride argument is too large"
        );

        // stride: overflow of month-day-nano interval
        let res = date_bin(&[
            ColumnarValue::Scalar(ScalarValue::new_interval_mdn(0, i32::MAX, 1)),
            ColumnarValue::Scalar(ScalarValue::TimestampNanosecond(Some(1), None)),
            ColumnarValue::Scalar(ScalarValue::TimestampNanosecond(Some(1), None)),
        ]);
        assert_eq!(
            res.err().unwrap().strip_backtrace(),
            "Execution error: DATE_BIN stride argument is too large"
        );

        // stride: month intervals
        let res = date_bin(&[
            ColumnarValue::Scalar(ScalarValue::new_interval_mdn(1, 1, 1)),
            ColumnarValue::Scalar(ScalarValue::TimestampNanosecond(Some(1), None)),
            ColumnarValue::Scalar(ScalarValue::TimestampNanosecond(Some(1), None)),
        ]);
        assert_eq!(
            res.err().unwrap().strip_backtrace(),
            "This feature is not implemented: DATE_BIN stride does not support combination of month, day and nanosecond intervals"
        );

        // origin: invalid type
        let res = date_bin(&[
            ColumnarValue::Scalar(ScalarValue::IntervalDayTime(Some(1))),
            ColumnarValue::Scalar(ScalarValue::TimestampNanosecond(Some(1), None)),
            ColumnarValue::Scalar(ScalarValue::TimestampMicrosecond(Some(1), None)),
        ]);
        assert_eq!(
            res.err().unwrap().strip_backtrace(),
            "Execution error: DATE_BIN expects origin argument to be a TIMESTAMP with nanosececond precision but got Timestamp(Microsecond, None)"
        );

        let res = date_bin(&[
            ColumnarValue::Scalar(ScalarValue::IntervalDayTime(Some(1))),
            ColumnarValue::Scalar(ScalarValue::TimestampMicrosecond(Some(1), None)),
            ColumnarValue::Scalar(ScalarValue::TimestampNanosecond(Some(1), None)),
        ]);
        assert!(res.is_ok());

        // unsupported array type for stride
        let intervals = Arc::new((1..6).map(Some).collect::<IntervalDayTimeArray>());
        let res = date_bin(&[
            ColumnarValue::Array(intervals),
            ColumnarValue::Scalar(ScalarValue::TimestampNanosecond(Some(1), None)),
            ColumnarValue::Scalar(ScalarValue::TimestampNanosecond(Some(1), None)),
        ]);
        assert_eq!(
            res.err().unwrap().strip_backtrace(),
            "This feature is not implemented: DATE_BIN only supports literal values for the stride argument, not arrays"
        );

        // unsupported array type for origin
        let timestamps = Arc::new((1..6).map(Some).collect::<TimestampNanosecondArray>());
        let res = date_bin(&[
            ColumnarValue::Scalar(ScalarValue::IntervalDayTime(Some(1))),
            ColumnarValue::Scalar(ScalarValue::TimestampNanosecond(Some(1), None)),
            ColumnarValue::Array(timestamps),
        ]);
        assert_eq!(
            res.err().unwrap().strip_backtrace(),
            "This feature is not implemented: DATE_BIN only supports literal values for the origin argument, not arrays"
        );
    }

    #[test]
    fn test_date_bin_timezones() {
        let cases = vec![
            (
                vec![
                    "2020-09-08T00:00:00Z",
                    "2020-09-08T01:00:00Z",
                    "2020-09-08T02:00:00Z",
                    "2020-09-08T03:00:00Z",
                    "2020-09-08T04:00:00Z",
                ],
                Some("+00".into()),
                "1970-01-01T00:00:00Z",
                vec![
                    "2020-09-08T00:00:00Z",
                    "2020-09-08T00:00:00Z",
                    "2020-09-08T00:00:00Z",
                    "2020-09-08T00:00:00Z",
                    "2020-09-08T00:00:00Z",
                ],
            ),
            (
                vec![
                    "2020-09-08T00:00:00Z",
                    "2020-09-08T01:00:00Z",
                    "2020-09-08T02:00:00Z",
                    "2020-09-08T03:00:00Z",
                    "2020-09-08T04:00:00Z",
                ],
                None,
                "1970-01-01T00:00:00Z",
                vec![
                    "2020-09-08T00:00:00Z",
                    "2020-09-08T00:00:00Z",
                    "2020-09-08T00:00:00Z",
                    "2020-09-08T00:00:00Z",
                    "2020-09-08T00:00:00Z",
                ],
            ),
            (
                vec![
                    "2020-09-08T00:00:00Z",
                    "2020-09-08T01:00:00Z",
                    "2020-09-08T02:00:00Z",
                    "2020-09-08T03:00:00Z",
                    "2020-09-08T04:00:00Z",
                ],
                Some("-02".into()),
                "1970-01-01T00:00:00Z",
                vec![
                    "2020-09-08T00:00:00Z",
                    "2020-09-08T00:00:00Z",
                    "2020-09-08T00:00:00Z",
                    "2020-09-08T00:00:00Z",
                    "2020-09-08T00:00:00Z",
                ],
            ),
            (
                vec![
                    "2020-09-08T00:00:00+05",
                    "2020-09-08T01:00:00+05",
                    "2020-09-08T02:00:00+05",
                    "2020-09-08T03:00:00+05",
                    "2020-09-08T04:00:00+05",
                ],
                Some("+05".into()),
                "1970-01-01T00:00:00+05",
                vec![
                    "2020-09-08T00:00:00+05",
                    "2020-09-08T00:00:00+05",
                    "2020-09-08T00:00:00+05",
                    "2020-09-08T00:00:00+05",
                    "2020-09-08T00:00:00+05",
                ],
            ),
            (
                vec![
                    "2020-09-08T00:00:00+08",
                    "2020-09-08T01:00:00+08",
                    "2020-09-08T02:00:00+08",
                    "2020-09-08T03:00:00+08",
                    "2020-09-08T04:00:00+08",
                ],
                Some("+08".into()),
                "1970-01-01T00:00:00+08",
                vec![
                    "2020-09-08T00:00:00+08",
                    "2020-09-08T00:00:00+08",
                    "2020-09-08T00:00:00+08",
                    "2020-09-08T00:00:00+08",
                    "2020-09-08T00:00:00+08",
                ],
            ),
        ];

        cases
            .iter()
            .for_each(|(original, tz_opt, origin, expected)| {
                let input = original
                    .iter()
                    .map(|s| Some(string_to_timestamp_nanos(s).unwrap()))
                    .collect::<TimestampNanosecondArray>()
                    .with_timezone_opt(tz_opt.clone());
                let right = expected
                    .iter()
                    .map(|s| Some(string_to_timestamp_nanos(s).unwrap()))
                    .collect::<TimestampNanosecondArray>()
                    .with_timezone_opt(tz_opt.clone());
                let result = date_bin(&[
                    ColumnarValue::Scalar(ScalarValue::new_interval_dt(1, 0)),
                    ColumnarValue::Array(Arc::new(input)),
                    ColumnarValue::Scalar(ScalarValue::TimestampNanosecond(
                        Some(string_to_timestamp_nanos(origin).unwrap()),
                        tz_opt.clone(),
                    )),
                ])
                .unwrap();
                if let ColumnarValue::Array(result) = result {
                    assert_eq!(
                        result.data_type(),
                        &DataType::Timestamp(TimeUnit::Nanosecond, tz_opt.clone())
                    );
                    let left = as_primitive_array::<TimestampNanosecondType>(&result);
                    assert_eq!(left, &right);
                } else {
                    panic!("unexpected column type");
                }
            });
    }

    #[test]
    fn to_timestamp_invalid_input_type() -> Result<()> {
        // pass the wrong type of input array to to_timestamp and test
        // that we get an error.

        let mut builder = Int64Array::builder(1);
        builder.append_value(1);
        let int64array = ColumnarValue::Array(Arc::new(builder.finish()));

        let expected_err =
            "Internal error: Unsupported data type Int64 for function to_timestamp";
        match to_timestamp(&[int64array]) {
            Ok(_) => panic!("Expected error but got success"),
            Err(e) => {
                assert!(
                    e.to_string().contains(expected_err),
                    "Can not find expected error '{expected_err}'. Actual error '{e}'"
                );
            }
        }
        Ok(())
    }
}<|MERGE_RESOLUTION|>--- conflicted
+++ resolved
@@ -966,16 +966,13 @@
     }
 
     match args[0].data_type() {
-<<<<<<< HEAD
-        DataType::Int64 => {
-            cast_column(&args[0], &DataType::Timestamp(TimeUnit::Second, None), None)
-        }
+        DataType::Int64 => cast_column(
+            &cast_column(&args[0], &DataType::Timestamp(TimeUnit::Second, None), None)?,
+            &DataType::Timestamp(TimeUnit::Nanosecond, None),
+            None,
+        ),
         DataType::Float64 => cast_column(
             &args[0],
-=======
-        DataType::Int64 => cast_column(
-            &cast_column(&args[0], &DataType::Timestamp(TimeUnit::Second, None), None)?,
->>>>>>> 2a692446
             &DataType::Timestamp(TimeUnit::Nanosecond, None),
             None,
         ),
