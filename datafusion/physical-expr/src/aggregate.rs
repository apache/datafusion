--- conflicted
+++ resolved
@@ -143,15 +143,9 @@
     /// #
     /// #     fn accumulator(&self, acc_args: AccumulatorArgs) -> Result<Box<dyn Accumulator>> {
     /// #         unimplemented!()
-<<<<<<< HEAD
-    /// #     }
-    /// #
-    /// #     fn state_fields(&self, args: StateFieldsArgs) -> Result<Vec<Field>> {
-=======
     /// #         }
     /// #     
     /// #     fn state_fields(&self, args: StateFieldsArgs) -> Result<Vec<FieldRef>> {
->>>>>>> 900279c5
     /// #         unimplemented!()
     /// #     }
     /// #
