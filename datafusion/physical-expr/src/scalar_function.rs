--- conflicted
+++ resolved
@@ -260,7 +260,6 @@
             preserves_lex_ordering,
         })
     }
-<<<<<<< HEAD
 
     fn fmt_sql(&self, f: &mut Formatter<'_>) -> fmt::Result {
         write!(f, "{}(", self.name)?;
@@ -272,38 +271,4 @@
         }
         write!(f, ")")
     }
-}
-
-/// Create a physical expression for the UDF.
-#[deprecated(since = "45.0.0", note = "use ScalarFunctionExpr::new() instead")]
-pub fn create_physical_expr(
-    fun: &ScalarUDF,
-    input_phy_exprs: &[Arc<dyn PhysicalExpr>],
-    input_schema: &Schema,
-    args: &[Expr],
-    input_dfschema: &DFSchema,
-) -> Result<Arc<dyn PhysicalExpr>> {
-    let input_expr_types = input_phy_exprs
-        .iter()
-        .map(|e| e.data_type(input_schema))
-        .collect::<Result<Vec<_>>>()?;
-
-    // verify that input data types is consistent with function's `TypeSignature`
-    data_types_with_scalar_udf(&input_expr_types, fun)?;
-
-    // Since we have arg_types, we don't need args and schema.
-    let return_type =
-        fun.return_type_from_exprs(args, input_dfschema, &input_expr_types)?;
-
-    Ok(Arc::new(
-        ScalarFunctionExpr::new(
-            fun.name(),
-            Arc::new(fun.clone()),
-            input_phy_exprs.to_vec(),
-            return_type,
-        )
-        .with_nullable(fun.is_nullable(args, input_dfschema)),
-    ))
-=======
->>>>>>> b337fbcf
 }