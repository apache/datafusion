// Licensed to the Apache Software Foundation (ASF) under one
// or more contributor license agreements.  See the NOTICE file
// distributed with this work for additional information
// regarding copyright ownership.  The ASF licenses this file
// to you under the Apache License, Version 2.0 (the
// "License"); you may not use this file except in compliance
// with the License.  You may obtain a copy of the License at
//
//   http://www.apache.org/licenses/LICENSE-2.0
//
// Unless required by applicable law or agreed to in writing,
// software distributed under the License is distributed on an
// "AS IS" BASIS, WITHOUT WARRANTIES OR CONDITIONS OF ANY
// KIND, either express or implied.  See the License for the
// specific language governing permissions and limitations
// under the License.

use crate::window::partition_evaluator::PartitionEvaluator;
use crate::{PhysicalExpr, PhysicalSortExpr};
use arrow::compute::kernels::partition::lexicographical_partition_ranges;
use arrow::compute::kernels::sort::SortColumn;
use arrow::record_batch::RecordBatch;
use arrow::{array::ArrayRef, datatypes::Field};
use arrow_schema::DataType;
use datafusion_common::{reverse_sort_options, DataFusionError, Result, ScalarValue};
use datafusion_expr::{Accumulator, WindowFrame};
use indexmap::IndexMap;
use std::any::Any;
use std::fmt;
use std::fmt::Debug;
use std::ops::Range;
use std::sync::Arc;

/// A window expression that:
/// * knows its resulting field
pub trait WindowExpr: Send + Sync + Debug {
    /// Returns the window expression as [`Any`](std::any::Any) so that it can be
    /// downcast to a specific implementation.
    fn as_any(&self) -> &dyn Any;

    /// the field of the final result of this window function.
    fn field(&self) -> Result<Field>;

    /// Human readable name such as `"MIN(c2)"` or `"RANK()"`. The default
    /// implementation returns placeholder text.
    fn name(&self) -> &str {
        "WindowExpr: default name"
    }

    /// expressions that are passed to the WindowAccumulator.
    /// Functions which take a single input argument, such as `sum`, return a single [`datafusion_expr::expr::Expr`],
    /// others (e.g. `cov`) return many.
    fn expressions(&self) -> Vec<Arc<dyn PhysicalExpr>>;

    /// evaluate the window function arguments against the batch and return
    /// array ref, normally the resulting vec is a single element one.
    fn evaluate_args(&self, batch: &RecordBatch) -> Result<Vec<ArrayRef>> {
        self.expressions()
            .iter()
            .map(|e| e.evaluate(batch))
            .map(|r| r.map(|v| v.into_array(batch.num_rows())))
            .collect()
    }

    /// evaluate the window function values against the batch
    fn evaluate(&self, batch: &RecordBatch) -> Result<ArrayRef>;

    /// evaluate the window function values against the batch
    fn evaluate_bounded(
        &self,
        _partition_batches: &PartitionBatches,
        _window_agg_state: &mut PartitionWindowAggStates,
    ) -> Result<()> {
        Err(DataFusionError::Internal(
            "evaluate_bounded is not implemented".to_string(),
        ))
    }

    /// evaluate the partition points given the sort columns; if the sort columns are
    /// empty then the result will be a single element vec of the whole column rows.
    fn evaluate_partition_points(
        &self,
        num_rows: usize,
        partition_columns: &[SortColumn],
    ) -> Result<Vec<Range<usize>>> {
        if partition_columns.is_empty() {
            Ok(vec![Range {
                start: 0,
                end: num_rows,
            }])
        } else {
            Ok(lexicographical_partition_ranges(partition_columns)
                .map_err(DataFusionError::ArrowError)?
                .collect::<Vec<_>>())
        }
    }

    /// expressions that's from the window function's partition by clause, empty if absent
    fn partition_by(&self) -> &[Arc<dyn PhysicalExpr>];

    /// expressions that's from the window function's order by clause, empty if absent
    fn order_by(&self) -> &[PhysicalSortExpr];

    /// get order by columns, empty if absent
    fn order_by_columns(&self, batch: &RecordBatch) -> Result<Vec<SortColumn>> {
        self.order_by()
            .iter()
            .map(|e| e.evaluate_to_sort_column(batch))
            .collect::<Result<Vec<SortColumn>>>()
    }

    /// get sort columns that can be used for peer evaluation, empty if absent
    fn sort_columns(&self, batch: &RecordBatch) -> Result<Vec<SortColumn>> {
        let order_by_columns = self.order_by_columns(batch)?;
        Ok(order_by_columns)
    }

    /// Get values columns(argument of Window Function)
    /// and order by columns (columns of the ORDER BY expression)used in evaluators
    fn get_values_orderbys(
        &self,
        record_batch: &RecordBatch,
    ) -> Result<(Vec<ArrayRef>, Vec<ArrayRef>)> {
        let values = self.evaluate_args(record_batch)?;
        let order_by_columns = self.order_by_columns(record_batch)?;
        let order_bys: Vec<ArrayRef> =
            order_by_columns.iter().map(|s| s.values.clone()).collect();
        Ok((values, order_bys))
    }

    /// Get the window frame of this [WindowExpr].
    fn get_window_frame(&self) -> &Arc<WindowFrame>;

<<<<<<< HEAD
    /// get whether can run with bounded executor
    fn can_run_bounded(&self) -> bool;

    /// get reversed expression
    fn get_reversed_expr(&self) -> Option<Arc<dyn WindowExpr>>;
=======
    /// Get the reverse expression of this [WindowExpr].
    fn get_reverse_expr(&self) -> Option<Arc<dyn WindowExpr>>;
>>>>>>> 4f145dd6
}

/// Reverses the ORDER BY expression, which is useful during equivalent window
/// expression construction. For instance, 'ORDER BY a ASC, NULLS LAST' turns into
/// 'ORDER BY a DESC, NULLS FIRST'.
pub fn reverse_order_bys(order_bys: &[PhysicalSortExpr]) -> Vec<PhysicalSortExpr> {
    order_bys
        .iter()
        .map(|e| PhysicalSortExpr {
            expr: e.expr.clone(),
            options: reverse_sort_options(e.options),
        })
        .collect()
}

pub enum WindowFn {
    Builtin(Box<dyn PartitionEvaluator>),
    Aggregate(Box<dyn Accumulator>),
}

impl fmt::Debug for WindowFn {
    fn fmt(&self, f: &mut fmt::Formatter) -> fmt::Result {
        match self {
            WindowFn::Builtin(builtin, ..) => {
                write!(f, "partition evaluator: {:?}", builtin)
            }
            WindowFn::Aggregate(aggregate, ..) => {
                write!(f, "accumulator: {:?}", aggregate)
            }
        }
    }
}

impl Clone for WindowFn {
    fn clone(&self) -> Self {
        match self {
            WindowFn::Builtin(builtin) => WindowFn::Builtin(builtin.clone_dyn().unwrap()),
            WindowFn::Aggregate(aggregate) => {
                WindowFn::Aggregate(aggregate.clone_dyn().unwrap())
            }
        }
    }
}

/// State for RANK(percent_rank, rank, dense_rank)
/// builtin window function
#[derive(Debug, Clone, Default)]
pub struct RankState {
    /// The last values for rank as these values change, we increase n_rank
    pub last_rank_data: Vec<ScalarValue>,
    /// The index where last_rank_boundary is started
    pub last_rank_boundary: usize,
    /// Rank number kept from the start
    pub n_rank: usize,
}

/// State for 'ROW_NUMBER' builtin window function
#[derive(Debug, Clone, Default)]
pub struct NumRowsState {
    pub n_rows: usize,
}

#[derive(Debug, Clone, Default)]
pub struct NthValueState {
    pub range: Range<usize>,
}

#[derive(Debug, Clone, Default)]
pub struct LeadLagState {
    pub idx: usize,
}

#[derive(Debug, Clone, Default)]
pub enum BuiltinWindowState {
    Rank(RankState),
    NumRows(NumRowsState),
    NthValue(NthValueState),
    LeadLag(LeadLagState),
    #[default]
    Default,
}
#[derive(Debug, Clone)]
pub enum WindowFunctionState {
    /// Different Aggregate functions may have different state definitions
    /// In [Accumulator] trait, [fn state(&self) -> Result<Vec<ScalarValue>>] implementation
    /// dictates that.
    AggregateState(Vec<ScalarValue>),
    /// BuiltinWindowState
    BuiltinWindowState(BuiltinWindowState),
}

#[derive(Debug, Clone)]
pub struct WindowAggState {
    /// The range that we calculate the window function
    pub current_range_of_sliding_window: Range<usize>,
    /// The index of the last row that its result is calculated inside the partition record batch buffer.
    pub last_calculated_index: usize,
    /// The offset of the deleted row number
    pub offset_pruned_rows: usize,
    ///
    pub window_function_state: WindowFunctionState,
    // Keeps the results
    pub out_col: ArrayRef,
    pub n_row_result_missing: usize,
    /// flag indicating whether we have received all data for this partition
    pub is_end: bool,
}

/// State for each unique partition determined according to PARTITION BY column(s)
#[derive(Debug, Clone)]
pub struct PartitionBatchState {
    /// The record_batch belonging to current partition
    pub record_batch: RecordBatch,
    /// flag indicating whether we have received all data for this partition
    pub is_end: bool,
}

/// key for IndexMap for each unique partition
/// For instance, if window frame is OVER(PARTITION BY a,b)
/// PartitionKey would consist of unique [a,b] pairs
pub type PartitionKey = Vec<ScalarValue>;

#[derive(Debug, Clone)]
pub struct WindowState {
    pub state: WindowAggState,
    pub window_fn: WindowFn,
}
pub type PartitionWindowAggStates = IndexMap<PartitionKey, WindowState>;

/// The IndexMap(Ordered HashMap) where record_batch is seperated for each partition
pub type PartitionBatches = IndexMap<PartitionKey, PartitionBatchState>;

impl WindowAggState {
    pub fn new(
        out_type: &DataType,
        window_function_state: WindowFunctionState,
    ) -> Result<Self> {
        let empty_out_col = ScalarValue::try_from(out_type)?.to_array_of_size(0);
        Ok(Self {
            current_range_of_sliding_window: Range { start: 0, end: 0 },
            last_calculated_index: 0,
            offset_pruned_rows: 0,
            window_function_state,
            out_col: empty_out_col,
            n_row_result_missing: 0,
            is_end: false,
        })
    }
}<|MERGE_RESOLUTION|>--- conflicted
+++ resolved
@@ -131,16 +131,12 @@
     /// Get the window frame of this [WindowExpr].
     fn get_window_frame(&self) -> &Arc<WindowFrame>;
 
-<<<<<<< HEAD
     /// get whether can run with bounded executor
     fn can_run_bounded(&self) -> bool;
 
-    /// get reversed expression
-    fn get_reversed_expr(&self) -> Option<Arc<dyn WindowExpr>>;
-=======
     /// Get the reverse expression of this [WindowExpr].
     fn get_reverse_expr(&self) -> Option<Arc<dyn WindowExpr>>;
->>>>>>> 4f145dd6
+
 }
 
 /// Reverses the ORDER BY expression, which is useful during equivalent window
