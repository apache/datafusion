// Licensed to the Apache Software Foundation (ASF) under one
// or more contributor license agreements.  See the NOTICE file
// distributed with this work for additional information
// regarding copyright ownership.  The ASF licenses this file
// to you under the Apache License, Version 2.0 (the
// "License"); you may not use this file except in compliance
// with the License.  You may obtain a copy of the License at
//
//   http://www.apache.org/licenses/LICENSE-2.0
//
// Unless required by applicable law or agreed to in writing,
// software distributed under the License is distributed on an
// "AS IS" BASIS, WITHOUT WARRANTIES OR CONDITIONS OF ANY
// KIND, either express or implied.  See the License for the
// specific language governing permissions and limitations
// under the License.

//! Physical exec for aggregate window function expressions.

use std::any::Any;
use std::iter::IntoIterator;
use std::sync::Arc;

use arrow::array::Array;
use arrow::compute::{concat, SortOptions};
use arrow::record_batch::RecordBatch;
use arrow::{array::ArrayRef, datatypes::Field};

<<<<<<< HEAD
=======
use datafusion_common::bisect::bisect;
>>>>>>> 06780938
use datafusion_common::Result;
use datafusion_common::{DataFusionError, ScalarValue};
use datafusion_expr::WindowFrame;

use crate::{expressions::PhysicalSortExpr, PhysicalExpr};
use crate::{window::WindowExpr, AggregateExpr};

/// A window expr that takes the form of an aggregate function
#[derive(Debug)]
pub struct AggregateWindowExpr {
    aggregate: Arc<dyn AggregateExpr>,
    partition_by: Vec<Arc<dyn PhysicalExpr>>,
    order_by: Vec<PhysicalSortExpr>,
    window_frame: Option<Arc<WindowFrame>>,
}

impl AggregateWindowExpr {
    /// create a new aggregate window function expression
    pub fn new(
        aggregate: Arc<dyn AggregateExpr>,
        partition_by: &[Arc<dyn PhysicalExpr>],
        order_by: &[PhysicalSortExpr],
        window_frame: Option<Arc<WindowFrame>>,
    ) -> Self {
        Self {
            aggregate,
            partition_by: partition_by.to_vec(),
            order_by: order_by.to_vec(),
            window_frame,
        }
    }
<<<<<<< HEAD
=======

    /// create a new accumulator based on the underlying aggregation function
    fn create_accumulator(&self) -> Result<AggregateWindowAccumulator> {
        let accumulator = self.aggregate.create_accumulator()?;
        let window_frame = self.window_frame.clone();
        let partition_by = self.partition_by().to_vec();
        let order_by = self.order_by.to_vec();
        let field = self.aggregate.field()?;

        Ok(AggregateWindowAccumulator {
            accumulator,
            window_frame,
            partition_by,
            order_by,
            field,
        })
    }
>>>>>>> 06780938
}

/// peer based evaluation based on the fact that batch is pre-sorted given the sort columns
/// and then per partition point we'll evaluate the peer group (e.g. SUM or MAX gives the same
/// results for peers) and concatenate the results.

impl WindowExpr for AggregateWindowExpr {
    /// Return a reference to Any that can be used for downcasting
    fn as_any(&self) -> &dyn Any {
        self
    }

    fn field(&self) -> Result<Field> {
        self.aggregate.field()
    }

    fn name(&self) -> &str {
        self.aggregate.name()
    }

    fn expressions(&self) -> Vec<Arc<dyn PhysicalExpr>> {
        self.aggregate.expressions()
    }

    fn evaluate(&self, batch: &RecordBatch) -> Result<ArrayRef> {
        let num_rows = batch.num_rows();
        let partition_points =
            self.evaluate_partition_points(num_rows, &self.partition_columns(batch)?)?;
        let values = self.evaluate_args(batch)?;

        let columns = self.sort_columns(batch)?;
        let order_columns: Vec<&ArrayRef> = columns.iter().map(|s| &s.values).collect();
        // Sort values, this will make the same partitions consecutive. Also, within the partition
        // range, values will be sorted.
        let order_bys =
            &order_columns[self.partition_by.len()..order_columns.len()].to_vec();
        let window_frame = if self.window_frame.is_none() && !order_columns.is_empty() {
            Some(self.implicit_order_by_window())
        } else {
            self.window_frame
        };
        let results = partition_points
            .iter()
            .map(|partition_range| {
                // let mut accumulator = self.aggregate.create_accumulator()?;
                let mut accumulator = self.aggregate.create_accumulator()?;
                // We iterate on each row to perform a running calculation.
                // First, cur_range is calculated, then it is compared with last_range.
                let length = partition_range.end - partition_range.start;
                let slice_order_bys = order_bys
                    .iter()
                    .map(|v| v.slice(partition_range.start, length))
                    .collect::<Vec<_>>();
                let sort_options: Vec<SortOptions> =
                    self.order_by.iter().map(|o| o.options).collect();
                let value_slice = values
                    .iter()
                    .map(|v| v.slice(partition_range.start, length))
                    .collect::<Vec<_>>();

                let mut row_wise_results: Vec<ScalarValue> = vec![];
                let mut last_range: (usize, usize) = (0, 0);

                for i in 0..length {
                    let cur_range = self.calculate_range(
                        &window_frame,
                        &slice_order_bys,
                        &sort_options,
                        length,
                        i,
                    )?;
                    // println!("cur range: {:?}", cur_range);
                    if cur_range.0 == cur_range.1 {
                        // We produce None if the window is empty.
                        row_wise_results.push(ScalarValue::try_from(
                            self.aggregate.field()?.data_type(),
                        )?)
                    } else {
                        // Accumulate any new rows that have entered the window:
                        let update_bound = cur_range.1 - last_range.1;
                        if update_bound > 0 {
                            let update: Vec<ArrayRef> = value_slice
                                .iter()
                                .map(|v| v.slice(last_range.1, update_bound))
                                .collect();
                            accumulator.update_batch(&update)?
                        }
                        // Remove rows that have now left the window:
                        let retract_bound = cur_range.0 - last_range.0;
                        if retract_bound > 0 {
                            let retract: Vec<ArrayRef> = value_slice
                                .iter()
                                .map(|v| v.slice(last_range.0, retract_bound))
                                .collect();
                            accumulator.retract_batch(&retract)?
                        }
                        row_wise_results.push(accumulator.evaluate()?);
                    }
                    last_range = cur_range;
                }
                Ok(vec![ScalarValue::iter_to_array(
                    row_wise_results.into_iter(),
                )?])
            })
            .collect::<Result<Vec<Vec<ArrayRef>>>>()?
            .into_iter()
            .flatten()
            .collect::<Vec<ArrayRef>>();
        let results = results.iter().map(|i| i.as_ref()).collect::<Vec<_>>();
        concat(&results).map_err(DataFusionError::ArrowError)
    }

    fn partition_by(&self) -> &[Arc<dyn PhysicalExpr>] {
        &self.partition_by
    }

    fn order_by(&self) -> &[PhysicalSortExpr] {
        &self.order_by
    }
<<<<<<< HEAD
=======
}

fn calculate_index_of_row<const BISECT_SIDE: bool, const SEARCH_SIDE: bool>(
    range_columns: &[ArrayRef],
    sort_options: &[SortOptions],
    idx: usize,
    delta: Option<&ScalarValue>,
) -> Result<usize> {
    let current_row_values = range_columns
        .iter()
        .map(|col| ScalarValue::try_from_array(col, idx))
        .collect::<Result<Vec<ScalarValue>>>()?;
    let end_range = if let Some(delta) = delta {
        let is_descending: bool = sort_options
            .first()
            .ok_or_else(|| DataFusionError::Internal("Array is empty".to_string()))?
            .descending;

        current_row_values
            .iter()
            .map(|value| {
                if value.is_null() {
                    return Ok(value.clone());
                }
                if SEARCH_SIDE == is_descending {
                    // TODO: Handle positive overflows
                    value.add(delta)
                } else if value.is_unsigned() && value < delta {
                    // NOTE: This gets a polymorphic zero without having long coercion code for ScalarValue.
                    //       If we decide to implement a "default" construction mechanism for ScalarValue,
                    //       change the following statement to use that.
                    value.sub(value)
                } else {
                    // TODO: Handle negative overflows
                    value.sub(delta)
                }
            })
            .collect::<Result<Vec<ScalarValue>>>()?
    } else {
        current_row_values
    };
    // `BISECT_SIDE` true means bisect_left, false means bisect_right
    bisect::<BISECT_SIDE>(range_columns, &end_range, sort_options)
}

/// We use start and end bounds to calculate current row's starting and ending range.
/// This function supports different modes, but we currently do not support window calculation for GROUPS inside window frames.
fn calculate_current_window(
    window_frame: &WindowFrame,
    range_columns: &[ArrayRef],
    sort_options: &[SortOptions],
    length: usize,
    idx: usize,
) -> Result<(usize, usize)> {
    match window_frame.units {
        WindowFrameUnits::Range => {
            let start = match &window_frame.start_bound {
                WindowFrameBound::Preceding(n) => {
                    if n.is_null() {
                        // UNBOUNDED PRECEDING
                        Ok(0)
                    } else {
                        calculate_index_of_row::<true, true>(
                            range_columns,
                            sort_options,
                            idx,
                            Some(n),
                        )
                    }
                }
                WindowFrameBound::CurrentRow => calculate_index_of_row::<true, true>(
                    range_columns,
                    sort_options,
                    idx,
                    None,
                ),
                WindowFrameBound::Following(n) => calculate_index_of_row::<true, false>(
                    range_columns,
                    sort_options,
                    idx,
                    Some(n),
                ),
            };
            let end = match &window_frame.end_bound {
                WindowFrameBound::Preceding(n) => calculate_index_of_row::<false, true>(
                    range_columns,
                    sort_options,
                    idx,
                    Some(n),
                ),
                WindowFrameBound::CurrentRow => calculate_index_of_row::<false, false>(
                    range_columns,
                    sort_options,
                    idx,
                    None,
                ),
                WindowFrameBound::Following(n) => {
                    if n.is_null() {
                        // UNBOUNDED FOLLOWING
                        Ok(length)
                    } else {
                        calculate_index_of_row::<false, false>(
                            range_columns,
                            sort_options,
                            idx,
                            Some(n),
                        )
                    }
                }
            };
            Ok((start?, end?))
        }
        WindowFrameUnits::Rows => {
            let start = match window_frame.start_bound {
                // UNBOUNDED PRECEDING
                WindowFrameBound::Preceding(ScalarValue::UInt64(None)) => Ok(0),
                WindowFrameBound::Preceding(ScalarValue::UInt64(Some(n))) => {
                    if idx >= n as usize {
                        Ok(idx - n as usize)
                    } else {
                        Ok(0)
                    }
                }
                WindowFrameBound::Preceding(_) => {
                    Err(DataFusionError::Internal("Rows should be Uint".to_string()))
                }
                WindowFrameBound::CurrentRow => Ok(idx),
                // UNBOUNDED FOLLOWING
                WindowFrameBound::Following(ScalarValue::UInt64(None)) => {
                    Err(DataFusionError::Internal(format!(
                        "Frame start cannot be UNBOUNDED FOLLOWING '{:?}'",
                        window_frame
                    )))
                }
                WindowFrameBound::Following(ScalarValue::UInt64(Some(n))) => {
                    Ok(min(idx + n as usize, length))
                }
                WindowFrameBound::Following(_) => {
                    Err(DataFusionError::Internal("Rows should be Uint".to_string()))
                }
            };
            let end = match window_frame.end_bound {
                // UNBOUNDED PRECEDING
                WindowFrameBound::Preceding(ScalarValue::UInt64(None)) => {
                    Err(DataFusionError::Internal(format!(
                        "Frame end cannot be UNBOUNDED PRECEDING '{:?}'",
                        window_frame
                    )))
                }
                WindowFrameBound::Preceding(ScalarValue::UInt64(Some(n))) => {
                    if idx >= n as usize {
                        Ok(idx - n as usize + 1)
                    } else {
                        Ok(0)
                    }
                }
                WindowFrameBound::Preceding(_) => {
                    Err(DataFusionError::Internal("Rows should be Uint".to_string()))
                }
                WindowFrameBound::CurrentRow => Ok(idx + 1),
                // UNBOUNDED FOLLOWING
                WindowFrameBound::Following(ScalarValue::UInt64(None)) => Ok(length),
                WindowFrameBound::Following(ScalarValue::UInt64(Some(n))) => {
                    Ok(min(idx + n as usize + 1, length))
                }
                WindowFrameBound::Following(_) => {
                    Err(DataFusionError::Internal("Rows should be Uint".to_string()))
                }
            };
            Ok((start?, end?))
        }
        WindowFrameUnits::Groups => Err(DataFusionError::NotImplemented(
            "Window frame for groups is not implemented".to_string(),
        )),
    }
}

/// Aggregate window accumulator utilizes the accumulator from aggregation and do a accumulative sum
/// across evaluation arguments based on peer equivalences. It uses many information to calculate
/// correct running window.
#[derive(Debug)]
struct AggregateWindowAccumulator {
    accumulator: Box<dyn Accumulator>,
    window_frame: Option<Arc<WindowFrame>>,
    partition_by: Vec<Arc<dyn PhysicalExpr>>,
    order_by: Vec<PhysicalSortExpr>,
    field: Field,
}

impl AggregateWindowAccumulator {
    /// This function calculates the aggregation on all rows in `value_slice`.
    /// Returns an array of size `length`.
    fn calculate_whole_table(
        &mut self,
        value_slice: &[ArrayRef],
        length: usize,
    ) -> Result<ArrayRef> {
        self.accumulator.update_batch(value_slice)?;
        let value = self.accumulator.evaluate()?;
        Ok(value.to_array_of_size(length))
    }

    /// This function calculates the running window logic for the rows in `value_range` of `value_slice`.
    /// We maintain the accumulator state via `update_batch` and `retract_batch` functions.
    /// Note that not all aggregators implement `retract_batch` just yet.
    fn calculate_running_window(
        &mut self,
        value_slice: &[ArrayRef],
        order_bys: &[&ArrayRef],
        value_range: &Range<usize>,
    ) -> Result<ArrayRef> {
        // We iterate on each row to perform a running calculation.
        // First, cur_range is calculated, then it is compared with last_range.
        let length = value_range.end - value_range.start;
        let slice_order_columns = order_bys
            .iter()
            .map(|v| v.slice(value_range.start, length))
            .collect::<Vec<_>>();
        let sort_options: Vec<SortOptions> =
            self.order_by.iter().map(|o| o.options).collect();

        let updated_zero_offset_value_range = Range {
            start: 0,
            end: length,
        };
        let mut row_wise_results: Vec<ScalarValue> = vec![];
        let mut last_range: (usize, usize) = (
            updated_zero_offset_value_range.start,
            updated_zero_offset_value_range.start,
        );

        for i in 0..length {
            let window_frame = self.window_frame.as_ref().ok_or_else(|| {
                DataFusionError::Internal(
                    "Window frame cannot be empty to calculate window ranges".to_string(),
                )
            })?;
            let cur_range = calculate_current_window(
                window_frame,
                &slice_order_columns,
                &sort_options,
                length,
                i,
            )?;

            if cur_range.0 == cur_range.1 {
                // We produce None if the window is empty.
                row_wise_results.push(ScalarValue::try_from(self.field.data_type())?)
            } else {
                // Accumulate any new rows that have entered the window:
                let update_bound = cur_range.1 - last_range.1;
                if update_bound > 0 {
                    let update: Vec<ArrayRef> = value_slice
                        .iter()
                        .map(|v| v.slice(last_range.1, update_bound))
                        .collect();
                    self.accumulator.update_batch(&update)?
                }
                // Remove rows that have now left the window:
                let retract_bound = cur_range.0 - last_range.0;
                if retract_bound > 0 {
                    let retract: Vec<ArrayRef> = value_slice
                        .iter()
                        .map(|v| v.slice(last_range.0, retract_bound))
                        .collect();
                    self.accumulator.retract_batch(&retract)?
                }
                row_wise_results.push(self.accumulator.evaluate()?);
            }
            last_range = cur_range;
        }
        ScalarValue::iter_to_array(row_wise_results.into_iter())
    }

    fn scan(
        &mut self,
        values: &[ArrayRef],
        order_bys: &[&ArrayRef],
        value_range: &Range<usize>,
    ) -> Result<ArrayRef> {
        if value_range.is_empty() {
            return Err(DataFusionError::Internal(
                "Value range cannot be empty".to_owned(),
            ));
        }
        let length = value_range.end - value_range.start;
        let value_slice = values
            .iter()
            .map(|v| v.slice(value_range.start, length))
            .collect::<Vec<_>>();
        let order_columns = &order_bys[self.partition_by.len()..order_bys.len()].to_vec();
        match (&order_columns[..], &self.window_frame) {
            ([], None) => {
                // OVER () case
                self.calculate_whole_table(&value_slice, length)
            }
            ([column, ..], None) => {
                // OVER (ORDER BY a) case
                // We create an implicit window for ORDER BY.
                let empty_bound = ScalarValue::try_from(column.data_type())?;
                self.window_frame = Some(Arc::new(WindowFrame {
                    units: WindowFrameUnits::Range,
                    start_bound: WindowFrameBound::Preceding(empty_bound),
                    end_bound: WindowFrameBound::CurrentRow,
                }));
                self.calculate_running_window(&value_slice, order_columns, value_range)
            }
            ([], Some(frame)) => {
                match frame.units {
                    WindowFrameUnits::Range => {
                        // OVER (RANGE BETWEEN UNBOUNDED PRECEDING AND CURRENT ROW) case
                        self.calculate_whole_table(&value_slice, length)
                    }
                    WindowFrameUnits::Rows => {
                        // OVER (ROWS BETWEEN X PRECEDING AND Y FOLLOWING) case
                        self.calculate_running_window(
                            &value_slice,
                            order_bys,
                            value_range,
                        )
                    }
                    WindowFrameUnits::Groups => Err(DataFusionError::NotImplemented(
                        "Window frame for groups is not implemented".to_string(),
                    )),
                }
            }
            // OVER (ORDER BY a ROWS/RANGE BETWEEN X PRECEDING AND Y FOLLOWING) case
            _ => self.calculate_running_window(&value_slice, order_columns, value_range),
        }
    }
>>>>>>> 06780938
}<|MERGE_RESOLUTION|>--- conflicted
+++ resolved
@@ -26,13 +26,9 @@
 use arrow::record_batch::RecordBatch;
 use arrow::{array::ArrayRef, datatypes::Field};
 
-<<<<<<< HEAD
-=======
-use datafusion_common::bisect::bisect;
->>>>>>> 06780938
 use datafusion_common::Result;
 use datafusion_common::{DataFusionError, ScalarValue};
-use datafusion_expr::WindowFrame;
+use datafusion_expr::{WindowFrame, WindowFrameBound, WindowFrameUnits};
 
 use crate::{expressions::PhysicalSortExpr, PhysicalExpr};
 use crate::{window::WindowExpr, AggregateExpr};
@@ -61,26 +57,6 @@
             window_frame,
         }
     }
-<<<<<<< HEAD
-=======
-
-    /// create a new accumulator based on the underlying aggregation function
-    fn create_accumulator(&self) -> Result<AggregateWindowAccumulator> {
-        let accumulator = self.aggregate.create_accumulator()?;
-        let window_frame = self.window_frame.clone();
-        let partition_by = self.partition_by().to_vec();
-        let order_by = self.order_by.to_vec();
-        let field = self.aggregate.field()?;
-
-        Ok(AggregateWindowAccumulator {
-            accumulator,
-            window_frame,
-            partition_by,
-            order_by,
-            field,
-        })
-    }
->>>>>>> 06780938
 }
 
 /// peer based evaluation based on the fact that batch is pre-sorted given the sort columns
@@ -117,10 +93,18 @@
         // range, values will be sorted.
         let order_bys =
             &order_columns[self.partition_by.len()..order_columns.len()].to_vec();
-        let window_frame = if self.window_frame.is_none() && !order_columns.is_empty() {
-            Some(self.implicit_order_by_window())
-        } else {
-            self.window_frame
+        let window_frame = match (&order_bys[..], &self.window_frame) {
+            ([column, ..], None) => {
+                // OVER (ORDER BY a) case
+                // We create an implicit window for ORDER BY.
+                let empty_bound = ScalarValue::try_from(column.data_type())?;
+                Some(Arc::new(WindowFrame {
+                    units: WindowFrameUnits::Range,
+                    start_bound: WindowFrameBound::Preceding(empty_bound),
+                    end_bound: WindowFrameBound::CurrentRow,
+                }))
+            }
+            _ => self.window_frame.clone(),
         };
         let results = partition_points
             .iter()
@@ -200,337 +184,4 @@
     fn order_by(&self) -> &[PhysicalSortExpr] {
         &self.order_by
     }
-<<<<<<< HEAD
-=======
-}
-
-fn calculate_index_of_row<const BISECT_SIDE: bool, const SEARCH_SIDE: bool>(
-    range_columns: &[ArrayRef],
-    sort_options: &[SortOptions],
-    idx: usize,
-    delta: Option<&ScalarValue>,
-) -> Result<usize> {
-    let current_row_values = range_columns
-        .iter()
-        .map(|col| ScalarValue::try_from_array(col, idx))
-        .collect::<Result<Vec<ScalarValue>>>()?;
-    let end_range = if let Some(delta) = delta {
-        let is_descending: bool = sort_options
-            .first()
-            .ok_or_else(|| DataFusionError::Internal("Array is empty".to_string()))?
-            .descending;
-
-        current_row_values
-            .iter()
-            .map(|value| {
-                if value.is_null() {
-                    return Ok(value.clone());
-                }
-                if SEARCH_SIDE == is_descending {
-                    // TODO: Handle positive overflows
-                    value.add(delta)
-                } else if value.is_unsigned() && value < delta {
-                    // NOTE: This gets a polymorphic zero without having long coercion code for ScalarValue.
-                    //       If we decide to implement a "default" construction mechanism for ScalarValue,
-                    //       change the following statement to use that.
-                    value.sub(value)
-                } else {
-                    // TODO: Handle negative overflows
-                    value.sub(delta)
-                }
-            })
-            .collect::<Result<Vec<ScalarValue>>>()?
-    } else {
-        current_row_values
-    };
-    // `BISECT_SIDE` true means bisect_left, false means bisect_right
-    bisect::<BISECT_SIDE>(range_columns, &end_range, sort_options)
-}
-
-/// We use start and end bounds to calculate current row's starting and ending range.
-/// This function supports different modes, but we currently do not support window calculation for GROUPS inside window frames.
-fn calculate_current_window(
-    window_frame: &WindowFrame,
-    range_columns: &[ArrayRef],
-    sort_options: &[SortOptions],
-    length: usize,
-    idx: usize,
-) -> Result<(usize, usize)> {
-    match window_frame.units {
-        WindowFrameUnits::Range => {
-            let start = match &window_frame.start_bound {
-                WindowFrameBound::Preceding(n) => {
-                    if n.is_null() {
-                        // UNBOUNDED PRECEDING
-                        Ok(0)
-                    } else {
-                        calculate_index_of_row::<true, true>(
-                            range_columns,
-                            sort_options,
-                            idx,
-                            Some(n),
-                        )
-                    }
-                }
-                WindowFrameBound::CurrentRow => calculate_index_of_row::<true, true>(
-                    range_columns,
-                    sort_options,
-                    idx,
-                    None,
-                ),
-                WindowFrameBound::Following(n) => calculate_index_of_row::<true, false>(
-                    range_columns,
-                    sort_options,
-                    idx,
-                    Some(n),
-                ),
-            };
-            let end = match &window_frame.end_bound {
-                WindowFrameBound::Preceding(n) => calculate_index_of_row::<false, true>(
-                    range_columns,
-                    sort_options,
-                    idx,
-                    Some(n),
-                ),
-                WindowFrameBound::CurrentRow => calculate_index_of_row::<false, false>(
-                    range_columns,
-                    sort_options,
-                    idx,
-                    None,
-                ),
-                WindowFrameBound::Following(n) => {
-                    if n.is_null() {
-                        // UNBOUNDED FOLLOWING
-                        Ok(length)
-                    } else {
-                        calculate_index_of_row::<false, false>(
-                            range_columns,
-                            sort_options,
-                            idx,
-                            Some(n),
-                        )
-                    }
-                }
-            };
-            Ok((start?, end?))
-        }
-        WindowFrameUnits::Rows => {
-            let start = match window_frame.start_bound {
-                // UNBOUNDED PRECEDING
-                WindowFrameBound::Preceding(ScalarValue::UInt64(None)) => Ok(0),
-                WindowFrameBound::Preceding(ScalarValue::UInt64(Some(n))) => {
-                    if idx >= n as usize {
-                        Ok(idx - n as usize)
-                    } else {
-                        Ok(0)
-                    }
-                }
-                WindowFrameBound::Preceding(_) => {
-                    Err(DataFusionError::Internal("Rows should be Uint".to_string()))
-                }
-                WindowFrameBound::CurrentRow => Ok(idx),
-                // UNBOUNDED FOLLOWING
-                WindowFrameBound::Following(ScalarValue::UInt64(None)) => {
-                    Err(DataFusionError::Internal(format!(
-                        "Frame start cannot be UNBOUNDED FOLLOWING '{:?}'",
-                        window_frame
-                    )))
-                }
-                WindowFrameBound::Following(ScalarValue::UInt64(Some(n))) => {
-                    Ok(min(idx + n as usize, length))
-                }
-                WindowFrameBound::Following(_) => {
-                    Err(DataFusionError::Internal("Rows should be Uint".to_string()))
-                }
-            };
-            let end = match window_frame.end_bound {
-                // UNBOUNDED PRECEDING
-                WindowFrameBound::Preceding(ScalarValue::UInt64(None)) => {
-                    Err(DataFusionError::Internal(format!(
-                        "Frame end cannot be UNBOUNDED PRECEDING '{:?}'",
-                        window_frame
-                    )))
-                }
-                WindowFrameBound::Preceding(ScalarValue::UInt64(Some(n))) => {
-                    if idx >= n as usize {
-                        Ok(idx - n as usize + 1)
-                    } else {
-                        Ok(0)
-                    }
-                }
-                WindowFrameBound::Preceding(_) => {
-                    Err(DataFusionError::Internal("Rows should be Uint".to_string()))
-                }
-                WindowFrameBound::CurrentRow => Ok(idx + 1),
-                // UNBOUNDED FOLLOWING
-                WindowFrameBound::Following(ScalarValue::UInt64(None)) => Ok(length),
-                WindowFrameBound::Following(ScalarValue::UInt64(Some(n))) => {
-                    Ok(min(idx + n as usize + 1, length))
-                }
-                WindowFrameBound::Following(_) => {
-                    Err(DataFusionError::Internal("Rows should be Uint".to_string()))
-                }
-            };
-            Ok((start?, end?))
-        }
-        WindowFrameUnits::Groups => Err(DataFusionError::NotImplemented(
-            "Window frame for groups is not implemented".to_string(),
-        )),
-    }
-}
-
-/// Aggregate window accumulator utilizes the accumulator from aggregation and do a accumulative sum
-/// across evaluation arguments based on peer equivalences. It uses many information to calculate
-/// correct running window.
-#[derive(Debug)]
-struct AggregateWindowAccumulator {
-    accumulator: Box<dyn Accumulator>,
-    window_frame: Option<Arc<WindowFrame>>,
-    partition_by: Vec<Arc<dyn PhysicalExpr>>,
-    order_by: Vec<PhysicalSortExpr>,
-    field: Field,
-}
-
-impl AggregateWindowAccumulator {
-    /// This function calculates the aggregation on all rows in `value_slice`.
-    /// Returns an array of size `length`.
-    fn calculate_whole_table(
-        &mut self,
-        value_slice: &[ArrayRef],
-        length: usize,
-    ) -> Result<ArrayRef> {
-        self.accumulator.update_batch(value_slice)?;
-        let value = self.accumulator.evaluate()?;
-        Ok(value.to_array_of_size(length))
-    }
-
-    /// This function calculates the running window logic for the rows in `value_range` of `value_slice`.
-    /// We maintain the accumulator state via `update_batch` and `retract_batch` functions.
-    /// Note that not all aggregators implement `retract_batch` just yet.
-    fn calculate_running_window(
-        &mut self,
-        value_slice: &[ArrayRef],
-        order_bys: &[&ArrayRef],
-        value_range: &Range<usize>,
-    ) -> Result<ArrayRef> {
-        // We iterate on each row to perform a running calculation.
-        // First, cur_range is calculated, then it is compared with last_range.
-        let length = value_range.end - value_range.start;
-        let slice_order_columns = order_bys
-            .iter()
-            .map(|v| v.slice(value_range.start, length))
-            .collect::<Vec<_>>();
-        let sort_options: Vec<SortOptions> =
-            self.order_by.iter().map(|o| o.options).collect();
-
-        let updated_zero_offset_value_range = Range {
-            start: 0,
-            end: length,
-        };
-        let mut row_wise_results: Vec<ScalarValue> = vec![];
-        let mut last_range: (usize, usize) = (
-            updated_zero_offset_value_range.start,
-            updated_zero_offset_value_range.start,
-        );
-
-        for i in 0..length {
-            let window_frame = self.window_frame.as_ref().ok_or_else(|| {
-                DataFusionError::Internal(
-                    "Window frame cannot be empty to calculate window ranges".to_string(),
-                )
-            })?;
-            let cur_range = calculate_current_window(
-                window_frame,
-                &slice_order_columns,
-                &sort_options,
-                length,
-                i,
-            )?;
-
-            if cur_range.0 == cur_range.1 {
-                // We produce None if the window is empty.
-                row_wise_results.push(ScalarValue::try_from(self.field.data_type())?)
-            } else {
-                // Accumulate any new rows that have entered the window:
-                let update_bound = cur_range.1 - last_range.1;
-                if update_bound > 0 {
-                    let update: Vec<ArrayRef> = value_slice
-                        .iter()
-                        .map(|v| v.slice(last_range.1, update_bound))
-                        .collect();
-                    self.accumulator.update_batch(&update)?
-                }
-                // Remove rows that have now left the window:
-                let retract_bound = cur_range.0 - last_range.0;
-                if retract_bound > 0 {
-                    let retract: Vec<ArrayRef> = value_slice
-                        .iter()
-                        .map(|v| v.slice(last_range.0, retract_bound))
-                        .collect();
-                    self.accumulator.retract_batch(&retract)?
-                }
-                row_wise_results.push(self.accumulator.evaluate()?);
-            }
-            last_range = cur_range;
-        }
-        ScalarValue::iter_to_array(row_wise_results.into_iter())
-    }
-
-    fn scan(
-        &mut self,
-        values: &[ArrayRef],
-        order_bys: &[&ArrayRef],
-        value_range: &Range<usize>,
-    ) -> Result<ArrayRef> {
-        if value_range.is_empty() {
-            return Err(DataFusionError::Internal(
-                "Value range cannot be empty".to_owned(),
-            ));
-        }
-        let length = value_range.end - value_range.start;
-        let value_slice = values
-            .iter()
-            .map(|v| v.slice(value_range.start, length))
-            .collect::<Vec<_>>();
-        let order_columns = &order_bys[self.partition_by.len()..order_bys.len()].to_vec();
-        match (&order_columns[..], &self.window_frame) {
-            ([], None) => {
-                // OVER () case
-                self.calculate_whole_table(&value_slice, length)
-            }
-            ([column, ..], None) => {
-                // OVER (ORDER BY a) case
-                // We create an implicit window for ORDER BY.
-                let empty_bound = ScalarValue::try_from(column.data_type())?;
-                self.window_frame = Some(Arc::new(WindowFrame {
-                    units: WindowFrameUnits::Range,
-                    start_bound: WindowFrameBound::Preceding(empty_bound),
-                    end_bound: WindowFrameBound::CurrentRow,
-                }));
-                self.calculate_running_window(&value_slice, order_columns, value_range)
-            }
-            ([], Some(frame)) => {
-                match frame.units {
-                    WindowFrameUnits::Range => {
-                        // OVER (RANGE BETWEEN UNBOUNDED PRECEDING AND CURRENT ROW) case
-                        self.calculate_whole_table(&value_slice, length)
-                    }
-                    WindowFrameUnits::Rows => {
-                        // OVER (ROWS BETWEEN X PRECEDING AND Y FOLLOWING) case
-                        self.calculate_running_window(
-                            &value_slice,
-                            order_bys,
-                            value_range,
-                        )
-                    }
-                    WindowFrameUnits::Groups => Err(DataFusionError::NotImplemented(
-                        "Window frame for groups is not implemented".to_string(),
-                    )),
-                }
-            }
-            // OVER (ORDER BY a ROWS/RANGE BETWEEN X PRECEDING AND Y FOLLOWING) case
-            _ => self.calculate_running_window(&value_slice, order_columns, value_range),
-        }
-    }
->>>>>>> 06780938
 }