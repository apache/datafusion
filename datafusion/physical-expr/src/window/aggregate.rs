--- conflicted
+++ resolved
@@ -93,50 +93,8 @@
     }
 
     fn evaluate(&self, batch: &RecordBatch) -> Result<ArrayRef> {
-<<<<<<< HEAD
-        let sort_options: Vec<SortOptions> =
-            self.order_by.iter().map(|o| o.options).collect();
-        let mut row_wise_results: Vec<ScalarValue> = vec![];
-
-        let mut accumulator = self.aggregate.create_accumulator()?;
-        let length = batch.num_rows();
-        let (values, order_bys) = self.get_values_orderbys(batch)?;
-
-        let mut window_frame_ctx = WindowFrameContext::new(&self.window_frame);
-        let mut last_range = Range { start: 0, end: 0 };
-
-        // We iterate on each row to perform a running calculation.
-        // First, cur_range is calculated, then it is compared with last_range.
-        for i in 0..length {
-            let cur_range = window_frame_ctx.calculate_range(
-                &order_bys,
-                &sort_options,
-                length,
-                i,
-                &last_range,
-            )?;
-            let value = if cur_range.end == cur_range.start {
-                // We produce None if the window is empty.
-                ScalarValue::try_from(self.aggregate.field()?.data_type())?
-            } else {
-                // Accumulate any new rows that have entered the window:
-                let update_bound = cur_range.end - last_range.end;
-                if update_bound > 0 {
-                    let update: Vec<ArrayRef> = values
-                        .iter()
-                        .map(|v| v.slice(last_range.end, update_bound))
-                        .collect();
-                    accumulator.update_batch(&update)?
-                }
-                accumulator.evaluate()?
-            };
-            row_wise_results.push(value);
-            last_range = cur_range;
-        }
-=======
         self.aggregate_evaluate(batch)
     }
->>>>>>> a213d62b
 
     fn evaluate_stateful(
         &self,
