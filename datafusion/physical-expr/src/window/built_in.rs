// Licensed to the Apache Software Foundation (ASF) under one
// or more contributor license agreements.  See the NOTICE file
// distributed with this work for additional information
// regarding copyright ownership.  The ASF licenses this file
// to you under the Apache License, Version 2.0 (the
// "License"); you may not use this file except in compliance
// with the License.  You may obtain a copy of the License at
//
//   http://www.apache.org/licenses/LICENSE-2.0
//
// Unless required by applicable law or agreed to in writing,
// software distributed under the License is distributed on an
// "AS IS" BASIS, WITHOUT WARRANTIES OR CONDITIONS OF ANY
// KIND, either express or implied.  See the License for the
// specific language governing permissions and limitations
// under the License.

//! Physical exec for built-in window function expressions.

use std::any::Any;
use std::sync::Arc;

use super::window_frame_state::WindowFrameContext;
use super::BuiltInWindowFunctionExpr;
use super::WindowExpr;
use crate::window::window_expr::{
    reverse_order_bys, BuiltinWindowState, NthValueKind, NthValueState, WindowFn,
};
use crate::window::{
    PartitionBatches, PartitionWindowAggStates, WindowAggState, WindowState,
};
use crate::{expressions::PhysicalSortExpr, PhysicalExpr};
use arrow::array::{new_empty_array, Array, ArrayRef};
use arrow::compute::{concat, SortOptions};
use arrow::datatypes::Field;
use arrow::record_batch::RecordBatch;
use datafusion_common::{DataFusionError, Result, ScalarValue};
use datafusion_expr::{WindowFrame, WindowFrameUnits};
<<<<<<< HEAD
=======
use std::any::Any;
use std::ops::Range;
use std::sync::Arc;
>>>>>>> b71cae8a

/// A window expr that takes the form of a built in window function
#[derive(Debug)]
pub struct BuiltInWindowExpr {
    expr: Arc<dyn BuiltInWindowFunctionExpr>,
    partition_by: Vec<Arc<dyn PhysicalExpr>>,
    order_by: Vec<PhysicalSortExpr>,
    window_frame: Arc<WindowFrame>,
}

impl BuiltInWindowExpr {
    /// create a new built-in window function expression
    pub fn new(
        expr: Arc<dyn BuiltInWindowFunctionExpr>,
        partition_by: &[Arc<dyn PhysicalExpr>],
        order_by: &[PhysicalSortExpr],
        window_frame: Arc<WindowFrame>,
    ) -> Self {
        Self {
            expr,
            partition_by: partition_by.to_vec(),
            order_by: order_by.to_vec(),
            window_frame,
        }
    }

    /// Get BuiltInWindowFunction expr of BuiltInWindowExpr
    pub fn get_built_in_func_expr(&self) -> &Arc<dyn BuiltInWindowFunctionExpr> {
        &self.expr
    }
}

impl WindowExpr for BuiltInWindowExpr {
    /// Return a reference to Any that can be used for downcasting
    fn as_any(&self) -> &dyn Any {
        self
    }

    fn name(&self) -> &str {
        self.expr.name()
    }

    fn field(&self) -> Result<Field> {
        self.expr.field()
    }

    fn expressions(&self) -> Vec<Arc<dyn PhysicalExpr>> {
        self.expr.expressions()
    }

    fn partition_by(&self) -> &[Arc<dyn PhysicalExpr>] {
        &self.partition_by
    }

    fn order_by(&self) -> &[PhysicalSortExpr] {
        &self.order_by
    }

    fn evaluate(&self, batch: &RecordBatch) -> Result<ArrayRef> {
        let evaluator = self.expr.create_evaluator()?;
        let num_rows = batch.num_rows();
        if self.expr.uses_window_frame() {
            let sort_options: Vec<SortOptions> =
                self.order_by.iter().map(|o| o.options).collect();
            let mut row_wise_results = vec![];

            let (values, order_bys) = self.get_values_orderbys(batch)?;
            let mut window_frame_ctx = WindowFrameContext::new(&self.window_frame);
            let range = Range { start: 0, end: 0 };
            // We iterate on each row to calculate window frame range and and window function result
            for idx in 0..num_rows {
                let range = window_frame_ctx.calculate_range(
                    &order_bys,
                    &sort_options,
                    num_rows,
                    idx,
                    &range,
                )?;
                let value = evaluator.evaluate_inside_range(&values, &range)?;
                row_wise_results.push(value);
            }
            ScalarValue::iter_to_array(row_wise_results.into_iter())
        } else if evaluator.include_rank() {
            let columns = self.sort_columns(batch)?;
            let sort_partition_points =
                self.evaluate_partition_points(num_rows, &columns)?;
            evaluator.evaluate_with_rank(num_rows, &sort_partition_points)
        } else {
            let (values, _) = self.get_values_orderbys(batch)?;
            evaluator.evaluate(&values, num_rows)
        }
    }

    /// Evaluate the window function against the batch. This function facilitates
    /// stateful, bounded-memory implementations.
    fn evaluate_stateful(
        &self,
        partition_batches: &PartitionBatches,
        window_agg_state: &mut PartitionWindowAggStates,
    ) -> Result<()> {
        let field = self.expr.field()?;
        let out_type = field.data_type();
        let sort_options = self.order_by.iter().map(|o| o.options).collect::<Vec<_>>();
        for (partition_row, partition_batch_state) in partition_batches.iter() {
            if !window_agg_state.contains_key(partition_row) {
                let evaluator = self.expr.create_evaluator()?;
                window_agg_state.insert(
                    partition_row.clone(),
                    WindowState {
                        state: WindowAggState::new(out_type)?,
                        window_fn: WindowFn::Builtin(evaluator),
                    },
                );
            };
            let window_state =
                window_agg_state.get_mut(partition_row).ok_or_else(|| {
                    DataFusionError::Execution("Cannot find state".to_string())
                })?;
            let evaluator = match &mut window_state.window_fn {
                WindowFn::Builtin(evaluator) => evaluator,
                _ => unreachable!(),
            };
            let mut state = &mut window_state.state;
            state.is_end = partition_batch_state.is_end;

            let (values, order_bys) =
                self.get_values_orderbys(&partition_batch_state.record_batch)?;

            // We iterate on each row to perform a running calculation.
            let record_batch = &partition_batch_state.record_batch;
            let num_rows = record_batch.num_rows();
            let mut window_frame_ctx = WindowFrameContext::new(&self.window_frame);
            let sort_partition_points = if evaluator.include_rank() {
                let columns = self.sort_columns(record_batch)?;
                self.evaluate_partition_points(num_rows, &columns)?
            } else {
                vec![]
            };
            let mut row_wise_results: Vec<ScalarValue> = vec![];
            let mut last_range = state.window_frame_range.clone();
            for idx in state.last_calculated_index..num_rows {
                state.window_frame_range = if self.expr.uses_window_frame() {
                    window_frame_ctx.calculate_range(
                        &order_bys,
                        &sort_options,
                        num_rows,
                        idx,
                        &state.window_frame_range,
                    )
                } else {
                    evaluator.get_range(state, num_rows)
                }?;
                evaluator.update_state(state, &order_bys, &sort_partition_points)?;

                let frame_range = &state.window_frame_range;
                // Exit if the range extends all the way:
                if frame_range.end == num_rows && !state.is_end {
                    break;
                }
                row_wise_results.push(evaluator.evaluate_stateful(&values)?);
                last_range.clone_from(frame_range);
                state.last_calculated_index += 1;
            }
            state.window_frame_range = last_range;
            let out_col = if row_wise_results.is_empty() {
                new_empty_array(out_type)
            } else {
                ScalarValue::iter_to_array(row_wise_results.into_iter())?
            };

            state.out_col = concat(&[&state.out_col, &out_col])?;
            state.n_row_result_missing = num_rows - state.last_calculated_index;
            if self.window_frame.start_bound.is_unbounded() {
                let mut evaluator_state = evaluator.state()?;
                if let BuiltinWindowState::NthValue(nth_value_state) =
                    &mut evaluator_state
                {
                    prune_nth_value(state, nth_value_state)?;
                    evaluator.set_state(&evaluator_state)?;
                }
            }
        }
        Ok(())
    }

    fn get_window_frame(&self) -> &Arc<WindowFrame> {
        &self.window_frame
    }

    fn get_reverse_expr(&self) -> Option<Arc<dyn WindowExpr>> {
        self.expr.reverse_expr().map(|reverse_expr| {
            Arc::new(BuiltInWindowExpr::new(
                reverse_expr,
                &self.partition_by.clone(),
                &reverse_order_bys(&self.order_by),
                Arc::new(self.window_frame.reverse()),
            )) as _
        })
    }

    fn uses_bounded_memory(&self) -> bool {
        // NOTE: Currently, groups queries do not support the bounded memory variant.
        self.expr.supports_bounded_execution()
            && (!self.expr.uses_window_frame()
                || !(self.window_frame.end_bound.is_unbounded()
                    || matches!(self.window_frame.units, WindowFrameUnits::Groups)))
    }
}

// When the window frame has a fixed beginning (e.g UNBOUNDED PRECEDING), we
// can prune our datasets for FIRST_VALUE, LAST_VALUE and NTH_VALUE functions.
// Once the result is final, it will be always stay the same. Hence, we do not
// need to keep past data as we process the entire dataset.
fn prune_nth_value(
    state: &mut WindowAggState,
    nth_value_state: &mut NthValueState,
) -> Result<()> {
    let out = &state.out_col;
    let size = out.len();
    let (is_prunable, new_prunable) = match nth_value_state.kind {
        NthValueKind::First => {
            let n_range = state.window_frame_range.end - state.window_frame_range.start;
            (n_range > 0 && size > 0, true)
        }
        NthValueKind::Last => (true, false),
        NthValueKind::Nth(n) => {
            let n_range = state.window_frame_range.end - state.window_frame_range.start;
            (n_range >= (n as usize) && size >= (n as usize), true)
        }
    };
    if is_prunable {
        if nth_value_state.finalized_result.is_none() && new_prunable {
            let result = ScalarValue::try_from_array(out, size - 1)?;
            nth_value_state.finalized_result = Some(result);
        }
        if state.window_frame_range.end > 0 {
            state.window_frame_range.start = state.window_frame_range.end - 1;
        }
    }
    Ok(())
}<|MERGE_RESOLUTION|>--- conflicted
+++ resolved
@@ -18,6 +18,7 @@
 //! Physical exec for built-in window function expressions.
 
 use std::any::Any;
+use std::ops::Range;
 use std::sync::Arc;
 
 use super::window_frame_state::WindowFrameContext;
@@ -36,12 +37,6 @@
 use arrow::record_batch::RecordBatch;
 use datafusion_common::{DataFusionError, Result, ScalarValue};
 use datafusion_expr::{WindowFrame, WindowFrameUnits};
-<<<<<<< HEAD
-=======
-use std::any::Any;
-use std::ops::Range;
-use std::sync::Arc;
->>>>>>> b71cae8a
 
 /// A window expr that takes the form of a built in window function
 #[derive(Debug)]
