// Licensed to the Apache Software Foundation (ASF) under one
// or more contributor license agreements.  See the NOTICE file
// distributed with this work for additional information
// regarding copyright ownership.  The ASF licenses this file
// to you under the Apache License, Version 2.0 (the
// "License"); you may not use this file except in compliance
// with the License.  You may obtain a copy of the License at
//
//   http://www.apache.org/licenses/LICENSE-2.0
//
// Unless required by applicable law or agreed to in writing,
// software distributed under the License is distributed on an
// "AS IS" BASIS, WITHOUT WARRANTIES OR CONDITIONS OF ANY
// KIND, either express or implied.  See the License for the
// specific language governing permissions and limitations
// under the License.

use super::partition_evaluator::PartitionEvaluator;
use crate::PhysicalExpr;
use arrow::array::ArrayRef;
use arrow::datatypes::Field;
use arrow::record_batch::RecordBatch;
use datafusion_common::Result;
use std::any::Any;
use std::sync::Arc;

/// A window expression that is a built-in window function.
///
/// Note that unlike aggregation based window functions, built-in window functions normally ignore
/// window frame spec, with the exception of first_value, last_value, and nth_value.
pub trait BuiltInWindowFunctionExpr: Send + Sync + std::fmt::Debug {
    /// Returns the aggregate expression as [`Any`](std::any::Any) so that it can be
    /// downcast to a specific implementation.
    fn as_any(&self) -> &dyn Any;

    /// the field of the final result of this aggregation.
    fn field(&self) -> Result<Field>;

    /// expressions that are passed to the Accumulator.
    /// Single-column aggregations such as `sum` return a single value, others (e.g. `cov`) return many.
    fn expressions(&self) -> Vec<Arc<dyn PhysicalExpr>>;

    /// Human readable name such as `"MIN(c2)"` or `"RANK()"`. The default
    /// implementation returns placeholder text.
    fn name(&self) -> &str {
        "BuiltInWindowFunctionExpr: default name"
    }

    /// Evaluate window function arguments against the batch and return
    /// an array ref. Typically, the resulting vector is a single element vector.
    fn evaluate_args(&self, batch: &RecordBatch) -> Result<Vec<ArrayRef>> {
        self.expressions()
            .iter()
            .map(|e| e.evaluate(batch))
            .map(|r| r.map(|v| v.into_array(batch.num_rows())))
            .collect()
    }

    /// Create built-in window evaluator with a batch
    fn create_evaluator(&self) -> Result<Box<dyn PartitionEvaluator>>;

    /// Construct Reverse Expression that produces the same result
    /// on a reversed window.  For example `lead(10)` --> `lag(10)`
    fn reverse_expr(&self) -> Option<Arc<dyn BuiltInWindowFunctionExpr>> {
        None
    }
<<<<<<< HEAD

    fn supports_bounded_execution(&self) -> bool {
        false
    }

    fn uses_window_frame(&self) -> bool {
        false
    }
=======
>>>>>>> 9331ee36
}<|MERGE_RESOLUTION|>--- conflicted
+++ resolved
@@ -64,7 +64,6 @@
     fn reverse_expr(&self) -> Option<Arc<dyn BuiltInWindowFunctionExpr>> {
         None
     }
-<<<<<<< HEAD
 
     fn supports_bounded_execution(&self) -> bool {
         false
@@ -73,6 +72,5 @@
     fn uses_window_frame(&self) -> bool {
         false
     }
-=======
->>>>>>> 9331ee36
+
 }