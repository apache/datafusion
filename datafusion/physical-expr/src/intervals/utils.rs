// Licensed to the Apache Software Foundation (ASF) under one
// or more contributor license agreements.  See the NOTICE file
// distributed with this work for additional information
// regarding copyright ownership.  The ASF licenses this file
// to you under the Apache License, Version 2.0 (the
// "License"); you may not use this file except in compliance
// with the License.  You may obtain a copy of the License at
//
//http://www.apache.org/licenses/LICENSE-2.0
//
// Unless required by applicable law or agreed to in writing,
// software distributed under the License is distributed on an
// "AS IS" BASIS, WITHOUT WARRANTIES OR CONDITIONS OF ANY
// KIND, either express or implied.  See the License for the
// specific language governing permissions and limitations
// under the License.

//! Utility functions for the interval arithmetic library

use super::{Interval, IntervalBound};
use crate::{
    expressions::{BinaryExpr, CastExpr, Column, Literal, NegativeExpr},
    PhysicalExpr,
};
<<<<<<< HEAD

=======
>>>>>>> 20bc365e
use arrow_schema::{DataType, SchemaRef};
use datafusion_common::{DataFusionError, Result, ScalarValue};
use datafusion_expr::Operator;

use std::sync::Arc;

const MDN_DAY_MASK: i128 = 0xFFFF_FFFF_0000_0000_0000_0000;
const MDN_NS_MASK: i128 = 0xFFFF_FFFF_FFFF_FFFF;
const DT_MS_MASK: i64 = 0xFFFF_FFFF;

/// Indicates whether interval arithmetic is supported for the given expression.
/// Currently, we do not support all [`PhysicalExpr`]s for interval calculations.
/// We do not support every type of [`Operator`]s either. Over time, this check
/// will relax as more types of `PhysicalExpr`s and `Operator`s are supported.
/// Currently, [`CastExpr`], [`NegativeExpr`], [`BinaryExpr`], [`Column`] and [`Literal`] are supported.
pub fn check_support(expr: &Arc<dyn PhysicalExpr>, schema: &SchemaRef) -> bool {
    let expr_any = expr.as_any();
    if let Some(binary_expr) = expr_any.downcast_ref::<BinaryExpr>() {
        is_operator_supported(binary_expr.op())
            && check_support(binary_expr.left(), schema)
            && check_support(binary_expr.right(), schema)
    } else if let Some(column) = expr_any.downcast_ref::<Column>() {
        if let Ok(field) = schema.field_with_name(column.name()) {
            is_datatype_supported(field.data_type())
        } else {
            return false;
        }
    } else if let Some(literal) = expr_any.downcast_ref::<Literal>() {
        if let Ok(dt) = literal.data_type(schema) {
            is_datatype_supported(&dt)
        } else {
            return false;
        }
    } else if let Some(cast) = expr_any.downcast_ref::<CastExpr>() {
        check_support(cast.expr(), schema)
    } else if let Some(negative) = expr_any.downcast_ref::<NegativeExpr>() {
        check_support(negative.arg(), schema)
    } else {
        false
    }
}

// This function returns the inverse operator of the given operator.
pub fn get_inverse_op(op: Operator) -> Operator {
    match op {
        Operator::Plus => Operator::Minus,
        Operator::Minus => Operator::Plus,
        _ => unreachable!(),
    }
}

/// Indicates whether interval arithmetic is supported for the given operator.
pub fn is_operator_supported(op: &Operator) -> bool {
    matches!(
        op,
        &Operator::Plus
            | &Operator::Minus
            | &Operator::And
            | &Operator::Gt
            | &Operator::GtEq
            | &Operator::Lt
            | &Operator::LtEq
            | &Operator::Eq
    )
}

/// Indicates whether interval arithmetic is supported for the given data type.
pub fn is_datatype_supported(data_type: &DataType) -> bool {
    matches!(
        data_type,
        &DataType::Int64
            | &DataType::Int32
            | &DataType::Int16
            | &DataType::Int8
            | &DataType::UInt64
            | &DataType::UInt32
            | &DataType::UInt16
            | &DataType::UInt8
            | &DataType::Float64
            | &DataType::Float32
    )
}

/// Converts an [`Interval`] of time intervals to one of `Duration`s, if applicable. Otherwise, returns [`None`].
pub fn convert_interval_type_to_duration(interval: &Interval) -> Option<Interval> {
    if let (Some(lower), Some(upper)) = (
        convert_interval_bound_to_duration(&interval.lower),
        convert_interval_bound_to_duration(&interval.upper),
    ) {
        Some(Interval::new(lower, upper))
    } else {
        None
    }
}

/// Converts an [`IntervalBound`] containing a time interval to one containing a `Duration`, if applicable. Otherwise, returns [`None`].
fn convert_interval_bound_to_duration(
    interval_bound: &IntervalBound,
) -> Option<IntervalBound> {
    match interval_bound.value {
        ScalarValue::IntervalMonthDayNano(Some(mdn)) => {
            interval_mdn_to_duration_ns(&mdn).ok().map(|duration| {
                IntervalBound::new(
                    ScalarValue::DurationNanosecond(Some(duration)),
                    interval_bound.open,
                )
            })
        }
        ScalarValue::IntervalDayTime(Some(dt)) => {
            interval_dt_to_duration_ms(&dt).ok().map(|duration| {
                IntervalBound::new(
                    ScalarValue::DurationMillisecond(Some(duration)),
                    interval_bound.open,
                )
            })
        }
        _ => None,
    }
}

/// Converts an [`Interval`] of `Duration`s to one of time intervals, if applicable. Otherwise, returns [`None`].
pub fn convert_duration_type_to_interval(interval: &Interval) -> Option<Interval> {
    if let (Some(lower), Some(upper)) = (
        convert_duration_bound_to_interval(&interval.lower),
        convert_duration_bound_to_interval(&interval.upper),
    ) {
        Some(Interval::new(lower, upper))
    } else {
        None
    }
}

/// Converts an [`IntervalBound`] containing a `Duration` to one containing a time interval, if applicable. Otherwise, returns [`None`].
fn convert_duration_bound_to_interval(
    interval_bound: &IntervalBound,
) -> Option<IntervalBound> {
    match interval_bound.value {
        ScalarValue::DurationNanosecond(Some(duration)) => Some(IntervalBound::new(
            ScalarValue::new_interval_mdn(0, 0, duration),
            interval_bound.open,
        )),
        ScalarValue::DurationMillisecond(Some(duration)) => Some(IntervalBound::new(
            ScalarValue::new_interval_dt(0, duration as i32),
            interval_bound.open,
        )),
        _ => None,
    }
}

/// If both the month and day fields of [`ScalarValue::IntervalMonthDayNano`] are zero, this function returns the nanoseconds part.
/// Otherwise, it returns an error.
fn interval_mdn_to_duration_ns(mdn: &i128) -> Result<i64> {
    let months = mdn >> 96;
    let days = (mdn & MDN_DAY_MASK) >> 64;
    let nanoseconds = mdn & MDN_NS_MASK;

    if months == 0 && days == 0 {
        nanoseconds.try_into().map_err(|_| {
            DataFusionError::Internal("Resulting duration exceeds i64::MAX".to_string())
        })
    } else {
        Err(DataFusionError::Internal(
            "The interval cannot have a non-zero month or day value for duration convertibility"
                .to_string(),
        ))
    }
}

/// If the day field of the [`ScalarValue::IntervalDayTime`] is zero, this function returns the milliseconds part.
/// Otherwise, it returns an error.
fn interval_dt_to_duration_ms(dt: &i64) -> Result<i64> {
    let days = dt >> 32;
    let milliseconds = dt & DT_MS_MASK;

    if days == 0 {
        Ok(milliseconds)
    } else {
        Err(DataFusionError::Internal(
            "The interval cannot have a non-zero day value for duration convertibility"
                .to_string(),
        ))
    }
}<|MERGE_RESOLUTION|>--- conflicted
+++ resolved
@@ -22,10 +22,6 @@
     expressions::{BinaryExpr, CastExpr, Column, Literal, NegativeExpr},
     PhysicalExpr,
 };
-<<<<<<< HEAD
-
-=======
->>>>>>> 20bc365e
 use arrow_schema::{DataType, SchemaRef};
 use datafusion_common::{DataFusionError, Result, ScalarValue};
 use datafusion_expr::Operator;
