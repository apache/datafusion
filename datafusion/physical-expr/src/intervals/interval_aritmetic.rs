// Licensed to the Apache Software Foundation (ASF) under one
// or more contributor license agreements.  See the NOTICE file
// distributed with this work for additional information
// regarding copyright ownership.  The ASF licenses this file
// to you under the Apache License, Version 2.0 (the
// "License"); you may not use this file except in compliance
// with the License.  You may obtain a copy of the License at
//
//http://www.apache.org/licenses/LICENSE-2.0
//
// Unless required by applicable law or agreed to in writing,
// software distributed under the License is distributed on an
// "AS IS" BASIS, WITHOUT WARRANTIES OR CONDITIONS OF ANY
// KIND, either express or implied.  See the License for the
// specific language governing permissions and limitations
// under the License.

//! Interval arithmetic library

<<<<<<< HEAD
use std::borrow::Borrow;
use std::fmt;
use std::fmt::{Display, Formatter};
use std::ops::{AddAssign, SubAssign};

=======
use crate::aggregate::min_max::{max, min};
use crate::intervals::rounding::{alter_fp_rounding_mode, next_down, next_up};
>>>>>>> 20bc365e
use arrow::compute::{cast_with_options, CastOptions};
use arrow::datatypes::DataType;
use arrow_array::ArrowNativeTypeOp;

use datafusion_common::{internal_err, DataFusionError, Result, ScalarValue};
use datafusion_expr::type_coercion::binary::get_result_type;
use datafusion_expr::Operator;

<<<<<<< HEAD
use crate::aggregate::min_max::{max, min};
use crate::intervals::rounding::{alter_fp_rounding_mode, next_down, next_up};
=======
use std::borrow::Borrow;
use std::fmt;
use std::fmt::{Display, Formatter};
use std::ops::{AddAssign, SubAssign};
>>>>>>> 20bc365e

/// This type represents a single endpoint of an [`Interval`]. An
/// endpoint can be open (does not include the endpoint) or closed
/// (includes the endpoint).
#[derive(Debug, Clone, PartialEq, Eq)]
pub struct IntervalBound {
    pub value: ScalarValue,
    /// If true, interval does not include `value`
    pub open: bool,
}

impl IntervalBound {
    /// Creates a new `IntervalBound` object using the given value.
    pub const fn new(value: ScalarValue, open: bool) -> IntervalBound {
        IntervalBound { value, open }
    }

    /// Creates a new "open" interval (does not include the `value`
    /// bound)
    pub const fn new_open(value: ScalarValue) -> IntervalBound {
        IntervalBound::new(value, true)
    }

    /// Creates a new "closed" interval (includes the `value`
    /// bound)
    pub const fn new_closed(value: ScalarValue) -> IntervalBound {
        IntervalBound::new(value, false)
    }

    /// This convenience function creates an unbounded interval endpoint.
    pub fn make_unbounded<T: Borrow<DataType>>(data_type: T) -> Result<Self> {
        ScalarValue::try_from(data_type.borrow()).map(|v| IntervalBound::new(v, true))
    }

    /// This convenience function returns the data type associated with this
    /// `IntervalBound`.
    pub fn get_datatype(&self) -> DataType {
        self.value.data_type()
    }

    /// This convenience function checks whether the `IntervalBound` represents
    /// an unbounded interval endpoint.
    pub fn is_unbounded(&self) -> bool {
        self.value.is_null()
    }

    /// This function casts the `IntervalBound` to the given data type.
    pub(crate) fn cast_to(
        &self,
        data_type: &DataType,
        cast_options: &CastOptions,
    ) -> Result<IntervalBound> {
        cast_scalar_value(&self.value, data_type, cast_options)
            .map(|value| IntervalBound::new(value, self.open))
    }

<<<<<<< HEAD
=======
    /// Returns a new bound with a negated value, if any, and the same open/closed.
    /// For example negating `[5` would return `[-5`, or `-1)` would return `1)`
>>>>>>> 20bc365e
    pub fn negate(&self) -> Result<IntervalBound> {
        self.value.arithmetic_negate().map(|value| IntervalBound {
            value,
            open: self.open,
        })
    }

    /// This function adds the given `IntervalBound` to this `IntervalBound`.
    /// The result is unbounded if either is; otherwise, their values are
    /// added. The result is closed if both original bounds are closed, or open
    /// otherwise.
    pub fn add<const UPPER: bool, T: Borrow<IntervalBound>>(
        &self,
        other: T,
    ) -> Result<IntervalBound> {
        let rhs = other.borrow();
        if self.is_unbounded() || rhs.is_unbounded() {
            return IntervalBound::make_unbounded(get_result_type(
                &self.get_datatype(),
                &Operator::Plus,
                &rhs.get_datatype(),
            )?);
        }
        match self.get_datatype() {
            DataType::Float64 | DataType::Float32 => {
                alter_fp_rounding_mode::<UPPER, _>(&self.value, &rhs.value, |lhs, rhs| {
                    lhs.add(rhs)
                })
            }
            _ => self.value.add(&rhs.value),
        }
        .map(|v| IntervalBound::new(v, self.open || rhs.open))
    }

    /// This function subtracts the given `IntervalBound` from `self`.
    /// The result is unbounded if either is; otherwise, their values are
    /// subtracted. The result is closed if both original bounds are closed,
    /// or open otherwise.
    pub fn sub<const UPPER: bool, T: Borrow<IntervalBound>>(
        &self,
        other: T,
    ) -> Result<IntervalBound> {
        let rhs = other.borrow();
        if self.is_unbounded() || rhs.is_unbounded() {
            return IntervalBound::make_unbounded(get_result_type(
                &self.get_datatype(),
                &Operator::Minus,
                &rhs.get_datatype(),
            )?);
        }
        match self.get_datatype() {
            DataType::Float64 | DataType::Float32 => {
                alter_fp_rounding_mode::<UPPER, _>(&self.value, &rhs.value, |lhs, rhs| {
                    lhs.sub(rhs)
                })
            }
            _ => self.value.sub(&rhs.value),
        }
        .map(|v| IntervalBound::new(v, self.open || rhs.open))
    }

    /// This function chooses one of the given `IntervalBound`s according to
    /// the given function `decide`. The result is unbounded if both are. If
    /// only one of the arguments is unbounded, the other one is chosen by
    /// default. If neither is unbounded, the function `decide` is used.
    pub fn choose(
        first: &IntervalBound,
        second: &IntervalBound,
        decide: fn(&ScalarValue, &ScalarValue) -> Result<ScalarValue>,
    ) -> Result<IntervalBound> {
        Ok(if first.is_unbounded() {
            second.clone()
        } else if second.is_unbounded() {
            first.clone()
        } else if first.value != second.value {
            let chosen = decide(&first.value, &second.value)?;
            if chosen.eq(&first.value) {
                first.clone()
            } else {
                second.clone()
            }
        } else {
            IntervalBound::new(second.value.clone(), first.open || second.open)
        })
    }
}

impl Display for IntervalBound {
    fn fmt(&self, f: &mut Formatter<'_>) -> fmt::Result {
        write!(f, "IntervalBound [{}]", self.value)
    }
}

/// This type represents an interval, which is used to calculate reliable
/// bounds for expressions:
///
/// * An *open* interval does not include the endpoint and is written using a
/// `(` or `)`.
///
/// * A *closed* interval does include the endpoint and is written using `[` or
/// `]`.
///
/// * If the interval's `lower` and/or `upper` bounds are not known, they are
/// called *unbounded* endpoint and represented using a `NULL` and written using
/// `∞`.
///
/// # Examples
///
/// A `Int64` `Interval` of `[10, 20)` represents the values `10, 11, ... 18,
/// 19` (includes 10, but does not include 20).
///
/// A `Int64` `Interval` of  `[10, ∞)` represents a value known to be either
/// `10` or higher.
///
/// An `Interval` of `(-∞, ∞)` represents that the range is entirely unknown.
///
#[derive(Debug, Clone, PartialEq, Eq)]
pub struct Interval {
    pub lower: IntervalBound,
    pub upper: IntervalBound,
}

impl Default for Interval {
    fn default() -> Self {
        Interval::new(
            IntervalBound::new(ScalarValue::Null, true),
            IntervalBound::new(ScalarValue::Null, true),
        )
    }
}

impl Display for Interval {
    fn fmt(&self, f: &mut Formatter<'_>) -> fmt::Result {
        write!(
            f,
            "{}{}, {}{}",
            if self.lower.open { "(" } else { "[" },
            self.lower.value,
            self.upper.value,
            if self.upper.open { ")" } else { "]" }
        )
    }
}

impl Interval {
    /// Creates a new interval object using the given bounds.
    ///
    /// # Boolean intervals need special handling
    ///
    /// For boolean intervals, having an open false lower bound is equivalent to
    /// having a true closed lower bound. Similarly, open true upper bound is
    /// equivalent to having a false closed upper bound. Also for boolean
    /// intervals, having an unbounded left endpoint is equivalent to having a
    /// false closed lower bound, while having an unbounded right endpoint is
    /// equivalent to having a true closed upper bound. Therefore; input
    /// parameters to construct an Interval can have different types, but they
    /// all result in `[false, false]`, `[false, true]` or `[true, true]`.
    pub fn new(lower: IntervalBound, upper: IntervalBound) -> Interval {
        // Boolean intervals need a special handling.
        if let ScalarValue::Boolean(_) = lower.value {
            let standardized_lower = match lower.value {
                ScalarValue::Boolean(None) if lower.open => {
                    ScalarValue::Boolean(Some(false))
                }
                ScalarValue::Boolean(Some(false)) if lower.open => {
                    ScalarValue::Boolean(Some(true))
                }
                // The rest may include some invalid interval cases. The validation of
                // interval construction parameters will be implemented later.
                // For now, let's return them unchanged.
                _ => lower.value,
            };
            let standardized_upper = match upper.value {
                ScalarValue::Boolean(None) if upper.open => {
                    ScalarValue::Boolean(Some(true))
                }
                ScalarValue::Boolean(Some(true)) if upper.open => {
                    ScalarValue::Boolean(Some(false))
                }
                _ => upper.value,
            };
            Interval {
                lower: IntervalBound::new(standardized_lower, false),
                upper: IntervalBound::new(standardized_upper, false),
            }
        } else {
            Interval { lower, upper }
        }
    }

    pub fn make<T>(lower: Option<T>, upper: Option<T>, open: (bool, bool)) -> Interval
    where
        ScalarValue: From<Option<T>>,
    {
        Interval::new(
            IntervalBound::new(ScalarValue::from(lower), open.0),
            IntervalBound::new(ScalarValue::from(upper), open.1),
        )
    }

    /// Casts this interval to `data_type` using `cast_options`.
    pub(crate) fn cast_to(
        &self,
        data_type: &DataType,
        cast_options: &CastOptions,
    ) -> Result<Interval> {
        let lower = self.lower.cast_to(data_type, cast_options)?;
        let upper = self.upper.cast_to(data_type, cast_options)?;
        Ok(Interval::new(lower, upper))
    }

    /// This function returns the data type of this interval. If both endpoints
    /// do not have the same data type, returns an error.
    pub fn get_datatype(&self) -> Result<DataType> {
        let lower_type = self.lower.get_datatype();
        let upper_type = self.upper.get_datatype();
        if lower_type == upper_type {
            Ok(lower_type)
        } else {
            internal_err!(
                "Interval bounds have different types: {lower_type} != {upper_type}"
            )
        }
    }

    /// Decide if this interval is certainly greater than, possibly greater than,
    /// or can't be greater than `other` by returning [true, true],
    /// [false, true] or [false, false] respectively.
    pub(crate) fn gt<T: Borrow<Interval>>(&self, other: T) -> Interval {
        let rhs = other.borrow();
        let flags = if !self.upper.is_unbounded()
            && !rhs.lower.is_unbounded()
            && self.upper.value <= rhs.lower.value
        {
            // Values in this interval are certainly less than or equal to those
            // in the given interval.
            (false, false)
        } else if !self.lower.is_unbounded()
            && !rhs.upper.is_unbounded()
            && self.lower.value >= rhs.upper.value
            && (self.lower.value > rhs.upper.value || self.lower.open || rhs.upper.open)
        {
            // Values in this interval are certainly greater than those in the
            // given interval.
            (true, true)
        } else {
            // All outcomes are possible.
            (false, true)
        };

        Interval::make(Some(flags.0), Some(flags.1), (false, false))
    }

    /// Decide if this interval is certainly greater than or equal to, possibly greater than
    /// or equal to, or can't be greater than or equal to `other` by returning [true, true],
    /// [false, true] or [false, false] respectively.
    pub(crate) fn gt_eq<T: Borrow<Interval>>(&self, other: T) -> Interval {
        let rhs = other.borrow();
        let flags = if !self.lower.is_unbounded()
            && !rhs.upper.is_unbounded()
            && self.lower.value >= rhs.upper.value
        {
            // Values in this interval are certainly greater than or equal to those
            // in the given interval.
            (true, true)
        } else if !self.upper.is_unbounded()
            && !rhs.lower.is_unbounded()
            && self.upper.value <= rhs.lower.value
            && (self.upper.value < rhs.lower.value || self.upper.open || rhs.lower.open)
        {
            // Values in this interval are certainly less than those in the
            // given interval.
            (false, false)
        } else {
            // All outcomes are possible.
            (false, true)
        };

        Interval::make(Some(flags.0), Some(flags.1), (false, false))
    }

    /// Decide if this interval is certainly less than, possibly less than,
    /// or can't be less than `other` by returning [true, true],
    /// [false, true] or [false, false] respectively.
    pub(crate) fn lt<T: Borrow<Interval>>(&self, other: T) -> Interval {
        other.borrow().gt(self)
    }

    /// Decide if this interval is certainly less than or equal to, possibly
    /// less than or equal to, or can't be less than or equal to `other` by returning
    /// [true, true], [false, true] or [false, false] respectively.
    pub(crate) fn lt_eq<T: Borrow<Interval>>(&self, other: T) -> Interval {
        other.borrow().gt_eq(self)
    }

    /// Decide if this interval is certainly equal to, possibly equal to,
    /// or can't be equal to `other` by returning [true, true],
    /// [false, true] or [false, false] respectively.
    pub(crate) fn equal<T: Borrow<Interval>>(&self, other: T) -> Interval {
        let rhs = other.borrow();
        let flags = if !self.lower.is_unbounded()
            && (self.lower.value == self.upper.value)
            && (rhs.lower.value == rhs.upper.value)
            && (self.lower.value == rhs.lower.value)
        {
            (true, true)
        } else if self.gt(rhs) == Interval::CERTAINLY_TRUE
            || self.lt(rhs) == Interval::CERTAINLY_TRUE
        {
            (false, false)
        } else {
            (false, true)
        };

        Interval::make(Some(flags.0), Some(flags.1), (false, false))
    }

    /// Compute the logical conjunction of this (boolean) interval with the given boolean interval.
    pub(crate) fn and<T: Borrow<Interval>>(&self, other: T) -> Result<Interval> {
        let rhs = other.borrow();
        match (
            &self.lower.value,
            &self.upper.value,
            &rhs.lower.value,
            &rhs.upper.value,
        ) {
            (
                ScalarValue::Boolean(Some(self_lower)),
                ScalarValue::Boolean(Some(self_upper)),
                ScalarValue::Boolean(Some(other_lower)),
                ScalarValue::Boolean(Some(other_upper)),
            ) => {
                let lower = *self_lower && *other_lower;
                let upper = *self_upper && *other_upper;

                Ok(Interval {
                    lower: IntervalBound::new(ScalarValue::Boolean(Some(lower)), false),
                    upper: IntervalBound::new(ScalarValue::Boolean(Some(upper)), false),
                })
            }
            _ => internal_err!("Incompatible types for logical conjunction"),
        }
    }

    /// Compute the logical negation of this (boolean) interval.
    pub(crate) fn not(&self) -> Result<Self> {
        if !matches!(self.get_datatype()?, DataType::Boolean) {
            return internal_err!(
                "Cannot apply logical negation to non-boolean interval"
            );
        }
        if self == &Interval::CERTAINLY_TRUE {
            Ok(Interval::CERTAINLY_FALSE)
        } else if self == &Interval::CERTAINLY_FALSE {
            Ok(Interval::CERTAINLY_TRUE)
        } else {
            Ok(Interval::UNCERTAIN)
        }
    }

    /// Compute the intersection of the interval with the given interval.
    /// If the intersection is empty, return None.
    pub(crate) fn intersect<T: Borrow<Interval>>(
        &self,
        other: T,
    ) -> Result<Option<Interval>> {
        let rhs = other.borrow();
        // If it is evident that the result is an empty interval,
        // do not make any calculation and directly return None.
        if (!self.lower.is_unbounded()
            && !rhs.upper.is_unbounded()
            && self.lower.value > rhs.upper.value)
            || (!self.upper.is_unbounded()
                && !rhs.lower.is_unbounded()
                && self.upper.value < rhs.lower.value)
        {
            // This None value signals an empty interval.
            return Ok(None);
        }

        let lower = IntervalBound::choose(&self.lower, &rhs.lower, max)?;
        let upper = IntervalBound::choose(&self.upper, &rhs.upper, min)?;

        let non_empty = lower.is_unbounded()
            || upper.is_unbounded()
            || lower.value != upper.value
            || (!lower.open && !upper.open);
        Ok(non_empty.then_some(Interval::new(lower, upper)))
    }

    /// Decide if this interval is certainly contains, possibly contains,
    /// or can't can't `other` by returning [true, true],
    /// [false, true] or [false, false] respectively.
    pub fn contains<T: Borrow<Self>>(&self, other: T) -> Result<Self> {
        match self.intersect(other.borrow())? {
            Some(intersection) => {
                // Need to compare with same bounds close-ness.
                if intersection.close_bounds() == other.borrow().clone().close_bounds() {
                    Ok(Interval::CERTAINLY_TRUE)
                } else {
                    Ok(Interval::UNCERTAIN)
                }
            }
            None => Ok(Interval::CERTAINLY_FALSE),
        }
    }

    /// Add the given interval (`other`) to this interval. Say we have
    /// intervals [a1, b1] and [a2, b2], then their sum is [a1 + a2, b1 + b2].
    /// Note that this represents all possible values the sum can take if
    /// one can choose single values arbitrarily from each of the operands.
    pub fn add<T: Borrow<Interval>>(&self, other: T) -> Result<Interval> {
        let rhs = other.borrow();
        Ok(Interval::new(
            self.lower.add::<false, _>(&rhs.lower)?,
            self.upper.add::<true, _>(&rhs.upper)?,
        ))
    }

    /// Subtract the given interval (`other`) from this interval. Say we have
    /// intervals [a1, b1] and [a2, b2], then their sum is [a1 - b2, b1 - a2].
    /// Note that this represents all possible values the difference can take
    /// if one can choose single values arbitrarily from each of the operands.
    pub fn sub<T: Borrow<Interval>>(&self, other: T) -> Result<Interval> {
        let rhs = other.borrow();
        Ok(Interval::new(
            self.lower.sub::<false, _>(&rhs.upper)?,
            self.upper.sub::<true, _>(&rhs.lower)?,
        ))
    }

    pub const CERTAINLY_FALSE: Interval = Interval {
        lower: IntervalBound::new_closed(ScalarValue::Boolean(Some(false))),
        upper: IntervalBound::new_closed(ScalarValue::Boolean(Some(false))),
    };

    pub const UNCERTAIN: Interval = Interval {
        lower: IntervalBound::new_closed(ScalarValue::Boolean(Some(false))),
        upper: IntervalBound::new_closed(ScalarValue::Boolean(Some(true))),
    };

    pub const CERTAINLY_TRUE: Interval = Interval {
        lower: IntervalBound::new_closed(ScalarValue::Boolean(Some(true))),
        upper: IntervalBound::new_closed(ScalarValue::Boolean(Some(true))),
    };

    /// Returns the cardinality of this interval, which is the number of all
    /// distinct points inside it. This function returns `None` if:
    /// - The interval is unbounded from either side, or
    /// - Cardinality calculations for the datatype in question is not
    ///   implemented yet, or
    /// - An overflow occurs during the calculation.
    ///
    /// This function returns an error if the given interval is malformed.
    pub fn cardinality(&self) -> Result<Option<u64>> {
        let data_type = self.get_datatype()?;
        if data_type.is_integer() {
            Ok(self.upper.value.distance(&self.lower.value).map(|diff| {
                calculate_cardinality_based_on_bounds(
                    self.lower.open,
                    self.upper.open,
                    diff as u64,
                )
            }))
        }
        // Ordering floating-point numbers according to their binary representations
        // coincide with their natural ordering. Therefore, we can consider their
        // binary representations as "indices" and subtract them. For details, see:
        // https://stackoverflow.com/questions/8875064/how-many-distinct-floating-point-numbers-in-a-specific-range
        else if data_type.is_floating() {
            match (&self.lower.value, &self.upper.value) {
                (
                    ScalarValue::Float32(Some(lower)),
                    ScalarValue::Float32(Some(upper)),
                ) => {
                    // Negative numbers are sorted in the reverse order. To always have a positive difference after the subtraction,
                    // we perform following transformation:
                    let lower_bits = lower.to_bits() as i32;
                    let upper_bits = upper.to_bits() as i32;
                    let transformed_lower =
                        lower_bits ^ ((lower_bits >> 31) & 0x7fffffff);
                    let transformed_upper =
                        upper_bits ^ ((upper_bits >> 31) & 0x7fffffff);
                    let Ok(count) = transformed_upper.sub_checked(transformed_lower)
                    else {
                        return Ok(None);
                    };
                    Ok(Some(calculate_cardinality_based_on_bounds(
                        self.lower.open,
                        self.upper.open,
                        count as u64,
                    )))
                }
                (
                    ScalarValue::Float64(Some(lower)),
                    ScalarValue::Float64(Some(upper)),
                ) => {
                    let lower_bits = lower.to_bits() as i64;
                    let upper_bits = upper.to_bits() as i64;
                    let transformed_lower =
                        lower_bits ^ ((lower_bits >> 63) & 0x7fffffffffffffff);
                    let transformed_upper =
                        upper_bits ^ ((upper_bits >> 63) & 0x7fffffffffffffff);
                    let Ok(count) = transformed_upper.sub_checked(transformed_lower)
                    else {
                        return Ok(None);
                    };
                    Ok(Some(calculate_cardinality_based_on_bounds(
                        self.lower.open,
                        self.upper.open,
                        count as u64,
                    )))
                }
                _ => Ok(None),
            }
        } else {
            // Cardinality calculations are not implemented for this data type yet:
            Ok(None)
        }
    }

    /// This function "closes" this interval; i.e. it modifies the endpoints so
    /// that we end up with the narrowest possible closed interval containing
    /// the original interval.
    pub fn close_bounds(mut self) -> Interval {
        if self.lower.open {
            // Get next value
            self.lower.value = next_value::<true>(self.lower.value);
            self.lower.open = false;
        }

        if self.upper.open {
            // Get previous value
            self.upper.value = next_value::<false>(self.upper.value);
            self.upper.open = false;
        }

        self
    }
}

trait OneTrait: Sized + std::ops::Add + std::ops::Sub {
    fn one() -> Self;
}

macro_rules! impl_OneTrait{
    ($($m:ty),*) => {$( impl OneTrait for $m  { fn one() -> Self { 1 as $m } })*}
}
impl_OneTrait! {u8, u16, u32, u64, i8, i16, i32, i64}

/// This function either increments or decrements its argument, depending on the `INC` value.
/// If `true`, it increments; otherwise it decrements the argument.
fn increment_decrement<const INC: bool, T: OneTrait + SubAssign + AddAssign>(
    mut val: T,
) -> T {
    if INC {
        val.add_assign(T::one());
    } else {
        val.sub_assign(T::one());
    }
    val
}

macro_rules! check_infinite_bounds {
    ($value:expr, $val:expr, $type:ident, $inc:expr) => {
        if ($val == $type::MAX && $inc) || ($val == $type::MIN && !$inc) {
            return $value;
        }
    };
}

/// This function returns the next/previous value depending on the `ADD` value.
/// If `true`, it returns the next value; otherwise it returns the previous value.
fn next_value<const INC: bool>(value: ScalarValue) -> ScalarValue {
    use ScalarValue::*;
    match value {
        Float32(Some(val)) => {
            let new_float = if INC { next_up(val) } else { next_down(val) };
            Float32(Some(new_float))
        }
        Float64(Some(val)) => {
            let new_float = if INC { next_up(val) } else { next_down(val) };
            Float64(Some(new_float))
        }
        Int8(Some(val)) => {
            check_infinite_bounds!(value, val, i8, INC);
            Int8(Some(increment_decrement::<INC, i8>(val)))
        }
        Int16(Some(val)) => {
            check_infinite_bounds!(value, val, i16, INC);
            Int16(Some(increment_decrement::<INC, i16>(val)))
        }
        Int32(Some(val)) => {
            check_infinite_bounds!(value, val, i32, INC);
            Int32(Some(increment_decrement::<INC, i32>(val)))
        }
        Int64(Some(val)) => {
            check_infinite_bounds!(value, val, i64, INC);
            Int64(Some(increment_decrement::<INC, i64>(val)))
        }
        UInt8(Some(val)) => {
            check_infinite_bounds!(value, val, u8, INC);
            UInt8(Some(increment_decrement::<INC, u8>(val)))
        }
        UInt16(Some(val)) => {
            check_infinite_bounds!(value, val, u16, INC);
            UInt16(Some(increment_decrement::<INC, u16>(val)))
        }
        UInt32(Some(val)) => {
            check_infinite_bounds!(value, val, u32, INC);
            UInt32(Some(increment_decrement::<INC, u32>(val)))
        }
        UInt64(Some(val)) => {
            check_infinite_bounds!(value, val, u64, INC);
            UInt64(Some(increment_decrement::<INC, u64>(val)))
        }
        _ => value, // Unsupported datatypes
    }
}

/// This function computes the cardinality ratio of the given intervals.
/// If it cannot be calculated, it returns 1.0 meaning full selective.
pub fn cardinality_ratio(
    initial_interval: &Interval,
    final_interval: &Interval,
) -> Result<f64> {
    Ok(
        match (
            final_interval.cardinality()?,
            initial_interval.cardinality()?,
        ) {
            (Some(final_interval), Some(initial_interval)) => {
                final_interval as f64 / initial_interval as f64
            }
            _ => 1.0,
        },
    )
}

pub fn apply_operator(op: &Operator, lhs: &Interval, rhs: &Interval) -> Result<Interval> {
    match *op {
        Operator::Eq => Ok(lhs.equal(rhs)),
        Operator::NotEq => Ok(lhs.equal(rhs).not()?),
        Operator::Gt => Ok(lhs.gt(rhs)),
        Operator::GtEq => Ok(lhs.gt_eq(rhs)),
        Operator::Lt => Ok(lhs.lt(rhs)),
        Operator::LtEq => Ok(lhs.lt_eq(rhs)),
        Operator::And => lhs.and(rhs),
        Operator::Plus => lhs.add(rhs),
        Operator::Minus => lhs.sub(rhs),
        _ => Ok(Interval::default()),
    }
}

/// Cast scalar value to the given data type using an arrow kernel.
fn cast_scalar_value(
    value: &ScalarValue,
    data_type: &DataType,
    cast_options: &CastOptions,
) -> Result<ScalarValue> {
    let cast_array = cast_with_options(&value.to_array(), data_type, cast_options)?;
    ScalarValue::try_from_array(&cast_array, 0)
}

/// This function calculates the final cardinality result by inspecting the endpoints of the interval.
fn calculate_cardinality_based_on_bounds(
    lower_open: bool,
    upper_open: bool,
    diff: u64,
) -> u64 {
    match (lower_open, upper_open) {
        (false, false) => diff + 1,
        (true, true) => diff - 1,
        _ => diff,
    }
}

/// An [Interval] that also tracks null status using a boolean interval.
///
/// This represents values that may be in a particular range or be null.
///
/// # Examples
///
/// ```
/// use arrow::datatypes::DataType;
/// use datafusion_physical_expr::intervals::{Interval, NullableInterval};
/// use datafusion_common::ScalarValue;
///
/// // [1, 2) U {NULL}
/// NullableInterval::MaybeNull {
///    values: Interval::make(Some(1), Some(2), (false, true)),
/// };
///
/// // (0, ∞)
/// NullableInterval::NotNull {
///   values: Interval::make(Some(0), None, (true, true)),
/// };
///
/// // {NULL}
/// NullableInterval::Null { datatype: DataType::Int32 };
///
/// // {4}
/// NullableInterval::from(ScalarValue::Int32(Some(4)));
/// ```
#[derive(Debug, Clone, PartialEq, Eq)]
pub enum NullableInterval {
    /// The value is always null in this interval
    ///
    /// This is typed so it can be used in physical expressions, which don't do
    /// type coercion.
    Null { datatype: DataType },
    /// The value may or may not be null in this interval. If it is non null its value is within
    /// the specified values interval
    MaybeNull { values: Interval },
    /// The value is definitely not null in this interval and is within values
    NotNull { values: Interval },
}

impl Default for NullableInterval {
    fn default() -> Self {
        NullableInterval::MaybeNull {
            values: Interval::default(),
        }
    }
}

impl Display for NullableInterval {
    fn fmt(&self, f: &mut Formatter<'_>) -> fmt::Result {
        match self {
            Self::Null { .. } => write!(f, "NullableInterval: {{NULL}}"),
            Self::MaybeNull { values } => {
                write!(f, "NullableInterval: {} U {{NULL}}", values)
            }
            Self::NotNull { values } => write!(f, "NullableInterval: {}", values),
        }
    }
}

impl From<ScalarValue> for NullableInterval {
    /// Create an interval that represents a single value.
    fn from(value: ScalarValue) -> Self {
        if value.is_null() {
            Self::Null {
                datatype: value.data_type(),
            }
        } else {
            Self::NotNull {
                values: Interval::new(
                    IntervalBound::new(value.clone(), false),
                    IntervalBound::new(value, false),
                ),
            }
        }
    }
}

impl NullableInterval {
    /// Get the values interval, or None if this interval is definitely null.
    pub fn values(&self) -> Option<&Interval> {
        match self {
            Self::Null { .. } => None,
            Self::MaybeNull { values } | Self::NotNull { values } => Some(values),
        }
    }

    /// Get the data type
    pub fn get_datatype(&self) -> Result<DataType> {
        match self {
            Self::Null { datatype } => Ok(datatype.clone()),
            Self::MaybeNull { values } | Self::NotNull { values } => {
                values.get_datatype()
            }
        }
    }

    /// Return true if the value is definitely true (and not null).
    pub fn is_certainly_true(&self) -> bool {
        match self {
            Self::Null { .. } | Self::MaybeNull { .. } => false,
            Self::NotNull { values } => values == &Interval::CERTAINLY_TRUE,
        }
    }

    /// Return true if the value is definitely false (and not null).
    pub fn is_certainly_false(&self) -> bool {
        match self {
            Self::Null { .. } => false,
            Self::MaybeNull { .. } => false,
            Self::NotNull { values } => values == &Interval::CERTAINLY_FALSE,
        }
    }

    /// Perform logical negation on a boolean nullable interval.
    fn not(&self) -> Result<Self> {
        match self {
            Self::Null { datatype } => Ok(Self::Null {
                datatype: datatype.clone(),
            }),
            Self::MaybeNull { values } => Ok(Self::MaybeNull {
                values: values.not()?,
            }),
            Self::NotNull { values } => Ok(Self::NotNull {
                values: values.not()?,
            }),
        }
    }

    /// Apply the given operator to this interval and the given interval.
    ///
    /// # Examples
    ///
    /// ```
    /// use datafusion_common::ScalarValue;
    /// use datafusion_expr::Operator;
    /// use datafusion_physical_expr::intervals::{Interval, NullableInterval};
    ///
    /// // 4 > 3 -> true
    /// let lhs = NullableInterval::from(ScalarValue::Int32(Some(4)));
    /// let rhs = NullableInterval::from(ScalarValue::Int32(Some(3)));
    /// let result = lhs.apply_operator(&Operator::Gt, &rhs).unwrap();
    /// assert_eq!(result, NullableInterval::from(ScalarValue::Boolean(Some(true))));
    ///
    /// // [1, 3) > NULL -> NULL
    /// let lhs = NullableInterval::NotNull {
    ///     values: Interval::make(Some(1), Some(3), (false, true)),
    /// };
    /// let rhs = NullableInterval::from(ScalarValue::Int32(None));
    /// let result = lhs.apply_operator(&Operator::Gt, &rhs).unwrap();
    /// assert_eq!(result.single_value(), Some(ScalarValue::Boolean(None)));
    ///
    /// // [1, 3] > [2, 4] -> [false, true]
    /// let lhs = NullableInterval::NotNull {
    ///     values: Interval::make(Some(1), Some(3), (false, false)),
    /// };
    /// let rhs = NullableInterval::NotNull {
    ///    values: Interval::make(Some(2), Some(4), (false, false)),
    /// };
    /// let result = lhs.apply_operator(&Operator::Gt, &rhs).unwrap();
    /// // Both inputs are valid (non-null), so result must be non-null
    /// assert_eq!(result, NullableInterval::NotNull {
    ///    // Uncertain whether inequality is true or false
    ///    values: Interval::UNCERTAIN,
    /// });
    ///
    /// ```
    pub fn apply_operator(&self, op: &Operator, rhs: &Self) -> Result<Self> {
        match op {
            Operator::IsDistinctFrom => {
                let values = match (self, rhs) {
                    // NULL is distinct from NULL -> False
                    (Self::Null { .. }, Self::Null { .. }) => Interval::CERTAINLY_FALSE,
                    // x is distinct from y -> x != y,
                    // if at least one of them is never null.
                    (Self::NotNull { .. }, _) | (_, Self::NotNull { .. }) => {
                        let lhs_values = self.values();
                        let rhs_values = rhs.values();
                        match (lhs_values, rhs_values) {
                            (Some(lhs_values), Some(rhs_values)) => {
                                lhs_values.equal(rhs_values).not()?
                            }
                            (Some(_), None) | (None, Some(_)) => Interval::CERTAINLY_TRUE,
                            (None, None) => unreachable!("Null case handled above"),
                        }
                    }
                    _ => Interval::UNCERTAIN,
                };
                // IsDistinctFrom never returns null.
                Ok(Self::NotNull { values })
            }
            Operator::IsNotDistinctFrom => self
                .apply_operator(&Operator::IsDistinctFrom, rhs)
                .map(|i| i.not())?,
            _ => {
                if let (Some(left_values), Some(right_values)) =
                    (self.values(), rhs.values())
                {
                    let values = apply_operator(op, left_values, right_values)?;
                    match (self, rhs) {
                        (Self::NotNull { .. }, Self::NotNull { .. }) => {
                            Ok(Self::NotNull { values })
                        }
                        _ => Ok(Self::MaybeNull { values }),
                    }
                } else if op.is_comparison_operator() {
                    Ok(Self::Null {
                        datatype: DataType::Boolean,
                    })
                } else {
                    Ok(Self::Null {
                        datatype: self.get_datatype()?,
                    })
                }
            }
        }
    }

    /// Determine if this interval contains the given interval. Returns a boolean
    /// interval that is [true, true] if this interval is a superset of the
    /// given interval, [false, false] if this interval is disjoint from the
    /// given interval, and [false, true] otherwise.
    pub fn contains<T: Borrow<Self>>(&self, other: T) -> Result<Self> {
        let rhs = other.borrow();
        if let (Some(left_values), Some(right_values)) = (self.values(), rhs.values()) {
            let values = left_values.contains(right_values)?;
            match (self, rhs) {
                (Self::NotNull { .. }, Self::NotNull { .. }) => {
                    Ok(Self::NotNull { values })
                }
                _ => Ok(Self::MaybeNull { values }),
            }
        } else {
            Ok(Self::Null {
                datatype: DataType::Boolean,
            })
        }
    }

    /// If the interval has collapsed to a single value, return that value.
    ///
    /// Otherwise returns None.
    ///
    /// # Examples
    ///
    /// ```
    /// use datafusion_common::ScalarValue;
    /// use datafusion_physical_expr::intervals::{Interval, NullableInterval};
    ///
    /// let interval = NullableInterval::from(ScalarValue::Int32(Some(4)));
    /// assert_eq!(interval.single_value(), Some(ScalarValue::Int32(Some(4))));
    ///
    /// let interval = NullableInterval::from(ScalarValue::Int32(None));
    /// assert_eq!(interval.single_value(), Some(ScalarValue::Int32(None)));
    ///
    /// let interval = NullableInterval::MaybeNull {
    ///     values: Interval::make(Some(1), Some(4), (false, true)),
    /// };
    /// assert_eq!(interval.single_value(), None);
    /// ```
    pub fn single_value(&self) -> Option<ScalarValue> {
        match self {
            Self::Null { datatype } => {
                Some(ScalarValue::try_from(datatype).unwrap_or(ScalarValue::Null))
            }
            Self::MaybeNull { values } | Self::NotNull { values }
                if values.lower.value == values.upper.value
                    && !values.lower.is_unbounded() =>
            {
                Some(values.lower.value.clone())
            }
            _ => None,
        }
    }
}

#[cfg(test)]
mod tests {
    use super::next_value;
    use crate::intervals::{Interval, IntervalBound};
    use arrow_schema::DataType;
    use datafusion_common::{Result, ScalarValue};

    fn open_open<T>(lower: Option<T>, upper: Option<T>) -> Interval
    where
        ScalarValue: From<Option<T>>,
    {
        Interval::make(lower, upper, (true, true))
    }

    fn open_closed<T>(lower: Option<T>, upper: Option<T>) -> Interval
    where
        ScalarValue: From<Option<T>>,
    {
        Interval::make(lower, upper, (true, false))
    }

    fn closed_open<T>(lower: Option<T>, upper: Option<T>) -> Interval
    where
        ScalarValue: From<Option<T>>,
    {
        Interval::make(lower, upper, (false, true))
    }

    fn closed_closed<T>(lower: Option<T>, upper: Option<T>) -> Interval
    where
        ScalarValue: From<Option<T>>,
    {
        Interval::make(lower, upper, (false, false))
    }

    #[test]
    fn intersect_test() -> Result<()> {
        let possible_cases = vec![
            (Some(1000_i64), None, None, None, Some(1000_i64), None),
            (None, Some(1000_i64), None, None, None, Some(1000_i64)),
            (None, None, Some(1000_i64), None, Some(1000_i64), None),
            (None, None, None, Some(1000_i64), None, Some(1000_i64)),
            (
                Some(1000_i64),
                None,
                Some(1000_i64),
                None,
                Some(1000_i64),
                None,
            ),
            (
                None,
                Some(1000_i64),
                Some(999_i64),
                Some(1002_i64),
                Some(999_i64),
                Some(1000_i64),
            ),
            (None, None, None, None, None, None),
        ];

        for case in possible_cases {
            assert_eq!(
                open_open(case.0, case.1).intersect(open_open(case.2, case.3))?,
                Some(open_open(case.4, case.5))
            )
        }

        let empty_cases = vec![
            (None, Some(1000_i64), Some(1001_i64), None),
            (Some(1001_i64), None, None, Some(1000_i64)),
            (None, Some(1000_i64), Some(1001_i64), Some(1002_i64)),
            (Some(1001_i64), Some(1002_i64), None, Some(1000_i64)),
        ];

        for case in empty_cases {
            assert_eq!(
                open_open(case.0, case.1).intersect(open_open(case.2, case.3))?,
                None
            )
        }

        Ok(())
    }

    #[test]
    fn gt_test() {
        let cases = vec![
            (Some(1000_i64), None, None, None, false, true),
            (None, Some(1000_i64), None, None, false, true),
            (None, None, Some(1000_i64), None, false, true),
            (None, None, None, Some(1000_i64), false, true),
            (None, Some(1000_i64), Some(1000_i64), None, false, false),
            (None, Some(1000_i64), Some(1001_i64), None, false, false),
            (Some(1000_i64), None, Some(1000_i64), None, false, true),
            (
                None,
                Some(1000_i64),
                Some(1001_i64),
                Some(1002_i64),
                false,
                false,
            ),
            (
                None,
                Some(1000_i64),
                Some(999_i64),
                Some(1002_i64),
                false,
                true,
            ),
            (
                Some(1002_i64),
                None,
                Some(999_i64),
                Some(1002_i64),
                true,
                true,
            ),
            (
                Some(1003_i64),
                None,
                Some(999_i64),
                Some(1002_i64),
                true,
                true,
            ),
            (None, None, None, None, false, true),
        ];

        for case in cases {
            assert_eq!(
                open_open(case.0, case.1).gt(open_open(case.2, case.3)),
                closed_closed(Some(case.4), Some(case.5))
            );
        }
    }

    #[test]
    fn lt_test() {
        let cases = vec![
            (Some(1000_i64), None, None, None, false, true),
            (None, Some(1000_i64), None, None, false, true),
            (None, None, Some(1000_i64), None, false, true),
            (None, None, None, Some(1000_i64), false, true),
            (None, Some(1000_i64), Some(1000_i64), None, true, true),
            (None, Some(1000_i64), Some(1001_i64), None, true, true),
            (Some(1000_i64), None, Some(1000_i64), None, false, true),
            (
                None,
                Some(1000_i64),
                Some(1001_i64),
                Some(1002_i64),
                true,
                true,
            ),
            (
                None,
                Some(1000_i64),
                Some(999_i64),
                Some(1002_i64),
                false,
                true,
            ),
            (None, None, None, None, false, true),
        ];

        for case in cases {
            assert_eq!(
                open_open(case.0, case.1).lt(open_open(case.2, case.3)),
                closed_closed(Some(case.4), Some(case.5))
            );
        }
    }

    #[test]
    fn and_test() -> Result<()> {
        let cases = vec![
            (false, true, false, false, false, false),
            (false, false, false, true, false, false),
            (false, true, false, true, false, true),
            (false, true, true, true, false, true),
            (false, false, false, false, false, false),
            (true, true, true, true, true, true),
        ];

        for case in cases {
            assert_eq!(
                open_open(Some(case.0), Some(case.1))
                    .and(open_open(Some(case.2), Some(case.3)))?,
                open_open(Some(case.4), Some(case.5))
            );
        }
        Ok(())
    }

    #[test]
    fn add_test() -> Result<()> {
        let cases = vec![
            (Some(1000_i64), None, None, None, None, None),
            (None, Some(1000_i64), None, None, None, None),
            (None, None, Some(1000_i64), None, None, None),
            (None, None, None, Some(1000_i64), None, None),
            (
                Some(1000_i64),
                None,
                Some(1000_i64),
                None,
                Some(2000_i64),
                None,
            ),
            (
                None,
                Some(1000_i64),
                Some(999_i64),
                Some(1002_i64),
                None,
                Some(2002_i64),
            ),
            (None, Some(1000_i64), Some(1000_i64), None, None, None),
            (
                Some(2001_i64),
                Some(1_i64),
                Some(1005_i64),
                Some(-999_i64),
                Some(3006_i64),
                Some(-998_i64),
            ),
            (None, None, None, None, None, None),
        ];

        for case in cases {
            assert_eq!(
                open_open(case.0, case.1).add(open_open(case.2, case.3))?,
                open_open(case.4, case.5)
            );
        }
        Ok(())
    }

    #[test]
    fn sub_test() -> Result<()> {
        let cases = vec![
            (Some(1000_i64), None, None, None, None, None),
            (None, Some(1000_i64), None, None, None, None),
            (None, None, Some(1000_i64), None, None, None),
            (None, None, None, Some(1000_i64), None, None),
            (Some(1000_i64), None, Some(1000_i64), None, None, None),
            (
                None,
                Some(1000_i64),
                Some(999_i64),
                Some(1002_i64),
                None,
                Some(1_i64),
            ),
            (
                None,
                Some(1000_i64),
                Some(1000_i64),
                None,
                None,
                Some(0_i64),
            ),
            (
                Some(2001_i64),
                Some(1000_i64),
                Some(1005),
                Some(999_i64),
                Some(1002_i64),
                Some(-5_i64),
            ),
            (None, None, None, None, None, None),
        ];

        for case in cases {
            assert_eq!(
                open_open(case.0, case.1).sub(open_open(case.2, case.3))?,
                open_open(case.4, case.5)
            );
        }
        Ok(())
    }

    #[test]
    fn sub_test_various_bounds() -> Result<()> {
        let cases = vec![
            (
                closed_closed(Some(100_i64), Some(200_i64)),
                closed_open(Some(200_i64), None),
                open_closed(None, Some(0_i64)),
            ),
            (
                closed_open(Some(100_i64), Some(200_i64)),
                open_closed(Some(300_i64), Some(150_i64)),
                closed_open(Some(-50_i64), Some(-100_i64)),
            ),
            (
                closed_open(Some(100_i64), Some(200_i64)),
                open_open(Some(200_i64), None),
                open_open(None, Some(0_i64)),
            ),
            (
                closed_closed(Some(1_i64), Some(1_i64)),
                closed_closed(Some(11_i64), Some(11_i64)),
                closed_closed(Some(-10_i64), Some(-10_i64)),
            ),
        ];
        for case in cases {
            assert_eq!(case.0.sub(case.1)?, case.2)
        }
        Ok(())
    }

    #[test]
    fn add_test_various_bounds() -> Result<()> {
        let cases = vec![
            (
                closed_closed(Some(100_i64), Some(200_i64)),
                open_closed(None, Some(200_i64)),
                open_closed(None, Some(400_i64)),
            ),
            (
                closed_open(Some(100_i64), Some(200_i64)),
                closed_open(Some(-300_i64), Some(150_i64)),
                closed_open(Some(-200_i64), Some(350_i64)),
            ),
            (
                closed_open(Some(100_i64), Some(200_i64)),
                open_open(Some(200_i64), None),
                open_open(Some(300_i64), None),
            ),
            (
                closed_closed(Some(1_i64), Some(1_i64)),
                closed_closed(Some(11_i64), Some(11_i64)),
                closed_closed(Some(12_i64), Some(12_i64)),
            ),
        ];
        for case in cases {
            assert_eq!(case.0.add(case.1)?, case.2)
        }
        Ok(())
    }

    #[test]
    fn lt_test_various_bounds() -> Result<()> {
        let cases = vec![
            (
                closed_closed(Some(100_i64), Some(200_i64)),
                open_closed(None, Some(100_i64)),
                closed_closed(Some(false), Some(false)),
            ),
            (
                closed_closed(Some(100_i64), Some(200_i64)),
                open_open(None, Some(100_i64)),
                closed_closed(Some(false), Some(false)),
            ),
            (
                open_open(Some(100_i64), Some(200_i64)),
                closed_closed(Some(0_i64), Some(100_i64)),
                closed_closed(Some(false), Some(false)),
            ),
            (
                closed_closed(Some(2_i64), Some(2_i64)),
                closed_closed(Some(1_i64), Some(2_i64)),
                closed_closed(Some(false), Some(false)),
            ),
            (
                closed_closed(Some(2_i64), Some(2_i64)),
                closed_open(Some(1_i64), Some(2_i64)),
                closed_closed(Some(false), Some(false)),
            ),
            (
                closed_closed(Some(1_i64), Some(1_i64)),
                open_open(Some(1_i64), Some(2_i64)),
                closed_closed(Some(true), Some(true)),
            ),
        ];
        for case in cases {
            assert_eq!(case.0.lt(case.1), case.2)
        }
        Ok(())
    }

    #[test]
    fn gt_test_various_bounds() -> Result<()> {
        let cases = vec![
            (
                closed_closed(Some(100_i64), Some(200_i64)),
                open_closed(None, Some(100_i64)),
                closed_closed(Some(false), Some(true)),
            ),
            (
                closed_closed(Some(100_i64), Some(200_i64)),
                open_open(None, Some(100_i64)),
                closed_closed(Some(true), Some(true)),
            ),
            (
                open_open(Some(100_i64), Some(200_i64)),
                closed_closed(Some(0_i64), Some(100_i64)),
                closed_closed(Some(true), Some(true)),
            ),
            (
                closed_closed(Some(2_i64), Some(2_i64)),
                closed_closed(Some(1_i64), Some(2_i64)),
                closed_closed(Some(false), Some(true)),
            ),
            (
                closed_closed(Some(2_i64), Some(2_i64)),
                closed_open(Some(1_i64), Some(2_i64)),
                closed_closed(Some(true), Some(true)),
            ),
            (
                closed_closed(Some(1_i64), Some(1_i64)),
                open_open(Some(1_i64), Some(2_i64)),
                closed_closed(Some(false), Some(false)),
            ),
        ];
        for case in cases {
            assert_eq!(case.0.gt(case.1), case.2)
        }
        Ok(())
    }

    #[test]
    fn lt_eq_test_various_bounds() -> Result<()> {
        let cases = vec![
            (
                closed_closed(Some(100_i64), Some(200_i64)),
                open_closed(None, Some(100_i64)),
                closed_closed(Some(false), Some(true)),
            ),
            (
                closed_closed(Some(100_i64), Some(200_i64)),
                open_open(None, Some(100_i64)),
                closed_closed(Some(false), Some(false)),
            ),
            (
                closed_closed(Some(2_i64), Some(2_i64)),
                closed_closed(Some(1_i64), Some(2_i64)),
                closed_closed(Some(false), Some(true)),
            ),
            (
                closed_closed(Some(2_i64), Some(2_i64)),
                closed_open(Some(1_i64), Some(2_i64)),
                closed_closed(Some(false), Some(false)),
            ),
            (
                closed_closed(Some(1_i64), Some(1_i64)),
                closed_open(Some(1_i64), Some(2_i64)),
                closed_closed(Some(true), Some(true)),
            ),
            (
                closed_closed(Some(1_i64), Some(1_i64)),
                open_open(Some(1_i64), Some(2_i64)),
                closed_closed(Some(true), Some(true)),
            ),
        ];
        for case in cases {
            assert_eq!(case.0.lt_eq(case.1), case.2)
        }
        Ok(())
    }

    #[test]
    fn gt_eq_test_various_bounds() -> Result<()> {
        let cases = vec![
            (
                closed_closed(Some(100_i64), Some(200_i64)),
                open_closed(None, Some(100_i64)),
                closed_closed(Some(true), Some(true)),
            ),
            (
                closed_closed(Some(100_i64), Some(200_i64)),
                open_open(None, Some(100_i64)),
                closed_closed(Some(true), Some(true)),
            ),
            (
                closed_closed(Some(2_i64), Some(2_i64)),
                closed_closed(Some(1_i64), Some(2_i64)),
                closed_closed(Some(true), Some(true)),
            ),
            (
                closed_closed(Some(2_i64), Some(2_i64)),
                closed_open(Some(1_i64), Some(2_i64)),
                closed_closed(Some(true), Some(true)),
            ),
            (
                closed_closed(Some(1_i64), Some(1_i64)),
                closed_open(Some(1_i64), Some(2_i64)),
                closed_closed(Some(false), Some(true)),
            ),
            (
                closed_closed(Some(1_i64), Some(1_i64)),
                open_open(Some(1_i64), Some(2_i64)),
                closed_closed(Some(false), Some(false)),
            ),
        ];
        for case in cases {
            assert_eq!(case.0.gt_eq(case.1), case.2)
        }
        Ok(())
    }

    #[test]
    fn intersect_test_various_bounds() -> Result<()> {
        let cases = vec![
            (
                closed_closed(Some(100_i64), Some(200_i64)),
                open_closed(None, Some(100_i64)),
                Some(closed_closed(Some(100_i64), Some(100_i64))),
            ),
            (
                closed_closed(Some(100_i64), Some(200_i64)),
                open_open(None, Some(100_i64)),
                None,
            ),
            (
                open_open(Some(100_i64), Some(200_i64)),
                closed_closed(Some(0_i64), Some(100_i64)),
                None,
            ),
            (
                closed_closed(Some(2_i64), Some(2_i64)),
                closed_closed(Some(1_i64), Some(2_i64)),
                Some(closed_closed(Some(2_i64), Some(2_i64))),
            ),
            (
                closed_closed(Some(2_i64), Some(2_i64)),
                closed_open(Some(1_i64), Some(2_i64)),
                None,
            ),
            (
                closed_closed(Some(1_i64), Some(1_i64)),
                open_open(Some(1_i64), Some(2_i64)),
                None,
            ),
            (
                closed_closed(Some(1_i64), Some(3_i64)),
                open_open(Some(1_i64), Some(2_i64)),
                Some(open_open(Some(1_i64), Some(2_i64))),
            ),
        ];
        for case in cases {
            assert_eq!(case.0.intersect(case.1)?, case.2)
        }
        Ok(())
    }

    // This function tests if valid constructions produce standardized objects
    // ([false, false], [false, true], [true, true]) for boolean intervals.
    #[test]
    fn non_standard_interval_constructs() {
        use ScalarValue::Boolean;
        let cases = vec![
            (
                IntervalBound::new(Boolean(None), true),
                IntervalBound::new(Boolean(Some(true)), false),
                closed_closed(Some(false), Some(true)),
            ),
            (
                IntervalBound::new(Boolean(None), true),
                IntervalBound::new(Boolean(Some(true)), true),
                closed_closed(Some(false), Some(false)),
            ),
            (
                IntervalBound::new(Boolean(Some(false)), false),
                IntervalBound::new(Boolean(None), true),
                closed_closed(Some(false), Some(true)),
            ),
            (
                IntervalBound::new(Boolean(Some(true)), false),
                IntervalBound::new(Boolean(None), true),
                closed_closed(Some(true), Some(true)),
            ),
            (
                IntervalBound::new(Boolean(None), true),
                IntervalBound::new(Boolean(None), true),
                closed_closed(Some(false), Some(true)),
            ),
            (
                IntervalBound::new(Boolean(Some(false)), true),
                IntervalBound::new(Boolean(None), true),
                closed_closed(Some(true), Some(true)),
            ),
        ];

        for case in cases {
            assert_eq!(Interval::new(case.0, case.1), case.2)
        }
    }

    macro_rules! capture_mode_change {
        ($TYPE:ty) => {
            paste::item! {
                capture_mode_change_helper!([<capture_mode_change_ $TYPE>],
                                            [<create_interval_ $TYPE>],
                                            $TYPE);
            }
        };
    }

    macro_rules! capture_mode_change_helper {
        ($TEST_FN_NAME:ident, $CREATE_FN_NAME:ident, $TYPE:ty) => {
            fn $CREATE_FN_NAME(lower: $TYPE, upper: $TYPE) -> Interval {
                Interval::make(Some(lower as $TYPE), Some(upper as $TYPE), (true, true))
            }

            fn $TEST_FN_NAME(input: ($TYPE, $TYPE), expect_low: bool, expect_high: bool) {
                assert!(expect_low || expect_high);
                let interval1 = $CREATE_FN_NAME(input.0, input.0);
                let interval2 = $CREATE_FN_NAME(input.1, input.1);
                let result = interval1.add(&interval2).unwrap();
                let without_fe = $CREATE_FN_NAME(input.0 + input.1, input.0 + input.1);
                assert!(
                    (!expect_low || result.lower.value < without_fe.lower.value)
                        && (!expect_high || result.upper.value > without_fe.upper.value)
                );
            }
        };
    }

    capture_mode_change!(f32);
    capture_mode_change!(f64);

    #[cfg(all(
        any(target_arch = "x86_64", target_arch = "aarch64"),
        not(target_os = "windows")
    ))]
    #[test]
    fn test_add_intervals_lower_affected_f32() {
        // Lower is affected
        let lower = f32::from_bits(1073741887); //1000000000000000000000000111111
        let upper = f32::from_bits(1098907651); //1000001100000000000000000000011
        capture_mode_change_f32((lower, upper), true, false);

        // Upper is affected
        let lower = f32::from_bits(1072693248); //111111111100000000000000000000
        let upper = f32::from_bits(715827883); //101010101010101010101010101011
        capture_mode_change_f32((lower, upper), false, true);

        // Lower is affected
        let lower = 1.0; // 0x3FF0000000000000
        let upper = 0.3; // 0x3FD3333333333333
        capture_mode_change_f64((lower, upper), true, false);

        // Upper is affected
        let lower = 1.4999999999999998; // 0x3FF7FFFFFFFFFFFF
        let upper = 0.000_000_000_000_000_022_044_604_925_031_31; // 0x3C796A6B413BB21F
        capture_mode_change_f64((lower, upper), false, true);
    }

    #[cfg(any(
        not(any(target_arch = "x86_64", target_arch = "aarch64")),
        target_os = "windows"
    ))]
    #[test]
    fn test_next_impl_add_intervals_f64() {
        let lower = 1.5;
        let upper = 1.5;
        capture_mode_change_f64((lower, upper), true, true);

        let lower = 1.5;
        let upper = 1.5;
        capture_mode_change_f32((lower, upper), true, true);
    }

    #[test]
    fn test_cardinality_of_intervals() -> Result<()> {
        // In IEEE 754 standard for floating-point arithmetic, if we keep the sign and exponent fields same,
        // we can represent 4503599627370496 different numbers by changing the mantissa
        // (4503599627370496 = 2^52, since there are 52 bits in mantissa, and 2^23 = 8388608 for f32).
        let distinct_f64 = 4503599627370496;
        let distinct_f32 = 8388608;
        let intervals = [
            Interval::new(
                IntervalBound::new(ScalarValue::from(0.25), false),
                IntervalBound::new(ScalarValue::from(0.50), true),
            ),
            Interval::new(
                IntervalBound::new(ScalarValue::from(0.5), false),
                IntervalBound::new(ScalarValue::from(1.0), true),
            ),
            Interval::new(
                IntervalBound::new(ScalarValue::from(1.0), false),
                IntervalBound::new(ScalarValue::from(2.0), true),
            ),
            Interval::new(
                IntervalBound::new(ScalarValue::from(32.0), false),
                IntervalBound::new(ScalarValue::from(64.0), true),
            ),
            Interval::new(
                IntervalBound::new(ScalarValue::from(-0.50), false),
                IntervalBound::new(ScalarValue::from(-0.25), true),
            ),
            Interval::new(
                IntervalBound::new(ScalarValue::from(-32.0), false),
                IntervalBound::new(ScalarValue::from(-16.0), true),
            ),
        ];
        for interval in intervals {
            assert_eq!(interval.cardinality()?.unwrap(), distinct_f64);
        }

        let intervals = [
            Interval::new(
                IntervalBound::new(ScalarValue::from(0.25_f32), false),
                IntervalBound::new(ScalarValue::from(0.50_f32), true),
            ),
            Interval::new(
                IntervalBound::new(ScalarValue::from(-1_f32), false),
                IntervalBound::new(ScalarValue::from(-0.5_f32), true),
            ),
        ];
        for interval in intervals {
            assert_eq!(interval.cardinality()?.unwrap(), distinct_f32);
        }

        // If the floating numbers has showned a homogeneous distribution pattern, the result would to be
        // (distinct_f64 * 2_048 = 9223372036854775808); however, due to subnormal numbers around 0,
        // the result will be a specific value, close to the expected one.
        let interval = Interval::new(
            IntervalBound::new(ScalarValue::from(-0.0625), false),
            IntervalBound::new(ScalarValue::from(0.0625), true),
        );
        assert_eq!(interval.cardinality()?.unwrap(), 9178336040581070849);

        let interval = Interval::new(
            IntervalBound::new(ScalarValue::from(-0.0625_f32), false),
            IntervalBound::new(ScalarValue::from(0.0625_f32), true),
        );
        assert_eq!(interval.cardinality()?.unwrap(), 2063597569);

        Ok(())
    }

    #[test]
    fn test_next_value() -> Result<()> {
        // integer increment / decrement
        let zeros = vec![
            ScalarValue::new_zero(&DataType::UInt8)?,
            ScalarValue::new_zero(&DataType::UInt16)?,
            ScalarValue::new_zero(&DataType::UInt32)?,
            ScalarValue::new_zero(&DataType::UInt64)?,
            ScalarValue::new_zero(&DataType::Int8)?,
            ScalarValue::new_zero(&DataType::Int8)?,
            ScalarValue::new_zero(&DataType::Int8)?,
            ScalarValue::new_zero(&DataType::Int8)?,
        ];

        let ones = vec![
            ScalarValue::new_one(&DataType::UInt8)?,
            ScalarValue::new_one(&DataType::UInt16)?,
            ScalarValue::new_one(&DataType::UInt32)?,
            ScalarValue::new_one(&DataType::UInt64)?,
            ScalarValue::new_one(&DataType::Int8)?,
            ScalarValue::new_one(&DataType::Int8)?,
            ScalarValue::new_one(&DataType::Int8)?,
            ScalarValue::new_one(&DataType::Int8)?,
        ];

        zeros.into_iter().zip(ones).for_each(|(z, o)| {
            assert_eq!(next_value::<true>(z.clone()), o);
            assert_eq!(next_value::<false>(o), z);
        });

        // floating value increment / decrement
        let values = vec![
            ScalarValue::new_zero(&DataType::Float32)?,
            ScalarValue::new_zero(&DataType::Float64)?,
        ];

        let eps = vec![
            ScalarValue::Float32(Some(1e-6)),
            ScalarValue::Float64(Some(1e-6)),
        ];

        values.into_iter().zip(eps).for_each(|(v, e)| {
            assert!(next_value::<true>(v.clone()).sub(v.clone()).unwrap().lt(&e));
            assert!(v.clone().sub(next_value::<false>(v)).unwrap().lt(&e));
        });

        // Min / Max values do not change for integer values
        let min = vec![
            ScalarValue::UInt64(Some(u64::MIN)),
            ScalarValue::Int8(Some(i8::MIN)),
        ];
        let max = vec![
            ScalarValue::UInt64(Some(u64::MAX)),
            ScalarValue::Int8(Some(i8::MAX)),
        ];

        min.into_iter().zip(max).for_each(|(min, max)| {
            assert_eq!(next_value::<true>(max.clone()), max);
            assert_eq!(next_value::<false>(min.clone()), min);
        });

        // Min / Max values results in infinity for floating point values
        assert_eq!(
            next_value::<true>(ScalarValue::Float32(Some(f32::MAX))),
            ScalarValue::Float32(Some(f32::INFINITY))
        );
        assert_eq!(
            next_value::<false>(ScalarValue::Float64(Some(f64::MIN))),
            ScalarValue::Float64(Some(f64::NEG_INFINITY))
        );

        Ok(())
    }

    #[test]
    fn test_interval_display() {
        let interval = Interval::new(
            IntervalBound::new(ScalarValue::from(0.25_f32), true),
            IntervalBound::new(ScalarValue::from(0.50_f32), false),
        );
        assert_eq!(format!("{}", interval), "(0.25, 0.5]");

        let interval = Interval::new(
            IntervalBound::new(ScalarValue::from(0.25_f32), false),
            IntervalBound::new(ScalarValue::from(0.50_f32), true),
        );
        assert_eq!(format!("{}", interval), "[0.25, 0.5)");

        let interval = Interval::new(
            IntervalBound::new(ScalarValue::from(0.25_f32), true),
            IntervalBound::new(ScalarValue::from(0.50_f32), true),
        );
        assert_eq!(format!("{}", interval), "(0.25, 0.5)");

        let interval = Interval::new(
            IntervalBound::new(ScalarValue::from(0.25_f32), false),
            IntervalBound::new(ScalarValue::from(0.50_f32), false),
        );
        assert_eq!(format!("{}", interval), "[0.25, 0.5]");
    }
}<|MERGE_RESOLUTION|>--- conflicted
+++ resolved
@@ -17,33 +17,18 @@
 
 //! Interval arithmetic library
 
-<<<<<<< HEAD
+use crate::aggregate::min_max::{max, min};
+use crate::intervals::rounding::{alter_fp_rounding_mode, next_down, next_up};
+use arrow::compute::{cast_with_options, CastOptions};
+use arrow::datatypes::DataType;
+use arrow_array::ArrowNativeTypeOp;
+use datafusion_common::{internal_err, DataFusionError, Result, ScalarValue};
+use datafusion_expr::type_coercion::binary::get_result_type;
+use datafusion_expr::Operator;
 use std::borrow::Borrow;
 use std::fmt;
 use std::fmt::{Display, Formatter};
 use std::ops::{AddAssign, SubAssign};
-
-=======
-use crate::aggregate::min_max::{max, min};
-use crate::intervals::rounding::{alter_fp_rounding_mode, next_down, next_up};
->>>>>>> 20bc365e
-use arrow::compute::{cast_with_options, CastOptions};
-use arrow::datatypes::DataType;
-use arrow_array::ArrowNativeTypeOp;
-
-use datafusion_common::{internal_err, DataFusionError, Result, ScalarValue};
-use datafusion_expr::type_coercion::binary::get_result_type;
-use datafusion_expr::Operator;
-
-<<<<<<< HEAD
-use crate::aggregate::min_max::{max, min};
-use crate::intervals::rounding::{alter_fp_rounding_mode, next_down, next_up};
-=======
-use std::borrow::Borrow;
-use std::fmt;
-use std::fmt::{Display, Formatter};
-use std::ops::{AddAssign, SubAssign};
->>>>>>> 20bc365e
 
 /// This type represents a single endpoint of an [`Interval`]. An
 /// endpoint can be open (does not include the endpoint) or closed
@@ -100,11 +85,8 @@
             .map(|value| IntervalBound::new(value, self.open))
     }
 
-<<<<<<< HEAD
-=======
     /// Returns a new bound with a negated value, if any, and the same open/closed.
-    /// For example negating `[5` would return `[-5`, or `-1)` would return `1)`
->>>>>>> 20bc365e
+    /// For example negating `[5` would return `[-5`, or `-1)` would return `1)`.
     pub fn negate(&self) -> Result<IntervalBound> {
         self.value.arithmetic_negate().map(|value| IntervalBound {
             value,
