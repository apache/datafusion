--- conflicted
+++ resolved
@@ -205,7 +205,11 @@
             rhs: &ScalarValue,
         ) -> Result<ScalarValue> {
             if lhs.is_null() || rhs.is_null() {
-                ScalarValue::try_from(lhs.get_datatype())
+                ScalarValue::try_from(coerce_types(
+                    lhs.get_datatype(),
+                    &Operator::Minus,
+                    rhs.get_datatype(),
+                )?)
             } else if matches!(lhs.get_datatype(), DataType::Float64 | DataType::Float32)
             {
                 alter_round_mode_for_float_operation::<UPPER, _>(lhs, rhs, |lhs, rhs| {
@@ -216,29 +220,8 @@
             }
         }
         let rhs = other.borrow();
-<<<<<<< HEAD
         let lower = handle_scalar_add::<false>(&self.lower, &rhs.lower)?;
         let upper = handle_scalar_add::<true>(&self.upper, &rhs.upper)?;
-=======
-        let lower = if self.lower.is_null() || rhs.lower.is_null() {
-            ScalarValue::try_from(&coerce_types(
-                &self.get_datatype(),
-                &Operator::Plus,
-                &rhs.get_datatype(),
-            )?)
-        } else {
-            self.lower.add(&rhs.lower)
-        }?;
-        let upper = if self.upper.is_null() || rhs.upper.is_null() {
-            ScalarValue::try_from(coerce_types(
-                &self.get_datatype(),
-                &Operator::Plus,
-                &rhs.get_datatype(),
-            )?)
-        } else {
-            self.upper.add(&rhs.upper)
-        }?;
->>>>>>> ebb83906
         Ok(Interval { lower, upper })
     }
 
@@ -252,7 +235,11 @@
             rhs: &ScalarValue,
         ) -> Result<ScalarValue> {
             if lhs.is_null() || rhs.is_null() {
-                ScalarValue::try_from(lhs.get_datatype())
+                ScalarValue::try_from(coerce_types(
+                    lhs.get_datatype(),
+                    &Operator::Minus,
+                    rhs.get_datatype(),
+                )?)
             } else if matches!(lhs.get_datatype(), DataType::Float64 | DataType::Float32)
             {
                 alter_round_mode_for_float_operation::<UPPER, _>(lhs, rhs, |lhs, rhs| {
@@ -263,30 +250,9 @@
             }
         }
         let rhs = other.borrow();
-<<<<<<< HEAD
 
         let lower = handle_scalar_sub::<false>(&self.lower, &rhs.upper)?;
         let upper = handle_scalar_sub::<true>(&self.upper, &rhs.lower)?;
-=======
-        let lower = if self.lower.is_null() || rhs.upper.is_null() {
-            ScalarValue::try_from(coerce_types(
-                &self.get_datatype(),
-                &Operator::Minus,
-                &rhs.get_datatype(),
-            )?)
-        } else {
-            self.lower.sub(&rhs.upper)
-        }?;
-        let upper = if self.upper.is_null() || rhs.lower.is_null() {
-            ScalarValue::try_from(coerce_types(
-                &self.get_datatype(),
-                &Operator::Minus,
-                &rhs.get_datatype(),
-            )?)
-        } else {
-            self.upper.sub(&rhs.lower)
-        }?;
->>>>>>> ebb83906
         Ok(Interval { lower, upper })
     }
 }
