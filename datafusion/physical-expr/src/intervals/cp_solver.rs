--- conflicted
+++ resolved
@@ -479,12 +479,8 @@
     use crate::expressions::{BinaryExpr, Column};
     use crate::intervals::test_utils::gen_conjunctive_numerical_expr;
 
-<<<<<<< HEAD
-    use arrow_schema::{DataType, Field};
-=======
     use arrow::datatypes::TimeUnit;
     use arrow_schema::Field;
->>>>>>> deebda78
     use datafusion_common::ScalarValue;
     use datafusion_expr::Operator;
 
