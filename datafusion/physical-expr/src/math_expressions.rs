--- conflicted
+++ resolved
@@ -159,6 +159,7 @@
 math_unary_function!("atanh", atanh);
 math_unary_function!("floor", floor);
 math_unary_function!("ceil", ceil);
+math_unary_function!("trunc", trunc);
 math_unary_function!("abs", abs);
 math_unary_function!("signum", signum);
 math_unary_function!("exp", exp);
@@ -497,7 +498,39 @@
     }
 }
 
-<<<<<<< HEAD
+///cot SQL function
+pub fn cot(args: &[ArrayRef]) -> Result<ArrayRef> {
+    match args[0].data_type() {
+        DataType::Float64 => Ok(Arc::new(make_function_scalar_inputs!(
+            &args[0],
+            "x",
+            Float64Array,
+            { compute_cot64 }
+        )) as ArrayRef),
+
+        DataType::Float32 => Ok(Arc::new(make_function_scalar_inputs!(
+            &args[0],
+            "x",
+            Float32Array,
+            { compute_cot32 }
+        )) as ArrayRef),
+
+        other => Err(DataFusionError::Internal(format!(
+            "Unsupported data type {other:?} for function cot"
+        ))),
+    }
+}
+
+fn compute_cot32(x: f32) -> f32 {
+    let a = f32::tan(x);
+    1.0 / a
+}
+
+fn compute_cot64(x: f64) -> f64 {
+    let a = f64::tan(x);
+    1.0 / a
+}
+
 /// Truncate(numeric, decimalPrecision) and trunc(numeric) SQL function
 pub fn trunc(args: &[ArrayRef]) -> Result<ArrayRef> {
     if args.len() != 1 && args.len() != 2 {
@@ -581,39 +614,6 @@
 
 fn parse_float64(string: &str) -> Result<f64, std::num::ParseFloatError> {
     string.parse::<f64>()
-=======
-///cot SQL function
-pub fn cot(args: &[ArrayRef]) -> Result<ArrayRef> {
-    match args[0].data_type() {
-        DataType::Float64 => Ok(Arc::new(make_function_scalar_inputs!(
-            &args[0],
-            "x",
-            Float64Array,
-            { compute_cot64 }
-        )) as ArrayRef),
-
-        DataType::Float32 => Ok(Arc::new(make_function_scalar_inputs!(
-            &args[0],
-            "x",
-            Float32Array,
-            { compute_cot32 }
-        )) as ArrayRef),
-
-        other => Err(DataFusionError::Internal(format!(
-            "Unsupported data type {other:?} for function cot"
-        ))),
-    }
-}
-
-fn compute_cot32(x: f32) -> f32 {
-    let a = f32::tan(x);
-    1.0 / a
-}
-
-fn compute_cot64(x: f64) -> f64 {
-    let a = f64::tan(x);
-    1.0 / a
->>>>>>> 63c2943d
 }
 
 #[cfg(test)]
@@ -860,7 +860,52 @@
     }
 
     #[test]
-<<<<<<< HEAD
+    fn test_cot_f32() {
+        let args: Vec<ArrayRef> =
+            vec![Arc::new(Float32Array::from(vec![12.1, 30.0, 90.0, -30.0]))];
+        let result = cot(&args).expect("failed to initialize function cot");
+        let floats =
+            as_float32_array(&result).expect("failed to initialize function cot");
+
+        let expected = Float32Array::from(vec![
+            -1.986_460_4,
+            -0.156_119_96,
+            -0.501_202_8,
+            0.156_119_96,
+        ]);
+
+        let eps = 1e-6;
+        assert_eq!(floats.len(), 4);
+        assert!((floats.value(0) - expected.value(0)).abs() < eps);
+        assert!((floats.value(1) - expected.value(1)).abs() < eps);
+        assert!((floats.value(2) - expected.value(2)).abs() < eps);
+        assert!((floats.value(3) - expected.value(3)).abs() < eps);
+    }
+
+    #[test]
+    fn test_cot_f64() {
+        let args: Vec<ArrayRef> =
+            vec![Arc::new(Float64Array::from(vec![12.1, 30.0, 90.0, -30.0]))];
+        let result = cot(&args).expect("failed to initialize function cot");
+        let floats =
+            as_float64_array(&result).expect("failed to initialize function cot");
+
+        let expected = Float64Array::from(vec![
+            -1.986_458_685_881_4,
+            -0.156_119_952_161_6,
+            -0.501_202_783_380_1,
+            0.156_119_952_161_6,
+        ]);
+
+        let eps = 1e-12;
+        assert_eq!(floats.len(), 4);
+        assert!((floats.value(0) - expected.value(0)).abs() < eps);
+        assert!((floats.value(1) - expected.value(1)).abs() < eps);
+        assert!((floats.value(2) - expected.value(2)).abs() < eps);
+        assert!((floats.value(3) - expected.value(3)).abs() < eps);
+    }
+
+    #[test]
     fn test_truncate_32() {
         let args: Vec<ArrayRef> = vec![
             Arc::new(Float32Array::from(vec![
@@ -930,50 +975,5 @@
         assert_eq!(floats.value(2), 123.0);
         assert_eq!(floats.value(3), 123.0);
         assert_eq!(floats.value(4), -321.0);
-=======
-    fn test_cot_f32() {
-        let args: Vec<ArrayRef> =
-            vec![Arc::new(Float32Array::from(vec![12.1, 30.0, 90.0, -30.0]))];
-        let result = cot(&args).expect("failed to initialize function cot");
-        let floats =
-            as_float32_array(&result).expect("failed to initialize function cot");
-
-        let expected = Float32Array::from(vec![
-            -1.986_460_4,
-            -0.156_119_96,
-            -0.501_202_8,
-            0.156_119_96,
-        ]);
-
-        let eps = 1e-6;
-        assert_eq!(floats.len(), 4);
-        assert!((floats.value(0) - expected.value(0)).abs() < eps);
-        assert!((floats.value(1) - expected.value(1)).abs() < eps);
-        assert!((floats.value(2) - expected.value(2)).abs() < eps);
-        assert!((floats.value(3) - expected.value(3)).abs() < eps);
-    }
-
-    #[test]
-    fn test_cot_f64() {
-        let args: Vec<ArrayRef> =
-            vec![Arc::new(Float64Array::from(vec![12.1, 30.0, 90.0, -30.0]))];
-        let result = cot(&args).expect("failed to initialize function cot");
-        let floats =
-            as_float64_array(&result).expect("failed to initialize function cot");
-
-        let expected = Float64Array::from(vec![
-            -1.986_458_685_881_4,
-            -0.156_119_952_161_6,
-            -0.501_202_783_380_1,
-            0.156_119_952_161_6,
-        ]);
-
-        let eps = 1e-12;
-        assert_eq!(floats.len(), 4);
-        assert!((floats.value(0) - expected.value(0)).abs() < eps);
-        assert!((floats.value(1) - expected.value(1)).abs() < eps);
-        assert!((floats.value(2) - expected.value(2)).abs() < eps);
-        assert!((floats.value(3) - expected.value(3)).abs() < eps);
->>>>>>> 63c2943d
     }
 }