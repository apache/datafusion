// Licensed to the Apache Software Foundation (ASF) under one
// or more contributor license agreements.  See the NOTICE file
// distributed with this work for additional information
// regarding copyright ownership.  The ASF licenses this file
// to you under the Apache License, Version 2.0 (the
// "License"); you may not use this file except in compliance
// with the License.  You may obtain a copy of the License at
//
//   http://www.apache.org/licenses/LICENSE-2.0
//
// Unless required by applicable law or agreed to in writing,
// software distributed under the License is distributed on an
// "AS IS" BASIS, WITHOUT WARRANTIES OR CONDITIONS OF ANY
// KIND, either express or implied.  See the License for the
// specific language governing permissions and limitations
// under the License.

mod guarantee;
pub use guarantee::{Guarantee, LiteralGuarantee};

use std::borrow::Borrow;
use std::sync::Arc;

use crate::expressions::{BinaryExpr, Column};
use crate::tree_node::ExprContext;
use crate::PhysicalExpr;
use crate::PhysicalSortExpr;

use arrow::datatypes::Schema;
use datafusion_common::tree_node::{
    Transformed, TransformedResult, TreeNode, TreeNodeRecursion,
};
use datafusion_common::{HashMap, HashSet, Result};
use datafusion_expr::Operator;

use petgraph::graph::NodeIndex;
use petgraph::stable_graph::StableGraph;

/// Assume the predicate is in the form of CNF, split the predicate to a Vec of PhysicalExprs.
///
/// For example, split "a1 = a2 AND b1 <= b2 AND c1 != c2" into ["a1 = a2", "b1 <= b2", "c1 != c2"]
pub fn split_conjunction(
    predicate: &Arc<dyn PhysicalExpr>,
) -> Vec<&Arc<dyn PhysicalExpr>> {
    split_impl(Operator::And, predicate, vec![])
}

/// Create a conjunction of the given predicates.
/// If the input is empty, return a literal true.
/// If the input contains a single predicate, return the predicate.
/// Otherwise, return a conjunction of the predicates (e.g. `a AND b AND c`).
pub fn conjunction(
    predicates: impl IntoIterator<Item = Arc<dyn PhysicalExpr>>,
) -> Arc<dyn PhysicalExpr> {
    conjunction_opt(predicates).unwrap_or_else(|| crate::expressions::lit(true))
}

/// Create a conjunction of the given predicates.
/// If the input is empty or the return None.
/// If the input contains a single predicate, return Some(predicate).
/// Otherwise, return a Some(..) of a conjunction of the predicates (e.g. `Some(a AND b AND c)`).
pub fn conjunction_opt(
    predicates: impl IntoIterator<Item = Arc<dyn PhysicalExpr>>,
) -> Option<Arc<dyn PhysicalExpr>> {
    predicates
        .into_iter()
        .fold(None, |acc, predicate| match acc {
            None => Some(predicate),
            Some(acc) => Some(Arc::new(BinaryExpr::new_with_overflow_check(
                acc,
                Operator::And,
                predicate,
            ))),
        })
}

/// Assume the predicate is in the form of DNF, split the predicate to a Vec of PhysicalExprs.
///
/// For example, split "a1 = a2 OR b1 <= b2 OR c1 != c2" into ["a1 = a2", "b1 <= b2", "c1 != c2"]
pub fn split_disjunction(
    predicate: &Arc<dyn PhysicalExpr>,
) -> Vec<&Arc<dyn PhysicalExpr>> {
    split_impl(Operator::Or, predicate, vec![])
}

fn split_impl<'a>(
    operator: Operator,
    predicate: &'a Arc<dyn PhysicalExpr>,
    mut exprs: Vec<&'a Arc<dyn PhysicalExpr>>,
) -> Vec<&'a Arc<dyn PhysicalExpr>> {
    match predicate.as_any().downcast_ref::<BinaryExpr>() {
        Some(binary) if binary.op() == &operator => {
            let exprs = split_impl(operator, binary.left(), exprs);
            split_impl(operator, binary.right(), exprs)
        }
        Some(_) | None => {
            exprs.push(predicate);
            exprs
        }
    }
}

/// This function maps back requirement after ProjectionExec
/// to the Executor for its input.
// Specifically, `ProjectionExec` changes index of `Column`s in the schema of its input executor.
// This function changes requirement given according to ProjectionExec schema to the requirement
// according to schema of input executor to the ProjectionExec.
// For instance, Column{"a", 0} would turn to Column{"a", 1}. Please note that this function assumes that
// name of the Column is unique. If we have a requirement such that Column{"a", 0}, Column{"a", 1}.
// This function will produce incorrect result (It will only emit single Column as a result).
pub fn map_columns_before_projection(
    parent_required: &[Arc<dyn PhysicalExpr>],
    proj_exprs: &[(Arc<dyn PhysicalExpr>, String)],
) -> Vec<Arc<dyn PhysicalExpr>> {
    if parent_required.is_empty() {
        // No need to build mapping.
        return vec![];
    }
    let column_mapping = proj_exprs
        .iter()
        .filter_map(|(expr, name)| {
            expr.as_any()
                .downcast_ref::<Column>()
                .map(|column| (name.clone(), column.clone()))
        })
        .collect::<HashMap<_, _>>();
    parent_required
        .iter()
        .filter_map(|r| {
            r.as_any()
                .downcast_ref::<Column>()
                .and_then(|c| column_mapping.get(c.name()))
        })
        .map(|e| Arc::new(e.clone()) as _)
        .collect()
}

/// This function returns all `Arc<dyn PhysicalExpr>`s inside the given
/// `PhysicalSortExpr` sequence.
pub fn convert_to_expr<T: Borrow<PhysicalSortExpr>>(
    sequence: impl IntoIterator<Item = T>,
) -> Vec<Arc<dyn PhysicalExpr>> {
    sequence
        .into_iter()
        .map(|elem| Arc::clone(&elem.borrow().expr))
        .collect()
}

/// This function finds the indices of `targets` within `items` using strict
/// equality.
pub fn get_indices_of_exprs_strict<T: Borrow<Arc<dyn PhysicalExpr>>>(
    targets: impl IntoIterator<Item = T>,
    items: &[Arc<dyn PhysicalExpr>],
) -> Vec<usize> {
    targets
        .into_iter()
        .filter_map(|target| items.iter().position(|e| e.eq(target.borrow())))
        .collect()
}

pub type ExprTreeNode<T> = ExprContext<Option<T>>;

/// This struct is used to convert a [`PhysicalExpr`] tree into a DAEG (i.e. an expression
/// DAG) by collecting identical expressions in one node. Caller specifies the node type
/// in the DAEG via the `constructor` argument, which constructs nodes in the DAEG from
/// the [`ExprTreeNode`] ancillary object.
struct PhysicalExprDAEGBuilder<'a, T, F: Fn(&ExprTreeNode<NodeIndex>) -> Result<T>> {
    // The resulting DAEG (expression DAG).
    graph: StableGraph<T, usize>,
    // A vector of visited expression nodes and their corresponding node indices.
    visited_plans: Vec<(Arc<dyn PhysicalExpr>, NodeIndex)>,
    // A function to convert an input expression node to T.
    constructor: &'a F,
}

impl<T, F: Fn(&ExprTreeNode<NodeIndex>) -> Result<T>> PhysicalExprDAEGBuilder<'_, T, F> {
    // This method mutates an expression node by transforming it to a physical expression
    // and adding it to the graph. The method returns the mutated expression node.
    fn mutate(
        &mut self,
        mut node: ExprTreeNode<NodeIndex>,
    ) -> Result<Transformed<ExprTreeNode<NodeIndex>>> {
        // Get the expression associated with the input expression node.
        let expr = &node.expr;

        // Check if the expression has already been visited.
        let node_idx = match self.visited_plans.iter().find(|(e, _)| expr.eq(e)) {
            // If the expression has been visited, return the corresponding node index.
            Some((_, idx)) => *idx,
            // If the expression has not been visited, add a new node to the graph and
            // add edges to its child nodes. Add the visited expression to the vector
            // of visited expressions and return the newly created node index.
            None => {
                let node_idx = self.graph.add_node((self.constructor)(&node)?);
                for expr_node in node.children.iter() {
                    self.graph.add_edge(node_idx, expr_node.data.unwrap(), 0);
                }
                self.visited_plans.push((Arc::clone(expr), node_idx));
                node_idx
            }
        };
        // Set the data field of the input expression node to the corresponding node index.
        node.data = Some(node_idx);
        // Return the mutated expression node.
        Ok(Transformed::yes(node))
    }
}

// A function that builds a directed acyclic graph of physical expression trees.
pub fn build_dag<T, F>(
    expr: Arc<dyn PhysicalExpr>,
    constructor: &F,
) -> Result<(NodeIndex, StableGraph<T, usize>)>
where
    F: Fn(&ExprTreeNode<NodeIndex>) -> Result<T>,
{
    // Create a new expression tree node from the input expression.
    let init = ExprTreeNode::new_default(expr);
    // Create a new `PhysicalExprDAEGBuilder` instance.
    let mut builder = PhysicalExprDAEGBuilder {
        graph: StableGraph::<T, usize>::new(),
        visited_plans: Vec::<(Arc<dyn PhysicalExpr>, NodeIndex)>::new(),
        constructor,
    };
    // Use the builder to transform the expression tree node into a DAG.
    let root = init.transform_up(|node| builder.mutate(node)).data()?;
    // Return a tuple containing the root node index and the DAG.
    Ok((root.data.unwrap(), builder.graph))
}

/// Recursively extract referenced [`Column`]s within a [`PhysicalExpr`].
pub fn collect_columns(expr: &Arc<dyn PhysicalExpr>) -> HashSet<Column> {
    let mut columns = HashSet::<Column>::new();
    expr.apply(|expr| {
        if let Some(column) = expr.as_any().downcast_ref::<Column>() {
            columns.get_or_insert_owned(column);
        }
        Ok(TreeNodeRecursion::Continue)
    })
    // pre_visit always returns OK, so this will always too
    .expect("no way to return error during recursion");
    columns
}

/// Re-assign indices of [`Column`]s within the given [`PhysicalExpr`] according to
/// the provided [`Schema`].
///
/// This can be useful when attempting to map an expression onto a different schema.
///
/// # Errors
///
/// This function will return an error if any column in the expression cannot be found
/// in the provided schema.
pub fn reassign_expr_columns(
    expr: Arc<dyn PhysicalExpr>,
    schema: &Schema,
) -> Result<Arc<dyn PhysicalExpr>> {
    expr.transform_down(|expr| {
        if let Some(column) = expr.as_any().downcast_ref::<Column>() {
            let index = schema.index_of(column.name())?;

            return Ok(Transformed::yes(Arc::new(Column::new(
                column.name(),
                index,
            ))));
        }
        Ok(Transformed::no(expr))
    })
    .data()
}

#[cfg(test)]
pub(crate) mod tests {
    use std::any::Any;
    use std::fmt::{Display, Formatter};

    use super::*;
    use crate::expressions::{binary, cast, col, in_list, lit, Literal};

    use arrow::array::{ArrayRef, Float32Array, Float64Array};
    use arrow::datatypes::{DataType, Field, Schema};
<<<<<<< HEAD
    use datafusion_common::{exec_err, DataFusionError, ScalarValue};
    use datafusion_expr::execution_props::ExecutionProps;
=======
    use datafusion_common::{exec_err, internal_datafusion_err, ScalarValue};
>>>>>>> fd3ccf8e
    use datafusion_expr::sort_properties::{ExprProperties, SortProperties};
    use datafusion_expr::{
        ColumnarValue, ScalarFunctionArgs, ScalarUDFImpl, Signature, Volatility,
    };

    use petgraph::visit::Bfs;

    /// Helper function for tests that provides default ExecutionProps for binary function calls
    fn binary_expr(
        lhs: Arc<dyn PhysicalExpr>,
        op: Operator,
        rhs: Arc<dyn PhysicalExpr>,
        schema: &Schema,
    ) -> Result<Arc<dyn PhysicalExpr>> {
        let execution_props = ExecutionProps::new();
        binary(lhs, op, rhs, schema, &execution_props)
    }

    #[derive(Debug, PartialEq, Eq, Hash)]
    pub struct TestScalarUDF {
        pub(crate) signature: Signature,
    }

    impl TestScalarUDF {
        pub fn new() -> Self {
            use DataType::*;
            Self {
                signature: Signature::uniform(
                    1,
                    vec![Float64, Float32],
                    Volatility::Immutable,
                ),
            }
        }
    }

    impl ScalarUDFImpl for TestScalarUDF {
        fn as_any(&self) -> &dyn Any {
            self
        }
        fn name(&self) -> &str {
            "test-scalar-udf"
        }

        fn signature(&self) -> &Signature {
            &self.signature
        }

        fn return_type(&self, arg_types: &[DataType]) -> Result<DataType> {
            let arg_type = &arg_types[0];

            match arg_type {
                DataType::Float32 => Ok(DataType::Float32),
                _ => Ok(DataType::Float64),
            }
        }

        fn output_ordering(&self, input: &[ExprProperties]) -> Result<SortProperties> {
            Ok(input[0].sort_properties)
        }

        fn invoke_with_args(&self, args: ScalarFunctionArgs) -> Result<ColumnarValue> {
            let args = ColumnarValue::values_to_arrays(&args.args)?;

            let arr: ArrayRef = match args[0].data_type() {
                DataType::Float64 => Arc::new({
                    let arg = &args[0]
                        .as_any()
                        .downcast_ref::<Float64Array>()
                        .ok_or_else(|| {
                            internal_datafusion_err!(
                                "could not cast {} to {}",
                                self.name(),
                                std::any::type_name::<Float64Array>()
                            )
                        })?;

                    arg.iter()
                        .map(|a| a.map(f64::floor))
                        .collect::<Float64Array>()
                }),
                DataType::Float32 => Arc::new({
                    let arg = &args[0]
                        .as_any()
                        .downcast_ref::<Float32Array>()
                        .ok_or_else(|| {
                            internal_datafusion_err!(
                                "could not cast {} to {}",
                                self.name(),
                                std::any::type_name::<Float32Array>()
                            )
                        })?;

                    arg.iter()
                        .map(|a| a.map(f32::floor))
                        .collect::<Float32Array>()
                }),
                other => {
                    return exec_err!(
                        "Unsupported data type {other:?} for function {}",
                        self.name()
                    );
                }
            };
            Ok(ColumnarValue::Array(arr))
        }
    }

    #[derive(Clone)]
    struct DummyProperty {
        expr_type: String,
    }

    /// This is a dummy node in the DAEG; it stores a reference to the actual
    /// [PhysicalExpr] as well as a dummy property.
    #[derive(Clone)]
    struct PhysicalExprDummyNode {
        pub expr: Arc<dyn PhysicalExpr>,
        pub property: DummyProperty,
    }

    impl Display for PhysicalExprDummyNode {
        fn fmt(&self, f: &mut Formatter<'_>) -> std::fmt::Result {
            write!(f, "{}", self.expr)
        }
    }

    fn make_dummy_node(node: &ExprTreeNode<NodeIndex>) -> Result<PhysicalExprDummyNode> {
        let expr = Arc::clone(&node.expr);
        let dummy_property = if expr.as_any().is::<BinaryExpr>() {
            "Binary"
        } else if expr.as_any().is::<Column>() {
            "Column"
        } else if expr.as_any().is::<Literal>() {
            "Literal"
        } else {
            "Other"
        }
        .to_owned();
        Ok(PhysicalExprDummyNode {
            expr,
            property: DummyProperty {
                expr_type: dummy_property,
            },
        })
    }

    #[test]
    fn test_build_dag() -> Result<()> {
        let schema = Schema::new(vec![
            Field::new("0", DataType::Int32, true),
            Field::new("1", DataType::Int32, true),
            Field::new("2", DataType::Int32, true),
        ]);
        let expr = binary_expr(
            cast(
                binary_expr(
                    col("0", &schema)?,
                    Operator::Plus,
                    col("1", &schema)?,
                    &schema,
                )?,
                &schema,
                DataType::Int64,
            )?,
            Operator::Gt,
            binary_expr(
                cast(col("2", &schema)?, &schema, DataType::Int64)?,
                Operator::Plus,
                lit(ScalarValue::Int64(Some(10))),
                &schema,
            )?,
            &schema,
        )?;
        let mut vector_dummy_props = vec![];
        let (root, graph) = build_dag(expr, &make_dummy_node)?;
        let mut bfs = Bfs::new(&graph, root);
        while let Some(node_index) = bfs.next(&graph) {
            let node = &graph[node_index];
            vector_dummy_props.push(node.property.clone());
        }

        assert_eq!(
            vector_dummy_props
                .iter()
                .filter(|property| property.expr_type == "Binary")
                .count(),
            3
        );
        assert_eq!(
            vector_dummy_props
                .iter()
                .filter(|property| property.expr_type == "Column")
                .count(),
            3
        );
        assert_eq!(
            vector_dummy_props
                .iter()
                .filter(|property| property.expr_type == "Literal")
                .count(),
            1
        );
        assert_eq!(
            vector_dummy_props
                .iter()
                .filter(|property| property.expr_type == "Other")
                .count(),
            2
        );
        Ok(())
    }

    #[test]
    fn test_convert_to_expr() -> Result<()> {
        let schema = Schema::new(vec![Field::new("a", DataType::UInt64, false)]);
        let sort_expr = vec![PhysicalSortExpr {
            expr: col("a", &schema)?,
            options: Default::default(),
        }];
        assert!(convert_to_expr(&sort_expr)[0].eq(&sort_expr[0].expr));
        Ok(())
    }

    #[test]
    fn test_get_indices_of_exprs_strict() {
        let list1: Vec<Arc<dyn PhysicalExpr>> = vec![
            Arc::new(Column::new("a", 0)),
            Arc::new(Column::new("b", 1)),
            Arc::new(Column::new("c", 2)),
            Arc::new(Column::new("d", 3)),
        ];
        let list2: Vec<Arc<dyn PhysicalExpr>> = vec![
            Arc::new(Column::new("b", 1)),
            Arc::new(Column::new("c", 2)),
            Arc::new(Column::new("a", 0)),
        ];
        assert_eq!(get_indices_of_exprs_strict(&list1, &list2), vec![2, 0, 1]);
        assert_eq!(get_indices_of_exprs_strict(&list2, &list1), vec![1, 2, 0]);
    }

    #[test]
    fn test_reassign_expr_columns_in_list() {
        let int_field = Field::new("should_not_matter", DataType::Int64, true);
        let dict_field = Field::new(
            "id",
            DataType::Dictionary(Box::new(DataType::Int32), Box::new(DataType::Utf8)),
            true,
        );
        let schema_small = Arc::new(Schema::new(vec![dict_field.clone()]));
        let schema_big = Arc::new(Schema::new(vec![int_field, dict_field]));
        let pred = in_list(
            Arc::new(Column::new_with_schema("id", &schema_big).unwrap()),
            vec![lit(ScalarValue::Dictionary(
                Box::new(DataType::Int32),
                Box::new(ScalarValue::from("2")),
            ))],
            &false,
            &schema_big,
        )
        .unwrap();

        let actual = reassign_expr_columns(pred, &schema_small).unwrap();

        let expected = in_list(
            Arc::new(Column::new_with_schema("id", &schema_small).unwrap()),
            vec![lit(ScalarValue::Dictionary(
                Box::new(DataType::Int32),
                Box::new(ScalarValue::from("2")),
            ))],
            &false,
            &schema_small,
        )
        .unwrap();

        assert_eq!(actual.as_ref(), expected.as_ref());
    }

    #[test]
    fn test_collect_columns() -> Result<()> {
        let expr1 = Arc::new(Column::new("col1", 2)) as _;
        let mut expected = HashSet::new();
        expected.insert(Column::new("col1", 2));
        assert_eq!(collect_columns(&expr1), expected);

        let expr2 = Arc::new(Column::new("col2", 5)) as _;
        let mut expected = HashSet::new();
        expected.insert(Column::new("col2", 5));
        assert_eq!(collect_columns(&expr2), expected);

        let expr3 = Arc::new(BinaryExpr::new_with_overflow_check(
            expr1,
            Operator::Plus,
            expr2,
        )) as _;
        let mut expected = HashSet::new();
        expected.insert(Column::new("col1", 2));
        expected.insert(Column::new("col2", 5));
        assert_eq!(collect_columns(&expr3), expected);
        Ok(())
    }
}<|MERGE_RESOLUTION|>--- conflicted
+++ resolved
@@ -279,12 +279,9 @@
 
     use arrow::array::{ArrayRef, Float32Array, Float64Array};
     use arrow::datatypes::{DataType, Field, Schema};
-<<<<<<< HEAD
     use datafusion_common::{exec_err, DataFusionError, ScalarValue};
     use datafusion_expr::execution_props::ExecutionProps;
-=======
     use datafusion_common::{exec_err, internal_datafusion_err, ScalarValue};
->>>>>>> fd3ccf8e
     use datafusion_expr::sort_properties::{ExprProperties, SortProperties};
     use datafusion_expr::{
         ColumnarValue, ScalarFunctionArgs, ScalarUDFImpl, Signature, Volatility,
