--- conflicted
+++ resolved
@@ -184,27 +184,12 @@
 
 /// `make_array` SQL function
 pub fn make_array(values: &[ColumnarValue]) -> Result<ColumnarValue> {
-<<<<<<< HEAD
-    array(values)
-=======
     match values[0].data_type() {
         DataType::Null => Ok(datafusion_expr::ColumnarValue::Scalar(
             ScalarValue::new_list(Some(vec![]), DataType::Null),
         )),
         _ => array(values),
     }
-}
-
-macro_rules! downcast_arg {
-    ($ARG:expr, $ARRAY_TYPE:ident) => {{
-        $ARG.as_any().downcast_ref::<$ARRAY_TYPE>().ok_or_else(|| {
-            DataFusionError::Internal(format!(
-                "could not cast to {}",
-                type_name::<$ARRAY_TYPE>()
-            ))
-        })?
-    }};
->>>>>>> 867ce6ee
 }
 
 macro_rules! append {
