--- conflicted
+++ resolved
@@ -418,27 +418,10 @@
     }
 
     match data_type {
-<<<<<<< HEAD
-        // empty array
-        None => {
-            let list_arr = ScalarValue::new_list(&[], &DataType::Null);
-            Ok(Arc::new(list_arr))
-        }
-        // all nulls, set default data type as int32
-        Some(DataType::Null) => {
-            let nulls = arrays.len();
-            let null_arr = NullArray::new(nulls);
-            let field = Arc::new(Field::new("item", DataType::Null, true));
-            let offsets = OffsetBuffer::from_lengths([nulls]);
-            let values = Arc::new(null_arr) as ArrayRef;
-            let nulls = None;
-            Ok(Arc::new(ListArray::new(field, offsets, values, nulls)))
-=======
         // Either an empty array or all nulls:
         DataType::Null => {
             let array = new_null_array(&DataType::Null, arrays.len());
             Ok(Arc::new(wrap_into_list_array(array)))
->>>>>>> 0911f152
         }
         data_type => array_array(arrays.as_slice(), data_type),
     }
