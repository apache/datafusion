// Licensed to the Apache Software Foundation (ASF) under one
// or more contributor license agreements.  See the NOTICE file
// distributed with this work for additional information
// regarding copyright ownership.  The ASF licenses this file
// to you under the Apache License, Version 2.0 (the
// "License"); you may not use this file except in compliance
// with the License.  You may obtain a copy of the License at
//
//   http://www.apache.org/licenses/LICENSE-2.0
//
// Unless required by applicable law or agreed to in writing,
// software distributed under the License is distributed on an
// "AS IS" BASIS, WITHOUT WARRANTIES OR CONDITIONS OF ANY
// KIND, either express or implied.  See the License for the
// specific language governing permissions and limitations
// under the License.

//! Array expressions

use std::any::type_name;
use std::sync::Arc;

use arrow::array::*;
use arrow::buffer::OffsetBuffer;
use arrow::compute;
use arrow::datatypes::{DataType, Field, UInt64Type};
use arrow_buffer::NullBuffer;

use datafusion_common::cast::{
    as_generic_string_array, as_int64_array, as_list_array, as_string_array,
};
use datafusion_common::utils::array_into_list_array;
use datafusion_common::{
    exec_err, internal_datafusion_err, internal_err, not_impl_err, plan_err,
    DataFusionError, Result,
};

use itertools::Itertools;

macro_rules! downcast_arg {
    ($ARG:expr, $ARRAY_TYPE:ident) => {{
        $ARG.as_any().downcast_ref::<$ARRAY_TYPE>().ok_or_else(|| {
            DataFusionError::Internal(format!(
                "could not cast to {}",
                type_name::<$ARRAY_TYPE>()
            ))
        })?
    }};
}

/// Downcasts multiple arguments into a single concrete type
/// $ARGS:  &[ArrayRef]
/// $ARRAY_TYPE: type to downcast to
///
/// $returns a Vec<$ARRAY_TYPE>
macro_rules! downcast_vec {
    ($ARGS:expr, $ARRAY_TYPE:ident) => {{
        $ARGS
            .iter()
            .map(|e| match e.as_any().downcast_ref::<$ARRAY_TYPE>() {
                Some(array) => Ok(array),
                _ => internal_err!("failed to downcast"),
            })
    }};
}

macro_rules! new_builder {
    (BooleanBuilder, $len:expr) => {
        BooleanBuilder::with_capacity($len)
    };
    (StringBuilder, $len:expr) => {
        StringBuilder::new()
    };
    (LargeStringBuilder, $len:expr) => {
        LargeStringBuilder::new()
    };
    ($el:ident, $len:expr) => {{
        <$el>::with_capacity($len)
    }};
}

/// Combines multiple arrays into a single ListArray
///
/// $ARGS: slice of arrays, each with $ARRAY_TYPE
/// $ARRAY_TYPE: the type of the list elements
/// $BUILDER_TYPE: the type of ArrayBuilder for the list elements
///
/// Returns: a ListArray where the elements each have the same type as
/// $ARRAY_TYPE and each element have a length of $ARGS.len()
macro_rules! array {
    ($ARGS:expr, $ARRAY_TYPE:ident, $BUILDER_TYPE:ident) => {{
        let builder = new_builder!($BUILDER_TYPE, $ARGS[0].len());
        let mut builder =
            ListBuilder::<$BUILDER_TYPE>::with_capacity(builder, $ARGS.len());

        let num_rows = $ARGS[0].len();
        assert!(
            $ARGS.iter().all(|a| a.len() == num_rows),
            "all arguments must have the same number of rows"
        );

        // for each entry in the array
        for index in 0..num_rows {
            // for each column
            for arg in $ARGS {
                match arg.as_any().downcast_ref::<$ARRAY_TYPE>() {
                    // Copy the source array value into the target ListArray
                    Some(arr) => {
                        if arr.is_valid(index) {
                            builder.values().append_value(arr.value(index));
                        } else {
                            builder.values().append_null();
                        }
                    }
                    None => match arg.as_any().downcast_ref::<NullArray>() {
                        Some(arr) => {
                            for _ in 0..arr.len() {
                                builder.values().append_null();
                            }
                        }
                        None => return internal_err!("failed to downcast"),
                    },
                }
            }
            builder.append(true);
        }
        Arc::new(builder.finish())
    }};
}

/// Returns the length of a concrete array dimension
fn compute_array_length(
    arr: Option<ArrayRef>,
    dimension: Option<i64>,
) -> Result<Option<u64>> {
    let mut current_dimension: i64 = 1;
    let mut value = match arr {
        Some(arr) => arr,
        None => return Ok(None),
    };
    let dimension = match dimension {
        Some(value) => {
            if value < 1 {
                return Ok(None);
            }

            value
        }
        None => return Ok(None),
    };

    loop {
        if current_dimension == dimension {
            return Ok(Some(value.len() as u64));
        }

        match value.data_type() {
            DataType::List(..) => {
                value = downcast_arg!(value, ListArray).value(0);
                current_dimension += 1;
            }
            _ => return Ok(None),
        }
    }
}

/// Returns the dimension of the array
fn compute_array_ndims(arr: Option<ArrayRef>) -> Result<Option<u64>> {
    Ok(compute_array_ndims_with_datatype(arr)?.0)
}

/// Returns the dimension and the datatype of elements of the array
fn compute_array_ndims_with_datatype(
    arr: Option<ArrayRef>,
) -> Result<(Option<u64>, DataType)> {
    let mut res: u64 = 1;
    let mut value = match arr {
        Some(arr) => arr,
        None => return Ok((None, DataType::Null)),
    };
    if value.is_empty() {
        return Ok((None, DataType::Null));
    }

    loop {
        match value.data_type() {
            DataType::List(..) => {
                value = downcast_arg!(value, ListArray).value(0);
                res += 1;
            }
            data_type => return Ok((Some(res), data_type.clone())),
        }
    }
}

/// Returns the length of each array dimension
fn compute_array_dims(arr: Option<ArrayRef>) -> Result<Option<Vec<Option<u64>>>> {
    let mut value = match arr {
        Some(arr) => arr,
        None => return Ok(None),
    };
    if value.is_empty() {
        return Ok(None);
    }
    let mut res = vec![Some(value.len() as u64)];

    loop {
        match value.data_type() {
            DataType::List(..) => {
                value = downcast_arg!(value, ListArray).value(0);
                res.push(Some(value.len() as u64));
            }
            _ => return Ok(Some(res)),
        }
    }
}

fn check_datatypes(name: &str, args: &[&ArrayRef]) -> Result<()> {
    let data_type = args[0].data_type();
    if !args
        .iter()
        .all(|arg| arg.data_type().equals_datatype(data_type))
    {
        let types = args.iter().map(|arg| arg.data_type()).collect::<Vec<_>>();
        return plan_err!("{name} received incompatible types: '{types:?}'.");
    }

    Ok(())
}

macro_rules! call_array_function {
    ($DATATYPE:expr, false) => {
        match $DATATYPE {
            DataType::Utf8 => array_function!(StringArray),
            DataType::LargeUtf8 => array_function!(LargeStringArray),
            DataType::Boolean => array_function!(BooleanArray),
            DataType::Float32 => array_function!(Float32Array),
            DataType::Float64 => array_function!(Float64Array),
            DataType::Int8 => array_function!(Int8Array),
            DataType::Int16 => array_function!(Int16Array),
            DataType::Int32 => array_function!(Int32Array),
            DataType::Int64 => array_function!(Int64Array),
            DataType::UInt8 => array_function!(UInt8Array),
            DataType::UInt16 => array_function!(UInt16Array),
            DataType::UInt32 => array_function!(UInt32Array),
            DataType::UInt64 => array_function!(UInt64Array),
            _ => unreachable!(),
        }
    };
    ($DATATYPE:expr, $INCLUDE_LIST:expr) => {{
        match $DATATYPE {
            DataType::List(_) => array_function!(ListArray),
            DataType::Utf8 => array_function!(StringArray),
            DataType::LargeUtf8 => array_function!(LargeStringArray),
            DataType::Boolean => array_function!(BooleanArray),
            DataType::Float32 => array_function!(Float32Array),
            DataType::Float64 => array_function!(Float64Array),
            DataType::Int8 => array_function!(Int8Array),
            DataType::Int16 => array_function!(Int16Array),
            DataType::Int32 => array_function!(Int32Array),
            DataType::Int64 => array_function!(Int64Array),
            DataType::UInt8 => array_function!(UInt8Array),
            DataType::UInt16 => array_function!(UInt16Array),
            DataType::UInt32 => array_function!(UInt32Array),
            DataType::UInt64 => array_function!(UInt64Array),
            _ => unreachable!(),
        }
    }};
}

/// Convert one or more [`ArrayRef`] of the same type into a
/// `ListArray`
///
/// # Example (non nested)
///
/// Calling `array(col1, col2)` where col1 and col2 are non nested
/// would return a single new `ListArray`, where each row was a list
/// of 2 elements:
///
/// ```text
/// ┌─────────┐   ┌─────────┐           ┌──────────────┐
/// │ ┌─────┐ │   │ ┌─────┐ │           │ ┌──────────┐ │
/// │ │  A  │ │   │ │  X  │ │           │ │  [A, X]  │ │
/// │ ├─────┤ │   │ ├─────┤ │           │ ├──────────┤ │
/// │ │NULL │ │   │ │  Y  │ │──────────▶│ │[NULL, Y] │ │
/// │ ├─────┤ │   │ ├─────┤ │           │ ├──────────┤ │
/// │ │  C  │ │   │ │  Z  │ │           │ │  [C, Z]  │ │
/// │ └─────┘ │   │ └─────┘ │           │ └──────────┘ │
/// └─────────┘   └─────────┘           └──────────────┘
///   col1           col2                    output
/// ```
///
/// # Example (nested)
///
/// Calling `array(col1, col2)` where col1 and col2 are lists
/// would return a single new `ListArray`, where each row was a list
/// of the corresponding elements of col1 and col2.
///
/// ``` text
/// ┌──────────────┐   ┌──────────────┐        ┌─────────────────────────────┐
/// │ ┌──────────┐ │   │ ┌──────────┐ │        │ ┌────────────────────────┐  │
/// │ │  [A, X]  │ │   │ │    []    │ │        │ │    [[A, X], []]        │  │
/// │ ├──────────┤ │   │ ├──────────┤ │        │ ├────────────────────────┤  │
/// │ │[NULL, Y] │ │   │ │[Q, R, S] │ │───────▶│ │ [[NULL, Y], [Q, R, S]] │  │
/// │ ├──────────┤ │   │ ├──────────┤ │        │ ├────────────────────────│  │
/// │ │  [C, Z]  │ │   │ │   NULL   │ │        │ │    [[C, Z], NULL]      │  │
/// │ └──────────┘ │   │ └──────────┘ │        │ └────────────────────────┘  │
/// └──────────────┘   └──────────────┘        └─────────────────────────────┘
///      col1               col2                         output
/// ```
fn array_array(args: &[ArrayRef], data_type: DataType) -> Result<ArrayRef> {
    // do not accept 0 arguments.
    if args.is_empty() {
        return plan_err!("Array requires at least one argument");
    }

    let res = match data_type {
        DataType::List(..) => {
            let row_count = args[0].len();
            let column_count = args.len();
            let mut list_arrays = vec![];
            let mut list_array_lengths = vec![];
            let mut list_valid = BooleanBufferBuilder::new(row_count);
            // Construct ListArray per row
            for index in 0..row_count {
                let mut arrays = vec![];
                let mut array_lengths = vec![];
                let mut valid = BooleanBufferBuilder::new(column_count);
                for arg in args {
                    if arg.as_any().downcast_ref::<NullArray>().is_some() {
                        array_lengths.push(0);
                        valid.append(false);
                    } else {
                        let list_arr = as_list_array(arg)?;
                        let arr = list_arr.value(index);
                        array_lengths.push(arr.len());
                        arrays.push(arr);
                        valid.append(true);
                    }
                }
                if arrays.is_empty() {
                    list_valid.append(false);
                    list_array_lengths.push(0);
                } else {
                    let buffer = valid.finish();
                    // Assume all list arrays have the same data type
                    let data_type = arrays[0].data_type();
                    let field = Arc::new(Field::new("item", data_type.to_owned(), true));
                    let elements = arrays.iter().map(|x| x.as_ref()).collect::<Vec<_>>();
                    let values = arrow::compute::concat(elements.as_slice())?;
                    let list_arr = ListArray::new(
                        field,
                        OffsetBuffer::from_lengths(array_lengths),
                        values,
                        Some(NullBuffer::new(buffer)),
                    );
                    list_valid.append(true);
                    list_array_lengths.push(list_arr.len());
                    list_arrays.push(list_arr);
                }
            }
            // Construct ListArray for all rows
            let buffer = list_valid.finish();
            // Assume all list arrays have the same data type
            let data_type = list_arrays[0].data_type();
            let field = Arc::new(Field::new("item", data_type.to_owned(), true));
            let elements = list_arrays
                .iter()
                .map(|x| x as &dyn Array)
                .collect::<Vec<_>>();
            let values = arrow::compute::concat(elements.as_slice())?;
            let list_arr = ListArray::new(
                field,
                OffsetBuffer::from_lengths(list_array_lengths),
                values,
                Some(NullBuffer::new(buffer)),
            );
            Arc::new(list_arr)
        }
        DataType::Utf8 => array!(args, StringArray, StringBuilder),
        DataType::LargeUtf8 => array!(args, LargeStringArray, LargeStringBuilder),
        DataType::Boolean => array!(args, BooleanArray, BooleanBuilder),
        DataType::Float32 => array!(args, Float32Array, Float32Builder),
        DataType::Float64 => array!(args, Float64Array, Float64Builder),
        DataType::Int8 => array!(args, Int8Array, Int8Builder),
        DataType::Int16 => array!(args, Int16Array, Int16Builder),
        DataType::Int32 => array!(args, Int32Array, Int32Builder),
        DataType::Int64 => array!(args, Int64Array, Int64Builder),
        DataType::UInt8 => array!(args, UInt8Array, UInt8Builder),
        DataType::UInt16 => array!(args, UInt16Array, UInt16Builder),
        DataType::UInt32 => array!(args, UInt32Array, UInt32Builder),
        DataType::UInt64 => array!(args, UInt64Array, UInt64Builder),
        data_type => {
            return not_impl_err!("Array is not implemented for type '{data_type:?}'.")
        }
    };

    Ok(res)
}

/// `make_array` SQL function
pub fn make_array(arrays: &[ArrayRef]) -> Result<ArrayRef> {
    let mut data_type = DataType::Null;
    for arg in arrays {
        let arg_data_type = arg.data_type();
        if !arg_data_type.equals_datatype(&DataType::Null) {
            data_type = arg_data_type.clone();
            break;
        }
    }

    match data_type {
        // Either an empty array or all nulls:
        DataType::Null => {
            let array = new_null_array(&DataType::Null, arrays.len());
            Ok(Arc::new(array_into_list_array(array)))
        }
        data_type => array_array(arrays, data_type),
    }
}

fn return_empty(return_null: bool, data_type: DataType) -> Arc<dyn Array> {
    if return_null {
        new_null_array(&data_type, 1)
    } else {
        new_empty_array(&data_type)
    }
}

macro_rules! list_slice {
    ($ARRAY:expr, $I:expr, $J:expr, $RETURN_ELEMENT:expr, $ARRAY_TYPE:ident) => {{
        let array = $ARRAY.as_any().downcast_ref::<$ARRAY_TYPE>().unwrap();
        if $I == 0 && $J == 0 || $ARRAY.is_empty() {
            return return_empty($RETURN_ELEMENT, $ARRAY.data_type().clone());
        }

        let i = if $I < 0 {
            if $I.abs() as usize > array.len() {
                return return_empty(true, $ARRAY.data_type().clone());
            }

            (array.len() as i64 + $I + 1) as usize
        } else {
            if $I == 0 {
                1
            } else {
                $I as usize
            }
        };
        let j = if $J < 0 {
            if $J.abs() as usize > array.len() {
                return return_empty(true, $ARRAY.data_type().clone());
            }

            if $RETURN_ELEMENT {
                (array.len() as i64 + $J + 1) as usize
            } else {
                (array.len() as i64 + $J) as usize
            }
        } else {
            if $J == 0 {
                1
            } else {
                if $J as usize > array.len() {
                    array.len()
                } else {
                    $J as usize
                }
            }
        };

        if i > j || i as usize > $ARRAY.len() {
            return_empty($RETURN_ELEMENT, $ARRAY.data_type().clone())
        } else {
            Arc::new(array.slice((i - 1), (j + 1 - i)))
        }
    }};
}

macro_rules! slice {
    ($ARRAY:expr, $KEY:expr, $EXTRA_KEY:expr, $RETURN_ELEMENT:expr, $ARRAY_TYPE:ident) => {{
        let sliced_array: Vec<Arc<dyn Array>> = $ARRAY
            .iter()
            .zip($KEY.iter())
            .zip($EXTRA_KEY.iter())
            .map(|((arr, i), j)| match (arr, i, j) {
                (Some(arr), Some(i), Some(j)) => {
                    list_slice!(arr, i, j, $RETURN_ELEMENT, $ARRAY_TYPE)
                }
                (Some(arr), None, Some(j)) => {
                    list_slice!(arr, 1i64, j, $RETURN_ELEMENT, $ARRAY_TYPE)
                }
                (Some(arr), Some(i), None) => {
                    list_slice!(arr, i, arr.len() as i64, $RETURN_ELEMENT, $ARRAY_TYPE)
                }
                (Some(arr), None, None) if !$RETURN_ELEMENT => arr,
                _ => return_empty($RETURN_ELEMENT, $ARRAY.value_type().clone()),
            })
            .collect();

        // concat requires input of at least one array
        if sliced_array.is_empty() {
            Ok(return_empty($RETURN_ELEMENT, $ARRAY.value_type()))
        } else {
            let vec = sliced_array
                .iter()
                .map(|a| a.as_ref())
                .collect::<Vec<&dyn Array>>();
            let mut i: i32 = 0;
            let mut offsets = vec![i];
            offsets.extend(
                vec.iter()
                    .map(|a| {
                        i += a.len() as i32;
                        i
                    })
                    .collect::<Vec<_>>(),
            );
            let values = compute::concat(vec.as_slice()).unwrap();

            if $RETURN_ELEMENT {
                Ok(values)
            } else {
                let field =
                    Arc::new(Field::new("item", $ARRAY.value_type().clone(), true));
                Ok(Arc::new(ListArray::try_new(
                    field,
                    OffsetBuffer::new(offsets.into()),
                    values,
                    None,
                )?))
            }
        }
    }};
}

fn define_array_slice(
    list_array: &ListArray,
    key: &Int64Array,
    extra_key: &Int64Array,
    return_element: bool,
) -> Result<ArrayRef> {
    macro_rules! array_function {
        ($ARRAY_TYPE:ident) => {
            slice!(list_array, key, extra_key, return_element, $ARRAY_TYPE)
        };
    }
    call_array_function!(list_array.value_type(), true)
}

pub fn array_element(args: &[ArrayRef]) -> Result<ArrayRef> {
    let list_array = as_list_array(&args[0])?;
    let key = as_int64_array(&args[1])?;
    define_array_slice(list_array, key, key, true)
}

pub fn array_slice(args: &[ArrayRef]) -> Result<ArrayRef> {
    let list_array = as_list_array(&args[0])?;
    let key = as_int64_array(&args[1])?;
    let extra_key = as_int64_array(&args[2])?;
    define_array_slice(list_array, key, extra_key, false)
}

pub fn array_pop_back(args: &[ArrayRef]) -> Result<ArrayRef> {
    let list_array = as_list_array(&args[0])?;
    let key = vec![0; list_array.len()];
    let extra_key: Vec<_> = list_array
        .iter()
        .map(|x| x.map_or(0, |arr| arr.len() as i64 - 1))
        .collect();

    define_array_slice(
        list_array,
        &Int64Array::from(key),
        &Int64Array::from(extra_key),
        false,
    )
}

macro_rules! append {
    ($ARRAY:expr, $ELEMENT:expr, $ARRAY_TYPE:ident) => {{
        let mut offsets: Vec<i32> = vec![0];
        let mut values =
            downcast_arg!(new_empty_array($ELEMENT.data_type()), $ARRAY_TYPE).clone();

        let element = downcast_arg!($ELEMENT, $ARRAY_TYPE);
        for (arr, el) in $ARRAY.iter().zip(element.iter()) {
            let last_offset: i32 = offsets.last().copied().ok_or_else(|| {
                DataFusionError::Internal(format!("offsets should not be empty"))
            })?;
            match arr {
                Some(arr) => {
                    let child_array = downcast_arg!(arr, $ARRAY_TYPE);
                    values = downcast_arg!(
                        compute::concat(&[
                            &values,
                            child_array,
                            &$ARRAY_TYPE::from(vec![el])
                        ])?
                        .clone(),
                        $ARRAY_TYPE
                    )
                    .clone();
                    offsets.push(last_offset + child_array.len() as i32 + 1i32);
                }
                None => {
                    values = downcast_arg!(
                        compute::concat(&[
                            &values,
                            &$ARRAY_TYPE::from(vec![el.clone()])
                        ])?
                        .clone(),
                        $ARRAY_TYPE
                    )
                    .clone();
                    offsets.push(last_offset + 1i32);
                }
            }
        }

        let field = Arc::new(Field::new("item", $ELEMENT.data_type().clone(), true));

        Arc::new(ListArray::try_new(
            field,
            OffsetBuffer::new(offsets.into()),
            Arc::new(values),
            None,
        )?)
    }};
}

/// Array_append SQL function
pub fn array_append(args: &[ArrayRef]) -> Result<ArrayRef> {
    let arr = as_list_array(&args[0])?;
    let element = &args[1];

    check_datatypes("array_append", &[arr.values(), element])?;
    let res = match arr.value_type() {
        DataType::List(_) => concat_internal(args)?,
        DataType::Null => return make_array(&[element.to_owned()]),
        data_type => {
            macro_rules! array_function {
                ($ARRAY_TYPE:ident) => {
                    append!(arr, element, $ARRAY_TYPE)
                };
            }
            call_array_function!(data_type, false)
        }
    };

    Ok(res)
}

macro_rules! prepend {
    ($ARRAY:expr, $ELEMENT:expr, $ARRAY_TYPE:ident) => {{
        let mut offsets: Vec<i32> = vec![0];
        let mut values =
            downcast_arg!(new_empty_array($ELEMENT.data_type()), $ARRAY_TYPE).clone();

        let element = downcast_arg!($ELEMENT, $ARRAY_TYPE);
        for (arr, el) in $ARRAY.iter().zip(element.iter()) {
            let last_offset: i32 = offsets.last().copied().ok_or_else(|| {
                DataFusionError::Internal(format!("offsets should not be empty"))
            })?;
            match arr {
                Some(arr) => {
                    let child_array = downcast_arg!(arr, $ARRAY_TYPE);
                    values = downcast_arg!(
                        compute::concat(&[
                            &values,
                            &$ARRAY_TYPE::from(vec![el]),
                            child_array
                        ])?
                        .clone(),
                        $ARRAY_TYPE
                    )
                    .clone();
                    offsets.push(last_offset + child_array.len() as i32 + 1i32);
                }
                None => {
                    values = downcast_arg!(
                        compute::concat(&[
                            &values,
                            &$ARRAY_TYPE::from(vec![el.clone()])
                        ])?
                        .clone(),
                        $ARRAY_TYPE
                    )
                    .clone();
                    offsets.push(last_offset + 1i32);
                }
            }
        }

        let field = Arc::new(Field::new("item", $ELEMENT.data_type().clone(), true));

        Arc::new(ListArray::try_new(
            field,
            OffsetBuffer::new(offsets.into()),
            Arc::new(values),
            None,
        )?)
    }};
}

/// Array_prepend SQL function
pub fn array_prepend(args: &[ArrayRef]) -> Result<ArrayRef> {
    let element = &args[0];
    let arr = as_list_array(&args[1])?;

    check_datatypes("array_prepend", &[element, arr.values()])?;
    let res = match arr.value_type() {
        DataType::List(_) => concat_internal(args)?,
        DataType::Null => return make_array(&[element.to_owned()]),
        data_type => {
            macro_rules! array_function {
                ($ARRAY_TYPE:ident) => {
                    prepend!(arr, element, $ARRAY_TYPE)
                };
            }
            call_array_function!(data_type, false)
        }
    };

    Ok(res)
}

fn align_array_dimensions(args: Vec<ArrayRef>) -> Result<Vec<ArrayRef>> {
    let args_ndim = args
        .iter()
        .map(|arg| compute_array_ndims(Some(arg.to_owned())))
        .collect::<Result<Vec<_>>>()?
        .into_iter()
        .map(|x| x.unwrap_or(0))
        .collect::<Vec<_>>();
    let max_ndim = args_ndim.iter().max().unwrap_or(&0);

    // Align the dimensions of the arrays
    let aligned_args: Result<Vec<ArrayRef>> = args
        .into_iter()
        .zip(args_ndim.iter())
        .map(|(array, ndim)| {
            if ndim < max_ndim {
                let mut aligned_array = array.clone();
                for _ in 0..(max_ndim - ndim) {
                    let data_type = aligned_array.data_type().to_owned();
                    let array_lengths = vec![1; aligned_array.len()];
                    let offsets = OffsetBuffer::<i32>::from_lengths(array_lengths);

                    aligned_array = Arc::new(ListArray::try_new(
                        Arc::new(Field::new("item", data_type, true)),
                        offsets,
                        aligned_array,
                        None,
                    )?)
                }
                Ok(aligned_array)
            } else {
                Ok(array.clone())
            }
        })
        .collect();

    aligned_args
}

// Concatenate arrays on the same row.
fn concat_internal(args: &[ArrayRef]) -> Result<ArrayRef> {
    let args = align_array_dimensions(args.to_vec())?;

    let list_arrays =
        downcast_vec!(args, ListArray).collect::<Result<Vec<&ListArray>>>()?;

    // Assume number of rows is the same for all arrays
    let row_count = list_arrays[0].len();

    let mut array_lengths = vec![];
    let mut arrays = vec![];
    let mut valid = BooleanBufferBuilder::new(row_count);
    for i in 0..row_count {
        let nulls = list_arrays
            .iter()
            .map(|arr| arr.is_null(i))
            .collect::<Vec<_>>();

        // If all the arrays are null, the concatenated array is null
        let is_null = nulls.iter().all(|&x| x);
        if is_null {
            array_lengths.push(0);
            valid.append(false);
        } else {
            // Get all the arrays on i-th row
            let values = list_arrays
                .iter()
                .map(|arr| arr.value(i))
                .collect::<Vec<_>>();

            let elements = values
                .iter()
                .map(|a| a.as_ref())
                .collect::<Vec<&dyn Array>>();

            // Concatenated array on i-th row
            let concated_array = arrow::compute::concat(elements.as_slice())?;
            array_lengths.push(concated_array.len());
            arrays.push(concated_array);
            valid.append(true);
        }
    }
    // Assume all arrays have the same data type
    let data_type = list_arrays[0].value_type();
    let buffer = valid.finish();

    let elements = arrays
        .iter()
        .map(|a| a.as_ref())
        .collect::<Vec<&dyn Array>>();

    let list_arr = ListArray::new(
        Arc::new(Field::new("item", data_type, true)),
        OffsetBuffer::from_lengths(array_lengths),
        Arc::new(arrow::compute::concat(elements.as_slice())?),
        Some(NullBuffer::new(buffer)),
    );
    Ok(Arc::new(list_arr))
}

/// Array_concat/Array_cat SQL function
pub fn array_concat(args: &[ArrayRef]) -> Result<ArrayRef> {
    let mut new_args = vec![];
    for arg in args {
        let (ndim, lower_data_type) =
            compute_array_ndims_with_datatype(Some(arg.clone()))?;
        if ndim.is_none() || ndim == Some(1) {
            return not_impl_err!("Array is not type '{lower_data_type:?}'.");
        } else if !lower_data_type.equals_datatype(&DataType::Null) {
            new_args.push(arg.clone());
        }
    }

    concat_internal(new_args.as_slice())
}

/// Array_empty SQL function
pub fn array_empty(args: &[ArrayRef]) -> Result<ArrayRef> {
    if args[0].as_any().downcast_ref::<NullArray>().is_some() {
        // Make sure to return Boolean type.
        return Ok(Arc::new(BooleanArray::new_null(args[0].len())));
    }

    let array = as_list_array(&args[0])?;
    let builder = array
        .iter()
        .map(|arr| arr.map(|arr| arr.len() == arr.null_count()))
        .collect::<BooleanArray>();
    Ok(Arc::new(builder))
}

/// Array_repeat SQL function
pub fn array_repeat(args: &[ArrayRef]) -> Result<ArrayRef> {
    let element = &args[0];
    let count_array = as_int64_array(&args[1])?;

    match element.data_type() {
        DataType::List(_) => {
            let list_array = as_list_array(element)?;
            general_list_repeat(list_array, count_array)
        }
        _ => general_repeat(element, count_array),
    }
}

/// For each element of `array[i]` repeat `count_array[i]` times.
///
/// Assumption for the input:
///     1. `count[i] >= 0`
///     2. `array.len() == count_array.len()`
///
/// For example,
/// ```text
/// array_repeat(
///     [1, 2, 3], [2, 0, 1] => [[1, 1], [], [3]]
/// )
/// ```
fn general_repeat(array: &ArrayRef, count_array: &Int64Array) -> Result<ArrayRef> {
    let data_type = array.data_type();
    let mut new_values = vec![];

    let count_vec = count_array
        .values()
        .to_vec()
        .iter()
        .map(|x| *x as usize)
        .collect::<Vec<_>>();

    for (row_index, &count) in count_vec.iter().enumerate() {
        let repeated_array = if array.is_null(row_index) {
            new_null_array(data_type, count)
        } else {
            let original_data = array.to_data();
            let capacity = Capacities::Array(count);
            let mut mutable =
                MutableArrayData::with_capacities(vec![&original_data], false, capacity);

            for _ in 0..count {
                mutable.extend(0, row_index, row_index + 1);
            }

            let data = mutable.freeze();
            arrow_array::make_array(data)
        };
        new_values.push(repeated_array);
    }

    let new_values: Vec<_> = new_values.iter().map(|a| a.as_ref()).collect();
    let values = arrow::compute::concat(&new_values)?;

    Ok(Arc::new(ListArray::try_new(
        Arc::new(Field::new("item", data_type.to_owned(), true)),
        OffsetBuffer::from_lengths(count_vec),
        values,
        None,
    )?))
}

/// Handle List version of `general_repeat`
///
/// For each element of `list_array[i]` repeat `count_array[i]` times.
///
/// For example,
/// ```text
/// array_repeat(
///     [[1, 2, 3], [4, 5], [6]], [2, 0, 1] => [[[1, 2, 3], [1, 2, 3]], [], [[6]]]
/// )
/// ```
fn general_list_repeat(
    list_array: &ListArray,
    count_array: &Int64Array,
) -> Result<ArrayRef> {
    let data_type = list_array.data_type();
    let value_type = list_array.value_type();
    let mut new_values = vec![];

    let count_vec = count_array
        .values()
        .to_vec()
        .iter()
        .map(|x| *x as usize)
        .collect::<Vec<_>>();

    for (list_array_row, &count) in list_array.iter().zip(count_vec.iter()) {
        let list_arr = match list_array_row {
            Some(list_array_row) => {
                let original_data = list_array_row.to_data();
                let capacity = Capacities::Array(original_data.len() * count);
                let mut mutable = MutableArrayData::with_capacities(
                    vec![&original_data],
                    false,
                    capacity,
                );

                for _ in 0..count {
                    mutable.extend(0, 0, original_data.len());
                }

                let data = mutable.freeze();
                let repeated_array = arrow_array::make_array(data);

                let list_arr = ListArray::try_new(
                    Arc::new(Field::new("item", value_type.clone(), true)),
                    OffsetBuffer::from_lengths(vec![original_data.len(); count]),
                    repeated_array,
                    None,
                )?;
                Arc::new(list_arr) as ArrayRef
            }
            None => new_null_array(data_type, count),
        };
        new_values.push(list_arr);
    }

    let lengths = new_values.iter().map(|a| a.len()).collect::<Vec<_>>();
    let new_values: Vec<_> = new_values.iter().map(|a| a.as_ref()).collect();
    let values = arrow::compute::concat(&new_values)?;

    Ok(Arc::new(ListArray::try_new(
        Arc::new(Field::new("item", data_type.to_owned(), true)),
        OffsetBuffer::from_lengths(lengths),
        values,
        None,
    )?))
}

macro_rules! position {
    ($ARRAY:expr, $ELEMENT:expr, $INDEX:expr, $ARRAY_TYPE:ident) => {{
        let element = downcast_arg!($ELEMENT, $ARRAY_TYPE);
        $ARRAY
            .iter()
            .zip(element.iter())
            .zip($INDEX.iter())
            .map(|((arr, el), i)| {
                let index = match i {
                    Some(i) => {
                        if i <= 0 {
                            0
                        } else {
                            i - 1
                        }
                    }
                    None => return exec_err!("initial position must not be null"),
                };

                match arr {
                    Some(arr) => {
                        let child_array = downcast_arg!(arr, $ARRAY_TYPE);

                        match child_array
                            .iter()
                            .skip(index as usize)
                            .position(|x| x == el)
                        {
                            Some(value) => Ok(Some(value as u64 + index as u64 + 1u64)),
                            None => Ok(None),
                        }
                    }
                    None => Ok(None),
                }
            })
            .collect::<Result<UInt64Array>>()?
    }};
}

/// Array_position SQL function
pub fn array_position(args: &[ArrayRef]) -> Result<ArrayRef> {
    let arr = as_list_array(&args[0])?;
    let element = &args[1];

    let index = if args.len() == 3 {
        as_int64_array(&args[2])?.clone()
    } else {
        Int64Array::from_value(0, arr.len())
    };

    check_datatypes("array_position", &[arr.values(), element])?;
    macro_rules! array_function {
        ($ARRAY_TYPE:ident) => {
            position!(arr, element, index, $ARRAY_TYPE)
        };
    }
    let res = call_array_function!(arr.value_type(), true);

    Ok(Arc::new(res))
}

macro_rules! positions {
    ($ARRAY:expr, $ELEMENT:expr, $ARRAY_TYPE:ident) => {{
        let element = downcast_arg!($ELEMENT, $ARRAY_TYPE);
        let mut offsets: Vec<i32> = vec![0];
        let mut values =
            downcast_arg!(new_empty_array(&DataType::UInt64), UInt64Array).clone();
        for comp in $ARRAY
            .iter()
            .zip(element.iter())
            .map(|(arr, el)| match arr {
                Some(arr) => {
                    let child_array = downcast_arg!(arr, $ARRAY_TYPE);
                    let res = child_array
                        .iter()
                        .enumerate()
                        .filter(|(_, x)| *x == el)
                        .flat_map(|(i, _)| Some((i + 1) as u64))
                        .collect::<UInt64Array>();

                    Ok(res)
                }
                None => Ok(downcast_arg!(
                    new_empty_array(&DataType::UInt64),
                    UInt64Array
                )
                .clone()),
            })
            .collect::<Result<Vec<UInt64Array>>>()?
        {
            let last_offset: i32 = offsets.last().copied().ok_or_else(|| {
                DataFusionError::Internal(format!("offsets should not be empty",))
            })?;
            values =
                downcast_arg!(compute::concat(&[&values, &comp,])?.clone(), UInt64Array)
                    .clone();
            offsets.push(last_offset + comp.len() as i32);
        }

        let field = Arc::new(Field::new("item", DataType::UInt64, true));

        Arc::new(ListArray::try_new(
            field,
            OffsetBuffer::new(offsets.into()),
            Arc::new(values),
            None,
        )?)
    }};
}

/// Array_positions SQL function
pub fn array_positions(args: &[ArrayRef]) -> Result<ArrayRef> {
    let arr = as_list_array(&args[0])?;
    let element = &args[1];

    check_datatypes("array_positions", &[arr.values(), element])?;
    macro_rules! array_function {
        ($ARRAY_TYPE:ident) => {
            positions!(arr, element, $ARRAY_TYPE)
        };
    }
    let res = call_array_function!(arr.value_type(), true);

    Ok(res)
}

macro_rules! general_remove {
    ($ARRAY:expr, $ELEMENT:expr, $MAX:expr, $ARRAY_TYPE:ident) => {{
        let mut offsets: Vec<i32> = vec![0];
        let mut values =
            downcast_arg!(new_empty_array($ELEMENT.data_type()), $ARRAY_TYPE).clone();

        let element = downcast_arg!($ELEMENT, $ARRAY_TYPE);
        for ((arr, el), max) in $ARRAY.iter().zip(element.iter()).zip($MAX.iter()) {
            let last_offset: i32 = offsets.last().copied().ok_or_else(|| {
                DataFusionError::Internal(format!("offsets should not be empty"))
            })?;
            match arr {
                Some(arr) => {
                    let child_array = downcast_arg!(arr, $ARRAY_TYPE);
                    let mut counter = 0;
                    let max = if max < Some(1) { 1 } else { max.unwrap() };

                    let filter_array = child_array
                        .iter()
                        .map(|element| {
                            if counter != max && element == el {
                                counter += 1;
                                Some(false)
                            } else {
                                Some(true)
                            }
                        })
                        .collect::<BooleanArray>();

                    let filtered_array = compute::filter(&child_array, &filter_array)?;
                    values = downcast_arg!(
                        compute::concat(&[&values, &filtered_array,])?.clone(),
                        $ARRAY_TYPE
                    )
                    .clone();
                    offsets.push(last_offset + filtered_array.len() as i32);
                }
                None => offsets.push(last_offset),
            }
        }

        let field = Arc::new(Field::new("item", $ELEMENT.data_type().clone(), true));

        Arc::new(ListArray::try_new(
            field,
            OffsetBuffer::new(offsets.into()),
            Arc::new(values),
            None,
        )?)
    }};
}

macro_rules! array_removement_function {
    ($FUNC:ident, $MAX_FUNC:expr, $DOC:expr) => {
        #[doc = $DOC]
        pub fn $FUNC(args: &[ArrayRef]) -> Result<ArrayRef> {
            let arr = as_list_array(&args[0])?;
            let element = &args[1];
            let max = $MAX_FUNC(args)?;

            check_datatypes(stringify!($FUNC), &[arr.values(), element])?;
            macro_rules! array_function {
                ($ARRAY_TYPE:ident) => {
                    general_remove!(arr, element, max, $ARRAY_TYPE)
                };
            }
            let res = call_array_function!(arr.value_type(), true);

            Ok(res)
        }
    };
}

fn remove_one(args: &[ArrayRef]) -> Result<Int64Array> {
    Ok(Int64Array::from_value(1, args[0].len()))
}

fn remove_n(args: &[ArrayRef]) -> Result<Int64Array> {
    as_int64_array(&args[2]).cloned()
}

fn remove_all(args: &[ArrayRef]) -> Result<Int64Array> {
    Ok(Int64Array::from_value(i64::MAX, args[0].len()))
}

// array removement functions
array_removement_function!(array_remove, remove_one, "Array_remove SQL function");
array_removement_function!(array_remove_n, remove_n, "Array_remove_n SQL function");
array_removement_function!(
    array_remove_all,
    remove_all,
    "Array_remove_all SQL function"
);

/// For each element of `list_array[i]`, replaces up to `arr_n[i]`  occurences
/// of `from_array[i]`, `to_array[i]`.
///
/// The type of each **element** in `list_array` must be the same as the type of
/// `from_array` and `to_array`. This function also handles nested arrays
/// ([`ListArray`] of [`ListArray`]s)
///
/// For example, when called to replace a list array (where each element is a
/// list of int32s, the second and third argument are int32 arrays, and the
/// fourth argument is the number of occurrences to replace
///
/// ```text
/// general_replace(
///   [1, 2, 3, 2], 2, 10, 1    ==> [1, 10, 3, 2]   (only the first 2 is replaced)
///   [4, 5, 6, 5], 5, 20, 2    ==> [4, 20, 6, 20]  (both 5s are replaced)
/// )
/// ```
fn general_replace(
    list_array: &ListArray,
    from_array: &ArrayRef,
    to_array: &ArrayRef,
    arr_n: Vec<i64>,
) -> Result<ArrayRef> {
    // Build up the offsets for the final output array
    let mut offsets: Vec<i32> = vec![0];
    let data_type = list_array.value_type();
    let mut new_values = vec![];

    // n is the number of elements to replace in this row
    for (row_index, (list_array_row, n)) in
        list_array.iter().zip(arr_n.iter()).enumerate()
    {
        let last_offset: i32 = offsets
            .last()
            .copied()
            .ok_or_else(|| internal_datafusion_err!("offsets should not be empty"))?;

        match list_array_row {
            Some(list_array_row) => {
                let indices = UInt32Array::from(vec![row_index as u32]);
                let from_array_row = arrow::compute::take(from_array, &indices, None)?;
                // Compute all positions in list_row_array (that is itself an
                // array) that are equal to `from_array_row`
                let eq_array = match from_array_row.data_type() {
                    // arrow_ord::cmp::eq does not support ListArray, so we need to compare it by loop
                    DataType::List(_) => {
                        // compare each element of the from array
                        let from_array_row_inner =
                            as_list_array(&from_array_row)?.value(0);
                        let list_array_row_inner = as_list_array(&list_array_row)?;

                        list_array_row_inner
                            .iter()
                            // compare element by element the current row of list_array
                            .map(|row| row.map(|row| row.eq(&from_array_row_inner)))
                            .collect::<BooleanArray>()
                    }
                    _ => {
                        let from_arr = Scalar::new(from_array_row);
                        // use not_distinct so NULL = NULL
                        arrow_ord::cmp::not_distinct(&list_array_row, &from_arr)?
                    }
                };

                // Use MutableArrayData to build the replaced array
                let original_data = list_array_row.to_data();
                let to_data = to_array.to_data();
                let capacity = Capacities::Array(original_data.len() + to_data.len());

                // First array is the original array, second array is the element to replace with.
                let mut mutable = MutableArrayData::with_capacities(
                    vec![&original_data, &to_data],
                    false,
                    capacity,
                );
                let original_idx = 0;
                let replace_idx = 1;

                let mut counter = 0;
                for (i, to_replace) in eq_array.iter().enumerate() {
                    if let Some(true) = to_replace {
                        mutable.extend(replace_idx, row_index, row_index + 1);
                        counter += 1;
                        if counter == *n {
                            // copy original data for any matches past n
                            mutable.extend(original_idx, i + 1, eq_array.len());
                            break;
                        }
                    } else {
                        // copy original data for false / null matches
                        mutable.extend(original_idx, i, i + 1);
                    }
                }

                let data = mutable.freeze();
                let replaced_array = arrow_array::make_array(data);

                offsets.push(last_offset + replaced_array.len() as i32);
                new_values.push(replaced_array);
            }
            None => {
                // Null element results in a null row (no new offsets)
                offsets.push(last_offset);
            }
        }
    }

    let values = if new_values.is_empty() {
        new_empty_array(&data_type)
    } else {
        let new_values: Vec<_> = new_values.iter().map(|a| a.as_ref()).collect();
        arrow::compute::concat(&new_values)?
    };

    Ok(Arc::new(ListArray::try_new(
        Arc::new(Field::new("item", data_type, true)),
        OffsetBuffer::new(offsets.into()),
        values,
        list_array.nulls().cloned(),
    )?))
}

pub fn array_replace(args: &[ArrayRef]) -> Result<ArrayRef> {
    // replace at most one occurence for each element
    let arr_n = vec![1; args[0].len()];
    general_replace(as_list_array(&args[0])?, &args[1], &args[2], arr_n)
}

pub fn array_replace_n(args: &[ArrayRef]) -> Result<ArrayRef> {
    // replace the specified number of occurences
    let arr_n = as_int64_array(&args[3])?.values().to_vec();
    general_replace(as_list_array(&args[0])?, &args[1], &args[2], arr_n)
}

pub fn array_replace_all(args: &[ArrayRef]) -> Result<ArrayRef> {
    // replace all occurences (up to "i64::MAX")
    let arr_n = vec![i64::MAX; args[0].len()];
    general_replace(as_list_array(&args[0])?, &args[1], &args[2], arr_n)
}

macro_rules! to_string {
    ($ARG:expr, $ARRAY:expr, $DELIMITER:expr, $NULL_STRING:expr, $WITH_NULL_STRING:expr, $ARRAY_TYPE:ident) => {{
        let arr = downcast_arg!($ARRAY, $ARRAY_TYPE);
        for x in arr {
            match x {
                Some(x) => {
                    $ARG.push_str(&x.to_string());
                    $ARG.push_str($DELIMITER);
                }
                None => {
                    if $WITH_NULL_STRING {
                        $ARG.push_str($NULL_STRING);
                        $ARG.push_str($DELIMITER);
                    }
                }
            }
        }
        Ok($ARG)
    }};
}

/// Array_to_string SQL function
pub fn array_to_string(args: &[ArrayRef]) -> Result<ArrayRef> {
    let arr = &args[0];

    let delimiters = as_string_array(&args[1])?;
    let delimiters: Vec<Option<&str>> = delimiters.iter().collect();

    let mut null_string = String::from("");
    let mut with_null_string = false;
    if args.len() == 3 {
        null_string = as_string_array(&args[2])?.value(0).to_string();
        with_null_string = true;
    }

    fn compute_array_to_string(
        arg: &mut String,
        arr: ArrayRef,
        delimiter: String,
        null_string: String,
        with_null_string: bool,
    ) -> Result<&mut String> {
        match arr.data_type() {
            DataType::List(..) => {
                let list_array = downcast_arg!(arr, ListArray);

                for i in 0..list_array.len() {
                    compute_array_to_string(
                        arg,
                        list_array.value(i),
                        delimiter.clone(),
                        null_string.clone(),
                        with_null_string,
                    )?;
                }

                Ok(arg)
            }
            DataType::Null => Ok(arg),
            data_type => {
                macro_rules! array_function {
                    ($ARRAY_TYPE:ident) => {
                        to_string!(
                            arg,
                            arr,
                            &delimiter,
                            &null_string,
                            with_null_string,
                            $ARRAY_TYPE
                        )
                    };
                }
                call_array_function!(data_type, false)
            }
        }
    }

    let mut arg = String::from("");
    let mut res: Vec<Option<String>> = Vec::new();

    match arr.data_type() {
        DataType::List(_) | DataType::LargeList(_) | DataType::FixedSizeList(_, _) => {
            let list_array = arr.as_list::<i32>();
            for (arr, &delimiter) in list_array.iter().zip(delimiters.iter()) {
                if let (Some(arr), Some(delimiter)) = (arr, delimiter) {
                    arg = String::from("");
                    let s = compute_array_to_string(
                        &mut arg,
                        arr,
                        delimiter.to_string(),
                        null_string.clone(),
                        with_null_string,
                    )?
                    .clone();

                    if let Some(s) = s.strip_suffix(delimiter) {
                        res.push(Some(s.to_string()));
                    } else {
                        res.push(Some(s));
                    }
                } else {
                    res.push(None);
                }
            }
        }
        _ => {
            // delimiter length is 1
            assert_eq!(delimiters.len(), 1);
            let delimiter = delimiters[0].unwrap();
            let s = compute_array_to_string(
                &mut arg,
                arr.clone(),
                delimiter.to_string(),
                null_string,
                with_null_string,
            )?
            .clone();

            if !s.is_empty() {
                let s = s.strip_suffix(delimiter).unwrap().to_string();
                res.push(Some(s));
            } else {
                res.push(Some(s));
            }
        }
    }

    Ok(Arc::new(StringArray::from(res)))
}

/// Cardinality SQL function
pub fn cardinality(args: &[ArrayRef]) -> Result<ArrayRef> {
    let list_array = as_list_array(&args[0])?.clone();

    let result = list_array
        .iter()
        .map(|arr| match compute_array_dims(arr)? {
            Some(vector) => Ok(Some(vector.iter().map(|x| x.unwrap()).product::<u64>())),
            None => Ok(None),
        })
        .collect::<Result<UInt64Array>>()?;

    Ok(Arc::new(result) as ArrayRef)
}

// Create new offsets that are euqiavlent to `flatten` the array.
fn get_offsets_for_flatten(
    offsets: OffsetBuffer<i32>,
    indexes: OffsetBuffer<i32>,
) -> OffsetBuffer<i32> {
    let buffer = offsets.into_inner();
    let offsets: Vec<i32> = indexes.iter().map(|i| buffer[*i as usize]).collect();
    OffsetBuffer::new(offsets.into())
}

fn flatten_internal(
    array: &dyn Array,
    indexes: Option<OffsetBuffer<i32>>,
) -> Result<ListArray> {
    let list_arr = as_list_array(array)?;
    let (field, offsets, values, _) = list_arr.clone().into_parts();
    let data_type = field.data_type();

    match data_type {
        // Recursively get the base offsets for flattened array
        DataType::List(_) => {
            if let Some(indexes) = indexes {
                let offsets = get_offsets_for_flatten(offsets, indexes);
                flatten_internal(&values, Some(offsets))
            } else {
                flatten_internal(&values, Some(offsets))
            }
        }
        // Reach the base level, create a new list array
        _ => {
            if let Some(indexes) = indexes {
                let offsets = get_offsets_for_flatten(offsets, indexes);
                let list_arr = ListArray::new(field, offsets, values, None);
                Ok(list_arr)
            } else {
                Ok(list_arr.clone())
            }
        }
    }
}

/// Flatten SQL function
pub fn flatten(args: &[ArrayRef]) -> Result<ArrayRef> {
    let flattened_array = flatten_internal(&args[0], None)?;
    Ok(Arc::new(flattened_array) as ArrayRef)
}

/// Array_length SQL function
pub fn array_length(args: &[ArrayRef]) -> Result<ArrayRef> {
    let list_array = as_list_array(&args[0])?;
    let dimension = if args.len() == 2 {
        as_int64_array(&args[1])?.clone()
    } else {
        Int64Array::from_value(1, list_array.len())
    };

    let result = list_array
        .iter()
        .zip(dimension.iter())
        .map(|(arr, dim)| compute_array_length(arr, dim))
        .collect::<Result<UInt64Array>>()?;

    Ok(Arc::new(result) as ArrayRef)
}

/// Array_dims SQL function
pub fn array_dims(args: &[ArrayRef]) -> Result<ArrayRef> {
    let list_array = as_list_array(&args[0])?;

    let data = list_array
        .iter()
        .map(compute_array_dims)
        .collect::<Result<Vec<_>>>()?;
    let result = ListArray::from_iter_primitive::<UInt64Type, _, _>(data);

    Ok(Arc::new(result) as ArrayRef)
}

/// Array_ndims SQL function
pub fn array_ndims(args: &[ArrayRef]) -> Result<ArrayRef> {
    let list_array = as_list_array(&args[0])?;

    let result = list_array
        .iter()
        .map(compute_array_ndims)
        .collect::<Result<UInt64Array>>()?;

    Ok(Arc::new(result) as ArrayRef)
}

macro_rules! non_list_contains {
    ($ARRAY:expr, $SUB_ARRAY:expr, $ARRAY_TYPE:ident) => {{
        let sub_array = downcast_arg!($SUB_ARRAY, $ARRAY_TYPE);
        let mut boolean_builder = BooleanArray::builder($ARRAY.len());

        for (arr, elem) in $ARRAY.iter().zip(sub_array.iter()) {
            if let (Some(arr), Some(elem)) = (arr, elem) {
                let arr = downcast_arg!(arr, $ARRAY_TYPE);
                let res = arr.iter().dedup().flatten().any(|x| x == elem);
                boolean_builder.append_value(res);
            }
        }
        Ok(Arc::new(boolean_builder.finish()))
    }};
}

/// Array_has SQL function
pub fn array_has(args: &[ArrayRef]) -> Result<ArrayRef> {
    let array = as_list_array(&args[0])?;
    let element = &args[1];

    check_datatypes("array_has", &[array.values(), element])?;
    match element.data_type() {
        DataType::List(_) => {
            let sub_array = as_list_array(element)?;
            let mut boolean_builder = BooleanArray::builder(array.len());

            for (arr, elem) in array.iter().zip(sub_array.iter()) {
                if let (Some(arr), Some(elem)) = (arr, elem) {
                    let list_arr = as_list_array(&arr)?;
                    let res = list_arr.iter().dedup().flatten().any(|x| *x == *elem);
                    boolean_builder.append_value(res);
                }
            }
            Ok(Arc::new(boolean_builder.finish()))
        }
        data_type => {
            macro_rules! array_function {
                ($ARRAY_TYPE:ident) => {
                    non_list_contains!(array, element, $ARRAY_TYPE)
                };
            }
            call_array_function!(data_type, false)
        }
    }
}

macro_rules! array_has_any_non_list_check {
    ($ARRAY:expr, $SUB_ARRAY:expr, $ARRAY_TYPE:ident) => {{
        let arr = downcast_arg!($ARRAY, $ARRAY_TYPE);
        let sub_arr = downcast_arg!($SUB_ARRAY, $ARRAY_TYPE);

        let mut res = false;
        for elem in sub_arr.iter().dedup() {
            if let Some(elem) = elem {
                res |= arr.iter().dedup().flatten().any(|x| x == elem);
            } else {
                return internal_err!(
                    "array_has_any does not support Null type for element in sub_array"
                );
            }
        }
        res
    }};
}

/// Array_has_any SQL function
pub fn array_has_any(args: &[ArrayRef]) -> Result<ArrayRef> {
    check_datatypes("array_has_any", &[&args[0], &args[1]])?;

    let array = as_list_array(&args[0])?;
    let sub_array = as_list_array(&args[1])?;

    let mut boolean_builder = BooleanArray::builder(array.len());
    for (arr, sub_arr) in array.iter().zip(sub_array.iter()) {
        if let (Some(arr), Some(sub_arr)) = (arr, sub_arr) {
            let res = match arr.data_type() {
                DataType::List(_) => {
                    let arr = downcast_arg!(arr, ListArray);
                    let sub_arr = downcast_arg!(sub_arr, ListArray);

                    let mut res = false;
                    for elem in sub_arr.iter().dedup().flatten() {
                        res |= arr.iter().dedup().flatten().any(|x| *x == *elem);
                    }
                    res
                }
                data_type => {
                    macro_rules! array_function {
                        ($ARRAY_TYPE:ident) => {
                            array_has_any_non_list_check!(arr, sub_arr, $ARRAY_TYPE)
                        };
                    }
                    call_array_function!(data_type, false)
                }
            };
            boolean_builder.append_value(res);
        }
    }
    Ok(Arc::new(boolean_builder.finish()))
}

macro_rules! array_has_all_non_list_check {
    ($ARRAY:expr, $SUB_ARRAY:expr, $ARRAY_TYPE:ident) => {{
        let arr = downcast_arg!($ARRAY, $ARRAY_TYPE);
        let sub_arr = downcast_arg!($SUB_ARRAY, $ARRAY_TYPE);

        let mut res = true;
        for elem in sub_arr.iter().dedup() {
            if let Some(elem) = elem {
                res &= arr.iter().dedup().flatten().any(|x| x == elem);
            } else {
                return internal_err!(
                    "array_has_all does not support Null type for element in sub_array"
                );
            }
        }
        res
    }};
}

/// Array_has_all SQL function
pub fn array_has_all(args: &[ArrayRef]) -> Result<ArrayRef> {
    check_datatypes("array_has_all", &[&args[0], &args[1]])?;

    let array = as_list_array(&args[0])?;
    let sub_array = as_list_array(&args[1])?;

    let mut boolean_builder = BooleanArray::builder(array.len());
    for (arr, sub_arr) in array.iter().zip(sub_array.iter()) {
        if let (Some(arr), Some(sub_arr)) = (arr, sub_arr) {
            let res = match arr.data_type() {
                DataType::List(_) => {
                    let arr = downcast_arg!(arr, ListArray);
                    let sub_arr = downcast_arg!(sub_arr, ListArray);

                    let mut res = true;
                    for elem in sub_arr.iter().dedup().flatten() {
                        res &= arr.iter().dedup().flatten().any(|x| *x == *elem);
                    }
                    res
                }
                data_type => {
                    macro_rules! array_function {
                        ($ARRAY_TYPE:ident) => {
                            array_has_all_non_list_check!(arr, sub_arr, $ARRAY_TYPE)
                        };
                    }
                    call_array_function!(data_type, false)
                }
            };
            boolean_builder.append_value(res);
        }
    }
    Ok(Arc::new(boolean_builder.finish()))
}

/// Splits string at occurrences of delimiter and returns an array of parts
/// string_to_array('abc~@~def~@~ghi', '~@~') = '["abc", "def", "ghi"]'
pub fn string_to_array<T: OffsetSizeTrait>(args: &[ArrayRef]) -> Result<ArrayRef> {
    let string_array = as_generic_string_array::<T>(&args[0])?;
    let delimiter_array = as_generic_string_array::<T>(&args[1])?;

    let mut list_builder = ListBuilder::new(StringBuilder::with_capacity(
        string_array.len(),
        string_array.get_buffer_memory_size(),
    ));

    match args.len() {
        2 => {
            string_array.iter().zip(delimiter_array.iter()).for_each(
                |(string, delimiter)| {
                    match (string, delimiter) {
                        (Some(string), Some("")) => {
                            list_builder.values().append_value(string);
                            list_builder.append(true);
                        }
                        (Some(string), Some(delimiter)) => {
                            string.split(delimiter).for_each(|s| {
                                list_builder.values().append_value(s);
                            });
                            list_builder.append(true);
                        }
                        (Some(string), None) => {
                            string.chars().map(|c| c.to_string()).for_each(|c| {
                                list_builder.values().append_value(c);
                            });
                            list_builder.append(true);
                        }
                        _ => list_builder.append(false), // null value
                    }
                },
            );
        }

        3 => {
            let null_value_array = as_generic_string_array::<T>(&args[2])?;
            string_array
                .iter()
                .zip(delimiter_array.iter())
                .zip(null_value_array.iter())
                .for_each(|((string, delimiter), null_value)| {
                    match (string, delimiter) {
                        (Some(string), Some("")) => {
                            if Some(string) == null_value {
                                list_builder.values().append_null();
                            } else {
                                list_builder.values().append_value(string);
                            }
                            list_builder.append(true);
                        }
                        (Some(string), Some(delimiter)) => {
                            string.split(delimiter).for_each(|s| {
                                if Some(s) == null_value {
                                    list_builder.values().append_null();
                                } else {
                                    list_builder.values().append_value(s);
                                }
                            });
                            list_builder.append(true);
                        }
                        (Some(string), None) => {
                            string.chars().map(|c| c.to_string()).for_each(|c| {
                                if Some(c.as_str()) == null_value {
                                    list_builder.values().append_null();
                                } else {
                                    list_builder.values().append_value(c);
                                }
                            });
                            list_builder.append(true);
                        }
                        _ => list_builder.append(false), // null value
                    }
                });
        }
        _ => {
            return internal_err!(
                "Expect string_to_array function to take two or three parameters"
            )
        }
    }

    let list_array = list_builder.finish();
    Ok(Arc::new(list_array) as ArrayRef)
}

#[cfg(test)]
mod tests {
    use super::*;
    use arrow::datatypes::Int64Type;
    use datafusion_common::cast::as_uint64_array;

    #[test]
    fn test_align_array_dimensions() {
        let array1d_1 =
            Arc::new(ListArray::from_iter_primitive::<Int64Type, _, _>(vec![
                Some(vec![Some(1), Some(2), Some(3)]),
                Some(vec![Some(4), Some(5)]),
            ]));
        let array1d_2 =
            Arc::new(ListArray::from_iter_primitive::<Int64Type, _, _>(vec![
                Some(vec![Some(6), Some(7), Some(8)]),
            ]));

        let array2d_1 = Arc::new(array_into_list_array(array1d_1.clone())) as ArrayRef;
        let array2d_2 = Arc::new(array_into_list_array(array1d_2.clone())) as ArrayRef;

        let res =
            align_array_dimensions(vec![array1d_1.to_owned(), array2d_2.to_owned()])
                .unwrap();

        let expected = as_list_array(&array2d_1).unwrap();
        let expected_dim = compute_array_ndims(Some(array2d_1.to_owned())).unwrap();
        assert_ne!(as_list_array(&res[0]).unwrap(), expected);
        assert_eq!(
            compute_array_ndims(Some(res[0].clone())).unwrap(),
            expected_dim
        );

        let array3d_1 = Arc::new(array_into_list_array(array2d_1)) as ArrayRef;
        let array3d_2 = array_into_list_array(array2d_2.to_owned());
        let res =
            align_array_dimensions(vec![array1d_1, Arc::new(array3d_2.clone())]).unwrap();

        let expected = as_list_array(&array3d_1).unwrap();
        let expected_dim = compute_array_ndims(Some(array3d_1.to_owned())).unwrap();
        assert_ne!(as_list_array(&res[0]).unwrap(), expected);
        assert_eq!(
            compute_array_ndims(Some(res[0].clone())).unwrap(),
            expected_dim
        );
    }

    #[test]
    fn test_array() {
        // make_array(1, 2, 3) = [1, 2, 3]
        let args = [
            Arc::new(Int64Array::from(vec![1])) as ArrayRef,
            Arc::new(Int64Array::from(vec![2])),
            Arc::new(Int64Array::from(vec![3])),
        ];
        let array = make_array(&args).expect("failed to initialize function array");
        let result = as_list_array(&array).expect("failed to initialize function array");
        assert_eq!(result.len(), 1);
        assert_eq!(
            &[1, 2, 3],
            as_int64_array(&result.value(0))
                .expect("failed to cast to primitive array")
                .values()
        )
    }

    #[test]
    fn test_nested_array() {
        // make_array([1, 3, 5], [2, 4, 6]) = [[1, 3, 5], [2, 4, 6]]
        let args = [
            Arc::new(Int64Array::from(vec![1, 2])) as ArrayRef,
            Arc::new(Int64Array::from(vec![3, 4])),
            Arc::new(Int64Array::from(vec![5, 6])),
        ];
        let array = make_array(&args).expect("failed to initialize function array");
        let result = as_list_array(&array).expect("failed to initialize function array");
        assert_eq!(result.len(), 2);
        assert_eq!(
            &[1, 3, 5],
            as_int64_array(&result.value(0))
                .expect("failed to cast to primitive array")
                .values()
        );
        assert_eq!(
            &[2, 4, 6],
            as_int64_array(&result.value(1))
                .expect("failed to cast to primitive array")
                .values()
        );
    }

    #[test]
    fn test_array_element() {
        // array_element([1, 2, 3, 4], 1) = 1
        let list_array = return_array();
        let arr = array_element(&[list_array, Arc::new(Int64Array::from_value(1, 1))])
            .expect("failed to initialize function array_element");
        let result =
            as_int64_array(&arr).expect("failed to initialize function array_element");

        assert_eq!(result, &Int64Array::from_value(1, 1));

        // array_element([1, 2, 3, 4], 3) = 3
        let list_array = return_array();
        let arr = array_element(&[list_array, Arc::new(Int64Array::from_value(3, 1))])
            .expect("failed to initialize function array_element");
        let result =
            as_int64_array(&arr).expect("failed to initialize function array_element");

        assert_eq!(result, &Int64Array::from_value(3, 1));

        // array_element([1, 2, 3, 4], 0) = NULL
        let list_array = return_array();
        let arr = array_element(&[list_array, Arc::new(Int64Array::from_value(0, 1))])
            .expect("failed to initialize function array_element");
        let result =
            as_int64_array(&arr).expect("failed to initialize function array_element");

        assert_eq!(result, &Int64Array::from(vec![None]));

        // array_element([1, 2, 3, 4], NULL) = NULL
        let list_array = return_array();
        let arr = array_element(&[list_array, Arc::new(Int64Array::from(vec![None]))])
            .expect("failed to initialize function array_element");
        let result =
            as_int64_array(&arr).expect("failed to initialize function array_element");

        assert_eq!(result, &Int64Array::from(vec![None]));

        // array_element([1, 2, 3, 4], -1) = 4
        let list_array = return_array();
        let arr = array_element(&[list_array, Arc::new(Int64Array::from_value(-1, 1))])
            .expect("failed to initialize function array_element");
        let result =
            as_int64_array(&arr).expect("failed to initialize function array_element");

        assert_eq!(result, &Int64Array::from_value(4, 1));

        // array_element([1, 2, 3, 4], -3) = 2
        let list_array = return_array();
        let arr = array_element(&[list_array, Arc::new(Int64Array::from_value(-3, 1))])
            .expect("failed to initialize function array_element");
        let result =
            as_int64_array(&arr).expect("failed to initialize function array_element");

        assert_eq!(result, &Int64Array::from_value(2, 1));

        // array_element([1, 2, 3, 4], 10) = NULL
        let list_array = return_array();
        let arr = array_element(&[list_array, Arc::new(Int64Array::from_value(10, 1))])
            .expect("failed to initialize function array_element");
        let result =
            as_int64_array(&arr).expect("failed to initialize function array_element");

        assert_eq!(result, &Int64Array::from(vec![None]));
    }

    #[test]
    fn test_nested_array_element() {
        // array_element([[1, 2, 3, 4], [5, 6, 7, 8]], 2) = [5, 6, 7, 8]
        let list_array = return_nested_array();
        let arr = array_element(&[list_array, Arc::new(Int64Array::from_value(2, 1))])
            .expect("failed to initialize function array_element");
        let result =
            as_list_array(&arr).expect("failed to initialize function array_element");

        assert_eq!(
            &[5, 6, 7, 8],
            result
                .value(0)
                .as_any()
                .downcast_ref::<Int64Array>()
                .unwrap()
                .values()
        );
    }

    #[test]
    fn test_array_pop_back() {
        // array_pop_back([1, 2, 3, 4]) = [1, 2, 3]
        let list_array = return_array();
        let arr = array_pop_back(&[list_array])
            .expect("failed to initialize function array_pop_back");
        let result =
            as_list_array(&arr).expect("failed to initialize function array_pop_back");
        assert_eq!(
            &[1, 2, 3],
            result
                .value(0)
                .as_any()
                .downcast_ref::<Int64Array>()
                .unwrap()
                .values()
        );

        // array_pop_back([1, 2, 3]) = [1, 2]
        let list_array = Arc::new(result.clone());
        let arr = array_pop_back(&[list_array])
            .expect("failed to initialize function array_pop_back");
        let result =
            as_list_array(&arr).expect("failed to initialize function array_pop_back");
        assert_eq!(
            &[1, 2],
            result
                .value(0)
                .as_any()
                .downcast_ref::<Int64Array>()
                .unwrap()
                .values()
        );

        // array_pop_back([1, 2]) = [1]
        let list_array = Arc::new(result.clone());
        let arr = array_pop_back(&[list_array])
            .expect("failed to initialize function array_pop_back");
        let result =
            as_list_array(&arr).expect("failed to initialize function array_pop_back");
        assert_eq!(
            &[1],
            result
                .value(0)
                .as_any()
                .downcast_ref::<Int64Array>()
                .unwrap()
                .values()
        );

        // array_pop_back([1]) = []
        let list_array = Arc::new(result.clone());
        let arr = array_pop_back(&[list_array])
            .expect("failed to initialize function array_pop_back");
        let result =
            as_list_array(&arr).expect("failed to initialize function array_pop_back");
        assert_eq!(
            &[],
            result
                .value(0)
                .as_any()
                .downcast_ref::<Int64Array>()
                .unwrap()
                .values()
        );
        // array_pop_back([]) = []
        let list_array = Arc::new(result.clone());
        let arr = array_pop_back(&[list_array])
            .expect("failed to initialize function array_pop_back");
        let result =
            as_list_array(&arr).expect("failed to initialize function array_pop_back");
        assert_eq!(
            &[],
            result
                .value(0)
                .as_any()
                .downcast_ref::<Int64Array>()
                .unwrap()
                .values()
        );

        // array_pop_back([1, NULL, 3, NULL]) = [1, NULL, 3]
        let list_array = return_array_with_nulls();
        let arr = array_pop_back(&[list_array])
            .expect("failed to initialize function array_pop_back");
        let result =
            as_list_array(&arr).expect("failed to initialize function array_pop_back");
        assert_eq!(3, result.values().len());
        assert_eq!(
            &[false, true, false],
            &[
                result.values().is_null(0),
                result.values().is_null(1),
                result.values().is_null(2)
            ]
        );
    }
    #[test]
    fn test_nested_array_pop_back() {
        // array_pop_back([[1, 2, 3, 4], [5, 6, 7, 8]]) = [[1, 2, 3, 4]]
        let list_array = return_nested_array();
        let arr = array_pop_back(&[list_array])
            .expect("failed to initialize function array_slice");
        let result =
            as_list_array(&arr).expect("failed to initialize function array_slice");
        assert_eq!(
            &[1, 2, 3, 4],
            result
                .value(0)
                .as_any()
                .downcast_ref::<ListArray>()
                .unwrap()
                .value(0)
                .as_any()
                .downcast_ref::<Int64Array>()
                .unwrap()
                .values()
        );

        // array_pop_back([[1, 2, 3, 4]]) = []
        let list_array = Arc::new(result.clone());
        let arr = array_pop_back(&[list_array])
            .expect("failed to initialize function array_pop_back");
        let result =
            as_list_array(&arr).expect("failed to initialize function array_pop_back");
        assert!(result
            .value(0)
            .as_any()
            .downcast_ref::<ListArray>()
            .unwrap()
            .is_empty());
        // array_pop_back([]) = []
        let list_array = Arc::new(result.clone());
        let arr = array_pop_back(&[list_array])
            .expect("failed to initialize function array_pop_back");
        let result =
            as_list_array(&arr).expect("failed to initialize function array_pop_back");
        assert!(result
            .value(0)
            .as_any()
            .downcast_ref::<ListArray>()
            .unwrap()
            .is_empty());
    }

    #[test]
    fn test_array_slice() {
        // array_slice([1, 2, 3, 4], 1, 3) = [1, 2, 3]
        let list_array = return_array();
        let arr = array_slice(&[
            list_array,
            Arc::new(Int64Array::from_value(1, 1)),
            Arc::new(Int64Array::from_value(3, 1)),
        ])
        .expect("failed to initialize function array_slice");
        let result =
            as_list_array(&arr).expect("failed to initialize function array_slice");

        assert_eq!(
            &[1, 2, 3],
            result
                .value(0)
                .as_any()
                .downcast_ref::<Int64Array>()
                .unwrap()
                .values()
        );

        // array_slice([1, 2, 3, 4], 2, 2) = [2]
        let list_array = return_array();
        let arr = array_slice(&[
            list_array,
            Arc::new(Int64Array::from_value(2, 1)),
            Arc::new(Int64Array::from_value(2, 1)),
        ])
        .expect("failed to initialize function array_slice");
        let result =
            as_list_array(&arr).expect("failed to initialize function array_slice");

        assert_eq!(
            &[2],
            result
                .value(0)
                .as_any()
                .downcast_ref::<Int64Array>()
                .unwrap()
                .values()
        );

        // array_slice([1, 2, 3, 4], 0, 0) = []
        let list_array = return_array();
        let arr = array_slice(&[
            list_array,
            Arc::new(Int64Array::from_value(0, 1)),
            Arc::new(Int64Array::from_value(0, 1)),
        ])
        .expect("failed to initialize function array_slice");
        let result =
            as_list_array(&arr).expect("failed to initialize function array_slice");

        assert!(result
            .value(0)
            .as_any()
            .downcast_ref::<Int64Array>()
            .unwrap()
            .is_empty());

        // array_slice([1, 2, 3, 4], 0, 6) = [1, 2, 3, 4]
        let list_array = return_array();
        let arr = array_slice(&[
            list_array,
            Arc::new(Int64Array::from_value(0, 1)),
            Arc::new(Int64Array::from_value(6, 1)),
        ])
        .expect("failed to initialize function array_slice");
        let result =
            as_list_array(&arr).expect("failed to initialize function array_slice");

        assert_eq!(
            &[1, 2, 3, 4],
            result
                .value(0)
                .as_any()
                .downcast_ref::<Int64Array>()
                .unwrap()
                .values()
        );

        // array_slice([1, 2, 3, 4], -2, -2) = []
        let list_array = return_array();
        let arr = array_slice(&[
            list_array,
            Arc::new(Int64Array::from_value(-2, 1)),
            Arc::new(Int64Array::from_value(-2, 1)),
        ])
        .expect("failed to initialize function array_slice");
        let result =
            as_list_array(&arr).expect("failed to initialize function array_slice");

        assert!(result
            .value(0)
            .as_any()
            .downcast_ref::<Int64Array>()
            .unwrap()
            .is_empty());

        // array_slice([1, 2, 3, 4], -3, -1) = [2, 3]
        let list_array = return_array();
        let arr = array_slice(&[
            list_array,
            Arc::new(Int64Array::from_value(-3, 1)),
            Arc::new(Int64Array::from_value(-1, 1)),
        ])
        .expect("failed to initialize function array_slice");
        let result =
            as_list_array(&arr).expect("failed to initialize function array_slice");

        assert_eq!(
            &[2, 3],
            result
                .value(0)
                .as_any()
                .downcast_ref::<Int64Array>()
                .unwrap()
                .values()
        );

        // array_slice([1, 2, 3, 4], -3, 2) = [2]
        let list_array = return_array();
        let arr = array_slice(&[
            list_array,
            Arc::new(Int64Array::from_value(-3, 1)),
            Arc::new(Int64Array::from_value(2, 1)),
        ])
        .expect("failed to initialize function array_slice");
        let result =
            as_list_array(&arr).expect("failed to initialize function array_slice");

        assert_eq!(
            &[2],
            result
                .value(0)
                .as_any()
                .downcast_ref::<Int64Array>()
                .unwrap()
                .values()
        );

        // array_slice([1, 2, 3, 4], 2, 11) = [2, 3, 4]
        let list_array = return_array();
        let arr = array_slice(&[
            list_array,
            Arc::new(Int64Array::from_value(2, 1)),
            Arc::new(Int64Array::from_value(11, 1)),
        ])
        .expect("failed to initialize function array_slice");
        let result =
            as_list_array(&arr).expect("failed to initialize function array_slice");

        assert_eq!(
            &[2, 3, 4],
            result
                .value(0)
                .as_any()
                .downcast_ref::<Int64Array>()
                .unwrap()
                .values()
        );

        // array_slice([1, 2, 3, 4], 3, 1) = []
        let list_array = return_array();
        let arr = array_slice(&[
            list_array,
            Arc::new(Int64Array::from_value(3, 1)),
            Arc::new(Int64Array::from_value(1, 1)),
        ])
        .expect("failed to initialize function array_slice");
        let result =
            as_list_array(&arr).expect("failed to initialize function array_slice");

        assert!(result
            .value(0)
            .as_any()
            .downcast_ref::<Int64Array>()
            .unwrap()
            .is_empty());

        // array_slice([1, 2, 3, 4], -7, -2) = NULL
        let list_array = return_array();
        let arr = array_slice(&[
            list_array,
            Arc::new(Int64Array::from_value(-7, 1)),
            Arc::new(Int64Array::from_value(-2, 1)),
        ])
        .expect("failed to initialize function array_slice");
        let result =
            as_list_array(&arr).expect("failed to initialize function array_slice");

        assert!(result
            .value(0)
            .as_any()
            .downcast_ref::<Int64Array>()
            .unwrap()
            .is_null(0));
    }

    #[test]
    fn test_nested_array_slice() {
        // array_slice([[1, 2, 3, 4], [5, 6, 7, 8]], 1, 1) = [[1, 2, 3, 4]]
        let list_array = return_nested_array();
        let arr = array_slice(&[
            list_array,
            Arc::new(Int64Array::from_value(1, 1)),
            Arc::new(Int64Array::from_value(1, 1)),
        ])
        .expect("failed to initialize function array_slice");
        let result =
            as_list_array(&arr).expect("failed to initialize function array_slice");

        assert_eq!(
            &[1, 2, 3, 4],
            result
                .value(0)
                .as_any()
                .downcast_ref::<ListArray>()
                .unwrap()
                .value(0)
                .as_any()
                .downcast_ref::<Int64Array>()
                .unwrap()
                .values()
        );

        // array_slice([[1, 2, 3, 4], [5, 6, 7, 8]], -1, -1) = []
        let list_array = return_nested_array();
        let arr = array_slice(&[
            list_array,
            Arc::new(Int64Array::from_value(-1, 1)),
            Arc::new(Int64Array::from_value(-1, 1)),
        ])
        .expect("failed to initialize function array_slice");
        let result =
            as_list_array(&arr).expect("failed to initialize function array_slice");

        assert!(result
            .value(0)
            .as_any()
            .downcast_ref::<ListArray>()
            .unwrap()
            .is_empty());

        // array_slice([[1, 2, 3, 4], [5, 6, 7, 8]], -1, 2) = [[5, 6, 7, 8]]
        let list_array = return_nested_array();
        let arr = array_slice(&[
            list_array,
            Arc::new(Int64Array::from_value(-1, 1)),
            Arc::new(Int64Array::from_value(2, 1)),
        ])
        .expect("failed to initialize function array_slice");
        let result =
            as_list_array(&arr).expect("failed to initialize function array_slice");

        assert_eq!(
            &[5, 6, 7, 8],
            result
                .value(0)
                .as_any()
                .downcast_ref::<ListArray>()
                .unwrap()
                .value(0)
                .as_any()
                .downcast_ref::<Int64Array>()
                .unwrap()
                .values()
        );
    }

    #[test]
    fn test_array_append() {
        // array_append([1, 2, 3], 4) = [1, 2, 3, 4]
        let data = vec![Some(vec![Some(1), Some(2), Some(3)])];
        let list_array =
            Arc::new(ListArray::from_iter_primitive::<Int64Type, _, _>(data)) as ArrayRef;
        let int64_array = Arc::new(Int64Array::from(vec![Some(4)])) as ArrayRef;

        let args = [list_array, int64_array];

        let array =
            array_append(&args).expect("failed to initialize function array_append");
        let result =
            as_list_array(&array).expect("failed to initialize function array_append");

        assert_eq!(
            &[1, 2, 3, 4],
            result
                .value(0)
                .as_any()
                .downcast_ref::<Int64Array>()
                .unwrap()
                .values()
        );
    }

    #[test]
    fn test_array_prepend() {
        // array_prepend(1, [2, 3, 4]) = [1, 2, 3, 4]
        let data = vec![Some(vec![Some(2), Some(3), Some(4)])];
        let list_array =
            Arc::new(ListArray::from_iter_primitive::<Int64Type, _, _>(data)) as ArrayRef;
        let int64_array = Arc::new(Int64Array::from(vec![Some(1)])) as ArrayRef;

        let args = [int64_array, list_array];

        let array =
            array_prepend(&args).expect("failed to initialize function array_append");
        let result =
            as_list_array(&array).expect("failed to initialize function array_append");

        assert_eq!(
            &[1, 2, 3, 4],
            result
                .value(0)
                .as_any()
                .downcast_ref::<Int64Array>()
                .unwrap()
                .values()
        );
    }

    #[test]
    fn test_array_concat() {
        // array_concat([1, 2, 3], [4, 5, 6], [7, 8, 9]) = [1, 2, 3, 4, 5, 6, 7, 8, 9]
        let data = vec![Some(vec![Some(1), Some(2), Some(3)])];
        let list_array1 =
            Arc::new(ListArray::from_iter_primitive::<Int64Type, _, _>(data)) as ArrayRef;
        let data = vec![Some(vec![Some(4), Some(5), Some(6)])];
        let list_array2 =
            Arc::new(ListArray::from_iter_primitive::<Int64Type, _, _>(data)) as ArrayRef;
        let data = vec![Some(vec![Some(7), Some(8), Some(9)])];
        let list_array3 =
            Arc::new(ListArray::from_iter_primitive::<Int64Type, _, _>(data)) as ArrayRef;

        let args = [list_array1, list_array2, list_array3];

        let array =
            array_concat(&args).expect("failed to initialize function array_concat");
        let result =
            as_list_array(&array).expect("failed to initialize function array_concat");

        assert_eq!(
            &[1, 2, 3, 4, 5, 6, 7, 8, 9],
            result
                .value(0)
                .as_any()
                .downcast_ref::<Int64Array>()
                .unwrap()
                .values()
        );
    }

    #[test]
    fn test_nested_array_concat() {
        // array_concat([1, 2, 3, 4], [1, 2, 3, 4]) = [1, 2, 3, 4, 1, 2, 3, 4]
        let list_array = return_array();
        let arr = array_concat(&[list_array.clone(), list_array.clone()])
            .expect("failed to initialize function array_concat");
        let result =
            as_list_array(&arr).expect("failed to initialize function array_concat");

        assert_eq!(
            &[1, 2, 3, 4, 1, 2, 3, 4],
            result
                .value(0)
                .as_any()
                .downcast_ref::<Int64Array>()
                .unwrap()
                .values()
        );

        // array_concat([[1, 2, 3, 4], [5, 6, 7, 8]], [1, 2, 3, 4]) = [[1, 2, 3, 4], [5, 6, 7, 8], [1, 2, 3, 4]]
        let list_nested_array = return_nested_array();
        let list_array = return_array();
        let arr = array_concat(&[list_nested_array, list_array])
            .expect("failed to initialize function array_concat");
        let result =
            as_list_array(&arr).expect("failed to initialize function array_concat");

        assert_eq!(
            &[1, 2, 3, 4],
            result
                .value(0)
                .as_any()
                .downcast_ref::<ListArray>()
                .unwrap()
                .value(2)
                .as_any()
                .downcast_ref::<Int64Array>()
                .unwrap()
                .values()
        );
    }

    #[test]
    fn test_array_position() {
        // array_position([1, 2, 3, 4], 3) = 3
        let list_array = return_array();
        let array = array_position(&[list_array, Arc::new(Int64Array::from_value(3, 1))])
            .expect("failed to initialize function array_position");
        let result = as_uint64_array(&array)
            .expect("failed to initialize function array_position");

        assert_eq!(result, &UInt64Array::from(vec![3]));
    }

    #[test]
    fn test_array_positions() {
        // array_positions([1, 2, 3, 4], 3) = [3]
        let list_array = return_array();
        let array =
            array_positions(&[list_array, Arc::new(Int64Array::from_value(3, 1))])
                .expect("failed to initialize function array_position");
        let result =
            as_list_array(&array).expect("failed to initialize function array_position");

        assert_eq!(result.len(), 1);
        assert_eq!(
            &[3],
            result
                .value(0)
                .as_any()
                .downcast_ref::<UInt64Array>()
                .unwrap()
                .values()
        );
    }

    #[test]
    fn test_array_remove() {
        // array_remove([3, 1, 2, 3, 2, 3], 3) = [1, 2, 3, 2, 3]
        let list_array = return_array_with_repeating_elements();
        let array = array_remove(&[list_array, Arc::new(Int64Array::from_value(3, 1))])
            .expect("failed to initialize function array_remove");
        let result =
            as_list_array(&array).expect("failed to initialize function array_remove");

        assert_eq!(result.len(), 1);
        assert_eq!(
            &[1, 2, 3, 2, 3],
            result
                .value(0)
                .as_any()
                .downcast_ref::<Int64Array>()
                .unwrap()
                .values()
        );
    }

    #[test]
    fn test_nested_array_remove() {
        // array_remove(
        //     [[1, 2, 3, 4], [5, 6, 7, 8], [1, 2, 3, 4], [9, 10, 11, 12], [5, 6, 7, 8]],
        //     [1, 2, 3, 4],
        // ) = [[5, 6, 7, 8], [1, 2, 3, 4], [9, 10, 11, 12], [5, 6, 7, 8]]
        let list_array = return_nested_array_with_repeating_elements();
        let element_array = return_array();
        let array = array_remove(&[list_array, element_array])
            .expect("failed to initialize function array_remove");
        let result =
            as_list_array(&array).expect("failed to initialize function array_remove");

        assert_eq!(result.len(), 1);
        let data = vec![
            Some(vec![Some(5), Some(6), Some(7), Some(8)]),
            Some(vec![Some(1), Some(2), Some(3), Some(4)]),
            Some(vec![Some(9), Some(10), Some(11), Some(12)]),
            Some(vec![Some(5), Some(6), Some(7), Some(8)]),
        ];
        let expected = ListArray::from_iter_primitive::<Int64Type, _, _>(data);
        assert_eq!(
            expected,
            result
                .value(0)
                .as_any()
                .downcast_ref::<ListArray>()
                .unwrap()
                .clone()
        );
    }

    #[test]
    fn test_array_remove_n() {
        // array_remove_n([3, 1, 2, 3, 2, 3], 3, 2) = [1, 2, 2, 3]
        let list_array = return_array_with_repeating_elements();
        let array = array_remove_n(&[
            list_array,
            Arc::new(Int64Array::from_value(3, 1)),
            Arc::new(Int64Array::from_value(2, 1)),
        ])
        .expect("failed to initialize function array_remove_n");
        let result =
            as_list_array(&array).expect("failed to initialize function array_remove_n");

        assert_eq!(result.len(), 1);
        assert_eq!(
            &[1, 2, 2, 3],
            result
                .value(0)
                .as_any()
                .downcast_ref::<Int64Array>()
                .unwrap()
                .values()
        );
    }

    #[test]
    fn test_nested_array_remove_n() {
        // array_remove_n(
        //     [[1, 2, 3, 4], [5, 6, 7, 8], [1, 2, 3, 4], [9, 10, 11, 12], [5, 6, 7, 8]],
        //     [1, 2, 3, 4],
        //     3,
        // ) = [[5, 6, 7, 8], [9, 10, 11, 12], [5, 6, 7, 8]]
        let list_array = return_nested_array_with_repeating_elements();
        let element_array = return_array();
        let array = array_remove_n(&[
            list_array,
            element_array,
            Arc::new(Int64Array::from_value(3, 1)),
        ])
        .expect("failed to initialize function array_remove_n");
        let result =
            as_list_array(&array).expect("failed to initialize function array_remove_n");

        assert_eq!(result.len(), 1);
        let data = vec![
            Some(vec![Some(5), Some(6), Some(7), Some(8)]),
            Some(vec![Some(9), Some(10), Some(11), Some(12)]),
            Some(vec![Some(5), Some(6), Some(7), Some(8)]),
        ];
        let expected = ListArray::from_iter_primitive::<Int64Type, _, _>(data);
        assert_eq!(
            expected,
            result
                .value(0)
                .as_any()
                .downcast_ref::<ListArray>()
                .unwrap()
                .clone()
        );
    }

    #[test]
    fn test_array_remove_all() {
        // array_remove_all([3, 1, 2, 3, 2, 3], 3) = [1, 2, 2]
        let list_array = return_array_with_repeating_elements();
        let array =
            array_remove_all(&[list_array, Arc::new(Int64Array::from_value(3, 1))])
                .expect("failed to initialize function array_remove_all");
        let result = as_list_array(&array)
            .expect("failed to initialize function array_remove_all");

        assert_eq!(result.len(), 1);
        assert_eq!(
            &[1, 2, 2],
            result
                .value(0)
                .as_any()
                .downcast_ref::<Int64Array>()
                .unwrap()
                .values()
        );
    }

    #[test]
    fn test_nested_array_remove_all() {
        // array_remove_all(
        //     [[1, 2, 3, 4], [5, 6, 7, 8], [1, 2, 3, 4], [9, 10, 11, 12], [5, 6, 7, 8]],
        //     [1, 2, 3, 4],
        // ) = [[5, 6, 7, 8], [9, 10, 11, 12], [5, 6, 7, 8]]
        let list_array = return_nested_array_with_repeating_elements();
        let element_array = return_array();
        let array = array_remove_all(&[list_array, element_array])
            .expect("failed to initialize function array_remove_all");
        let result = as_list_array(&array)
            .expect("failed to initialize function array_remove_all");

        assert_eq!(result.len(), 1);
        let data = vec![
            Some(vec![Some(5), Some(6), Some(7), Some(8)]),
            Some(vec![Some(9), Some(10), Some(11), Some(12)]),
            Some(vec![Some(5), Some(6), Some(7), Some(8)]),
        ];
        let expected = ListArray::from_iter_primitive::<Int64Type, _, _>(data);
        assert_eq!(
            expected,
            result
                .value(0)
                .as_any()
                .downcast_ref::<ListArray>()
                .unwrap()
                .clone()
        );
    }

    #[test]
<<<<<<< HEAD
    fn test_array_repeat() {
        // array_repeat(3, 5) = [3, 3, 3, 3, 3]
        let array = array_repeat(&[
            Arc::new(Int64Array::from_value(3, 1)),
            Arc::new(Int64Array::from_value(5, 1)),
        ])
        .expect("failed to initialize function array_repeat");
        let result =
            as_list_array(&array).expect("failed to initialize function array_repeat");

        assert_eq!(result.len(), 1);
        assert_eq!(
            &[3, 3, 3, 3, 3],
=======
    fn test_array_replace() {
        // array_replace([3, 1, 2, 3, 2, 3], 3, 4) = [4, 1, 2, 3, 2, 3]
        let list_array = return_array_with_repeating_elements();
        let array = array_replace(&[
            list_array,
            Arc::new(Int64Array::from_value(3, 1)),
            Arc::new(Int64Array::from_value(4, 1)),
        ])
        .expect("failed to initialize function array_replace");
        let result =
            as_list_array(&array).expect("failed to initialize function array_replace");

        assert_eq!(result.len(), 1);
        assert_eq!(
            &[4, 1, 2, 3, 2, 3],
>>>>>>> 91c9d6f8
            result
                .value(0)
                .as_any()
                .downcast_ref::<Int64Array>()
                .unwrap()
                .values()
        );
    }

    #[test]
<<<<<<< HEAD
    fn test_nested_array_repeat() {
        // array_repeat([1, 2, 3, 4], 3) = [[1, 2, 3, 4], [1, 2, 3, 4], [1, 2, 3, 4]]
        let element = return_array();
        let array = array_repeat(&[element, Arc::new(Int64Array::from_value(3, 1))])
            .expect("failed to initialize function array_repeat");
        let result =
            as_list_array(&array).expect("failed to initialize function array_repeat");

        assert_eq!(result.len(), 1);
        let data = vec![
            Some(vec![Some(1), Some(2), Some(3), Some(4)]),
            Some(vec![Some(1), Some(2), Some(3), Some(4)]),
            Some(vec![Some(1), Some(2), Some(3), Some(4)]),
=======
    fn test_nested_array_replace() {
        // array_replace(
        //     [[1, 2, 3, 4], [5, 6, 7, 8], [1, 2, 3, 4], [9, 10, 11, 12], [5, 6, 7, 8]],
        //     [1, 2, 3, 4],
        //     [11, 12, 13, 14],
        // ) = [[11, 12, 13, 14], [5, 6, 7, 8], [1, 2, 3, 4], [9, 10, 11, 12], [5, 6, 7, 8]]
        let list_array = return_nested_array_with_repeating_elements();
        let from_array = return_array();
        let to_array = return_extra_array();
        let array = array_replace(&[list_array, from_array, to_array])
            .expect("failed to initialize function array_replace");
        let result =
            as_list_array(&array).expect("failed to initialize function array_replace");

        assert_eq!(result.len(), 1);
        let data = vec![
            Some(vec![Some(11), Some(12), Some(13), Some(14)]),
            Some(vec![Some(5), Some(6), Some(7), Some(8)]),
            Some(vec![Some(1), Some(2), Some(3), Some(4)]),
            Some(vec![Some(9), Some(10), Some(11), Some(12)]),
            Some(vec![Some(5), Some(6), Some(7), Some(8)]),
        ];
        let expected = ListArray::from_iter_primitive::<Int64Type, _, _>(data);
        assert_eq!(
            expected,
            result
                .value(0)
                .as_any()
                .downcast_ref::<ListArray>()
                .unwrap()
                .clone()
        );
    }

    #[test]
    fn test_array_replace_n() {
        // array_replace_n([3, 1, 2, 3, 2, 3], 3, 4, 2) = [4, 1, 2, 4, 2, 3]
        let list_array = return_array_with_repeating_elements();
        let array = array_replace_n(&[
            list_array,
            Arc::new(Int64Array::from_value(3, 1)),
            Arc::new(Int64Array::from_value(4, 1)),
            Arc::new(Int64Array::from_value(2, 1)),
        ])
        .expect("failed to initialize function array_replace_n");
        let result =
            as_list_array(&array).expect("failed to initialize function array_replace_n");

        assert_eq!(result.len(), 1);
        assert_eq!(
            &[4, 1, 2, 4, 2, 3],
            result
                .value(0)
                .as_any()
                .downcast_ref::<Int64Array>()
                .unwrap()
                .values()
        );
    }

    #[test]
    fn test_nested_array_replace_n() {
        // array_replace_n(
        //     [[1, 2, 3, 4], [5, 6, 7, 8], [1, 2, 3, 4], [9, 10, 11, 12], [5, 6, 7, 8]],
        //     [1, 2, 3, 4],
        //     [11, 12, 13, 14],
        //     2,
        // ) = [[11, 12, 13, 14], [5, 6, 7, 8], [11, 12, 13, 14], [9, 10, 11, 12], [5, 6, 7, 8]]
        let list_array = return_nested_array_with_repeating_elements();
        let from_array = return_array();
        let to_array = return_extra_array();
        let array = array_replace_n(&[
            list_array,
            from_array,
            to_array,
            Arc::new(Int64Array::from_value(2, 1)),
        ])
        .expect("failed to initialize function array_replace_n");
        let result =
            as_list_array(&array).expect("failed to initialize function array_replace_n");

        assert_eq!(result.len(), 1);
        let data = vec![
            Some(vec![Some(11), Some(12), Some(13), Some(14)]),
            Some(vec![Some(5), Some(6), Some(7), Some(8)]),
            Some(vec![Some(11), Some(12), Some(13), Some(14)]),
            Some(vec![Some(9), Some(10), Some(11), Some(12)]),
            Some(vec![Some(5), Some(6), Some(7), Some(8)]),
>>>>>>> 91c9d6f8
        ];
        let expected = ListArray::from_iter_primitive::<Int64Type, _, _>(data);
        assert_eq!(
            expected,
            result
                .value(0)
                .as_any()
                .downcast_ref::<ListArray>()
                .unwrap()
                .clone()
        );
    }
<<<<<<< HEAD
=======

    #[test]
    fn test_array_replace_all() {
        // array_replace_all([3, 1, 2, 3, 2, 3], 3, 4) = [4, 1, 2, 4, 2, 4]
        let list_array = return_array_with_repeating_elements();
        let array = array_replace_all(&[
            list_array,
            Arc::new(Int64Array::from_value(3, 1)),
            Arc::new(Int64Array::from_value(4, 1)),
        ])
        .expect("failed to initialize function array_replace_all");
        let result = as_list_array(&array)
            .expect("failed to initialize function array_replace_all");

        assert_eq!(result.len(), 1);
        assert_eq!(
            &[4, 1, 2, 4, 2, 4],
            result
                .value(0)
                .as_any()
                .downcast_ref::<Int64Array>()
                .unwrap()
                .values()
        );
    }

    #[test]
    fn test_nested_array_replace_all() {
        // array_replace_all(
        //     [[1, 2, 3, 4], [5, 6, 7, 8], [1, 2, 3, 4], [9, 10, 11, 12], [5, 6, 7, 8]],
        //     [1, 2, 3, 4],
        //     [11, 12, 13, 14],
        // ) = [[11, 12, 13, 14], [5, 6, 7, 8], [11, 12, 13, 14], [9, 10, 11, 12], [5, 6, 7, 8]]
        let list_array = return_nested_array_with_repeating_elements();
        let from_array = return_array();
        let to_array = return_extra_array();
        let array = array_replace_all(&[list_array, from_array, to_array])
            .expect("failed to initialize function array_replace_all");
        let result = as_list_array(&array)
            .expect("failed to initialize function array_replace_all");

        assert_eq!(result.len(), 1);
        let data = vec![
            Some(vec![Some(11), Some(12), Some(13), Some(14)]),
            Some(vec![Some(5), Some(6), Some(7), Some(8)]),
            Some(vec![Some(11), Some(12), Some(13), Some(14)]),
            Some(vec![Some(9), Some(10), Some(11), Some(12)]),
            Some(vec![Some(5), Some(6), Some(7), Some(8)]),
        ];
        let expected = ListArray::from_iter_primitive::<Int64Type, _, _>(data);
        assert_eq!(
            expected,
            result
                .value(0)
                .as_any()
                .downcast_ref::<ListArray>()
                .unwrap()
                .clone()
        );
    }

>>>>>>> 91c9d6f8
    #[test]
    fn test_array_to_string() {
        // array_to_string([1, 2, 3, 4], ',') = 1,2,3,4
        let list_array = return_array();
        let array =
            array_to_string(&[list_array, Arc::new(StringArray::from(vec![Some(",")]))])
                .expect("failed to initialize function array_to_string");
        let result = as_string_array(&array)
            .expect("failed to initialize function array_to_string");

        assert_eq!(result.len(), 1);
        assert_eq!("1,2,3,4", result.value(0));

        // array_to_string([1, NULL, 3, NULL], ',', '*') = 1,*,3,*
        let list_array = return_array_with_nulls();
        let array = array_to_string(&[
            list_array,
            Arc::new(StringArray::from(vec![Some(",")])),
            Arc::new(StringArray::from(vec![Some("*")])),
        ])
        .expect("failed to initialize function array_to_string");
        let result = as_string_array(&array)
            .expect("failed to initialize function array_to_string");

        assert_eq!(result.len(), 1);
        assert_eq!("1,*,3,*", result.value(0));
    }

    #[test]
    fn test_nested_array_to_string() {
        // array_to_string([[1, 2, 3, 4], [5, 6, 7, 8]], '-') = 1-2-3-4-5-6-7-8
        let list_array = return_nested_array();
        let array =
            array_to_string(&[list_array, Arc::new(StringArray::from(vec![Some("-")]))])
                .expect("failed to initialize function array_to_string");
        let result = as_string_array(&array)
            .expect("failed to initialize function array_to_string");

        assert_eq!(result.len(), 1);
        assert_eq!("1-2-3-4-5-6-7-8", result.value(0));

        // array_to_string([[1, NULL, 3, NULL], [NULL, 6, 7, NULL]], '-', '*') = 1-*-3-*-*-6-7-*
        let list_array = return_nested_array_with_nulls();
        let array = array_to_string(&[
            list_array,
            Arc::new(StringArray::from(vec![Some("-")])),
            Arc::new(StringArray::from(vec![Some("*")])),
        ])
        .expect("failed to initialize function array_to_string");
        let result = as_string_array(&array)
            .expect("failed to initialize function array_to_string");

        assert_eq!(result.len(), 1);
        assert_eq!("1-*-3-*-*-6-7-*", result.value(0));
    }

    #[test]
    fn test_cardinality() {
        // cardinality([1, 2, 3, 4]) = 4
        let list_array = return_array();
        let arr = cardinality(&[list_array])
            .expect("failed to initialize function cardinality");
        let result =
            as_uint64_array(&arr).expect("failed to initialize function cardinality");

        assert_eq!(result, &UInt64Array::from(vec![4]));
    }

    #[test]
    fn test_nested_cardinality() {
        // cardinality([[1, 2, 3, 4], [5, 6, 7, 8]]) = 8
        let list_array = return_nested_array();
        let arr = cardinality(&[list_array])
            .expect("failed to initialize function cardinality");
        let result =
            as_uint64_array(&arr).expect("failed to initialize function cardinality");

        assert_eq!(result, &UInt64Array::from(vec![8]));
    }

    #[test]
    fn test_array_length() {
        // array_length([1, 2, 3, 4]) = 4
        let list_array = return_array();
        let arr = array_length(&[list_array.clone()])
            .expect("failed to initialize function array_ndims");
        let result =
            as_uint64_array(&arr).expect("failed to initialize function array_ndims");

        assert_eq!(result, &UInt64Array::from_value(4, 1));

        // array_length([1, 2, 3, 4], 1) = 4
        let array = array_length(&[list_array, Arc::new(Int64Array::from_value(1, 1))])
            .expect("failed to initialize function array_ndims");
        let result =
            as_uint64_array(&array).expect("failed to initialize function array_ndims");

        assert_eq!(result, &UInt64Array::from_value(4, 1));
    }

    #[test]
    fn test_nested_array_length() {
        let list_array = return_nested_array();

        // array_length([[1, 2, 3, 4], [5, 6, 7, 8]]) = 2
        let arr = array_length(&[list_array.clone()])
            .expect("failed to initialize function array_length");
        let result =
            as_uint64_array(&arr).expect("failed to initialize function array_length");

        assert_eq!(result, &UInt64Array::from_value(2, 1));

        // array_length([[1, 2, 3, 4], [5, 6, 7, 8]], 1) = 2
        let arr =
            array_length(&[list_array.clone(), Arc::new(Int64Array::from_value(1, 1))])
                .expect("failed to initialize function array_length");
        let result =
            as_uint64_array(&arr).expect("failed to initialize function array_length");

        assert_eq!(result, &UInt64Array::from_value(2, 1));

        // array_length([[1, 2, 3, 4], [5, 6, 7, 8]], 2) = 4
        let arr =
            array_length(&[list_array.clone(), Arc::new(Int64Array::from_value(2, 1))])
                .expect("failed to initialize function array_length");
        let result =
            as_uint64_array(&arr).expect("failed to initialize function array_length");

        assert_eq!(result, &UInt64Array::from_value(4, 1));

        // array_length([[1, 2, 3, 4], [5, 6, 7, 8]], 3) = NULL
        let arr = array_length(&[list_array, Arc::new(Int64Array::from_value(3, 1))])
            .expect("failed to initialize function array_length");
        let result =
            as_uint64_array(&arr).expect("failed to initialize function array_length");

        assert_eq!(result, &UInt64Array::from(vec![None]));
    }

    #[test]
    fn test_array_dims() {
        // array_dims([1, 2, 3, 4]) = [4]
        let list_array = return_array();

        let array =
            array_dims(&[list_array]).expect("failed to initialize function array_dims");
        let result =
            as_list_array(&array).expect("failed to initialize function array_dims");

        assert_eq!(
            &[4],
            result
                .value(0)
                .as_any()
                .downcast_ref::<UInt64Array>()
                .unwrap()
                .values()
        );
    }

    #[test]
    fn test_nested_array_dims() {
        // array_dims([[1, 2, 3, 4], [5, 6, 7, 8]]) = [2, 4]
        let list_array = return_nested_array();

        let array =
            array_dims(&[list_array]).expect("failed to initialize function array_dims");
        let result =
            as_list_array(&array).expect("failed to initialize function array_dims");

        assert_eq!(
            &[2, 4],
            result
                .value(0)
                .as_any()
                .downcast_ref::<UInt64Array>()
                .unwrap()
                .values()
        );
    }

    #[test]
    fn test_array_ndims() {
        // array_ndims([1, 2, 3, 4]) = 1
        let list_array = return_array();

        let array = array_ndims(&[list_array])
            .expect("failed to initialize function array_ndims");
        let result =
            as_uint64_array(&array).expect("failed to initialize function array_ndims");

        assert_eq!(result, &UInt64Array::from_value(1, 1));
    }

    #[test]
    fn test_nested_array_ndims() {
        // array_ndims([[1, 2, 3, 4], [5, 6, 7, 8]]) = 2
        let list_array = return_nested_array();

        let array = array_ndims(&[list_array])
            .expect("failed to initialize function array_ndims");
        let result =
            as_uint64_array(&array).expect("failed to initialize function array_ndims");

        assert_eq!(result, &UInt64Array::from_value(2, 1));
    }

    #[test]
    fn test_check_invalid_datatypes() {
        let data = vec![Some(vec![Some(1), Some(2), Some(3)])];
        let list_array =
            Arc::new(ListArray::from_iter_primitive::<Int64Type, _, _>(data)) as ArrayRef;
        let int64_array = Arc::new(StringArray::from(vec![Some("string")])) as ArrayRef;

        let args = [list_array.clone(), int64_array.clone()];

        let array = array_append(&args);

        assert_eq!(array.unwrap_err().strip_backtrace(), "Error during planning: array_append received incompatible types: '[Int64, Utf8]'.");
    }

    fn return_array() -> ArrayRef {
        // Returns: [1, 2, 3, 4]
        let args = [
            Arc::new(Int64Array::from(vec![Some(1)])) as ArrayRef,
            Arc::new(Int64Array::from(vec![Some(2)])) as ArrayRef,
            Arc::new(Int64Array::from(vec![Some(3)])) as ArrayRef,
            Arc::new(Int64Array::from(vec![Some(4)])) as ArrayRef,
        ];
        make_array(&args).expect("failed to initialize function array")
    }

    fn return_nested_array() -> ArrayRef {
        // Returns: [[1, 2, 3, 4], [5, 6, 7, 8]]
        let args = [
            Arc::new(Int64Array::from(vec![Some(1)])) as ArrayRef,
            Arc::new(Int64Array::from(vec![Some(2)])) as ArrayRef,
            Arc::new(Int64Array::from(vec![Some(3)])) as ArrayRef,
            Arc::new(Int64Array::from(vec![Some(4)])) as ArrayRef,
        ];
        let arr1 = make_array(&args).expect("failed to initialize function array");

        let args = [
            Arc::new(Int64Array::from(vec![Some(5)])) as ArrayRef,
            Arc::new(Int64Array::from(vec![Some(6)])) as ArrayRef,
            Arc::new(Int64Array::from(vec![Some(7)])) as ArrayRef,
            Arc::new(Int64Array::from(vec![Some(8)])) as ArrayRef,
        ];
        let arr2 = make_array(&args).expect("failed to initialize function array");

        make_array(&[arr1, arr2]).expect("failed to initialize function array")
    }

    fn return_array_with_nulls() -> ArrayRef {
        // Returns: [1, NULL, 3, NULL]
        let args = [
            Arc::new(Int64Array::from(vec![Some(1)])) as ArrayRef,
            Arc::new(Int64Array::from(vec![None])) as ArrayRef,
            Arc::new(Int64Array::from(vec![Some(3)])) as ArrayRef,
            Arc::new(Int64Array::from(vec![None])) as ArrayRef,
        ];
        make_array(&args).expect("failed to initialize function array")
    }

    fn return_nested_array_with_nulls() -> ArrayRef {
        // Returns: [[1, NULL, 3, NULL], [NULL, 6, 7, NULL]]
        let args = [
            Arc::new(Int64Array::from(vec![Some(1)])) as ArrayRef,
            Arc::new(Int64Array::from(vec![None])) as ArrayRef,
            Arc::new(Int64Array::from(vec![Some(3)])) as ArrayRef,
            Arc::new(Int64Array::from(vec![None])) as ArrayRef,
        ];
        let arr1 = make_array(&args).expect("failed to initialize function array");

        let args = [
            Arc::new(Int64Array::from(vec![None])) as ArrayRef,
            Arc::new(Int64Array::from(vec![Some(6)])) as ArrayRef,
            Arc::new(Int64Array::from(vec![Some(7)])) as ArrayRef,
            Arc::new(Int64Array::from(vec![None])) as ArrayRef,
        ];
        let arr2 = make_array(&args).expect("failed to initialize function array");

        make_array(&[arr1, arr2]).expect("failed to initialize function array")
    }

    fn return_array_with_repeating_elements() -> ArrayRef {
        // Returns: [3, 1, 2, 3, 2, 3]
        let args = [
            Arc::new(Int64Array::from(vec![Some(3)])) as ArrayRef,
            Arc::new(Int64Array::from(vec![Some(1)])) as ArrayRef,
            Arc::new(Int64Array::from(vec![Some(2)])) as ArrayRef,
            Arc::new(Int64Array::from(vec![Some(3)])) as ArrayRef,
            Arc::new(Int64Array::from(vec![Some(2)])) as ArrayRef,
            Arc::new(Int64Array::from(vec![Some(3)])) as ArrayRef,
        ];
        make_array(&args).expect("failed to initialize function array")
    }

    fn return_nested_array_with_repeating_elements() -> ArrayRef {
        // Returns: [[1, 2, 3, 4], [5, 6, 7, 8], [1, 2, 3, 4], [9, 10, 11, 12], [5, 6, 7, 8]]
        let args = [
            Arc::new(Int64Array::from(vec![Some(1)])) as ArrayRef,
            Arc::new(Int64Array::from(vec![Some(2)])) as ArrayRef,
            Arc::new(Int64Array::from(vec![Some(3)])) as ArrayRef,
            Arc::new(Int64Array::from(vec![Some(4)])) as ArrayRef,
        ];
        let arr1 = make_array(&args).expect("failed to initialize function array");

        let args = [
            Arc::new(Int64Array::from(vec![Some(5)])) as ArrayRef,
            Arc::new(Int64Array::from(vec![Some(6)])) as ArrayRef,
            Arc::new(Int64Array::from(vec![Some(7)])) as ArrayRef,
            Arc::new(Int64Array::from(vec![Some(8)])) as ArrayRef,
        ];
        let arr2 = make_array(&args).expect("failed to initialize function array");

        let args = [
            Arc::new(Int64Array::from(vec![Some(1)])) as ArrayRef,
            Arc::new(Int64Array::from(vec![Some(2)])) as ArrayRef,
            Arc::new(Int64Array::from(vec![Some(3)])) as ArrayRef,
            Arc::new(Int64Array::from(vec![Some(4)])) as ArrayRef,
        ];
        let arr3 = make_array(&args).expect("failed to initialize function array");

        let args = [
            Arc::new(Int64Array::from(vec![Some(9)])) as ArrayRef,
            Arc::new(Int64Array::from(vec![Some(10)])) as ArrayRef,
            Arc::new(Int64Array::from(vec![Some(11)])) as ArrayRef,
            Arc::new(Int64Array::from(vec![Some(12)])) as ArrayRef,
        ];
        let arr4 = make_array(&args).expect("failed to initialize function array");

        let args = [
            Arc::new(Int64Array::from(vec![Some(5)])) as ArrayRef,
            Arc::new(Int64Array::from(vec![Some(6)])) as ArrayRef,
            Arc::new(Int64Array::from(vec![Some(7)])) as ArrayRef,
            Arc::new(Int64Array::from(vec![Some(8)])) as ArrayRef,
        ];
        let arr5 = make_array(&args).expect("failed to initialize function array");

        make_array(&[arr1, arr2, arr3, arr4, arr5])
            .expect("failed to initialize function array")
    }
}<|MERGE_RESOLUTION|>--- conflicted
+++ resolved
@@ -2753,228 +2753,6 @@
     }
 
     #[test]
-<<<<<<< HEAD
-    fn test_array_repeat() {
-        // array_repeat(3, 5) = [3, 3, 3, 3, 3]
-        let array = array_repeat(&[
-            Arc::new(Int64Array::from_value(3, 1)),
-            Arc::new(Int64Array::from_value(5, 1)),
-        ])
-        .expect("failed to initialize function array_repeat");
-        let result =
-            as_list_array(&array).expect("failed to initialize function array_repeat");
-
-        assert_eq!(result.len(), 1);
-        assert_eq!(
-            &[3, 3, 3, 3, 3],
-=======
-    fn test_array_replace() {
-        // array_replace([3, 1, 2, 3, 2, 3], 3, 4) = [4, 1, 2, 3, 2, 3]
-        let list_array = return_array_with_repeating_elements();
-        let array = array_replace(&[
-            list_array,
-            Arc::new(Int64Array::from_value(3, 1)),
-            Arc::new(Int64Array::from_value(4, 1)),
-        ])
-        .expect("failed to initialize function array_replace");
-        let result =
-            as_list_array(&array).expect("failed to initialize function array_replace");
-
-        assert_eq!(result.len(), 1);
-        assert_eq!(
-            &[4, 1, 2, 3, 2, 3],
->>>>>>> 91c9d6f8
-            result
-                .value(0)
-                .as_any()
-                .downcast_ref::<Int64Array>()
-                .unwrap()
-                .values()
-        );
-    }
-
-    #[test]
-<<<<<<< HEAD
-    fn test_nested_array_repeat() {
-        // array_repeat([1, 2, 3, 4], 3) = [[1, 2, 3, 4], [1, 2, 3, 4], [1, 2, 3, 4]]
-        let element = return_array();
-        let array = array_repeat(&[element, Arc::new(Int64Array::from_value(3, 1))])
-            .expect("failed to initialize function array_repeat");
-        let result =
-            as_list_array(&array).expect("failed to initialize function array_repeat");
-
-        assert_eq!(result.len(), 1);
-        let data = vec![
-            Some(vec![Some(1), Some(2), Some(3), Some(4)]),
-            Some(vec![Some(1), Some(2), Some(3), Some(4)]),
-            Some(vec![Some(1), Some(2), Some(3), Some(4)]),
-=======
-    fn test_nested_array_replace() {
-        // array_replace(
-        //     [[1, 2, 3, 4], [5, 6, 7, 8], [1, 2, 3, 4], [9, 10, 11, 12], [5, 6, 7, 8]],
-        //     [1, 2, 3, 4],
-        //     [11, 12, 13, 14],
-        // ) = [[11, 12, 13, 14], [5, 6, 7, 8], [1, 2, 3, 4], [9, 10, 11, 12], [5, 6, 7, 8]]
-        let list_array = return_nested_array_with_repeating_elements();
-        let from_array = return_array();
-        let to_array = return_extra_array();
-        let array = array_replace(&[list_array, from_array, to_array])
-            .expect("failed to initialize function array_replace");
-        let result =
-            as_list_array(&array).expect("failed to initialize function array_replace");
-
-        assert_eq!(result.len(), 1);
-        let data = vec![
-            Some(vec![Some(11), Some(12), Some(13), Some(14)]),
-            Some(vec![Some(5), Some(6), Some(7), Some(8)]),
-            Some(vec![Some(1), Some(2), Some(3), Some(4)]),
-            Some(vec![Some(9), Some(10), Some(11), Some(12)]),
-            Some(vec![Some(5), Some(6), Some(7), Some(8)]),
-        ];
-        let expected = ListArray::from_iter_primitive::<Int64Type, _, _>(data);
-        assert_eq!(
-            expected,
-            result
-                .value(0)
-                .as_any()
-                .downcast_ref::<ListArray>()
-                .unwrap()
-                .clone()
-        );
-    }
-
-    #[test]
-    fn test_array_replace_n() {
-        // array_replace_n([3, 1, 2, 3, 2, 3], 3, 4, 2) = [4, 1, 2, 4, 2, 3]
-        let list_array = return_array_with_repeating_elements();
-        let array = array_replace_n(&[
-            list_array,
-            Arc::new(Int64Array::from_value(3, 1)),
-            Arc::new(Int64Array::from_value(4, 1)),
-            Arc::new(Int64Array::from_value(2, 1)),
-        ])
-        .expect("failed to initialize function array_replace_n");
-        let result =
-            as_list_array(&array).expect("failed to initialize function array_replace_n");
-
-        assert_eq!(result.len(), 1);
-        assert_eq!(
-            &[4, 1, 2, 4, 2, 3],
-            result
-                .value(0)
-                .as_any()
-                .downcast_ref::<Int64Array>()
-                .unwrap()
-                .values()
-        );
-    }
-
-    #[test]
-    fn test_nested_array_replace_n() {
-        // array_replace_n(
-        //     [[1, 2, 3, 4], [5, 6, 7, 8], [1, 2, 3, 4], [9, 10, 11, 12], [5, 6, 7, 8]],
-        //     [1, 2, 3, 4],
-        //     [11, 12, 13, 14],
-        //     2,
-        // ) = [[11, 12, 13, 14], [5, 6, 7, 8], [11, 12, 13, 14], [9, 10, 11, 12], [5, 6, 7, 8]]
-        let list_array = return_nested_array_with_repeating_elements();
-        let from_array = return_array();
-        let to_array = return_extra_array();
-        let array = array_replace_n(&[
-            list_array,
-            from_array,
-            to_array,
-            Arc::new(Int64Array::from_value(2, 1)),
-        ])
-        .expect("failed to initialize function array_replace_n");
-        let result =
-            as_list_array(&array).expect("failed to initialize function array_replace_n");
-
-        assert_eq!(result.len(), 1);
-        let data = vec![
-            Some(vec![Some(11), Some(12), Some(13), Some(14)]),
-            Some(vec![Some(5), Some(6), Some(7), Some(8)]),
-            Some(vec![Some(11), Some(12), Some(13), Some(14)]),
-            Some(vec![Some(9), Some(10), Some(11), Some(12)]),
-            Some(vec![Some(5), Some(6), Some(7), Some(8)]),
->>>>>>> 91c9d6f8
-        ];
-        let expected = ListArray::from_iter_primitive::<Int64Type, _, _>(data);
-        assert_eq!(
-            expected,
-            result
-                .value(0)
-                .as_any()
-                .downcast_ref::<ListArray>()
-                .unwrap()
-                .clone()
-        );
-    }
-<<<<<<< HEAD
-=======
-
-    #[test]
-    fn test_array_replace_all() {
-        // array_replace_all([3, 1, 2, 3, 2, 3], 3, 4) = [4, 1, 2, 4, 2, 4]
-        let list_array = return_array_with_repeating_elements();
-        let array = array_replace_all(&[
-            list_array,
-            Arc::new(Int64Array::from_value(3, 1)),
-            Arc::new(Int64Array::from_value(4, 1)),
-        ])
-        .expect("failed to initialize function array_replace_all");
-        let result = as_list_array(&array)
-            .expect("failed to initialize function array_replace_all");
-
-        assert_eq!(result.len(), 1);
-        assert_eq!(
-            &[4, 1, 2, 4, 2, 4],
-            result
-                .value(0)
-                .as_any()
-                .downcast_ref::<Int64Array>()
-                .unwrap()
-                .values()
-        );
-    }
-
-    #[test]
-    fn test_nested_array_replace_all() {
-        // array_replace_all(
-        //     [[1, 2, 3, 4], [5, 6, 7, 8], [1, 2, 3, 4], [9, 10, 11, 12], [5, 6, 7, 8]],
-        //     [1, 2, 3, 4],
-        //     [11, 12, 13, 14],
-        // ) = [[11, 12, 13, 14], [5, 6, 7, 8], [11, 12, 13, 14], [9, 10, 11, 12], [5, 6, 7, 8]]
-        let list_array = return_nested_array_with_repeating_elements();
-        let from_array = return_array();
-        let to_array = return_extra_array();
-        let array = array_replace_all(&[list_array, from_array, to_array])
-            .expect("failed to initialize function array_replace_all");
-        let result = as_list_array(&array)
-            .expect("failed to initialize function array_replace_all");
-
-        assert_eq!(result.len(), 1);
-        let data = vec![
-            Some(vec![Some(11), Some(12), Some(13), Some(14)]),
-            Some(vec![Some(5), Some(6), Some(7), Some(8)]),
-            Some(vec![Some(11), Some(12), Some(13), Some(14)]),
-            Some(vec![Some(9), Some(10), Some(11), Some(12)]),
-            Some(vec![Some(5), Some(6), Some(7), Some(8)]),
-        ];
-        let expected = ListArray::from_iter_primitive::<Int64Type, _, _>(data);
-        assert_eq!(
-            expected,
-            result
-                .value(0)
-                .as_any()
-                .downcast_ref::<ListArray>()
-                .unwrap()
-                .clone()
-        );
-    }
-
->>>>>>> 91c9d6f8
-    #[test]
     fn test_array_to_string() {
         // array_to_string([1, 2, 3, 4], ',') = 1,2,3,4
         let list_array = return_array();
