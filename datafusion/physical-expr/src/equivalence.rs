// Licensed to the Apache Software Foundation (ASF) under one
// or more contributor license agreements.  See the NOTICE file
// distributed with this work for additional information
// regarding copyright ownership.  The ASF licenses this file
// to you under the Apache License, Version 2.0 (the
// "License"); you may not use this file except in compliance
// with the License.  You may obtain a copy of the License at
//
//   http://www.apache.org/licenses/LICENSE-2.0
//
// Unless required by applicable law or agreed to in writing,
// software distributed under the License is distributed on an
// "AS IS" BASIS, WITHOUT WARRANTIES OR CONDITIONS OF ANY
// KIND, either express or implied.  See the License for the
// specific language governing permissions and limitations
// under the License.

use crate::expressions::Column;
<<<<<<< HEAD
=======
use crate::utils::collect_columns;
>>>>>>> 2fd704ca
use crate::{
    normalize_expr_with_equivalence_properties, LexOrdering, PhysicalExpr,
    PhysicalSortExpr,
};

use arrow::datatypes::SchemaRef;
use arrow_schema::Fields;

use std::collections::{HashMap, HashSet};
use std::hash::Hash;
use std::sync::Arc;

/// Represents a collection of [`EquivalentClass`] (equivalences
/// between columns in relations)
///
/// This is used to represent both:
///
/// 1. Equality conditions (like `A=B`), when `T` = [`Column`]
/// 2. Ordering (like `A ASC = B ASC`), when `T` = [`PhysicalSortExpr`]
#[derive(Debug, Clone)]
pub struct EquivalenceProperties<T = Column> {
    classes: Vec<EquivalentClass<T>>,
    schema: SchemaRef,
}

impl<T: Eq + Clone + Hash> EquivalenceProperties<T> {
    pub fn new(schema: SchemaRef) -> Self {
        EquivalenceProperties {
            classes: vec![],
            schema,
        }
    }

    /// return the set of equivalences
    pub fn classes(&self) -> &[EquivalentClass<T>] {
        &self.classes
    }

    pub fn schema(&self) -> SchemaRef {
        self.schema.clone()
    }

    /// Add the [`EquivalentClass`] from `iter` to this list
    pub fn extend<I: IntoIterator<Item = EquivalentClass<T>>>(&mut self, iter: I) {
        for ec in iter {
            self.classes.push(ec)
        }
    }

    /// Adds new equal conditions into the EquivalenceProperties. New equal
    /// conditions usually come from equality predicates in a join/filter.
    pub fn add_equal_conditions(&mut self, new_conditions: (&T, &T)) {
        let mut idx1: Option<usize> = None;
        let mut idx2: Option<usize> = None;
        for (idx, class) in self.classes.iter_mut().enumerate() {
            let contains_first = class.contains(new_conditions.0);
            let contains_second = class.contains(new_conditions.1);
            match (contains_first, contains_second) {
                (true, false) => {
                    class.insert(new_conditions.1.clone());
                    idx1 = Some(idx);
                }
                (false, true) => {
                    class.insert(new_conditions.0.clone());
                    idx2 = Some(idx);
                }
                (true, true) => {
                    idx1 = Some(idx);
                    idx2 = Some(idx);
                    break;
                }
                (false, false) => {}
            }
        }

        match (idx1, idx2) {
            (Some(idx_1), Some(idx_2)) if idx_1 != idx_2 => {
                // need to merge the two existing EquivalentClasses
                let second_eq_class = self.classes.get(idx_2).unwrap().clone();
                let first_eq_class = self.classes.get_mut(idx_1).unwrap();
                for prop in second_eq_class.iter() {
                    if !first_eq_class.contains(prop) {
                        first_eq_class.insert(prop.clone());
                    }
                }
                self.classes.remove(idx_2);
            }
            (None, None) => {
                // adding new pairs
                self.classes.push(EquivalentClass::<T>::new(
                    new_conditions.0.clone(),
                    vec![new_conditions.1.clone()],
                ));
            }
            _ => {}
        }
    }
}

/// `OrderingEquivalenceProperties` keeps track of columns that describe the
/// global ordering of the schema. These columns are not necessarily same; e.g.
/// ```text
/// ┌-------┐
/// | a | b |
/// |---|---|
/// | 1 | 9 |
/// | 2 | 8 |
/// | 3 | 7 |
/// | 5 | 5 |
/// └---┴---┘
/// ```
/// where both `a ASC` and `b DESC` can describe the table ordering. With
/// `OrderingEquivalenceProperties`, we can keep track of these equivalences
/// and treat `a ASC` and `b DESC` as the same ordering requirement.
pub type OrderingEquivalenceProperties = EquivalenceProperties<LexOrdering>;

impl OrderingEquivalenceProperties {
    /// Checks whether `leading_ordering` is contained in any of the ordering
    /// equivalence classes.
    pub fn satisfies_leading_ordering(
        &self,
        leading_ordering: &PhysicalSortExpr,
    ) -> bool {
        for cls in &self.classes {
            for ordering in cls.others.iter().chain(std::iter::once(&cls.head)) {
                if ordering[0].eq(leading_ordering) {
                    return true;
                }
            }
        }
        false
    }
}

/// EquivalentClass is a set of [`Column`]s or [`PhysicalSortExpr`]s that are known
/// to have the same value in all tuples in a relation. `EquivalentClass<Column>`
/// is generated by equality predicates, typically equijoin conditions and equality
/// conditions in filters. `EquivalentClass<PhysicalSortExpr>` is generated by the
/// `ROW_NUMBER` window function.
#[derive(Debug, Clone)]
pub struct EquivalentClass<T = Column> {
    /// First element in the EquivalentClass
    head: T,
    /// Other equal columns
    others: HashSet<T>,
}

impl<T: Eq + Hash + Clone> EquivalentClass<T> {
    pub fn new(head: T, others: Vec<T>) -> EquivalentClass<T> {
        EquivalentClass {
            head,
            others: HashSet::from_iter(others),
        }
    }

    pub fn head(&self) -> &T {
        &self.head
    }

    pub fn others(&self) -> &HashSet<T> {
        &self.others
    }

    pub fn contains(&self, col: &T) -> bool {
        self.head == *col || self.others.contains(col)
    }

    pub fn insert(&mut self, col: T) -> bool {
        self.head != col && self.others.insert(col)
    }

    pub fn remove(&mut self, col: &T) -> bool {
        let removed = self.others.remove(col);
        // If we are removing the head, adjust others so that its first entry becomes the new head.
        if !removed && *col == self.head {
            if let Some(col) = self.others.iter().next().cloned() {
                let removed = self.others.remove(&col);
                self.head = col;
                removed
            } else {
                // We don't allow empty equivalence classes, reject removal if one tries removing
                // the only element in an equivalence class.
                false
            }
        } else {
            removed
        }
    }

    pub fn iter(&self) -> impl Iterator<Item = &'_ T> {
        std::iter::once(&self.head).chain(self.others.iter())
    }

    pub fn len(&self) -> usize {
        self.others.len() + 1
    }

    pub fn is_empty(&self) -> bool {
        self.len() == 0
    }
}

/// `LexOrdering` stores the lexicographical ordering for a schema.
/// OrderingEquivalentClass keeps track of different alternative orderings than can
/// describe the schema.
/// For instance, for the table below
/// |a|b|c|d|
/// |1|4|3|1|
/// |2|3|3|2|
/// |3|1|2|2|
/// |3|2|1|3|
/// both `vec![a ASC, b ASC]` and `vec![c DESC, d ASC]` describe the ordering of the table.
/// For this case, we say that `vec![a ASC, b ASC]`, and `vec![c DESC, d ASC]` are ordering equivalent.
pub type OrderingEquivalentClass = EquivalentClass<LexOrdering>;

/// Update each expression in `ordering` with alias expressions. Assume
/// `ordering` is `a ASC, b ASC` and `c` is alias of `b`. Then, the result
/// will be `a ASC, c ASC`.
fn update_with_alias(
    mut ordering: LexOrdering,
    oeq_alias_map: &[(Column, Column)],
) -> LexOrdering {
    for (source_col, target_col) in oeq_alias_map {
        let source_col: Arc<dyn PhysicalExpr> = Arc::new(source_col.clone());
        // Replace invalidated columns with its alias in the ordering expression.
        let target_col: Arc<dyn PhysicalExpr> = Arc::new(target_col.clone());
        for item in ordering.iter_mut() {
            if item.expr.eq(&source_col) {
                // Change the corresponding entry with alias expression
                item.expr = target_col.clone();
            }
        }
    }
    ordering
}

impl OrderingEquivalentClass {
    /// This function updates ordering equivalences with alias information.
    /// For instance, assume columns `a` and `b` are aliases (a as b), and
    /// orderings `a ASC` and `c DESC` are equivalent. Here, we replace column
    /// `a` with `b` in ordering equivalence expressions. After this function,
    /// `a ASC`, `c DESC` will be converted to the `b ASC`, `c DESC`.
    fn update_with_aliases(
        &mut self,
        oeq_alias_map: &[(Column, Column)],
        fields: &Fields,
    ) {
        let is_head_invalid = self.head.iter().any(|sort_expr| {
            collect_columns(&sort_expr.expr)
                .iter()
                .any(|col| is_column_invalid_in_new_schema(col, fields))
        });
        // If head is invalidated, update head with alias expressions
        if is_head_invalid {
            self.head = update_with_alias(self.head.clone(), oeq_alias_map);
        } else {
            let new_oeq_expr = update_with_alias(self.head.clone(), oeq_alias_map);
            self.insert(new_oeq_expr);
        }
        for ordering in self.others.clone().into_iter() {
            self.insert(update_with_alias(ordering, oeq_alias_map));
        }
    }
}

/// This is a builder object facilitating incremental construction
/// for ordering equivalences.
pub struct OrderingEquivalenceBuilder {
    eq_properties: EquivalenceProperties,
    ordering_eq_properties: OrderingEquivalenceProperties,
    existing_ordering: Vec<PhysicalSortExpr>,
    schema: SchemaRef,
}

impl OrderingEquivalenceBuilder {
    pub fn new(schema: SchemaRef) -> Self {
        let eq_properties = EquivalenceProperties::new(schema.clone());
        let ordering_eq_properties = OrderingEquivalenceProperties::new(schema.clone());
        Self {
            eq_properties,
            ordering_eq_properties,
            existing_ordering: vec![],
            schema,
        }
    }

    pub fn extend(
        mut self,
        new_ordering_eq_properties: OrderingEquivalenceProperties,
    ) -> Self {
        self.ordering_eq_properties
            .extend(new_ordering_eq_properties.classes().iter().cloned());
        self
    }

    pub fn with_existing_ordering(
        mut self,
        existing_ordering: Option<Vec<PhysicalSortExpr>>,
    ) -> Self {
        if let Some(existing_ordering) = existing_ordering {
            self.existing_ordering = existing_ordering;
        }
        self
    }

    pub fn with_equivalences(mut self, new_eq_properties: EquivalenceProperties) -> Self {
        self.eq_properties = new_eq_properties;
        self
    }

    pub fn add_equal_conditions(
        &mut self,
        new_equivalent_ordering: Vec<PhysicalSortExpr>,
    ) {
        let mut normalized_out_ordering = vec![];
        for item in &self.existing_ordering {
            // To account for ordering equivalences, first normalize the expression:
            let normalized = normalize_expr_with_equivalence_properties(
                item.expr.clone(),
                self.eq_properties.classes(),
            );
            normalized_out_ordering.push(PhysicalSortExpr {
                expr: normalized,
                options: item.options,
            });
        }
        // If there is an existing ordering, add new ordering as an equivalence:
        if !normalized_out_ordering.is_empty() {
            self.ordering_eq_properties.add_equal_conditions((
                &normalized_out_ordering,
                &new_equivalent_ordering,
            ));
        }
    }

    /// Return a reference to the schema with which this builder was constructed with
    pub fn schema(&self) -> &SchemaRef {
        &self.schema
    }

    /// Return a reference to the existing ordering
    pub fn existing_ordering(&self) -> &LexOrdering {
        &self.existing_ordering
    }

    pub fn build(self) -> OrderingEquivalenceProperties {
        self.ordering_eq_properties
    }
}

/// Checks whether column is still valid after projection.
fn is_column_invalid_in_new_schema(column: &Column, fields: &Fields) -> bool {
    let idx = column.index();
    idx >= fields.len() || fields[idx].name() != column.name()
}

/// Gets first aliased version of `col` found in `alias_map`.
fn get_alias_column(
    col: &Column,
    alias_map: &HashMap<Column, Vec<Column>>,
) -> Option<Column> {
    alias_map
        .iter()
        .find_map(|(column, columns)| column.eq(col).then(|| columns[0].clone()))
}

/// This function applies the given projection to the given equivalence
/// properties to compute the resulting (projected) equivalence properties; e.g.
/// 1) Adding an alias, which can introduce additional equivalence properties,
///    as in Projection(a, a as a1, a as a2).
/// 2) Truncate the [`EquivalentClass`]es that are not in the output schema.
pub fn project_equivalence_properties(
    input_eq: EquivalenceProperties,
    alias_map: &HashMap<Column, Vec<Column>>,
    output_eq: &mut EquivalenceProperties,
) {
    // Get schema and fields of projection output
    let schema = output_eq.schema();
    let fields = schema.fields();

    let mut eq_classes = input_eq.classes().to_vec();
    for (column, columns) in alias_map {
        let mut find_match = false;
        for class in eq_classes.iter_mut() {
            // If `self.head` is invalidated in the new schema, update head
            // with this change `self.head` is not randomly assigned by one of the entries from `self.others`
            if is_column_invalid_in_new_schema(&class.head, fields) {
                if let Some(alias_col) = get_alias_column(&class.head, alias_map) {
                    class.head = alias_col;
                }
            }
            if class.contains(column) {
                for col in columns {
                    class.insert(col.clone());
                }
                find_match = true;
                break;
            }
        }
        if !find_match {
            eq_classes.push(EquivalentClass::new(column.clone(), columns.clone()));
        }
    }

    // Prune columns that are no longer in the schema from equivalences.
    for class in eq_classes.iter_mut() {
        let columns_to_remove = class
            .iter()
            .filter(|column| is_column_invalid_in_new_schema(column, fields))
            .cloned()
            .collect::<Vec<_>>();
        for column in columns_to_remove {
            class.remove(&column);
        }
    }

    eq_classes.retain(|props| {
        props.len() > 1
<<<<<<< HEAD
            && !(props.len() == 2 && props.head.eq(props.others().iter().next().unwrap()))
=======
            &&
            // A column should not give an equivalence with itself.
             !(props.len() == 2 && props.head.eq(props.others().iter().next().unwrap()))
>>>>>>> 2fd704ca
    });

    output_eq.extend(eq_classes);
}

/// This function applies the given projection to the given ordering
/// equivalence properties to compute the resulting (projected) ordering
/// equivalence properties; e.g.
/// 1) Adding an alias, which can introduce additional ordering equivalence
///    properties, as in Projection(a, a as a1, a as a2) extends global ordering
///    of a to a1 and a2.
/// 2) Truncate the [`OrderingEquivalentClass`]es that are not in the output schema.
pub fn project_ordering_equivalence_properties(
    input_eq: OrderingEquivalenceProperties,
    columns_map: &HashMap<Column, Vec<Column>>,
    output_eq: &mut OrderingEquivalenceProperties,
) {
    // Get schema and fields of projection output
    let schema = output_eq.schema();
    let fields = schema.fields();

    let mut eq_classes = input_eq.classes().to_vec();
    let mut oeq_alias_map = vec![];
    for (column, columns) in columns_map {
        if is_column_invalid_in_new_schema(column, fields) {
            oeq_alias_map.push((column.clone(), columns[0].clone()));
        }
    }
    for class in eq_classes.iter_mut() {
        class.update_with_aliases(&oeq_alias_map, fields);
    }

<<<<<<< HEAD
    // Prune columns that no longer is in the schema from the OrderingEquivalenceProperties.
=======
    // Prune columns that are no longer in the schema from the OrderingEquivalenceProperties.
>>>>>>> 2fd704ca
    for class in eq_classes.iter_mut() {
        let sort_exprs_to_remove = class
            .iter()
            .filter(|sort_exprs| {
                sort_exprs.iter().any(|sort_expr| {
                    let cols_in_expr = collect_columns(&sort_expr.expr);
                    // If any one of the columns, used in Expression is invalid, remove expression
                    // from ordering equivalences
                    cols_in_expr
                        .iter()
                        .any(|col| is_column_invalid_in_new_schema(col, fields))
                })
            })
            .cloned()
            .collect::<Vec<_>>();
        for sort_exprs in sort_exprs_to_remove {
            class.remove(&sort_exprs);
        }
    }
    eq_classes.retain(|props| props.len() > 1);

    output_eq.extend(eq_classes);
}

/// Retrieves the ordering equivalence properties for a given schema and output ordering.
pub fn ordering_equivalence_properties_helper(
    schema: SchemaRef,
    eq_orderings: &[LexOrdering],
) -> OrderingEquivalenceProperties {
    let mut oep = OrderingEquivalenceProperties::new(schema);
    let first_ordering = if let Some(first) = eq_orderings.first() {
        first
    } else {
        // Return an empty OrderingEquivalenceProperties:
        return oep;
    };
    // First entry among eq_orderings is the head, skip it:
    for ordering in eq_orderings.iter().skip(1) {
        if !ordering.is_empty() {
            oep.add_equal_conditions((first_ordering, ordering))
        }
    }
    oep
}

#[cfg(test)]
mod tests {
    use super::*;
    use crate::expressions::Column;
    use arrow::datatypes::{DataType, Field, Schema};
    use datafusion_common::Result;

    use std::sync::Arc;

    #[test]
    fn add_equal_conditions_test() -> Result<()> {
        let schema = Arc::new(Schema::new(vec![
            Field::new("a", DataType::Int64, true),
            Field::new("b", DataType::Int64, true),
            Field::new("c", DataType::Int64, true),
            Field::new("x", DataType::Int64, true),
            Field::new("y", DataType::Int64, true),
        ]));

        let mut eq_properties = EquivalenceProperties::new(schema);
        let new_condition = (&Column::new("a", 0), &Column::new("b", 1));
        eq_properties.add_equal_conditions(new_condition);
        assert_eq!(eq_properties.classes().len(), 1);

        let new_condition = (&Column::new("b", 1), &Column::new("a", 0));
        eq_properties.add_equal_conditions(new_condition);
        assert_eq!(eq_properties.classes().len(), 1);
        assert_eq!(eq_properties.classes()[0].len(), 2);
        assert!(eq_properties.classes()[0].contains(&Column::new("a", 0)));
        assert!(eq_properties.classes()[0].contains(&Column::new("b", 1)));

        let new_condition = (&Column::new("b", 1), &Column::new("c", 2));
        eq_properties.add_equal_conditions(new_condition);
        assert_eq!(eq_properties.classes().len(), 1);
        assert_eq!(eq_properties.classes()[0].len(), 3);
        assert!(eq_properties.classes()[0].contains(&Column::new("a", 0)));
        assert!(eq_properties.classes()[0].contains(&Column::new("b", 1)));
        assert!(eq_properties.classes()[0].contains(&Column::new("c", 2)));

        let new_condition = (&Column::new("x", 3), &Column::new("y", 4));
        eq_properties.add_equal_conditions(new_condition);
        assert_eq!(eq_properties.classes().len(), 2);

        let new_condition = (&Column::new("x", 3), &Column::new("a", 0));
        eq_properties.add_equal_conditions(new_condition);
        assert_eq!(eq_properties.classes().len(), 1);
        assert_eq!(eq_properties.classes()[0].len(), 5);
        assert!(eq_properties.classes()[0].contains(&Column::new("a", 0)));
        assert!(eq_properties.classes()[0].contains(&Column::new("b", 1)));
        assert!(eq_properties.classes()[0].contains(&Column::new("c", 2)));
        assert!(eq_properties.classes()[0].contains(&Column::new("x", 3)));
        assert!(eq_properties.classes()[0].contains(&Column::new("y", 4)));

        Ok(())
    }

    #[test]
    fn project_equivalence_properties_test() -> Result<()> {
        let input_schema = Arc::new(Schema::new(vec![
            Field::new("a", DataType::Int64, true),
            Field::new("b", DataType::Int64, true),
            Field::new("c", DataType::Int64, true),
        ]));

        let mut input_properties = EquivalenceProperties::new(input_schema);
        let new_condition = (&Column::new("a", 0), &Column::new("b", 1));
        input_properties.add_equal_conditions(new_condition);
        let new_condition = (&Column::new("b", 1), &Column::new("c", 2));
        input_properties.add_equal_conditions(new_condition);

        let out_schema = Arc::new(Schema::new(vec![
            Field::new("a1", DataType::Int64, true),
            Field::new("a2", DataType::Int64, true),
            Field::new("a3", DataType::Int64, true),
            Field::new("a4", DataType::Int64, true),
        ]));

        let mut alias_map = HashMap::new();
        alias_map.insert(
            Column::new("a", 0),
            vec![
                Column::new("a1", 0),
                Column::new("a2", 1),
                Column::new("a3", 2),
                Column::new("a4", 3),
            ],
        );
        let mut out_properties = EquivalenceProperties::new(out_schema);

        project_equivalence_properties(input_properties, &alias_map, &mut out_properties);
        assert_eq!(out_properties.classes().len(), 1);
        assert_eq!(out_properties.classes()[0].len(), 4);
        assert!(out_properties.classes()[0].contains(&Column::new("a1", 0)));
        assert!(out_properties.classes()[0].contains(&Column::new("a2", 1)));
        assert!(out_properties.classes()[0].contains(&Column::new("a3", 2)));
        assert!(out_properties.classes()[0].contains(&Column::new("a4", 3)));

        Ok(())
    }
}<|MERGE_RESOLUTION|>--- conflicted
+++ resolved
@@ -16,10 +16,7 @@
 // under the License.
 
 use crate::expressions::Column;
-<<<<<<< HEAD
-=======
 use crate::utils::collect_columns;
->>>>>>> 2fd704ca
 use crate::{
     normalize_expr_with_equivalence_properties, LexOrdering, PhysicalExpr,
     PhysicalSortExpr,
@@ -438,13 +435,9 @@
 
     eq_classes.retain(|props| {
         props.len() > 1
-<<<<<<< HEAD
-            && !(props.len() == 2 && props.head.eq(props.others().iter().next().unwrap()))
-=======
             &&
             // A column should not give an equivalence with itself.
              !(props.len() == 2 && props.head.eq(props.others().iter().next().unwrap()))
->>>>>>> 2fd704ca
     });
 
     output_eq.extend(eq_classes);
@@ -477,11 +470,7 @@
         class.update_with_aliases(&oeq_alias_map, fields);
     }
 
-<<<<<<< HEAD
-    // Prune columns that no longer is in the schema from the OrderingEquivalenceProperties.
-=======
     // Prune columns that are no longer in the schema from the OrderingEquivalenceProperties.
->>>>>>> 2fd704ca
     for class in eq_classes.iter_mut() {
         let sort_exprs_to_remove = class
             .iter()
