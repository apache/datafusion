--- conflicted
+++ resolved
@@ -386,36 +386,6 @@
         .collect()
 }
 
-<<<<<<< HEAD
-/// This function converts `PhysicalSortRequirement` to `PhysicalSortExpr`
-/// for each entry in the input. If required ordering is None for an entry
-/// default ordering `ASC, NULLS LAST` if given.
-pub fn make_sort_exprs_from_requirements(
-    required: &[PhysicalSortRequirement],
-) -> Vec<PhysicalSortExpr> {
-    required
-        .iter()
-        .map(|requirement| {
-            if let Some(options) = requirement.options {
-                PhysicalSortExpr {
-                    expr: requirement.expr.clone(),
-                    options,
-                }
-            } else {
-                PhysicalSortExpr {
-                    expr: requirement.expr.clone(),
-                    options: SortOptions {
-                        // By default, create sort key with ASC is true and NULLS LAST to be consistent with
-                        // PostgreSQL's rule: https://www.postgresql.org/docs/current/queries-order.html
-                        descending: false,
-                        nulls_first: false,
-                    },
-                }
-            }
-        })
-        .collect()
-}
-
 /// Get `Arc<dyn PhysicalExpr>` content of the `PhysicalSortExpr` for each entry in the vector
 pub fn convert_to_expr(in1: &[PhysicalSortExpr]) -> Vec<Arc<dyn PhysicalExpr>> {
     in1.iter().map(|elem| elem.expr.clone()).collect::<Vec<_>>()
@@ -459,8 +429,6 @@
     }
 }
 
-=======
->>>>>>> 34c9bce0
 #[derive(Clone, Debug)]
 pub struct ExprTreeNode<T> {
     expr: Arc<dyn PhysicalExpr>,
