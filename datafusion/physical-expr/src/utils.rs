--- conflicted
+++ resolved
@@ -17,25 +17,17 @@
 
 use crate::equivalence::EquivalentClass;
 use crate::expressions::{BinaryExpr, Column, UnKnownColumn};
-<<<<<<< HEAD
-use crate::rewrite::{TreeNodeRewritable, TreeNodeRewriter};
 use crate::{
     EquivalenceProperties, PhysicalExpr, PhysicalSortExpr, PhysicalSortRequirement,
 };
-=======
-use crate::{EquivalenceProperties, PhysicalExpr, PhysicalSortExpr};
->>>>>>> 8df18ab1
 use arrow::datatypes::SchemaRef;
 use datafusion_common::Result;
 use datafusion_expr::Operator;
 
-<<<<<<< HEAD
 use arrow_schema::SortOptions;
-=======
 use datafusion_common::tree_node::{
     Transformed, TreeNode, TreeNodeRewriter, VisitRecursion,
 };
->>>>>>> 8df18ab1
 use petgraph::graph::NodeIndex;
 use petgraph::stable_graph::StableGraph;
 use std::collections::HashMap;
@@ -130,8 +122,10 @@
 ) -> Arc<dyn PhysicalExpr> {
     expr.clone()
         .transform(&|expr| {
-<<<<<<< HEAD
-            Ok(match expr.as_any().downcast_ref::<Column>() {
+            let normalized_form: Option<Arc<dyn PhysicalExpr>> = match expr
+                .as_any()
+                .downcast_ref::<Column>()
+            {
                 Some(column) => {
                     alias_map
                         .get(column)
@@ -143,35 +137,11 @@
                         })
                 }
                 None => None,
-=======
-            let normalized_form: Option<Arc<dyn PhysicalExpr>> =
-                match expr.as_any().downcast_ref::<Column>() {
-                    Some(column) => {
-                        let out = alias_map
-                            .get(column)
-                            .map(|c| {
-                                let out_col: Arc<dyn PhysicalExpr> =
-                                    Arc::new(c[0].clone());
-                                out_col
-                            })
-                            .or_else(|| match schema.index_of(column.name()) {
-                                // Exactly matching, return None, no need to do the transform
-                                Ok(idx) if column.index() == idx => None,
-                                _ => {
-                                    let out_col: Arc<dyn PhysicalExpr> =
-                                        Arc::new(UnKnownColumn::new(column.name()));
-                                    Some(out_col)
-                                }
-                            });
-                        out
-                    }
-                    None => None,
-                };
+            };
             Ok(if let Some(normalized_form) = normalized_form {
                 Transformed::Yes(normalized_form)
             } else {
                 Transformed::No(expr)
->>>>>>> 8df18ab1
             })
         })
         .unwrap_or(expr)
@@ -181,21 +151,7 @@
     expr: Arc<dyn PhysicalExpr>,
     eq_properties: &[EquivalentClass],
 ) -> Arc<dyn PhysicalExpr> {
-<<<<<<< HEAD
     expr.clone()
-        .transform(&|expr| match expr.as_any().downcast_ref::<Column>() {
-            Some(column) => {
-                for class in eq_properties {
-                    if class.contains(column) {
-                        return Ok(Some(Arc::new(class.head().clone())));
-                    }
-                }
-                Ok(None)
-            }
-            None => Ok(None),
-=======
-    let expr_clone = expr.clone();
-    expr_clone
         .transform(&|expr| {
             let normalized_form: Option<Arc<dyn PhysicalExpr>> =
                 match expr.as_any().downcast_ref::<Column>() {
@@ -216,7 +172,6 @@
             } else {
                 Transformed::No(expr)
             })
->>>>>>> 8df18ab1
         })
         .unwrap_or(expr)
 }
