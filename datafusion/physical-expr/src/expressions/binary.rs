--- conflicted
+++ resolved
@@ -360,25 +360,6 @@
 
         let lhs = self.left.evaluate(batch)?;
 
-<<<<<<< HEAD
-        // Delay evaluating RHS unless we really need it
-        let rhs_lazy = || self.right.evaluate(batch);
-
-        // Optimize for short-circuiting `Operator::And` or `Operator::Or` operations and return early.
-        if let Some(result) = get_short_circuit_result(&lhs, &self.op, None) {
-            return Ok(result);
-        }
-
-        // Only evaluate RHS if short-circuit evaluation doesn't apply
-        let rhs = rhs_lazy()?;
-
-        // Check for short-circuit cases that need RHS value
-        if let Some(result) = get_short_circuit_result(&lhs, &self.op, Some(rhs.clone()))
-        {
-            return Ok(result);
-        }
-
-=======
         // Check if we can apply short-circuit evaluation
         match check_short_circuit(&lhs, &self.op) {
             ShortCircuitStrategy::None => (),
@@ -391,7 +372,6 @@
 
         // If no short-circuit applies, evaluate the right-hand side
         let rhs = self.right.evaluate(batch)?;
->>>>>>> b130b24d
         let left_data_type = lhs.data_type();
         let right_data_type = rhs.data_type();
 
@@ -837,9 +817,6 @@
     }
 }
 
-<<<<<<< HEAD
-/// Returns `Some(ColumnarValue)` if short-circuit evaluation applies:
-=======
 enum ShortCircuitStrategy {
     ReturnLeft,
     ReturnRight,
@@ -848,7 +825,6 @@
 /// Checks if a logical operator (`AND`/`OR`) can short-circuit evaluation based on the left-hand side (lhs) result.
 ///
 /// Short-circuiting occurs under these circumstances:
->>>>>>> b130b24d
 /// - For `AND`:
 ///    - if LHS is all false => short-circuit → return LHS
 ///    - if LHS is all true  => short-circuit → return RHS
@@ -857,24 +833,12 @@
 ///    - if LHS is all false => short-circuit → return RHS
 /// # Arguments
 /// * `lhs` - The left-hand side (lhs) columnar value (array or scalar)
+/// * `lhs` - The left-hand side (lhs) columnar value (array or scalar)
 /// * `op` - The logical operator (`AND` or `OR`)
-/// * `rhs` - The right-hand side (rhs) columnar value (array or scalar)
 ///
 /// # Implementation Notes
 /// 1. Only works with Boolean-typed arguments (other types automatically return `None`)
 /// 2. Handles both scalar values and array values
-<<<<<<< HEAD
-/// 3. For arrays, uses optimized `true_count()`/`false_count()` methods from arrow-rs.
-fn get_short_circuit_result(
-    lhs: &ColumnarValue,
-    op: &Operator,
-    rhs: Option<ColumnarValue>, // we pass RHS only if needed
-) -> Option<ColumnarValue> {
-    // Early return if not a logical operator or not a Boolean data type
-    if !matches!(op, Operator::And | Operator::Or) || lhs.data_type() != DataType::Boolean
-    {
-        return None;
-=======
 /// 3. For arrays, uses optimized bit counting techniques for boolean arrays
 fn check_short_circuit(lhs: &ColumnarValue, op: &Operator) -> ShortCircuitStrategy {
     // Only apply short-circuiting for logical operators And/Or.
@@ -887,47 +851,10 @@
     // Early return for non-boolean types
     if lhs.data_type() != DataType::Boolean {
         return ShortCircuitStrategy::None;
->>>>>>> b130b24d
     }
 
     match lhs {
         ColumnarValue::Array(array) => {
-<<<<<<< HEAD
-            if let Ok(bool_array) = as_boolean_array(array) {
-                // Skip short-circuit if there are nulls
-                let null_count = bool_array.null_count();
-                if null_count > 0 {
-                    return None;
-                }
-
-                let len = bool_array.len();
-                match op {
-                    Operator::And => {
-                        // For AND: check if all values are false
-                        let false_count = bool_array.false_count();
-                        if false_count == len {
-                            return Some(lhs.clone());
-                        }
-
-                        // For AND: if all values are true and RHS exists,
-                        // we can short-circuit directly to RHS
-                        if false_count == 0 && rhs.is_some() {
-                            return rhs;
-                        }
-                    }
-                    Operator::Or => {
-                        // For OR: check if all values are true
-                        let true_count = bool_array.true_count();
-                        if true_count == len {
-                            return Some(lhs.clone());
-                        }
-
-                        // For OR: if all values are false and RHS exists,
-                        // we can short-circuit directly to RHS
-                        if true_count == 0 && rhs.is_some() {
-                            return rhs;
-                        }
-=======
             if let Ok(array) = as_boolean_array(&array) {
                 // For both operations, check if we have nulls
                 if array.null_count() > 0 {
@@ -960,28 +887,10 @@
                     if true_count == 0 {
                         // This means all false
                         return ShortCircuitStrategy::ReturnRight; // All false for OR
->>>>>>> b130b24d
                     }
-                    _ => unreachable!(),
                 }
             }
         }
-<<<<<<< HEAD
-        ColumnarValue::Scalar(ScalarValue::Boolean(Some(value))) => {
-            // Handle scalar values with a more direct pattern match
-            match (op, *value) {
-                (Operator::And, false) => return Some(lhs.clone()),
-                (Operator::And, true) if rhs.is_some() => return rhs,
-                (Operator::Or, true) => return Some(lhs.clone()),
-                (Operator::Or, false) if rhs.is_some() => return rhs,
-                _ => {}
-            }
-        }
-        _ => {}
-    }
-
-    None
-=======
         ColumnarValue::Scalar(scalar) => {
             if let ScalarValue::Boolean(Some(value)) = scalar {
                 let is_true = *value;
@@ -996,7 +905,6 @@
     }
 
     ShortCircuitStrategy::None
->>>>>>> b130b24d
 }
 
 fn concat_elements(left: Arc<dyn Array>, right: Arc<dyn Array>) -> Result<ArrayRef> {
@@ -5032,16 +4940,7 @@
     }
 
     #[test]
-<<<<<<< HEAD
-    fn test_get_short_circuit_result() {
-        use crate::planner::logical2physical;
-        use arrow::array::BooleanArray;
-        use datafusion_expr::col as logical_col;
-        use datafusion_expr::lit;
-
-=======
     fn test_check_short_circuit() {
->>>>>>> b130b24d
         // Test with non-nullable arrays
         let schema = Arc::new(Schema::new(vec![
             Field::new("a", DataType::Int32, false),
@@ -5058,51 +4957,35 @@
         // op: AND left: all false
         let left_expr = logical2physical(&logical_col("a").eq(expr_lit(2)), &schema);
         let left_value = left_expr.evaluate(&batch).unwrap();
-<<<<<<< HEAD
-        assert!(get_short_circuit_result(&left_value, &Operator::And, None).is_some());
-=======
         assert!(matches!(
             check_short_circuit(&left_value, &Operator::And),
             ShortCircuitStrategy::ReturnLeft
         ));
->>>>>>> b130b24d
 
         // op: AND left: not all false
         let left_expr = logical2physical(&logical_col("a").eq(expr_lit(3)), &schema);
         let left_value = left_expr.evaluate(&batch).unwrap();
-<<<<<<< HEAD
-        assert!(get_short_circuit_result(&left_value, &Operator::And, None).is_none());
-=======
         assert!(matches!(
             check_short_circuit(&left_value, &Operator::And),
             ShortCircuitStrategy::None
         ));
->>>>>>> b130b24d
 
         // op: OR left: all true
         let left_expr = logical2physical(&logical_col("a").gt(expr_lit(0)), &schema);
         let left_value = left_expr.evaluate(&batch).unwrap();
-<<<<<<< HEAD
-        assert!(get_short_circuit_result(&left_value, &Operator::Or, None).is_some());
-=======
         assert!(matches!(
             check_short_circuit(&left_value, &Operator::Or),
             ShortCircuitStrategy::ReturnLeft
         ));
->>>>>>> b130b24d
 
         // op: OR left: not all true
         let left_expr: Arc<dyn PhysicalExpr> =
             logical2physical(&logical_col("a").gt(expr_lit(2)), &schema);
         let left_value = left_expr.evaluate(&batch).unwrap();
-<<<<<<< HEAD
-        assert!(get_short_circuit_result(&left_value, &Operator::Or, None).is_none());
-=======
         assert!(matches!(
             check_short_circuit(&left_value, &Operator::Or),
             ShortCircuitStrategy::None
         ));
->>>>>>> b130b24d
 
         // Test with nullable arrays and null values
         let schema_nullable = Arc::new(Schema::new(vec![
@@ -5135,16 +5018,6 @@
         // Case: Mixed values with nulls - shouldn't short-circuit for AND
         let mixed_nulls = logical2physical(&logical_col("c"), &schema_nullable);
         let mixed_nulls_value = mixed_nulls.evaluate(&batch_nullable).unwrap();
-<<<<<<< HEAD
-        assert!(
-            get_short_circuit_result(&mixed_nulls_value, &Operator::And, None).is_none()
-        );
-
-        // Case: Mixed values with nulls - shouldn't short-circuit for OR
-        assert!(
-            get_short_circuit_result(&mixed_nulls_value, &Operator::Or, None).is_none()
-        );
-=======
         assert!(matches!(
             check_short_circuit(&mixed_nulls_value, &Operator::And),
             ShortCircuitStrategy::None
@@ -5155,7 +5028,6 @@
             check_short_circuit(&mixed_nulls_value, &Operator::Or),
             ShortCircuitStrategy::None
         ));
->>>>>>> b130b24d
 
         // Test with all nulls
         let all_nulls = Arc::new(BooleanArray::from(vec![None, None, None])) as ArrayRef;
@@ -5169,10 +5041,6 @@
         let null_value = null_expr.evaluate(&null_batch).unwrap();
 
         // All nulls shouldn't short-circuit for AND or OR
-<<<<<<< HEAD
-        assert!(get_short_circuit_result(&null_value, &Operator::And, None).is_none());
-        assert!(get_short_circuit_result(&null_value, &Operator::Or, None).is_none());
-=======
         assert!(matches!(
             check_short_circuit(&null_value, &Operator::And),
             ShortCircuitStrategy::None
@@ -5181,40 +5049,10 @@
             check_short_circuit(&null_value, &Operator::Or),
             ShortCircuitStrategy::None
         ));
->>>>>>> b130b24d
 
         // Test with scalar values
         // Scalar true
         let scalar_true = ColumnarValue::Scalar(ScalarValue::Boolean(Some(true)));
-<<<<<<< HEAD
-        assert!(get_short_circuit_result(&scalar_true, &Operator::Or, None).is_some()); // Should short-circuit OR
-        assert!(get_short_circuit_result(&scalar_true, &Operator::And, None).is_none()); // Shouldn't short-circuit AND without RHS
-
-        let scalar_right = ColumnarValue::Scalar(ScalarValue::Boolean(Some(false)));
-        assert!(get_short_circuit_result(
-            &scalar_true,
-            &Operator::And,
-            Some(scalar_right.clone())
-        )
-        .is_some());
-
-        // Scalar false
-        let scalar_false = ColumnarValue::Scalar(ScalarValue::Boolean(Some(false)));
-        assert!(get_short_circuit_result(&scalar_false, &Operator::And, None).is_some()); // Should short-circuit AND
-        assert!(get_short_circuit_result(&scalar_false, &Operator::Or, None).is_none()); // Shouldn't short-circuit OR without RHS
-
-        assert!(get_short_circuit_result(
-            &scalar_false,
-            &Operator::Or,
-            Some(scalar_true)
-        )
-        .is_some());
-
-        // Scalar null
-        let scalar_null = ColumnarValue::Scalar(ScalarValue::Boolean(None));
-        assert!(get_short_circuit_result(&scalar_null, &Operator::And, None).is_none());
-        assert!(get_short_circuit_result(&scalar_null, &Operator::Or, None).is_none());
-=======
         assert!(matches!(
             check_short_circuit(&scalar_true, &Operator::Or),
             ShortCircuitStrategy::ReturnLeft
@@ -5245,6 +5083,5 @@
             check_short_circuit(&scalar_null, &Operator::Or),
             ShortCircuitStrategy::None
         ));
->>>>>>> b130b24d
     }
 }