// Licensed to the Apache Software Foundation (ASF) under one
// or more contributor license agreements.  See the NOTICE file
// distributed with this work for additional information
// regarding copyright ownership.  The ASF licenses this file
// to you under the Apache License, Version 2.0 (the
// "License"); you may not use this file except in compliance
// with the License.  You may obtain a copy of the License at
//
//   http://www.apache.org/licenses/LICENSE-2.0
//
// Unless required by applicable law or agreed to in writing,
// software distributed under the License is distributed on an
// "AS IS" BASIS, WITHOUT WARRANTIES OR CONDITIONS OF ANY
// KIND, either express or implied.  See the License for the
// specific language governing permissions and limitations
// under the License.

mod kernels;

use std::hash::{Hash, Hasher};
use std::{any::Any, sync::Arc};

use arrow::array::*;
use arrow::compute::cast;
use arrow::compute::kernels::boolean::{and_kleene, not, or_kleene};
use arrow::compute::kernels::cmp::*;
use arrow::compute::kernels::comparison::regexp_is_match_utf8;
use arrow::compute::kernels::comparison::regexp_is_match_utf8_scalar;
use arrow::datatypes::*;
use arrow::record_batch::RecordBatch;

use arrow::compute::kernels::concat_elements::concat_elements_utf8;

use kernels::{
    bitwise_and_dyn, bitwise_and_dyn_scalar, bitwise_or_dyn, bitwise_or_dyn_scalar,
    bitwise_shift_left_dyn, bitwise_shift_left_dyn_scalar, bitwise_shift_right_dyn,
    bitwise_shift_right_dyn_scalar, bitwise_xor_dyn, bitwise_xor_dyn_scalar,
};

use crate::array_expressions::{
    array_append, array_concat, array_has_all, array_prepend,
};
use crate::intervals::cp_solver::{propagate_arithmetic, propagate_comparison};
use crate::intervals::{apply_operator, Interval};
use crate::physical_expr::down_cast_any_ref;
use crate::PhysicalExpr;
use arrow_array::Datum;

use datafusion_common::cast::as_boolean_array;
use datafusion_common::internal_err;
use datafusion_common::ScalarValue;
use datafusion_common::{DataFusionError, Result};
use datafusion_expr::type_coercion::binary::get_result_type;
use datafusion_expr::{ColumnarValue, Operator};

/// Binary expression
#[derive(Debug, Hash, Clone)]
pub struct BinaryExpr {
    left: Arc<dyn PhysicalExpr>,
    op: Operator,
    right: Arc<dyn PhysicalExpr>,
}

impl BinaryExpr {
    /// Create new binary expression
    pub fn new(
        left: Arc<dyn PhysicalExpr>,
        op: Operator,
        right: Arc<dyn PhysicalExpr>,
    ) -> Self {
        Self { left, op, right }
    }

    /// Get the left side of the binary expression
    pub fn left(&self) -> &Arc<dyn PhysicalExpr> {
        &self.left
    }

    /// Get the right side of the binary expression
    pub fn right(&self) -> &Arc<dyn PhysicalExpr> {
        &self.right
    }

    /// Get the operator for this binary expression
    pub fn op(&self) -> &Operator {
        &self.op
    }
}

impl std::fmt::Display for BinaryExpr {
    fn fmt(&self, f: &mut std::fmt::Formatter) -> std::fmt::Result {
        // Put parentheses around child binary expressions so that we can see the difference
        // between `(a OR b) AND c` and `a OR (b AND c)`. We only insert parentheses when needed,
        // based on operator precedence. For example, `(a AND b) OR c` and `a AND b OR c` are
        // equivalent and the parentheses are not necessary.

        fn write_child(
            f: &mut std::fmt::Formatter,
            expr: &dyn PhysicalExpr,
            precedence: u8,
        ) -> std::fmt::Result {
            if let Some(child) = expr.as_any().downcast_ref::<BinaryExpr>() {
                let p = child.op.precedence();
                if p == 0 || p < precedence {
                    write!(f, "({child})")?;
                } else {
                    write!(f, "{child}")?;
                }
            } else {
                write!(f, "{expr}")?;
            }

            Ok(())
        }

        let precedence = self.op.precedence();
        write_child(f, self.left.as_ref(), precedence)?;
        write!(f, " {} ", self.op)?;
        write_child(f, self.right.as_ref(), precedence)
    }
}

/// Invoke a compute kernel on a pair of binary data arrays
macro_rules! compute_utf8_op {
    ($LEFT:expr, $RIGHT:expr, $OP:ident, $DT:ident) => {{
        let ll = $LEFT
            .as_any()
            .downcast_ref::<$DT>()
            .expect("compute_op failed to downcast left side array");
        let rr = $RIGHT
            .as_any()
            .downcast_ref::<$DT>()
            .expect("compute_op failed to downcast right side array");
        Ok(Arc::new(paste::expr! {[<$OP _utf8>]}(&ll, &rr)?))
    }};
}

/// Invoke a compute kernel on a data array and a scalar value
macro_rules! compute_utf8_op_scalar {
    ($LEFT:expr, $RIGHT:expr, $OP:ident, $DT:ident, $OP_TYPE:expr) => {{
        let ll = $LEFT
            .as_any()
            .downcast_ref::<$DT>()
            .expect("compute_op failed to downcast left side array");
        if let ScalarValue::Utf8(Some(string_value))
        | ScalarValue::LargeUtf8(Some(string_value)) = $RIGHT
        {
            Ok(Arc::new(paste::expr! {[<$OP _utf8_scalar>]}(
                &ll,
                &string_value,
            )?))
        } else if $RIGHT.is_null() {
            Ok(Arc::new(new_null_array($OP_TYPE, $LEFT.len())))
        } else {
            internal_err!(
                "compute_utf8_op_scalar for '{}' failed to cast literal value {}",
                stringify!($OP),
                $RIGHT
            )
        }
    }};
}

macro_rules! binary_string_array_op {
    ($LEFT:expr, $RIGHT:expr, $OP:ident) => {{
        match $LEFT.data_type() {
            DataType::Utf8 => compute_utf8_op!($LEFT, $RIGHT, $OP, StringArray),
            DataType::LargeUtf8 => compute_utf8_op!($LEFT, $RIGHT, $OP, LargeStringArray),
            other => internal_err!(
                "Data type {:?} not supported for binary operation '{}' on string arrays",
                other, stringify!($OP)
            ),
        }
    }};
}

<<<<<<< HEAD
=======
/// The binary_array_op macro includes types that extend beyond the primitive,
/// such as Utf8 strings.
#[macro_export]
macro_rules! binary_array_op {
    ($LEFT:expr, $RIGHT:expr, $OP:ident) => {{
        match $LEFT.data_type() {
            DataType::Null => compute_null_op!($LEFT, $RIGHT, $OP, NullArray),
            DataType::Decimal128(_,_) => compute_decimal_op!($LEFT, $RIGHT, $OP, Decimal128Array),
            DataType::Int8 => compute_op!($LEFT, $RIGHT, $OP, Int8Array),
            DataType::Int16 => compute_op!($LEFT, $RIGHT, $OP, Int16Array),
            DataType::Int32 => compute_op!($LEFT, $RIGHT, $OP, Int32Array),
            DataType::Int64 => compute_op!($LEFT, $RIGHT, $OP, Int64Array),
            DataType::UInt8 => compute_op!($LEFT, $RIGHT, $OP, UInt8Array),
            DataType::UInt16 => compute_op!($LEFT, $RIGHT, $OP, UInt16Array),
            DataType::UInt32 => compute_op!($LEFT, $RIGHT, $OP, UInt32Array),
            DataType::UInt64 => compute_op!($LEFT, $RIGHT, $OP, UInt64Array),
            DataType::Float32 => compute_f32_op!($LEFT, $RIGHT, $OP, Float32Array),
            DataType::Float64 => compute_f64_op!($LEFT, $RIGHT, $OP, Float64Array),
            DataType::Utf8 => compute_utf8_op!($LEFT, $RIGHT, $OP, StringArray),
            DataType::Binary => compute_binary_op!($LEFT, $RIGHT, $OP, BinaryArray),
            DataType::LargeBinary => compute_binary_op!($LEFT, $RIGHT, $OP, LargeBinaryArray),
            DataType::LargeUtf8 => compute_utf8_op!($LEFT, $RIGHT, $OP, LargeStringArray),

            DataType::Timestamp(TimeUnit::Nanosecond, _) => {
                compute_op!($LEFT, $RIGHT, $OP, TimestampNanosecondArray)
            }
            DataType::Timestamp(TimeUnit::Microsecond, _) => {
                compute_op!($LEFT, $RIGHT, $OP, TimestampMicrosecondArray)
            }
            DataType::Timestamp(TimeUnit::Millisecond, _) => {
                compute_op!($LEFT, $RIGHT, $OP, TimestampMillisecondArray)
            }
            DataType::Timestamp(TimeUnit::Second, _) => {
                compute_op!($LEFT, $RIGHT, $OP, TimestampSecondArray)
            }
            DataType::Date32 => {
                compute_op!($LEFT, $RIGHT, $OP, Date32Array)
            }
            DataType::Date64 => {
                compute_op!($LEFT, $RIGHT, $OP, Date64Array)
            }
            DataType::Time32(TimeUnit::Second) => {
                compute_op!($LEFT, $RIGHT, $OP, Time32SecondArray)
            }
            DataType::Time32(TimeUnit::Millisecond) => {
                compute_op!($LEFT, $RIGHT, $OP, Time32MillisecondArray)
            }
            DataType::Time64(TimeUnit::Microsecond) => {
                compute_op!($LEFT, $RIGHT, $OP, Time64MicrosecondArray)
            }
            DataType::Time64(TimeUnit::Nanosecond) => {
                compute_op!($LEFT, $RIGHT, $OP, Time64NanosecondArray)
            }
            DataType::Interval(IntervalUnit::YearMonth) => {
                compute_op!($LEFT, $RIGHT, $OP, IntervalYearMonthArray)
            }
            DataType::Interval(IntervalUnit::DayTime) => {
                compute_op!($LEFT, $RIGHT, $OP, IntervalDayTimeArray)
            }
            DataType::Interval(IntervalUnit::MonthDayNano) => {
                compute_op!($LEFT, $RIGHT, $OP, IntervalMonthDayNanoArray)
            }
            DataType::Boolean => compute_bool_op!($LEFT, $RIGHT, $OP, BooleanArray),
            other => internal_err!(
                "Data type {:?} not supported for binary operation '{}' on dyn arrays",
                other, stringify!($OP)
            ),
        }
    }};
}

>>>>>>> f7e784cb
/// Invoke a boolean kernel on a pair of arrays
macro_rules! boolean_op {
    ($LEFT:expr, $RIGHT:expr, $OP:ident) => {{
        let ll = as_boolean_array($LEFT).expect("boolean_op failed to downcast array");
        let rr = as_boolean_array($RIGHT).expect("boolean_op failed to downcast array");
        Ok(Arc::new($OP(&ll, &rr)?))
    }};
}

macro_rules! binary_string_array_flag_op {
    ($LEFT:expr, $RIGHT:expr, $OP:ident, $NOT:expr, $FLAG:expr) => {{
        match $LEFT.data_type() {
            DataType::Utf8 => {
                compute_utf8_flag_op!($LEFT, $RIGHT, $OP, StringArray, $NOT, $FLAG)
            }
            DataType::LargeUtf8 => {
                compute_utf8_flag_op!($LEFT, $RIGHT, $OP, LargeStringArray, $NOT, $FLAG)
            }
            other => internal_err!(
                "Data type {:?} not supported for binary_string_array_flag_op operation '{}' on string array",
                other, stringify!($OP)
            ),
        }
    }};
}

/// Invoke a compute kernel on a pair of binary data arrays with flags
macro_rules! compute_utf8_flag_op {
    ($LEFT:expr, $RIGHT:expr, $OP:ident, $ARRAYTYPE:ident, $NOT:expr, $FLAG:expr) => {{
        let ll = $LEFT
            .as_any()
            .downcast_ref::<$ARRAYTYPE>()
            .expect("compute_utf8_flag_op failed to downcast array");
        let rr = $RIGHT
            .as_any()
            .downcast_ref::<$ARRAYTYPE>()
            .expect("compute_utf8_flag_op failed to downcast array");

        let flag = if $FLAG {
            Some($ARRAYTYPE::from(vec!["i"; ll.len()]))
        } else {
            None
        };
        let mut array = paste::expr! {[<$OP _utf8>]}(&ll, &rr, flag.as_ref())?;
        if $NOT {
            array = not(&array).unwrap();
        }
        Ok(Arc::new(array))
    }};
}

macro_rules! binary_string_array_flag_op_scalar {
    ($LEFT:expr, $RIGHT:expr, $OP:ident, $NOT:expr, $FLAG:expr) => {{
        let result: Result<Arc<dyn Array>> = match $LEFT.data_type() {
            DataType::Utf8 => {
                compute_utf8_flag_op_scalar!($LEFT, $RIGHT, $OP, StringArray, $NOT, $FLAG)
            }
            DataType::LargeUtf8 => {
                compute_utf8_flag_op_scalar!($LEFT, $RIGHT, $OP, LargeStringArray, $NOT, $FLAG)
            }
            other => internal_err!(
                "Data type {:?} not supported for binary_string_array_flag_op_scalar operation '{}' on string array",
                other, stringify!($OP)
            ),
        };
        Some(result)
    }};
}

/// Invoke a compute kernel on a data array and a scalar value with flag
macro_rules! compute_utf8_flag_op_scalar {
    ($LEFT:expr, $RIGHT:expr, $OP:ident, $ARRAYTYPE:ident, $NOT:expr, $FLAG:expr) => {{
        let ll = $LEFT
            .as_any()
            .downcast_ref::<$ARRAYTYPE>()
            .expect("compute_utf8_flag_op_scalar failed to downcast array");

        if let ScalarValue::Utf8(Some(string_value))|ScalarValue::LargeUtf8(Some(string_value)) = $RIGHT {
            let flag = if $FLAG { Some("i") } else { None };
            let mut array =
                paste::expr! {[<$OP _utf8_scalar>]}(&ll, &string_value, flag)?;
            if $NOT {
                array = not(&array).unwrap();
            }
            Ok(Arc::new(array))
        } else {
            internal_err!(
                "compute_utf8_flag_op_scalar failed to cast literal value {} for operation '{}'",
                $RIGHT, stringify!($OP)
            )
        }
    }};
}

impl PhysicalExpr for BinaryExpr {
    /// Return a reference to Any that can be used for downcasting
    fn as_any(&self) -> &dyn Any {
        self
    }

    fn data_type(&self, input_schema: &Schema) -> Result<DataType> {
        get_result_type(
            &self.left.data_type(input_schema)?,
            &self.op,
            &self.right.data_type(input_schema)?,
        )
    }

    fn nullable(&self, input_schema: &Schema) -> Result<bool> {
        Ok(self.left.nullable(input_schema)? || self.right.nullable(input_schema)?)
    }

    fn evaluate(&self, batch: &RecordBatch) -> Result<ColumnarValue> {
        let left_value = self.left.evaluate(batch)?;
        let right_value = self.right.evaluate(batch)?;
        let left_data_type = left_value.data_type();
        let right_data_type = right_value.data_type();

        let schema = batch.schema();
        let input_schema = schema.as_ref();

        if self.is_datum_operator() {
            return match (&left_value, &right_value) {
                (ColumnarValue::Array(left), ColumnarValue::Array(right)) => {
                    self.evaluate_datum(&left.as_ref(), &right.as_ref())
                }
                (ColumnarValue::Scalar(left), ColumnarValue::Array(right)) => {
                    self.evaluate_datum(&left.to_scalar(), &right.as_ref())
                }
                (ColumnarValue::Array(left), ColumnarValue::Scalar(right)) => {
                    self.evaluate_datum(&left.as_ref(), &right.to_scalar())
                }
                (ColumnarValue::Scalar(left), ColumnarValue::Scalar(right)) => {
                    self.evaluate_datum(&left.to_scalar(), &right.to_scalar())
                }
            };
        }

        let result_type = self.data_type(input_schema)?;

        // Attempt to use special kernels if one input is scalar and the other is an array
        let scalar_result = match (&left_value, &right_value) {
            (ColumnarValue::Array(array), ColumnarValue::Scalar(scalar)) => {
                // if left is array and right is literal - use scalar operations
                self.evaluate_array_scalar(array, scalar.clone())?.map(|r| {
                    r.and_then(|a| to_result_type_array(&self.op, a, &result_type))
                })
            }
            (_, _) => None, // default to array implementation
        };

        if let Some(result) = scalar_result {
            return result.map(|a| ColumnarValue::Array(a));
        }

        // if both arrays or both literals - extract arrays and continue execution
        let (left, right) = (
            left_value.into_array(batch.num_rows()),
            right_value.into_array(batch.num_rows()),
        );
        self.evaluate_with_resolved_args(left, &left_data_type, right, &right_data_type)
            .map(|a| ColumnarValue::Array(a))
    }

    fn children(&self) -> Vec<Arc<dyn PhysicalExpr>> {
        vec![self.left.clone(), self.right.clone()]
    }

    fn with_new_children(
        self: Arc<Self>,
        children: Vec<Arc<dyn PhysicalExpr>>,
    ) -> Result<Arc<dyn PhysicalExpr>> {
        Ok(Arc::new(BinaryExpr::new(
            children[0].clone(),
            self.op,
            children[1].clone(),
        )))
    }

    fn evaluate_bounds(&self, children: &[&Interval]) -> Result<Interval> {
        // Get children intervals:
        let left_interval = children[0];
        let right_interval = children[1];
        // Calculate current node's interval:
        apply_operator(&self.op, left_interval, right_interval)
    }

    fn propagate_constraints(
        &self,
        interval: &Interval,
        children: &[&Interval],
    ) -> Result<Vec<Option<Interval>>> {
        // Get children intervals. Graph brings
        let left_interval = children[0];
        let right_interval = children[1];
        let (left, right) = if self.op.is_logic_operator() {
            // TODO: Currently, this implementation only supports the AND operator
            //       and does not require any further propagation. In the future,
            //       upon adding support for additional logical operators, this
            //       method will require modification to support propagating the
            //       changes accordingly.
            return Ok(vec![]);
        } else if self.op.is_comparison_operator() {
            if interval == &Interval::CERTAINLY_FALSE {
                // TODO: We will handle strictly false clauses by negating
                //       the comparison operator (e.g. GT to LE, LT to GE)
                //       once open/closed intervals are supported.
                return Ok(vec![]);
            }
            // Propagate the comparison operator.
            propagate_comparison(&self.op, left_interval, right_interval)?
        } else {
            // Propagate the arithmetic operator.
            propagate_arithmetic(&self.op, interval, left_interval, right_interval)?
        };
        Ok(vec![left, right])
    }

    fn dyn_hash(&self, state: &mut dyn Hasher) {
        let mut s = state;
        self.hash(&mut s);
    }
}

impl PartialEq<dyn Any> for BinaryExpr {
    fn eq(&self, other: &dyn Any) -> bool {
        down_cast_any_ref(other)
            .downcast_ref::<Self>()
            .map(|x| self.left.eq(&x.left) && self.op == x.op && self.right.eq(&x.right))
            .unwrap_or(false)
    }
}

<<<<<<< HEAD
=======
/// unwrap underlying (non dictionary) value, if any, to pass to a scalar kernel
fn unwrap_dict_value(v: ScalarValue) -> ScalarValue {
    if let ScalarValue::Dictionary(_key_type, v) = v {
        unwrap_dict_value(*v)
    } else {
        v
    }
}

/// The binary_array_op_dyn_scalar macro includes types that extend
/// beyond the primitive, such as Utf8 strings.
#[macro_export]
macro_rules! binary_array_op_dyn_scalar {
    ($LEFT:expr, $RIGHT:expr, $OP:ident, $OP_TYPE:expr) => {{
        // unwrap underlying (non dictionary) value
        let right = unwrap_dict_value($RIGHT);

        let result: Result<Arc<dyn Array>> = match right {
            ScalarValue::Boolean(b) => compute_bool_op_dyn_scalar!($LEFT, b, $OP, $OP_TYPE),
            ScalarValue::Decimal128(..) => compute_decimal_op_dyn_scalar!($LEFT, right, $OP, $OP_TYPE),
            ScalarValue::Utf8(v) => compute_utf8_op_dyn_scalar!($LEFT, v, $OP, $OP_TYPE),
            ScalarValue::LargeUtf8(v) => compute_utf8_op_dyn_scalar!($LEFT, v, $OP, $OP_TYPE),
            ScalarValue::Binary(v) => compute_binary_op_dyn_scalar!($LEFT, v, $OP, $OP_TYPE),
            ScalarValue::LargeBinary(v) => compute_binary_op_dyn_scalar!($LEFT, v, $OP, $OP_TYPE),
            ScalarValue::FixedSizeBinary(_, v) => compute_binary_op_dyn_scalar!($LEFT, v, $OP, $OP_TYPE),
            ScalarValue::Int8(v) => compute_op_dyn_scalar!($LEFT, v, $OP, $OP_TYPE),
            ScalarValue::Int16(v) => compute_op_dyn_scalar!($LEFT, v, $OP, $OP_TYPE),
            ScalarValue::Int32(v) => compute_op_dyn_scalar!($LEFT, v, $OP, $OP_TYPE),
            ScalarValue::Int64(v) => compute_op_dyn_scalar!($LEFT, v, $OP, $OP_TYPE),
            ScalarValue::UInt8(v) => compute_op_dyn_scalar!($LEFT, v, $OP, $OP_TYPE),
            ScalarValue::UInt16(v) => compute_op_dyn_scalar!($LEFT, v, $OP, $OP_TYPE),
            ScalarValue::UInt32(v) => compute_op_dyn_scalar!($LEFT, v, $OP, $OP_TYPE),
            ScalarValue::UInt64(v) => compute_op_dyn_scalar!($LEFT, v, $OP, $OP_TYPE),
            ScalarValue::Float32(v) => compute_op_dyn_scalar!($LEFT, v, $OP, $OP_TYPE),
            ScalarValue::Float64(v) => compute_op_dyn_scalar!($LEFT, v, $OP, $OP_TYPE),
            ScalarValue::Date32(v) => compute_op_dyn_scalar!($LEFT, v, $OP, $OP_TYPE),
            ScalarValue::Date64(v) => compute_op_dyn_scalar!($LEFT, v, $OP, $OP_TYPE),
            ScalarValue::Time32Second(v) => compute_op_dyn_scalar!($LEFT, v, $OP, $OP_TYPE),
            ScalarValue::Time32Millisecond(v) => compute_op_dyn_scalar!($LEFT, v, $OP, $OP_TYPE),
            ScalarValue::Time64Microsecond(v) => compute_op_dyn_scalar!($LEFT, v, $OP, $OP_TYPE),
            ScalarValue::Time64Nanosecond(v) => compute_op_dyn_scalar!($LEFT, v, $OP, $OP_TYPE),
            ScalarValue::TimestampSecond(v, _) => compute_op_dyn_scalar!($LEFT, v, $OP, $OP_TYPE),
            ScalarValue::TimestampMillisecond(v, _) => compute_op_dyn_scalar!($LEFT, v, $OP, $OP_TYPE),
            ScalarValue::TimestampMicrosecond(v, _) => compute_op_dyn_scalar!($LEFT, v, $OP, $OP_TYPE),
            ScalarValue::TimestampNanosecond(v, _) => compute_op_dyn_scalar!($LEFT, v, $OP, $OP_TYPE),
            ScalarValue::IntervalYearMonth(v) => compute_op_dyn_scalar!($LEFT, v, $OP, $OP_TYPE),
            ScalarValue::IntervalDayTime(v) => compute_op_dyn_scalar!($LEFT, v, $OP, $OP_TYPE),
            ScalarValue::IntervalMonthDayNano(v) => compute_op_dyn_scalar!($LEFT, v, $OP, $OP_TYPE),
            other => internal_err!(
                "Data type {:?} not supported for scalar operation '{}' on dyn array",
                other, stringify!($OP)
            )
        };
        Some(result)
    }}
}

/// Compares the array with the scalar value for equality, sometimes
/// used in other kernels
pub(crate) fn array_eq_scalar(lhs: &dyn Array, rhs: &ScalarValue) -> Result<ArrayRef> {
    binary_array_op_dyn_scalar!(lhs, rhs.clone(), eq, &DataType::Boolean).ok_or_else(
        || {
            DataFusionError::Internal(format!(
                "Data type {:?} and scalar {:?} not supported for array_eq_scalar",
                lhs.data_type(),
                rhs.get_datatype()
            ))
        },
    )?
}

>>>>>>> f7e784cb
/// Casts dictionary array to result type for binary numerical operators. Such operators
/// between array and scalar produce a dictionary array other than primitive array of the
/// same operators between array and array. This leads to inconsistent result types causing
/// errors in the following query execution. For such operators between array and scalar,
/// we cast the dictionary array to primitive array.
fn to_result_type_array(
    op: &Operator,
    array: ArrayRef,
    result_type: &DataType,
) -> Result<ArrayRef> {
    if array.data_type() == result_type {
        Ok(array)
    } else if op.is_numerical_operators() {
        match array.data_type() {
            DataType::Dictionary(_, value_type) => {
                if value_type.as_ref() == result_type {
                    Ok(cast(&array, result_type)?)
                } else {
                    internal_err!(
                            "Incompatible Dictionary value type {value_type:?} with result type {result_type:?} of Binary operator {op:?}"
                        )
                }
            }
            _ => Ok(array),
        }
    } else {
        Ok(array)
    }
}

impl BinaryExpr {
    fn is_datum_operator(&self) -> bool {
        use Operator::*;
        self.op.is_numerical_operators()
            || matches!(
                self.op,
                Lt | LtEq | Gt | GtEq | Eq | NotEq | IsDistinctFrom | IsNotDistinctFrom
            )
    }

    /// Evaluate the expression using [`Datum`]
    fn evaluate_datum(
        &self,
        left: &dyn Datum,
        right: &dyn Datum,
    ) -> Result<ColumnarValue> {
        use arrow::compute::kernels::numeric::*;
        let array = match self.op {
            Operator::Plus => add_wrapping(left, right)?,
            Operator::Minus => sub_wrapping(left, right)?,
            Operator::Multiply => mul_wrapping(left, right)?,
            Operator::Divide => div(left, right)?,
            Operator::Modulo => rem(left, right)?,
            Operator::Eq => Arc::new(eq(left, right)?),
            Operator::NotEq => Arc::new(neq(left, right)?),
            Operator::Lt => Arc::new(lt(left, right)?),
            Operator::Gt => Arc::new(gt(left, right)?),
            Operator::LtEq => Arc::new(lt_eq(left, right)?),
            Operator::GtEq => Arc::new(gt_eq(left, right)?),
            Operator::IsDistinctFrom => Arc::new(distinct(left, right)?),
            Operator::IsNotDistinctFrom => Arc::new(not_distinct(left, right)?),
            _ => unreachable!(),
        };

        if left.get().1 && right.get().1 {
            let scalar = ScalarValue::try_from_array(array.as_ref(), 0)?;
            return Ok(ColumnarValue::Scalar(scalar));
        }
        Ok(ColumnarValue::Array(array))
    }

    /// Evaluate the expression of the left input is an array and
    /// right is literal - use scalar operations
    fn evaluate_array_scalar(
        &self,
        array: &dyn Array,
        scalar: ScalarValue,
    ) -> Result<Option<Result<ArrayRef>>> {
        use Operator::*;
        let scalar_result = match &self.op {
            RegexMatch => binary_string_array_flag_op_scalar!(
                array,
                scalar,
                regexp_is_match,
                false,
                false
            ),
            RegexIMatch => binary_string_array_flag_op_scalar!(
                array,
                scalar,
                regexp_is_match,
                false,
                true
            ),
            RegexNotMatch => binary_string_array_flag_op_scalar!(
                array,
                scalar,
                regexp_is_match,
                true,
                false
            ),
            RegexNotIMatch => binary_string_array_flag_op_scalar!(
                array,
                scalar,
                regexp_is_match,
                true,
                true
            ),
            BitwiseAnd => bitwise_and_dyn_scalar(array, scalar),
            BitwiseOr => bitwise_or_dyn_scalar(array, scalar),
            BitwiseXor => bitwise_xor_dyn_scalar(array, scalar),
            BitwiseShiftRight => bitwise_shift_right_dyn_scalar(array, scalar),
            BitwiseShiftLeft => bitwise_shift_left_dyn_scalar(array, scalar),
            // if scalar operation is not supported - fallback to array implementation
            _ => None,
        };

        Ok(scalar_result)
    }

    fn evaluate_with_resolved_args(
        &self,
        left: Arc<dyn Array>,
        left_data_type: &DataType,
        right: Arc<dyn Array>,
        right_data_type: &DataType,
    ) -> Result<ArrayRef> {
        use Operator::*;
        match &self.op {
            IsDistinctFrom | IsNotDistinctFrom | Lt | LtEq | Gt | GtEq | Eq | NotEq
            | Plus | Minus | Multiply | Divide | Modulo => unreachable!(),
            And => {
                if left_data_type == &DataType::Boolean {
                    boolean_op!(&left, &right, and_kleene)
                } else {
                    internal_err!(
                        "Cannot evaluate binary expression {:?} with types {:?} and {:?}",
                        self.op,
                        left.data_type(),
                        right.data_type()
                    )
                }
            }
            Or => {
                if left_data_type == &DataType::Boolean {
                    boolean_op!(&left, &right, or_kleene)
                } else {
                    internal_err!(
                        "Cannot evaluate binary expression {:?} with types {:?} and {:?}",
                        self.op,
                        left_data_type,
                        right_data_type
                    )
                }
            }
            RegexMatch => {
                binary_string_array_flag_op!(left, right, regexp_is_match, false, false)
            }
            RegexIMatch => {
                binary_string_array_flag_op!(left, right, regexp_is_match, false, true)
            }
            RegexNotMatch => {
                binary_string_array_flag_op!(left, right, regexp_is_match, true, false)
            }
            RegexNotIMatch => {
                binary_string_array_flag_op!(left, right, regexp_is_match, true, true)
            }
            BitwiseAnd => bitwise_and_dyn(left, right),
            BitwiseOr => bitwise_or_dyn(left, right),
            BitwiseXor => bitwise_xor_dyn(left, right),
            BitwiseShiftRight => bitwise_shift_right_dyn(left, right),
            BitwiseShiftLeft => bitwise_shift_left_dyn(left, right),
            StringConcat => match (left_data_type, right_data_type) {
                (DataType::List(_), DataType::List(_)) => array_concat(&[left, right]),
                (DataType::List(_), _) => array_append(&[left, right]),
                (_, DataType::List(_)) => array_prepend(&[left, right]),
                _ => binary_string_array_op!(left, right, concat_elements),
            },
            AtArrow => array_has_all(&[left, right]),
            ArrowAt => array_has_all(&[right, left]),
        }
    }
}

/// Create a binary expression whose arguments are correctly coerced.
/// This function errors if it is not possible to coerce the arguments
/// to computational types supported by the operator.
pub fn binary(
    lhs: Arc<dyn PhysicalExpr>,
    op: Operator,
    rhs: Arc<dyn PhysicalExpr>,
    _input_schema: &Schema,
) -> Result<Arc<dyn PhysicalExpr>> {
    Ok(Arc::new(BinaryExpr::new(lhs, op, rhs)))
}

#[cfg(test)]
mod tests {
    use super::*;
    use crate::expressions::{col, lit};
    use crate::expressions::{try_cast, Literal};
    use arrow::datatypes::{
        ArrowNumericType, Decimal128Type, Field, Int32Type, SchemaRef,
    };
    use arrow_schema::ArrowError;
    use datafusion_common::Result;
    use datafusion_expr::type_coercion::binary::get_input_types;

    /// Performs a binary operation, applying any type coercion necessary
    fn binary_op(
        left: Arc<dyn PhysicalExpr>,
        op: Operator,
        right: Arc<dyn PhysicalExpr>,
        schema: &Schema,
    ) -> Result<Arc<dyn PhysicalExpr>> {
        let left_type = left.data_type(schema)?;
        let right_type = right.data_type(schema)?;
        let (lhs, rhs) = get_input_types(&left_type, &op, &right_type)?;

        let left_expr = try_cast(left, schema, lhs)?;
        let right_expr = try_cast(right, schema, rhs)?;
        binary(left_expr, op, right_expr, schema)
    }

    #[test]
    fn binary_comparison() -> Result<()> {
        let schema = Schema::new(vec![
            Field::new("a", DataType::Int32, false),
            Field::new("b", DataType::Int32, false),
        ]);
        let a = Int32Array::from(vec![1, 2, 3, 4, 5]);
        let b = Int32Array::from(vec![1, 2, 4, 8, 16]);

        // expression: "a < b"
        let lt = binary(
            col("a", &schema)?,
            Operator::Lt,
            col("b", &schema)?,
            &schema,
        )?;
        let batch =
            RecordBatch::try_new(Arc::new(schema), vec![Arc::new(a), Arc::new(b)])?;

        let result = lt.evaluate(&batch)?.into_array(batch.num_rows());
        assert_eq!(result.len(), 5);

        let expected = vec![false, false, true, true, true];
        let result =
            as_boolean_array(&result).expect("failed to downcast to BooleanArray");
        for (i, &expected_item) in expected.iter().enumerate().take(5) {
            assert_eq!(result.value(i), expected_item);
        }

        Ok(())
    }

    #[test]
    fn binary_nested() -> Result<()> {
        let schema = Schema::new(vec![
            Field::new("a", DataType::Int32, false),
            Field::new("b", DataType::Int32, false),
        ]);
        let a = Int32Array::from(vec![2, 4, 6, 8, 10]);
        let b = Int32Array::from(vec![2, 5, 4, 8, 8]);

        // expression: "a < b OR a == b"
        let expr = binary(
            binary(
                col("a", &schema)?,
                Operator::Lt,
                col("b", &schema)?,
                &schema,
            )?,
            Operator::Or,
            binary(
                col("a", &schema)?,
                Operator::Eq,
                col("b", &schema)?,
                &schema,
            )?,
            &schema,
        )?;
        let batch =
            RecordBatch::try_new(Arc::new(schema), vec![Arc::new(a), Arc::new(b)])?;

        assert_eq!("a@0 < b@1 OR a@0 = b@1", format!("{expr}"));

        let result = expr.evaluate(&batch)?.into_array(batch.num_rows());
        assert_eq!(result.len(), 5);

        let expected = vec![true, true, false, true, false];
        let result =
            as_boolean_array(&result).expect("failed to downcast to BooleanArray");
        for (i, &expected_item) in expected.iter().enumerate().take(5) {
            assert_eq!(result.value(i), expected_item);
        }

        Ok(())
    }

    // runs an end-to-end test of physical type coercion:
    // 1. construct a record batch with two columns of type A and B
    //  (*_ARRAY is the Rust Arrow array type, and *_TYPE is the DataType of the elements)
    // 2. construct a physical expression of A OP B
    // 3. evaluate the expression
    // 4. verify that the resulting expression is of type C
    // 5. verify that the results of evaluation are $VEC
    macro_rules! test_coercion {
        ($A_ARRAY:ident, $A_TYPE:expr, $A_VEC:expr, $B_ARRAY:ident, $B_TYPE:expr, $B_VEC:expr, $OP:expr, $C_ARRAY:ident, $C_TYPE:expr, $VEC:expr,) => {{
            let schema = Schema::new(vec![
                Field::new("a", $A_TYPE, false),
                Field::new("b", $B_TYPE, false),
            ]);
            let a = $A_ARRAY::from($A_VEC);
            let b = $B_ARRAY::from($B_VEC);
            let (lhs, rhs) = get_input_types(&$A_TYPE, &$OP, &$B_TYPE)?;

            let left = try_cast(col("a", &schema)?, &schema, lhs)?;
            let right = try_cast(col("b", &schema)?, &schema, rhs)?;

            // verify that we can construct the expression
            let expression = binary(left, $OP, right, &schema)?;
            let batch = RecordBatch::try_new(
                Arc::new(schema.clone()),
                vec![Arc::new(a), Arc::new(b)],
            )?;

            // verify that the expression's type is correct
            assert_eq!(expression.data_type(&schema)?, $C_TYPE);

            // compute
            let result = expression.evaluate(&batch)?.into_array(batch.num_rows());

            // verify that the array's data_type is correct
            assert_eq!(*result.data_type(), $C_TYPE);

            // verify that the data itself is downcastable
            let result = result
                .as_any()
                .downcast_ref::<$C_ARRAY>()
                .expect("failed to downcast");
            // verify that the result itself is correct
            for (i, x) in $VEC.iter().enumerate() {
                let v = result.value(i);
                assert_eq!(
                    v,
                    *x,
                    "Unexpected output at position {i}:\n\nActual:\n{v}\n\nExpected:\n{x}"
                );
            }
        }};
    }

    #[test]
    fn test_type_coercion() -> Result<()> {
        test_coercion!(
            Int32Array,
            DataType::Int32,
            vec![1i32, 2i32],
            UInt32Array,
            DataType::UInt32,
            vec![1u32, 2u32],
            Operator::Plus,
            Int32Array,
            DataType::Int32,
            vec![2i32, 4i32],
        );
        test_coercion!(
            Int32Array,
            DataType::Int32,
            vec![1i32],
            UInt16Array,
            DataType::UInt16,
            vec![1u16],
            Operator::Plus,
            Int32Array,
            DataType::Int32,
            vec![2i32],
        );
        test_coercion!(
            Float32Array,
            DataType::Float32,
            vec![1f32],
            UInt16Array,
            DataType::UInt16,
            vec![1u16],
            Operator::Plus,
            Float32Array,
            DataType::Float32,
            vec![2f32],
        );
        test_coercion!(
            Float32Array,
            DataType::Float32,
            vec![2f32],
            UInt16Array,
            DataType::UInt16,
            vec![1u16],
            Operator::Multiply,
            Float32Array,
            DataType::Float32,
            vec![2f32],
        );
        test_coercion!(
            StringArray,
            DataType::Utf8,
            vec!["1994-12-13", "1995-01-26"],
            Date32Array,
            DataType::Date32,
            vec![9112, 9156],
            Operator::Eq,
            BooleanArray,
            DataType::Boolean,
            vec![true, true],
        );
        test_coercion!(
            StringArray,
            DataType::Utf8,
            vec!["1994-12-13", "1995-01-26"],
            Date32Array,
            DataType::Date32,
            vec![9113, 9154],
            Operator::Lt,
            BooleanArray,
            DataType::Boolean,
            vec![true, false],
        );
        test_coercion!(
            StringArray,
            DataType::Utf8,
            vec!["1994-12-13T12:34:56", "1995-01-26T01:23:45"],
            Date64Array,
            DataType::Date64,
            vec![787322096000, 791083425000],
            Operator::Eq,
            BooleanArray,
            DataType::Boolean,
            vec![true, true],
        );
        test_coercion!(
            StringArray,
            DataType::Utf8,
            vec!["1994-12-13T12:34:56", "1995-01-26T01:23:45"],
            Date64Array,
            DataType::Date64,
            vec![787322096001, 791083424999],
            Operator::Lt,
            BooleanArray,
            DataType::Boolean,
            vec![true, false],
        );
        test_coercion!(
            StringArray,
            DataType::Utf8,
            vec!["abc"; 5],
            StringArray,
            DataType::Utf8,
            vec!["^a", "^A", "(b|d)", "(B|D)", "^(b|c)"],
            Operator::RegexMatch,
            BooleanArray,
            DataType::Boolean,
            vec![true, false, true, false, false],
        );
        test_coercion!(
            StringArray,
            DataType::Utf8,
            vec!["abc"; 5],
            StringArray,
            DataType::Utf8,
            vec!["^a", "^A", "(b|d)", "(B|D)", "^(b|c)"],
            Operator::RegexIMatch,
            BooleanArray,
            DataType::Boolean,
            vec![true, true, true, true, false],
        );
        test_coercion!(
            StringArray,
            DataType::Utf8,
            vec!["abc"; 5],
            StringArray,
            DataType::Utf8,
            vec!["^a", "^A", "(b|d)", "(B|D)", "^(b|c)"],
            Operator::RegexNotMatch,
            BooleanArray,
            DataType::Boolean,
            vec![false, true, false, true, true],
        );
        test_coercion!(
            StringArray,
            DataType::Utf8,
            vec!["abc"; 5],
            StringArray,
            DataType::Utf8,
            vec!["^a", "^A", "(b|d)", "(B|D)", "^(b|c)"],
            Operator::RegexNotIMatch,
            BooleanArray,
            DataType::Boolean,
            vec![false, false, false, false, true],
        );
        test_coercion!(
            LargeStringArray,
            DataType::LargeUtf8,
            vec!["abc"; 5],
            LargeStringArray,
            DataType::LargeUtf8,
            vec!["^a", "^A", "(b|d)", "(B|D)", "^(b|c)"],
            Operator::RegexMatch,
            BooleanArray,
            DataType::Boolean,
            vec![true, false, true, false, false],
        );
        test_coercion!(
            LargeStringArray,
            DataType::LargeUtf8,
            vec!["abc"; 5],
            LargeStringArray,
            DataType::LargeUtf8,
            vec!["^a", "^A", "(b|d)", "(B|D)", "^(b|c)"],
            Operator::RegexIMatch,
            BooleanArray,
            DataType::Boolean,
            vec![true, true, true, true, false],
        );
        test_coercion!(
            LargeStringArray,
            DataType::LargeUtf8,
            vec!["abc"; 5],
            LargeStringArray,
            DataType::LargeUtf8,
            vec!["^a", "^A", "(b|d)", "(B|D)", "^(b|c)"],
            Operator::RegexNotMatch,
            BooleanArray,
            DataType::Boolean,
            vec![false, true, false, true, true],
        );
        test_coercion!(
            LargeStringArray,
            DataType::LargeUtf8,
            vec!["abc"; 5],
            LargeStringArray,
            DataType::LargeUtf8,
            vec!["^a", "^A", "(b|d)", "(B|D)", "^(b|c)"],
            Operator::RegexNotIMatch,
            BooleanArray,
            DataType::Boolean,
            vec![false, false, false, false, true],
        );
        test_coercion!(
            Int16Array,
            DataType::Int16,
            vec![1i16, 2i16, 3i16],
            Int64Array,
            DataType::Int64,
            vec![10i64, 4i64, 5i64],
            Operator::BitwiseAnd,
            Int64Array,
            DataType::Int64,
            vec![0i64, 0i64, 1i64],
        );
        test_coercion!(
            UInt16Array,
            DataType::UInt16,
            vec![1u16, 2u16, 3u16],
            UInt64Array,
            DataType::UInt64,
            vec![10u64, 4u64, 5u64],
            Operator::BitwiseAnd,
            UInt64Array,
            DataType::UInt64,
            vec![0u64, 0u64, 1u64],
        );
        test_coercion!(
            Int16Array,
            DataType::Int16,
            vec![3i16, 2i16, 3i16],
            Int64Array,
            DataType::Int64,
            vec![10i64, 6i64, 5i64],
            Operator::BitwiseOr,
            Int64Array,
            DataType::Int64,
            vec![11i64, 6i64, 7i64],
        );
        test_coercion!(
            UInt16Array,
            DataType::UInt16,
            vec![1u16, 2u16, 3u16],
            UInt64Array,
            DataType::UInt64,
            vec![10u64, 4u64, 5u64],
            Operator::BitwiseOr,
            UInt64Array,
            DataType::UInt64,
            vec![11u64, 6u64, 7u64],
        );
        test_coercion!(
            Int16Array,
            DataType::Int16,
            vec![3i16, 2i16, 3i16],
            Int64Array,
            DataType::Int64,
            vec![10i64, 6i64, 5i64],
            Operator::BitwiseXor,
            Int64Array,
            DataType::Int64,
            vec![9i64, 4i64, 6i64],
        );
        test_coercion!(
            UInt16Array,
            DataType::UInt16,
            vec![3u16, 2u16, 3u16],
            UInt64Array,
            DataType::UInt64,
            vec![10u64, 6u64, 5u64],
            Operator::BitwiseXor,
            UInt64Array,
            DataType::UInt64,
            vec![9u64, 4u64, 6u64],
        );
        test_coercion!(
            Int16Array,
            DataType::Int16,
            vec![4i16, 27i16, 35i16],
            Int64Array,
            DataType::Int64,
            vec![2i64, 3i64, 4i64],
            Operator::BitwiseShiftRight,
            Int64Array,
            DataType::Int64,
            vec![1i64, 3i64, 2i64],
        );
        test_coercion!(
            UInt16Array,
            DataType::UInt16,
            vec![4u16, 27u16, 35u16],
            UInt64Array,
            DataType::UInt64,
            vec![2u64, 3u64, 4u64],
            Operator::BitwiseShiftRight,
            UInt64Array,
            DataType::UInt64,
            vec![1u64, 3u64, 2u64],
        );
        test_coercion!(
            Int16Array,
            DataType::Int16,
            vec![2i16, 3i16, 4i16],
            Int64Array,
            DataType::Int64,
            vec![4i64, 12i64, 7i64],
            Operator::BitwiseShiftLeft,
            Int64Array,
            DataType::Int64,
            vec![32i64, 12288i64, 512i64],
        );
        test_coercion!(
            UInt16Array,
            DataType::UInt16,
            vec![2u16, 3u16, 4u16],
            UInt64Array,
            DataType::UInt64,
            vec![4u64, 12u64, 7u64],
            Operator::BitwiseShiftLeft,
            UInt64Array,
            DataType::UInt64,
            vec![32u64, 12288u64, 512u64],
        );
        Ok(())
    }

    // Note it would be nice to use the same test_coercion macro as
    // above, but sadly the type of the values of the dictionary are
    // not encoded in the rust type of the DictionaryArray. Thus there
    // is no way at the time of this writing to create a dictionary
    // array using the `From` trait
    #[test]
    fn test_dictionary_type_to_array_coercion() -> Result<()> {
        // Test string  a string dictionary
        let dict_type =
            DataType::Dictionary(Box::new(DataType::Int32), Box::new(DataType::Utf8));
        let string_type = DataType::Utf8;

        // build dictionary
        let mut dict_builder = StringDictionaryBuilder::<Int32Type>::new();

        dict_builder.append("one")?;
        dict_builder.append_null();
        dict_builder.append("three")?;
        dict_builder.append("four")?;
        let dict_array = Arc::new(dict_builder.finish()) as ArrayRef;

        let str_array = Arc::new(StringArray::from(vec![
            Some("not one"),
            Some("two"),
            None,
            Some("four"),
        ])) as ArrayRef;

        let schema = Arc::new(Schema::new(vec![
            Field::new("a", dict_type.clone(), true),
            Field::new("b", string_type.clone(), true),
        ]));

        // Test 1: a = b
        let result = BooleanArray::from(vec![Some(false), None, None, Some(true)]);
        apply_logic_op(&schema, &dict_array, &str_array, Operator::Eq, result)?;

        // Test 2: now test the other direction
        // b = a
        let schema = Arc::new(Schema::new(vec![
            Field::new("a", string_type, true),
            Field::new("b", dict_type, true),
        ]));
        let result = BooleanArray::from(vec![Some(false), None, None, Some(true)]);
        apply_logic_op(&schema, &str_array, &dict_array, Operator::Eq, result)?;

        Ok(())
    }

    #[test]
    fn plus_op() -> Result<()> {
        let schema = Schema::new(vec![
            Field::new("a", DataType::Int32, false),
            Field::new("b", DataType::Int32, false),
        ]);
        let a = Int32Array::from(vec![1, 2, 3, 4, 5]);
        let b = Int32Array::from(vec![1, 2, 4, 8, 16]);

        apply_arithmetic::<Int32Type>(
            Arc::new(schema),
            vec![Arc::new(a), Arc::new(b)],
            Operator::Plus,
            Int32Array::from(vec![2, 4, 7, 12, 21]),
        )?;

        Ok(())
    }

    #[test]
    fn plus_op_dict() -> Result<()> {
        let schema = Schema::new(vec![
            Field::new(
                "a",
                DataType::Dictionary(Box::new(DataType::Int8), Box::new(DataType::Int32)),
                true,
            ),
            Field::new(
                "b",
                DataType::Dictionary(Box::new(DataType::Int8), Box::new(DataType::Int32)),
                true,
            ),
        ]);

        let a = Int32Array::from(vec![1, 2, 3, 4, 5]);
        let keys = Int8Array::from(vec![Some(0), None, Some(1), Some(3), None]);
        let a = DictionaryArray::try_new(keys, Arc::new(a))?;

        let b = Int32Array::from(vec![1, 2, 4, 8, 16]);
        let keys = Int8Array::from(vec![0, 1, 1, 2, 1]);
        let b = DictionaryArray::try_new(keys, Arc::new(b))?;

        apply_arithmetic::<Int32Type>(
            Arc::new(schema),
            vec![Arc::new(a), Arc::new(b)],
            Operator::Plus,
            Int32Array::from(vec![Some(2), None, Some(4), Some(8), None]),
        )?;

        Ok(())
    }

    #[test]
    fn plus_op_dict_decimal() -> Result<()> {
        let schema = Schema::new(vec![
            Field::new(
                "a",
                DataType::Dictionary(
                    Box::new(DataType::Int8),
                    Box::new(DataType::Decimal128(10, 0)),
                ),
                true,
            ),
            Field::new(
                "b",
                DataType::Dictionary(
                    Box::new(DataType::Int8),
                    Box::new(DataType::Decimal128(10, 0)),
                ),
                true,
            ),
        ]);

        let value = 123;
        let decimal_array = Arc::new(create_decimal_array(
            &[
                Some(value),
                Some(value + 2),
                Some(value - 1),
                Some(value + 1),
            ],
            10,
            0,
        ));

        let keys = Int8Array::from(vec![Some(0), Some(2), None, Some(3), Some(0)]);
        let a = DictionaryArray::try_new(keys, decimal_array)?;

        let keys = Int8Array::from(vec![Some(0), None, Some(3), Some(2), Some(2)]);
        let decimal_array = Arc::new(create_decimal_array(
            &[
                Some(value + 1),
                Some(value + 3),
                Some(value),
                Some(value + 2),
            ],
            10,
            0,
        ));
        let b = DictionaryArray::try_new(keys, decimal_array)?;

        apply_arithmetic(
            Arc::new(schema),
            vec![Arc::new(a), Arc::new(b)],
            Operator::Plus,
            create_decimal_array(&[Some(247), None, None, Some(247), Some(246)], 11, 0),
        )?;

        Ok(())
    }

    #[test]
    fn plus_op_scalar() -> Result<()> {
        let schema = Schema::new(vec![Field::new("a", DataType::Int32, false)]);
        let a = Int32Array::from(vec![1, 2, 3, 4, 5]);

        apply_arithmetic_scalar(
            Arc::new(schema),
            vec![Arc::new(a)],
            Operator::Plus,
            ScalarValue::Int32(Some(1)),
            Arc::new(Int32Array::from(vec![2, 3, 4, 5, 6])),
        )?;

        Ok(())
    }

    #[test]
    fn plus_op_dict_scalar() -> Result<()> {
        let schema = Schema::new(vec![Field::new(
            "a",
            DataType::Dictionary(Box::new(DataType::Int8), Box::new(DataType::Int32)),
            true,
        )]);

        let mut dict_builder = PrimitiveDictionaryBuilder::<Int8Type, Int32Type>::new();

        dict_builder.append(1)?;
        dict_builder.append_null();
        dict_builder.append(2)?;
        dict_builder.append(5)?;

        let a = dict_builder.finish();

        let expected: PrimitiveArray<Int32Type> =
            PrimitiveArray::from(vec![Some(2), None, Some(3), Some(6)]);

        apply_arithmetic_scalar(
            Arc::new(schema),
            vec![Arc::new(a)],
            Operator::Plus,
            ScalarValue::Dictionary(
                Box::new(DataType::Int8),
                Box::new(ScalarValue::Int32(Some(1))),
            ),
            Arc::new(expected),
        )?;

        Ok(())
    }

    #[test]
    fn plus_op_dict_scalar_decimal() -> Result<()> {
        let schema = Schema::new(vec![Field::new(
            "a",
            DataType::Dictionary(
                Box::new(DataType::Int8),
                Box::new(DataType::Decimal128(10, 0)),
            ),
            true,
        )]);

        let value = 123;
        let decimal_array = Arc::new(create_decimal_array(
            &[Some(value), None, Some(value - 1), Some(value + 1)],
            10,
            0,
        ));

        let keys = Int8Array::from(vec![0, 2, 1, 3, 0]);
        let a = DictionaryArray::try_new(keys, decimal_array)?;

        let decimal_array = Arc::new(create_decimal_array(
            &[
                Some(value + 1),
                Some(value),
                None,
                Some(value + 2),
                Some(value + 1),
            ],
            11,
            0,
        ));

        apply_arithmetic_scalar(
            Arc::new(schema),
            vec![Arc::new(a)],
            Operator::Plus,
            ScalarValue::Dictionary(
                Box::new(DataType::Int8),
                Box::new(ScalarValue::Decimal128(Some(1), 10, 0)),
            ),
            decimal_array,
        )?;

        Ok(())
    }

    #[test]
    fn minus_op() -> Result<()> {
        let schema = Arc::new(Schema::new(vec![
            Field::new("a", DataType::Int32, false),
            Field::new("b", DataType::Int32, false),
        ]));
        let a = Arc::new(Int32Array::from(vec![1, 2, 4, 8, 16]));
        let b = Arc::new(Int32Array::from(vec![1, 2, 3, 4, 5]));

        apply_arithmetic::<Int32Type>(
            schema.clone(),
            vec![a.clone(), b.clone()],
            Operator::Minus,
            Int32Array::from(vec![0, 0, 1, 4, 11]),
        )?;

        // should handle have negative values in result (for signed)
        apply_arithmetic::<Int32Type>(
            schema,
            vec![b, a],
            Operator::Minus,
            Int32Array::from(vec![0, 0, -1, -4, -11]),
        )?;

        Ok(())
    }

    #[test]
    fn minus_op_dict() -> Result<()> {
        let schema = Schema::new(vec![
            Field::new(
                "a",
                DataType::Dictionary(Box::new(DataType::Int8), Box::new(DataType::Int32)),
                true,
            ),
            Field::new(
                "b",
                DataType::Dictionary(Box::new(DataType::Int8), Box::new(DataType::Int32)),
                true,
            ),
        ]);

        let a = Int32Array::from(vec![1, 2, 3, 4, 5]);
        let keys = Int8Array::from(vec![Some(0), None, Some(1), Some(3), None]);
        let a = DictionaryArray::try_new(keys, Arc::new(a))?;

        let b = Int32Array::from(vec![1, 2, 4, 8, 16]);
        let keys = Int8Array::from(vec![0, 1, 1, 2, 1]);
        let b = DictionaryArray::try_new(keys, Arc::new(b))?;

        apply_arithmetic::<Int32Type>(
            Arc::new(schema),
            vec![Arc::new(a), Arc::new(b)],
            Operator::Minus,
            Int32Array::from(vec![Some(0), None, Some(0), Some(0), None]),
        )?;

        Ok(())
    }

    #[test]
    fn minus_op_dict_decimal() -> Result<()> {
        let schema = Schema::new(vec![
            Field::new(
                "a",
                DataType::Dictionary(
                    Box::new(DataType::Int8),
                    Box::new(DataType::Decimal128(10, 0)),
                ),
                true,
            ),
            Field::new(
                "b",
                DataType::Dictionary(
                    Box::new(DataType::Int8),
                    Box::new(DataType::Decimal128(10, 0)),
                ),
                true,
            ),
        ]);

        let value = 123;
        let decimal_array = Arc::new(create_decimal_array(
            &[
                Some(value),
                Some(value + 2),
                Some(value - 1),
                Some(value + 1),
            ],
            10,
            0,
        ));

        let keys = Int8Array::from(vec![Some(0), Some(2), None, Some(3), Some(0)]);
        let a = DictionaryArray::try_new(keys, decimal_array)?;

        let keys = Int8Array::from(vec![Some(0), None, Some(3), Some(2), Some(2)]);
        let decimal_array = Arc::new(create_decimal_array(
            &[
                Some(value + 1),
                Some(value + 3),
                Some(value),
                Some(value + 2),
            ],
            10,
            0,
        ));
        let b = DictionaryArray::try_new(keys, decimal_array)?;

        apply_arithmetic(
            Arc::new(schema),
            vec![Arc::new(a), Arc::new(b)],
            Operator::Minus,
            create_decimal_array(&[Some(-1), None, None, Some(1), Some(0)], 11, 0),
        )?;

        Ok(())
    }

    #[test]
    fn minus_op_scalar() -> Result<()> {
        let schema = Schema::new(vec![Field::new("a", DataType::Int32, false)]);
        let a = Int32Array::from(vec![1, 2, 3, 4, 5]);

        apply_arithmetic_scalar(
            Arc::new(schema),
            vec![Arc::new(a)],
            Operator::Minus,
            ScalarValue::Int32(Some(1)),
            Arc::new(Int32Array::from(vec![0, 1, 2, 3, 4])),
        )?;

        Ok(())
    }

    #[test]
    fn minus_op_dict_scalar() -> Result<()> {
        let schema = Schema::new(vec![Field::new(
            "a",
            DataType::Dictionary(Box::new(DataType::Int8), Box::new(DataType::Int32)),
            true,
        )]);

        let mut dict_builder = PrimitiveDictionaryBuilder::<Int8Type, Int32Type>::new();

        dict_builder.append(1)?;
        dict_builder.append_null();
        dict_builder.append(2)?;
        dict_builder.append(5)?;

        let a = dict_builder.finish();

        let expected: PrimitiveArray<Int32Type> =
            PrimitiveArray::from(vec![Some(0), None, Some(1), Some(4)]);

        apply_arithmetic_scalar(
            Arc::new(schema),
            vec![Arc::new(a)],
            Operator::Minus,
            ScalarValue::Dictionary(
                Box::new(DataType::Int8),
                Box::new(ScalarValue::Int32(Some(1))),
            ),
            Arc::new(expected),
        )?;

        Ok(())
    }

    #[test]
    fn minus_op_dict_scalar_decimal() -> Result<()> {
        let schema = Schema::new(vec![Field::new(
            "a",
            DataType::Dictionary(
                Box::new(DataType::Int8),
                Box::new(DataType::Decimal128(10, 0)),
            ),
            true,
        )]);

        let value = 123;
        let decimal_array = Arc::new(create_decimal_array(
            &[Some(value), None, Some(value - 1), Some(value + 1)],
            10,
            0,
        ));

        let keys = Int8Array::from(vec![0, 2, 1, 3, 0]);
        let a = DictionaryArray::try_new(keys, decimal_array)?;

        let decimal_array = Arc::new(create_decimal_array(
            &[
                Some(value - 1),
                Some(value - 2),
                None,
                Some(value),
                Some(value - 1),
            ],
            11,
            0,
        ));

        apply_arithmetic_scalar(
            Arc::new(schema),
            vec![Arc::new(a)],
            Operator::Minus,
            ScalarValue::Dictionary(
                Box::new(DataType::Int8),
                Box::new(ScalarValue::Decimal128(Some(1), 10, 0)),
            ),
            decimal_array,
        )?;

        Ok(())
    }

    #[test]
    fn multiply_op() -> Result<()> {
        let schema = Arc::new(Schema::new(vec![
            Field::new("a", DataType::Int32, false),
            Field::new("b", DataType::Int32, false),
        ]));
        let a = Arc::new(Int32Array::from(vec![4, 8, 16, 32, 64]));
        let b = Arc::new(Int32Array::from(vec![2, 4, 8, 16, 32]));

        apply_arithmetic::<Int32Type>(
            schema,
            vec![a, b],
            Operator::Multiply,
            Int32Array::from(vec![8, 32, 128, 512, 2048]),
        )?;

        Ok(())
    }

    #[test]
    fn multiply_op_dict() -> Result<()> {
        let schema = Schema::new(vec![
            Field::new(
                "a",
                DataType::Dictionary(Box::new(DataType::Int8), Box::new(DataType::Int32)),
                true,
            ),
            Field::new(
                "b",
                DataType::Dictionary(Box::new(DataType::Int8), Box::new(DataType::Int32)),
                true,
            ),
        ]);

        let a = Int32Array::from(vec![1, 2, 3, 4, 5]);
        let keys = Int8Array::from(vec![Some(0), None, Some(1), Some(3), None]);
        let a = DictionaryArray::try_new(keys, Arc::new(a))?;

        let b = Int32Array::from(vec![1, 2, 4, 8, 16]);
        let keys = Int8Array::from(vec![0, 1, 1, 2, 1]);
        let b = DictionaryArray::try_new(keys, Arc::new(b))?;

        apply_arithmetic::<Int32Type>(
            Arc::new(schema),
            vec![Arc::new(a), Arc::new(b)],
            Operator::Multiply,
            Int32Array::from(vec![Some(1), None, Some(4), Some(16), None]),
        )?;

        Ok(())
    }

    #[test]
    fn multiply_op_dict_decimal() -> Result<()> {
        let schema = Schema::new(vec![
            Field::new(
                "a",
                DataType::Dictionary(
                    Box::new(DataType::Int8),
                    Box::new(DataType::Decimal128(10, 0)),
                ),
                true,
            ),
            Field::new(
                "b",
                DataType::Dictionary(
                    Box::new(DataType::Int8),
                    Box::new(DataType::Decimal128(10, 0)),
                ),
                true,
            ),
        ]);

        let value = 123;
        let decimal_array = Arc::new(create_decimal_array(
            &[
                Some(value),
                Some(value + 2),
                Some(value - 1),
                Some(value + 1),
            ],
            10,
            0,
        )) as ArrayRef;

        let keys = Int8Array::from(vec![Some(0), Some(2), None, Some(3), Some(0)]);
        let a = DictionaryArray::try_new(keys, decimal_array)?;

        let keys = Int8Array::from(vec![Some(0), None, Some(3), Some(2), Some(2)]);
        let decimal_array = Arc::new(create_decimal_array(
            &[
                Some(value + 1),
                Some(value + 3),
                Some(value),
                Some(value + 2),
            ],
            10,
            0,
        ));
        let b = DictionaryArray::try_new(keys, decimal_array)?;

        apply_arithmetic(
            Arc::new(schema),
            vec![Arc::new(a), Arc::new(b)],
            Operator::Multiply,
            create_decimal_array(
                &[Some(15252), None, None, Some(15252), Some(15129)],
                21,
                0,
            ),
        )?;

        Ok(())
    }

    #[test]
    fn multiply_op_scalar() -> Result<()> {
        let schema = Schema::new(vec![Field::new("a", DataType::Int32, false)]);
        let a = Int32Array::from(vec![1, 2, 3, 4, 5]);

        apply_arithmetic_scalar(
            Arc::new(schema),
            vec![Arc::new(a)],
            Operator::Multiply,
            ScalarValue::Int32(Some(2)),
            Arc::new(Int32Array::from(vec![2, 4, 6, 8, 10])),
        )?;

        Ok(())
    }

    #[test]
    fn multiply_op_dict_scalar() -> Result<()> {
        let schema = Schema::new(vec![Field::new(
            "a",
            DataType::Dictionary(Box::new(DataType::Int8), Box::new(DataType::Int32)),
            true,
        )]);

        let mut dict_builder = PrimitiveDictionaryBuilder::<Int8Type, Int32Type>::new();

        dict_builder.append(1)?;
        dict_builder.append_null();
        dict_builder.append(2)?;
        dict_builder.append(5)?;

        let a = dict_builder.finish();

        let expected: PrimitiveArray<Int32Type> =
            PrimitiveArray::from(vec![Some(2), None, Some(4), Some(10)]);

        apply_arithmetic_scalar(
            Arc::new(schema),
            vec![Arc::new(a)],
            Operator::Multiply,
            ScalarValue::Dictionary(
                Box::new(DataType::Int8),
                Box::new(ScalarValue::Int32(Some(2))),
            ),
            Arc::new(expected),
        )?;

        Ok(())
    }

    #[test]
    fn multiply_op_dict_scalar_decimal() -> Result<()> {
        let schema = Schema::new(vec![Field::new(
            "a",
            DataType::Dictionary(
                Box::new(DataType::Int8),
                Box::new(DataType::Decimal128(10, 0)),
            ),
            true,
        )]);

        let value = 123;
        let decimal_array = Arc::new(create_decimal_array(
            &[Some(value), None, Some(value - 1), Some(value + 1)],
            10,
            0,
        ));

        let keys = Int8Array::from(vec![0, 2, 1, 3, 0]);
        let a = DictionaryArray::try_new(keys, decimal_array)?;

        let decimal_array = Arc::new(create_decimal_array(
            &[Some(246), Some(244), None, Some(248), Some(246)],
            21,
            0,
        ));

        apply_arithmetic_scalar(
            Arc::new(schema),
            vec![Arc::new(a)],
            Operator::Multiply,
            ScalarValue::Dictionary(
                Box::new(DataType::Int8),
                Box::new(ScalarValue::Decimal128(Some(2), 10, 0)),
            ),
            decimal_array,
        )?;

        Ok(())
    }

    #[test]
    fn divide_op() -> Result<()> {
        let schema = Arc::new(Schema::new(vec![
            Field::new("a", DataType::Int32, false),
            Field::new("b", DataType::Int32, false),
        ]));
        let a = Arc::new(Int32Array::from(vec![8, 32, 128, 512, 2048]));
        let b = Arc::new(Int32Array::from(vec![2, 4, 8, 16, 32]));

        apply_arithmetic::<Int32Type>(
            schema,
            vec![a, b],
            Operator::Divide,
            Int32Array::from(vec![4, 8, 16, 32, 64]),
        )?;

        Ok(())
    }

    #[test]
    fn divide_op_dict() -> Result<()> {
        let schema = Schema::new(vec![
            Field::new(
                "a",
                DataType::Dictionary(Box::new(DataType::Int8), Box::new(DataType::Int32)),
                true,
            ),
            Field::new(
                "b",
                DataType::Dictionary(Box::new(DataType::Int8), Box::new(DataType::Int32)),
                true,
            ),
        ]);

        let mut dict_builder = PrimitiveDictionaryBuilder::<Int8Type, Int32Type>::new();

        dict_builder.append(1)?;
        dict_builder.append_null();
        dict_builder.append(2)?;
        dict_builder.append(5)?;
        dict_builder.append(0)?;

        let a = dict_builder.finish();

        let b = Int32Array::from(vec![1, 2, 4, 8, 16]);
        let keys = Int8Array::from(vec![0, 1, 1, 2, 1]);
        let b = DictionaryArray::try_new(keys, Arc::new(b))?;

        apply_arithmetic::<Int32Type>(
            Arc::new(schema),
            vec![Arc::new(a), Arc::new(b)],
            Operator::Divide,
            Int32Array::from(vec![Some(1), None, Some(1), Some(1), Some(0)]),
        )?;

        Ok(())
    }

    #[test]
    fn divide_op_dict_decimal() -> Result<()> {
        let schema = Schema::new(vec![
            Field::new(
                "a",
                DataType::Dictionary(
                    Box::new(DataType::Int8),
                    Box::new(DataType::Decimal128(10, 0)),
                ),
                true,
            ),
            Field::new(
                "b",
                DataType::Dictionary(
                    Box::new(DataType::Int8),
                    Box::new(DataType::Decimal128(10, 0)),
                ),
                true,
            ),
        ]);

        let value = 123;
        let decimal_array = Arc::new(create_decimal_array(
            &[
                Some(value),
                Some(value + 2),
                Some(value - 1),
                Some(value + 1),
            ],
            10,
            0,
        ));

        let keys = Int8Array::from(vec![Some(0), Some(2), None, Some(3), Some(0)]);
        let a = DictionaryArray::try_new(keys, decimal_array)?;

        let keys = Int8Array::from(vec![Some(0), None, Some(3), Some(2), Some(2)]);
        let decimal_array = Arc::new(create_decimal_array(
            &[
                Some(value + 1),
                Some(value + 3),
                Some(value),
                Some(value + 2),
            ],
            10,
            0,
        ));
        let b = DictionaryArray::try_new(keys, decimal_array)?;

        apply_arithmetic(
            Arc::new(schema),
            vec![Arc::new(a), Arc::new(b)],
            Operator::Divide,
            create_decimal_array(
                &[
                    Some(9919), // 0.9919
                    None,
                    None,
                    Some(10081), // 1.0081
                    Some(10000), // 1.0
                ],
                14,
                4,
            ),
        )?;

        Ok(())
    }

    #[test]
    fn divide_op_scalar() -> Result<()> {
        let schema = Schema::new(vec![Field::new("a", DataType::Int32, false)]);
        let a = Int32Array::from(vec![1, 2, 3, 4, 5]);

        apply_arithmetic_scalar(
            Arc::new(schema),
            vec![Arc::new(a)],
            Operator::Divide,
            ScalarValue::Int32(Some(2)),
            Arc::new(Int32Array::from(vec![0, 1, 1, 2, 2])),
        )?;

        Ok(())
    }

    #[test]
    fn divide_op_dict_scalar() -> Result<()> {
        let schema = Schema::new(vec![Field::new(
            "a",
            DataType::Dictionary(Box::new(DataType::Int8), Box::new(DataType::Int32)),
            true,
        )]);

        let mut dict_builder = PrimitiveDictionaryBuilder::<Int8Type, Int32Type>::new();

        dict_builder.append(1)?;
        dict_builder.append_null();
        dict_builder.append(2)?;
        dict_builder.append(5)?;

        let a = dict_builder.finish();

        let expected: PrimitiveArray<Int32Type> =
            PrimitiveArray::from(vec![Some(0), None, Some(1), Some(2)]);

        apply_arithmetic_scalar(
            Arc::new(schema),
            vec![Arc::new(a)],
            Operator::Divide,
            ScalarValue::Dictionary(
                Box::new(DataType::Int8),
                Box::new(ScalarValue::Int32(Some(2))),
            ),
            Arc::new(expected),
        )?;

        Ok(())
    }

    #[test]
    fn divide_op_dict_scalar_decimal() -> Result<()> {
        let schema = Schema::new(vec![Field::new(
            "a",
            DataType::Dictionary(
                Box::new(DataType::Int8),
                Box::new(DataType::Decimal128(10, 0)),
            ),
            true,
        )]);

        let value = 123;
        let decimal_array = Arc::new(create_decimal_array(
            &[Some(value), None, Some(value - 1), Some(value + 1)],
            10,
            0,
        ));

        let keys = Int8Array::from(vec![0, 2, 1, 3, 0]);
        let a = DictionaryArray::try_new(keys, decimal_array)?;

        let decimal_array = Arc::new(create_decimal_array(
            &[Some(615000), Some(610000), None, Some(620000), Some(615000)],
            14,
            4,
        ));

        apply_arithmetic_scalar(
            Arc::new(schema),
            vec![Arc::new(a)],
            Operator::Divide,
            ScalarValue::Dictionary(
                Box::new(DataType::Int8),
                Box::new(ScalarValue::Decimal128(Some(2), 10, 0)),
            ),
            decimal_array,
        )?;

        Ok(())
    }

    #[test]
    fn modulus_op() -> Result<()> {
        let schema = Arc::new(Schema::new(vec![
            Field::new("a", DataType::Int32, false),
            Field::new("b", DataType::Int32, false),
        ]));
        let a = Arc::new(Int32Array::from(vec![8, 32, 128, 512, 2048]));
        let b = Arc::new(Int32Array::from(vec![2, 4, 7, 14, 32]));

        apply_arithmetic::<Int32Type>(
            schema,
            vec![a, b],
            Operator::Modulo,
            Int32Array::from(vec![0, 0, 2, 8, 0]),
        )?;

        Ok(())
    }

    #[test]
    fn modulus_op_dict() -> Result<()> {
        let schema = Schema::new(vec![
            Field::new(
                "a",
                DataType::Dictionary(Box::new(DataType::Int8), Box::new(DataType::Int32)),
                true,
            ),
            Field::new(
                "b",
                DataType::Dictionary(Box::new(DataType::Int8), Box::new(DataType::Int32)),
                true,
            ),
        ]);

        let mut dict_builder = PrimitiveDictionaryBuilder::<Int8Type, Int32Type>::new();

        dict_builder.append(1)?;
        dict_builder.append_null();
        dict_builder.append(2)?;
        dict_builder.append(5)?;
        dict_builder.append(0)?;

        let a = dict_builder.finish();

        let b = Int32Array::from(vec![1, 2, 4, 8, 16]);
        let keys = Int8Array::from(vec![0, 1, 1, 2, 1]);
        let b = DictionaryArray::try_new(keys, Arc::new(b))?;

        apply_arithmetic::<Int32Type>(
            Arc::new(schema),
            vec![Arc::new(a), Arc::new(b)],
            Operator::Modulo,
            Int32Array::from(vec![Some(0), None, Some(0), Some(1), Some(0)]),
        )?;

        Ok(())
    }

    #[test]
    fn modulus_op_dict_decimal() -> Result<()> {
        let schema = Schema::new(vec![
            Field::new(
                "a",
                DataType::Dictionary(
                    Box::new(DataType::Int8),
                    Box::new(DataType::Decimal128(10, 0)),
                ),
                true,
            ),
            Field::new(
                "b",
                DataType::Dictionary(
                    Box::new(DataType::Int8),
                    Box::new(DataType::Decimal128(10, 0)),
                ),
                true,
            ),
        ]);

        let value = 123;
        let decimal_array = Arc::new(create_decimal_array(
            &[
                Some(value),
                Some(value + 2),
                Some(value - 1),
                Some(value + 1),
            ],
            10,
            0,
        ));

        let keys = Int8Array::from(vec![Some(0), Some(2), None, Some(3), Some(0)]);
        let a = DictionaryArray::try_new(keys, decimal_array)?;

        let keys = Int8Array::from(vec![Some(0), None, Some(3), Some(2), Some(2)]);
        let decimal_array = Arc::new(create_decimal_array(
            &[
                Some(value + 1),
                Some(value + 3),
                Some(value),
                Some(value + 2),
            ],
            10,
            0,
        ));
        let b = DictionaryArray::try_new(keys, decimal_array)?;

        apply_arithmetic(
            Arc::new(schema),
            vec![Arc::new(a), Arc::new(b)],
            Operator::Modulo,
            create_decimal_array(&[Some(123), None, None, Some(1), Some(0)], 10, 0),
        )?;

        Ok(())
    }

    #[test]
    fn modulus_op_scalar() -> Result<()> {
        let schema = Schema::new(vec![Field::new("a", DataType::Int32, false)]);
        let a = Int32Array::from(vec![1, 2, 3, 4, 5]);

        apply_arithmetic_scalar(
            Arc::new(schema),
            vec![Arc::new(a)],
            Operator::Modulo,
            ScalarValue::Int32(Some(2)),
            Arc::new(Int32Array::from(vec![1, 0, 1, 0, 1])),
        )?;

        Ok(())
    }

    #[test]
    fn modules_op_dict_scalar() -> Result<()> {
        let schema = Schema::new(vec![Field::new(
            "a",
            DataType::Dictionary(Box::new(DataType::Int8), Box::new(DataType::Int32)),
            true,
        )]);

        let mut dict_builder = PrimitiveDictionaryBuilder::<Int8Type, Int32Type>::new();

        dict_builder.append(1)?;
        dict_builder.append_null();
        dict_builder.append(2)?;
        dict_builder.append(5)?;

        let a = dict_builder.finish();

        let expected: PrimitiveArray<Int32Type> =
            PrimitiveArray::from(vec![Some(1), None, Some(0), Some(1)]);

        apply_arithmetic_scalar(
            Arc::new(schema),
            vec![Arc::new(a)],
            Operator::Modulo,
            ScalarValue::Dictionary(
                Box::new(DataType::Int8),
                Box::new(ScalarValue::Int32(Some(2))),
            ),
            Arc::new(expected),
        )?;

        Ok(())
    }

    #[test]
    fn modulus_op_dict_scalar_decimal() -> Result<()> {
        let schema = Schema::new(vec![Field::new(
            "a",
            DataType::Dictionary(
                Box::new(DataType::Int8),
                Box::new(DataType::Decimal128(10, 0)),
            ),
            true,
        )]);

        let value = 123;
        let decimal_array = Arc::new(create_decimal_array(
            &[Some(value), None, Some(value - 1), Some(value + 1)],
            10,
            0,
        ));

        let keys = Int8Array::from(vec![0, 2, 1, 3, 0]);
        let a = DictionaryArray::try_new(keys, decimal_array)?;

        let decimal_array = Arc::new(create_decimal_array(
            &[Some(1), Some(0), None, Some(0), Some(1)],
            10,
            0,
        ));

        apply_arithmetic_scalar(
            Arc::new(schema),
            vec![Arc::new(a)],
            Operator::Modulo,
            ScalarValue::Dictionary(
                Box::new(DataType::Int8),
                Box::new(ScalarValue::Decimal128(Some(2), 10, 0)),
            ),
            decimal_array,
        )?;

        Ok(())
    }

    fn apply_arithmetic<T: ArrowNumericType>(
        schema: SchemaRef,
        data: Vec<ArrayRef>,
        op: Operator,
        expected: PrimitiveArray<T>,
    ) -> Result<()> {
        let arithmetic_op =
            binary_op(col("a", &schema)?, op, col("b", &schema)?, &schema)?;
        let batch = RecordBatch::try_new(schema, data)?;
        let result = arithmetic_op.evaluate(&batch)?.into_array(batch.num_rows());

        assert_eq!(result.as_ref(), &expected);
        Ok(())
    }

    fn apply_arithmetic_scalar(
        schema: SchemaRef,
        data: Vec<ArrayRef>,
        op: Operator,
        literal: ScalarValue,
        expected: ArrayRef,
    ) -> Result<()> {
        let lit = Arc::new(Literal::new(literal));
        let arithmetic_op = binary_op(col("a", &schema)?, op, lit, &schema)?;
        let batch = RecordBatch::try_new(schema, data)?;
        let result = arithmetic_op.evaluate(&batch)?.into_array(batch.num_rows());

        assert_eq!(&result, &expected);
        Ok(())
    }

    fn apply_logic_op(
        schema: &SchemaRef,
        left: &ArrayRef,
        right: &ArrayRef,
        op: Operator,
        expected: BooleanArray,
    ) -> Result<()> {
        let op = binary_op(col("a", schema)?, op, col("b", schema)?, schema)?;
        let data: Vec<ArrayRef> = vec![left.clone(), right.clone()];
        let batch = RecordBatch::try_new(schema.clone(), data)?;
        let result = op.evaluate(&batch)?.into_array(batch.num_rows());

        assert_eq!(result.as_ref(), &expected);
        Ok(())
    }

    // Test `scalar <op> arr` produces expected
    fn apply_logic_op_scalar_arr(
        schema: &SchemaRef,
        scalar: &ScalarValue,
        arr: &ArrayRef,
        op: Operator,
        expected: &BooleanArray,
    ) -> Result<()> {
        let scalar = lit(scalar.clone());
        let op = binary_op(scalar, op, col("a", schema)?, schema)?;
        let batch = RecordBatch::try_new(Arc::clone(schema), vec![Arc::clone(arr)])?;
        let result = op.evaluate(&batch)?.into_array(batch.num_rows());
        assert_eq!(result.as_ref(), expected);

        Ok(())
    }

    // Test `arr <op> scalar` produces expected
    fn apply_logic_op_arr_scalar(
        schema: &SchemaRef,
        arr: &ArrayRef,
        scalar: &ScalarValue,
        op: Operator,
        expected: &BooleanArray,
    ) -> Result<()> {
        let scalar = lit(scalar.clone());
        let op = binary_op(col("a", schema)?, op, scalar, schema)?;
        let batch = RecordBatch::try_new(Arc::clone(schema), vec![Arc::clone(arr)])?;
        let result = op.evaluate(&batch)?.into_array(batch.num_rows());
        assert_eq!(result.as_ref(), expected);

        Ok(())
    }

    #[test]
    fn and_with_nulls_op() -> Result<()> {
        let schema = Schema::new(vec![
            Field::new("a", DataType::Boolean, true),
            Field::new("b", DataType::Boolean, true),
        ]);
        let a = Arc::new(BooleanArray::from(vec![
            Some(true),
            Some(false),
            None,
            Some(true),
            Some(false),
            None,
            Some(true),
            Some(false),
            None,
        ])) as ArrayRef;
        let b = Arc::new(BooleanArray::from(vec![
            Some(true),
            Some(true),
            Some(true),
            Some(false),
            Some(false),
            Some(false),
            None,
            None,
            None,
        ])) as ArrayRef;

        let expected = BooleanArray::from(vec![
            Some(true),
            Some(false),
            None,
            Some(false),
            Some(false),
            Some(false),
            None,
            Some(false),
            None,
        ]);
        apply_logic_op(&Arc::new(schema), &a, &b, Operator::And, expected)?;

        Ok(())
    }

    #[test]
    fn or_with_nulls_op() -> Result<()> {
        let schema = Schema::new(vec![
            Field::new("a", DataType::Boolean, true),
            Field::new("b", DataType::Boolean, true),
        ]);
        let a = Arc::new(BooleanArray::from(vec![
            Some(true),
            Some(false),
            None,
            Some(true),
            Some(false),
            None,
            Some(true),
            Some(false),
            None,
        ])) as ArrayRef;
        let b = Arc::new(BooleanArray::from(vec![
            Some(true),
            Some(true),
            Some(true),
            Some(false),
            Some(false),
            Some(false),
            None,
            None,
            None,
        ])) as ArrayRef;

        let expected = BooleanArray::from(vec![
            Some(true),
            Some(true),
            Some(true),
            Some(true),
            Some(false),
            None,
            Some(true),
            None,
            None,
        ]);
        apply_logic_op(&Arc::new(schema), &a, &b, Operator::Or, expected)?;

        Ok(())
    }

    /// Returns (schema, a: BooleanArray, b: BooleanArray) with all possible inputs
    ///
    /// a: [true, true, true,  NULL, NULL, NULL,  false, false, false]
    /// b: [true, NULL, false, true, NULL, false, true,  NULL,  false]
    fn bool_test_arrays() -> (SchemaRef, ArrayRef, ArrayRef) {
        let schema = Schema::new(vec![
            Field::new("a", DataType::Boolean, true),
            Field::new("b", DataType::Boolean, true),
        ]);
        let a: BooleanArray = [
            Some(true),
            Some(true),
            Some(true),
            None,
            None,
            None,
            Some(false),
            Some(false),
            Some(false),
        ]
        .iter()
        .collect();
        let b: BooleanArray = [
            Some(true),
            None,
            Some(false),
            Some(true),
            None,
            Some(false),
            Some(true),
            None,
            Some(false),
        ]
        .iter()
        .collect();
        (Arc::new(schema), Arc::new(a), Arc::new(b))
    }

    /// Returns (schema, BooleanArray) with [true, NULL, false]
    fn scalar_bool_test_array() -> (SchemaRef, ArrayRef) {
        let schema = Schema::new(vec![Field::new("a", DataType::Boolean, true)]);
        let a: BooleanArray = vec![Some(true), None, Some(false)].iter().collect();
        (Arc::new(schema), Arc::new(a))
    }

    #[test]
    fn eq_op_bool() {
        let (schema, a, b) = bool_test_arrays();
        let expected = vec![
            Some(true),
            None,
            Some(false),
            None,
            None,
            None,
            Some(false),
            None,
            Some(true),
        ]
        .iter()
        .collect();
        apply_logic_op(&schema, &a, &b, Operator::Eq, expected).unwrap();
    }

    #[test]
    fn eq_op_bool_scalar() {
        let (schema, a) = scalar_bool_test_array();
        let expected = [Some(true), None, Some(false)].iter().collect();
        apply_logic_op_scalar_arr(
            &schema,
            &ScalarValue::from(true),
            &a,
            Operator::Eq,
            &expected,
        )
        .unwrap();
        apply_logic_op_arr_scalar(
            &schema,
            &a,
            &ScalarValue::from(true),
            Operator::Eq,
            &expected,
        )
        .unwrap();

        let expected = [Some(false), None, Some(true)].iter().collect();
        apply_logic_op_scalar_arr(
            &schema,
            &ScalarValue::from(false),
            &a,
            Operator::Eq,
            &expected,
        )
        .unwrap();
        apply_logic_op_arr_scalar(
            &schema,
            &a,
            &ScalarValue::from(false),
            Operator::Eq,
            &expected,
        )
        .unwrap();
    }

    #[test]
    fn neq_op_bool() {
        let (schema, a, b) = bool_test_arrays();
        let expected = [
            Some(false),
            None,
            Some(true),
            None,
            None,
            None,
            Some(true),
            None,
            Some(false),
        ]
        .iter()
        .collect();
        apply_logic_op(&schema, &a, &b, Operator::NotEq, expected).unwrap();
    }

    #[test]
    fn neq_op_bool_scalar() {
        let (schema, a) = scalar_bool_test_array();
        let expected = [Some(false), None, Some(true)].iter().collect();
        apply_logic_op_scalar_arr(
            &schema,
            &ScalarValue::from(true),
            &a,
            Operator::NotEq,
            &expected,
        )
        .unwrap();
        apply_logic_op_arr_scalar(
            &schema,
            &a,
            &ScalarValue::from(true),
            Operator::NotEq,
            &expected,
        )
        .unwrap();

        let expected = [Some(true), None, Some(false)].iter().collect();
        apply_logic_op_scalar_arr(
            &schema,
            &ScalarValue::from(false),
            &a,
            Operator::NotEq,
            &expected,
        )
        .unwrap();
        apply_logic_op_arr_scalar(
            &schema,
            &a,
            &ScalarValue::from(false),
            Operator::NotEq,
            &expected,
        )
        .unwrap();
    }

    #[test]
    fn lt_op_bool() {
        let (schema, a, b) = bool_test_arrays();
        let expected = [
            Some(false),
            None,
            Some(false),
            None,
            None,
            None,
            Some(true),
            None,
            Some(false),
        ]
        .iter()
        .collect();
        apply_logic_op(&schema, &a, &b, Operator::Lt, expected).unwrap();
    }

    #[test]
    fn lt_op_bool_scalar() {
        let (schema, a) = scalar_bool_test_array();
        let expected = [Some(false), None, Some(false)].iter().collect();
        apply_logic_op_scalar_arr(
            &schema,
            &ScalarValue::from(true),
            &a,
            Operator::Lt,
            &expected,
        )
        .unwrap();

        let expected = [Some(false), None, Some(true)].iter().collect();
        apply_logic_op_arr_scalar(
            &schema,
            &a,
            &ScalarValue::from(true),
            Operator::Lt,
            &expected,
        )
        .unwrap();

        let expected = [Some(true), None, Some(false)].iter().collect();
        apply_logic_op_scalar_arr(
            &schema,
            &ScalarValue::from(false),
            &a,
            Operator::Lt,
            &expected,
        )
        .unwrap();

        let expected = [Some(false), None, Some(false)].iter().collect();
        apply_logic_op_arr_scalar(
            &schema,
            &a,
            &ScalarValue::from(false),
            Operator::Lt,
            &expected,
        )
        .unwrap();
    }

    #[test]
    fn lt_eq_op_bool() {
        let (schema, a, b) = bool_test_arrays();
        let expected = [
            Some(true),
            None,
            Some(false),
            None,
            None,
            None,
            Some(true),
            None,
            Some(true),
        ]
        .iter()
        .collect();
        apply_logic_op(&schema, &a, &b, Operator::LtEq, expected).unwrap();
    }

    #[test]
    fn lt_eq_op_bool_scalar() {
        let (schema, a) = scalar_bool_test_array();
        let expected = [Some(true), None, Some(false)].iter().collect();
        apply_logic_op_scalar_arr(
            &schema,
            &ScalarValue::from(true),
            &a,
            Operator::LtEq,
            &expected,
        )
        .unwrap();

        let expected = [Some(true), None, Some(true)].iter().collect();
        apply_logic_op_arr_scalar(
            &schema,
            &a,
            &ScalarValue::from(true),
            Operator::LtEq,
            &expected,
        )
        .unwrap();

        let expected = [Some(true), None, Some(true)].iter().collect();
        apply_logic_op_scalar_arr(
            &schema,
            &ScalarValue::from(false),
            &a,
            Operator::LtEq,
            &expected,
        )
        .unwrap();

        let expected = [Some(false), None, Some(true)].iter().collect();
        apply_logic_op_arr_scalar(
            &schema,
            &a,
            &ScalarValue::from(false),
            Operator::LtEq,
            &expected,
        )
        .unwrap();
    }

    #[test]
    fn gt_op_bool() {
        let (schema, a, b) = bool_test_arrays();
        let expected = [
            Some(false),
            None,
            Some(true),
            None,
            None,
            None,
            Some(false),
            None,
            Some(false),
        ]
        .iter()
        .collect();
        apply_logic_op(&schema, &a, &b, Operator::Gt, expected).unwrap();
    }

    #[test]
    fn gt_op_bool_scalar() {
        let (schema, a) = scalar_bool_test_array();
        let expected = [Some(false), None, Some(true)].iter().collect();
        apply_logic_op_scalar_arr(
            &schema,
            &ScalarValue::from(true),
            &a,
            Operator::Gt,
            &expected,
        )
        .unwrap();

        let expected = [Some(false), None, Some(false)].iter().collect();
        apply_logic_op_arr_scalar(
            &schema,
            &a,
            &ScalarValue::from(true),
            Operator::Gt,
            &expected,
        )
        .unwrap();

        let expected = [Some(false), None, Some(false)].iter().collect();
        apply_logic_op_scalar_arr(
            &schema,
            &ScalarValue::from(false),
            &a,
            Operator::Gt,
            &expected,
        )
        .unwrap();

        let expected = [Some(true), None, Some(false)].iter().collect();
        apply_logic_op_arr_scalar(
            &schema,
            &a,
            &ScalarValue::from(false),
            Operator::Gt,
            &expected,
        )
        .unwrap();
    }

    #[test]
    fn gt_eq_op_bool() {
        let (schema, a, b) = bool_test_arrays();
        let expected = [
            Some(true),
            None,
            Some(true),
            None,
            None,
            None,
            Some(false),
            None,
            Some(true),
        ]
        .iter()
        .collect();
        apply_logic_op(&schema, &a, &b, Operator::GtEq, expected).unwrap();
    }

    #[test]
    fn gt_eq_op_bool_scalar() {
        let (schema, a) = scalar_bool_test_array();
        let expected = [Some(true), None, Some(true)].iter().collect();
        apply_logic_op_scalar_arr(
            &schema,
            &ScalarValue::from(true),
            &a,
            Operator::GtEq,
            &expected,
        )
        .unwrap();

        let expected = [Some(true), None, Some(false)].iter().collect();
        apply_logic_op_arr_scalar(
            &schema,
            &a,
            &ScalarValue::from(true),
            Operator::GtEq,
            &expected,
        )
        .unwrap();

        let expected = [Some(false), None, Some(true)].iter().collect();
        apply_logic_op_scalar_arr(
            &schema,
            &ScalarValue::from(false),
            &a,
            Operator::GtEq,
            &expected,
        )
        .unwrap();

        let expected = [Some(true), None, Some(true)].iter().collect();
        apply_logic_op_arr_scalar(
            &schema,
            &a,
            &ScalarValue::from(false),
            Operator::GtEq,
            &expected,
        )
        .unwrap();
    }

    #[test]
    fn is_distinct_from_op_bool() {
        let (schema, a, b) = bool_test_arrays();
        let expected = [
            Some(false),
            Some(true),
            Some(true),
            Some(true),
            Some(false),
            Some(true),
            Some(true),
            Some(true),
            Some(false),
        ]
        .iter()
        .collect();
        apply_logic_op(&schema, &a, &b, Operator::IsDistinctFrom, expected).unwrap();
    }

    #[test]
    fn is_not_distinct_from_op_bool() {
        let (schema, a, b) = bool_test_arrays();
        let expected = [
            Some(true),
            Some(false),
            Some(false),
            Some(false),
            Some(true),
            Some(false),
            Some(false),
            Some(false),
            Some(true),
        ]
        .iter()
        .collect();
        apply_logic_op(&schema, &a, &b, Operator::IsNotDistinctFrom, expected).unwrap();
    }

    #[test]
    fn relatively_deeply_nested() {
        // Reproducer for https://github.com/apache/arrow-datafusion/issues/419

        // where even relatively shallow binary expressions overflowed
        // the stack in debug builds

        let input: Vec<_> = vec![1, 2, 3, 4, 5].into_iter().map(Some).collect();
        let a: Int32Array = input.iter().collect();

        let batch = RecordBatch::try_from_iter(vec![("a", Arc::new(a) as _)]).unwrap();
        let schema = batch.schema();

        // build a left deep tree ((((a + a) + a) + a ....
        let tree_depth: i32 = 100;
        let expr = (0..tree_depth)
            .map(|_| col("a", schema.as_ref()).unwrap())
            .reduce(|l, r| binary(l, Operator::Plus, r, &schema).unwrap())
            .unwrap();

        let result = expr
            .evaluate(&batch)
            .expect("evaluation")
            .into_array(batch.num_rows());

        let expected: Int32Array = input
            .into_iter()
            .map(|i| i.map(|i| i * tree_depth))
            .collect();
        assert_eq!(result.as_ref(), &expected);
    }

    fn create_decimal_array(
        array: &[Option<i128>],
        precision: u8,
        scale: i8,
    ) -> Decimal128Array {
        let mut decimal_builder = Decimal128Builder::with_capacity(array.len());
        for value in array.iter().copied() {
            decimal_builder.append_option(value)
        }
        decimal_builder
            .finish()
            .with_precision_and_scale(precision, scale)
            .unwrap()
    }

    #[test]
    fn comparison_dict_decimal_scalar_expr_test() -> Result<()> {
        // scalar of decimal compare with dictionary decimal array
        let value_i128 = 123;
        let decimal_scalar = ScalarValue::Dictionary(
            Box::new(DataType::Int8),
            Box::new(ScalarValue::Decimal128(Some(value_i128), 25, 3)),
        );
        let schema = Arc::new(Schema::new(vec![Field::new(
            "a",
            DataType::Dictionary(
                Box::new(DataType::Int8),
                Box::new(DataType::Decimal128(25, 3)),
            ),
            true,
        )]));
        let decimal_array = Arc::new(create_decimal_array(
            &[
                Some(value_i128),
                None,
                Some(value_i128 - 1),
                Some(value_i128 + 1),
            ],
            25,
            3,
        ));

        let keys = Int8Array::from(vec![Some(0), None, Some(2), Some(3)]);
        let dictionary =
            Arc::new(DictionaryArray::try_new(keys, decimal_array)?) as ArrayRef;

        // array = scalar
        apply_logic_op_arr_scalar(
            &schema,
            &dictionary,
            &decimal_scalar,
            Operator::Eq,
            &BooleanArray::from(vec![Some(true), None, Some(false), Some(false)]),
        )
        .unwrap();
        // array != scalar
        apply_logic_op_arr_scalar(
            &schema,
            &dictionary,
            &decimal_scalar,
            Operator::NotEq,
            &BooleanArray::from(vec![Some(false), None, Some(true), Some(true)]),
        )
        .unwrap();
        //  array < scalar
        apply_logic_op_arr_scalar(
            &schema,
            &dictionary,
            &decimal_scalar,
            Operator::Lt,
            &BooleanArray::from(vec![Some(false), None, Some(true), Some(false)]),
        )
        .unwrap();

        //  array <= scalar
        apply_logic_op_arr_scalar(
            &schema,
            &dictionary,
            &decimal_scalar,
            Operator::LtEq,
            &BooleanArray::from(vec![Some(true), None, Some(true), Some(false)]),
        )
        .unwrap();
        // array > scalar
        apply_logic_op_arr_scalar(
            &schema,
            &dictionary,
            &decimal_scalar,
            Operator::Gt,
            &BooleanArray::from(vec![Some(false), None, Some(false), Some(true)]),
        )
        .unwrap();

        // array >= scalar
        apply_logic_op_arr_scalar(
            &schema,
            &dictionary,
            &decimal_scalar,
            Operator::GtEq,
            &BooleanArray::from(vec![Some(true), None, Some(false), Some(true)]),
        )
        .unwrap();

        Ok(())
    }

    #[test]
    fn comparison_decimal_expr_test() -> Result<()> {
        // scalar of decimal compare with decimal array
        let value_i128 = 123;
        let decimal_scalar = ScalarValue::Decimal128(Some(value_i128), 25, 3);
        let schema = Arc::new(Schema::new(vec![Field::new(
            "a",
            DataType::Decimal128(25, 3),
            true,
        )]));
        let decimal_array = Arc::new(create_decimal_array(
            &[
                Some(value_i128),
                None,
                Some(value_i128 - 1),
                Some(value_i128 + 1),
            ],
            25,
            3,
        )) as ArrayRef;
        // array = scalar
        apply_logic_op_arr_scalar(
            &schema,
            &decimal_array,
            &decimal_scalar,
            Operator::Eq,
            &BooleanArray::from(vec![Some(true), None, Some(false), Some(false)]),
        )
        .unwrap();
        // array != scalar
        apply_logic_op_arr_scalar(
            &schema,
            &decimal_array,
            &decimal_scalar,
            Operator::NotEq,
            &BooleanArray::from(vec![Some(false), None, Some(true), Some(true)]),
        )
        .unwrap();
        //  array < scalar
        apply_logic_op_arr_scalar(
            &schema,
            &decimal_array,
            &decimal_scalar,
            Operator::Lt,
            &BooleanArray::from(vec![Some(false), None, Some(true), Some(false)]),
        )
        .unwrap();

        //  array <= scalar
        apply_logic_op_arr_scalar(
            &schema,
            &decimal_array,
            &decimal_scalar,
            Operator::LtEq,
            &BooleanArray::from(vec![Some(true), None, Some(true), Some(false)]),
        )
        .unwrap();
        // array > scalar
        apply_logic_op_arr_scalar(
            &schema,
            &decimal_array,
            &decimal_scalar,
            Operator::Gt,
            &BooleanArray::from(vec![Some(false), None, Some(false), Some(true)]),
        )
        .unwrap();

        // array >= scalar
        apply_logic_op_arr_scalar(
            &schema,
            &decimal_array,
            &decimal_scalar,
            Operator::GtEq,
            &BooleanArray::from(vec![Some(true), None, Some(false), Some(true)]),
        )
        .unwrap();

        // scalar of different data type with decimal array
        let decimal_scalar = ScalarValue::Decimal128(Some(123_456), 10, 3);
        let schema = Arc::new(Schema::new(vec![Field::new("a", DataType::Int64, true)]));
        // scalar == array
        apply_logic_op_scalar_arr(
            &schema,
            &decimal_scalar,
            &(Arc::new(Int64Array::from(vec![Some(124), None])) as ArrayRef),
            Operator::Eq,
            &BooleanArray::from(vec![Some(false), None]),
        )
        .unwrap();

        // array != scalar
        apply_logic_op_arr_scalar(
            &schema,
            &(Arc::new(Int64Array::from(vec![Some(123), None, Some(1)])) as ArrayRef),
            &decimal_scalar,
            Operator::NotEq,
            &BooleanArray::from(vec![Some(true), None, Some(true)]),
        )
        .unwrap();

        // array < scalar
        apply_logic_op_arr_scalar(
            &schema,
            &(Arc::new(Int64Array::from(vec![Some(123), None, Some(124)])) as ArrayRef),
            &decimal_scalar,
            Operator::Lt,
            &BooleanArray::from(vec![Some(true), None, Some(false)]),
        )
        .unwrap();

        // array > scalar
        apply_logic_op_arr_scalar(
            &schema,
            &(Arc::new(Int64Array::from(vec![Some(123), None, Some(124)])) as ArrayRef),
            &decimal_scalar,
            Operator::Gt,
            &BooleanArray::from(vec![Some(false), None, Some(true)]),
        )
        .unwrap();

        let schema =
            Arc::new(Schema::new(vec![Field::new("a", DataType::Float64, true)]));
        // array == scalar
        apply_logic_op_arr_scalar(
            &schema,
            &(Arc::new(Float64Array::from(vec![Some(123.456), None, Some(123.457)]))
                as ArrayRef),
            &decimal_scalar,
            Operator::Eq,
            &BooleanArray::from(vec![Some(true), None, Some(false)]),
        )
        .unwrap();

        // array <= scalar
        apply_logic_op_arr_scalar(
            &schema,
            &(Arc::new(Float64Array::from(vec![
                Some(123.456),
                None,
                Some(123.457),
                Some(123.45),
            ])) as ArrayRef),
            &decimal_scalar,
            Operator::LtEq,
            &BooleanArray::from(vec![Some(true), None, Some(false), Some(true)]),
        )
        .unwrap();
        // array >= scalar
        apply_logic_op_arr_scalar(
            &schema,
            &(Arc::new(Float64Array::from(vec![
                Some(123.456),
                None,
                Some(123.457),
                Some(123.45),
            ])) as ArrayRef),
            &decimal_scalar,
            Operator::GtEq,
            &BooleanArray::from(vec![Some(true), None, Some(true), Some(false)]),
        )
        .unwrap();

        let value: i128 = 123;
        let decimal_array = Arc::new(create_decimal_array(
            &[Some(value), None, Some(value - 1), Some(value + 1)],
            10,
            0,
        )) as ArrayRef;

        // comparison array op for decimal array
        let schema = Arc::new(Schema::new(vec![
            Field::new("a", DataType::Decimal128(10, 0), true),
            Field::new("b", DataType::Decimal128(10, 0), true),
        ]));
        let right_decimal_array = Arc::new(create_decimal_array(
            &[
                Some(value - 1),
                Some(value),
                Some(value + 1),
                Some(value + 1),
            ],
            10,
            0,
        )) as ArrayRef;

        apply_logic_op(
            &schema,
            &decimal_array,
            &right_decimal_array,
            Operator::Eq,
            BooleanArray::from(vec![Some(false), None, Some(false), Some(true)]),
        )
        .unwrap();

        apply_logic_op(
            &schema,
            &decimal_array,
            &right_decimal_array,
            Operator::NotEq,
            BooleanArray::from(vec![Some(true), None, Some(true), Some(false)]),
        )
        .unwrap();

        apply_logic_op(
            &schema,
            &decimal_array,
            &right_decimal_array,
            Operator::Lt,
            BooleanArray::from(vec![Some(false), None, Some(true), Some(false)]),
        )
        .unwrap();

        apply_logic_op(
            &schema,
            &decimal_array,
            &right_decimal_array,
            Operator::LtEq,
            BooleanArray::from(vec![Some(false), None, Some(true), Some(true)]),
        )
        .unwrap();

        apply_logic_op(
            &schema,
            &decimal_array,
            &right_decimal_array,
            Operator::Gt,
            BooleanArray::from(vec![Some(true), None, Some(false), Some(false)]),
        )
        .unwrap();

        apply_logic_op(
            &schema,
            &decimal_array,
            &right_decimal_array,
            Operator::GtEq,
            BooleanArray::from(vec![Some(true), None, Some(false), Some(true)]),
        )
        .unwrap();

        // compare decimal array with other array type
        let value: i64 = 123;
        let schema = Arc::new(Schema::new(vec![
            Field::new("a", DataType::Int64, true),
            Field::new("b", DataType::Decimal128(10, 0), true),
        ]));

        let int64_array = Arc::new(Int64Array::from(vec![
            Some(value),
            Some(value - 1),
            Some(value),
            Some(value + 1),
        ])) as ArrayRef;

        // eq: int64array == decimal array
        apply_logic_op(
            &schema,
            &int64_array,
            &decimal_array,
            Operator::Eq,
            BooleanArray::from(vec![Some(true), None, Some(false), Some(true)]),
        )
        .unwrap();
        // neq: int64array != decimal array
        apply_logic_op(
            &schema,
            &int64_array,
            &decimal_array,
            Operator::NotEq,
            BooleanArray::from(vec![Some(false), None, Some(true), Some(false)]),
        )
        .unwrap();

        let schema = Arc::new(Schema::new(vec![
            Field::new("a", DataType::Float64, true),
            Field::new("b", DataType::Decimal128(10, 2), true),
        ]));

        let value: i128 = 123;
        let decimal_array = Arc::new(create_decimal_array(
            &[
                Some(value), // 1.23
                None,
                Some(value - 1), // 1.22
                Some(value + 1), // 1.24
            ],
            10,
            2,
        )) as ArrayRef;
        let float64_array = Arc::new(Float64Array::from(vec![
            Some(1.23),
            Some(1.22),
            Some(1.23),
            Some(1.24),
        ])) as ArrayRef;
        // lt: float64array < decimal array
        apply_logic_op(
            &schema,
            &float64_array,
            &decimal_array,
            Operator::Lt,
            BooleanArray::from(vec![Some(false), None, Some(false), Some(false)]),
        )
        .unwrap();
        // lt_eq: float64array <= decimal array
        apply_logic_op(
            &schema,
            &float64_array,
            &decimal_array,
            Operator::LtEq,
            BooleanArray::from(vec![Some(true), None, Some(false), Some(true)]),
        )
        .unwrap();
        // gt: float64array > decimal array
        apply_logic_op(
            &schema,
            &float64_array,
            &decimal_array,
            Operator::Gt,
            BooleanArray::from(vec![Some(false), None, Some(true), Some(false)]),
        )
        .unwrap();
        apply_logic_op(
            &schema,
            &float64_array,
            &decimal_array,
            Operator::GtEq,
            BooleanArray::from(vec![Some(true), None, Some(true), Some(true)]),
        )
        .unwrap();
        // is distinct: float64array is distinct decimal array
        // TODO: now we do not refactor the `is distinct or is not distinct` rule of coercion.
        // traced by https://github.com/apache/arrow-datafusion/issues/1590
        // the decimal array will be casted to float64array
        apply_logic_op(
            &schema,
            &float64_array,
            &decimal_array,
            Operator::IsDistinctFrom,
            BooleanArray::from(vec![Some(false), Some(true), Some(true), Some(false)]),
        )
        .unwrap();
        // is not distinct
        apply_logic_op(
            &schema,
            &float64_array,
            &decimal_array,
            Operator::IsNotDistinctFrom,
            BooleanArray::from(vec![Some(true), Some(false), Some(false), Some(true)]),
        )
        .unwrap();

        Ok(())
    }

    fn apply_decimal_arithmetic_op(
        schema: &SchemaRef,
        left: &ArrayRef,
        right: &ArrayRef,
        op: Operator,
        expected: ArrayRef,
    ) -> Result<()> {
        let arithmetic_op = binary_op(col("a", schema)?, op, col("b", schema)?, schema)?;
        let data: Vec<ArrayRef> = vec![left.clone(), right.clone()];
        let batch = RecordBatch::try_new(schema.clone(), data)?;
        let result = arithmetic_op.evaluate(&batch)?.into_array(batch.num_rows());

        assert_eq!(result.as_ref(), expected.as_ref());
        Ok(())
    }

    #[test]
    fn arithmetic_decimal_expr_test() -> Result<()> {
        let schema = Arc::new(Schema::new(vec![
            Field::new("a", DataType::Int32, true),
            Field::new("b", DataType::Decimal128(10, 2), true),
        ]));
        let value: i128 = 123;
        let decimal_array = Arc::new(create_decimal_array(
            &[
                Some(value), // 1.23
                None,
                Some(value - 1), // 1.22
                Some(value + 1), // 1.24
            ],
            10,
            2,
        )) as ArrayRef;
        let int32_array = Arc::new(Int32Array::from(vec![
            Some(123),
            Some(122),
            Some(123),
            Some(124),
        ])) as ArrayRef;

        // add: Int32array add decimal array
        let expect = Arc::new(create_decimal_array(
            &[Some(12423), None, Some(12422), Some(12524)],
            13,
            2,
        )) as ArrayRef;
        apply_decimal_arithmetic_op(
            &schema,
            &int32_array,
            &decimal_array,
            Operator::Plus,
            expect,
        )
        .unwrap();

        // subtract: decimal array subtract int32 array
        let schema = Arc::new(Schema::new(vec![
            Field::new("a", DataType::Decimal128(10, 2), true),
            Field::new("b", DataType::Int32, true),
        ]));
        let expect = Arc::new(create_decimal_array(
            &[Some(-12177), None, Some(-12178), Some(-12276)],
            13,
            2,
        )) as ArrayRef;
        apply_decimal_arithmetic_op(
            &schema,
            &decimal_array,
            &int32_array,
            Operator::Minus,
            expect,
        )
        .unwrap();

        // multiply: decimal array multiply int32 array
        let expect = Arc::new(create_decimal_array(
            &[Some(15129), None, Some(15006), Some(15376)],
            21,
            2,
        )) as ArrayRef;
        apply_decimal_arithmetic_op(
            &schema,
            &decimal_array,
            &int32_array,
            Operator::Multiply,
            expect,
        )
        .unwrap();

        // divide: int32 array divide decimal array
        let schema = Arc::new(Schema::new(vec![
            Field::new("a", DataType::Int32, true),
            Field::new("b", DataType::Decimal128(10, 2), true),
        ]));
        let expect = Arc::new(create_decimal_array(
            &[Some(1000000), None, Some(1008196), Some(1000000)],
            16,
            4,
        )) as ArrayRef;
        apply_decimal_arithmetic_op(
            &schema,
            &int32_array,
            &decimal_array,
            Operator::Divide,
            expect,
        )
        .unwrap();

        // modulus: int32 array modulus decimal array
        let schema = Arc::new(Schema::new(vec![
            Field::new("a", DataType::Int32, true),
            Field::new("b", DataType::Decimal128(10, 2), true),
        ]));
        let expect = Arc::new(create_decimal_array(
            &[Some(000), None, Some(100), Some(000)],
            10,
            2,
        )) as ArrayRef;
        apply_decimal_arithmetic_op(
            &schema,
            &int32_array,
            &decimal_array,
            Operator::Modulo,
            expect,
        )
        .unwrap();

        Ok(())
    }

    #[test]
    fn arithmetic_decimal_float_expr_test() -> Result<()> {
        let schema = Arc::new(Schema::new(vec![
            Field::new("a", DataType::Float64, true),
            Field::new("b", DataType::Decimal128(10, 2), true),
        ]));
        let value: i128 = 123;
        let decimal_array = Arc::new(create_decimal_array(
            &[
                Some(value), // 1.23
                None,
                Some(value - 1), // 1.22
                Some(value + 1), // 1.24
            ],
            10,
            2,
        )) as ArrayRef;
        let float64_array = Arc::new(Float64Array::from(vec![
            Some(123.0),
            Some(122.0),
            Some(123.0),
            Some(124.0),
        ])) as ArrayRef;

        // add: float64 array add decimal array
        let expect = Arc::new(Float64Array::from(vec![
            Some(124.23),
            None,
            Some(124.22),
            Some(125.24),
        ])) as ArrayRef;
        apply_decimal_arithmetic_op(
            &schema,
            &float64_array,
            &decimal_array,
            Operator::Plus,
            expect,
        )
        .unwrap();

        // subtract: decimal array subtract float64 array
        let schema = Arc::new(Schema::new(vec![
            Field::new("a", DataType::Float64, true),
            Field::new("b", DataType::Decimal128(10, 2), true),
        ]));
        let expect = Arc::new(Float64Array::from(vec![
            Some(121.77),
            None,
            Some(121.78),
            Some(122.76),
        ])) as ArrayRef;
        apply_decimal_arithmetic_op(
            &schema,
            &float64_array,
            &decimal_array,
            Operator::Minus,
            expect,
        )
        .unwrap();

        // multiply: decimal array multiply float64 array
        let expect = Arc::new(Float64Array::from(vec![
            Some(151.29),
            None,
            Some(150.06),
            Some(153.76),
        ])) as ArrayRef;
        apply_decimal_arithmetic_op(
            &schema,
            &float64_array,
            &decimal_array,
            Operator::Multiply,
            expect,
        )
        .unwrap();

        // divide: float64 array divide decimal array
        let schema = Arc::new(Schema::new(vec![
            Field::new("a", DataType::Float64, true),
            Field::new("b", DataType::Decimal128(10, 2), true),
        ]));
        let expect = Arc::new(Float64Array::from(vec![
            Some(100.0),
            None,
            Some(100.81967213114754),
            Some(100.0),
        ])) as ArrayRef;
        apply_decimal_arithmetic_op(
            &schema,
            &float64_array,
            &decimal_array,
            Operator::Divide,
            expect,
        )
        .unwrap();

        // modulus: float64 array modulus decimal array
        let schema = Arc::new(Schema::new(vec![
            Field::new("a", DataType::Float64, true),
            Field::new("b", DataType::Decimal128(10, 2), true),
        ]));
        let expect = Arc::new(Float64Array::from(vec![
            Some(1.7763568394002505e-15),
            None,
            Some(1.0000000000000027),
            Some(8.881784197001252e-16),
        ])) as ArrayRef;
        apply_decimal_arithmetic_op(
            &schema,
            &float64_array,
            &decimal_array,
            Operator::Modulo,
            expect,
        )
        .unwrap();

        Ok(())
    }

    #[test]
    fn arithmetic_divide_zero() -> Result<()> {
        // other data type
        let schema = Arc::new(Schema::new(vec![
            Field::new("a", DataType::Int32, true),
            Field::new("b", DataType::Int32, true),
        ]));
        let a = Arc::new(Int32Array::from(vec![100]));
        let b = Arc::new(Int32Array::from(vec![0]));

        let err = apply_arithmetic::<Int32Type>(
            schema,
            vec![a, b],
            Operator::Divide,
            Int32Array::from(vec![Some(4), Some(8), Some(16), Some(32), Some(64)]),
        )
        .unwrap_err();

        assert!(
            matches!(err, DataFusionError::ArrowError(ArrowError::DivideByZero)),
            "{err}"
        );

        // decimal
        let schema = Arc::new(Schema::new(vec![
            Field::new("a", DataType::Decimal128(25, 3), true),
            Field::new("b", DataType::Decimal128(25, 3), true),
        ]));
        let left_decimal_array = Arc::new(create_decimal_array(&[Some(1234567)], 25, 3));
        let right_decimal_array = Arc::new(create_decimal_array(&[Some(0)], 25, 3));

        let err = apply_arithmetic::<Decimal128Type>(
            schema,
            vec![left_decimal_array, right_decimal_array],
            Operator::Divide,
            create_decimal_array(
                &[Some(12345670000000000000000000000000000), None],
                38,
                29,
            ),
        )
        .unwrap_err();

        assert!(
            matches!(err, DataFusionError::ArrowError(ArrowError::DivideByZero)),
            "{err}"
        );

        Ok(())
    }

    #[test]
    fn bitwise_array_test() -> Result<()> {
        let left = Arc::new(Int32Array::from(vec![Some(12), None, Some(11)])) as ArrayRef;
        let right =
            Arc::new(Int32Array::from(vec![Some(1), Some(3), Some(7)])) as ArrayRef;
        let mut result = bitwise_and_dyn(left.clone(), right.clone())?;
        let expected = Int32Array::from(vec![Some(0), None, Some(3)]);
        assert_eq!(result.as_ref(), &expected);

        result = bitwise_or_dyn(left.clone(), right.clone())?;
        let expected = Int32Array::from(vec![Some(13), None, Some(15)]);
        assert_eq!(result.as_ref(), &expected);

        result = bitwise_xor_dyn(left.clone(), right.clone())?;
        let expected = Int32Array::from(vec![Some(13), None, Some(12)]);
        assert_eq!(result.as_ref(), &expected);

        let left =
            Arc::new(UInt32Array::from(vec![Some(12), None, Some(11)])) as ArrayRef;
        let right =
            Arc::new(UInt32Array::from(vec![Some(1), Some(3), Some(7)])) as ArrayRef;
        let mut result = bitwise_and_dyn(left.clone(), right.clone())?;
        let expected = UInt32Array::from(vec![Some(0), None, Some(3)]);
        assert_eq!(result.as_ref(), &expected);

        result = bitwise_or_dyn(left.clone(), right.clone())?;
        let expected = UInt32Array::from(vec![Some(13), None, Some(15)]);
        assert_eq!(result.as_ref(), &expected);

        result = bitwise_xor_dyn(left.clone(), right.clone())?;
        let expected = UInt32Array::from(vec![Some(13), None, Some(12)]);
        assert_eq!(result.as_ref(), &expected);

        Ok(())
    }

    #[test]
    fn bitwise_shift_array_test() -> Result<()> {
        let input = Arc::new(Int32Array::from(vec![Some(2), None, Some(10)])) as ArrayRef;
        let modules =
            Arc::new(Int32Array::from(vec![Some(2), Some(4), Some(8)])) as ArrayRef;
        let mut result = bitwise_shift_left_dyn(input.clone(), modules.clone())?;

        let expected = Int32Array::from(vec![Some(8), None, Some(2560)]);
        assert_eq!(result.as_ref(), &expected);

        result = bitwise_shift_right_dyn(result.clone(), modules.clone())?;
        assert_eq!(result.as_ref(), &input);

        let input =
            Arc::new(UInt32Array::from(vec![Some(2), None, Some(10)])) as ArrayRef;
        let modules =
            Arc::new(UInt32Array::from(vec![Some(2), Some(4), Some(8)])) as ArrayRef;
        let mut result = bitwise_shift_left_dyn(input.clone(), modules.clone())?;

        let expected = UInt32Array::from(vec![Some(8), None, Some(2560)]);
        assert_eq!(result.as_ref(), &expected);

        result = bitwise_shift_right_dyn(result.clone(), modules.clone())?;
        assert_eq!(result.as_ref(), &input);
        Ok(())
    }

    #[test]
    fn bitwise_shift_array_overflow_test() -> Result<()> {
        let input = Arc::new(Int32Array::from(vec![Some(2)])) as ArrayRef;
        let modules = Arc::new(Int32Array::from(vec![Some(100)])) as ArrayRef;
        let result = bitwise_shift_left_dyn(input.clone(), modules.clone())?;

        let expected = Int32Array::from(vec![Some(32)]);
        assert_eq!(result.as_ref(), &expected);

        let input = Arc::new(UInt32Array::from(vec![Some(2)])) as ArrayRef;
        let modules = Arc::new(UInt32Array::from(vec![Some(100)])) as ArrayRef;
        let result = bitwise_shift_left_dyn(input.clone(), modules.clone())?;

        let expected = UInt32Array::from(vec![Some(32)]);
        assert_eq!(result.as_ref(), &expected);
        Ok(())
    }

    #[test]
    fn bitwise_scalar_test() -> Result<()> {
        let left = Arc::new(Int32Array::from(vec![Some(12), None, Some(11)])) as ArrayRef;
        let right = ScalarValue::from(3i32);
        let mut result = bitwise_and_dyn_scalar(&left, right.clone()).unwrap()?;
        let expected = Int32Array::from(vec![Some(0), None, Some(3)]);
        assert_eq!(result.as_ref(), &expected);

        result = bitwise_or_dyn_scalar(&left, right.clone()).unwrap()?;
        let expected = Int32Array::from(vec![Some(15), None, Some(11)]);
        assert_eq!(result.as_ref(), &expected);

        result = bitwise_xor_dyn_scalar(&left, right).unwrap()?;
        let expected = Int32Array::from(vec![Some(15), None, Some(8)]);
        assert_eq!(result.as_ref(), &expected);

        let left =
            Arc::new(UInt32Array::from(vec![Some(12), None, Some(11)])) as ArrayRef;
        let right = ScalarValue::from(3u32);
        let mut result = bitwise_and_dyn_scalar(&left, right.clone()).unwrap()?;
        let expected = UInt32Array::from(vec![Some(0), None, Some(3)]);
        assert_eq!(result.as_ref(), &expected);

        result = bitwise_or_dyn_scalar(&left, right.clone()).unwrap()?;
        let expected = UInt32Array::from(vec![Some(15), None, Some(11)]);
        assert_eq!(result.as_ref(), &expected);

        result = bitwise_xor_dyn_scalar(&left, right).unwrap()?;
        let expected = UInt32Array::from(vec![Some(15), None, Some(8)]);
        assert_eq!(result.as_ref(), &expected);
        Ok(())
    }

    #[test]
    fn bitwise_shift_scalar_test() -> Result<()> {
        let input = Arc::new(Int32Array::from(vec![Some(2), None, Some(4)])) as ArrayRef;
        let module = ScalarValue::from(10i32);
        let mut result =
            bitwise_shift_left_dyn_scalar(&input, module.clone()).unwrap()?;

        let expected = Int32Array::from(vec![Some(2048), None, Some(4096)]);
        assert_eq!(result.as_ref(), &expected);

        result = bitwise_shift_right_dyn_scalar(&result, module).unwrap()?;
        assert_eq!(result.as_ref(), &input);

        let input = Arc::new(UInt32Array::from(vec![Some(2), None, Some(4)])) as ArrayRef;
        let module = ScalarValue::from(10u32);
        let mut result =
            bitwise_shift_left_dyn_scalar(&input, module.clone()).unwrap()?;

        let expected = UInt32Array::from(vec![Some(2048), None, Some(4096)]);
        assert_eq!(result.as_ref(), &expected);

        result = bitwise_shift_right_dyn_scalar(&result, module).unwrap()?;
        assert_eq!(result.as_ref(), &input);
        Ok(())
    }

    #[test]
    fn test_display_and_or_combo() {
        let expr = BinaryExpr::new(
            Arc::new(BinaryExpr::new(
                lit(ScalarValue::from(1)),
                Operator::And,
                lit(ScalarValue::from(2)),
            )),
            Operator::And,
            Arc::new(BinaryExpr::new(
                lit(ScalarValue::from(3)),
                Operator::And,
                lit(ScalarValue::from(4)),
            )),
        );
        assert_eq!(expr.to_string(), "1 AND 2 AND 3 AND 4");

        let expr = BinaryExpr::new(
            Arc::new(BinaryExpr::new(
                lit(ScalarValue::from(1)),
                Operator::Or,
                lit(ScalarValue::from(2)),
            )),
            Operator::Or,
            Arc::new(BinaryExpr::new(
                lit(ScalarValue::from(3)),
                Operator::Or,
                lit(ScalarValue::from(4)),
            )),
        );
        assert_eq!(expr.to_string(), "1 OR 2 OR 3 OR 4");

        let expr = BinaryExpr::new(
            Arc::new(BinaryExpr::new(
                lit(ScalarValue::from(1)),
                Operator::And,
                lit(ScalarValue::from(2)),
            )),
            Operator::Or,
            Arc::new(BinaryExpr::new(
                lit(ScalarValue::from(3)),
                Operator::And,
                lit(ScalarValue::from(4)),
            )),
        );
        assert_eq!(expr.to_string(), "1 AND 2 OR 3 AND 4");

        let expr = BinaryExpr::new(
            Arc::new(BinaryExpr::new(
                lit(ScalarValue::from(1)),
                Operator::Or,
                lit(ScalarValue::from(2)),
            )),
            Operator::And,
            Arc::new(BinaryExpr::new(
                lit(ScalarValue::from(3)),
                Operator::Or,
                lit(ScalarValue::from(4)),
            )),
        );
        assert_eq!(expr.to_string(), "(1 OR 2) AND (3 OR 4)");
    }

    #[test]
    fn test_to_result_type_array() {
        let values = Arc::new(Int32Array::from(vec![1, 2, 3, 4]));
        let keys = Int8Array::from(vec![Some(0), None, Some(2), Some(3)]);
        let dictionary =
            Arc::new(DictionaryArray::try_new(keys, values).unwrap()) as ArrayRef;

        // Casting Dictionary to Int32
        let casted =
            to_result_type_array(&Operator::Plus, dictionary.clone(), &DataType::Int32)
                .unwrap();
        assert_eq!(
            &casted,
            &(Arc::new(Int32Array::from(vec![Some(1), None, Some(3), Some(4)]))
                as ArrayRef)
        );

        // Array has same datatype as result type, no casting
        let casted = to_result_type_array(
            &Operator::Plus,
            dictionary.clone(),
            dictionary.data_type(),
        )
        .unwrap();
        assert_eq!(&casted, &dictionary);

        // Not numerical operator, no casting
        let casted =
            to_result_type_array(&Operator::Eq, dictionary.clone(), &DataType::Int32)
                .unwrap();
        assert_eq!(&casted, &dictionary);
    }
}<|MERGE_RESOLUTION|>--- conflicted
+++ resolved
@@ -174,80 +174,6 @@
     }};
 }
 
-<<<<<<< HEAD
-=======
-/// The binary_array_op macro includes types that extend beyond the primitive,
-/// such as Utf8 strings.
-#[macro_export]
-macro_rules! binary_array_op {
-    ($LEFT:expr, $RIGHT:expr, $OP:ident) => {{
-        match $LEFT.data_type() {
-            DataType::Null => compute_null_op!($LEFT, $RIGHT, $OP, NullArray),
-            DataType::Decimal128(_,_) => compute_decimal_op!($LEFT, $RIGHT, $OP, Decimal128Array),
-            DataType::Int8 => compute_op!($LEFT, $RIGHT, $OP, Int8Array),
-            DataType::Int16 => compute_op!($LEFT, $RIGHT, $OP, Int16Array),
-            DataType::Int32 => compute_op!($LEFT, $RIGHT, $OP, Int32Array),
-            DataType::Int64 => compute_op!($LEFT, $RIGHT, $OP, Int64Array),
-            DataType::UInt8 => compute_op!($LEFT, $RIGHT, $OP, UInt8Array),
-            DataType::UInt16 => compute_op!($LEFT, $RIGHT, $OP, UInt16Array),
-            DataType::UInt32 => compute_op!($LEFT, $RIGHT, $OP, UInt32Array),
-            DataType::UInt64 => compute_op!($LEFT, $RIGHT, $OP, UInt64Array),
-            DataType::Float32 => compute_f32_op!($LEFT, $RIGHT, $OP, Float32Array),
-            DataType::Float64 => compute_f64_op!($LEFT, $RIGHT, $OP, Float64Array),
-            DataType::Utf8 => compute_utf8_op!($LEFT, $RIGHT, $OP, StringArray),
-            DataType::Binary => compute_binary_op!($LEFT, $RIGHT, $OP, BinaryArray),
-            DataType::LargeBinary => compute_binary_op!($LEFT, $RIGHT, $OP, LargeBinaryArray),
-            DataType::LargeUtf8 => compute_utf8_op!($LEFT, $RIGHT, $OP, LargeStringArray),
-
-            DataType::Timestamp(TimeUnit::Nanosecond, _) => {
-                compute_op!($LEFT, $RIGHT, $OP, TimestampNanosecondArray)
-            }
-            DataType::Timestamp(TimeUnit::Microsecond, _) => {
-                compute_op!($LEFT, $RIGHT, $OP, TimestampMicrosecondArray)
-            }
-            DataType::Timestamp(TimeUnit::Millisecond, _) => {
-                compute_op!($LEFT, $RIGHT, $OP, TimestampMillisecondArray)
-            }
-            DataType::Timestamp(TimeUnit::Second, _) => {
-                compute_op!($LEFT, $RIGHT, $OP, TimestampSecondArray)
-            }
-            DataType::Date32 => {
-                compute_op!($LEFT, $RIGHT, $OP, Date32Array)
-            }
-            DataType::Date64 => {
-                compute_op!($LEFT, $RIGHT, $OP, Date64Array)
-            }
-            DataType::Time32(TimeUnit::Second) => {
-                compute_op!($LEFT, $RIGHT, $OP, Time32SecondArray)
-            }
-            DataType::Time32(TimeUnit::Millisecond) => {
-                compute_op!($LEFT, $RIGHT, $OP, Time32MillisecondArray)
-            }
-            DataType::Time64(TimeUnit::Microsecond) => {
-                compute_op!($LEFT, $RIGHT, $OP, Time64MicrosecondArray)
-            }
-            DataType::Time64(TimeUnit::Nanosecond) => {
-                compute_op!($LEFT, $RIGHT, $OP, Time64NanosecondArray)
-            }
-            DataType::Interval(IntervalUnit::YearMonth) => {
-                compute_op!($LEFT, $RIGHT, $OP, IntervalYearMonthArray)
-            }
-            DataType::Interval(IntervalUnit::DayTime) => {
-                compute_op!($LEFT, $RIGHT, $OP, IntervalDayTimeArray)
-            }
-            DataType::Interval(IntervalUnit::MonthDayNano) => {
-                compute_op!($LEFT, $RIGHT, $OP, IntervalMonthDayNanoArray)
-            }
-            DataType::Boolean => compute_bool_op!($LEFT, $RIGHT, $OP, BooleanArray),
-            other => internal_err!(
-                "Data type {:?} not supported for binary operation '{}' on dyn arrays",
-                other, stringify!($OP)
-            ),
-        }
-    }};
-}
-
->>>>>>> f7e784cb
 /// Invoke a boolean kernel on a pair of arrays
 macro_rules! boolean_op {
     ($LEFT:expr, $RIGHT:expr, $OP:ident) => {{
@@ -481,80 +407,6 @@
     }
 }
 
-<<<<<<< HEAD
-=======
-/// unwrap underlying (non dictionary) value, if any, to pass to a scalar kernel
-fn unwrap_dict_value(v: ScalarValue) -> ScalarValue {
-    if let ScalarValue::Dictionary(_key_type, v) = v {
-        unwrap_dict_value(*v)
-    } else {
-        v
-    }
-}
-
-/// The binary_array_op_dyn_scalar macro includes types that extend
-/// beyond the primitive, such as Utf8 strings.
-#[macro_export]
-macro_rules! binary_array_op_dyn_scalar {
-    ($LEFT:expr, $RIGHT:expr, $OP:ident, $OP_TYPE:expr) => {{
-        // unwrap underlying (non dictionary) value
-        let right = unwrap_dict_value($RIGHT);
-
-        let result: Result<Arc<dyn Array>> = match right {
-            ScalarValue::Boolean(b) => compute_bool_op_dyn_scalar!($LEFT, b, $OP, $OP_TYPE),
-            ScalarValue::Decimal128(..) => compute_decimal_op_dyn_scalar!($LEFT, right, $OP, $OP_TYPE),
-            ScalarValue::Utf8(v) => compute_utf8_op_dyn_scalar!($LEFT, v, $OP, $OP_TYPE),
-            ScalarValue::LargeUtf8(v) => compute_utf8_op_dyn_scalar!($LEFT, v, $OP, $OP_TYPE),
-            ScalarValue::Binary(v) => compute_binary_op_dyn_scalar!($LEFT, v, $OP, $OP_TYPE),
-            ScalarValue::LargeBinary(v) => compute_binary_op_dyn_scalar!($LEFT, v, $OP, $OP_TYPE),
-            ScalarValue::FixedSizeBinary(_, v) => compute_binary_op_dyn_scalar!($LEFT, v, $OP, $OP_TYPE),
-            ScalarValue::Int8(v) => compute_op_dyn_scalar!($LEFT, v, $OP, $OP_TYPE),
-            ScalarValue::Int16(v) => compute_op_dyn_scalar!($LEFT, v, $OP, $OP_TYPE),
-            ScalarValue::Int32(v) => compute_op_dyn_scalar!($LEFT, v, $OP, $OP_TYPE),
-            ScalarValue::Int64(v) => compute_op_dyn_scalar!($LEFT, v, $OP, $OP_TYPE),
-            ScalarValue::UInt8(v) => compute_op_dyn_scalar!($LEFT, v, $OP, $OP_TYPE),
-            ScalarValue::UInt16(v) => compute_op_dyn_scalar!($LEFT, v, $OP, $OP_TYPE),
-            ScalarValue::UInt32(v) => compute_op_dyn_scalar!($LEFT, v, $OP, $OP_TYPE),
-            ScalarValue::UInt64(v) => compute_op_dyn_scalar!($LEFT, v, $OP, $OP_TYPE),
-            ScalarValue::Float32(v) => compute_op_dyn_scalar!($LEFT, v, $OP, $OP_TYPE),
-            ScalarValue::Float64(v) => compute_op_dyn_scalar!($LEFT, v, $OP, $OP_TYPE),
-            ScalarValue::Date32(v) => compute_op_dyn_scalar!($LEFT, v, $OP, $OP_TYPE),
-            ScalarValue::Date64(v) => compute_op_dyn_scalar!($LEFT, v, $OP, $OP_TYPE),
-            ScalarValue::Time32Second(v) => compute_op_dyn_scalar!($LEFT, v, $OP, $OP_TYPE),
-            ScalarValue::Time32Millisecond(v) => compute_op_dyn_scalar!($LEFT, v, $OP, $OP_TYPE),
-            ScalarValue::Time64Microsecond(v) => compute_op_dyn_scalar!($LEFT, v, $OP, $OP_TYPE),
-            ScalarValue::Time64Nanosecond(v) => compute_op_dyn_scalar!($LEFT, v, $OP, $OP_TYPE),
-            ScalarValue::TimestampSecond(v, _) => compute_op_dyn_scalar!($LEFT, v, $OP, $OP_TYPE),
-            ScalarValue::TimestampMillisecond(v, _) => compute_op_dyn_scalar!($LEFT, v, $OP, $OP_TYPE),
-            ScalarValue::TimestampMicrosecond(v, _) => compute_op_dyn_scalar!($LEFT, v, $OP, $OP_TYPE),
-            ScalarValue::TimestampNanosecond(v, _) => compute_op_dyn_scalar!($LEFT, v, $OP, $OP_TYPE),
-            ScalarValue::IntervalYearMonth(v) => compute_op_dyn_scalar!($LEFT, v, $OP, $OP_TYPE),
-            ScalarValue::IntervalDayTime(v) => compute_op_dyn_scalar!($LEFT, v, $OP, $OP_TYPE),
-            ScalarValue::IntervalMonthDayNano(v) => compute_op_dyn_scalar!($LEFT, v, $OP, $OP_TYPE),
-            other => internal_err!(
-                "Data type {:?} not supported for scalar operation '{}' on dyn array",
-                other, stringify!($OP)
-            )
-        };
-        Some(result)
-    }}
-}
-
-/// Compares the array with the scalar value for equality, sometimes
-/// used in other kernels
-pub(crate) fn array_eq_scalar(lhs: &dyn Array, rhs: &ScalarValue) -> Result<ArrayRef> {
-    binary_array_op_dyn_scalar!(lhs, rhs.clone(), eq, &DataType::Boolean).ok_or_else(
-        || {
-            DataFusionError::Internal(format!(
-                "Data type {:?} and scalar {:?} not supported for array_eq_scalar",
-                lhs.data_type(),
-                rhs.get_datatype()
-            ))
-        },
-    )?
-}
-
->>>>>>> f7e784cb
 /// Casts dictionary array to result type for binary numerical operators. Such operators
 /// between array and scalar produce a dictionary array other than primitive array of the
 /// same operators between array and array. This leads to inconsistent result types causing
