--- conflicted
+++ resolved
@@ -165,180 +165,6 @@
     op(ll, rr).map(|t| Arc::new(t) as _)
 }
 
-<<<<<<< HEAD
-macro_rules! binary_string_array_flag_op {
-    ($LEFT:expr, $RIGHT:expr, $OP:ident, $NOT:expr, $FLAG:expr) => {{
-        match $LEFT.data_type() {
-            DataType::Utf8 => {
-                compute_utf8_flag_op!($LEFT, $RIGHT, $OP, StringArray, $NOT, $FLAG)
-            },
-            DataType::Utf8View => {
-                compute_utf8view_flag_op!($LEFT, $RIGHT, $OP, StringViewArray, $NOT, $FLAG)
-            }
-            DataType::LargeUtf8 => {
-                compute_utf8_flag_op!($LEFT, $RIGHT, $OP, LargeStringArray, $NOT, $FLAG)
-            },
-            other => internal_err!(
-                "Data type {} not supported for binary_string_array_flag_op operation '{}' on string array",
-                other, stringify!($OP)
-            ),
-        }
-    }};
-}
-
-/// Invoke a compute kernel on a pair of binary data arrays with flags
-macro_rules! compute_utf8_flag_op {
-    ($LEFT:expr, $RIGHT:expr, $OP:ident, $ARRAYTYPE:ident, $NOT:expr, $FLAG:expr) => {{
-        let ll = $LEFT
-            .as_any()
-            .downcast_ref::<$ARRAYTYPE>()
-            .expect("compute_utf8_flag_op failed to downcast array");
-        let rr = $RIGHT
-            .as_any()
-            .downcast_ref::<$ARRAYTYPE>()
-            .expect("compute_utf8_flag_op failed to downcast array");
-
-        let flag = if $FLAG {
-            Some($ARRAYTYPE::from(vec!["i"; ll.len()]))
-        } else {
-            None
-        };
-        let mut array = $OP(ll, rr, flag.as_ref())?;
-        if $NOT {
-            array = not(&array).unwrap();
-        }
-        Ok(Arc::new(array))
-    }};
-}
-
-/// Invoke a compute kernel on a pair of binary data arrays with flags
-macro_rules! compute_utf8view_flag_op {
-    ($LEFT:expr, $RIGHT:expr, $OP:ident, $ARRAYTYPE:ident, $NOT:expr, $FLAG:expr) => {{
-        let ll = $LEFT
-            .as_any()
-            .downcast_ref::<$ARRAYTYPE>()
-            .expect("compute_utf8view_flag_op failed to downcast array");
-        let rr = $RIGHT
-            .as_any()
-            .downcast_ref::<$ARRAYTYPE>()
-            .expect("compute_utf8view_flag_op failed to downcast array");
-
-        let flag = if $FLAG {
-            Some($ARRAYTYPE::from(vec!["i"; ll.len()]))
-        } else {
-            None
-        };
-        let mut array = $OP(ll, rr, flag.as_ref())?;
-        if $NOT {
-            array = not(&array).unwrap();
-        }
-        Ok(Arc::new(array))
-    }};
-}
-
-macro_rules! binary_string_array_flag_op_scalar {
-    ($LEFT:ident, $RIGHT:expr, $OP:ident, $NOT:expr, $FLAG:expr) => {{
-        // This macro is slightly different from binary_string_array_flag_op because, when comparing with a scalar value,
-        // the query can be optimized in such a way that operands will be dicts, so we need to support it here
-        let result: Result<Arc<dyn Array>> = match $LEFT.data_type() {
-            DataType::Utf8 => {
-                compute_utf8_flag_op_scalar!($LEFT, $RIGHT, $OP, StringArray, $NOT, $FLAG)
-            },
-            DataType::Utf8View => {
-                compute_utf8view_flag_op_scalar!($LEFT, $RIGHT, $OP, StringViewArray, $NOT, $FLAG)
-            }
-            DataType::LargeUtf8 => {
-                compute_utf8_flag_op_scalar!($LEFT, $RIGHT, $OP, LargeStringArray, $NOT, $FLAG)
-            },
-            DataType::Dictionary(_, _) => {
-                let values = $LEFT.as_any_dictionary().values();
-
-                match values.data_type() {
-                    DataType::Utf8 => compute_utf8_flag_op_scalar!(values, $RIGHT, $OP, StringArray, $NOT, $FLAG),
-                    DataType::Utf8View => compute_utf8view_flag_op_scalar!(values, $RIGHT, $OP, StringViewArray, $NOT, $FLAG),
-                    DataType::LargeUtf8 => compute_utf8_flag_op_scalar!(values, $RIGHT, $OP, LargeStringArray, $NOT, $FLAG),
-                    other => internal_err!(
-                        "Data type {} not supported as a dictionary value type for binary_string_array_flag_op_scalar operation '{}' on string array",
-                        other, stringify!($OP)
-                    ),
-                }.map(
-                    // downcast_dictionary_array duplicates code per possible key type, so we aim to do all prep work before
-                    |evaluated_values| downcast_dictionary_array! {
-                        $LEFT => {
-                            let unpacked_dict = evaluated_values.take_iter($LEFT.keys().iter().map(|opt| opt.map(|v| v as _))).collect::<BooleanArray>();
-                            Arc::new(unpacked_dict) as _
-                        },
-                        _ => unreachable!(),
-                    }
-                )
-            },
-            other => internal_err!(
-                "Data type {} not supported for binary_string_array_flag_op_scalar operation '{}' on string array",
-                other, stringify!($OP)
-            ),
-        };
-        Some(result)
-    }};
-}
-
-/// Invoke a compute kernel on a data array and a scalar value with flag
-macro_rules! compute_utf8_flag_op_scalar {
-    ($LEFT:expr, $RIGHT:expr, $OP:ident, $ARRAYTYPE:ident, $NOT:expr, $FLAG:expr) => {{
-        let ll = $LEFT
-            .as_any()
-            .downcast_ref::<$ARRAYTYPE>()
-            .expect("compute_utf8_flag_op_scalar failed to downcast array");
-
-        let string_value = match $RIGHT.try_as_str() {
-            Some(Some(string_value)) => string_value,
-            // null literal or non string
-            _ => return internal_err!(
-                        "compute_utf8_flag_op_scalar failed to cast literal value {} for operation '{}'",
-                        $RIGHT, stringify!($OP)
-                    )
-        };
-
-        let flag = $FLAG.then_some("i");
-        let mut array =
-            paste::expr! {[<$OP _scalar>]}(ll, &string_value, flag)?;
-        if $NOT {
-            array = not(&array).unwrap();
-        }
-
-        Ok(Arc::new(array))
-    }};
-}
-
-/// Invoke a compute kernel on a data array and a scalar value with flag
-macro_rules! compute_utf8view_flag_op_scalar {
-    ($LEFT:expr, $RIGHT:expr, $OP:ident, $ARRAYTYPE:ident, $NOT:expr, $FLAG:expr) => {{
-        let ll = $LEFT
-            .as_any()
-            .downcast_ref::<$ARRAYTYPE>()
-            .expect("compute_utf8view_flag_op_scalar failed to downcast array");
-
-        let string_value = match $RIGHT.try_as_str() {
-            Some(Some(string_value)) => string_value,
-            // null literal or non string
-            _ => return internal_err!(
-                        "compute_utf8view_flag_op_scalar failed to cast literal value {} for operation '{}'",
-                        $RIGHT, stringify!($OP)
-                    )
-        };
-
-        let flag = $FLAG.then_some("i");
-        let mut array =
-            paste::expr! {[<$OP _scalar>]}(ll, &string_value, flag)?;
-        if $NOT {
-            array = not(&array).unwrap();
-        }
-
-        Ok(Arc::new(array))
-    }};
-}
-
-=======
->>>>>>> d1279731
 impl PhysicalExpr for BinaryExpr {
     /// Return a reference to Any that can be used for downcasting
     fn as_any(&self) -> &dyn Any {
