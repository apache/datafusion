--- conflicted
+++ resolved
@@ -73,19 +73,11 @@
     fn evaluate(&self, batch: &RecordBatch) -> Result<ColumnarValue> {
         let arg = self.arg.evaluate(batch)?;
         match arg {
-<<<<<<< HEAD
-            ColumnarValue::Array(array) => {
-                Ok(ColumnarValue::Array(Arc::new(compute_is_null(array)?)))
-            }
-            ColumnarValue::Scalar(scalar) => Ok(ColumnarValue::from(
-                ScalarValue::Boolean(Some(scalar.value().is_null())),
-=======
             ColumnarValue::Array(array) => Ok(ColumnarValue::Array(Arc::new(
                 arrow::compute::is_null(&array)?,
             ))),
-            ColumnarValue::Scalar(scalar) => Ok(ColumnarValue::Scalar(
-                ScalarValue::Boolean(Some(scalar.is_null())),
->>>>>>> e00af2c1
+            ColumnarValue::Scalar(scalar) => Ok(ColumnarValue::from(
+                ScalarValue::Boolean(Some(scalar.value().is_null())),
             )),
         }
     }
