// Licensed to the Apache Software Foundation (ASF) under one
// or more contributor license agreements.  See the NOTICE file
// distributed with this work for additional information
// regarding copyright ownership.  The ASF licenses this file
// to you under the Apache License, Version 2.0 (the
// "License"); you may not use this file except in compliance
// with the License.  You may obtain a copy of the License at
//
//   http://www.apache.org/licenses/LICENSE-2.0
//
// Unless required by applicable law or agreed to in writing,
// software distributed under the License is distributed on an
// "AS IS" BASIS, WITHOUT WARRANTIES OR CONDITIONS OF ANY
// KIND, either express or implied.  See the License for the
// specific language governing permissions and limitations
// under the License.

//! Not expression

use std::any::Any;
use std::fmt;
use std::hash::Hash;
use std::sync::Arc;

use crate::PhysicalExpr;
use arrow::datatypes::{DataType, Schema};
use arrow::record_batch::RecordBatch;
use datafusion_common::{cast::as_boolean_array, Result, ScalarValue};
use datafusion_expr::interval_arithmetic::Interval;
use datafusion_expr::ColumnarValue;

/// Not expression
#[derive(Debug, Eq)]
pub struct NotExpr {
    /// Input expression
    arg: Arc<dyn PhysicalExpr>,
}

// Manually derive PartialEq and Hash to work around https://github.com/rust-lang/rust/issues/78808
impl PartialEq for NotExpr {
    fn eq(&self, other: &Self) -> bool {
        self.arg.eq(&other.arg)
    }
}

impl Hash for NotExpr {
    fn hash<H: std::hash::Hasher>(&self, state: &mut H) {
        self.arg.hash(state);
    }
}

impl NotExpr {
    /// Create new not expression
    pub fn new(arg: Arc<dyn PhysicalExpr>) -> Self {
        Self { arg }
    }

    /// Get the input expression
    pub fn arg(&self) -> &Arc<dyn PhysicalExpr> {
        &self.arg
    }
}

impl fmt::Display for NotExpr {
    fn fmt(&self, f: &mut fmt::Formatter) -> fmt::Result {
        write!(f, "NOT {}", self.arg)
    }
}

impl PhysicalExpr for NotExpr {
    /// Return a reference to Any that can be used for downcasting
    fn as_any(&self) -> &dyn Any {
        self
    }

    fn data_type(&self, _input_schema: &Schema) -> Result<DataType> {
        Ok(DataType::Boolean)
    }

    fn nullable(&self, input_schema: &Schema) -> Result<bool> {
        self.arg.nullable(input_schema)
    }

    fn evaluate(&self, batch: &RecordBatch) -> Result<ColumnarValue> {
        let evaluate_arg = self.arg.evaluate(batch)?;
        match evaluate_arg {
            ColumnarValue::Array(array) => {
                let array = as_boolean_array(&array)?;
                Ok(ColumnarValue::Array(Arc::new(
                    arrow::compute::kernels::boolean::not(array)?,
                )))
            }
            ColumnarValue::Scalar(scalar) => {
                if scalar.is_null() {
                    return Ok(ColumnarValue::Scalar(ScalarValue::Boolean(None)));
                }
                let bool_value: bool = scalar.try_into()?;
                Ok(ColumnarValue::Scalar(ScalarValue::Boolean(Some(
                    !bool_value,
                ))))
            }
        }
    }

    fn children(&self) -> Vec<&Arc<dyn PhysicalExpr>> {
        vec![&self.arg]
    }

    fn with_new_children(
        self: Arc<Self>,
        children: Vec<Arc<dyn PhysicalExpr>>,
    ) -> Result<Arc<dyn PhysicalExpr>> {
        Ok(Arc::new(NotExpr::new(Arc::clone(&children[0]))))
    }
<<<<<<< HEAD
=======

    fn evaluate_bounds(&self, children: &[&Interval]) -> Result<Interval> {
        children[0].not()
    }

    fn dyn_hash(&self, state: &mut dyn Hasher) {
        let mut s = state;
        self.hash(&mut s);
    }
}

impl PartialEq<dyn Any> for NotExpr {
    fn eq(&self, other: &dyn Any) -> bool {
        down_cast_any_ref(other)
            .downcast_ref::<Self>()
            .map(|x| self.arg.eq(&x.arg))
            .unwrap_or(false)
    }
>>>>>>> f23360f1
}

/// Creates a unary expression NOT
pub fn not(arg: Arc<dyn PhysicalExpr>) -> Result<Arc<dyn PhysicalExpr>> {
    Ok(Arc::new(NotExpr::new(arg)))
}

#[cfg(test)]
mod tests {
    use super::*;
    use crate::expressions::col;
    use arrow::{array::BooleanArray, datatypes::*};
    use std::sync::OnceLock;

    #[test]
    fn neg_op() -> Result<()> {
        let schema = schema();

        let expr = not(col("a", &schema)?)?;
        assert_eq!(expr.data_type(&schema)?, DataType::Boolean);
        assert!(expr.nullable(&schema)?);

        let input = BooleanArray::from(vec![Some(true), None, Some(false)]);
        let expected = &BooleanArray::from(vec![Some(false), None, Some(true)]);

        let batch = RecordBatch::try_new(schema, vec![Arc::new(input)])?;

        let result = expr
            .evaluate(&batch)?
            .into_array(batch.num_rows())
            .expect("Failed to convert to array");
        let result =
            as_boolean_array(&result).expect("failed to downcast to BooleanArray");
        assert_eq!(result, expected);

        Ok(())
    }

    #[test]
    fn test_evaluate_bounds() -> Result<()> {
        // Note that `None` for boolean intervals is converted to `Some(false)`
        // / `Some(true)` by `Interval::make`, so it is not explicitly tested
        // here

        // if the bounds are all booleans (false, true) so is the negation
        assert_evaluate_bounds(
            Interval::make(Some(false), Some(true))?,
            Interval::make(Some(false), Some(true))?,
        )?;
        // (true, false) is not tested because it is not a valid interval (lower
        // bound is greater than upper bound)
        assert_evaluate_bounds(
            Interval::make(Some(true), Some(true))?,
            Interval::make(Some(false), Some(false))?,
        )?;
        assert_evaluate_bounds(
            Interval::make(Some(false), Some(false))?,
            Interval::make(Some(true), Some(true))?,
        )?;
        Ok(())
    }

    fn assert_evaluate_bounds(
        interval: Interval,
        expected_interval: Interval,
    ) -> Result<()> {
        let not_expr = not(col("a", &schema())?)?;
        assert_eq!(
            not_expr.evaluate_bounds(&[&interval]).unwrap(),
            expected_interval
        );
        Ok(())
    }

    fn schema() -> SchemaRef {
        Arc::clone(SCHEMA.get_or_init(|| {
            Arc::new(Schema::new(vec![Field::new("a", DataType::Boolean, true)]))
        }))
    }

    static SCHEMA: OnceLock<SchemaRef> = OnceLock::new();
}<|MERGE_RESOLUTION|>--- conflicted
+++ resolved
@@ -112,27 +112,9 @@
     ) -> Result<Arc<dyn PhysicalExpr>> {
         Ok(Arc::new(NotExpr::new(Arc::clone(&children[0]))))
     }
-<<<<<<< HEAD
-=======
-
     fn evaluate_bounds(&self, children: &[&Interval]) -> Result<Interval> {
         children[0].not()
     }
-
-    fn dyn_hash(&self, state: &mut dyn Hasher) {
-        let mut s = state;
-        self.hash(&mut s);
-    }
-}
-
-impl PartialEq<dyn Any> for NotExpr {
-    fn eq(&self, other: &dyn Any) -> bool {
-        down_cast_any_ref(other)
-            .downcast_ref::<Self>()
-            .map(|x| self.arg.eq(&x.arg))
-            .unwrap_or(false)
-    }
->>>>>>> f23360f1
 }
 
 /// Creates a unary expression NOT
