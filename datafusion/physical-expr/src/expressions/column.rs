--- conflicted
+++ resolved
@@ -139,17 +139,16 @@
         Ok(self)
     }
 
-<<<<<<< HEAD
+    fn fmt_sql(&self, f: &mut std::fmt::Formatter<'_>) -> std::fmt::Result {
+        write!(f, "{}", self.name)
+    }
+
     fn supports_bounds_evaluation(&self, schema: &SchemaRef) -> bool {
         if let Ok(field) = schema.field_with_name(self.name()) {
             is_supported_datatype_for_bounds_eval(field.data_type())
         } else {
             false
         }
-=======
-    fn fmt_sql(&self, f: &mut std::fmt::Formatter<'_>) -> std::fmt::Result {
-        write!(f, "{}", self.name)
->>>>>>> a571b7d4
     }
 }
 
