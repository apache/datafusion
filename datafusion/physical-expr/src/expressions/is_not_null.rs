// Licensed to the Apache Software Foundation (ASF) under one
// or more contributor license agreements.  See the NOTICE file
// distributed with this work for additional information
// regarding copyright ownership.  The ASF licenses this file
// to you under the Apache License, Version 2.0 (the
// "License"); you may not use this file except in compliance
// with the License.  You may obtain a copy of the License at
//
//   http://www.apache.org/licenses/LICENSE-2.0
//
// Unless required by applicable law or agreed to in writing,
// software distributed under the License is distributed on an
// "AS IS" BASIS, WITHOUT WARRANTIES OR CONDITIONS OF ANY
// KIND, either express or implied.  See the License for the
// specific language governing permissions and limitations
// under the License.

//! IS NOT NULL expression

use std::hash::Hash;
use std::{any::Any, sync::Arc};

use crate::PhysicalExpr;
use arrow::{
    datatypes::{DataType, Schema},
    record_batch::RecordBatch,
};
use datafusion_common::Result;
use datafusion_common::ScalarValue;
use datafusion_expr::interval_arithmetic::Interval;
use datafusion_expr::ColumnarValue;

/// IS NOT NULL expression
#[derive(Debug, Eq)]
pub struct IsNotNullExpr {
    /// The input expression
    arg: Arc<dyn PhysicalExpr>,
}

// Manually derive PartialEq and Hash to work around https://github.com/rust-lang/rust/issues/78808
impl PartialEq for IsNotNullExpr {
    fn eq(&self, other: &Self) -> bool {
        self.arg.eq(&other.arg)
    }
}

impl Hash for IsNotNullExpr {
    fn hash<H: std::hash::Hasher>(&self, state: &mut H) {
        self.arg.hash(state);
    }
}

impl IsNotNullExpr {
    /// Create new not expression
    pub fn new(arg: Arc<dyn PhysicalExpr>) -> Self {
        Self { arg }
    }

    /// Get the input expression
    pub fn arg(&self) -> &Arc<dyn PhysicalExpr> {
        &self.arg
    }
}

impl std::fmt::Display for IsNotNullExpr {
    fn fmt(&self, f: &mut std::fmt::Formatter) -> std::fmt::Result {
        write!(f, "{} IS NOT NULL", self.arg)
    }
}

impl PhysicalExpr for IsNotNullExpr {
    /// Return a reference to Any that can be used for downcasting
    fn as_any(&self) -> &dyn Any {
        self
    }

    fn data_type(&self, _input_schema: &Schema) -> Result<DataType> {
        Ok(DataType::Boolean)
    }

    fn nullable(&self, _input_schema: &Schema) -> Result<bool> {
        Ok(false)
    }

    fn evaluate(&self, batch: &RecordBatch) -> Result<ColumnarValue> {
        let arg = self.arg.evaluate(batch)?;
        match arg {
            ColumnarValue::Array(array) => {
                let is_not_null = arrow::compute::is_not_null(&array)?;
                Ok(ColumnarValue::Array(Arc::new(is_not_null)))
            }
            ColumnarValue::Scalar(scalar) => Ok(ColumnarValue::Scalar(
                ScalarValue::Boolean(Some(!scalar.is_null())),
            )),
        }
    }

    fn children(&self) -> Vec<&Arc<dyn PhysicalExpr>> {
        vec![&self.arg]
    }

    fn with_new_children(
        self: Arc<Self>,
        children: Vec<Arc<dyn PhysicalExpr>>,
    ) -> Result<Arc<dyn PhysicalExpr>> {
        Ok(Arc::new(IsNotNullExpr::new(Arc::clone(&children[0]))))
    }

<<<<<<< HEAD
    fn evaluate_bounds(&self, children: &[&Interval]) -> Result<Interval> {
        let inner = children[0];
        Ok(if inner.is_unbounded() {
            Interval::CERTAINLY_FALSE
        } else if inner.lower().is_null() || inner.upper().is_null() {
            Interval::UNCERTAIN
        } else {
            Interval::CERTAINLY_TRUE
        })
=======
    fn fmt_sql(&self, f: &mut std::fmt::Formatter<'_>) -> std::fmt::Result {
        self.arg.fmt_sql(f)?;
        write!(f, " IS NOT NULL")
>>>>>>> a571b7d4
    }
}

/// Create an IS NOT NULL expression
pub fn is_not_null(arg: Arc<dyn PhysicalExpr>) -> Result<Arc<dyn PhysicalExpr>> {
    Ok(Arc::new(IsNotNullExpr::new(arg)))
}

#[cfg(test)]
mod tests {
    use super::*;
    use crate::expressions::col;
    use arrow::array::{
        Array, BooleanArray, Float64Array, Int32Array, StringArray, UnionArray,
    };
    use arrow::buffer::ScalarBuffer;
    use arrow::datatypes::*;
    use datafusion_common::cast::as_boolean_array;
    use datafusion_physical_expr_common::physical_expr::fmt_sql;

    #[test]
    fn is_not_null_op() -> Result<()> {
        let schema = Schema::new(vec![Field::new("a", DataType::Utf8, true)]);
        let a = StringArray::from(vec![Some("foo"), None]);
        let expr = is_not_null(col("a", &schema)?).unwrap();
        let batch = RecordBatch::try_new(Arc::new(schema), vec![Arc::new(a)])?;

        // expression: "a is not null"
        let result = expr
            .evaluate(&batch)?
            .into_array(batch.num_rows())
            .expect("Failed to convert to array");
        let result =
            as_boolean_array(&result).expect("failed to downcast to BooleanArray");

        let expected = &BooleanArray::from(vec![true, false]);

        assert_eq!(expected, result);

        Ok(())
    }

    #[test]
    fn union_is_not_null_op() {
        // union of [{A=1}, {A=}, {B=1.1}, {B=1.2}, {B=}]
        let int_array = Int32Array::from(vec![Some(1), None, None, None, None]);
        let float_array =
            Float64Array::from(vec![None, None, Some(1.1), Some(1.2), None]);
        let type_ids = [0, 0, 1, 1, 1].into_iter().collect::<ScalarBuffer<i8>>();

        let children = vec![Arc::new(int_array) as Arc<dyn Array>, Arc::new(float_array)];

        let union_fields: UnionFields = [
            (0, Arc::new(Field::new("A", DataType::Int32, true))),
            (1, Arc::new(Field::new("B", DataType::Float64, true))),
        ]
        .into_iter()
        .collect();

        let array =
            UnionArray::try_new(union_fields.clone(), type_ids, None, children).unwrap();

        let field = Field::new(
            "my_union",
            DataType::Union(union_fields, UnionMode::Sparse),
            true,
        );

        let schema = Schema::new(vec![field]);
        let expr = is_not_null(col("my_union", &schema).unwrap()).unwrap();
        let batch =
            RecordBatch::try_new(Arc::new(schema), vec![Arc::new(array)]).unwrap();

        // expression: "a is not null"
        let actual = expr
            .evaluate(&batch)
            .unwrap()
            .into_array(batch.num_rows())
            .expect("Failed to convert to array");
        let actual = as_boolean_array(&actual).unwrap();

        let expected = &BooleanArray::from(vec![true, false, true, true, false]);

        assert_eq!(expected, actual);
    }

    #[test]
    fn test_fmt_sql() -> Result<()> {
        let union_fields: UnionFields = [
            (0, Arc::new(Field::new("A", DataType::Int32, true))),
            (1, Arc::new(Field::new("B", DataType::Float64, true))),
        ]
        .into_iter()
        .collect();

        let field = Field::new(
            "my_union",
            DataType::Union(union_fields, UnionMode::Sparse),
            true,
        );

        let schema = Schema::new(vec![field]);
        let expr = is_not_null(col("my_union", &schema).unwrap()).unwrap();
        let display_string = expr.to_string();
        assert_eq!(display_string, "my_union@0 IS NOT NULL");
        let sql_string = fmt_sql(expr.as_ref()).to_string();
        assert_eq!(sql_string, "my_union IS NOT NULL");

        Ok(())
    }
}<|MERGE_RESOLUTION|>--- conflicted
+++ resolved
@@ -106,7 +106,11 @@
         Ok(Arc::new(IsNotNullExpr::new(Arc::clone(&children[0]))))
     }
 
-<<<<<<< HEAD
+    fn fmt_sql(&self, f: &mut std::fmt::Formatter<'_>) -> std::fmt::Result {
+        self.arg.fmt_sql(f)?;
+        write!(f, " IS NOT NULL")
+    }
+
     fn evaluate_bounds(&self, children: &[&Interval]) -> Result<Interval> {
         let inner = children[0];
         Ok(if inner.is_unbounded() {
@@ -116,11 +120,6 @@
         } else {
             Interval::CERTAINLY_TRUE
         })
-=======
-    fn fmt_sql(&self, f: &mut std::fmt::Formatter<'_>) -> std::fmt::Result {
-        self.arg.fmt_sql(f)?;
-        write!(f, " IS NOT NULL")
->>>>>>> a571b7d4
     }
 }
 
