// Licensed to the Apache Software Foundation (ASF) under one
// or more contributor license agreements.  See the NOTICE file
// distributed with this work for additional information
// regarding copyright ownership.  The ASF licenses this file
// to you under the Apache License, Version 2.0 (the
// "License"); you may not use this file except in compliance
// with the License.  You may obtain a copy of the License at
//
//   http://www.apache.org/licenses/LICENSE-2.0
//
// Unless required by applicable law or agreed to in writing,
// software distributed under the License is distributed on an
// "AS IS" BASIS, WITHOUT WARRANTIES OR CONDITIONS OF ANY
// KIND, either express or implied.  See the License for the
// specific language governing permissions and limitations
// under the License.

//! Implementation of `InList` expressions: [`InListExpr`]

use std::any::Any;
use std::fmt::Debug;
use std::hash::{Hash, Hasher};
use std::sync::Arc;

use crate::physical_expr::physical_exprs_bag_equal;
use crate::PhysicalExpr;

use arrow::array::types::{IntervalDayTime, IntervalMonthDayNano};
use arrow::array::*;
use arrow::buffer::BooleanBuffer;
use arrow::compute::kernels::boolean::{not, or_kleene};
use arrow::compute::take;
use arrow::datatypes::*;
use arrow::util::bit_iterator::BitIndexIterator;
use arrow::{downcast_dictionary_array, downcast_primitive_array};
use datafusion_common::cast::{
    as_boolean_array, as_generic_binary_array, as_string_array,
};
use datafusion_common::hash_utils::HashValue;
use datafusion_common::{
    exec_err, internal_err, not_impl_err, DFSchema, Result, ScalarValue,
};
use datafusion_expr::ColumnarValue;
use datafusion_physical_expr_common::datum::compare_with_eq;

use ahash::RandomState;
use datafusion_common::HashMap;
use hashbrown::hash_map::RawEntryMut;

/// InList
pub struct InListExpr {
    expr: Arc<dyn PhysicalExpr>,
    list: Vec<Arc<dyn PhysicalExpr>>,
    negated: bool,
    static_filter: Option<Arc<dyn Set>>,
}

impl Debug for InListExpr {
    fn fmt(&self, f: &mut std::fmt::Formatter) -> std::fmt::Result {
        f.debug_struct("InListExpr")
            .field("expr", &self.expr)
            .field("list", &self.list)
            .field("negated", &self.negated)
            .finish()
    }
}

/// A type-erased container of array elements
pub trait Set: Send + Sync {
    fn contains(&self, v: &dyn Array, negated: bool) -> Result<BooleanArray>;
    fn has_nulls(&self) -> bool;
}

struct ArrayHashSet {
    state: RandomState,
    /// Used to provide a lookup from value to in list index
    ///
    /// Note: usize::hash is not used, instead the raw entry
    /// API is used to store entries w.r.t their value
    map: HashMap<usize, (), ()>,
}

struct ArraySet<T> {
    array: T,
    hash_set: ArrayHashSet,
}

impl<T> ArraySet<T>
where
    T: Array + From<ArrayData>,
{
    fn new(array: &T, hash_set: ArrayHashSet) -> Self {
        Self {
            array: downcast_array(array),
            hash_set,
        }
    }
}

impl<T> Set for ArraySet<T>
where
    T: Array + 'static,
    for<'a> &'a T: ArrayAccessor,
    for<'a> <&'a T as ArrayAccessor>::Item: IsEqual,
{
    fn contains(&self, v: &dyn Array, negated: bool) -> Result<BooleanArray> {
        downcast_dictionary_array! {
            v => {
                let values_contains = self.contains(v.values().as_ref(), negated)?;
                let result = take(&values_contains, v.keys(), None)?;
                return Ok(downcast_array(result.as_ref()))
            }
            _ => {}
        }

        let v = v.as_any().downcast_ref::<T>().unwrap();
        let in_array = &self.array;
        let has_nulls = in_array.null_count() != 0;

        Ok(ArrayIter::new(v)
            .map(|v| {
                v.and_then(|v| {
                    let hash = v.hash_one(&self.hash_set.state);
                    let contains = self
                        .hash_set
                        .map
                        .raw_entry()
                        .from_hash(hash, |idx| in_array.value(*idx).is_equal(&v))
                        .is_some();

                    match contains {
                        true => Some(!negated),
                        false if has_nulls => None,
                        false => Some(negated),
                    }
                })
            })
            .collect())
    }

    fn has_nulls(&self) -> bool {
        self.array.null_count() != 0
    }
}

/// Computes an [`ArrayHashSet`] for the provided [`Array`] if there
/// are nulls present or there are more than the configured number of
/// elements.
///
/// Note: This is split into a separate function as higher-rank trait bounds currently
/// cause type inference to misbehave
fn make_hash_set<T>(array: T) -> ArrayHashSet
where
    T: ArrayAccessor,
    T::Item: IsEqual,
{
    let state = RandomState::new();
    let mut map: HashMap<usize, (), ()> =
        HashMap::with_capacity_and_hasher(array.len(), ());

    let insert_value = |idx| {
        let value = array.value(idx);
        let hash = value.hash_one(&state);
        if let RawEntryMut::Vacant(v) = map
            .raw_entry_mut()
            .from_hash(hash, |x| array.value(*x).is_equal(&value))
        {
            v.insert_with_hasher(hash, idx, (), |x| array.value(*x).hash_one(&state));
        }
    };

    match array.nulls() {
        Some(nulls) => {
            BitIndexIterator::new(nulls.validity(), nulls.offset(), nulls.len())
                .for_each(insert_value)
        }
        None => (0..array.len()).for_each(insert_value),
    }

    ArrayHashSet { state, map }
}

/// Creates a `Box<dyn Set>` for the given list of `IN` expressions and `batch`
fn make_set(array: &dyn Array) -> Result<Arc<dyn Set>> {
    Ok(downcast_primitive_array! {
        array => Arc::new(ArraySet::new(array, make_hash_set(array))),
        DataType::Boolean => {
            let array = as_boolean_array(array)?;
            Arc::new(ArraySet::new(array, make_hash_set(array)))
        },
        DataType::Utf8 => {
            let array = as_string_array(array)?;
            Arc::new(ArraySet::new(array, make_hash_set(array)))
        }
        DataType::LargeUtf8 => {
            let array = as_largestring_array(array);
            Arc::new(ArraySet::new(array, make_hash_set(array)))
        }
        DataType::Binary => {
            let array = as_generic_binary_array::<i32>(array)?;
            Arc::new(ArraySet::new(array, make_hash_set(array)))
        }
        DataType::LargeBinary => {
            let array = as_generic_binary_array::<i64>(array)?;
            Arc::new(ArraySet::new(array, make_hash_set(array)))
        }
        DataType::Dictionary(_, _) => unreachable!("dictionary should have been flattened"),
        d => return not_impl_err!("DataType::{d} not supported in InList")
    })
}

/// Evaluates the list of expressions into an array, flattening any dictionaries
fn evaluate_list(
    list: &[Arc<dyn PhysicalExpr>],
    batch: &RecordBatch,
) -> Result<ArrayRef> {
    let scalars = list
        .iter()
        .map(|expr| {
            expr.evaluate(batch).and_then(|r| match r {
                ColumnarValue::Array(_) => {
                    exec_err!("InList expression must evaluate to a scalar")
                }
                // Flatten dictionary values
                ColumnarValue::Scalar(ScalarValue::Dictionary(_, v)) => Ok(*v),
                ColumnarValue::Scalar(s) => Ok(s),
            })
        })
        .collect::<Result<Vec<_>>>()?;

    ScalarValue::iter_to_array(scalars)
}

fn try_cast_static_filter_to_set(
    list: &[Arc<dyn PhysicalExpr>],
    schema: &Schema,
) -> Result<Arc<dyn Set>> {
    let batch = RecordBatch::new_empty(Arc::new(schema.clone()));
    make_set(evaluate_list(list, &batch)?.as_ref())
}

/// Custom equality check function which is used with [`ArrayHashSet`] for existence check.
trait IsEqual: HashValue {
    fn is_equal(&self, other: &Self) -> bool;
}

impl<T: IsEqual + ?Sized> IsEqual for &T {
    fn is_equal(&self, other: &Self) -> bool {
        T::is_equal(self, other)
    }
}

macro_rules! is_equal {
    ($($t:ty),+) => {
        $(impl IsEqual for $t {
            fn is_equal(&self, other: &Self) -> bool {
                self == other
            }
        })*
    };
}
is_equal!(i8, i16, i32, i64, i128, i256, u8, u16, u32, u64);
is_equal!(bool, str, [u8]);
is_equal!(IntervalDayTime, IntervalMonthDayNano);

macro_rules! is_equal_float {
    ($($t:ty),+) => {
        $(impl IsEqual for $t {
            fn is_equal(&self, other: &Self) -> bool {
                self.to_bits() == other.to_bits()
            }
        })*
    };
}
is_equal_float!(half::f16, f32, f64);

impl InListExpr {
    /// Create a new InList expression
    pub fn new(
        expr: Arc<dyn PhysicalExpr>,
        list: Vec<Arc<dyn PhysicalExpr>>,
        negated: bool,
        static_filter: Option<Arc<dyn Set>>,
    ) -> Self {
        Self {
            expr,
            list,
            negated,
            static_filter,
        }
    }

    /// Input expression
    pub fn expr(&self) -> &Arc<dyn PhysicalExpr> {
        &self.expr
    }

    /// List to search in
    pub fn list(&self) -> &[Arc<dyn PhysicalExpr>] {
        &self.list
    }

    /// Is this negated e.g. NOT IN LIST
    pub fn negated(&self) -> bool {
        self.negated
    }
}

#[macro_export]
macro_rules! expr_vec_fmt {
    ( $ARRAY:expr ) => {{
        $ARRAY
            .iter()
            .map(|e| format!("{e}"))
            .collect::<Vec<String>>()
            .join(", ")
    }};
}

impl std::fmt::Display for InListExpr {
    fn fmt(&self, f: &mut std::fmt::Formatter) -> std::fmt::Result {
        let list = expr_vec_fmt!(self.list);

        if self.negated {
            if self.static_filter.is_some() {
                write!(f, "{} NOT IN (SET) ([{list}])", self.expr)
            } else {
                write!(f, "{} NOT IN ([{list}])", self.expr)
            }
        } else if self.static_filter.is_some() {
            write!(f, "{} IN (SET) ([{list}])", self.expr)
        } else {
            write!(f, "{} IN ([{list}])", self.expr)
        }
    }
}

impl PhysicalExpr for InListExpr {
    /// Return a reference to Any that can be used for downcasting
    fn as_any(&self) -> &dyn Any {
        self
    }

    fn data_type(&self, _input_schema: &Schema) -> Result<DataType> {
        Ok(DataType::Boolean)
    }

    fn nullable(&self, input_schema: &Schema) -> Result<bool> {
        if self.expr.nullable(input_schema)? {
            return Ok(true);
        }

        if let Some(static_filter) = &self.static_filter {
            Ok(static_filter.has_nulls())
        } else {
            for expr in &self.list {
                if expr.nullable(input_schema)? {
                    return Ok(true);
                }
            }
            Ok(false)
        }
    }

    fn evaluate(&self, batch: &RecordBatch) -> Result<ColumnarValue> {
        let num_rows = batch.num_rows();
        let value = self.expr.evaluate(batch)?;
        let r = match &self.static_filter {
            Some(f) => f.contains(value.into_array(num_rows)?.as_ref(), self.negated)?,
            None => {
                let value = value.into_array(num_rows)?;
                let is_nested = value.data_type().is_nested();
                let found = self.list.iter().map(|expr| expr.evaluate(batch)).try_fold(
                    BooleanArray::new(BooleanBuffer::new_unset(num_rows), None),
                    |result, expr| -> Result<BooleanArray> {
                        let rhs = compare_with_eq(
                            &value,
                            &expr?.into_array(num_rows)?,
                            is_nested,
                        )?;
                        Ok(or_kleene(&result, &rhs)?)
                    },
                )?;

                if self.negated {
                    not(&found)?
                } else {
                    found
                }
            }
        };
        Ok(ColumnarValue::Array(Arc::new(r)))
    }

    fn children(&self) -> Vec<&Arc<dyn PhysicalExpr>> {
        let mut children = vec![];
        children.push(&self.expr);
        children.extend(&self.list);
        children
    }

    fn with_new_children(
        self: Arc<Self>,
        children: Vec<Arc<dyn PhysicalExpr>>,
    ) -> Result<Arc<dyn PhysicalExpr>> {
        // assume the static_filter will not change during the rewrite process
        Ok(Arc::new(InListExpr::new(
            Arc::clone(&children[0]),
            children[1..].to_vec(),
            self.negated,
            self.static_filter.clone(),
        )))
    }

    fn fmt_sql(&self, f: &mut std::fmt::Formatter<'_>) -> std::fmt::Result {
        self.expr.fmt_sql(f)?;
        if self.negated {
            write!(f, " NOT")?;
        }

        write!(f, " IN (")?;
        for (i, expr) in self.list.iter().enumerate() {
            if i > 0 {
                write!(f, ", ")?;
            }
            expr.fmt_sql(f)?;
        }
        write!(f, ")")
    }
}

impl PartialEq for InListExpr {
    fn eq(&self, other: &Self) -> bool {
        self.expr.eq(&other.expr)
            && physical_exprs_bag_equal(&self.list, &other.list)
            && self.negated == other.negated
    }
}

impl Eq for InListExpr {}

impl Hash for InListExpr {
    fn hash<H: Hasher>(&self, state: &mut H) {
        self.expr.hash(state);
        self.negated.hash(state);
        self.list.hash(state);
        // Add `self.static_filter` when hash is available
    }
}

/// Creates a unary expression InList
pub fn in_list(
    expr: Arc<dyn PhysicalExpr>,
    list: Vec<Arc<dyn PhysicalExpr>>,
    negated: &bool,
    schema: &Schema,
) -> Result<Arc<dyn PhysicalExpr>> {
    // check the data type
    let expr_data_type = expr.data_type(schema)?;
    for list_expr in list.iter() {
        let list_expr_data_type = list_expr.data_type(schema)?;
        if !DFSchema::datatype_is_logically_equal(&expr_data_type, &list_expr_data_type) {
            return internal_err!(
                "The data type inlist should be same, the value type is {expr_data_type}, one of list expr type is {list_expr_data_type}"
            );
        }
    }
    let static_filter = try_cast_static_filter_to_set(&list, schema).ok();
    Ok(Arc::new(InListExpr::new(
        expr,
        list,
        *negated,
        static_filter,
    )))
}

#[cfg(test)]
mod tests {
    use super::*;
    use crate::expressions;
    use crate::expressions::{col, lit, try_cast};
    use datafusion_common::plan_err;
    use datafusion_expr::type_coercion::binary::comparison_coercion;
    use datafusion_physical_expr_common::physical_expr::fmt_sql;
<<<<<<< HEAD
=======
    use insta::assert_snapshot;
>>>>>>> d1279731
    use itertools::Itertools as _;

    type InListCastResult = (Arc<dyn PhysicalExpr>, Vec<Arc<dyn PhysicalExpr>>);

    // Try to do the type coercion for list physical expr.
    // It's just used in the test
    fn in_list_cast(
        expr: Arc<dyn PhysicalExpr>,
        list: Vec<Arc<dyn PhysicalExpr>>,
        input_schema: &Schema,
    ) -> Result<InListCastResult> {
        let expr_type = &expr.data_type(input_schema)?;
        let list_types: Vec<DataType> = list
            .iter()
            .map(|list_expr| list_expr.data_type(input_schema).unwrap())
            .collect();
        let result_type = get_coerce_type(expr_type, &list_types);
        match result_type {
            None => plan_err!(
                "Can not find compatible types to compare {expr_type} with [{}]",
                list_types.iter().join(", ")
            ),
            Some(data_type) => {
                // find the coerced type
                let cast_expr = try_cast(expr, input_schema, data_type.clone())?;
                let cast_list_expr = list
                    .into_iter()
                    .map(|list_expr| {
                        try_cast(list_expr, input_schema, data_type.clone()).unwrap()
                    })
                    .collect();
                Ok((cast_expr, cast_list_expr))
            }
        }
    }

    // Attempts to coerce the types of `list_type` to be comparable with the
    // `expr_type`
    fn get_coerce_type(expr_type: &DataType, list_type: &[DataType]) -> Option<DataType> {
        list_type
            .iter()
            .try_fold(expr_type.clone(), |left_type, right_type| {
                comparison_coercion(&left_type, right_type)
            })
    }

    // applies the in_list expr to an input batch and list
    macro_rules! in_list {
        ($BATCH:expr, $LIST:expr, $NEGATED:expr, $EXPECTED:expr, $COL:expr, $SCHEMA:expr) => {{
            let (cast_expr, cast_list_exprs) = in_list_cast($COL, $LIST, $SCHEMA)?;
            in_list_raw!(
                $BATCH,
                cast_list_exprs,
                $NEGATED,
                $EXPECTED,
                cast_expr,
                $SCHEMA
            );
        }};
    }

    // applies the in_list expr to an input batch and list without cast
    macro_rules! in_list_raw {
        ($BATCH:expr, $LIST:expr, $NEGATED:expr, $EXPECTED:expr, $COL:expr, $SCHEMA:expr) => {{
            let expr = in_list($COL, $LIST, $NEGATED, $SCHEMA).unwrap();
            let result = expr
                .evaluate(&$BATCH)?
                .into_array($BATCH.num_rows())
                .expect("Failed to convert to array");
            let result =
                as_boolean_array(&result).expect("failed to downcast to BooleanArray");
            let expected = &BooleanArray::from($EXPECTED);
            assert_eq!(expected, result);
        }};
    }

    #[test]
    fn in_list_utf8() -> Result<()> {
        let schema = Schema::new(vec![Field::new("a", DataType::Utf8, true)]);
        let a = StringArray::from(vec![Some("a"), Some("d"), None]);
        let col_a = col("a", &schema)?;
        let batch = RecordBatch::try_new(Arc::new(schema.clone()), vec![Arc::new(a)])?;

        // expression: "a in ("a", "b")"
        let list = vec![lit("a"), lit("b")];
        in_list!(
            batch,
            list,
            &false,
            vec![Some(true), Some(false), None],
            Arc::clone(&col_a),
            &schema
        );

        // expression: "a not in ("a", "b")"
        let list = vec![lit("a"), lit("b")];
        in_list!(
            batch,
            list,
            &true,
            vec![Some(false), Some(true), None],
            Arc::clone(&col_a),
            &schema
        );

        // expression: "a in ("a", "b", null)"
        let list = vec![lit("a"), lit("b"), lit(ScalarValue::Utf8(None))];
        in_list!(
            batch,
            list,
            &false,
            vec![Some(true), None, None],
            Arc::clone(&col_a),
            &schema
        );

        // expression: "a not in ("a", "b", null)"
        let list = vec![lit("a"), lit("b"), lit(ScalarValue::Utf8(None))];
        in_list!(
            batch,
            list,
            &true,
            vec![Some(false), None, None],
            Arc::clone(&col_a),
            &schema
        );

        Ok(())
    }

    #[test]
    fn in_list_binary() -> Result<()> {
        let schema = Schema::new(vec![Field::new("a", DataType::Binary, true)]);
        let a = BinaryArray::from(vec![
            Some([1, 2, 3].as_slice()),
            Some([1, 2, 2].as_slice()),
            None,
        ]);
        let col_a = col("a", &schema)?;
        let batch = RecordBatch::try_new(Arc::new(schema.clone()), vec![Arc::new(a)])?;

        // expression: "a in ([1, 2, 3], [4, 5, 6])"
        let list = vec![lit([1, 2, 3].as_slice()), lit([4, 5, 6].as_slice())];
        in_list!(
            batch,
            list.clone(),
            &false,
            vec![Some(true), Some(false), None],
            Arc::clone(&col_a),
            &schema
        );

        // expression: "a not in ([1, 2, 3], [4, 5, 6])"
        in_list!(
            batch,
            list,
            &true,
            vec![Some(false), Some(true), None],
            Arc::clone(&col_a),
            &schema
        );

        // expression: "a in ([1, 2, 3], [4, 5, 6], null)"
        let list = vec![
            lit([1, 2, 3].as_slice()),
            lit([4, 5, 6].as_slice()),
            lit(ScalarValue::Binary(None)),
        ];
        in_list!(
            batch,
            list.clone(),
            &false,
            vec![Some(true), None, None],
            Arc::clone(&col_a),
            &schema
        );

        // expression: "a in ([1, 2, 3], [4, 5, 6], null)"
        in_list!(
            batch,
            list,
            &true,
            vec![Some(false), None, None],
            Arc::clone(&col_a),
            &schema
        );

        Ok(())
    }

    #[test]
    fn in_list_int64() -> Result<()> {
        let schema = Schema::new(vec![Field::new("a", DataType::Int64, true)]);
        let a = Int64Array::from(vec![Some(0), Some(2), None]);
        let col_a = col("a", &schema)?;
        let batch = RecordBatch::try_new(Arc::new(schema.clone()), vec![Arc::new(a)])?;

        // expression: "a in (0, 1)"
        let list = vec![lit(0i64), lit(1i64)];
        in_list!(
            batch,
            list,
            &false,
            vec![Some(true), Some(false), None],
            Arc::clone(&col_a),
            &schema
        );

        // expression: "a not in (0, 1)"
        let list = vec![lit(0i64), lit(1i64)];
        in_list!(
            batch,
            list,
            &true,
            vec![Some(false), Some(true), None],
            Arc::clone(&col_a),
            &schema
        );

        // expression: "a in (0, 1, NULL)"
        let list = vec![lit(0i64), lit(1i64), lit(ScalarValue::Null)];
        in_list!(
            batch,
            list,
            &false,
            vec![Some(true), None, None],
            Arc::clone(&col_a),
            &schema
        );

        // expression: "a not in (0, 1, NULL)"
        let list = vec![lit(0i64), lit(1i64), lit(ScalarValue::Null)];
        in_list!(
            batch,
            list,
            &true,
            vec![Some(false), None, None],
            Arc::clone(&col_a),
            &schema
        );

        Ok(())
    }

    #[test]
    fn in_list_float64() -> Result<()> {
        let schema = Schema::new(vec![Field::new("a", DataType::Float64, true)]);
        let a = Float64Array::from(vec![
            Some(0.0),
            Some(0.2),
            None,
            Some(f64::NAN),
            Some(-f64::NAN),
        ]);
        let col_a = col("a", &schema)?;
        let batch = RecordBatch::try_new(Arc::new(schema.clone()), vec![Arc::new(a)])?;

        // expression: "a in (0.0, 0.1)"
        let list = vec![lit(0.0f64), lit(0.1f64)];
        in_list!(
            batch,
            list,
            &false,
            vec![Some(true), Some(false), None, Some(false), Some(false)],
            Arc::clone(&col_a),
            &schema
        );

        // expression: "a not in (0.0, 0.1)"
        let list = vec![lit(0.0f64), lit(0.1f64)];
        in_list!(
            batch,
            list,
            &true,
            vec![Some(false), Some(true), None, Some(true), Some(true)],
            Arc::clone(&col_a),
            &schema
        );

        // expression: "a in (0.0, 0.1, NULL)"
        let list = vec![lit(0.0f64), lit(0.1f64), lit(ScalarValue::Null)];
        in_list!(
            batch,
            list,
            &false,
            vec![Some(true), None, None, None, None],
            Arc::clone(&col_a),
            &schema
        );

        // expression: "a not in (0.0, 0.1, NULL)"
        let list = vec![lit(0.0f64), lit(0.1f64), lit(ScalarValue::Null)];
        in_list!(
            batch,
            list,
            &true,
            vec![Some(false), None, None, None, None],
            Arc::clone(&col_a),
            &schema
        );

        // expression: "a in (0.0, 0.1, NaN)"
        let list = vec![lit(0.0f64), lit(0.1f64), lit(f64::NAN)];
        in_list!(
            batch,
            list,
            &false,
            vec![Some(true), Some(false), None, Some(true), Some(false)],
            Arc::clone(&col_a),
            &schema
        );

        // expression: "a not in (0.0, 0.1, NaN)"
        let list = vec![lit(0.0f64), lit(0.1f64), lit(f64::NAN)];
        in_list!(
            batch,
            list,
            &true,
            vec![Some(false), Some(true), None, Some(false), Some(true)],
            Arc::clone(&col_a),
            &schema
        );

        // expression: "a in (0.0, 0.1, -NaN)"
        let list = vec![lit(0.0f64), lit(0.1f64), lit(-f64::NAN)];
        in_list!(
            batch,
            list,
            &false,
            vec![Some(true), Some(false), None, Some(false), Some(true)],
            Arc::clone(&col_a),
            &schema
        );

        // expression: "a not in (0.0, 0.1, -NaN)"
        let list = vec![lit(0.0f64), lit(0.1f64), lit(-f64::NAN)];
        in_list!(
            batch,
            list,
            &true,
            vec![Some(false), Some(true), None, Some(true), Some(false)],
            Arc::clone(&col_a),
            &schema
        );

        Ok(())
    }

    #[test]
    fn in_list_bool() -> Result<()> {
        let schema = Schema::new(vec![Field::new("a", DataType::Boolean, true)]);
        let a = BooleanArray::from(vec![Some(true), None]);
        let col_a = col("a", &schema)?;
        let batch = RecordBatch::try_new(Arc::new(schema.clone()), vec![Arc::new(a)])?;

        // expression: "a in (true)"
        let list = vec![lit(true)];
        in_list!(
            batch,
            list,
            &false,
            vec![Some(true), None],
            Arc::clone(&col_a),
            &schema
        );

        // expression: "a not in (true)"
        let list = vec![lit(true)];
        in_list!(
            batch,
            list,
            &true,
            vec![Some(false), None],
            Arc::clone(&col_a),
            &schema
        );

        // expression: "a in (true, NULL)"
        let list = vec![lit(true), lit(ScalarValue::Null)];
        in_list!(
            batch,
            list,
            &false,
            vec![Some(true), None],
            Arc::clone(&col_a),
            &schema
        );

        // expression: "a not in (true, NULL)"
        let list = vec![lit(true), lit(ScalarValue::Null)];
        in_list!(
            batch,
            list,
            &true,
            vec![Some(false), None],
            Arc::clone(&col_a),
            &schema
        );

        Ok(())
    }

    #[test]
    fn in_list_date64() -> Result<()> {
        let schema = Schema::new(vec![Field::new("a", DataType::Date64, true)]);
        let a = Date64Array::from(vec![Some(0), Some(2), None]);
        let col_a = col("a", &schema)?;
        let batch = RecordBatch::try_new(Arc::new(schema.clone()), vec![Arc::new(a)])?;

        // expression: "a in (0, 1)"
        let list = vec![
            lit(ScalarValue::Date64(Some(0))),
            lit(ScalarValue::Date64(Some(1))),
        ];
        in_list!(
            batch,
            list,
            &false,
            vec![Some(true), Some(false), None],
            Arc::clone(&col_a),
            &schema
        );

        // expression: "a not in (0, 1)"
        let list = vec![
            lit(ScalarValue::Date64(Some(0))),
            lit(ScalarValue::Date64(Some(1))),
        ];
        in_list!(
            batch,
            list,
            &true,
            vec![Some(false), Some(true), None],
            Arc::clone(&col_a),
            &schema
        );

        // expression: "a in (0, 1, NULL)"
        let list = vec![
            lit(ScalarValue::Date64(Some(0))),
            lit(ScalarValue::Date64(Some(1))),
            lit(ScalarValue::Null),
        ];
        in_list!(
            batch,
            list,
            &false,
            vec![Some(true), None, None],
            Arc::clone(&col_a),
            &schema
        );

        // expression: "a not in (0, 1, NULL)"
        let list = vec![
            lit(ScalarValue::Date64(Some(0))),
            lit(ScalarValue::Date64(Some(1))),
            lit(ScalarValue::Null),
        ];
        in_list!(
            batch,
            list,
            &true,
            vec![Some(false), None, None],
            Arc::clone(&col_a),
            &schema
        );

        Ok(())
    }

    #[test]
    fn in_list_date32() -> Result<()> {
        let schema = Schema::new(vec![Field::new("a", DataType::Date32, true)]);
        let a = Date32Array::from(vec![Some(0), Some(2), None]);
        let col_a = col("a", &schema)?;
        let batch = RecordBatch::try_new(Arc::new(schema.clone()), vec![Arc::new(a)])?;

        // expression: "a in (0, 1)"
        let list = vec![
            lit(ScalarValue::Date32(Some(0))),
            lit(ScalarValue::Date32(Some(1))),
        ];
        in_list!(
            batch,
            list,
            &false,
            vec![Some(true), Some(false), None],
            Arc::clone(&col_a),
            &schema
        );

        // expression: "a not in (0, 1)"
        let list = vec![
            lit(ScalarValue::Date32(Some(0))),
            lit(ScalarValue::Date32(Some(1))),
        ];
        in_list!(
            batch,
            list,
            &true,
            vec![Some(false), Some(true), None],
            Arc::clone(&col_a),
            &schema
        );

        // expression: "a in (0, 1, NULL)"
        let list = vec![
            lit(ScalarValue::Date32(Some(0))),
            lit(ScalarValue::Date32(Some(1))),
            lit(ScalarValue::Null),
        ];
        in_list!(
            batch,
            list,
            &false,
            vec![Some(true), None, None],
            Arc::clone(&col_a),
            &schema
        );

        // expression: "a not in (0, 1, NULL)"
        let list = vec![
            lit(ScalarValue::Date32(Some(0))),
            lit(ScalarValue::Date32(Some(1))),
            lit(ScalarValue::Null),
        ];
        in_list!(
            batch,
            list,
            &true,
            vec![Some(false), None, None],
            Arc::clone(&col_a),
            &schema
        );

        Ok(())
    }

    #[test]
    fn in_list_decimal() -> Result<()> {
        // Now, we can check the NULL type
        let schema =
            Schema::new(vec![Field::new("a", DataType::Decimal128(13, 4), true)]);
        let array = vec![Some(100_0000_i128), None, Some(200_5000_i128)]
            .into_iter()
            .collect::<Decimal128Array>();
        let array = array.with_precision_and_scale(13, 4).unwrap();
        let col_a = col("a", &schema)?;
        let batch =
            RecordBatch::try_new(Arc::new(schema.clone()), vec![Arc::new(array)])?;

        // expression: "a in (100,200), the data type of list is INT32
        let list = vec![lit(100i32), lit(200i32)];
        in_list!(
            batch,
            list,
            &false,
            vec![Some(true), None, Some(false)],
            Arc::clone(&col_a),
            &schema
        );
        // expression: "a not in (100,200)
        let list = vec![lit(100i32), lit(200i32)];
        in_list!(
            batch,
            list,
            &true,
            vec![Some(false), None, Some(true)],
            Arc::clone(&col_a),
            &schema
        );

        // expression: "a in (200,NULL), the data type of list is INT32 AND NULL
        let list = vec![lit(ScalarValue::Int32(Some(100))), lit(ScalarValue::Null)];
        in_list!(
            batch,
            list.clone(),
            &false,
            vec![Some(true), None, None],
            Arc::clone(&col_a),
            &schema
        );
        // expression: "a not in (200,NULL), the data type of list is INT32 AND NULL
        in_list!(
            batch,
            list,
            &true,
            vec![Some(false), None, None],
            Arc::clone(&col_a),
            &schema
        );

        // expression: "a in (200.5, 100), the data type of list is FLOAT32 and INT32
        let list = vec![lit(200.50f32), lit(100i32)];
        in_list!(
            batch,
            list,
            &false,
            vec![Some(true), None, Some(true)],
            Arc::clone(&col_a),
            &schema
        );

        // expression: "a not in (200.5, 100), the data type of list is FLOAT32 and INT32
        let list = vec![lit(200.50f32), lit(101i32)];
        in_list!(
            batch,
            list,
            &true,
            vec![Some(true), None, Some(false)],
            Arc::clone(&col_a),
            &schema
        );

        // test the optimization: set
        // expression: "a in (99..300), the data type of list is INT32
        let list = (99i32..300).map(lit).collect::<Vec<_>>();

        in_list!(
            batch,
            list.clone(),
            &false,
            vec![Some(true), None, Some(false)],
            Arc::clone(&col_a),
            &schema
        );

        in_list!(
            batch,
            list,
            &true,
            vec![Some(false), None, Some(true)],
            Arc::clone(&col_a),
            &schema
        );

        Ok(())
    }

    #[test]
    fn test_cast_static_filter_to_set() -> Result<()> {
        // random schema
        let schema =
            Schema::new(vec![Field::new("a", DataType::Decimal128(13, 4), true)]);

        // list of phy expr
        let mut phy_exprs = vec![
            lit(1i64),
            expressions::cast(lit(2i32), &schema, DataType::Int64)?,
            try_cast(lit(3.13f32), &schema, DataType::Int64)?,
        ];
        let result = try_cast_static_filter_to_set(&phy_exprs, &schema).unwrap();

        let array = Int64Array::from(vec![1, 2, 3, 4]);
        let r = result.contains(&array, false).unwrap();
        assert_eq!(r, BooleanArray::from(vec![true, true, true, false]));

        try_cast_static_filter_to_set(&phy_exprs, &schema).unwrap();
        // cast(cast(lit())), but the cast to the same data type, one case will be ignored
        phy_exprs.push(expressions::cast(
            expressions::cast(lit(2i32), &schema, DataType::Int64)?,
            &schema,
            DataType::Int64,
        )?);
        try_cast_static_filter_to_set(&phy_exprs, &schema).unwrap();

        phy_exprs.clear();

        // case(cast(lit())), the cast to the diff data type
        phy_exprs.push(expressions::cast(
            expressions::cast(lit(2i32), &schema, DataType::Int64)?,
            &schema,
            DataType::Int32,
        )?);
        try_cast_static_filter_to_set(&phy_exprs, &schema).unwrap();

        // column
        phy_exprs.push(col("a", &schema)?);
        assert!(try_cast_static_filter_to_set(&phy_exprs, &schema).is_err());

        Ok(())
    }

    #[test]
    fn in_list_timestamp() -> Result<()> {
        let schema = Schema::new(vec![Field::new(
            "a",
            DataType::Timestamp(TimeUnit::Microsecond, None),
            true,
        )]);
        let a = TimestampMicrosecondArray::from(vec![
            Some(1388588401000000000),
            Some(1288588501000000000),
            None,
        ]);
        let col_a = col("a", &schema)?;
        let batch = RecordBatch::try_new(Arc::new(schema.clone()), vec![Arc::new(a)])?;

        let list = vec![
            lit(ScalarValue::TimestampMicrosecond(
                Some(1388588401000000000),
                None,
            )),
            lit(ScalarValue::TimestampMicrosecond(
                Some(1388588401000000001),
                None,
            )),
            lit(ScalarValue::TimestampMicrosecond(
                Some(1388588401000000002),
                None,
            )),
        ];

        in_list!(
            batch,
            list.clone(),
            &false,
            vec![Some(true), Some(false), None],
            Arc::clone(&col_a),
            &schema
        );

        in_list!(
            batch,
            list.clone(),
            &true,
            vec![Some(false), Some(true), None],
            Arc::clone(&col_a),
            &schema
        );
        Ok(())
    }

    #[test]
    fn in_expr_with_multiple_element_in_list() -> Result<()> {
        let schema = Schema::new(vec![
            Field::new("a", DataType::Float64, true),
            Field::new("b", DataType::Float64, true),
            Field::new("c", DataType::Float64, true),
        ]);
        let a = Float64Array::from(vec![
            Some(0.0),
            Some(1.0),
            Some(2.0),
            Some(f64::NAN),
            Some(-f64::NAN),
        ]);
        let b = Float64Array::from(vec![
            Some(8.0),
            Some(1.0),
            Some(5.0),
            Some(f64::NAN),
            Some(3.0),
        ]);
        let c = Float64Array::from(vec![
            Some(6.0),
            Some(7.0),
            None,
            Some(5.0),
            Some(-f64::NAN),
        ]);
        let col_a = col("a", &schema)?;
        let col_b = col("b", &schema)?;
        let col_c = col("c", &schema)?;
        let batch = RecordBatch::try_new(
            Arc::new(schema.clone()),
            vec![Arc::new(a), Arc::new(b), Arc::new(c)],
        )?;

        let list = vec![Arc::clone(&col_b), Arc::clone(&col_c)];
        in_list!(
            batch,
            list.clone(),
            &false,
            vec![Some(false), Some(true), None, Some(true), Some(true)],
            Arc::clone(&col_a),
            &schema
        );

        in_list!(
            batch,
            list,
            &true,
            vec![Some(true), Some(false), None, Some(false), Some(false)],
            Arc::clone(&col_a),
            &schema
        );

        Ok(())
    }

    macro_rules! test_nullable {
        ($COL:expr, $LIST:expr, $SCHEMA:expr, $EXPECTED:expr) => {{
            let (cast_expr, cast_list_exprs) = in_list_cast($COL, $LIST, $SCHEMA)?;
            let expr = in_list(cast_expr, cast_list_exprs, &false, $SCHEMA).unwrap();
            let result = expr.nullable($SCHEMA)?;
            assert_eq!($EXPECTED, result);
        }};
    }

    #[test]
    fn in_list_nullable() -> Result<()> {
        let schema = Schema::new(vec![
            Field::new("c1_nullable", DataType::Int64, true),
            Field::new("c2_non_nullable", DataType::Int64, false),
        ]);

        let c1_nullable = col("c1_nullable", &schema)?;
        let c2_non_nullable = col("c2_non_nullable", &schema)?;

        // static_filter has no nulls
        let list = vec![lit(1_i64), lit(2_i64)];
        test_nullable!(Arc::clone(&c1_nullable), list.clone(), &schema, true);
        test_nullable!(Arc::clone(&c2_non_nullable), list.clone(), &schema, false);

        // static_filter has nulls
        let list = vec![lit(1_i64), lit(2_i64), lit(ScalarValue::Null)];
        test_nullable!(Arc::clone(&c1_nullable), list.clone(), &schema, true);
        test_nullable!(Arc::clone(&c2_non_nullable), list.clone(), &schema, true);

        let list = vec![Arc::clone(&c1_nullable)];
        test_nullable!(Arc::clone(&c2_non_nullable), list.clone(), &schema, true);

        let list = vec![Arc::clone(&c2_non_nullable)];
        test_nullable!(Arc::clone(&c1_nullable), list.clone(), &schema, true);

        let list = vec![Arc::clone(&c2_non_nullable), Arc::clone(&c2_non_nullable)];
        test_nullable!(Arc::clone(&c2_non_nullable), list.clone(), &schema, false);

        Ok(())
    }

    #[test]
    fn in_list_no_cols() -> Result<()> {
        // test logic when the in_list expression doesn't have any columns
        let schema = Schema::new(vec![Field::new("a", DataType::Int32, true)]);
        let a = Int32Array::from(vec![Some(1), Some(2), None]);
        let batch = RecordBatch::try_new(Arc::new(schema.clone()), vec![Arc::new(a)])?;

        let list = vec![lit(ScalarValue::from(1i32)), lit(ScalarValue::from(6i32))];

        // 1 IN (1, 6)
        let expr = lit(ScalarValue::Int32(Some(1)));
        in_list!(
            batch,
            list.clone(),
            &false,
            // should have three outputs, as the input batch has three rows
            vec![Some(true), Some(true), Some(true)],
            expr,
            &schema
        );

        // 2 IN (1, 6)
        let expr = lit(ScalarValue::Int32(Some(2)));
        in_list!(
            batch,
            list.clone(),
            &false,
            // should have three outputs, as the input batch has three rows
            vec![Some(false), Some(false), Some(false)],
            expr,
            &schema
        );

        // NULL IN (1, 6)
        let expr = lit(ScalarValue::Int32(None));
        in_list!(
            batch,
            list.clone(),
            &false,
            // should have three outputs, as the input batch has three rows
            vec![None, None, None],
            expr,
            &schema
        );

        Ok(())
    }

    #[test]
    fn in_list_utf8_with_dict_types() -> Result<()> {
        fn dict_lit(key_type: DataType, value: &str) -> Arc<dyn PhysicalExpr> {
            lit(ScalarValue::Dictionary(
                Box::new(key_type),
                Box::new(ScalarValue::new_utf8(value.to_string())),
            ))
        }

        fn null_dict_lit(key_type: DataType) -> Arc<dyn PhysicalExpr> {
            lit(ScalarValue::Dictionary(
                Box::new(key_type),
                Box::new(ScalarValue::Utf8(None)),
            ))
        }

        let schema = Schema::new(vec![Field::new(
            "a",
            DataType::Dictionary(Box::new(DataType::UInt16), Box::new(DataType::Utf8)),
            true,
        )]);
        let a: UInt16DictionaryArray =
            vec![Some("a"), Some("d"), None].into_iter().collect();
        let col_a = col("a", &schema)?;
        let batch = RecordBatch::try_new(Arc::new(schema.clone()), vec![Arc::new(a)])?;

        // expression: "a in ("a", "b")"
        let lists = [
            vec![lit("a"), lit("b")],
            vec![
                dict_lit(DataType::Int8, "a"),
                dict_lit(DataType::UInt16, "b"),
            ],
        ];
        for list in lists.iter() {
            in_list_raw!(
                batch,
                list.clone(),
                &false,
                vec![Some(true), Some(false), None],
                Arc::clone(&col_a),
                &schema
            );
        }

        // expression: "a not in ("a", "b")"
        for list in lists.iter() {
            in_list_raw!(
                batch,
                list.clone(),
                &true,
                vec![Some(false), Some(true), None],
                Arc::clone(&col_a),
                &schema
            );
        }

        // expression: "a in ("a", "b", null)"
        let lists = [
            vec![lit("a"), lit("b"), lit(ScalarValue::Utf8(None))],
            vec![
                dict_lit(DataType::Int8, "a"),
                dict_lit(DataType::UInt16, "b"),
                null_dict_lit(DataType::UInt16),
            ],
        ];
        for list in lists.iter() {
            in_list_raw!(
                batch,
                list.clone(),
                &false,
                vec![Some(true), None, None],
                Arc::clone(&col_a),
                &schema
            );
        }

        // expression: "a not in ("a", "b", null)"
        for list in lists.iter() {
            in_list_raw!(
                batch,
                list.clone(),
                &true,
                vec![Some(false), None, None],
                Arc::clone(&col_a),
                &schema
            );
        }

        Ok(())
    }

    #[test]
    fn test_fmt_sql_1() -> Result<()> {
        let schema = Schema::new(vec![Field::new("a", DataType::Utf8, true)]);
        let col_a = col("a", &schema)?;

        // Test: a IN ('a', 'b')
        let list = vec![lit("a"), lit("b")];
        let expr = in_list(Arc::clone(&col_a), list, &false, &schema)?;
        let sql_string = fmt_sql(expr.as_ref()).to_string();
        let display_string = expr.to_string();
        assert_snapshot!(sql_string, @"a IN (a, b)");
        assert_snapshot!(display_string, @"a@0 IN (SET) ([a, b])");
        Ok(())
    }

    #[test]
    fn test_fmt_sql_2() -> Result<()> {
        let schema = Schema::new(vec![Field::new("a", DataType::Utf8, true)]);
        let col_a = col("a", &schema)?;

        // Test: a NOT IN ('a', 'b')
        let list = vec![lit("a"), lit("b")];
        let expr = in_list(Arc::clone(&col_a), list, &true, &schema)?;
        let sql_string = fmt_sql(expr.as_ref()).to_string();
        let display_string = expr.to_string();

        assert_snapshot!(sql_string, @"a NOT IN (a, b)");
        assert_snapshot!(display_string, @"a@0 NOT IN (SET) ([a, b])");
        Ok(())
    }

    #[test]
    fn test_fmt_sql_3() -> Result<()> {
        let schema = Schema::new(vec![Field::new("a", DataType::Utf8, true)]);
        let col_a = col("a", &schema)?;
        // Test: a IN ('a', 'b', NULL)
        let list = vec![lit("a"), lit("b"), lit(ScalarValue::Utf8(None))];
        let expr = in_list(Arc::clone(&col_a), list, &false, &schema)?;
        let sql_string = fmt_sql(expr.as_ref()).to_string();
        let display_string = expr.to_string();

        assert_snapshot!(sql_string, @"a IN (a, b, NULL)");
        assert_snapshot!(display_string, @"a@0 IN (SET) ([a, b, NULL])");
        Ok(())
    }

    #[test]
    fn test_fmt_sql_4() -> Result<()> {
        let schema = Schema::new(vec![Field::new("a", DataType::Utf8, true)]);
        let col_a = col("a", &schema)?;
        // Test: a NOT IN ('a', 'b', NULL)
        let list = vec![lit("a"), lit("b"), lit(ScalarValue::Utf8(None))];
        let expr = in_list(Arc::clone(&col_a), list, &true, &schema)?;
        let sql_string = fmt_sql(expr.as_ref()).to_string();
        let display_string = expr.to_string();
        assert_snapshot!(sql_string, @"a NOT IN (a, b, NULL)");
        assert_snapshot!(display_string, @"a@0 NOT IN (SET) ([a, b, NULL])");
        Ok(())
    }
}<|MERGE_RESOLUTION|>--- conflicted
+++ resolved
@@ -482,10 +482,7 @@
     use datafusion_common::plan_err;
     use datafusion_expr::type_coercion::binary::comparison_coercion;
     use datafusion_physical_expr_common::physical_expr::fmt_sql;
-<<<<<<< HEAD
-=======
     use insta::assert_snapshot;
->>>>>>> d1279731
     use itertools::Itertools as _;
 
     type InListCastResult = (Arc<dyn PhysicalExpr>, Vec<Arc<dyn PhysicalExpr>>);
