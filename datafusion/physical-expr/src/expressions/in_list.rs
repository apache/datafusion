// Licensed to the Apache Software Foundation (ASF) under one
// or more contributor license agreements.  See the NOTICE file
// distributed with this work for additional information
// regarding copyright ownership.  The ASF licenses this file
// to you under the Apache License, Version 2.0 (the
// "License"); you may not use this file except in compliance
// with the License.  You may obtain a copy of the License at
//
//   http://www.apache.org/licenses/LICENSE-2.0
//
// Unless required by applicable law or agreed to in writing,
// software distributed under the License is distributed on an
// "AS IS" BASIS, WITHOUT WARRANTIES OR CONDITIONS OF ANY
// KIND, either express or implied.  See the License for the
// specific language governing permissions and limitations
// under the License.

//! Implementation of `InList` expressions: [`InListExpr`]

use std::any::Any;
use std::fmt::Debug;
use std::hash::{Hash, Hasher};
use std::sync::Arc;

use crate::physical_expr::physical_exprs_bag_equal;
use crate::PhysicalExpr;

use arrow::array::types::{IntervalDayTime, IntervalMonthDayNano};
use arrow::array::*;
use arrow::buffer::BooleanBuffer;
use arrow::compute::kernels::boolean::{not, or_kleene};
use arrow::compute::take;
use arrow::datatypes::*;
use arrow::util::bit_iterator::BitIndexIterator;
use arrow::{downcast_dictionary_array, downcast_primitive_array};
use datafusion_common::cast::{
    as_boolean_array, as_generic_binary_array, as_string_array,
};
use datafusion_common::hash_utils::HashValue;
use datafusion_common::{
    exec_err, internal_err, not_impl_err, DFSchema, Result, ScalarValue,
};
use datafusion_expr::ColumnarValue;
use datafusion_physical_expr_common::datum::compare_with_eq;

use ahash::RandomState;
use datafusion_common::HashMap;
use datafusion_expr::interval_arithmetic::Interval;
use hashbrown::hash_map::RawEntryMut;

/// InList
pub struct InListExpr {
    expr: Arc<dyn PhysicalExpr>,
    list: Vec<Arc<dyn PhysicalExpr>>,
    negated: bool,
    static_filter: Option<Arc<dyn Set>>,
}

impl Debug for InListExpr {
    fn fmt(&self, f: &mut std::fmt::Formatter) -> std::fmt::Result {
        f.debug_struct("InListExpr")
            .field("expr", &self.expr)
            .field("list", &self.list)
            .field("negated", &self.negated)
            .finish()
    }
}

/// A type-erased container of array elements
pub trait Set: Send + Sync {
    fn contains(&self, v: &dyn Array, negated: bool) -> Result<BooleanArray>;
    fn has_nulls(&self) -> bool;
}

struct ArrayHashSet {
    state: RandomState,
    /// Used to provide a lookup from value to in list index
    ///
    /// Note: usize::hash is not used, instead the raw entry
    /// API is used to store entries w.r.t their value
    map: HashMap<usize, (), ()>,
}

struct ArraySet<T> {
    array: T,
    hash_set: ArrayHashSet,
}

impl<T> ArraySet<T>
where
    T: Array + From<ArrayData>,
{
    fn new(array: &T, hash_set: ArrayHashSet) -> Self {
        Self {
            array: downcast_array(array),
            hash_set,
        }
    }
}

impl<T> Set for ArraySet<T>
where
    T: Array + 'static,
    for<'a> &'a T: ArrayAccessor,
    for<'a> <&'a T as ArrayAccessor>::Item: IsEqual,
{
    fn contains(&self, v: &dyn Array, negated: bool) -> Result<BooleanArray> {
        downcast_dictionary_array! {
            v => {
                let values_contains = self.contains(v.values().as_ref(), negated)?;
                let result = take(&values_contains, v.keys(), None)?;
                return Ok(downcast_array(result.as_ref()))
            }
            _ => {}
        }

        let v = v.as_any().downcast_ref::<T>().unwrap();
        let in_array = &self.array;
        let has_nulls = in_array.null_count() != 0;

        Ok(ArrayIter::new(v)
            .map(|v| {
                v.and_then(|v| {
                    let hash = v.hash_one(&self.hash_set.state);
                    let contains = self
                        .hash_set
                        .map
                        .raw_entry()
                        .from_hash(hash, |idx| in_array.value(*idx).is_equal(&v))
                        .is_some();

                    match contains {
                        true => Some(!negated),
                        false if has_nulls => None,
                        false => Some(negated),
                    }
                })
            })
            .collect())
    }

    fn has_nulls(&self) -> bool {
        self.array.null_count() != 0
    }
}

/// Computes an [`ArrayHashSet`] for the provided [`Array`] if there
/// are nulls present or there are more than the configured number of
/// elements.
///
/// Note: This is split into a separate function as higher-rank trait bounds currently
/// cause type inference to misbehave
fn make_hash_set<T>(array: T) -> ArrayHashSet
where
    T: ArrayAccessor,
    T::Item: IsEqual,
{
    let state = RandomState::new();
    let mut map: HashMap<usize, (), ()> =
        HashMap::with_capacity_and_hasher(array.len(), ());

    let insert_value = |idx| {
        let value = array.value(idx);
        let hash = value.hash_one(&state);
        if let RawEntryMut::Vacant(v) = map
            .raw_entry_mut()
            .from_hash(hash, |x| array.value(*x).is_equal(&value))
        {
            v.insert_with_hasher(hash, idx, (), |x| array.value(*x).hash_one(&state));
        }
    };

    match array.nulls() {
        Some(nulls) => {
            BitIndexIterator::new(nulls.validity(), nulls.offset(), nulls.len())
                .for_each(insert_value)
        }
        None => (0..array.len()).for_each(insert_value),
    }

    ArrayHashSet { state, map }
}

/// Creates a `Box<dyn Set>` for the given list of `IN` expressions and `batch`
fn make_set(array: &dyn Array) -> Result<Arc<dyn Set>> {
    Ok(downcast_primitive_array! {
        array => Arc::new(ArraySet::new(array, make_hash_set(array))),
        DataType::Boolean => {
            let array = as_boolean_array(array)?;
            Arc::new(ArraySet::new(array, make_hash_set(array)))
        },
        DataType::Utf8 => {
            let array = as_string_array(array)?;
            Arc::new(ArraySet::new(array, make_hash_set(array)))
        }
        DataType::LargeUtf8 => {
            let array = as_largestring_array(array);
            Arc::new(ArraySet::new(array, make_hash_set(array)))
        }
        DataType::Binary => {
            let array = as_generic_binary_array::<i32>(array)?;
            Arc::new(ArraySet::new(array, make_hash_set(array)))
        }
        DataType::LargeBinary => {
            let array = as_generic_binary_array::<i64>(array)?;
            Arc::new(ArraySet::new(array, make_hash_set(array)))
        }
        DataType::Dictionary(_, _) => unreachable!("dictionary should have been flattened"),
        d => return not_impl_err!("DataType::{d} not supported in InList")
    })
}

/// Evaluates the list of expressions into an array, flattening any dictionaries
fn evaluate_list(
    list: &[Arc<dyn PhysicalExpr>],
    batch: &RecordBatch,
) -> Result<ArrayRef> {
    let scalars = list
        .iter()
        .map(|expr| {
            expr.evaluate(batch).and_then(|r| match r {
                ColumnarValue::Array(_) => {
                    exec_err!("InList expression must evaluate to a scalar")
                }
                // Flatten dictionary values
                ColumnarValue::Scalar(ScalarValue::Dictionary(_, v)) => Ok(*v),
                ColumnarValue::Scalar(s) => Ok(s),
            })
        })
        .collect::<Result<Vec<_>>>()?;

    ScalarValue::iter_to_array(scalars)
}

fn try_cast_static_filter_to_set(
    list: &[Arc<dyn PhysicalExpr>],
    schema: &Schema,
) -> Result<Arc<dyn Set>> {
    let batch = RecordBatch::new_empty(Arc::new(schema.clone()));
    make_set(evaluate_list(list, &batch)?.as_ref())
}

/// Custom equality check function which is used with [`ArrayHashSet`] for existence check.
trait IsEqual: HashValue {
    fn is_equal(&self, other: &Self) -> bool;
}

impl<T: IsEqual + ?Sized> IsEqual for &T {
    fn is_equal(&self, other: &Self) -> bool {
        T::is_equal(self, other)
    }
}

macro_rules! is_equal {
    ($($t:ty),+) => {
        $(impl IsEqual for $t {
            fn is_equal(&self, other: &Self) -> bool {
                self == other
            }
        })*
    };
}
is_equal!(i8, i16, i32, i64, i128, i256, u8, u16, u32, u64);
is_equal!(bool, str, [u8]);
is_equal!(IntervalDayTime, IntervalMonthDayNano);

macro_rules! is_equal_float {
    ($($t:ty),+) => {
        $(impl IsEqual for $t {
            fn is_equal(&self, other: &Self) -> bool {
                self.to_bits() == other.to_bits()
            }
        })*
    };
}
is_equal_float!(half::f16, f32, f64);

impl InListExpr {
    /// Create a new InList expression
    pub fn new(
        expr: Arc<dyn PhysicalExpr>,
        list: Vec<Arc<dyn PhysicalExpr>>,
        negated: bool,
        static_filter: Option<Arc<dyn Set>>,
    ) -> Self {
        Self {
            expr,
            list,
            negated,
            static_filter,
        }
    }

    /// Input expression
    pub fn expr(&self) -> &Arc<dyn PhysicalExpr> {
        &self.expr
    }

    /// List to search in
    pub fn list(&self) -> &[Arc<dyn PhysicalExpr>] {
        &self.list
    }

    /// Is this negated e.g. NOT IN LIST
    pub fn negated(&self) -> bool {
        self.negated
    }
}

impl std::fmt::Display for InListExpr {
    fn fmt(&self, f: &mut std::fmt::Formatter) -> std::fmt::Result {
        if self.negated {
            if self.static_filter.is_some() {
                write!(f, "{} NOT IN (SET) ({:?})", self.expr, self.list)
            } else {
                write!(f, "{} NOT IN ({:?})", self.expr, self.list)
            }
        } else if self.static_filter.is_some() {
            write!(f, "Use {} IN (SET) ({:?})", self.expr, self.list)
        } else {
            write!(f, "{} IN ({:?})", self.expr, self.list)
        }
    }
}

impl PhysicalExpr for InListExpr {
    /// Return a reference to Any that can be used for downcasting
    fn as_any(&self) -> &dyn Any {
        self
    }

    fn data_type(&self, _input_schema: &Schema) -> Result<DataType> {
        Ok(DataType::Boolean)
    }

    fn nullable(&self, input_schema: &Schema) -> Result<bool> {
        if self.expr.nullable(input_schema)? {
            return Ok(true);
        }

        if let Some(static_filter) = &self.static_filter {
            Ok(static_filter.has_nulls())
        } else {
            for expr in &self.list {
                if expr.nullable(input_schema)? {
                    return Ok(true);
                }
            }
            Ok(false)
        }
    }

    fn evaluate(&self, batch: &RecordBatch) -> Result<ColumnarValue> {
        let num_rows = batch.num_rows();
        let value = self.expr.evaluate(batch)?;
        let r = match &self.static_filter {
            Some(f) => f.contains(value.into_array(num_rows)?.as_ref(), self.negated)?,
            None => {
                let value = value.into_array(num_rows)?;
                let is_nested = value.data_type().is_nested();
                let found = self.list.iter().map(|expr| expr.evaluate(batch)).try_fold(
                    BooleanArray::new(BooleanBuffer::new_unset(num_rows), None),
                    |result, expr| -> Result<BooleanArray> {
                        let rhs = compare_with_eq(
                            &value,
                            &expr?.into_array(num_rows)?,
                            is_nested,
                        )?;
                        Ok(or_kleene(&result, &rhs)?)
                    },
                )?;

                if self.negated {
                    not(&found)?
                } else {
                    found
                }
            }
        };
        Ok(ColumnarValue::Array(Arc::new(r)))
    }

    fn children(&self) -> Vec<&Arc<dyn PhysicalExpr>> {
        let mut children = vec![];
        children.push(&self.expr);
        children.extend(&self.list);
        children
    }

    fn with_new_children(
        self: Arc<Self>,
        children: Vec<Arc<dyn PhysicalExpr>>,
    ) -> Result<Arc<dyn PhysicalExpr>> {
        // assume the static_filter will not change during the rewrite process
        Ok(Arc::new(InListExpr::new(
            Arc::clone(&children[0]),
            children[1..].to_vec(),
            self.negated,
            self.static_filter.clone(),
        )))
    }

<<<<<<< HEAD
    /// The output interval is computed by checking if the list item intervals are
    /// a subset of, overlap, or are disjoint with the input expression's interval.
    ///
    /// If [InListExpr::negated] is true, the output interval gets negated.
    ///
    /// # Example:
    /// If the input expression's interval is a superset of the
    /// conjunction of the list items intervals, the output
    /// interval is [`Interval::CERTAINLY_TRUE`].
    ///
    /// ```text
    /// interval of expr:   ....---------------------....
    /// Some list items:    ..........|..|.....|.|.......
    ///
    /// output interval:    [`true`, `true`]
    /// ```
    fn evaluate_bounds(&self, children: &[&Interval]) -> Result<Interval> {
        let expr_bounds = children[0];

        debug_assert!(
            children.len() >= 2,
            "InListExpr requires at least one list item"
        );

        // conjunction of list item intervals
        let list_bounds = children
            .iter()
            .skip(2)
            .try_fold(children[1].clone(), |acc, item| acc.union(*item))?;

        if self.negated {
            expr_bounds.contains(list_bounds)?.boolean_negate()
        } else {
            expr_bounds.contains(list_bounds)
        }
    }

    fn supports_bounds_evaluation(&self, schema: &SchemaRef) -> bool {
        self.expr.supports_bounds_evaluation(schema)
            && self
                .list
                .iter()
                .all(|expr| expr.supports_bounds_evaluation(schema))
=======
    fn fmt_sql(&self, f: &mut std::fmt::Formatter<'_>) -> std::fmt::Result {
        self.expr.fmt_sql(f)?;
        if self.negated {
            write!(f, " NOT")?;
        }

        write!(f, " IN (")?;
        for (i, expr) in self.list.iter().enumerate() {
            if i > 0 {
                write!(f, ", ")?;
            }
            expr.fmt_sql(f)?;
        }
        write!(f, ")")
>>>>>>> a571b7d4
    }
}

impl PartialEq for InListExpr {
    fn eq(&self, other: &Self) -> bool {
        self.expr.eq(&other.expr)
            && physical_exprs_bag_equal(&self.list, &other.list)
            && self.negated == other.negated
    }
}

impl Eq for InListExpr {}

impl Hash for InListExpr {
    fn hash<H: Hasher>(&self, state: &mut H) {
        self.expr.hash(state);
        self.negated.hash(state);
        self.list.hash(state);
        // Add `self.static_filter` when hash is available
    }
}

/// Creates a unary expression InList
pub fn in_list(
    expr: Arc<dyn PhysicalExpr>,
    list: Vec<Arc<dyn PhysicalExpr>>,
    negated: &bool,
    schema: &Schema,
) -> Result<Arc<dyn PhysicalExpr>> {
    // check the data type
    let expr_data_type = expr.data_type(schema)?;
    for list_expr in list.iter() {
        let list_expr_data_type = list_expr.data_type(schema)?;
        if !DFSchema::datatype_is_logically_equal(&expr_data_type, &list_expr_data_type) {
            return internal_err!(
                "The data type inlist should be same, the value type is {expr_data_type}, one of list expr type is {list_expr_data_type}"
            );
        }
    }
    let static_filter = try_cast_static_filter_to_set(&list, schema).ok();
    Ok(Arc::new(InListExpr::new(
        expr,
        list,
        *negated,
        static_filter,
    )))
}

#[cfg(test)]
mod tests {

    use super::*;
    use crate::expressions;
    use crate::expressions::{col, lit, try_cast};
    use datafusion_common::plan_err;
    use datafusion_expr::type_coercion::binary::comparison_coercion;
    use datafusion_physical_expr_common::physical_expr::fmt_sql;

    type InListCastResult = (Arc<dyn PhysicalExpr>, Vec<Arc<dyn PhysicalExpr>>);

    // Try to do the type coercion for list physical expr.
    // It's just used in the test
    fn in_list_cast(
        expr: Arc<dyn PhysicalExpr>,
        list: Vec<Arc<dyn PhysicalExpr>>,
        input_schema: &Schema,
    ) -> Result<InListCastResult> {
        let expr_type = &expr.data_type(input_schema)?;
        let list_types: Vec<DataType> = list
            .iter()
            .map(|list_expr| list_expr.data_type(input_schema).unwrap())
            .collect();
        let result_type = get_coerce_type(expr_type, &list_types);
        match result_type {
            None => plan_err!(
                "Can not find compatible types to compare {expr_type:?} with {list_types:?}"
            ),
            Some(data_type) => {
                // find the coerced type
                let cast_expr = try_cast(expr, input_schema, data_type.clone())?;
                let cast_list_expr = list
                    .into_iter()
                    .map(|list_expr| {
                        try_cast(list_expr, input_schema, data_type.clone()).unwrap()
                    })
                    .collect();
                Ok((cast_expr, cast_list_expr))
            }
        }
    }

    // Attempts to coerce the types of `list_type` to be comparable with the
    // `expr_type`
    fn get_coerce_type(expr_type: &DataType, list_type: &[DataType]) -> Option<DataType> {
        list_type
            .iter()
            .try_fold(expr_type.clone(), |left_type, right_type| {
                comparison_coercion(&left_type, right_type)
            })
    }

    // applies the in_list expr to an input batch and list
    macro_rules! in_list {
        ($BATCH:expr, $LIST:expr, $NEGATED:expr, $EXPECTED:expr, $COL:expr, $SCHEMA:expr) => {{
            let (cast_expr, cast_list_exprs) = in_list_cast($COL, $LIST, $SCHEMA)?;
            in_list_raw!(
                $BATCH,
                cast_list_exprs,
                $NEGATED,
                $EXPECTED,
                cast_expr,
                $SCHEMA
            );
        }};
    }

    // applies the in_list expr to an input batch and list without cast
    macro_rules! in_list_raw {
        ($BATCH:expr, $LIST:expr, $NEGATED:expr, $EXPECTED:expr, $COL:expr, $SCHEMA:expr) => {{
            let expr = in_list($COL, $LIST, $NEGATED, $SCHEMA).unwrap();
            let result = expr
                .evaluate(&$BATCH)?
                .into_array($BATCH.num_rows())
                .expect("Failed to convert to array");
            let result =
                as_boolean_array(&result).expect("failed to downcast to BooleanArray");
            let expected = &BooleanArray::from($EXPECTED);
            assert_eq!(expected, result);
        }};
    }

    #[test]
    fn in_list_utf8() -> Result<()> {
        let schema = Schema::new(vec![Field::new("a", DataType::Utf8, true)]);
        let a = StringArray::from(vec![Some("a"), Some("d"), None]);
        let col_a = col("a", &schema)?;
        let batch = RecordBatch::try_new(Arc::new(schema.clone()), vec![Arc::new(a)])?;

        // expression: "a in ("a", "b")"
        let list = vec![lit("a"), lit("b")];
        in_list!(
            batch,
            list,
            &false,
            vec![Some(true), Some(false), None],
            Arc::clone(&col_a),
            &schema
        );

        // expression: "a not in ("a", "b")"
        let list = vec![lit("a"), lit("b")];
        in_list!(
            batch,
            list,
            &true,
            vec![Some(false), Some(true), None],
            Arc::clone(&col_a),
            &schema
        );

        // expression: "a in ("a", "b", null)"
        let list = vec![lit("a"), lit("b"), lit(ScalarValue::Utf8(None))];
        in_list!(
            batch,
            list,
            &false,
            vec![Some(true), None, None],
            Arc::clone(&col_a),
            &schema
        );

        // expression: "a not in ("a", "b", null)"
        let list = vec![lit("a"), lit("b"), lit(ScalarValue::Utf8(None))];
        in_list!(
            batch,
            list,
            &true,
            vec![Some(false), None, None],
            Arc::clone(&col_a),
            &schema
        );

        Ok(())
    }

    #[test]
    fn in_list_binary() -> Result<()> {
        let schema = Schema::new(vec![Field::new("a", DataType::Binary, true)]);
        let a = BinaryArray::from(vec![
            Some([1, 2, 3].as_slice()),
            Some([1, 2, 2].as_slice()),
            None,
        ]);
        let col_a = col("a", &schema)?;
        let batch = RecordBatch::try_new(Arc::new(schema.clone()), vec![Arc::new(a)])?;

        // expression: "a in ([1, 2, 3], [4, 5, 6])"
        let list = vec![lit([1, 2, 3].as_slice()), lit([4, 5, 6].as_slice())];
        in_list!(
            batch,
            list.clone(),
            &false,
            vec![Some(true), Some(false), None],
            Arc::clone(&col_a),
            &schema
        );

        // expression: "a not in ([1, 2, 3], [4, 5, 6])"
        in_list!(
            batch,
            list,
            &true,
            vec![Some(false), Some(true), None],
            Arc::clone(&col_a),
            &schema
        );

        // expression: "a in ([1, 2, 3], [4, 5, 6], null)"
        let list = vec![
            lit([1, 2, 3].as_slice()),
            lit([4, 5, 6].as_slice()),
            lit(ScalarValue::Binary(None)),
        ];
        in_list!(
            batch,
            list.clone(),
            &false,
            vec![Some(true), None, None],
            Arc::clone(&col_a),
            &schema
        );

        // expression: "a in ([1, 2, 3], [4, 5, 6], null)"
        in_list!(
            batch,
            list,
            &true,
            vec![Some(false), None, None],
            Arc::clone(&col_a),
            &schema
        );

        Ok(())
    }

    #[test]
    fn in_list_int64() -> Result<()> {
        let schema = Schema::new(vec![Field::new("a", DataType::Int64, true)]);
        let a = Int64Array::from(vec![Some(0), Some(2), None]);
        let col_a = col("a", &schema)?;
        let batch = RecordBatch::try_new(Arc::new(schema.clone()), vec![Arc::new(a)])?;

        // expression: "a in (0, 1)"
        let list = vec![lit(0i64), lit(1i64)];
        in_list!(
            batch,
            list,
            &false,
            vec![Some(true), Some(false), None],
            Arc::clone(&col_a),
            &schema
        );

        // expression: "a not in (0, 1)"
        let list = vec![lit(0i64), lit(1i64)];
        in_list!(
            batch,
            list,
            &true,
            vec![Some(false), Some(true), None],
            Arc::clone(&col_a),
            &schema
        );

        // expression: "a in (0, 1, NULL)"
        let list = vec![lit(0i64), lit(1i64), lit(ScalarValue::Null)];
        in_list!(
            batch,
            list,
            &false,
            vec![Some(true), None, None],
            Arc::clone(&col_a),
            &schema
        );

        // expression: "a not in (0, 1, NULL)"
        let list = vec![lit(0i64), lit(1i64), lit(ScalarValue::Null)];
        in_list!(
            batch,
            list,
            &true,
            vec![Some(false), None, None],
            Arc::clone(&col_a),
            &schema
        );

        Ok(())
    }

    #[test]
    fn in_list_float64() -> Result<()> {
        let schema = Schema::new(vec![Field::new("a", DataType::Float64, true)]);
        let a = Float64Array::from(vec![
            Some(0.0),
            Some(0.2),
            None,
            Some(f64::NAN),
            Some(-f64::NAN),
        ]);
        let col_a = col("a", &schema)?;
        let batch = RecordBatch::try_new(Arc::new(schema.clone()), vec![Arc::new(a)])?;

        // expression: "a in (0.0, 0.1)"
        let list = vec![lit(0.0f64), lit(0.1f64)];
        in_list!(
            batch,
            list,
            &false,
            vec![Some(true), Some(false), None, Some(false), Some(false)],
            Arc::clone(&col_a),
            &schema
        );

        // expression: "a not in (0.0, 0.1)"
        let list = vec![lit(0.0f64), lit(0.1f64)];
        in_list!(
            batch,
            list,
            &true,
            vec![Some(false), Some(true), None, Some(true), Some(true)],
            Arc::clone(&col_a),
            &schema
        );

        // expression: "a in (0.0, 0.1, NULL)"
        let list = vec![lit(0.0f64), lit(0.1f64), lit(ScalarValue::Null)];
        in_list!(
            batch,
            list,
            &false,
            vec![Some(true), None, None, None, None],
            Arc::clone(&col_a),
            &schema
        );

        // expression: "a not in (0.0, 0.1, NULL)"
        let list = vec![lit(0.0f64), lit(0.1f64), lit(ScalarValue::Null)];
        in_list!(
            batch,
            list,
            &true,
            vec![Some(false), None, None, None, None],
            Arc::clone(&col_a),
            &schema
        );

        // expression: "a in (0.0, 0.1, NaN)"
        let list = vec![lit(0.0f64), lit(0.1f64), lit(f64::NAN)];
        in_list!(
            batch,
            list,
            &false,
            vec![Some(true), Some(false), None, Some(true), Some(false)],
            Arc::clone(&col_a),
            &schema
        );

        // expression: "a not in (0.0, 0.1, NaN)"
        let list = vec![lit(0.0f64), lit(0.1f64), lit(f64::NAN)];
        in_list!(
            batch,
            list,
            &true,
            vec![Some(false), Some(true), None, Some(false), Some(true)],
            Arc::clone(&col_a),
            &schema
        );

        // expression: "a in (0.0, 0.1, -NaN)"
        let list = vec![lit(0.0f64), lit(0.1f64), lit(-f64::NAN)];
        in_list!(
            batch,
            list,
            &false,
            vec![Some(true), Some(false), None, Some(false), Some(true)],
            Arc::clone(&col_a),
            &schema
        );

        // expression: "a not in (0.0, 0.1, -NaN)"
        let list = vec![lit(0.0f64), lit(0.1f64), lit(-f64::NAN)];
        in_list!(
            batch,
            list,
            &true,
            vec![Some(false), Some(true), None, Some(true), Some(false)],
            Arc::clone(&col_a),
            &schema
        );

        Ok(())
    }

    #[test]
    fn in_list_bool() -> Result<()> {
        let schema = Schema::new(vec![Field::new("a", DataType::Boolean, true)]);
        let a = BooleanArray::from(vec![Some(true), None]);
        let col_a = col("a", &schema)?;
        let batch = RecordBatch::try_new(Arc::new(schema.clone()), vec![Arc::new(a)])?;

        // expression: "a in (true)"
        let list = vec![lit(true)];
        in_list!(
            batch,
            list,
            &false,
            vec![Some(true), None],
            Arc::clone(&col_a),
            &schema
        );

        // expression: "a not in (true)"
        let list = vec![lit(true)];
        in_list!(
            batch,
            list,
            &true,
            vec![Some(false), None],
            Arc::clone(&col_a),
            &schema
        );

        // expression: "a in (true, NULL)"
        let list = vec![lit(true), lit(ScalarValue::Null)];
        in_list!(
            batch,
            list,
            &false,
            vec![Some(true), None],
            Arc::clone(&col_a),
            &schema
        );

        // expression: "a not in (true, NULL)"
        let list = vec![lit(true), lit(ScalarValue::Null)];
        in_list!(
            batch,
            list,
            &true,
            vec![Some(false), None],
            Arc::clone(&col_a),
            &schema
        );

        Ok(())
    }

    #[test]
    fn in_list_date64() -> Result<()> {
        let schema = Schema::new(vec![Field::new("a", DataType::Date64, true)]);
        let a = Date64Array::from(vec![Some(0), Some(2), None]);
        let col_a = col("a", &schema)?;
        let batch = RecordBatch::try_new(Arc::new(schema.clone()), vec![Arc::new(a)])?;

        // expression: "a in (0, 1)"
        let list = vec![
            lit(ScalarValue::Date64(Some(0))),
            lit(ScalarValue::Date64(Some(1))),
        ];
        in_list!(
            batch,
            list,
            &false,
            vec![Some(true), Some(false), None],
            Arc::clone(&col_a),
            &schema
        );

        // expression: "a not in (0, 1)"
        let list = vec![
            lit(ScalarValue::Date64(Some(0))),
            lit(ScalarValue::Date64(Some(1))),
        ];
        in_list!(
            batch,
            list,
            &true,
            vec![Some(false), Some(true), None],
            Arc::clone(&col_a),
            &schema
        );

        // expression: "a in (0, 1, NULL)"
        let list = vec![
            lit(ScalarValue::Date64(Some(0))),
            lit(ScalarValue::Date64(Some(1))),
            lit(ScalarValue::Null),
        ];
        in_list!(
            batch,
            list,
            &false,
            vec![Some(true), None, None],
            Arc::clone(&col_a),
            &schema
        );

        // expression: "a not in (0, 1, NULL)"
        let list = vec![
            lit(ScalarValue::Date64(Some(0))),
            lit(ScalarValue::Date64(Some(1))),
            lit(ScalarValue::Null),
        ];
        in_list!(
            batch,
            list,
            &true,
            vec![Some(false), None, None],
            Arc::clone(&col_a),
            &schema
        );

        Ok(())
    }

    #[test]
    fn in_list_date32() -> Result<()> {
        let schema = Schema::new(vec![Field::new("a", DataType::Date32, true)]);
        let a = Date32Array::from(vec![Some(0), Some(2), None]);
        let col_a = col("a", &schema)?;
        let batch = RecordBatch::try_new(Arc::new(schema.clone()), vec![Arc::new(a)])?;

        // expression: "a in (0, 1)"
        let list = vec![
            lit(ScalarValue::Date32(Some(0))),
            lit(ScalarValue::Date32(Some(1))),
        ];
        in_list!(
            batch,
            list,
            &false,
            vec![Some(true), Some(false), None],
            Arc::clone(&col_a),
            &schema
        );

        // expression: "a not in (0, 1)"
        let list = vec![
            lit(ScalarValue::Date32(Some(0))),
            lit(ScalarValue::Date32(Some(1))),
        ];
        in_list!(
            batch,
            list,
            &true,
            vec![Some(false), Some(true), None],
            Arc::clone(&col_a),
            &schema
        );

        // expression: "a in (0, 1, NULL)"
        let list = vec![
            lit(ScalarValue::Date32(Some(0))),
            lit(ScalarValue::Date32(Some(1))),
            lit(ScalarValue::Null),
        ];
        in_list!(
            batch,
            list,
            &false,
            vec![Some(true), None, None],
            Arc::clone(&col_a),
            &schema
        );

        // expression: "a not in (0, 1, NULL)"
        let list = vec![
            lit(ScalarValue::Date32(Some(0))),
            lit(ScalarValue::Date32(Some(1))),
            lit(ScalarValue::Null),
        ];
        in_list!(
            batch,
            list,
            &true,
            vec![Some(false), None, None],
            Arc::clone(&col_a),
            &schema
        );

        Ok(())
    }

    #[test]
    fn in_list_decimal() -> Result<()> {
        // Now, we can check the NULL type
        let schema =
            Schema::new(vec![Field::new("a", DataType::Decimal128(13, 4), true)]);
        let array = vec![Some(100_0000_i128), None, Some(200_5000_i128)]
            .into_iter()
            .collect::<Decimal128Array>();
        let array = array.with_precision_and_scale(13, 4).unwrap();
        let col_a = col("a", &schema)?;
        let batch =
            RecordBatch::try_new(Arc::new(schema.clone()), vec![Arc::new(array)])?;

        // expression: "a in (100,200), the data type of list is INT32
        let list = vec![lit(100i32), lit(200i32)];
        in_list!(
            batch,
            list,
            &false,
            vec![Some(true), None, Some(false)],
            Arc::clone(&col_a),
            &schema
        );
        // expression: "a not in (100,200)
        let list = vec![lit(100i32), lit(200i32)];
        in_list!(
            batch,
            list,
            &true,
            vec![Some(false), None, Some(true)],
            Arc::clone(&col_a),
            &schema
        );

        // expression: "a in (200,NULL), the data type of list is INT32 AND NULL
        let list = vec![lit(ScalarValue::Int32(Some(100))), lit(ScalarValue::Null)];
        in_list!(
            batch,
            list.clone(),
            &false,
            vec![Some(true), None, None],
            Arc::clone(&col_a),
            &schema
        );
        // expression: "a not in (200,NULL), the data type of list is INT32 AND NULL
        in_list!(
            batch,
            list,
            &true,
            vec![Some(false), None, None],
            Arc::clone(&col_a),
            &schema
        );

        // expression: "a in (200.5, 100), the data type of list is FLOAT32 and INT32
        let list = vec![lit(200.50f32), lit(100i32)];
        in_list!(
            batch,
            list,
            &false,
            vec![Some(true), None, Some(true)],
            Arc::clone(&col_a),
            &schema
        );

        // expression: "a not in (200.5, 100), the data type of list is FLOAT32 and INT32
        let list = vec![lit(200.50f32), lit(101i32)];
        in_list!(
            batch,
            list,
            &true,
            vec![Some(true), None, Some(false)],
            Arc::clone(&col_a),
            &schema
        );

        // test the optimization: set
        // expression: "a in (99..300), the data type of list is INT32
        let list = (99i32..300).map(lit).collect::<Vec<_>>();

        in_list!(
            batch,
            list.clone(),
            &false,
            vec![Some(true), None, Some(false)],
            Arc::clone(&col_a),
            &schema
        );

        in_list!(
            batch,
            list,
            &true,
            vec![Some(false), None, Some(true)],
            Arc::clone(&col_a),
            &schema
        );

        Ok(())
    }

    #[test]
    fn test_cast_static_filter_to_set() -> Result<()> {
        // random schema
        let schema =
            Schema::new(vec![Field::new("a", DataType::Decimal128(13, 4), true)]);

        // list of phy expr
        let mut phy_exprs = vec![
            lit(1i64),
            expressions::cast(lit(2i32), &schema, DataType::Int64)?,
            try_cast(lit(3.13f32), &schema, DataType::Int64)?,
        ];
        let result = try_cast_static_filter_to_set(&phy_exprs, &schema).unwrap();

        let array = Int64Array::from(vec![1, 2, 3, 4]);
        let r = result.contains(&array, false).unwrap();
        assert_eq!(r, BooleanArray::from(vec![true, true, true, false]));

        try_cast_static_filter_to_set(&phy_exprs, &schema).unwrap();
        // cast(cast(lit())), but the cast to the same data type, one case will be ignored
        phy_exprs.push(expressions::cast(
            expressions::cast(lit(2i32), &schema, DataType::Int64)?,
            &schema,
            DataType::Int64,
        )?);
        try_cast_static_filter_to_set(&phy_exprs, &schema).unwrap();

        phy_exprs.clear();

        // case(cast(lit())), the cast to the diff data type
        phy_exprs.push(expressions::cast(
            expressions::cast(lit(2i32), &schema, DataType::Int64)?,
            &schema,
            DataType::Int32,
        )?);
        try_cast_static_filter_to_set(&phy_exprs, &schema).unwrap();

        // column
        phy_exprs.push(col("a", &schema)?);
        assert!(try_cast_static_filter_to_set(&phy_exprs, &schema).is_err());

        Ok(())
    }

    #[test]
    fn in_list_timestamp() -> Result<()> {
        let schema = Schema::new(vec![Field::new(
            "a",
            DataType::Timestamp(TimeUnit::Microsecond, None),
            true,
        )]);
        let a = TimestampMicrosecondArray::from(vec![
            Some(1388588401000000000),
            Some(1288588501000000000),
            None,
        ]);
        let col_a = col("a", &schema)?;
        let batch = RecordBatch::try_new(Arc::new(schema.clone()), vec![Arc::new(a)])?;

        let list = vec![
            lit(ScalarValue::TimestampMicrosecond(
                Some(1388588401000000000),
                None,
            )),
            lit(ScalarValue::TimestampMicrosecond(
                Some(1388588401000000001),
                None,
            )),
            lit(ScalarValue::TimestampMicrosecond(
                Some(1388588401000000002),
                None,
            )),
        ];

        in_list!(
            batch,
            list.clone(),
            &false,
            vec![Some(true), Some(false), None],
            Arc::clone(&col_a),
            &schema
        );

        in_list!(
            batch,
            list.clone(),
            &true,
            vec![Some(false), Some(true), None],
            Arc::clone(&col_a),
            &schema
        );
        Ok(())
    }

    #[test]
    fn in_expr_with_multiple_element_in_list() -> Result<()> {
        let schema = Schema::new(vec![
            Field::new("a", DataType::Float64, true),
            Field::new("b", DataType::Float64, true),
            Field::new("c", DataType::Float64, true),
        ]);
        let a = Float64Array::from(vec![
            Some(0.0),
            Some(1.0),
            Some(2.0),
            Some(f64::NAN),
            Some(-f64::NAN),
        ]);
        let b = Float64Array::from(vec![
            Some(8.0),
            Some(1.0),
            Some(5.0),
            Some(f64::NAN),
            Some(3.0),
        ]);
        let c = Float64Array::from(vec![
            Some(6.0),
            Some(7.0),
            None,
            Some(5.0),
            Some(-f64::NAN),
        ]);
        let col_a = col("a", &schema)?;
        let col_b = col("b", &schema)?;
        let col_c = col("c", &schema)?;
        let batch = RecordBatch::try_new(
            Arc::new(schema.clone()),
            vec![Arc::new(a), Arc::new(b), Arc::new(c)],
        )?;

        let list = vec![Arc::clone(&col_b), Arc::clone(&col_c)];
        in_list!(
            batch,
            list.clone(),
            &false,
            vec![Some(false), Some(true), None, Some(true), Some(true)],
            Arc::clone(&col_a),
            &schema
        );

        in_list!(
            batch,
            list,
            &true,
            vec![Some(true), Some(false), None, Some(false), Some(false)],
            Arc::clone(&col_a),
            &schema
        );

        Ok(())
    }

    macro_rules! test_nullable {
        ($COL:expr, $LIST:expr, $SCHEMA:expr, $EXPECTED:expr) => {{
            let (cast_expr, cast_list_exprs) = in_list_cast($COL, $LIST, $SCHEMA)?;
            let expr = in_list(cast_expr, cast_list_exprs, &false, $SCHEMA).unwrap();
            let result = expr.nullable($SCHEMA)?;
            assert_eq!($EXPECTED, result);
        }};
    }

    #[test]
    fn in_list_nullable() -> Result<()> {
        let schema = Schema::new(vec![
            Field::new("c1_nullable", DataType::Int64, true),
            Field::new("c2_non_nullable", DataType::Int64, false),
        ]);

        let c1_nullable = col("c1_nullable", &schema)?;
        let c2_non_nullable = col("c2_non_nullable", &schema)?;

        // static_filter has no nulls
        let list = vec![lit(1_i64), lit(2_i64)];
        test_nullable!(Arc::clone(&c1_nullable), list.clone(), &schema, true);
        test_nullable!(Arc::clone(&c2_non_nullable), list.clone(), &schema, false);

        // static_filter has nulls
        let list = vec![lit(1_i64), lit(2_i64), lit(ScalarValue::Null)];
        test_nullable!(Arc::clone(&c1_nullable), list.clone(), &schema, true);
        test_nullable!(Arc::clone(&c2_non_nullable), list.clone(), &schema, true);

        let list = vec![Arc::clone(&c1_nullable)];
        test_nullable!(Arc::clone(&c2_non_nullable), list.clone(), &schema, true);

        let list = vec![Arc::clone(&c2_non_nullable)];
        test_nullable!(Arc::clone(&c1_nullable), list.clone(), &schema, true);

        let list = vec![Arc::clone(&c2_non_nullable), Arc::clone(&c2_non_nullable)];
        test_nullable!(Arc::clone(&c2_non_nullable), list.clone(), &schema, false);

        Ok(())
    }

    #[test]
    fn in_list_no_cols() -> Result<()> {
        // test logic when the in_list expression doesn't have any columns
        let schema = Schema::new(vec![Field::new("a", DataType::Int32, true)]);
        let a = Int32Array::from(vec![Some(1), Some(2), None]);
        let batch = RecordBatch::try_new(Arc::new(schema.clone()), vec![Arc::new(a)])?;

        let list = vec![lit(ScalarValue::from(1i32)), lit(ScalarValue::from(6i32))];

        // 1 IN (1, 6)
        let expr = lit(ScalarValue::Int32(Some(1)));
        in_list!(
            batch,
            list.clone(),
            &false,
            // should have three outputs, as the input batch has three rows
            vec![Some(true), Some(true), Some(true)],
            expr,
            &schema
        );

        // 2 IN (1, 6)
        let expr = lit(ScalarValue::Int32(Some(2)));
        in_list!(
            batch,
            list.clone(),
            &false,
            // should have three outputs, as the input batch has three rows
            vec![Some(false), Some(false), Some(false)],
            expr,
            &schema
        );

        // NULL IN (1, 6)
        let expr = lit(ScalarValue::Int32(None));
        in_list!(
            batch,
            list.clone(),
            &false,
            // should have three outputs, as the input batch has three rows
            vec![None, None, None],
            expr,
            &schema
        );

        Ok(())
    }

    #[test]
    fn in_list_utf8_with_dict_types() -> Result<()> {
        fn dict_lit(key_type: DataType, value: &str) -> Arc<dyn PhysicalExpr> {
            lit(ScalarValue::Dictionary(
                Box::new(key_type),
                Box::new(ScalarValue::new_utf8(value.to_string())),
            ))
        }

        fn null_dict_lit(key_type: DataType) -> Arc<dyn PhysicalExpr> {
            lit(ScalarValue::Dictionary(
                Box::new(key_type),
                Box::new(ScalarValue::Utf8(None)),
            ))
        }

        let schema = Schema::new(vec![Field::new(
            "a",
            DataType::Dictionary(Box::new(DataType::UInt16), Box::new(DataType::Utf8)),
            true,
        )]);
        let a: UInt16DictionaryArray =
            vec![Some("a"), Some("d"), None].into_iter().collect();
        let col_a = col("a", &schema)?;
        let batch = RecordBatch::try_new(Arc::new(schema.clone()), vec![Arc::new(a)])?;

        // expression: "a in ("a", "b")"
        let lists = [
            vec![lit("a"), lit("b")],
            vec![
                dict_lit(DataType::Int8, "a"),
                dict_lit(DataType::UInt16, "b"),
            ],
        ];
        for list in lists.iter() {
            in_list_raw!(
                batch,
                list.clone(),
                &false,
                vec![Some(true), Some(false), None],
                Arc::clone(&col_a),
                &schema
            );
        }

        // expression: "a not in ("a", "b")"
        for list in lists.iter() {
            in_list_raw!(
                batch,
                list.clone(),
                &true,
                vec![Some(false), Some(true), None],
                Arc::clone(&col_a),
                &schema
            );
        }

        // expression: "a in ("a", "b", null)"
        let lists = [
            vec![lit("a"), lit("b"), lit(ScalarValue::Utf8(None))],
            vec![
                dict_lit(DataType::Int8, "a"),
                dict_lit(DataType::UInt16, "b"),
                null_dict_lit(DataType::UInt16),
            ],
        ];
        for list in lists.iter() {
            in_list_raw!(
                batch,
                list.clone(),
                &false,
                vec![Some(true), None, None],
                Arc::clone(&col_a),
                &schema
            );
        }

        // expression: "a not in ("a", "b", null)"
        for list in lists.iter() {
            in_list_raw!(
                batch,
                list.clone(),
                &true,
                vec![Some(false), None, None],
                Arc::clone(&col_a),
                &schema
            );
        }

        Ok(())
    }

    #[test]
<<<<<<< HEAD
    fn test_in_list_bounds_eval() -> Result<()> {
        let schema = Arc::new(Schema::new(vec![Field::new("a", DataType::Int64, true)]));
        let col_a = col("a", &schema)?;
        let list = vec![lit(0i64), lit(2i64), lit(9i64), lit(6i64)];

        let expr = in_list(col_a, list, &false, &schema).unwrap();

        let child_intervals: &[&Interval] = &[
            &Interval::make(Some(3_i64), Some(5_i64))?,
            &Interval::make(Some(0_i64), Some(2_i64))?,
            &Interval::make(Some(6_i64), Some(9_i64))?,
        ];
        let result = expr.evaluate_bounds(child_intervals)?;
        debug_assert_eq!(result, Interval::UNCERTAIN);

        let child_intervals: &[&Interval] = &[
            &Interval::make(Some(3_i64), Some(5_i64))?,
            &Interval::make(Some(4_i64), Some(4_i64))?,
        ];
        let result = expr.evaluate_bounds(child_intervals)?;
        debug_assert_eq!(result, Interval::CERTAINLY_TRUE);

        let child_intervals: &[&Interval] = &[
            &Interval::make(Some(3_i64), Some(5_i64))?,
            &Interval::make(Some(10_i64), Some(10_i64))?,
        ];
        let result = expr.evaluate_bounds(child_intervals)?;
        debug_assert_eq!(result, Interval::CERTAINLY_FALSE);
=======
    fn test_fmt_sql() -> Result<()> {
        let schema = Schema::new(vec![Field::new("a", DataType::Utf8, true)]);
        let col_a = col("a", &schema)?;

        // Test: a IN ('a', 'b')
        let list = vec![lit("a"), lit("b")];
        let expr = in_list(Arc::clone(&col_a), list, &false, &schema)?;
        let sql_string = fmt_sql(expr.as_ref()).to_string();
        let display_string = expr.to_string();
        assert_eq!(sql_string, "a IN (a, b)");
        assert_eq!(display_string, "Use a@0 IN (SET) ([Literal { value: Utf8(\"a\") }, Literal { value: Utf8(\"b\") }])");

        // Test: a NOT IN ('a', 'b')
        let list = vec![lit("a"), lit("b")];
        let expr = in_list(Arc::clone(&col_a), list, &true, &schema)?;
        let sql_string = fmt_sql(expr.as_ref()).to_string();
        let display_string = expr.to_string();
        assert_eq!(sql_string, "a NOT IN (a, b)");
        assert_eq!(display_string, "a@0 NOT IN (SET) ([Literal { value: Utf8(\"a\") }, Literal { value: Utf8(\"b\") }])");

        // Test: a IN ('a', 'b', NULL)
        let list = vec![lit("a"), lit("b"), lit(ScalarValue::Utf8(None))];
        let expr = in_list(Arc::clone(&col_a), list, &false, &schema)?;
        let sql_string = fmt_sql(expr.as_ref()).to_string();
        let display_string = expr.to_string();
        assert_eq!(sql_string, "a IN (a, b, NULL)");
        assert_eq!(display_string, "Use a@0 IN (SET) ([Literal { value: Utf8(\"a\") }, Literal { value: Utf8(\"b\") }, Literal { value: Utf8(NULL) }])");

        // Test: a NOT IN ('a', 'b', NULL)
        let list = vec![lit("a"), lit("b"), lit(ScalarValue::Utf8(None))];
        let expr = in_list(Arc::clone(&col_a), list, &true, &schema)?;
        let sql_string = fmt_sql(expr.as_ref()).to_string();
        let display_string = expr.to_string();
        assert_eq!(sql_string, "a NOT IN (a, b, NULL)");
        assert_eq!(display_string, "a@0 NOT IN (SET) ([Literal { value: Utf8(\"a\") }, Literal { value: Utf8(\"b\") }, Literal { value: Utf8(NULL) }])");
>>>>>>> a571b7d4

        Ok(())
    }
}<|MERGE_RESOLUTION|>--- conflicted
+++ resolved
@@ -400,7 +400,22 @@
         )))
     }
 
-<<<<<<< HEAD
+    fn fmt_sql(&self, f: &mut std::fmt::Formatter<'_>) -> std::fmt::Result {
+        self.expr.fmt_sql(f)?;
+        if self.negated {
+            write!(f, " NOT")?;
+        }
+
+        write!(f, " IN (")?;
+        for (i, expr) in self.list.iter().enumerate() {
+            if i > 0 {
+                write!(f, ", ")?;
+            }
+            expr.fmt_sql(f)?;
+        }
+        write!(f, ")")
+    }
+
     /// The output interval is computed by checking if the list item intervals are
     /// a subset of, overlap, or are disjoint with the input expression's interval.
     ///
@@ -444,22 +459,6 @@
                 .list
                 .iter()
                 .all(|expr| expr.supports_bounds_evaluation(schema))
-=======
-    fn fmt_sql(&self, f: &mut std::fmt::Formatter<'_>) -> std::fmt::Result {
-        self.expr.fmt_sql(f)?;
-        if self.negated {
-            write!(f, " NOT")?;
-        }
-
-        write!(f, " IN (")?;
-        for (i, expr) in self.list.iter().enumerate() {
-            if i > 0 {
-                write!(f, ", ")?;
-            }
-            expr.fmt_sql(f)?;
-        }
-        write!(f, ")")
->>>>>>> a571b7d4
     }
 }
 
@@ -1488,7 +1487,46 @@
     }
 
     #[test]
-<<<<<<< HEAD
+    fn test_fmt_sql() -> Result<()> {
+        let schema = Schema::new(vec![Field::new("a", DataType::Utf8, true)]);
+        let col_a = col("a", &schema)?;
+
+        // Test: a IN ('a', 'b')
+        let list = vec![lit("a"), lit("b")];
+        let expr = in_list(Arc::clone(&col_a), list, &false, &schema)?;
+        let sql_string = fmt_sql(expr.as_ref()).to_string();
+        let display_string = expr.to_string();
+        assert_eq!(sql_string, "a IN (a, b)");
+        assert_eq!(display_string, "Use a@0 IN (SET) ([Literal { value: Utf8(\"a\") }, Literal { value: Utf8(\"b\") }])");
+
+        // Test: a NOT IN ('a', 'b')
+        let list = vec![lit("a"), lit("b")];
+        let expr = in_list(Arc::clone(&col_a), list, &true, &schema)?;
+        let sql_string = fmt_sql(expr.as_ref()).to_string();
+        let display_string = expr.to_string();
+        assert_eq!(sql_string, "a NOT IN (a, b)");
+        assert_eq!(display_string, "a@0 NOT IN (SET) ([Literal { value: Utf8(\"a\") }, Literal { value: Utf8(\"b\") }])");
+
+        // Test: a IN ('a', 'b', NULL)
+        let list = vec![lit("a"), lit("b"), lit(ScalarValue::Utf8(None))];
+        let expr = in_list(Arc::clone(&col_a), list, &false, &schema)?;
+        let sql_string = fmt_sql(expr.as_ref()).to_string();
+        let display_string = expr.to_string();
+        assert_eq!(sql_string, "a IN (a, b, NULL)");
+        assert_eq!(display_string, "Use a@0 IN (SET) ([Literal { value: Utf8(\"a\") }, Literal { value: Utf8(\"b\") }, Literal { value: Utf8(NULL) }])");
+
+        // Test: a NOT IN ('a', 'b', NULL)
+        let list = vec![lit("a"), lit("b"), lit(ScalarValue::Utf8(None))];
+        let expr = in_list(Arc::clone(&col_a), list, &true, &schema)?;
+        let sql_string = fmt_sql(expr.as_ref()).to_string();
+        let display_string = expr.to_string();
+        assert_eq!(sql_string, "a NOT IN (a, b, NULL)");
+        assert_eq!(display_string, "a@0 NOT IN (SET) ([Literal { value: Utf8(\"a\") }, Literal { value: Utf8(\"b\") }, Literal { value: Utf8(NULL) }])");
+
+        Ok(())
+    }
+
+    #[test]
     fn test_in_list_bounds_eval() -> Result<()> {
         let schema = Arc::new(Schema::new(vec![Field::new("a", DataType::Int64, true)]));
         let col_a = col("a", &schema)?;
@@ -1517,43 +1555,6 @@
         ];
         let result = expr.evaluate_bounds(child_intervals)?;
         debug_assert_eq!(result, Interval::CERTAINLY_FALSE);
-=======
-    fn test_fmt_sql() -> Result<()> {
-        let schema = Schema::new(vec![Field::new("a", DataType::Utf8, true)]);
-        let col_a = col("a", &schema)?;
-
-        // Test: a IN ('a', 'b')
-        let list = vec![lit("a"), lit("b")];
-        let expr = in_list(Arc::clone(&col_a), list, &false, &schema)?;
-        let sql_string = fmt_sql(expr.as_ref()).to_string();
-        let display_string = expr.to_string();
-        assert_eq!(sql_string, "a IN (a, b)");
-        assert_eq!(display_string, "Use a@0 IN (SET) ([Literal { value: Utf8(\"a\") }, Literal { value: Utf8(\"b\") }])");
-
-        // Test: a NOT IN ('a', 'b')
-        let list = vec![lit("a"), lit("b")];
-        let expr = in_list(Arc::clone(&col_a), list, &true, &schema)?;
-        let sql_string = fmt_sql(expr.as_ref()).to_string();
-        let display_string = expr.to_string();
-        assert_eq!(sql_string, "a NOT IN (a, b)");
-        assert_eq!(display_string, "a@0 NOT IN (SET) ([Literal { value: Utf8(\"a\") }, Literal { value: Utf8(\"b\") }])");
-
-        // Test: a IN ('a', 'b', NULL)
-        let list = vec![lit("a"), lit("b"), lit(ScalarValue::Utf8(None))];
-        let expr = in_list(Arc::clone(&col_a), list, &false, &schema)?;
-        let sql_string = fmt_sql(expr.as_ref()).to_string();
-        let display_string = expr.to_string();
-        assert_eq!(sql_string, "a IN (a, b, NULL)");
-        assert_eq!(display_string, "Use a@0 IN (SET) ([Literal { value: Utf8(\"a\") }, Literal { value: Utf8(\"b\") }, Literal { value: Utf8(NULL) }])");
-
-        // Test: a NOT IN ('a', 'b', NULL)
-        let list = vec![lit("a"), lit("b"), lit(ScalarValue::Utf8(None))];
-        let expr = in_list(Arc::clone(&col_a), list, &true, &schema)?;
-        let sql_string = fmt_sql(expr.as_ref()).to_string();
-        let display_string = expr.to_string();
-        assert_eq!(sql_string, "a NOT IN (a, b, NULL)");
-        assert_eq!(display_string, "a@0 NOT IN (SET) ([Literal { value: Utf8(\"a\") }, Literal { value: Utf8(\"b\") }, Literal { value: Utf8(NULL) }])");
->>>>>>> a571b7d4
 
         Ok(())
     }
