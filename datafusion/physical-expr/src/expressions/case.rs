// Licensed to the Apache Software Foundation (ASF) under one
// or more contributor license agreements.  See the NOTICE file
// distributed with this work for additional information
// regarding copyright ownership.  The ASF licenses this file
// to you under the Apache License, Version 2.0 (the
// "License"); you may not use this file except in compliance
// with the License.  You may obtain a copy of the License at
//
//   http://www.apache.org/licenses/LICENSE-2.0
//
// Unless required by applicable law or agreed to in writing,
// software distributed under the License is distributed on an
// "AS IS" BASIS, WITHOUT WARRANTIES OR CONDITIONS OF ANY
// KIND, either express or implied.  See the License for the
// specific language governing permissions and limitations
// under the License.

mod literal_lookup_table;

use super::{Column, Literal};
<<<<<<< HEAD
=======
use crate::PhysicalExpr;
use crate::expressions::case::ResultState::{Complete, Empty, Partial};
>>>>>>> dd35f7c6
use crate::expressions::{lit, try_cast};
use arrow::array::*;
use arrow::compute::kernels::zip::zip;
use arrow::compute::{
    FilterBuilder, FilterPredicate, SlicesIterator, is_not_null, not, nullif,
    prep_null_mask_filter,
};
use arrow::datatypes::{DataType, Schema, UInt32Type, UnionMode};
use arrow::error::ArrowError;
use datafusion_common::cast::as_boolean_array;
use datafusion_common::{
    DataFusionError, HashMap, HashSet, Result, ScalarValue, assert_or_internal_err,
    exec_err, internal_datafusion_err, internal_err,
};
use datafusion_expr::ColumnarValue;
use std::borrow::Cow;
use std::hash::Hash;
use std::{any::Any, sync::Arc};

use crate::expressions::case::literal_lookup_table::LiteralLookupTable;
use datafusion_common::tree_node::{Transformed, TreeNode, TreeNodeRecursion};
use datafusion_physical_expr_common::datum::compare_with_eq;
use itertools::Itertools;
use std::fmt::{Debug, Formatter};

pub(super) type WhenThen = (Arc<dyn PhysicalExpr>, Arc<dyn PhysicalExpr>);

#[derive(Debug, Hash, PartialEq, Eq)]
enum EvalMethod {
    /// CASE WHEN condition THEN result
    ///      [WHEN ...]
    ///      [ELSE result]
    /// END
    NoExpression(ProjectedCaseBody),
    /// CASE expression
    ///     WHEN value THEN result
    ///     [WHEN ...]
    ///     [ELSE result]
    /// END
    WithExpression(ProjectedCaseBody),
    /// This is a specialization for a specific use case where we can take a fast path
    /// for expressions that are infallible and can be cheaply computed for the entire
    /// record batch rather than just for the rows where the predicate is true.
    ///
    /// CASE WHEN condition THEN column [ELSE NULL] END
    InfallibleExprOrNull,
    /// This is a specialization for a specific use case where we can take a fast path
    /// if there is just one when/then pair and both the `then` and `else` expressions
    /// are literal values
    /// CASE WHEN condition THEN literal ELSE literal END
    ScalarOrScalar,
    /// This is a specialization for a specific use case where we can take a fast path
    /// if there is just one when/then pair and both the `then` and `else` are expressions
    ///
    /// CASE WHEN condition THEN expression ELSE expression END
    ExpressionOrExpression(ProjectedCaseBody),

    /// This is a specialization for [`EvalMethod::WithExpression`] when the value and results are literals
    ///
    /// See [`LiteralLookupTable`] for more details
    WithExprScalarLookupTable(LiteralLookupTable),
}

/// Implementing hash so we can use `derive` on [`EvalMethod`].
///
/// not implementing actual [`Hash`] as it is not dyn compatible so we cannot implement it for
/// `dyn` [`literal_lookup_table::WhenLiteralIndexMap`].
///
/// So implementing empty hash is still valid as the data is derived from `PhysicalExpr` s which are already hashed
impl Hash for LiteralLookupTable {
    fn hash<H: std::hash::Hasher>(&self, _state: &mut H) {}
}

/// Implementing Equal so we can use `derive` on [`EvalMethod`].
///
/// not implementing actual [`PartialEq`] as it is not dyn compatible so we cannot implement it for
/// `dyn` [`literal_lookup_table::WhenLiteralIndexMap`].
///
/// So we always return true as the data is derived from `PhysicalExpr` s which are already compared
impl PartialEq for LiteralLookupTable {
    fn eq(&self, _other: &Self) -> bool {
        true
    }
}

impl Eq for LiteralLookupTable {}

/// The body of a CASE expression which consists of an optional base expression, the "when/then"
/// branches and an optional "else" branch.
#[derive(Debug, Hash, PartialEq, Eq)]
struct CaseBody {
    /// Optional base expression that can be compared to literal values in the "when" expressions
    expr: Option<Arc<dyn PhysicalExpr>>,
    /// One or more when/then expressions
    when_then_expr: Vec<WhenThen>,
    /// Optional "else" expression
    else_expr: Option<Arc<dyn PhysicalExpr>>,
}

impl CaseBody {
    /// Derives a [ProjectedCaseBody] from this [CaseBody].
    fn project(&self) -> Result<ProjectedCaseBody> {
        // Determine the set of columns that are used in all the expressions of the case body.
        let mut used_column_indices = HashSet::<usize>::new();
        let mut collect_column_indices = |expr: &Arc<dyn PhysicalExpr>| {
            expr.apply(|expr| {
                if let Some(column) = expr.as_any().downcast_ref::<Column>() {
                    used_column_indices.insert(column.index());
                }
                Ok(TreeNodeRecursion::Continue)
            })
            .expect("Closure cannot fail");
        };

        if let Some(e) = &self.expr {
            collect_column_indices(e);
        }
        self.when_then_expr.iter().for_each(|(w, t)| {
            collect_column_indices(w);
            collect_column_indices(t);
        });
        if let Some(e) = &self.else_expr {
            collect_column_indices(e);
        }

        // Construct a mapping from the original column index to the projected column index.
        let column_index_map = used_column_indices
            .iter()
            .enumerate()
            .map(|(projected, original)| (*original, projected))
            .collect::<HashMap<usize, usize>>();

        // Construct the projected body by rewriting each expression from the original body
        // using the column index mapping.
        let project = |expr: &Arc<dyn PhysicalExpr>| -> Result<Arc<dyn PhysicalExpr>> {
            Arc::clone(expr)
                .transform_down(|e| {
                    if let Some(column) = e.as_any().downcast_ref::<Column>() {
                        let original = column.index();
                        let projected = *column_index_map.get(&original).unwrap();
                        if projected != original {
                            return Ok(Transformed::yes(Arc::new(Column::new(
                                column.name(),
                                projected,
                            ))));
                        }
                    }
                    Ok(Transformed::no(e))
                })
                .map(|t| t.data)
        };

        let projected_body = CaseBody {
            expr: self.expr.as_ref().map(project).transpose()?,
            when_then_expr: self
                .when_then_expr
                .iter()
                .map(|(e, t)| Ok((project(e)?, project(t)?)))
                .collect::<Result<Vec<_>>>()?,
            else_expr: self.else_expr.as_ref().map(project).transpose()?,
        };

        // Construct the projection vector
        let projection = column_index_map
            .iter()
            .sorted_by_key(|(_, v)| **v)
            .map(|(k, _)| *k)
            .collect::<Vec<_>>();

        Ok(ProjectedCaseBody {
            projection,
            body: projected_body,
        })
    }
}

/// A derived case body that can be used to evaluate a case expression after projecting
/// record batches using a projection vector.
///
/// This is used to avoid filtering columns that are not used in the
/// input `RecordBatch` when progressively evaluating a `CASE` expression's
/// remainder batches. Filtering these columns is wasteful since for a record
/// batch of `n` rows, filtering requires at worst a copy of `n - 1` values
/// per array. If these filtered values will never be accessed, the time spent
/// producing them is better avoided.
///
/// For example, if we are evaluating the following case expression that
/// only references columns B and D:
///
/// ```sql
/// SELECT CASE WHEN B > 10 THEN D ELSE NULL END FROM (VALUES (...)) T(A, B, C, D)
/// ```
///
/// Of the 4 input columns `[A, B, C, D]`, the `CASE` expression only access `B` and `D`.
/// Filtering `A` and `C` would be unnecessary and wasteful.
///
/// If we only retain columns `B` and `D` using `RecordBatch::project` and the projection vector
/// `[1, 3]`, the indices of these two columns will change to `[0, 1]`. To evaluate the
/// case expression, it will need to be rewritten from `CASE WHEN B@1 > 10 THEN D@3 ELSE NULL END`
/// to `CASE WHEN B@0 > 10 THEN D@1 ELSE NULL END`.
///
/// The projection vector and the rewritten expression (which only differs from the original in
/// column reference indices) are held in a `ProjectedCaseBody`.
#[derive(Debug, Hash, PartialEq, Eq)]
struct ProjectedCaseBody {
    projection: Vec<usize>,
    body: CaseBody,
}

/// The CASE expression is similar to a series of nested if/else and there are two forms that
/// can be used. The first form consists of a series of boolean "when" expressions with
/// corresponding "then" expressions, and an optional "else" expression.
///
/// CASE WHEN condition THEN result
///      [WHEN ...]
///      [ELSE result]
/// END
///
/// The second form uses a base expression and then a series of "when" clauses that match on a
/// literal value.
///
/// CASE expression
///     WHEN value THEN result
///     [WHEN ...]
///     [ELSE result]
/// END
#[derive(Debug, Hash, PartialEq, Eq)]
pub struct CaseExpr {
    /// The case expression body
    body: CaseBody,
    /// Evaluation method to use
    eval_method: EvalMethod,
}

impl std::fmt::Display for CaseExpr {
    fn fmt(&self, f: &mut Formatter) -> std::fmt::Result {
        write!(f, "CASE ")?;
        if let Some(e) = &self.body.expr {
            write!(f, "{e} ")?;
        }
        for (w, t) in &self.body.when_then_expr {
            write!(f, "WHEN {w} THEN {t} ")?;
        }
        if let Some(e) = &self.body.else_expr {
            write!(f, "ELSE {e} ")?;
        }
        write!(f, "END")
    }
}

/// This is a specialization for a specific use case where we can take a fast path
/// for expressions that are infallible and can be cheaply computed for the entire
/// record batch rather than just for the rows where the predicate is true. For now,
/// this is limited to use with Column expressions but could potentially be used for other
/// expressions in the future
fn is_cheap_and_infallible(expr: &Arc<dyn PhysicalExpr>) -> bool {
    expr.as_any().is::<Column>()
}

/// Creates a [FilterPredicate] from a boolean array.
fn create_filter(predicate: &BooleanArray, optimize: bool) -> FilterPredicate {
    let mut filter_builder = FilterBuilder::new(predicate);
    if optimize {
        // Always optimize the filter since we use them multiple times.
        filter_builder = filter_builder.optimize();
    }
    filter_builder.build()
}

fn multiple_arrays(data_type: &DataType) -> bool {
    match data_type {
        DataType::Struct(fields) => {
            fields.len() > 1
                || fields.len() == 1 && multiple_arrays(fields[0].data_type())
        }
        DataType::Union(fields, UnionMode::Sparse) => !fields.is_empty(),
        _ => false,
    }
}

// This should be removed when https://github.com/apache/arrow-rs/pull/8693
// is merged and becomes available.
fn filter_record_batch(
    record_batch: &RecordBatch,
    filter: &FilterPredicate,
) -> std::result::Result<RecordBatch, ArrowError> {
    let filtered_columns = record_batch
        .columns()
        .iter()
        .map(|a| filter_array(a, filter))
        .collect::<std::result::Result<Vec<_>, _>>()?;
    // SAFETY: since we start from a valid RecordBatch, there's no need to revalidate the schema
    // since the set of columns has not changed.
    // The input column arrays all had the same length (since they're coming from a valid RecordBatch)
    // and the filtering them with the same filter will produces a new set of arrays with identical
    // lengths.
    unsafe {
        Ok(RecordBatch::new_unchecked(
            record_batch.schema(),
            filtered_columns,
            filter.count(),
        ))
    }
}

// This function exists purely to be able to use the same call style
// for `filter_record_batch` and `filter_array` at the point of use.
// When https://github.com/apache/arrow-rs/pull/8693 is available, replace
// both with method calls on `FilterPredicate`.
#[inline(always)]
fn filter_array(
    array: &dyn Array,
    filter: &FilterPredicate,
) -> std::result::Result<ArrayRef, ArrowError> {
    filter.filter(array)
}

fn merge(
    mask: &BooleanArray,
    truthy: ColumnarValue,
    falsy: ColumnarValue,
) -> std::result::Result<ArrayRef, ArrowError> {
    let (truthy, truthy_is_scalar) = match truthy {
        ColumnarValue::Array(a) => (a, false),
        ColumnarValue::Scalar(s) => (s.to_array()?, true),
    };
    let (falsy, falsy_is_scalar) = match falsy {
        ColumnarValue::Array(a) => (a, false),
        ColumnarValue::Scalar(s) => (s.to_array()?, true),
    };

    if truthy_is_scalar && falsy_is_scalar {
        return zip(mask, &Scalar::new(truthy), &Scalar::new(falsy));
    }

    let falsy = falsy.to_data();
    let truthy = truthy.to_data();

    let mut mutable = MutableArrayData::new(vec![&truthy, &falsy], false, truthy.len());

    // the SlicesIterator slices only the true values. So the gaps left by this iterator we need to
    // fill with falsy values

    // keep track of how much is filled
    let mut filled = 0;
    let mut falsy_offset = 0;
    let mut truthy_offset = 0;

    SlicesIterator::new(mask).for_each(|(start, end)| {
        // the gap needs to be filled with falsy values
        if start > filled {
            if falsy_is_scalar {
                for _ in filled..start {
                    // Copy the first item from the 'falsy' array into the output buffer.
                    mutable.extend(1, 0, 1);
                }
            } else {
                let falsy_length = start - filled;
                let falsy_end = falsy_offset + falsy_length;
                mutable.extend(1, falsy_offset, falsy_end);
                falsy_offset = falsy_end;
            }
        }
        // fill with truthy values
        if truthy_is_scalar {
            for _ in start..end {
                // Copy the first item from the 'truthy' array into the output buffer.
                mutable.extend(0, 0, 1);
            }
        } else {
            let truthy_length = end - start;
            let truthy_end = truthy_offset + truthy_length;
            mutable.extend(0, truthy_offset, truthy_end);
            truthy_offset = truthy_end;
        }
        filled = end;
    });
    // the remaining part is falsy
    if filled < mask.len() {
        if falsy_is_scalar {
            for _ in filled..mask.len() {
                // Copy the first item from the 'falsy' array into the output buffer.
                mutable.extend(1, 0, 1);
            }
        } else {
            let falsy_length = mask.len() - filled;
            let falsy_end = falsy_offset + falsy_length;
            mutable.extend(1, falsy_offset, falsy_end);
        }
    }

    let data = mutable.freeze();
    Ok(make_array(data))
}

/// Merges elements by index from a list of [`ArrayData`], creating a new [`ColumnarValue`] from
/// those values.
///
/// Each element in `indices` is the index of an array in `values`. The `indices` array is processed
/// sequentially. The first occurrence of index value `n` will be mapped to the first
/// value of the array at index `n`. The second occurrence to the second value, and so on.
/// An index value where `PartialResultIndex::is_none` is `true` is used to indicate null values.
///
/// # Implementation notes
///
/// This algorithm is similar in nature to both `zip` and `interleave`, but there are some important
/// differences.
///
/// In contrast to `zip`, this function supports multiple input arrays. Instead of a boolean
/// selection vector, an index array is to take values from the input arrays, and a special marker
/// value is used to indicate null values.
///
/// In contrast to `interleave`, this function does not use pairs of indices. The values in
/// `indices` serve the same purpose as the first value in the pairs passed to `interleave`.
/// The index in the array is implicit and is derived from the number of times a particular array
/// index occurs.
/// The more constrained indexing mechanism used by this algorithm makes it easier to copy values
/// in contiguous slices. In the example below, the two subsequent elements from array `2` can be
/// copied in a single operation from the source array instead of copying them one by one.
/// Long spans of null values are also especially cheap because they do not need to be represented
/// in an input array.
///
/// # Safety
///
/// This function does not check that the number of occurrences of any particular array index matches
/// the length of the corresponding input array. If an array contains more values than required, the
/// spurious values will be ignored. If an array contains fewer values than necessary, this function
/// will panic.
///
/// # Example
///
/// ```text
/// ┌───────────┐  ┌─────────┐                             ┌─────────┐
/// │┌─────────┐│  │   None  │                             │   NULL  │
/// ││    A    ││  ├─────────┤                             ├─────────┤
/// │└─────────┘│  │    1    │                             │    B    │
/// │┌─────────┐│  ├─────────┤                             ├─────────┤
/// ││    B    ││  │    0    │    merge(values, indices)   │    A    │
/// │└─────────┘│  ├─────────┤  ─────────────────────────▶ ├─────────┤
/// │┌─────────┐│  │   None  │                             │   NULL  │
/// ││    C    ││  ├─────────┤                             ├─────────┤
/// │├─────────┤│  │    2    │                             │    C    │
/// ││    D    ││  ├─────────┤                             ├─────────┤
/// │└─────────┘│  │    2    │                             │    D    │
/// └───────────┘  └─────────┘                             └─────────┘
///    values        indices                                  result
/// ```
fn merge_n(values: &[ArrayData], indices: &[PartialResultIndex]) -> Result<ArrayRef> {
    #[cfg(debug_assertions)]
    for ix in indices {
        if let Some(index) = ix.index() {
            assert!(
                index < values.len(),
                "Index out of bounds: {} >= {}",
                index,
                values.len()
            );
        }
    }

    let data_refs = values.iter().collect();
    let mut mutable = MutableArrayData::new(data_refs, true, indices.len());

    // This loop extends the mutable array by taking slices from the partial results.
    //
    // take_offsets keeps track of how many values have been taken from each array.
    let mut take_offsets = vec![0; values.len() + 1];
    let mut start_row_ix = 0;
    loop {
        let array_ix = indices[start_row_ix];

        // Determine the length of the slice to take.
        let mut end_row_ix = start_row_ix + 1;
        while end_row_ix < indices.len() && indices[end_row_ix] == array_ix {
            end_row_ix += 1;
        }
        let slice_length = end_row_ix - start_row_ix;

        // Extend mutable with either nulls or with values from the array.
        match array_ix.index() {
            None => mutable.extend_nulls(slice_length),
            Some(index) => {
                let start_offset = take_offsets[index];
                let end_offset = start_offset + slice_length;
                mutable.extend(index, start_offset, end_offset);
                take_offsets[index] = end_offset;
            }
        }

        if end_row_ix == indices.len() {
            break;
        } else {
            // Set the start_row_ix for the next slice.
            start_row_ix = end_row_ix;
        }
    }

    Ok(make_array(mutable.freeze()))
}

/// An index into the partial results array that's more compact than `usize`.
///
/// `u32::MAX` is reserved as a special 'none' value. This is used instead of
/// `Option` to keep the array of indices as compact as possible.
#[derive(Copy, Clone, PartialEq, Eq)]
struct PartialResultIndex {
    index: u32,
}

const NONE_VALUE: u32 = u32::MAX;

impl PartialResultIndex {
    /// Returns the 'none' placeholder value.
    fn none() -> Self {
        Self { index: NONE_VALUE }
    }

    fn zero() -> Self {
        Self { index: 0 }
    }

    /// Creates a new partial result index.
    ///
    /// If the provided value is greater than or equal to `u32::MAX`
    /// an error will be returned.
    fn try_new(index: usize) -> Result<Self> {
        let Ok(index) = u32::try_from(index) else {
            return internal_err!("Partial result index exceeds limit");
        };

        assert_or_internal_err!(
            index != NONE_VALUE,
            "Partial result index exceeds limit"
        );

        Ok(Self { index })
    }

    /// Determines if this index is the 'none' placeholder value or not.
    fn is_none(&self) -> bool {
        self.index == NONE_VALUE
    }

    /// Returns `Some(index)` if this value is not the 'none' placeholder, `None` otherwise.
    fn index(&self) -> Option<usize> {
        if self.is_none() {
            None
        } else {
            Some(self.index as usize)
        }
    }
}

impl Debug for PartialResultIndex {
    fn fmt(&self, f: &mut Formatter<'_>) -> std::fmt::Result {
        if self.is_none() {
            write!(f, "null")
        } else {
            write!(f, "{}", self.index)
        }
    }
}

enum ResultState {
    /// The final result is an array containing only null values.
    Empty,
    /// The final result needs to be computed by merging the data in `arrays`.
    Partial {
        // A `Vec` of partial results that should be merged.
        // `partial_result_indices` contains indexes into this vec.
        arrays: Vec<ArrayData>,
        // Indicates per result row from which array in `partial_results` a value should be taken.
        indices: Vec<PartialResultIndex>,
    },
    /// A single branch matched all input rows. When creating the final result, no further merging
    /// of partial results is necessary.
    Complete(ColumnarValue),
}

/// A builder for constructing result arrays for CASE expressions.
///
/// Rather than building a monolithic array containing all results, it maintains a set of
/// partial result arrays and a mapping that indicates for each row which partial array
/// contains the result value for that row.
///
/// On finish(), the builder will merge all partial results into a single array if necessary.
/// If all rows evaluated to the same array, that array can be returned directly without
/// any merging overhead.
struct ResultBuilder {
    data_type: DataType,
    /// The number of rows in the final result.
    row_count: usize,
    state: ResultState,
}

impl ResultBuilder {
    /// Creates a new ResultBuilder that will produce arrays of the given data type.
    ///
    /// The `row_count` parameter indicates the number of rows in the final result.
    fn new(data_type: &DataType, row_count: usize) -> Self {
        Self {
            data_type: data_type.clone(),
            row_count,
            state: ResultState::Empty,
        }
    }

    /// Adds a result for one branch of the case expression.
    ///
    /// `row_indices` should be a [UInt32Array] containing [RecordBatch] relative row indices
    /// for which `value` contains result values.
    ///
    /// If `value` is a scalar, the scalar value will be used as the value for each row in `row_indices`.
    ///
    /// If `value` is an array, the values from the array and the indices from `row_indices` will be
    /// processed pairwise. The lengths of `value` and `row_indices` must match.
    ///
    /// The diagram below shows a situation where a when expression matched rows 1 and 4 of the
    /// record batch. The then expression produced the value array `[A, D]`.
    /// After adding this result, the result array will have been added to `partial arrays` and
    /// `partial indices` will have been updated at indexes `1` and `4`.
    ///
    /// ```text
    ///  ┌─────────┐     ┌─────────┐┌───────────┐                            ┌─────────┐┌───────────┐
    ///  │    C    │     │ 0: None ││┌ 0 ──────┐│                            │ 0: None ││┌ 0 ──────┐│
    ///  ├─────────┤     ├─────────┤││    A    ││                            ├─────────┤││    A    ││
    ///  │    D    │     │ 1: None ││└─────────┘│                            │ 1:  2   ││└─────────┘│
    ///  └─────────┘     ├─────────┤│┌ 1 ──────┐│   add_branch_result(       ├─────────┤│┌ 1 ──────┐│
    ///   matching       │ 2:  0   │││    B    ││     row indices,           │ 2:  0   │││    B    ││
    /// 'then' values    ├─────────┤│└─────────┘│     value                  ├─────────┤│└─────────┘│
    ///                  │ 3: None ││           │   )                        │ 3: None ││┌ 2 ──────┐│
    ///  ┌─────────┐     ├─────────┤│           │ ─────────────────────────▶ ├─────────┤││    C    ││
    ///  │    1    │     │ 4: None ││           │                            │ 4:  2   ││├─────────┤│
    ///  ├─────────┤     ├─────────┤│           │                            ├─────────┤││    D    ││
    ///  │    4    │     │ 5:  1   ││           │                            │ 5:  1   ││└─────────┘│
    ///  └─────────┘     └─────────┘└───────────┘                            └─────────┘└───────────┘
    /// row indices        partial     partial                                 partial     partial
    ///                    indices     arrays                                  indices     arrays
    /// ```
    fn add_branch_result(
        &mut self,
        row_indices: &ArrayRef,
        value: ColumnarValue,
    ) -> Result<()> {
        match value {
            ColumnarValue::Array(a) => {
                if a.len() != row_indices.len() {
                    internal_err!("Array length must match row indices length")
                } else if row_indices.len() == self.row_count {
                    self.set_complete_result(ColumnarValue::Array(a))
                } else {
                    self.add_partial_result(row_indices, a.to_data())
                }
            }
            ColumnarValue::Scalar(s) => {
                if row_indices.len() == self.row_count {
                    self.set_complete_result(ColumnarValue::Scalar(s))
                } else {
                    self.add_partial_result(
                        row_indices,
                        s.to_array_of_size(row_indices.len())?.to_data(),
                    )
                }
            }
        }
    }

    /// Adds a partial result array.
    ///
    /// This method adds the given array data as a partial result and updates the index mapping
    /// to indicate that the specified rows should take their values from this array.
    /// The partial results will be merged into a single array when finish() is called.
    fn add_partial_result(
        &mut self,
        row_indices: &ArrayRef,
        row_values: ArrayData,
    ) -> Result<()> {
        assert_or_internal_err!(
            row_indices.null_count() == 0,
            "Row indices must not contain nulls"
        );

        match &mut self.state {
            ResultState::Empty => {
                let array_index = PartialResultIndex::zero();
                let mut indices = vec![PartialResultIndex::none(); self.row_count];
                for row_ix in row_indices.as_primitive::<UInt32Type>().values().iter() {
                    indices[*row_ix as usize] = array_index;
                }

                self.state = ResultState::Partial {
                    arrays: vec![row_values],
                    indices,
                };

                Ok(())
            }
            ResultState::Partial { arrays, indices } => {
                let array_index = PartialResultIndex::try_new(arrays.len())?;

                arrays.push(row_values);

                for row_ix in row_indices.as_primitive::<UInt32Type>().values().iter() {
                    // This is check is only active for debug config because the callers of this method,
                    // `case_when_with_expr` and `case_when_no_expr`, already ensure that
                    // they only calculate a value for each row at most once.
                    #[cfg(debug_assertions)]
                    assert_or_internal_err!(
                        indices[*row_ix as usize].is_none(),
                        "Duplicate value for row {}",
                        *row_ix
                    );

                    indices[*row_ix as usize] = array_index;
                }
                Ok(())
            }
            ResultState::Complete(_) => internal_err!(
                "Cannot add a partial result when complete result is already set"
            ),
        }
    }

    /// Sets a result that applies to all rows.
    ///
    /// This is an optimization for cases where all rows evaluate to the same result.
    /// When a complete result is set, the builder will return it directly from finish()
    /// without any merging overhead.
    fn set_complete_result(&mut self, value: ColumnarValue) -> Result<()> {
        match &self.state {
            ResultState::Empty => {
                self.state = ResultState::Complete(value);
                Ok(())
            }
            ResultState::Partial { .. } => {
                internal_err!(
                    "Cannot set a complete result when there are already partial results"
                )
            }
            ResultState::Complete(_) => internal_err!("Complete result already set"),
        }
    }

    /// Finishes building the result and returns the final array.
    fn finish(self) -> Result<ColumnarValue> {
        match self.state {
            ResultState::Empty => {
                // No complete result and no partial results.
                // This can happen for case expressions with no else branch where no rows
                // matched.
                Ok(ColumnarValue::Scalar(ScalarValue::try_new_null(
                    &self.data_type,
                )?))
            }
            ResultState::Partial { arrays, indices } => {
                // Merge partial results into a single array.
                Ok(ColumnarValue::Array(merge_n(&arrays, &indices)?))
            }
            ResultState::Complete(v) => {
                // If we have a complete result, we can just return it.
                Ok(v)
            }
        }
    }
}

impl CaseExpr {
    /// Create a new CASE WHEN expression
    pub fn try_new(
        expr: Option<Arc<dyn PhysicalExpr>>,
        when_then_expr: Vec<WhenThen>,
        else_expr: Option<Arc<dyn PhysicalExpr>>,
    ) -> Result<Self> {
        // normalize null literals to None in the else_expr (this already happens
        // during SQL planning, but not necessarily for other use cases)
        let else_expr = match &else_expr {
            Some(e) => match e.as_any().downcast_ref::<Literal>() {
                Some(lit) if lit.value().is_null() => None,
                _ => else_expr,
            },
            _ => else_expr,
        };

        if when_then_expr.is_empty() {
            return exec_err!("There must be at least one WHEN clause");
        }

        let body = CaseBody {
            expr,
            when_then_expr,
            else_expr,
        };

        let eval_method = Self::find_best_eval_method(&body)?;

        Ok(Self { body, eval_method })
    }

    fn find_best_eval_method(body: &CaseBody) -> Result<EvalMethod> {
        if body.expr.is_some() {
            if let Some(mapping) = LiteralLookupTable::maybe_new(body) {
                return Ok(EvalMethod::WithExprScalarLookupTable(mapping));
            }

            return Ok(EvalMethod::WithExpression(body.project()?));
        }

        Ok(
            if body.when_then_expr.len() == 1
                && is_cheap_and_infallible(&(body.when_then_expr[0].1))
                && body.else_expr.is_none()
            {
                EvalMethod::InfallibleExprOrNull
            } else if body.when_then_expr.len() == 1
                && body.when_then_expr[0].1.as_any().is::<Literal>()
                && body.else_expr.is_some()
                && body.else_expr.as_ref().unwrap().as_any().is::<Literal>()
            {
                EvalMethod::ScalarOrScalar
            } else if body.when_then_expr.len() == 1 && body.else_expr.is_some() {
                EvalMethod::ExpressionOrExpression(body.project()?)
            } else {
                EvalMethod::NoExpression(body.project()?)
            },
        )
    }

    /// Optional base expression that can be compared to literal values in the "when" expressions
    pub fn expr(&self) -> Option<&Arc<dyn PhysicalExpr>> {
        self.body.expr.as_ref()
    }

    /// One or more when/then expressions
    pub fn when_then_expr(&self) -> &[WhenThen] {
        &self.body.when_then_expr
    }

    /// Optional "else" expression
    pub fn else_expr(&self) -> Option<&Arc<dyn PhysicalExpr>> {
        self.body.else_expr.as_ref()
    }
}

impl CaseBody {
    fn data_type(&self, input_schema: &Schema) -> Result<DataType> {
        // since all then results have the same data type, we can choose any one as the
        // return data type except for the null.
        let mut data_type = DataType::Null;
        for i in 0..self.when_then_expr.len() {
            data_type = self.when_then_expr[i].1.data_type(input_schema)?;
            if !data_type.equals_datatype(&DataType::Null) {
                break;
            }
        }
        // if all then results are null, we use data type of else expr instead if possible.
        if data_type.equals_datatype(&DataType::Null)
            && let Some(e) = &self.else_expr
        {
            data_type = e.data_type(input_schema)?;
        }

        Ok(data_type)
    }

    /// See [CaseExpr::case_when_with_expr].
    fn case_when_with_expr(
        &self,
        batch: &RecordBatch,
        return_type: &DataType,
    ) -> Result<ColumnarValue> {
        let mut result_builder = ResultBuilder::new(return_type, batch.num_rows());

        // `remainder_rows` contains the indices of the rows that need to be evaluated
        let mut remainder_rows: ArrayRef =
            Arc::new(UInt32Array::from_iter_values(0..batch.num_rows() as u32));
        // `remainder_batch` contains the rows themselves that need to be evaluated
        let mut remainder_batch = Cow::Borrowed(batch);

        // evaluate the base expression
        let mut base_values = self
            .expr
            .as_ref()
            .unwrap()
            .evaluate(batch)?
            .into_array(batch.num_rows())?;

        // Fill in a result value already for rows where the base expression value is null
        // Since each when expression is tested against the base expression using the equality
        // operator, null base values can never match any when expression. `x = NULL` is falsy,
        // for all possible values of `x`.
        let base_null_count = base_values.logical_null_count();
        if base_null_count > 0 {
            // Use `is_not_null` since this is a cheap clone of the null buffer from 'base_value'.
            // We already checked there are nulls, so we can be sure a new buffer will not be
            // created.
            let base_not_nulls = is_not_null(base_values.as_ref())?;
            let base_all_null = base_null_count == remainder_batch.num_rows();

            // If there is an else expression, use that as the default value for the null rows
            // Otherwise the default `null` value from the result builder will be used.
            if let Some(e) = &self.else_expr {
                let expr = try_cast(Arc::clone(e), &batch.schema(), return_type.clone())?;

                if base_all_null {
                    // All base values were null, so no need to filter
                    let nulls_value = expr.evaluate(&remainder_batch)?;
                    result_builder.add_branch_result(&remainder_rows, nulls_value)?;
                } else {
                    // Filter out the null rows and evaluate the else expression for those
                    let nulls_filter = create_filter(&not(&base_not_nulls)?, true);
                    let nulls_batch =
                        filter_record_batch(&remainder_batch, &nulls_filter)?;
                    let nulls_rows = filter_array(&remainder_rows, &nulls_filter)?;
                    let nulls_value = expr.evaluate(&nulls_batch)?;
                    result_builder.add_branch_result(&nulls_rows, nulls_value)?;
                }
            }

            // All base values are null, so we can return early
            if base_all_null {
                return result_builder.finish();
            }

            // Remove the null rows from the remainder batch
            let not_null_filter = create_filter(&base_not_nulls, true);
            remainder_batch =
                Cow::Owned(filter_record_batch(&remainder_batch, &not_null_filter)?);
            remainder_rows = filter_array(&remainder_rows, &not_null_filter)?;
            base_values = filter_array(&base_values, &not_null_filter)?;
        }

        // The types of case and when expressions will be coerced to match.
        // We only need to check if the base_value is nested.
        let base_value_is_nested = base_values.data_type().is_nested();

        for i in 0..self.when_then_expr.len() {
            // Evaluate the 'when' predicate for the remainder batch
            // This results in a boolean array with the same length as the remaining number of rows
            let when_expr = &self.when_then_expr[i].0;
            let when_value = match when_expr.evaluate(&remainder_batch)? {
                ColumnarValue::Array(a) => {
                    compare_with_eq(&a, &base_values, base_value_is_nested)
                }
                ColumnarValue::Scalar(s) => {
                    compare_with_eq(&s.to_scalar()?, &base_values, base_value_is_nested)
                }
            }?;

            // `true_count` ignores `true` values where the validity bit is not set, so there's
            // no need to call `prep_null_mask_filter`.
            let when_true_count = when_value.true_count();

            // If the 'when' predicate did not match any rows, continue to the next branch immediately
            if when_true_count == 0 {
                continue;
            }

            // If the 'when' predicate matched all remaining rows, there is no need to filter
            if when_true_count == remainder_batch.num_rows() {
                let then_expression = &self.when_then_expr[i].1;
                let then_value = then_expression.evaluate(&remainder_batch)?;
                result_builder.add_branch_result(&remainder_rows, then_value)?;
                return result_builder.finish();
            }

            // Filter the remainder batch based on the 'when' value
            // This results in a batch containing only the rows that need to be evaluated
            // for the current branch
            // Still no need to call `prep_null_mask_filter` since `create_filter` will already do
            // this unconditionally.
            let then_filter = create_filter(&when_value, true);
            let then_batch = filter_record_batch(&remainder_batch, &then_filter)?;
            let then_rows = filter_array(&remainder_rows, &then_filter)?;

            let then_expression = &self.when_then_expr[i].1;
            let then_value = then_expression.evaluate(&then_batch)?;
            result_builder.add_branch_result(&then_rows, then_value)?;

            // If this is the last 'when' branch and there is no 'else' expression, there's no
            // point in calculating the remaining rows.
            if self.else_expr.is_none() && i == self.when_then_expr.len() - 1 {
                return result_builder.finish();
            }

            // Prepare the next when branch (or the else branch)
            let next_selection = match when_value.null_count() {
                0 => not(&when_value),
                _ => {
                    // `prep_null_mask_filter` is required to ensure the not operation treats nulls
                    // as false
                    not(&prep_null_mask_filter(&when_value))
                }
            }?;
            let next_filter = create_filter(&next_selection, true);
            remainder_batch =
                Cow::Owned(filter_record_batch(&remainder_batch, &next_filter)?);
            remainder_rows = filter_array(&remainder_rows, &next_filter)?;
            base_values = filter_array(&base_values, &next_filter)?;
        }

        // If we reached this point, some rows were left unmatched.
        // Check if those need to be evaluated using the 'else' expression.
        if let Some(e) = &self.else_expr {
            // keep `else_expr`'s data type and return type consistent
            let expr = try_cast(Arc::clone(e), &batch.schema(), return_type.clone())?;
            let else_value = expr.evaluate(&remainder_batch)?;
            result_builder.add_branch_result(&remainder_rows, else_value)?;
        }

        result_builder.finish()
    }

    /// See [CaseExpr::case_when_no_expr].
    fn case_when_no_expr(
        &self,
        batch: &RecordBatch,
        return_type: &DataType,
    ) -> Result<ColumnarValue> {
        let mut result_builder = ResultBuilder::new(return_type, batch.num_rows());

        // `remainder_rows` contains the indices of the rows that need to be evaluated
        let mut remainder_rows: ArrayRef =
            Arc::new(UInt32Array::from_iter(0..batch.num_rows() as u32));
        // `remainder_batch` contains the rows themselves that need to be evaluated
        let mut remainder_batch = Cow::Borrowed(batch);

        for i in 0..self.when_then_expr.len() {
            // Evaluate the 'when' predicate for the remainder batch
            // This results in a boolean array with the same length as the remaining number of rows
            let when_predicate = &self.when_then_expr[i].0;
            let when_value = when_predicate
                .evaluate(&remainder_batch)?
                .into_array(remainder_batch.num_rows())?;
            let when_value = as_boolean_array(&when_value).map_err(|_| {
                internal_datafusion_err!("WHEN expression did not return a BooleanArray")
            })?;

            // `true_count` ignores `true` values where the validity bit is not set, so there's
            // no need to call `prep_null_mask_filter`.
            let when_true_count = when_value.true_count();

            // If the 'when' predicate did not match any rows, continue to the next branch immediately
            if when_true_count == 0 {
                continue;
            }

            // If the 'when' predicate matched all remaining rows, there is no need to filter
            if when_true_count == remainder_batch.num_rows() {
                let then_expression = &self.when_then_expr[i].1;
                let then_value = then_expression.evaluate(&remainder_batch)?;
                result_builder.add_branch_result(&remainder_rows, then_value)?;
                return result_builder.finish();
            }

            // Filter the remainder batch based on the 'when' value
            // This results in a batch containing only the rows that need to be evaluated
            // for the current branch
            // Still no need to call `prep_null_mask_filter` since `create_filter` will already do
            // this unconditionally.
            let then_filter = create_filter(when_value, true);
            let then_batch = filter_record_batch(&remainder_batch, &then_filter)?;
            let then_rows = filter_array(&remainder_rows, &then_filter)?;

            let then_expression = &self.when_then_expr[i].1;
            let then_value = then_expression.evaluate(&then_batch)?;
            result_builder.add_branch_result(&then_rows, then_value)?;

            // If this is the last 'when' branch and there is no 'else' expression, there's no
            // point in calculating the remaining rows.
            if self.else_expr.is_none() && i == self.when_then_expr.len() - 1 {
                return result_builder.finish();
            }

            // Prepare the next when branch (or the else branch)
            let next_selection = match when_value.null_count() {
                0 => not(when_value),
                _ => {
                    // `prep_null_mask_filter` is required to ensure the not operation treats nulls
                    // as false
                    not(&prep_null_mask_filter(when_value))
                }
            }?;
            let next_filter = create_filter(&next_selection, true);
            remainder_batch =
                Cow::Owned(filter_record_batch(&remainder_batch, &next_filter)?);
            remainder_rows = filter_array(&remainder_rows, &next_filter)?;
        }

        // If we reached this point, some rows were left unmatched.
        // Check if those need to be evaluated using the 'else' expression.
        if let Some(e) = &self.else_expr {
            // keep `else_expr`'s data type and return type consistent
            let expr = try_cast(Arc::clone(e), &batch.schema(), return_type.clone())?;
            let else_value = expr.evaluate(&remainder_batch)?;
            result_builder.add_branch_result(&remainder_rows, else_value)?;
        }

        result_builder.finish()
    }

    /// See [CaseExpr::expr_or_expr].
    fn expr_or_expr(
        &self,
        batch: &RecordBatch,
        when_value: &BooleanArray,
    ) -> Result<ColumnarValue> {
        let when_value = match when_value.null_count() {
            0 => Cow::Borrowed(when_value),
            _ => {
                // `prep_null_mask_filter` is required to ensure null is treated as false
                Cow::Owned(prep_null_mask_filter(when_value))
            }
        };

        let optimize_filter = batch.num_columns() > 1
            || (batch.num_columns() == 1 && multiple_arrays(batch.column(0).data_type()));

        let when_filter = create_filter(&when_value, optimize_filter);
        let then_batch = filter_record_batch(batch, &when_filter)?;
        let then_value = self.when_then_expr[0].1.evaluate(&then_batch)?;

        let else_selection = not(&when_value)?;
        let else_filter = create_filter(&else_selection, optimize_filter);
        let else_batch = filter_record_batch(batch, &else_filter)?;

        // keep `else_expr`'s data type and return type consistent
        let e = self.else_expr.as_ref().unwrap();
        let return_type = self.data_type(&batch.schema())?;
        let else_expr = try_cast(Arc::clone(e), &batch.schema(), return_type.clone())
            .unwrap_or_else(|_| Arc::clone(e));

        let else_value = else_expr.evaluate(&else_batch)?;

        Ok(ColumnarValue::Array(merge(
            &when_value,
            then_value,
            else_value,
        )?))
    }
}

impl CaseExpr {
    /// This function evaluates the form of CASE that matches an expression to fixed values.
    ///
    /// CASE expression
    ///     WHEN value THEN result
    ///     [WHEN ...]
    ///     [ELSE result]
    /// END
    fn case_when_with_expr(
        &self,
        batch: &RecordBatch,
        projected: &ProjectedCaseBody,
    ) -> Result<ColumnarValue> {
        let return_type = self.data_type(&batch.schema())?;
        if projected.projection.len() < batch.num_columns() {
            let projected_batch = batch.project(&projected.projection)?;
            projected
                .body
                .case_when_with_expr(&projected_batch, &return_type)
        } else {
            self.body.case_when_with_expr(batch, &return_type)
        }
    }

    /// This function evaluates the form of CASE where each WHEN expression is a boolean
    /// expression.
    ///
    /// CASE WHEN condition THEN result
    ///      [WHEN ...]
    ///      [ELSE result]
    /// END
    fn case_when_no_expr(
        &self,
        batch: &RecordBatch,
        projected: &ProjectedCaseBody,
    ) -> Result<ColumnarValue> {
        let return_type = self.data_type(&batch.schema())?;
        if projected.projection.len() < batch.num_columns() {
            let projected_batch = batch.project(&projected.projection)?;
            projected
                .body
                .case_when_no_expr(&projected_batch, &return_type)
        } else {
            self.body.case_when_no_expr(batch, &return_type)
        }
    }

    /// This function evaluates the specialized case of:
    ///
    /// CASE WHEN condition THEN column
    ///      [ELSE NULL]
    /// END
    ///
    /// Note that this function is only safe to use for "then" expressions
    /// that are infallible because the expression will be evaluated for all
    /// rows in the input batch.
    fn case_column_or_null(&self, batch: &RecordBatch) -> Result<ColumnarValue> {
        let when_expr = &self.body.when_then_expr[0].0;
        let then_expr = &self.body.when_then_expr[0].1;

        match when_expr.evaluate(batch)? {
            // WHEN true --> column
            ColumnarValue::Scalar(ScalarValue::Boolean(Some(true))) => {
                then_expr.evaluate(batch)
            }
            // WHEN [false | null] --> NULL
            ColumnarValue::Scalar(_) => {
                // return scalar NULL value
                ScalarValue::try_from(self.data_type(&batch.schema())?)
                    .map(ColumnarValue::Scalar)
            }
            // WHEN column --> column
            ColumnarValue::Array(bit_mask) => {
                let bit_mask = bit_mask
                    .as_any()
                    .downcast_ref::<BooleanArray>()
                    .expect("predicate should evaluate to a boolean array");
                // invert the bitmask
                let bit_mask = match bit_mask.null_count() {
                    0 => not(bit_mask)?,
                    _ => not(&prep_null_mask_filter(bit_mask))?,
                };
                match then_expr.evaluate(batch)? {
                    ColumnarValue::Array(array) => {
                        Ok(ColumnarValue::Array(nullif(&array, &bit_mask)?))
                    }
                    ColumnarValue::Scalar(_) => {
                        internal_err!("expression did not evaluate to an array")
                    }
                }
            }
        }
    }

    fn scalar_or_scalar(&self, batch: &RecordBatch) -> Result<ColumnarValue> {
        let return_type = self.data_type(&batch.schema())?;

        // evaluate when expression
        let when_value = self.body.when_then_expr[0].0.evaluate(batch)?;
        let when_value = when_value.into_array(batch.num_rows())?;
        let when_value = as_boolean_array(&when_value).map_err(|_| {
            internal_datafusion_err!("WHEN expression did not return a BooleanArray")
        })?;

        // Treat 'NULL' as false value
        let when_value = match when_value.null_count() {
            0 => Cow::Borrowed(when_value),
            _ => Cow::Owned(prep_null_mask_filter(when_value)),
        };

        // evaluate then_value
        let then_value = self.body.when_then_expr[0].1.evaluate(batch)?;
        let then_value = Scalar::new(then_value.into_array(1)?);

        let Some(e) = &self.body.else_expr else {
            return internal_err!("expression did not evaluate to an array");
        };
        // keep `else_expr`'s data type and return type consistent
        let expr = try_cast(Arc::clone(e), &batch.schema(), return_type)?;
        let else_ = Scalar::new(expr.evaluate(batch)?.into_array(1)?);
        Ok(ColumnarValue::Array(zip(&when_value, &then_value, &else_)?))
    }

    fn expr_or_expr(
        &self,
        batch: &RecordBatch,
        projected: &ProjectedCaseBody,
    ) -> Result<ColumnarValue> {
        // evaluate when condition on batch
        let when_value = self.body.when_then_expr[0].0.evaluate(batch)?;
        // `num_rows == 1` is intentional to avoid expanding scalars.
        // If the `when_value` is effectively a scalar, the 'all true' and 'all false' checks
        // below will avoid incorrectly using the scalar as a merge/zip mask.
        let when_value = when_value.into_array(1)?;
        let when_value = as_boolean_array(&when_value).map_err(|e| {
            DataFusionError::Context(
                "WHEN expression did not return a BooleanArray".to_string(),
                Box::new(e),
            )
        })?;

        let true_count = when_value.true_count();
        if true_count == when_value.len() {
            // All input rows are true, just call the 'then' expression
            self.body.when_then_expr[0].1.evaluate(batch)
        } else if true_count == 0 {
            // All input rows are false/null, just call the 'else' expression
            self.body.else_expr.as_ref().unwrap().evaluate(batch)
        } else if projected.projection.len() < batch.num_columns() {
            // The case expressions do not use all the columns of the input batch.
            // Project first to reduce time spent filtering.
            let projected_batch = batch.project(&projected.projection)?;
            projected.body.expr_or_expr(&projected_batch, when_value)
        } else {
            // All columns are used in the case expressions, so there is no need to project.
            self.body.expr_or_expr(batch, when_value)
        }
    }

    fn with_lookup_table(
        &self,
        batch: &RecordBatch,
        lookup_table: &LiteralLookupTable,
    ) -> Result<ColumnarValue> {
        let expr = self.body.expr.as_ref().unwrap();
        let evaluated_expression = expr.evaluate(batch)?;

        let is_scalar = matches!(evaluated_expression, ColumnarValue::Scalar(_));
        let evaluated_expression = evaluated_expression.to_array(1)?;

        let values = lookup_table.map_keys_to_values(&evaluated_expression)?;

        let result = if is_scalar {
            ColumnarValue::Scalar(ScalarValue::try_from_array(values.as_ref(), 0)?)
        } else {
            ColumnarValue::Array(values)
        };

        Ok(result)
    }
}

impl PhysicalExpr for CaseExpr {
    /// Return a reference to Any that can be used for down-casting
    fn as_any(&self) -> &dyn Any {
        self
    }

    fn data_type(&self, input_schema: &Schema) -> Result<DataType> {
        self.body.data_type(input_schema)
    }

    fn nullable(&self, input_schema: &Schema) -> Result<bool> {
        let nullable_then = self
            .body
            .when_then_expr
            .iter()
            .filter_map(|(w, t)| {
                let is_nullable = match t.nullable(input_schema) {
                    // Pass on error determining nullability verbatim
                    Err(e) => return Some(Err(e)),
                    Ok(n) => n,
                };

                // Branches with a then expression that is not nullable do not impact the
                // nullability of the case expression.
                if !is_nullable {
                    return None;
                }

                // For case-with-expression assume all 'then' expressions are reachable
                if self.body.expr.is_some() {
                    return Some(Ok(()));
                }

                // For branches with a nullable 'then' expression, try to determine
                // if the 'then' expression is ever reachable in the situation where
                // it would evaluate to null.

                // Replace the `then` expression with `NULL` in the `when` expression
                let with_null = match replace_with_null(w, t.as_ref(), input_schema) {
                    Err(e) => return Some(Err(e)),
                    Ok(e) => e,
                };

                // Try to const evaluate the modified `when` expression.
                let predicate_result = match evaluate_predicate(&with_null) {
                    Err(e) => return Some(Err(e)),
                    Ok(b) => b,
                };

                match predicate_result {
                    // Evaluation was inconclusive or true, so the 'then' expression is reachable
                    None | Some(true) => Some(Ok(())),
                    // Evaluation proves the branch will never be taken.
                    // The most common pattern for this is `WHEN x IS NOT NULL THEN x`.
                    Some(false) => None,
                }
            })
            .next();

        if let Some(nullable_then) = nullable_then {
            // There is at least one reachable nullable 'then' expression, so the case
            // expression itself is nullable.
            // Use `Result::map` to propagate the error from `nullable_then` if there is one.
            nullable_then.map(|_| true)
        } else if let Some(e) = &self.body.else_expr {
            // There are no reachable nullable 'then' expressions, so all we still need to
            // check is the 'else' expression's nullability.
            e.nullable(input_schema)
        } else {
            // CASE produces NULL if there is no `else` expr
            // (aka when none of the `when_then_exprs` match)
            Ok(true)
        }
    }

    fn evaluate(&self, batch: &RecordBatch) -> Result<ColumnarValue> {
        match &self.eval_method {
            EvalMethod::WithExpression(p) => {
                // this use case evaluates "expr" and then compares the values with the "when"
                // values
                self.case_when_with_expr(batch, p)
            }
            EvalMethod::NoExpression(p) => {
                // The "when" conditions all evaluate to boolean in this use case and can be
                // arbitrary expressions
                self.case_when_no_expr(batch, p)
            }
            EvalMethod::InfallibleExprOrNull => {
                // Specialization for CASE WHEN expr THEN column [ELSE NULL] END
                self.case_column_or_null(batch)
            }
            EvalMethod::ScalarOrScalar => self.scalar_or_scalar(batch),
            EvalMethod::ExpressionOrExpression(p) => self.expr_or_expr(batch, p),
            EvalMethod::WithExprScalarLookupTable(lookup_table) => {
                self.with_lookup_table(batch, lookup_table)
            }
        }
    }

    fn children(&self) -> Vec<&Arc<dyn PhysicalExpr>> {
        let mut children = vec![];
        if let Some(expr) = &self.body.expr {
            children.push(expr)
        }
        self.body.when_then_expr.iter().for_each(|(cond, value)| {
            children.push(cond);
            children.push(value);
        });

        if let Some(else_expr) = &self.body.else_expr {
            children.push(else_expr)
        }
        children
    }

    // For physical CaseExpr, we do not allow modifying children size
    fn with_new_children(
        self: Arc<Self>,
        children: Vec<Arc<dyn PhysicalExpr>>,
    ) -> Result<Arc<dyn PhysicalExpr>> {
        if children.len() != self.children().len() {
            internal_err!("CaseExpr: Wrong number of children")
        } else {
            let (expr, when_then_expr, else_expr) =
                match (self.expr().is_some(), self.body.else_expr.is_some()) {
                    (true, true) => (
                        Some(&children[0]),
                        &children[1..children.len() - 1],
                        Some(&children[children.len() - 1]),
                    ),
                    (true, false) => {
                        (Some(&children[0]), &children[1..children.len()], None)
                    }
                    (false, true) => (
                        None,
                        &children[0..children.len() - 1],
                        Some(&children[children.len() - 1]),
                    ),
                    (false, false) => (None, &children[0..children.len()], None),
                };
            Ok(Arc::new(CaseExpr::try_new(
                expr.cloned(),
                when_then_expr.iter().cloned().tuples().collect(),
                else_expr.cloned(),
            )?))
        }
    }

    fn fmt_sql(&self, f: &mut Formatter<'_>) -> std::fmt::Result {
        write!(f, "CASE ")?;
        if let Some(e) = &self.body.expr {
            e.fmt_sql(f)?;
            write!(f, " ")?;
        }

        for (w, t) in &self.body.when_then_expr {
            write!(f, "WHEN ")?;
            w.fmt_sql(f)?;
            write!(f, " THEN ")?;
            t.fmt_sql(f)?;
            write!(f, " ")?;
        }

        if let Some(e) = &self.body.else_expr {
            write!(f, "ELSE ")?;
            e.fmt_sql(f)?;
            write!(f, " ")?;
        }
        write!(f, "END")
    }
}

/// Attempts to const evaluate the given `predicate`.
/// Returns:
/// - `Some(true)` if the predicate evaluates to a truthy value.
/// - `Some(false)` if the predicate evaluates to a falsy value.
/// - `None` if the predicate could not be evaluated.
fn evaluate_predicate(predicate: &Arc<dyn PhysicalExpr>) -> Result<Option<bool>> {
    // Create a dummy record with no columns and one row
    let batch = RecordBatch::try_new_with_options(
        Arc::new(Schema::empty()),
        vec![],
        &RecordBatchOptions::new().with_row_count(Some(1)),
    )?;

    // Evaluate the predicate and interpret the result as a boolean
    let result = match predicate.evaluate(&batch) {
        // An error during evaluation means we couldn't const evaluate the predicate, so return `None`
        Err(_) => None,
        Ok(ColumnarValue::Array(array)) => Some(
            ScalarValue::try_from_array(array.as_ref(), 0)?
                .cast_to(&DataType::Boolean)?,
        ),
        Ok(ColumnarValue::Scalar(scalar)) => Some(scalar.cast_to(&DataType::Boolean)?),
    };
    Ok(result.map(|v| matches!(v, ScalarValue::Boolean(Some(true)))))
}

fn replace_with_null(
    expr: &Arc<dyn PhysicalExpr>,
    expr_to_replace: &dyn PhysicalExpr,
    input_schema: &Schema,
) -> Result<Arc<dyn PhysicalExpr>, DataFusionError> {
    let with_null = Arc::clone(expr)
        .transform_down(|e| {
            if e.as_ref().dyn_eq(expr_to_replace) {
                let data_type = e.data_type(input_schema)?;
                let null_literal = lit(ScalarValue::try_new_null(&data_type)?);
                Ok(Transformed::yes(null_literal))
            } else {
                Ok(Transformed::no(e))
            }
        })?
        .data;
    Ok(with_null)
}

/// Create a CASE expression
pub fn case(
    expr: Option<Arc<dyn PhysicalExpr>>,
    when_thens: Vec<WhenThen>,
    else_expr: Option<Arc<dyn PhysicalExpr>>,
) -> Result<Arc<dyn PhysicalExpr>> {
    Ok(Arc::new(CaseExpr::try_new(expr, when_thens, else_expr)?))
}

#[cfg(test)]
mod tests {
    use super::*;

    use crate::expressions;
    use crate::expressions::{BinaryExpr, binary, cast, col, is_not_null, lit};
    use arrow::buffer::Buffer;
    use arrow::datatypes::DataType::Float64;
    use arrow::datatypes::Field;
    use datafusion_common::cast::{as_float64_array, as_int32_array};
    use datafusion_common::plan_err;
    use datafusion_common::tree_node::{Transformed, TransformedResult, TreeNode};
    use datafusion_expr::type_coercion::binary::comparison_coercion;
    use datafusion_expr_common::operator::Operator;
    use datafusion_physical_expr_common::physical_expr::fmt_sql;
    use half::f16;

    #[test]
    fn case_with_expr() -> Result<()> {
        let batch = case_test_batch()?;
        let schema = batch.schema();

        // CASE a WHEN 'foo' THEN 123 WHEN 'bar' THEN 456 END
        let when1 = lit("foo");
        let then1 = lit(123i32);
        let when2 = lit("bar");
        let then2 = lit(456i32);

        let expr = generate_case_when_with_type_coercion(
            Some(col("a", &schema)?),
            vec![(when1, then1), (when2, then2)],
            None,
            schema.as_ref(),
        )?;
        let result = expr
            .evaluate(&batch)?
            .into_array(batch.num_rows())
            .expect("Failed to convert to array");
        let result = as_int32_array(&result)?;

        let expected = &Int32Array::from(vec![Some(123), None, None, Some(456)]);

        assert_eq!(expected, result);

        Ok(())
    }

    #[test]
    fn case_with_expr_dictionary() -> Result<()> {
        let schema = Schema::new(vec![Field::new(
            "a",
            DataType::Dictionary(Box::new(DataType::UInt8), Box::new(DataType::Utf8)),
            true,
        )]);
        let keys = UInt8Array::from(vec![0u8, 1u8, 2u8, 3u8]);
        let values = StringArray::from(vec![Some("foo"), Some("baz"), None, Some("bar")]);
        let dictionary = DictionaryArray::new(keys, Arc::new(values));
        let batch = RecordBatch::try_new(Arc::new(schema), vec![Arc::new(dictionary)])?;

        let schema = batch.schema();

        // CASE a WHEN 'foo' THEN 123 WHEN 'bar' THEN 456 END
        let when1 = lit("foo");
        let then1 = lit(123i32);
        let when2 = lit("bar");
        let then2 = lit(456i32);

        let expr = generate_case_when_with_type_coercion(
            Some(col("a", &schema)?),
            vec![(when1, then1), (when2, then2)],
            None,
            schema.as_ref(),
        )?;
        let result = expr
            .evaluate(&batch)?
            .into_array(batch.num_rows())
            .expect("Failed to convert to array");
        let result = as_int32_array(&result)?;

        let expected = &Int32Array::from(vec![Some(123), None, None, Some(456)]);

        assert_eq!(expected, result);

        Ok(())
    }

    // Make sure we are not failing when got literal in case when but input is dictionary encoded
    #[test]
    fn case_with_expr_primitive_dictionary() -> Result<()> {
        let schema = Schema::new(vec![Field::new(
            "a",
            DataType::Dictionary(Box::new(DataType::UInt8), Box::new(DataType::UInt64)),
            true,
        )]);
        let keys = UInt8Array::from(vec![0u8, 1u8, 2u8, 3u8]);
        let values = UInt64Array::from(vec![Some(10), Some(20), None, Some(30)]);
        let dictionary = DictionaryArray::new(keys, Arc::new(values));
        let batch = RecordBatch::try_new(Arc::new(schema), vec![Arc::new(dictionary)])?;

        let schema = batch.schema();

        // CASE a WHEN 10 THEN 123 WHEN 30 THEN 456 END
        let when1 = lit(10_u64);
        let then1 = lit(123_i32);
        let when2 = lit(30_u64);
        let then2 = lit(456_i32);

        let expr = generate_case_when_with_type_coercion(
            Some(col("a", &schema)?),
            vec![(when1, then1), (when2, then2)],
            None,
            schema.as_ref(),
        )?;
        let result = expr
            .evaluate(&batch)?
            .into_array(batch.num_rows())
            .expect("Failed to convert to array");
        let result = as_int32_array(&result)?;

        let expected = &Int32Array::from(vec![Some(123), None, None, Some(456)]);

        assert_eq!(expected, result);

        Ok(())
    }

    // Make sure we are not failing when got literal in case when but input is dictionary encoded
    #[test]
    fn case_with_expr_boolean_dictionary() -> Result<()> {
        let schema = Schema::new(vec![Field::new(
            "a",
            DataType::Dictionary(Box::new(DataType::UInt8), Box::new(DataType::Boolean)),
            true,
        )]);
        let keys = UInt8Array::from(vec![0u8, 1u8, 2u8, 3u8]);
        let values = BooleanArray::from(vec![Some(true), Some(false), None, Some(true)]);
        let dictionary = DictionaryArray::new(keys, Arc::new(values));
        let batch = RecordBatch::try_new(Arc::new(schema), vec![Arc::new(dictionary)])?;

        let schema = batch.schema();

        // CASE a WHEN true THEN 123 WHEN false THEN 456 END
        let when1 = lit(true);
        let then1 = lit(123i32);
        let when2 = lit(false);
        let then2 = lit(456i32);

        let expr = generate_case_when_with_type_coercion(
            Some(col("a", &schema)?),
            vec![(when1, then1), (when2, then2)],
            None,
            schema.as_ref(),
        )?;
        let result = expr
            .evaluate(&batch)?
            .into_array(batch.num_rows())
            .expect("Failed to convert to array");
        let result = as_int32_array(&result)?;

        let expected = &Int32Array::from(vec![Some(123), Some(456), None, Some(123)]);

        assert_eq!(expected, result);

        Ok(())
    }

    #[test]
    fn case_with_expr_all_null_dictionary() -> Result<()> {
        let schema = Schema::new(vec![Field::new(
            "a",
            DataType::Dictionary(Box::new(DataType::UInt8), Box::new(DataType::Utf8)),
            true,
        )]);
        let keys = UInt8Array::from(vec![2u8, 2u8, 2u8, 2u8]);
        let values = StringArray::from(vec![Some("foo"), Some("baz"), None, Some("bar")]);
        let dictionary = DictionaryArray::new(keys, Arc::new(values));
        let batch = RecordBatch::try_new(Arc::new(schema), vec![Arc::new(dictionary)])?;

        let schema = batch.schema();

        // CASE a WHEN 'foo' THEN 123 WHEN 'bar' THEN 456 END
        let when1 = lit("foo");
        let then1 = lit(123i32);
        let when2 = lit("bar");
        let then2 = lit(456i32);

        let expr = generate_case_when_with_type_coercion(
            Some(col("a", &schema)?),
            vec![(when1, then1), (when2, then2)],
            None,
            schema.as_ref(),
        )?;
        let result = expr
            .evaluate(&batch)?
            .into_array(batch.num_rows())
            .expect("Failed to convert to array");
        let result = as_int32_array(&result)?;

        let expected = &Int32Array::from(vec![None, None, None, None]);

        assert_eq!(expected, result);

        Ok(())
    }

    #[test]
    fn case_with_expr_else() -> Result<()> {
        let batch = case_test_batch()?;
        let schema = batch.schema();

        // CASE a WHEN 'foo' THEN 123 WHEN 'bar' THEN 456 ELSE 999 END
        let when1 = lit("foo");
        let then1 = lit(123i32);
        let when2 = lit("bar");
        let then2 = lit(456i32);
        let else_value = lit(999i32);

        let expr = generate_case_when_with_type_coercion(
            Some(col("a", &schema)?),
            vec![(when1, then1), (when2, then2)],
            Some(else_value),
            schema.as_ref(),
        )?;
        let result = expr
            .evaluate(&batch)?
            .into_array(batch.num_rows())
            .expect("Failed to convert to array");
        let result = as_int32_array(&result)?;

        let expected =
            &Int32Array::from(vec![Some(123), Some(999), Some(999), Some(456)]);

        assert_eq!(expected, result);

        Ok(())
    }

    #[test]
    fn case_with_expr_divide_by_zero() -> Result<()> {
        let batch = case_test_batch1()?;
        let schema = batch.schema();

        // CASE a when 0 THEN float64(null) ELSE 25.0 / cast(a, float64)  END
        let when1 = lit(0i32);
        let then1 = lit(ScalarValue::Float64(None));
        let else_value = binary(
            lit(25.0f64),
            Operator::Divide,
            cast(col("a", &schema)?, &batch.schema(), Float64)?,
            &batch.schema(),
        )?;

        let expr = generate_case_when_with_type_coercion(
            Some(col("a", &schema)?),
            vec![(when1, then1)],
            Some(else_value),
            schema.as_ref(),
        )?;
        let result = expr
            .evaluate(&batch)?
            .into_array(batch.num_rows())
            .expect("Failed to convert to array");
        let result =
            as_float64_array(&result).expect("failed to downcast to Float64Array");

        let expected = &Float64Array::from(vec![Some(25.0), None, None, Some(5.0)]);

        assert_eq!(expected, result);

        Ok(())
    }

    #[test]
    fn case_without_expr() -> Result<()> {
        let batch = case_test_batch()?;
        let schema = batch.schema();

        // CASE WHEN a = 'foo' THEN 123 WHEN a = 'bar' THEN 456 END
        let when1 = binary(
            col("a", &schema)?,
            Operator::Eq,
            lit("foo"),
            &batch.schema(),
        )?;
        let then1 = lit(123i32);
        let when2 = binary(
            col("a", &schema)?,
            Operator::Eq,
            lit("bar"),
            &batch.schema(),
        )?;
        let then2 = lit(456i32);

        let expr = generate_case_when_with_type_coercion(
            None,
            vec![(when1, then1), (when2, then2)],
            None,
            schema.as_ref(),
        )?;
        let result = expr
            .evaluate(&batch)?
            .into_array(batch.num_rows())
            .expect("Failed to convert to array");
        let result = as_int32_array(&result)?;

        let expected = &Int32Array::from(vec![Some(123), None, None, Some(456)]);

        assert_eq!(expected, result);

        Ok(())
    }

    #[test]
    fn case_with_expr_when_null() -> Result<()> {
        let batch = case_test_batch()?;
        let schema = batch.schema();

        // CASE a WHEN NULL THEN 0 WHEN a THEN 123 ELSE 999 END
        let when1 = lit(ScalarValue::Utf8(None));
        let then1 = lit(0i32);
        let when2 = col("a", &schema)?;
        let then2 = lit(123i32);
        let else_value = lit(999i32);

        let expr = generate_case_when_with_type_coercion(
            Some(col("a", &schema)?),
            vec![(when1, then1), (when2, then2)],
            Some(else_value),
            schema.as_ref(),
        )?;
        let result = expr
            .evaluate(&batch)?
            .into_array(batch.num_rows())
            .expect("Failed to convert to array");
        let result = as_int32_array(&result)?;

        let expected =
            &Int32Array::from(vec![Some(123), Some(123), Some(999), Some(123)]);

        assert_eq!(expected, result);

        Ok(())
    }

    #[test]
    fn case_without_expr_divide_by_zero() -> Result<()> {
        let batch = case_test_batch1()?;
        let schema = batch.schema();

        // CASE WHEN a > 0 THEN 25.0 / cast(a, float64) ELSE float64(null) END
        let when1 = binary(col("a", &schema)?, Operator::Gt, lit(0i32), &batch.schema())?;
        let then1 = binary(
            lit(25.0f64),
            Operator::Divide,
            cast(col("a", &schema)?, &batch.schema(), Float64)?,
            &batch.schema(),
        )?;
        let x = lit(ScalarValue::Float64(None));

        let expr = generate_case_when_with_type_coercion(
            None,
            vec![(when1, then1)],
            Some(x),
            schema.as_ref(),
        )?;
        let result = expr
            .evaluate(&batch)?
            .into_array(batch.num_rows())
            .expect("Failed to convert to array");
        let result =
            as_float64_array(&result).expect("failed to downcast to Float64Array");

        let expected = &Float64Array::from(vec![Some(25.0), None, None, Some(5.0)]);

        assert_eq!(expected, result);

        Ok(())
    }

    fn case_test_batch1() -> Result<RecordBatch> {
        let schema = Schema::new(vec![
            Field::new("a", DataType::Int32, true),
            Field::new("b", DataType::Int32, true),
            Field::new("c", DataType::Int32, true),
        ]);
        let a = Int32Array::from(vec![Some(1), Some(0), None, Some(5)]);
        let b = Int32Array::from(vec![Some(3), None, Some(14), Some(7)]);
        let c = Int32Array::from(vec![Some(0), Some(-3), Some(777), None]);
        let batch = RecordBatch::try_new(
            Arc::new(schema),
            vec![Arc::new(a), Arc::new(b), Arc::new(c)],
        )?;
        Ok(batch)
    }

    #[test]
    fn case_without_expr_else() -> Result<()> {
        let batch = case_test_batch()?;
        let schema = batch.schema();

        // CASE WHEN a = 'foo' THEN 123 WHEN a = 'bar' THEN 456 ELSE 999 END
        let when1 = binary(
            col("a", &schema)?,
            Operator::Eq,
            lit("foo"),
            &batch.schema(),
        )?;
        let then1 = lit(123i32);
        let when2 = binary(
            col("a", &schema)?,
            Operator::Eq,
            lit("bar"),
            &batch.schema(),
        )?;
        let then2 = lit(456i32);
        let else_value = lit(999i32);

        let expr = generate_case_when_with_type_coercion(
            None,
            vec![(when1, then1), (when2, then2)],
            Some(else_value),
            schema.as_ref(),
        )?;
        let result = expr
            .evaluate(&batch)?
            .into_array(batch.num_rows())
            .expect("Failed to convert to array");
        let result = as_int32_array(&result)?;

        let expected =
            &Int32Array::from(vec![Some(123), Some(999), Some(999), Some(456)]);

        assert_eq!(expected, result);

        Ok(())
    }

    #[test]
    fn case_with_type_cast() -> Result<()> {
        let batch = case_test_batch()?;
        let schema = batch.schema();

        // CASE WHEN a = 'foo' THEN 123.3 ELSE 999 END
        let when = binary(
            col("a", &schema)?,
            Operator::Eq,
            lit("foo"),
            &batch.schema(),
        )?;
        let then = lit(123.3f64);
        let else_value = lit(999i32);

        let expr = generate_case_when_with_type_coercion(
            None,
            vec![(when, then)],
            Some(else_value),
            schema.as_ref(),
        )?;
        let result = expr
            .evaluate(&batch)?
            .into_array(batch.num_rows())
            .expect("Failed to convert to array");
        let result =
            as_float64_array(&result).expect("failed to downcast to Float64Array");

        let expected =
            &Float64Array::from(vec![Some(123.3), Some(999.0), Some(999.0), Some(999.0)]);

        assert_eq!(expected, result);

        Ok(())
    }

    #[test]
    fn case_with_matches_and_nulls() -> Result<()> {
        let batch = case_test_batch_nulls()?;
        let schema = batch.schema();

        // SELECT CASE WHEN load4 = 1.77 THEN load4 END
        let when = binary(
            col("load4", &schema)?,
            Operator::Eq,
            lit(1.77f64),
            &batch.schema(),
        )?;
        let then = col("load4", &schema)?;

        let expr = generate_case_when_with_type_coercion(
            None,
            vec![(when, then)],
            None,
            schema.as_ref(),
        )?;
        let result = expr
            .evaluate(&batch)?
            .into_array(batch.num_rows())
            .expect("Failed to convert to array");
        let result =
            as_float64_array(&result).expect("failed to downcast to Float64Array");

        let expected =
            &Float64Array::from(vec![Some(1.77), None, None, None, None, Some(1.77)]);

        assert_eq!(expected, result);

        Ok(())
    }

    #[test]
    fn case_with_scalar_predicate() -> Result<()> {
        let batch = case_test_batch_nulls()?;
        let schema = batch.schema();

        // SELECT CASE WHEN TRUE THEN load4 END
        let when = lit(true);
        let then = col("load4", &schema)?;
        let expr = generate_case_when_with_type_coercion(
            None,
            vec![(when, then)],
            None,
            schema.as_ref(),
        )?;

        // many rows
        let result = expr
            .evaluate(&batch)?
            .into_array(batch.num_rows())
            .expect("Failed to convert to array");
        let result =
            as_float64_array(&result).expect("failed to downcast to Float64Array");
        let expected = &Float64Array::from(vec![
            Some(1.77),
            None,
            None,
            Some(1.78),
            None,
            Some(1.77),
        ]);
        assert_eq!(expected, result);

        // one row
        let expected = Float64Array::from(vec![Some(1.1)]);
        let batch =
            RecordBatch::try_new(Arc::clone(&schema), vec![Arc::new(expected.clone())])?;
        let result = expr
            .evaluate(&batch)?
            .into_array(batch.num_rows())
            .expect("Failed to convert to array");
        let result =
            as_float64_array(&result).expect("failed to downcast to Float64Array");
        assert_eq!(&expected, result);

        Ok(())
    }

    #[test]
    fn case_expr_matches_and_nulls() -> Result<()> {
        let batch = case_test_batch_nulls()?;
        let schema = batch.schema();

        // SELECT CASE load4 WHEN 1.77 THEN load4 END
        let expr = col("load4", &schema)?;
        let when = lit(1.77f64);
        let then = col("load4", &schema)?;

        let expr = generate_case_when_with_type_coercion(
            Some(expr),
            vec![(when, then)],
            None,
            schema.as_ref(),
        )?;
        let result = expr
            .evaluate(&batch)?
            .into_array(batch.num_rows())
            .expect("Failed to convert to array");
        let result =
            as_float64_array(&result).expect("failed to downcast to Float64Array");

        let expected =
            &Float64Array::from(vec![Some(1.77), None, None, None, None, Some(1.77)]);

        assert_eq!(expected, result);

        Ok(())
    }

    #[test]
    fn test_when_null_and_some_cond_else_null() -> Result<()> {
        let batch = case_test_batch()?;
        let schema = batch.schema();

        let when = binary(
            Arc::new(Literal::new(ScalarValue::Boolean(None))),
            Operator::And,
            binary(col("a", &schema)?, Operator::Eq, lit("foo"), &schema)?,
            &schema,
        )?;
        let then = col("a", &schema)?;

        // SELECT CASE WHEN (NULL AND a = 'foo') THEN a ELSE NULL END
        let expr = Arc::new(CaseExpr::try_new(None, vec![(when, then)], None)?);
        let result = expr
            .evaluate(&batch)?
            .into_array(batch.num_rows())
            .expect("Failed to convert to array");
        let result = as_string_array(&result);

        // all result values should be null
        assert_eq!(result.logical_null_count(), batch.num_rows());
        Ok(())
    }

    fn case_test_batch() -> Result<RecordBatch> {
        let schema = Schema::new(vec![Field::new("a", DataType::Utf8, true)]);
        let a = StringArray::from(vec![Some("foo"), Some("baz"), None, Some("bar")]);
        let batch = RecordBatch::try_new(Arc::new(schema), vec![Arc::new(a)])?;
        Ok(batch)
    }

    // Construct an array that has several NULL values whose
    // underlying buffer actually matches the where expr predicate
    fn case_test_batch_nulls() -> Result<RecordBatch> {
        let load4: Float64Array = vec![
            Some(1.77), // 1.77
            Some(1.77), // null <-- same value, but will be set to null
            Some(1.77), // null <-- same value, but will be set to null
            Some(1.78), // 1.78
            None,       // null
            Some(1.77), // 1.77
        ]
        .into_iter()
        .collect();

        let null_buffer = Buffer::from([0b00101001u8]);
        let load4 = load4
            .into_data()
            .into_builder()
            .null_bit_buffer(Some(null_buffer))
            .build()
            .unwrap();
        let load4: Float64Array = load4.into();

        let batch =
            RecordBatch::try_from_iter(vec![("load4", Arc::new(load4) as ArrayRef)])?;
        Ok(batch)
    }

    #[test]
    fn case_test_incompatible() -> Result<()> {
        // 1 then is int64
        // 2 then is boolean
        let batch = case_test_batch()?;
        let schema = batch.schema();

        // CASE WHEN a = 'foo' THEN 123 WHEN a = 'bar' THEN true END
        let when1 = binary(
            col("a", &schema)?,
            Operator::Eq,
            lit("foo"),
            &batch.schema(),
        )?;
        let then1 = lit(123i32);
        let when2 = binary(
            col("a", &schema)?,
            Operator::Eq,
            lit("bar"),
            &batch.schema(),
        )?;
        let then2 = lit(true);

        let expr = generate_case_when_with_type_coercion(
            None,
            vec![(when1, then1), (when2, then2)],
            None,
            schema.as_ref(),
        );
        assert!(expr.is_err());

        // then 1 is int32
        // then 2 is int64
        // else is float
        // CASE WHEN a = 'foo' THEN 123 WHEN a = 'bar' THEN 456 ELSE 1.23 END
        let when1 = binary(
            col("a", &schema)?,
            Operator::Eq,
            lit("foo"),
            &batch.schema(),
        )?;
        let then1 = lit(123i32);
        let when2 = binary(
            col("a", &schema)?,
            Operator::Eq,
            lit("bar"),
            &batch.schema(),
        )?;
        let then2 = lit(456i64);
        let else_expr = lit(1.23f64);

        let expr = generate_case_when_with_type_coercion(
            None,
            vec![(when1, then1), (when2, then2)],
            Some(else_expr),
            schema.as_ref(),
        );
        assert!(expr.is_ok());
        let result_type = expr.unwrap().data_type(schema.as_ref())?;
        assert_eq!(Float64, result_type);
        Ok(())
    }

    #[test]
    fn case_eq() -> Result<()> {
        let schema = Schema::new(vec![Field::new("a", DataType::Int32, true)]);

        let when1 = lit("foo");
        let then1 = lit(123i32);
        let when2 = lit("bar");
        let then2 = lit(456i32);
        let else_value = lit(999i32);

        let expr1 = generate_case_when_with_type_coercion(
            Some(col("a", &schema)?),
            vec![
                (Arc::clone(&when1), Arc::clone(&then1)),
                (Arc::clone(&when2), Arc::clone(&then2)),
            ],
            Some(Arc::clone(&else_value)),
            &schema,
        )?;

        let expr2 = generate_case_when_with_type_coercion(
            Some(col("a", &schema)?),
            vec![
                (Arc::clone(&when1), Arc::clone(&then1)),
                (Arc::clone(&when2), Arc::clone(&then2)),
            ],
            Some(Arc::clone(&else_value)),
            &schema,
        )?;

        let expr3 = generate_case_when_with_type_coercion(
            Some(col("a", &schema)?),
            vec![(Arc::clone(&when1), Arc::clone(&then1)), (when2, then2)],
            None,
            &schema,
        )?;

        let expr4 = generate_case_when_with_type_coercion(
            Some(col("a", &schema)?),
            vec![(when1, then1)],
            Some(else_value),
            &schema,
        )?;

        assert!(expr1.eq(&expr2));
        assert!(expr2.eq(&expr1));

        assert!(expr2.ne(&expr3));
        assert!(expr3.ne(&expr2));

        assert!(expr1.ne(&expr4));
        assert!(expr4.ne(&expr1));

        Ok(())
    }

    #[test]
    fn case_transform() -> Result<()> {
        let schema = Schema::new(vec![Field::new("a", DataType::Int32, true)]);

        let when1 = lit("foo");
        let then1 = lit(123i32);
        let when2 = lit("bar");
        let then2 = lit(456i32);
        let else_value = lit(999i32);

        let expr = generate_case_when_with_type_coercion(
            Some(col("a", &schema)?),
            vec![
                (Arc::clone(&when1), Arc::clone(&then1)),
                (Arc::clone(&when2), Arc::clone(&then2)),
            ],
            Some(Arc::clone(&else_value)),
            &schema,
        )?;

        let expr2 = Arc::clone(&expr)
            .transform(|e| {
                let transformed = match e.as_any().downcast_ref::<Literal>() {
                    Some(lit_value) => match lit_value.value() {
                        ScalarValue::Utf8(Some(str_value)) => {
                            Some(lit(str_value.to_uppercase()))
                        }
                        _ => None,
                    },
                    _ => None,
                };
                Ok(if let Some(transformed) = transformed {
                    Transformed::yes(transformed)
                } else {
                    Transformed::no(e)
                })
            })
            .data()
            .unwrap();

        let expr3 = Arc::clone(&expr)
            .transform_down(|e| {
                let transformed = match e.as_any().downcast_ref::<Literal>() {
                    Some(lit_value) => match lit_value.value() {
                        ScalarValue::Utf8(Some(str_value)) => {
                            Some(lit(str_value.to_uppercase()))
                        }
                        _ => None,
                    },
                    _ => None,
                };
                Ok(if let Some(transformed) = transformed {
                    Transformed::yes(transformed)
                } else {
                    Transformed::no(e)
                })
            })
            .data()
            .unwrap();

        assert!(expr.ne(&expr2));
        assert!(expr2.eq(&expr3));

        Ok(())
    }

    #[test]
    fn test_column_or_null_specialization() -> Result<()> {
        // create input data
        let mut c1 = Int32Builder::new();
        let mut c2 = StringBuilder::new();
        for i in 0..1000 {
            c1.append_value(i);
            if i % 7 == 0 {
                c2.append_null();
            } else {
                c2.append_value(format!("string {i}"));
            }
        }
        let c1 = Arc::new(c1.finish());
        let c2 = Arc::new(c2.finish());
        let schema = Schema::new(vec![
            Field::new("c1", DataType::Int32, true),
            Field::new("c2", DataType::Utf8, true),
        ]);
        let batch = RecordBatch::try_new(Arc::new(schema), vec![c1, c2]).unwrap();

        // CaseWhenExprOrNull should produce same results as CaseExpr
        let predicate = Arc::new(BinaryExpr::new(
            make_col("c1", 0),
            Operator::LtEq,
            make_lit_i32(250),
        ));
        let expr = CaseExpr::try_new(None, vec![(predicate, make_col("c2", 1))], None)?;
        assert!(matches!(expr.eval_method, EvalMethod::InfallibleExprOrNull));
        match expr.evaluate(&batch)? {
            ColumnarValue::Array(array) => {
                assert_eq!(1000, array.len());
                assert_eq!(785, array.null_count());
            }
            _ => unreachable!(),
        }
        Ok(())
    }

    #[test]
    fn test_expr_or_expr_specialization() -> Result<()> {
        let batch = case_test_batch1()?;
        let schema = batch.schema();
        let when = binary(
            col("a", &schema)?,
            Operator::LtEq,
            lit(2i32),
            &batch.schema(),
        )?;
        let then = col("b", &schema)?;
        let else_expr = col("c", &schema)?;
        let expr = CaseExpr::try_new(None, vec![(when, then)], Some(else_expr))?;
        assert!(matches!(
            expr.eval_method,
            EvalMethod::ExpressionOrExpression(_)
        ));
        let result = expr
            .evaluate(&batch)?
            .into_array(batch.num_rows())
            .expect("Failed to convert to array");
        let result = as_int32_array(&result).expect("failed to downcast to Int32Array");

        let expected = &Int32Array::from(vec![Some(3), None, Some(777), None]);

        assert_eq!(expected, result);
        Ok(())
    }

    fn make_col(name: &str, index: usize) -> Arc<dyn PhysicalExpr> {
        Arc::new(Column::new(name, index))
    }

    fn make_lit_i32(n: i32) -> Arc<dyn PhysicalExpr> {
        Arc::new(Literal::new(ScalarValue::Int32(Some(n))))
    }

    fn generate_case_when_with_type_coercion(
        expr: Option<Arc<dyn PhysicalExpr>>,
        when_thens: Vec<WhenThen>,
        else_expr: Option<Arc<dyn PhysicalExpr>>,
        input_schema: &Schema,
    ) -> Result<Arc<dyn PhysicalExpr>> {
        let coerce_type =
            get_case_common_type(&when_thens, else_expr.clone(), input_schema);
        let (when_thens, else_expr) = match coerce_type {
            None => plan_err!(
                "Can't get a common type for then {when_thens:?} and else {else_expr:?} expression"
            ),
            Some(data_type) => {
                // cast then expr
                let left = when_thens
                    .into_iter()
                    .map(|(when, then)| {
                        let then = try_cast(then, input_schema, data_type.clone())?;
                        Ok((when, then))
                    })
                    .collect::<Result<Vec<_>>>()?;
                let right = match else_expr {
                    None => None,
                    Some(expr) => Some(try_cast(expr, input_schema, data_type.clone())?),
                };

                Ok((left, right))
            }
        }?;
        case(expr, when_thens, else_expr)
    }

    fn get_case_common_type(
        when_thens: &[WhenThen],
        else_expr: Option<Arc<dyn PhysicalExpr>>,
        input_schema: &Schema,
    ) -> Option<DataType> {
        let thens_type = when_thens
            .iter()
            .map(|when_then| {
                let data_type = &when_then.1.data_type(input_schema).unwrap();
                data_type.clone()
            })
            .collect::<Vec<_>>();
        let else_type = match else_expr {
            None => {
                // case when then exprs must have one then value
                thens_type[0].clone()
            }
            Some(else_phy_expr) => else_phy_expr.data_type(input_schema).unwrap(),
        };
        thens_type
            .iter()
            .try_fold(else_type, |left_type, right_type| {
                // TODO: now just use the `equal` coercion rule for case when. If find the issue, and
                // refactor again.
                comparison_coercion(&left_type, right_type)
            })
    }

    #[test]
    fn test_fmt_sql() -> Result<()> {
        let schema = Schema::new(vec![Field::new("a", DataType::Utf8, true)]);

        // CASE WHEN a = 'foo' THEN 123.3 ELSE 999 END
        let when = binary(col("a", &schema)?, Operator::Eq, lit("foo"), &schema)?;
        let then = lit(123.3f64);
        let else_value = lit(999i32);

        let expr = generate_case_when_with_type_coercion(
            None,
            vec![(when, then)],
            Some(else_value),
            &schema,
        )?;

        let display_string = expr.to_string();
        assert_eq!(
            display_string,
            "CASE WHEN a@0 = foo THEN 123.3 ELSE TRY_CAST(999 AS Float64) END"
        );

        let sql_string = fmt_sql(expr.as_ref()).to_string();
        assert_eq!(
            sql_string,
            "CASE WHEN a = foo THEN 123.3 ELSE TRY_CAST(999 AS Float64) END"
        );

        Ok(())
    }

    #[test]
    fn test_merge_n() {
        let a1 = StringArray::from(vec![Some("A")]).to_data();
        let a2 = StringArray::from(vec![Some("B")]).to_data();
        let a3 = StringArray::from(vec![Some("C"), Some("D")]).to_data();

        let indices = vec![
            PartialResultIndex::none(),
            PartialResultIndex::try_new(1).unwrap(),
            PartialResultIndex::try_new(0).unwrap(),
            PartialResultIndex::none(),
            PartialResultIndex::try_new(2).unwrap(),
            PartialResultIndex::try_new(2).unwrap(),
        ];

        let merged = merge_n(&[a1, a2, a3], &indices).unwrap();
        let merged = merged.as_string::<i32>();

        assert_eq!(merged.len(), indices.len());
        assert!(!merged.is_valid(0));
        assert!(merged.is_valid(1));
        assert_eq!(merged.value(1), "B");
        assert!(merged.is_valid(2));
        assert_eq!(merged.value(2), "A");
        assert!(!merged.is_valid(3));
        assert!(merged.is_valid(4));
        assert_eq!(merged.value(4), "C");
        assert!(merged.is_valid(5));
        assert_eq!(merged.value(5), "D");
    }

    #[test]
    fn test_merge() {
        let a1 = Arc::new(StringArray::from(vec![Some("A"), Some("C")]));
        let a2 = Arc::new(StringArray::from(vec![Some("B")]));

        let mask = BooleanArray::from(vec![true, false, true]);

        let merged =
            merge(&mask, ColumnarValue::Array(a1), ColumnarValue::Array(a2)).unwrap();
        let merged = merged.as_string::<i32>();

        assert_eq!(merged.len(), mask.len());
        assert!(merged.is_valid(0));
        assert_eq!(merged.value(0), "A");
        assert!(merged.is_valid(1));
        assert_eq!(merged.value(1), "B");
        assert!(merged.is_valid(2));
        assert_eq!(merged.value(2), "C");
    }

    fn when_then_else(
        when: &Arc<dyn PhysicalExpr>,
        then: &Arc<dyn PhysicalExpr>,
        els: &Arc<dyn PhysicalExpr>,
    ) -> Result<Arc<dyn PhysicalExpr>> {
        let case = CaseExpr::try_new(
            None,
            vec![(Arc::clone(when), Arc::clone(then))],
            Some(Arc::clone(els)),
        )?;
        Ok(Arc::new(case))
    }

    #[test]
    fn test_case_expression_nullability_with_nullable_column() -> Result<()> {
        case_expression_nullability(true)
    }

    #[test]
    fn test_case_expression_nullability_with_not_nullable_column() -> Result<()> {
        case_expression_nullability(false)
    }

    fn case_expression_nullability(col_is_nullable: bool) -> Result<()> {
        let schema =
            Schema::new(vec![Field::new("foo", DataType::Int32, col_is_nullable)]);

        let foo = col("foo", &schema)?;
        let foo_is_not_null = is_not_null(Arc::clone(&foo))?;
        let foo_is_null = expressions::is_null(Arc::clone(&foo))?;
        let not_foo_is_null = expressions::not(Arc::clone(&foo_is_null))?;
        let zero = lit(0);
        let foo_eq_zero =
            binary(Arc::clone(&foo), Operator::Eq, Arc::clone(&zero), &schema)?;

        assert_not_nullable(when_then_else(&foo_is_not_null, &foo, &zero)?, &schema);
        assert_not_nullable(when_then_else(&not_foo_is_null, &foo, &zero)?, &schema);
        assert_not_nullable(when_then_else(&foo_eq_zero, &foo, &zero)?, &schema);

        assert_not_nullable(
            when_then_else(
                &binary(
                    Arc::clone(&foo_is_not_null),
                    Operator::And,
                    Arc::clone(&foo_eq_zero),
                    &schema,
                )?,
                &foo,
                &zero,
            )?,
            &schema,
        );

        assert_not_nullable(
            when_then_else(
                &binary(
                    Arc::clone(&foo_eq_zero),
                    Operator::And,
                    Arc::clone(&foo_is_not_null),
                    &schema,
                )?,
                &foo,
                &zero,
            )?,
            &schema,
        );

        assert_not_nullable(
            when_then_else(
                &binary(
                    Arc::clone(&foo_is_not_null),
                    Operator::Or,
                    Arc::clone(&foo_eq_zero),
                    &schema,
                )?,
                &foo,
                &zero,
            )?,
            &schema,
        );

        assert_not_nullable(
            when_then_else(
                &binary(
                    Arc::clone(&foo_eq_zero),
                    Operator::Or,
                    Arc::clone(&foo_is_not_null),
                    &schema,
                )?,
                &foo,
                &zero,
            )?,
            &schema,
        );

        assert_nullability(
            when_then_else(
                &binary(
                    Arc::clone(&foo_is_null),
                    Operator::Or,
                    Arc::clone(&foo_eq_zero),
                    &schema,
                )?,
                &foo,
                &zero,
            )?,
            &schema,
            col_is_nullable,
        );

        assert_nullability(
            when_then_else(
                &binary(
                    binary(Arc::clone(&foo), Operator::Eq, Arc::clone(&zero), &schema)?,
                    Operator::Or,
                    Arc::clone(&foo_is_null),
                    &schema,
                )?,
                &foo,
                &zero,
            )?,
            &schema,
            col_is_nullable,
        );

        assert_not_nullable(
            when_then_else(
                &binary(
                    binary(
                        binary(
                            Arc::clone(&foo),
                            Operator::Eq,
                            Arc::clone(&zero),
                            &schema,
                        )?,
                        Operator::And,
                        Arc::clone(&foo_is_not_null),
                        &schema,
                    )?,
                    Operator::Or,
                    binary(
                        binary(
                            Arc::clone(&foo),
                            Operator::Eq,
                            Arc::clone(&foo),
                            &schema,
                        )?,
                        Operator::And,
                        Arc::clone(&foo_is_not_null),
                        &schema,
                    )?,
                    &schema,
                )?,
                &foo,
                &zero,
            )?,
            &schema,
        );

        Ok(())
    }

    fn assert_not_nullable(expr: Arc<dyn PhysicalExpr>, schema: &Schema) {
        assert!(!expr.nullable(schema).unwrap());
    }

    fn assert_nullable(expr: Arc<dyn PhysicalExpr>, schema: &Schema) {
        assert!(expr.nullable(schema).unwrap());
    }

    fn assert_nullability(expr: Arc<dyn PhysicalExpr>, schema: &Schema, nullable: bool) {
        if nullable {
            assert_nullable(expr, schema);
        } else {
            assert_not_nullable(expr, schema);
        }
    }

    // Test Lookup evaluation

    fn test_case_when_literal_lookup(
        values: ArrayRef,
        lookup_map: &[(ScalarValue, ScalarValue)],
        else_value: Option<ScalarValue>,
        expected: ArrayRef,
    ) {
        // Create lookup
        // CASE <expr>
        // WHEN <when_constant_1> THEN <then_constant_1>
        // WHEN <when_constant_2> THEN <then_constant_2>
        // [ ELSE <else_constant> ]

        let schema = Schema::new(vec![Field::new(
            "a",
            values.data_type().clone(),
            values.is_nullable(),
        )]);
        let schema = Arc::new(schema);

        let batch = RecordBatch::try_new(schema, vec![values])
            .expect("failed to create RecordBatch");

        let schema = batch.schema_ref();
        let case = col("a", schema).expect("failed to create col");

        let when_then = lookup_map
            .iter()
            .map(|(when, then)| {
                (
                    Arc::new(Literal::new(when.clone())) as _,
                    Arc::new(Literal::new(then.clone())) as _,
                )
            })
            .collect::<Vec<WhenThen>>();

        let else_expr = else_value.map(|else_value| {
            Arc::new(Literal::new(else_value)) as Arc<dyn PhysicalExpr>
        });
        let expr = CaseExpr::try_new(Some(case), when_then, else_expr)
            .expect("failed to create case");

        // Assert that we are testing what we intend to assert
        assert!(
            matches!(
                expr.eval_method,
                EvalMethod::WithExprScalarLookupTable { .. }
            ),
            "we should use the expected eval method"
        );

        let actual = expr
            .evaluate(&batch)
            .expect("failed to evaluate case")
            .into_array(batch.num_rows())
            .expect("Failed to convert to array");

        assert_eq!(
            actual.data_type(),
            expected.data_type(),
            "Data type mismatch"
        );

        assert_eq!(
            actual.as_ref(),
            expected.as_ref(),
            "actual (left) does not match expected (right)"
        );
    }

    fn create_lookup<When, Then>(
        when_then_pairs: impl IntoIterator<Item = (When, Then)>,
    ) -> Vec<(ScalarValue, ScalarValue)>
    where
        ScalarValue: From<When>,
        ScalarValue: From<Then>,
    {
        when_then_pairs
            .into_iter()
            .map(|(when, then)| (ScalarValue::from(when), ScalarValue::from(then)))
            .collect()
    }

    fn create_input_and_expected<Input, Expected, InputFromItem, ExpectedFromItem>(
        input_and_expected_pairs: impl IntoIterator<Item = (InputFromItem, ExpectedFromItem)>,
    ) -> (Input, Expected)
    where
        Input: Array + From<Vec<InputFromItem>>,
        Expected: Array + From<Vec<ExpectedFromItem>>,
    {
        let (input_items, expected_items): (Vec<InputFromItem>, Vec<ExpectedFromItem>) =
            input_and_expected_pairs.into_iter().unzip();

        (Input::from(input_items), Expected::from(expected_items))
    }

    fn test_lookup_eval_with_and_without_else(
        lookup_map: &[(ScalarValue, ScalarValue)],
        input_values: ArrayRef,
        expected: StringArray,
    ) {
        // Testing without ELSE should fallback to None
        test_case_when_literal_lookup(
            Arc::clone(&input_values),
            lookup_map,
            None,
            Arc::new(expected.clone()),
        );

        // Testing with Else
        let else_value = "___fallback___";

        // Changing each expected None to be fallback
        let expected_with_else = expected
            .iter()
            .map(|item| item.unwrap_or(else_value))
            .map(Some)
            .collect::<StringArray>();

        // Test case
        test_case_when_literal_lookup(
            input_values,
            lookup_map,
            Some(ScalarValue::Utf8(Some(else_value.to_string()))),
            Arc::new(expected_with_else),
        );
    }

    #[test]
    fn test_case_when_literal_lookup_int32_to_string() {
        let lookup_map = create_lookup([
            (Some(4), Some("four")),
            (Some(2), Some("two")),
            (Some(3), Some("three")),
            (Some(1), Some("one")),
        ]);

        let (input_values, expected) =
            create_input_and_expected::<Int32Array, StringArray, _, _>([
                (1, Some("one")),
                (2, Some("two")),
                (3, Some("three")),
                (3, Some("three")),
                (2, Some("two")),
                (3, Some("three")),
                (5, None), // No match in WHEN
                (5, None), // No match in WHEN
                (3, Some("three")),
                (5, None), // No match in WHEN
            ]);

        test_lookup_eval_with_and_without_else(
            &lookup_map,
            Arc::new(input_values),
            expected,
        );
    }

    #[test]
    fn test_case_when_literal_lookup_none_case_should_never_match() {
        let lookup_map = create_lookup([
            (Some(4), Some("four")),
            (None, Some("none")),
            (Some(2), Some("two")),
            (Some(1), Some("one")),
        ]);

        let (input_values, expected) =
            create_input_and_expected::<Int32Array, StringArray, _, _>([
                (Some(1), Some("one")),
                (Some(5), None), // No match in WHEN
                (None, None), // None cases are never match in CASE <expr> WHEN <value> syntax
                (Some(2), Some("two")),
                (None, None), // None cases are never match in CASE <expr> WHEN <value> syntax
                (None, None), // None cases are never match in CASE <expr> WHEN <value> syntax
                (Some(2), Some("two")),
                (Some(5), None), // No match in WHEN
            ]);

        test_lookup_eval_with_and_without_else(
            &lookup_map,
            Arc::new(input_values),
            expected,
        );
    }

    #[test]
    fn test_case_when_literal_lookup_int32_to_string_with_duplicate_cases() {
        let lookup_map = create_lookup([
            (Some(4), Some("four")),
            (Some(4), Some("no 4")),
            (Some(2), Some("two")),
            (Some(2), Some("no 2")),
            (Some(3), Some("three")),
            (Some(3), Some("no 3")),
            (Some(2), Some("no 2")),
            (Some(4), Some("no 4")),
            (Some(2), Some("no 2")),
            (Some(3), Some("no 3")),
            (Some(4), Some("no 4")),
            (Some(2), Some("no 2")),
            (Some(3), Some("no 3")),
            (Some(3), Some("no 3")),
        ]);

        let (input_values, expected) =
            create_input_and_expected::<Int32Array, StringArray, _, _>([
                (1, None), // No match in WHEN
                (2, Some("two")),
                (3, Some("three")),
                (3, Some("three")),
                (2, Some("two")),
                (3, Some("three")),
                (5, None), // No match in WHEN
                (5, None), // No match in WHEN
                (3, Some("three")),
                (5, None), // No match in WHEN
            ]);

        test_lookup_eval_with_and_without_else(
            &lookup_map,
            Arc::new(input_values),
            expected,
        );
    }

    #[test]
    fn test_case_when_literal_lookup_f32_to_string_with_special_values_and_duplicate_cases(
    ) {
        let lookup_map = create_lookup([
            (Some(4.0), Some("four point zero")),
            (Some(f32::NAN), Some("NaN")),
            (Some(3.2), Some("three point two")),
            // Duplicate case to make sure it is not used
            (Some(f32::NAN), Some("should not use this NaN branch")),
            (Some(f32::INFINITY), Some("Infinity")),
            (Some(0.0), Some("zero")),
            // Duplicate case to make sure it is not used
            (
                Some(f32::INFINITY),
                Some("should not use this Infinity branch"),
            ),
            (Some(1.1), Some("one point one")),
        ]);

        let (input_values, expected) =
            create_input_and_expected::<Float32Array, StringArray, _, _>([
                (1.1, Some("one point one")),
                (f32::NAN, Some("NaN")),
                (3.2, Some("three point two")),
                (3.2, Some("three point two")),
                (0.0, Some("zero")),
                (f32::INFINITY, Some("Infinity")),
                (3.2, Some("three point two")),
                (f32::NEG_INFINITY, None), // No match in WHEN
                (f32::NEG_INFINITY, None), // No match in WHEN
                (3.2, Some("three point two")),
                (-0.0, None), // No match in WHEN
            ]);

        test_lookup_eval_with_and_without_else(
            &lookup_map,
            Arc::new(input_values),
            expected,
        );
    }

    #[test]
    fn test_case_when_literal_lookup_f16_to_string_with_special_values() {
        let lookup_map = create_lookup([
            (
                ScalarValue::Float16(Some(f16::from_f32(3.2))),
                Some("3 dot 2"),
            ),
            (ScalarValue::Float16(Some(f16::NAN)), Some("NaN")),
            (
                ScalarValue::Float16(Some(f16::from_f32(17.4))),
                Some("17 dot 4"),
            ),
            (ScalarValue::Float16(Some(f16::INFINITY)), Some("Infinity")),
            (ScalarValue::Float16(Some(f16::ZERO)), Some("zero")),
        ]);

        let (input_values, expected) =
            create_input_and_expected::<Float16Array, StringArray, _, _>([
                (f16::from_f32(3.2), Some("3 dot 2")),
                (f16::NAN, Some("NaN")),
                (f16::from_f32(17.4), Some("17 dot 4")),
                (f16::from_f32(17.4), Some("17 dot 4")),
                (f16::INFINITY, Some("Infinity")),
                (f16::from_f32(17.4), Some("17 dot 4")),
                (f16::NEG_INFINITY, None), // No match in WHEN
                (f16::NEG_INFINITY, None), // No match in WHEN
                (f16::from_f32(17.4), Some("17 dot 4")),
                (f16::NEG_ZERO, None), // No match in WHEN
            ]);

        test_lookup_eval_with_and_without_else(
            &lookup_map,
            Arc::new(input_values),
            expected,
        );
    }

    #[test]
    fn test_case_when_literal_lookup_f32_to_string_with_special_values() {
        let lookup_map = create_lookup([
            (3.2, Some("3 dot 2")),
            (f32::NAN, Some("NaN")),
            (17.4, Some("17 dot 4")),
            (f32::INFINITY, Some("Infinity")),
            (f32::ZERO, Some("zero")),
        ]);

        let (input_values, expected) =
            create_input_and_expected::<Float32Array, StringArray, _, _>([
                (3.2, Some("3 dot 2")),
                (f32::NAN, Some("NaN")),
                (17.4, Some("17 dot 4")),
                (17.4, Some("17 dot 4")),
                (f32::INFINITY, Some("Infinity")),
                (17.4, Some("17 dot 4")),
                (f32::NEG_INFINITY, None), // No match in WHEN
                (f32::NEG_INFINITY, None), // No match in WHEN
                (17.4, Some("17 dot 4")),
                (-0.0, None), // No match in WHEN
            ]);

        test_lookup_eval_with_and_without_else(
            &lookup_map,
            Arc::new(input_values),
            expected,
        );
    }

    #[test]
    fn test_case_when_literal_lookup_f64_to_string_with_special_values() {
        let lookup_map = create_lookup([
            (3.2, Some("3 dot 2")),
            (f64::NAN, Some("NaN")),
            (17.4, Some("17 dot 4")),
            (f64::INFINITY, Some("Infinity")),
            (f64::ZERO, Some("zero")),
        ]);

        let (input_values, expected) =
            create_input_and_expected::<Float64Array, StringArray, _, _>([
                (3.2, Some("3 dot 2")),
                (f64::NAN, Some("NaN")),
                (17.4, Some("17 dot 4")),
                (17.4, Some("17 dot 4")),
                (f64::INFINITY, Some("Infinity")),
                (17.4, Some("17 dot 4")),
                (f64::NEG_INFINITY, None), // No match in WHEN
                (f64::NEG_INFINITY, None), // No match in WHEN
                (17.4, Some("17 dot 4")),
                (-0.0, None), // No match in WHEN
            ]);

        test_lookup_eval_with_and_without_else(
            &lookup_map,
            Arc::new(input_values),
            expected,
        );
    }

    // Test that we don't lose the decimal precision and scale info
    #[test]
    fn test_decimal_with_non_default_precision_and_scale() {
        let lookup_map = create_lookup([
            (ScalarValue::Decimal32(Some(4), 3, 2), Some("four")),
            (ScalarValue::Decimal32(Some(2), 3, 2), Some("two")),
            (ScalarValue::Decimal32(Some(3), 3, 2), Some("three")),
            (ScalarValue::Decimal32(Some(1), 3, 2), Some("one")),
        ]);

        let (input_values, expected) =
            create_input_and_expected::<Decimal32Array, StringArray, _, _>([
                (1, Some("one")),
                (2, Some("two")),
                (3, Some("three")),
                (3, Some("three")),
                (2, Some("two")),
                (3, Some("three")),
                (5, None), // No match in WHEN
                (5, None), // No match in WHEN
                (3, Some("three")),
                (5, None), // No match in WHEN
            ]);

        let input_values = input_values
            .with_precision_and_scale(3, 2)
            .expect("must be able to set precision and scale");

        test_lookup_eval_with_and_without_else(
            &lookup_map,
            Arc::new(input_values),
            expected,
        );
    }

    // Test that we don't lose the timezone info
    #[test]
    fn test_timestamp_with_non_default_timezone() {
        let timezone: Option<Arc<str>> = Some("-10:00".into());
        let lookup_map = create_lookup([
            (
                ScalarValue::TimestampMillisecond(Some(4), timezone.clone()),
                Some("four"),
            ),
            (
                ScalarValue::TimestampMillisecond(Some(2), timezone.clone()),
                Some("two"),
            ),
            (
                ScalarValue::TimestampMillisecond(Some(3), timezone.clone()),
                Some("three"),
            ),
            (
                ScalarValue::TimestampMillisecond(Some(1), timezone.clone()),
                Some("one"),
            ),
        ]);

        let (input_values, expected) =
            create_input_and_expected::<TimestampMillisecondArray, StringArray, _, _>([
                (1, Some("one")),
                (2, Some("two")),
                (3, Some("three")),
                (3, Some("three")),
                (2, Some("two")),
                (3, Some("three")),
                (5, None), // No match in WHEN
                (5, None), // No match in WHEN
                (3, Some("three")),
                (5, None), // No match in WHEN
            ]);

        let input_values = input_values.with_timezone_opt(timezone);

        test_lookup_eval_with_and_without_else(
            &lookup_map,
            Arc::new(input_values),
            expected,
        );
    }

    #[test]
    fn test_with_strings_to_int32() {
        let lookup_map = create_lookup([
            (Some("why"), Some(42)),
            (Some("what"), Some(22)),
            (Some("when"), Some(17)),
        ]);

        let (input_values, expected) =
            create_input_and_expected::<StringArray, Int32Array, _, _>([
                (Some("why"), Some(42)),
                (Some("5"), None), // No match in WHEN
                (None, None), // None cases are never match in CASE <expr> WHEN <value> syntax
                (Some("what"), Some(22)),
                (None, None), // None cases are never match in CASE <expr> WHEN <value> syntax
                (None, None), // None cases are never match in CASE <expr> WHEN <value> syntax
                (Some("what"), Some(22)),
                (Some("5"), None), // No match in WHEN
            ]);

        let input_values = Arc::new(input_values) as ArrayRef;

        // Testing without ELSE should fallback to None
        test_case_when_literal_lookup(
            Arc::clone(&input_values),
            &lookup_map,
            None,
            Arc::new(expected.clone()),
        );

        // Testing with Else
        let else_value = 101;

        // Changing each expected None to be fallback
        let expected_with_else = expected
            .iter()
            .map(|item| item.unwrap_or(else_value))
            .map(Some)
            .collect::<Int32Array>();

        // Test case
        test_case_when_literal_lookup(
            input_values,
            &lookup_map,
            Some(ScalarValue::Int32(Some(else_value))),
            Arc::new(expected_with_else),
        );
    }
}<|MERGE_RESOLUTION|>--- conflicted
+++ resolved
@@ -18,11 +18,7 @@
 mod literal_lookup_table;
 
 use super::{Column, Literal};
-<<<<<<< HEAD
-=======
 use crate::PhysicalExpr;
-use crate::expressions::case::ResultState::{Complete, Empty, Partial};
->>>>>>> dd35f7c6
 use crate::expressions::{lit, try_cast};
 use arrow::array::*;
 use arrow::compute::kernels::zip::zip;
@@ -3028,8 +3024,8 @@
     }
 
     #[test]
-    fn test_case_when_literal_lookup_f32_to_string_with_special_values_and_duplicate_cases(
-    ) {
+    fn test_case_when_literal_lookup_f32_to_string_with_special_values_and_duplicate_cases()
+     {
         let lookup_map = create_lookup([
             (Some(4.0), Some("four point zero")),
             (Some(f32::NAN), Some("NaN")),
