--- conflicted
+++ resolved
@@ -340,16 +340,7 @@
     fn case_column_or_null(&self, batch: &RecordBatch) -> Result<ColumnarValue> {
         let when_expr = &self.when_then_expr[0].0;
         let then_expr = &self.when_then_expr[0].1;
-
-        let when_expr_value = when_expr.evaluate(batch)?;
-        let when_expr_value = match when_expr_value {
-            ColumnarValue::Scalar(_) => {
-                ColumnarValue::Array(when_expr_value.into_array(batch.num_rows())?)
-            }
-            other => other,
-        };
-
-        if let ColumnarValue::Array(bit_mask) = when_expr_value {
+        if let ColumnarValue::Array(bit_mask) = when_expr.evaluate(batch)? {
             let bit_mask = bit_mask
                 .as_any()
                 .downcast_ref::<BooleanArray>()
@@ -902,74 +893,27 @@
     }
 
     #[test]
-    fn case_with_scalar_predicate() -> Result<()> {
+    fn case_expr_matches_and_nulls() -> Result<()> {
         let batch = case_test_batch_nulls()?;
         let schema = batch.schema();
 
-        // SELECT CASE WHEN TRUE THEN load4 END
-        let when = lit(true);
+        // SELECT CASE load4 WHEN 1.77 THEN load4 END
+        let expr = col("load4", &schema)?;
+        let when = lit(1.77f64);
         let then = col("load4", &schema)?;
+
         let expr = generate_case_when_with_type_coercion(
-            None,
+            Some(expr),
             vec![(when, then)],
             None,
             schema.as_ref(),
         )?;
-
-        // many rows
         let result = expr
             .evaluate(&batch)?
             .into_array(batch.num_rows())
             .expect("Failed to convert to array");
         let result =
             as_float64_array(&result).expect("failed to downcast to Float64Array");
-        let expected = &Float64Array::from(vec![
-            Some(1.77),
-            None,
-            None,
-            Some(1.78),
-            None,
-            Some(1.77),
-        ]);
-        assert_eq!(expected, result);
-
-        // one row
-        let expected = Float64Array::from(vec![Some(1.1)]);
-        let batch =
-            RecordBatch::try_new(Arc::clone(&schema), vec![Arc::new(expected.clone())])?;
-        let result = expr
-            .evaluate(&batch)?
-            .into_array(batch.num_rows())
-            .expect("Failed to convert to array");
-        let result =
-            as_float64_array(&result).expect("failed to downcast to Float64Array");
-        assert_eq!(&expected, result);
-
-        Ok(())
-    }
-
-    #[test]
-    fn case_expr_matches_and_nulls() -> Result<()> {
-        let batch = case_test_batch_nulls()?;
-        let schema = batch.schema();
-
-        // SELECT CASE load4 WHEN 1.77 THEN load4 END
-        let expr = col("load4", &schema)?;
-        let when = lit(1.77f64);
-        let then = col("load4", &schema)?;
-
-        let expr = generate_case_when_with_type_coercion(
-            Some(expr),
-            vec![(when, then)],
-            None,
-            schema.as_ref(),
-        )?;
-        let result = expr
-            .evaluate(&batch)?
-            .into_array(batch.num_rows())
-            .expect("Failed to convert to array");
-        let result =
-            as_float64_array(&result).expect("failed to downcast to Float64Array");
 
         let expected =
             &Float64Array::from(vec![Some(1.77), None, None, None, None, Some(1.77)]);
@@ -985,7 +929,7 @@
         let schema = batch.schema();
 
         let when = binary(
-            Arc::new(Literal::new(ScalarValue::Boolean(None))),
+            Arc::new(Literal::from(ScalarValue::Boolean(None))),
             Operator::And,
             binary(col("a", &schema)?, Operator::Eq, lit("foo"), &schema)?,
             &schema,
@@ -1182,22 +1126,11 @@
 
         let expr2 = Arc::clone(&expr)
             .transform(|e| {
-<<<<<<< HEAD
-                let transformed =
-                    match e.as_any().downcast_ref::<crate::expressions::Literal>() {
-                        Some(lit_value) => match lit_value.scalar().value() {
-                            ScalarValue::Utf8(Some(str_value)) => {
-                                Some(lit(str_value.to_uppercase()))
-                            }
-                            _ => None,
-                        },
-=======
                 let transformed = match e.as_any().downcast_ref::<Literal>() {
-                    Some(lit_value) => match lit_value.value() {
+                    Some(lit_value) => match lit_value.scalar().value() {
                         ScalarValue::Utf8(Some(str_value)) => {
                             Some(lit(str_value.to_uppercase()))
                         }
->>>>>>> 2ad89550
                         _ => None,
                     },
                     _ => None,
@@ -1213,22 +1146,11 @@
 
         let expr3 = Arc::clone(&expr)
             .transform_down(|e| {
-<<<<<<< HEAD
-                let transformed =
-                    match e.as_any().downcast_ref::<crate::expressions::Literal>() {
-                        Some(lit_value) => match lit_value.scalar().value() {
-                            ScalarValue::Utf8(Some(str_value)) => {
-                                Some(lit(str_value.to_uppercase()))
-                            }
-                            _ => None,
-                        },
-=======
                 let transformed = match e.as_any().downcast_ref::<Literal>() {
-                    Some(lit_value) => match lit_value.value() {
+                    Some(lit_value) => match lit_value.scalar().value() {
                         ScalarValue::Utf8(Some(str_value)) => {
                             Some(lit(str_value.to_uppercase()))
                         }
->>>>>>> 2ad89550
                         _ => None,
                     },
                     _ => None,
