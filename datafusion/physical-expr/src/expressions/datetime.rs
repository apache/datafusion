// Licensed to the Apache Software Foundation (ASF) under one
// or more contributor license agreements.  See the NOTICE file
// distributed with this work for additional information
// regarding copyright ownership.  The ASF licenses this file
// to you under the Apache License, Version 2.0 (the
// "License"); you may not use this file except in compliance
// with the License.  You may obtain a copy of the License at
//
//   http://www.apache.org/licenses/LICENSE-2.0
//
// Unless required by applicable law or agreed to in writing,
// software distributed under the License is distributed on an
// "AS IS" BASIS, WITHOUT WARRANTIES OR CONDITIONS OF ANY
// KIND, either express or implied.  See the License for the
// specific language governing permissions and limitations
// under the License.

use crate::intervals::cp_solver::{propagate_arithmetic, propagate_comparison};
use crate::intervals::{apply_operator, Interval};
use crate::physical_expr::down_cast_any_ref;
use crate::PhysicalExpr;
use arrow::array::{Array, ArrayRef, PrimitiveArray};
<<<<<<< HEAD
use arrow::compute::{binary, try_unary};
=======
use arrow::compute::{binary, unary};
>>>>>>> a7f828dc
use arrow::datatypes::{
    ArrowNativeTypeOp, DataType, Date32Type, Date64Type, IntervalDayTimeType,
    IntervalMonthDayNanoType, IntervalYearMonthType, Schema, TimeUnit,
    TimestampMicrosecondType, TimestampMillisecondType, TimestampNanosecondType,
    TimestampSecondType,
};
use arrow::record_batch::RecordBatch;
use arrow_schema::IntervalUnit;
use chrono::NaiveDateTime;
use datafusion_common::cast::*;
use datafusion_common::scalar::*;
use datafusion_common::Result;
use datafusion_common::{DataFusionError, ScalarValue};
use datafusion_expr::type_coercion::binary::coerce_types;
use datafusion_expr::{ColumnarValue, Operator};
use std::any::Any;
use std::fmt::{Display, Formatter};
use std::sync::Arc;

use super::binary::{
    interval_scalar_interval_op, ts_scalar_interval_op, ts_scalar_ts_op,
};

/// Perform DATE/TIME/TIMESTAMP +/ INTERVAL math
#[derive(Debug)]
pub struct DateTimeIntervalExpr {
    lhs: Arc<dyn PhysicalExpr>,
    op: Operator,
    rhs: Arc<dyn PhysicalExpr>,
    // TODO: move type checking to the planning phase and not in the physical expr
    // so we can remove this
    input_schema: Schema,
}

impl DateTimeIntervalExpr {
    /// Create a new instance of DateIntervalExpr
    pub fn try_new(
        lhs: Arc<dyn PhysicalExpr>,
        op: Operator,
        rhs: Arc<dyn PhysicalExpr>,
        input_schema: &Schema,
    ) -> Result<Self> {
        match (
            lhs.data_type(input_schema)?,
            op,
            rhs.data_type(input_schema)?,
        ) {
            (
                DataType::Date32 | DataType::Date64 | DataType::Timestamp(_, _),
                Operator::Plus | Operator::Minus,
                DataType::Interval(_),
            )
            | (DataType::Timestamp(_, _), Operator::Minus, DataType::Timestamp(_, _))
<<<<<<< HEAD
            | (DataType::Interval(_), Operator::Plus, DataType::Timestamp(_, _))
=======
>>>>>>> a7f828dc
            | (
                DataType::Interval(_),
                Operator::Plus | Operator::Minus,
                DataType::Interval(_),
            ) => Ok(Self {
                lhs,
                op,
                rhs,
                input_schema: input_schema.clone(),
            }),
            (lhs, _, rhs) => Err(DataFusionError::Execution(format!(
<<<<<<< HEAD
                "Invalid operation {op} between '{lhs}' and '{rhs}' for DateIntervalExpr"
=======
                "Invalid operation between '{lhs}' and '{rhs}' for DateIntervalExpr"
>>>>>>> a7f828dc
            ))),
        }
    }

    /// Get the left-hand side expression
    pub fn lhs(&self) -> &Arc<dyn PhysicalExpr> {
        &self.lhs
    }

    /// Get the operator
    pub fn op(&self) -> &Operator {
        &self.op
    }

    /// Get the right-hand side expression
    pub fn rhs(&self) -> &Arc<dyn PhysicalExpr> {
        &self.rhs
    }
}

impl Display for DateTimeIntervalExpr {
    fn fmt(&self, f: &mut Formatter<'_>) -> std::fmt::Result {
        write!(f, "{} {} {}", self.lhs, self.op, self.rhs)
    }
}

impl PhysicalExpr for DateTimeIntervalExpr {
    fn as_any(&self) -> &dyn Any {
        self
    }

    fn data_type(&self, input_schema: &Schema) -> Result<DataType> {
        coerce_types(
            &self.lhs.data_type(input_schema)?,
            &Operator::Minus,
            &self.rhs.data_type(input_schema)?,
        )
    }

    fn nullable(&self, input_schema: &Schema) -> Result<bool> {
        self.lhs.nullable(input_schema)
    }

    fn evaluate(&self, batch: &RecordBatch) -> Result<ColumnarValue> {
        let lhs_value = self.lhs.evaluate(batch)?;
        let rhs_value = self.rhs.evaluate(batch)?;
        // Invert sign for subtraction
        let sign = match self.op {
            Operator::Plus => 1,
            Operator::Minus => -1,
            _ => {
                // this should be unreachable because we check the operators in `try_new`
                let msg = "Invalid operator for DateIntervalExpr";
                return Err(DataFusionError::Internal(msg.to_string()));
            }
        };
        // RHS is first checked. If it is a Scalar, there are 2 options:
        // Either LHS is also a Scalar and matching operation is applied,
        // or LHS is an Array and unary operations for related types are
        // applied in evaluate_array function. If RHS is an Array, then
        // LHS must also be, moreover; they must be the same Timestamp type.
        match (lhs_value, rhs_value) {
            (ColumnarValue::Scalar(operand_lhs), ColumnarValue::Scalar(operand_rhs)) => {
                Ok(ColumnarValue::Scalar(if sign > 0 {
                    operand_lhs.add(&operand_rhs)?
                } else {
                    operand_lhs.sub(&operand_rhs)?
                }))
            }
            (ColumnarValue::Array(array_lhs), ColumnarValue::Scalar(operand_rhs)) => {
<<<<<<< HEAD
                evaluate_temporal_array(array_lhs, sign, &operand_rhs)
=======
                evaluate_array(array_lhs, sign, &operand_rhs)
>>>>>>> a7f828dc
            }

            (ColumnarValue::Array(array_lhs), ColumnarValue::Array(array_rhs)) => {
                evaluate_temporal_arrays(&array_lhs, sign, &array_rhs)
            }
            (_, _) => {
                let msg = "If RHS of the operation is an array, then LHS also must be";
                Err(DataFusionError::Internal(msg.to_string()))
            }
        }
    }

    fn evaluate_bounds(&self, children: &[&Interval]) -> Result<Interval> {
        // Get children intervals:
        let left_interval = children[0];
        let right_interval = children[1];
        // Calculate current node's interval:
        apply_operator(&self.op, left_interval, right_interval)
    }

    fn propagate_constraints(
        &self,
        interval: &Interval,
        children: &[&Interval],
    ) -> Result<Vec<Option<Interval>>> {
        // Get children intervals. Graph brings
        let left_interval = children[0];
        let right_interval = children[1];
        let (left, right) = if self.op.is_comparison_operator() {
            if let Interval {
                lower: ScalarValue::Boolean(Some(false)),
                upper: ScalarValue::Boolean(Some(false)),
            } = interval
            {
                // TODO: We will handle strictly false clauses by negating
                //       the comparison operator (e.g. GT to LE, LT to GE)
                //       once open/closed intervals are supported.
                return Ok(vec![]);
            }
            // Propagate the comparison operator.
            propagate_comparison(&self.op, left_interval, right_interval)?
        } else {
            // Propagate the arithmetic operator.
            propagate_arithmetic(&self.op, interval, left_interval, right_interval)?
        };
        Ok(vec![left, right])
    }

    fn children(&self) -> Vec<Arc<dyn PhysicalExpr>> {
        vec![self.lhs.clone(), self.rhs.clone()]
    }

    fn with_new_children(
        self: Arc<Self>,
        children: Vec<Arc<dyn PhysicalExpr>>,
    ) -> Result<Arc<dyn PhysicalExpr>> {
        Ok(Arc::new(DateTimeIntervalExpr::try_new(
            children[0].clone(),
            self.op,
            children[1].clone(),
            &self.input_schema,
        )?))
    }
}

impl PartialEq<dyn Any> for DateTimeIntervalExpr {
    fn eq(&self, other: &dyn Any) -> bool {
        down_cast_any_ref(other)
            .downcast_ref::<Self>()
            .map(|x| self.lhs.eq(&x.lhs) && self.op == x.op && self.rhs.eq(&x.rhs))
            .unwrap_or(false)
    }
}

pub fn evaluate_temporal_array(
    array: ArrayRef,
    sign: i32,
    scalar: &ScalarValue,
) -> Result<ColumnarValue> {
    match (array.data_type(), scalar.get_datatype()) {
        // Timestamp - Timestamp
        (DataType::Timestamp(_, _), DataType::Timestamp(_, _)) if sign == -1 => {
            ts_scalar_ts_op(array, scalar)
        }
        // Interval +- Interval
        (DataType::Interval(_), DataType::Interval(_)) => {
            interval_scalar_interval_op(array, sign, scalar)
        }
        // Timestamp +- Interval
        (DataType::Timestamp(_, _), DataType::Interval(_)) => {
            ts_scalar_interval_op(array, sign, scalar)
        }
        // Date +- Interval
        (DataType::Date32, DataType::Interval(_)) => {
            let array = as_date32_array(&array)?;
            let ret = Arc::new(try_unary::<Date32Type, _, Date32Type>(array, |days| {
                Ok(date32_add(days, scalar, sign)?)
            })?) as ArrayRef;
            Ok(ColumnarValue::Array(ret))
        }
        (DataType::Date64, DataType::Interval(_)) => {
            let array = as_date64_array(&array)?;
            let ret = Arc::new(try_unary::<Date64Type, _, Date64Type>(array, |ms| {
                Ok(date64_add(ms, scalar, sign)?)
            })?) as ArrayRef;
            Ok(ColumnarValue::Array(ret))
        }
        (_, _) => Err(DataFusionError::Execution(format!(
            "Invalid lhs type for DateIntervalExpr: {}",
            array.data_type()
        )))?,
    }
}

macro_rules! ts_sub_op {
    ($lhs:ident, $rhs:ident, $lhs_tz:ident, $rhs_tz:ident, $coef:expr, $caster:expr, $op:expr, $ts_unit:expr, $mode:expr, $type_out:ty) => {{
        let prim_array_lhs = $caster(&$lhs)?;
        let prim_array_rhs = $caster(&$rhs)?;
        let ret: PrimitiveArray<$type_out> =
            arrow::compute::try_binary(prim_array_lhs, prim_array_rhs, |ts1, ts2| {
                let (parsed_lhs_tz, parsed_rhs_tz) =
                    (parse_timezones($lhs_tz)?, parse_timezones($rhs_tz)?);
                let (naive_lhs, naive_rhs) = calculate_naives::<$mode>(
                    ts1.mul_wrapping($coef),
                    parsed_lhs_tz,
                    ts2.mul_wrapping($coef),
                    parsed_rhs_tz,
                )?;
                Ok($op($ts_unit(&naive_lhs), $ts_unit(&naive_rhs)))
            })?;
        Arc::new(ret) as ArrayRef
    }};
}
macro_rules! interval_op {
    ($lhs:ident, $rhs:ident, $caster:expr, $op:expr, $sign:ident, $type_in:ty) => {{
        let prim_array_lhs = $caster(&$lhs)?;
        let prim_array_rhs = $caster(&$rhs)?;
        let ret = Arc::new(binary::<$type_in, $type_in, _, $type_in>(
            prim_array_lhs,
            prim_array_rhs,
            |interval1, interval2| $op(interval1, interval2, $sign),
        )?) as ArrayRef;
        ret
    }};
}
macro_rules! interval_cross_op {
    ($lhs:ident, $rhs:ident, $caster1:expr, $caster2:expr, $op:expr, $sign:ident, $commute:ident, $type_in1:ty, $type_in2:ty) => {{
        let prim_array_lhs = $caster1(&$lhs)?;
        let prim_array_rhs = $caster2(&$rhs)?;
        let ret = Arc::new(binary::<$type_in1, $type_in2, _, IntervalMonthDayNanoType>(
            prim_array_lhs,
            prim_array_rhs,
            |interval1, interval2| $op(interval1, interval2, $sign, $commute),
        )?) as ArrayRef;
        ret
    }};
}
macro_rules! ts_interval_op {
    ($lhs:ident, $rhs:ident, $tz:ident, $caster1:expr, $caster2:expr, $op:expr, $sign:ident, $type_in1:ty, $type_in2:ty) => {{
        let prim_array_lhs = $caster1(&$lhs)?;
        let prim_array_rhs = $caster2(&$rhs)?;
        let ret: PrimitiveArray<$type_in1> = arrow::compute::try_binary(
            prim_array_lhs,
            prim_array_rhs,
            |ts, interval| Ok($op(ts, interval as i128, $sign)?),
        )?;
        Arc::new(ret.with_timezone_opt($tz.clone())) as ArrayRef
    }};
}
// This function evaluates temporal array operations, such as timestamp - timestamp, interval + interval,
// timestamp + interval, and interval + timestamp. It takes two arrays as input and an integer sign representing
// the operation (+1 for addition and -1 for subtraction). It returns a ColumnarValue as output, which can hold
// either a scalar or an array.
pub fn evaluate_temporal_arrays(
    array_lhs: &ArrayRef,
    sign: i32,
    array_rhs: &ArrayRef,
) -> Result<ColumnarValue> {
    let ret = match (array_lhs.data_type(), array_rhs.data_type()) {
        // Timestamp - Timestamp operations, operands of only the same types are supported.
        (DataType::Timestamp(_, _), DataType::Timestamp(_, _)) => {
            ts_array_op(array_lhs, array_rhs)?
        }
        // Interval (+ , -) Interval operations
        (DataType::Interval(_), DataType::Interval(_)) => {
            interval_array_op(array_lhs, array_rhs, sign)?
        }
        // Timestamp (+ , -) Interval and Interval + Timestamp operations
        // Interval - Timestamp operation is not rational hence not supported
        (DataType::Timestamp(_, _), DataType::Interval(_)) => {
            ts_interval_array_op(array_lhs, sign, array_rhs)?
        }
        (DataType::Interval(_), DataType::Timestamp(_, _)) if sign == 1 => {
            ts_interval_array_op(array_rhs, sign, array_lhs)?
        }
        (_, _) => Err(DataFusionError::Execution(format!(
            "Invalid array types for DateIntervalExpr: {:?} {} {:?}",
            array_lhs.data_type(),
            sign,
            array_rhs.data_type()
        )))?,
    };
    Ok(ColumnarValue::Array(ret))
}

<<<<<<< HEAD
=======
macro_rules! ts_sub_op {
    ($lhs:ident, $rhs:ident, $lhs_tz:ident, $rhs_tz:ident, $coef:expr, $caster:expr, $op:expr, $ts_unit:expr, $mode:expr, $type_out:ty) => {{
        let prim_array_lhs = $caster(&$lhs)?;
        let prim_array_rhs = $caster(&$rhs)?;
        let ret: PrimitiveArray<$type_out> =
            arrow::compute::try_binary(prim_array_lhs, prim_array_rhs, |ts1, ts2| {
                let (parsed_lhs_tz, parsed_rhs_tz) =
                    (parse_timezones($lhs_tz)?, parse_timezones($rhs_tz)?);
                let (naive_lhs, naive_rhs) = calculate_naives::<$mode>(
                    ts1.mul_wrapping($coef),
                    parsed_lhs_tz,
                    ts2.mul_wrapping($coef),
                    parsed_rhs_tz,
                )?;
                Ok($op($ts_unit(&naive_lhs), $ts_unit(&naive_rhs)))
            })?;
        Arc::new(ret) as ArrayRef
    }};
}
macro_rules! interval_op {
    ($lhs:ident, $rhs:ident, $caster:expr, $op:expr, $sign:ident, $type_in:ty) => {{
        let prim_array_lhs = $caster(&$lhs)?;
        let prim_array_rhs = $caster(&$rhs)?;
        let ret = Arc::new(binary::<$type_in, $type_in, _, $type_in>(
            prim_array_lhs,
            prim_array_rhs,
            |interval1, interval2| $op(interval1, interval2, $sign),
        )?) as ArrayRef;
        ret
    }};
}
macro_rules! interval_cross_op {
    ($lhs:ident, $rhs:ident, $caster1:expr, $caster2:expr, $op:expr, $sign:ident, $commute:ident, $type_in1:ty, $type_in2:ty) => {{
        let prim_array_lhs = $caster1(&$lhs)?;
        let prim_array_rhs = $caster2(&$rhs)?;
        let ret = Arc::new(binary::<$type_in1, $type_in2, _, IntervalMonthDayNanoType>(
            prim_array_lhs,
            prim_array_rhs,
            |interval1, interval2| $op(interval1, interval2, $sign, $commute),
        )?) as ArrayRef;
        ret
    }};
}
macro_rules! ts_interval_op {
    ($lhs:ident, $rhs:ident, $tz:ident, $caster1:expr, $caster2:expr, $op:expr, $sign:ident, $type_in1:ty, $type_in2:ty) => {{
        let prim_array_lhs = $caster1(&$lhs)?;
        let prim_array_rhs = $caster2(&$rhs)?;
        let ret: PrimitiveArray<$type_in1> = arrow::compute::try_binary(
            prim_array_lhs,
            prim_array_rhs,
            |ts, interval| Ok($op(ts, interval as i128, $sign)?),
        )?;
        Arc::new(ret.with_timezone_opt($tz.clone())) as ArrayRef
    }};
}
// This function evaluates temporal array operations, such as timestamp - timestamp, interval + interval,
// timestamp + interval, and interval + timestamp. It takes two arrays as input and an integer sign representing
// the operation (+1 for addition and -1 for subtraction). It returns a ColumnarValue as output, which can hold
// either a scalar or an array.
pub fn evaluate_temporal_arrays(
    array_lhs: &ArrayRef,
    sign: i32,
    array_rhs: &ArrayRef,
) -> Result<ColumnarValue> {
    let ret = match (array_lhs.data_type(), array_rhs.data_type()) {
        // Timestamp - Timestamp operations, operands of only the same types are supported.
        (DataType::Timestamp(_, _), DataType::Timestamp(_, _)) => {
            ts_array_op(array_lhs, array_rhs)?
        }
        // Interval (+ , -) Interval operations
        (DataType::Interval(_), DataType::Interval(_)) => {
            interval_array_op(array_lhs, array_rhs, sign)?
        }
        // Timestamp (+ , -) Interval and Interval + Timestamp operations
        // Interval - Timestamp operation is not rational hence not supported
        (DataType::Timestamp(_, _), DataType::Interval(_)) => {
            ts_interval_array_op(array_lhs, sign, array_rhs)?
        }
        (DataType::Interval(_), DataType::Timestamp(_, _)) if sign == 1 => {
            ts_interval_array_op(array_rhs, sign, array_lhs)?
        }
        (_, _) => Err(DataFusionError::Execution(format!(
            "Invalid array types for DateIntervalExpr: {:?} {} {:?}",
            array_lhs.data_type(),
            sign,
            array_rhs.data_type()
        )))?,
    };
    Ok(ColumnarValue::Array(ret))
}

>>>>>>> a7f828dc
/// Performs a timestamp subtraction operation on two arrays and returns the resulting array.
fn ts_array_op(array_lhs: &ArrayRef, array_rhs: &ArrayRef) -> Result<ArrayRef> {
    match (array_lhs.data_type(), array_rhs.data_type()) {
        (
            DataType::Timestamp(TimeUnit::Second, opt_tz_lhs),
            DataType::Timestamp(TimeUnit::Second, opt_tz_rhs),
        ) => Ok(ts_sub_op!(
            array_lhs,
            array_rhs,
            opt_tz_lhs,
            opt_tz_rhs,
            1000i64,
            as_timestamp_second_array,
            seconds_sub,
            NaiveDateTime::timestamp,
            MILLISECOND_MODE,
            IntervalDayTimeType
        )),
        (
            DataType::Timestamp(TimeUnit::Millisecond, opt_tz_lhs),
            DataType::Timestamp(TimeUnit::Millisecond, opt_tz_rhs),
        ) => Ok(ts_sub_op!(
            array_lhs,
            array_rhs,
            opt_tz_lhs,
            opt_tz_rhs,
            1i64,
            as_timestamp_millisecond_array,
            milliseconds_sub,
            NaiveDateTime::timestamp_millis,
            MILLISECOND_MODE,
            IntervalDayTimeType
        )),
        (
            DataType::Timestamp(TimeUnit::Microsecond, opt_tz_lhs),
            DataType::Timestamp(TimeUnit::Microsecond, opt_tz_rhs),
        ) => Ok(ts_sub_op!(
            array_lhs,
            array_rhs,
            opt_tz_lhs,
            opt_tz_rhs,
            1000i64,
            as_timestamp_microsecond_array,
            microseconds_sub,
            NaiveDateTime::timestamp_micros,
            NANOSECOND_MODE,
            IntervalMonthDayNanoType
        )),
        (
            DataType::Timestamp(TimeUnit::Nanosecond, opt_tz_lhs),
            DataType::Timestamp(TimeUnit::Nanosecond, opt_tz_rhs),
        ) => Ok(ts_sub_op!(
            array_lhs,
            array_rhs,
            opt_tz_lhs,
            opt_tz_rhs,
            1i64,
            as_timestamp_nanosecond_array,
            nanoseconds_sub,
            NaiveDateTime::timestamp_nanos,
            NANOSECOND_MODE,
            IntervalMonthDayNanoType
        )),
        (_, _) => Err(DataFusionError::Execution(format!(
            "Invalid array types for Timestamp subtraction: {:?} - {:?}",
            array_lhs.data_type(),
            array_rhs.data_type()
        ))),
    }
}
/// Performs an interval operation on two arrays and returns the resulting array.
/// The operation sign determines whether to perform addition or subtraction.
/// The data type and unit of the two input arrays must match the supported combinations.
fn interval_array_op(
    array_lhs: &ArrayRef,
    array_rhs: &ArrayRef,
    sign: i32,
) -> Result<ArrayRef> {
    match (array_lhs.data_type(), array_rhs.data_type()) {
        (
            DataType::Interval(IntervalUnit::YearMonth),
            DataType::Interval(IntervalUnit::YearMonth),
        ) => Ok(interval_op!(
            array_lhs,
            array_rhs,
            as_interval_ym_array,
            op_ym,
            sign,
            IntervalYearMonthType
        )),
        (
            DataType::Interval(IntervalUnit::YearMonth),
            DataType::Interval(IntervalUnit::DayTime),
        ) => Ok(interval_cross_op!(
            array_lhs,
            array_rhs,
            as_interval_ym_array,
            as_interval_dt_array,
            op_ym_dt,
            sign,
            false,
            IntervalYearMonthType,
            IntervalDayTimeType
        )),
        (
            DataType::Interval(IntervalUnit::YearMonth),
            DataType::Interval(IntervalUnit::MonthDayNano),
        ) => Ok(interval_cross_op!(
            array_lhs,
            array_rhs,
            as_interval_ym_array,
            as_interval_mdn_array,
            op_ym_mdn,
            sign,
            false,
            IntervalYearMonthType,
            IntervalMonthDayNanoType
        )),
        (
            DataType::Interval(IntervalUnit::DayTime),
            DataType::Interval(IntervalUnit::YearMonth),
        ) => Ok(interval_cross_op!(
            array_rhs,
            array_lhs,
            as_interval_ym_array,
            as_interval_dt_array,
            op_ym_dt,
            sign,
            true,
            IntervalYearMonthType,
            IntervalDayTimeType
        )),
        (
            DataType::Interval(IntervalUnit::DayTime),
            DataType::Interval(IntervalUnit::DayTime),
        ) => Ok(interval_op!(
            array_lhs,
            array_rhs,
            as_interval_dt_array,
            op_dt,
            sign,
            IntervalDayTimeType
        )),
        (
            DataType::Interval(IntervalUnit::DayTime),
            DataType::Interval(IntervalUnit::MonthDayNano),
        ) => Ok(interval_cross_op!(
            array_lhs,
            array_rhs,
            as_interval_dt_array,
            as_interval_mdn_array,
            op_dt_mdn,
            sign,
            false,
            IntervalDayTimeType,
            IntervalMonthDayNanoType
        )),
        (
            DataType::Interval(IntervalUnit::MonthDayNano),
            DataType::Interval(IntervalUnit::YearMonth),
        ) => Ok(interval_cross_op!(
            array_rhs,
            array_lhs,
            as_interval_ym_array,
            as_interval_mdn_array,
            op_ym_mdn,
            sign,
            true,
            IntervalYearMonthType,
            IntervalMonthDayNanoType
        )),
        (
            DataType::Interval(IntervalUnit::MonthDayNano),
            DataType::Interval(IntervalUnit::DayTime),
        ) => Ok(interval_cross_op!(
            array_rhs,
            array_lhs,
            as_interval_dt_array,
            as_interval_mdn_array,
            op_dt_mdn,
            sign,
            true,
            IntervalDayTimeType,
            IntervalMonthDayNanoType
        )),
        (
            DataType::Interval(IntervalUnit::MonthDayNano),
            DataType::Interval(IntervalUnit::MonthDayNano),
        ) => Ok(interval_op!(
            array_lhs,
            array_rhs,
            as_interval_mdn_array,
            op_mdn,
            sign,
            IntervalMonthDayNanoType
        )),
        (_, _) => Err(DataFusionError::Execution(format!(
            "Invalid array types for Interval operation: {:?} {} {:?}",
            array_lhs.data_type(),
            sign,
            array_rhs.data_type()
        ))),
    }
}
/// Performs a timestamp/interval operation on two arrays and returns the resulting array.
/// The operation sign determines whether to perform addition or subtraction.
/// The data type and unit of the two input arrays must match the supported combinations.
fn ts_interval_array_op(
    array_lhs: &ArrayRef,
    sign: i32,
    array_rhs: &ArrayRef,
) -> Result<ArrayRef> {
    match (array_lhs.data_type(), array_rhs.data_type()) {
        (
            DataType::Timestamp(TimeUnit::Second, tz),
            DataType::Interval(IntervalUnit::YearMonth),
        ) => Ok(ts_interval_op!(
            array_lhs,
            array_rhs,
            tz,
            as_timestamp_second_array,
            as_interval_ym_array,
            seconds_add_array::<YM_MODE>,
            sign,
            TimestampSecondType,
            IntervalYearMonthType
        )),
        (
            DataType::Timestamp(TimeUnit::Second, tz),
            DataType::Interval(IntervalUnit::DayTime),
        ) => Ok(ts_interval_op!(
            array_lhs,
            array_rhs,
            tz,
            as_timestamp_second_array,
            as_interval_dt_array,
            seconds_add_array::<DT_MODE>,
            sign,
            TimestampSecondType,
            IntervalDayTimeType
        )),
        (
            DataType::Timestamp(TimeUnit::Second, tz),
            DataType::Interval(IntervalUnit::MonthDayNano),
        ) => Ok(ts_interval_op!(
            array_lhs,
            array_rhs,
            tz,
            as_timestamp_second_array,
            as_interval_mdn_array,
            seconds_add_array::<MDN_MODE>,
            sign,
            TimestampSecondType,
            IntervalMonthDayNanoType
        )),
        (
            DataType::Timestamp(TimeUnit::Millisecond, tz),
            DataType::Interval(IntervalUnit::YearMonth),
        ) => Ok(ts_interval_op!(
            array_lhs,
            array_rhs,
            tz,
            as_timestamp_millisecond_array,
            as_interval_ym_array,
            milliseconds_add_array::<YM_MODE>,
            sign,
            TimestampMillisecondType,
            IntervalYearMonthType
        )),
        (
            DataType::Timestamp(TimeUnit::Millisecond, tz),
            DataType::Interval(IntervalUnit::DayTime),
        ) => Ok(ts_interval_op!(
            array_lhs,
            array_rhs,
            tz,
            as_timestamp_millisecond_array,
            as_interval_dt_array,
            milliseconds_add_array::<DT_MODE>,
            sign,
            TimestampMillisecondType,
            IntervalDayTimeType
        )),
        (
            DataType::Timestamp(TimeUnit::Millisecond, tz),
            DataType::Interval(IntervalUnit::MonthDayNano),
        ) => Ok(ts_interval_op!(
            array_lhs,
            array_rhs,
            tz,
            as_timestamp_millisecond_array,
            as_interval_mdn_array,
            milliseconds_add_array::<MDN_MODE>,
            sign,
            TimestampMillisecondType,
            IntervalMonthDayNanoType
        )),
        (
            DataType::Timestamp(TimeUnit::Microsecond, tz),
            DataType::Interval(IntervalUnit::YearMonth),
        ) => Ok(ts_interval_op!(
            array_lhs,
            array_rhs,
            tz,
            as_timestamp_microsecond_array,
            as_interval_ym_array,
            microseconds_add_array::<YM_MODE>,
            sign,
            TimestampMicrosecondType,
            IntervalYearMonthType
        )),
        (
            DataType::Timestamp(TimeUnit::Microsecond, tz),
            DataType::Interval(IntervalUnit::DayTime),
        ) => Ok(ts_interval_op!(
            array_lhs,
            array_rhs,
            tz,
            as_timestamp_microsecond_array,
            as_interval_dt_array,
            microseconds_add_array::<DT_MODE>,
            sign,
            TimestampMicrosecondType,
            IntervalDayTimeType
        )),
        (
            DataType::Timestamp(TimeUnit::Microsecond, tz),
            DataType::Interval(IntervalUnit::MonthDayNano),
        ) => Ok(ts_interval_op!(
            array_lhs,
            array_rhs,
            tz,
            as_timestamp_microsecond_array,
            as_interval_mdn_array,
            microseconds_add_array::<MDN_MODE>,
            sign,
            TimestampMicrosecondType,
            IntervalMonthDayNanoType
        )),
        (
            DataType::Timestamp(TimeUnit::Nanosecond, tz),
            DataType::Interval(IntervalUnit::YearMonth),
        ) => Ok(ts_interval_op!(
            array_lhs,
            array_rhs,
            tz,
            as_timestamp_nanosecond_array,
            as_interval_ym_array,
            nanoseconds_add_array::<YM_MODE>,
            sign,
            TimestampNanosecondType,
            IntervalYearMonthType
        )),
        (
            DataType::Timestamp(TimeUnit::Nanosecond, tz),
            DataType::Interval(IntervalUnit::DayTime),
        ) => Ok(ts_interval_op!(
            array_lhs,
            array_rhs,
            tz,
            as_timestamp_nanosecond_array,
            as_interval_dt_array,
            nanoseconds_add_array::<DT_MODE>,
            sign,
            TimestampNanosecondType,
            IntervalDayTimeType
        )),
        (
            DataType::Timestamp(TimeUnit::Nanosecond, tz),
            DataType::Interval(IntervalUnit::MonthDayNano),
        ) => Ok(ts_interval_op!(
            array_lhs,
            array_rhs,
            tz,
            as_timestamp_nanosecond_array,
            as_interval_mdn_array,
            nanoseconds_add_array::<MDN_MODE>,
            sign,
            TimestampNanosecondType,
            IntervalMonthDayNanoType
        )),
        (_, _) => Err(DataFusionError::Execution(format!(
            "Invalid array types for Timestamp Interval operation: {:?} {} {:?}",
            array_lhs.data_type(),
            sign,
            array_rhs.data_type()
        ))),
    }
}

#[cfg(test)]
mod tests {
    use super::*;
    use crate::create_physical_expr;
    use crate::execution_props::ExecutionProps;
    use arrow::array::{ArrayRef, Date32Builder};
    use arrow::datatypes::*;
    use chrono::{Duration, NaiveDate};
    use datafusion_common::delta::shift_months;
    use datafusion_common::{Column, Result, ToDFSchema};
    use datafusion_expr::Expr;
    use std::ops::Add;

    #[test]
    fn add_11_months() {
        let prior = NaiveDate::from_ymd_opt(2000, 1, 1).unwrap();
        let actual = shift_months(prior, 11);
        assert_eq!(format!("{actual:?}").as_str(), "2000-12-01");
    }

    #[test]
    fn add_12_months() {
        let prior = NaiveDate::from_ymd_opt(2000, 1, 1).unwrap();
        let actual = shift_months(prior, 12);
        assert_eq!(format!("{actual:?}").as_str(), "2001-01-01");
    }

    #[test]
    fn add_13_months() {
        let prior = NaiveDate::from_ymd_opt(2000, 1, 1).unwrap();
        let actual = shift_months(prior, 13);
        assert_eq!(format!("{actual:?}").as_str(), "2001-02-01");
    }

    #[test]
    fn sub_11_months() {
        let prior = NaiveDate::from_ymd_opt(2000, 1, 1).unwrap();
        let actual = shift_months(prior, -11);
        assert_eq!(format!("{actual:?}").as_str(), "1999-02-01");
    }

    #[test]
    fn sub_12_months() {
        let prior = NaiveDate::from_ymd_opt(2000, 1, 1).unwrap();
        let actual = shift_months(prior, -12);
        assert_eq!(format!("{actual:?}").as_str(), "1999-01-01");
    }

    #[test]
    fn sub_13_months() {
        let prior = NaiveDate::from_ymd_opt(2000, 1, 1).unwrap();
        let actual = shift_months(prior, -13);
        assert_eq!(format!("{actual:?}").as_str(), "1998-12-01");
    }

    #[test]
    fn add_32_day_time() -> Result<()> {
        // setup
        let dt = Expr::Literal(ScalarValue::Date32(Some(0)));
        let op = Operator::Plus;
        let interval = Expr::Literal(ScalarValue::new_interval_dt(1, 0));

        // exercise
        let res = exercise(&dt, op, &interval)?;

        // assert
        match res {
            ColumnarValue::Scalar(ScalarValue::Date32(Some(d))) => {
                let epoch = NaiveDate::from_ymd_opt(1970, 1, 1).unwrap();
                let res = epoch.add(Duration::days(d as i64));
                assert_eq!(format!("{res:?}").as_str(), "1970-01-02");
            }
            _ => Err(DataFusionError::NotImplemented(
                "Unexpected result!".to_string(),
            ))?,
        }

        Ok(())
    }

    #[test]
    fn sub_32_year_month() -> Result<()> {
        // setup
        let dt = Expr::Literal(ScalarValue::Date32(Some(0)));
        let op = Operator::Minus;
        let interval = Expr::Literal(ScalarValue::IntervalYearMonth(Some(13)));

        // exercise
        let res = exercise(&dt, op, &interval)?;

        // assert
        match res {
            ColumnarValue::Scalar(ScalarValue::Date32(Some(d))) => {
                let epoch = NaiveDate::from_ymd_opt(1970, 1, 1).unwrap();
                let res = epoch.add(Duration::days(d as i64));
                assert_eq!(format!("{res:?}").as_str(), "1968-12-01");
            }
            _ => Err(DataFusionError::NotImplemented(
                "Unexpected result!".to_string(),
            ))?,
        }

        Ok(())
    }

    #[test]
    fn add_64_day_time() -> Result<()> {
        // setup
        let dt = Expr::Literal(ScalarValue::Date64(Some(0)));
        let op = Operator::Plus;
        let interval =
            Expr::Literal(ScalarValue::new_interval_dt(-15, -24 * 60 * 60 * 1000));

        // exercise
        let res = exercise(&dt, op, &interval)?;

        // assert
        match res {
            ColumnarValue::Scalar(ScalarValue::Date64(Some(d))) => {
                let epoch = NaiveDate::from_ymd_opt(1970, 1, 1).unwrap();
                let res = epoch.add(Duration::milliseconds(d));
                assert_eq!(format!("{res:?}").as_str(), "1969-12-16");
            }
            _ => Err(DataFusionError::NotImplemented(
                "Unexpected result!".to_string(),
            ))?,
        }

        Ok(())
    }

    #[test]
    fn add_32_year_month() -> Result<()> {
        // setup
        let dt = Expr::Literal(ScalarValue::Date32(Some(0)));
        let op = Operator::Plus;
        let interval = Expr::Literal(ScalarValue::IntervalYearMonth(Some(1)));

        // exercise
        let res = exercise(&dt, op, &interval)?;

        // assert
        match res {
            ColumnarValue::Scalar(ScalarValue::Date32(Some(d))) => {
                let epoch = NaiveDate::from_ymd_opt(1970, 1, 1).unwrap();
                let res = epoch.add(Duration::days(d as i64));
                assert_eq!(format!("{res:?}").as_str(), "1970-02-01");
            }
            _ => Err(DataFusionError::NotImplemented(
                "Unexpected result!".to_string(),
            ))?,
        }

        Ok(())
    }

    #[test]
    fn add_32_month_day_nano() -> Result<()> {
        // setup
        let dt = Expr::Literal(ScalarValue::Date32(Some(0)));
        let op = Operator::Plus;
        let interval = Expr::Literal(ScalarValue::new_interval_mdn(-12, -15, -42));

        // exercise
        let res = exercise(&dt, op, &interval)?;

        // assert
        match res {
            ColumnarValue::Scalar(ScalarValue::Date32(Some(d))) => {
                let epoch = NaiveDate::from_ymd_opt(1970, 1, 1).unwrap();
                let res = epoch.add(Duration::days(d as i64));
                assert_eq!(format!("{res:?}").as_str(), "1968-12-17");
            }
            _ => Err(DataFusionError::NotImplemented(
                "Unexpected result!".to_string(),
            ))?,
        }

        Ok(())
    }

    #[test]
    fn add_1_millisecond() -> Result<()> {
        // setup
        let now_ts_ns = chrono::Utc::now().timestamp_nanos();
        let dt = Expr::Literal(ScalarValue::TimestampNanosecond(Some(now_ts_ns), None));
        let op = Operator::Plus;
        let interval = Expr::Literal(ScalarValue::new_interval_dt(0, 1));

        // exercise
        let res = exercise(&dt, op, &interval)?;

        // assert
        match res {
            ColumnarValue::Scalar(ScalarValue::TimestampNanosecond(Some(ts), None)) => {
                assert_eq!(ts, now_ts_ns + 1_000_000);
            }
            _ => Err(DataFusionError::NotImplemented(
                "Unexpected result!".to_string(),
            ))?,
        }
        Ok(())
    }

    #[test]
    fn add_2_hours() -> Result<()> {
        // setup
        let now_ts_s = chrono::Utc::now().timestamp();
        let dt = Expr::Literal(ScalarValue::TimestampSecond(Some(now_ts_s), None));
        let op = Operator::Plus;
        let interval = Expr::Literal(ScalarValue::new_interval_dt(0, 2 * 3600 * 1_000));

        // exercise
        let res = exercise(&dt, op, &interval)?;

        // assert
        match res {
            ColumnarValue::Scalar(ScalarValue::TimestampSecond(Some(ts), None)) => {
                assert_eq!(ts, now_ts_s + 2 * 3600);
            }
            _ => Err(DataFusionError::NotImplemented(
                "Unexpected result!".to_string(),
            ))?,
        }
        Ok(())
    }

    #[test]
    fn sub_4_hours() -> Result<()> {
        // setup
        let now_ts_s = chrono::Utc::now().timestamp();
        let dt = Expr::Literal(ScalarValue::TimestampSecond(Some(now_ts_s), None));
        let op = Operator::Minus;
        let interval = Expr::Literal(ScalarValue::new_interval_dt(0, 4 * 3600 * 1_000));

        // exercise
        let res = exercise(&dt, op, &interval)?;

        // assert
        match res {
            ColumnarValue::Scalar(ScalarValue::TimestampSecond(Some(ts), None)) => {
                assert_eq!(ts, now_ts_s - 4 * 3600);
            }
            _ => Err(DataFusionError::NotImplemented(
                "Unexpected result!".to_string(),
            ))?,
        }
        Ok(())
    }

    #[test]
    fn add_8_days() -> Result<()> {
        // setup
        let now_ts_ns = chrono::Utc::now().timestamp_nanos();
        let dt = Expr::Literal(ScalarValue::TimestampNanosecond(Some(now_ts_ns), None));
        let op = Operator::Plus;
        let interval = Expr::Literal(ScalarValue::new_interval_dt(8, 0));

        // exercise
        let res = exercise(&dt, op, &interval)?;

        // assert
        match res {
            ColumnarValue::Scalar(ScalarValue::TimestampNanosecond(Some(ts), None)) => {
                assert_eq!(ts, now_ts_ns + 8 * 86400 * 1_000_000_000);
            }
            _ => Err(DataFusionError::NotImplemented(
                "Unexpected result!".to_string(),
            ))?,
        }
        Ok(())
    }

    #[test]
    fn sub_16_days() -> Result<()> {
        // setup
        let now_ts_ns = chrono::Utc::now().timestamp_nanos();
        let dt = Expr::Literal(ScalarValue::TimestampNanosecond(Some(now_ts_ns), None));
        let op = Operator::Minus;
        let interval = Expr::Literal(ScalarValue::new_interval_dt(16, 0));

        // exercise
        let res = exercise(&dt, op, &interval)?;

        // assert
        match res {
            ColumnarValue::Scalar(ScalarValue::TimestampNanosecond(Some(ts), None)) => {
                assert_eq!(ts, now_ts_ns - 16 * 86400 * 1_000_000_000);
            }
            _ => Err(DataFusionError::NotImplemented(
                "Unexpected result!".to_string(),
            ))?,
        }
        Ok(())
    }

    #[test]
    fn array_add_26_days() -> Result<()> {
        let mut builder = Date32Builder::with_capacity(8);
        builder.append_slice(&[0, 1, 2, 3, 4, 5, 6, 7]);
        let a: ArrayRef = Arc::new(builder.finish());

        let schema = Schema::new(vec![Field::new("a", DataType::Date32, false)]);
        let batch = RecordBatch::try_new(Arc::new(schema.clone()), vec![a])?;
        let dfs = schema.clone().to_dfschema()?;
        let props = ExecutionProps::new();

        let dt = Expr::Column(Column::from_name("a"));
        let interval = Expr::Literal(ScalarValue::new_interval_dt(26, 0));
        let op = Operator::Plus;

        let lhs = create_physical_expr(&dt, &dfs, &schema, &props)?;
        let rhs = create_physical_expr(&interval, &dfs, &schema, &props)?;

        let cut = DateTimeIntervalExpr::try_new(lhs, op, rhs, &schema)?;
        let res = cut.evaluate(&batch)?;

        let mut builder = Date32Builder::with_capacity(8);
        builder.append_slice(&[26, 27, 28, 29, 30, 31, 32, 33]);
        let expected: ArrayRef = Arc::new(builder.finish());

        // assert
        match res {
            ColumnarValue::Array(array) => {
                assert_eq!(&array, &expected)
            }
            _ => Err(DataFusionError::NotImplemented(
                "Unexpected result!".to_string(),
            ))?,
        }

        Ok(())
    }

    #[test]
    fn invalid_interval() -> Result<()> {
        // setup
        let dt = Expr::Literal(ScalarValue::Date32(Some(0)));
        let op = Operator::Plus;
        let interval = Expr::Literal(ScalarValue::Null);

        // exercise
        let res = exercise(&dt, op, &interval);
        assert!(res.is_err(), "Can't add a NULL interval");

        Ok(())
    }

    #[test]
    fn invalid_date() -> Result<()> {
        // setup
        let dt = Expr::Literal(ScalarValue::Null);
        let op = Operator::Plus;
        let interval = Expr::Literal(ScalarValue::IntervalMonthDayNano(Some(0)));

        // exercise
        let res = exercise(&dt, op, &interval);
        assert!(res.is_err(), "Can't add to NULL date");

        Ok(())
    }

    #[test]
    fn invalid_op() -> Result<()> {
        // setup
        let dt = Expr::Literal(ScalarValue::Date32(Some(0)));
        let op = Operator::Eq;
        let interval = Expr::Literal(ScalarValue::IntervalMonthDayNano(Some(0)));

        // exercise
        let res = exercise(&dt, op, &interval);
        assert!(res.is_err(), "Can't add dates with == operator");

        Ok(())
    }

    fn exercise(dt: &Expr, op: Operator, interval: &Expr) -> Result<ColumnarValue> {
        let mut builder = Date32Builder::with_capacity(1);
        builder.append_value(0);
        let a: ArrayRef = Arc::new(builder.finish());
        let schema = Schema::new(vec![Field::new("a", DataType::Date32, false)]);
        let batch = RecordBatch::try_new(Arc::new(schema.clone()), vec![a])?;

        let dfs = schema.clone().to_dfschema()?;
        let props = ExecutionProps::new();

        let lhs = create_physical_expr(dt, &dfs, &schema, &props)?;
        let rhs = create_physical_expr(interval, &dfs, &schema, &props)?;

        let lhs_str = format!("{lhs}");
        let rhs_str = format!("{rhs}");

        let cut = DateTimeIntervalExpr::try_new(lhs, op, rhs, &schema)?;

        assert_eq!(lhs_str, format!("{}", cut.lhs()));
        assert_eq!(op, cut.op().clone());
        assert_eq!(rhs_str, format!("{}", cut.rhs()));

        let res = cut.evaluate(&batch)?;
        Ok(res)
    }
}<|MERGE_RESOLUTION|>--- conflicted
+++ resolved
@@ -20,11 +20,7 @@
 use crate::physical_expr::down_cast_any_ref;
 use crate::PhysicalExpr;
 use arrow::array::{Array, ArrayRef, PrimitiveArray};
-<<<<<<< HEAD
 use arrow::compute::{binary, try_unary};
-=======
-use arrow::compute::{binary, unary};
->>>>>>> a7f828dc
 use arrow::datatypes::{
     ArrowNativeTypeOp, DataType, Date32Type, Date64Type, IntervalDayTimeType,
     IntervalMonthDayNanoType, IntervalYearMonthType, Schema, TimeUnit,
@@ -78,10 +74,7 @@
                 DataType::Interval(_),
             )
             | (DataType::Timestamp(_, _), Operator::Minus, DataType::Timestamp(_, _))
-<<<<<<< HEAD
             | (DataType::Interval(_), Operator::Plus, DataType::Timestamp(_, _))
-=======
->>>>>>> a7f828dc
             | (
                 DataType::Interval(_),
                 Operator::Plus | Operator::Minus,
@@ -93,11 +86,7 @@
                 input_schema: input_schema.clone(),
             }),
             (lhs, _, rhs) => Err(DataFusionError::Execution(format!(
-<<<<<<< HEAD
                 "Invalid operation {op} between '{lhs}' and '{rhs}' for DateIntervalExpr"
-=======
-                "Invalid operation between '{lhs}' and '{rhs}' for DateIntervalExpr"
->>>>>>> a7f828dc
             ))),
         }
     }
@@ -168,11 +157,7 @@
                 }))
             }
             (ColumnarValue::Array(array_lhs), ColumnarValue::Scalar(operand_rhs)) => {
-<<<<<<< HEAD
                 evaluate_temporal_array(array_lhs, sign, &operand_rhs)
-=======
-                evaluate_array(array_lhs, sign, &operand_rhs)
->>>>>>> a7f828dc
             }
 
             (ColumnarValue::Array(array_lhs), ColumnarValue::Array(array_rhs)) => {
@@ -378,8 +363,6 @@
     Ok(ColumnarValue::Array(ret))
 }
 
-<<<<<<< HEAD
-=======
 macro_rules! ts_sub_op {
     ($lhs:ident, $rhs:ident, $lhs_tz:ident, $rhs_tz:ident, $coef:expr, $caster:expr, $op:expr, $ts_unit:expr, $mode:expr, $type_out:ty) => {{
         let prim_array_lhs = $caster(&$lhs)?;
@@ -471,7 +454,6 @@
     Ok(ColumnarValue::Array(ret))
 }
 
->>>>>>> a7f828dc
 /// Performs a timestamp subtraction operation on two arrays and returns the resulting array.
 fn ts_array_op(array_lhs: &ArrayRef, array_rhs: &ArrayRef) -> Result<ArrayRef> {
     match (array_lhs.data_type(), array_rhs.data_type()) {
