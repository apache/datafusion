// Licensed to the Apache Software Foundation (ASF) under one
// or more contributor license agreements.  See the NOTICE file
// distributed with this work for additional information
// regarding copyright ownership.  The ASF licenses this file
// to you under the Apache License, Version 2.0 (the
// "License"); you may not use this file except in compliance
// with the License.  You may obtain a copy of the License at
//
//   http://www.apache.org/licenses/LICENSE-2.0
//
// Unless required by applicable law or agreed to in writing,
// software distributed under the License is distributed on an
// "AS IS" BASIS, WITHOUT WARRANTIES OR CONDITIONS OF ANY
// KIND, either express or implied.  See the License for the
// specific language governing permissions and limitations
// under the License.

//! Literal expressions for physical operations

use std::any::Any;
use std::hash::Hash;
use std::sync::Arc;

use crate::physical_expr::PhysicalExpr;

use arrow::datatypes::SchemaRef;
use arrow::{
    datatypes::{DataType, Schema},
    record_batch::RecordBatch,
};
use datafusion_common::{Result, ScalarValue};
use datafusion_expr::interval_arithmetic::Interval;
use datafusion_expr::sort_properties::{ExprProperties, SortProperties};
use datafusion_expr::{ColumnarValue, Expr};
use datafusion_physical_expr_common::utils::is_supported_datatype_for_bounds_eval;

/// Represents a literal value
#[derive(Debug, PartialEq, Eq, Hash)]
pub struct Literal {
    value: ScalarValue,
}

impl Literal {
    /// Create a literal value expression
    pub fn new(value: ScalarValue) -> Self {
        Self { value }
    }

    /// Get the scalar value
    pub fn value(&self) -> &ScalarValue {
        &self.value
    }
}

impl std::fmt::Display for Literal {
    fn fmt(&self, f: &mut std::fmt::Formatter) -> std::fmt::Result {
        write!(f, "{}", self.value)
    }
}

impl PhysicalExpr for Literal {
    /// Return a reference to Any that can be used for downcasting
    fn as_any(&self) -> &dyn Any {
        self
    }

    fn data_type(&self, _input_schema: &Schema) -> Result<DataType> {
        Ok(self.value.data_type())
    }

    fn nullable(&self, _input_schema: &Schema) -> Result<bool> {
        Ok(self.value.is_null())
    }

    fn evaluate(&self, _batch: &RecordBatch) -> Result<ColumnarValue> {
        Ok(ColumnarValue::Scalar(self.value.clone()))
    }

    fn children(&self) -> Vec<&Arc<dyn PhysicalExpr>> {
        vec![]
    }

    fn with_new_children(
        self: Arc<Self>,
        _children: Vec<Arc<dyn PhysicalExpr>>,
    ) -> Result<Arc<dyn PhysicalExpr>> {
        Ok(self)
    }

    fn get_properties(&self, _children: &[ExprProperties]) -> Result<ExprProperties> {
        Ok(ExprProperties {
            sort_properties: SortProperties::Singleton,
            range: Interval::try_new(self.value().clone(), self.value().clone())?,
            preserves_lex_ordering: true,
        })
    }

<<<<<<< HEAD
    fn supports_bounds_evaluation(&self, schema: &SchemaRef) -> bool {
        if let Ok(dt) = self.data_type(schema) {
            is_supported_datatype_for_bounds_eval(&dt)
        } else {
            false
        }
=======
    fn fmt_sql(&self, f: &mut std::fmt::Formatter<'_>) -> std::fmt::Result {
        std::fmt::Display::fmt(self, f)
>>>>>>> a571b7d4
    }
}

/// Create a literal expression
pub fn lit<T: datafusion_expr::Literal>(value: T) -> Arc<dyn PhysicalExpr> {
    match value.lit() {
        Expr::Literal(v) => Arc::new(Literal::new(v)),
        _ => unreachable!(),
    }
}

#[cfg(test)]
mod tests {
    use super::*;

    use arrow::array::Int32Array;
    use arrow::datatypes::*;
    use datafusion_common::cast::as_int32_array;
    use datafusion_physical_expr_common::physical_expr::fmt_sql;

    #[test]
    fn literal_i32() -> Result<()> {
        // create an arbitrary record batch
        let schema = Schema::new(vec![Field::new("a", DataType::Int32, true)]);
        let a = Int32Array::from(vec![Some(1), None, Some(3), Some(4), Some(5)]);
        let batch = RecordBatch::try_new(Arc::new(schema), vec![Arc::new(a)])?;

        // create and evaluate a literal expression
        let literal_expr = lit(42i32);
        assert_eq!("42", format!("{literal_expr}"));

        let literal_array = literal_expr
            .evaluate(&batch)?
            .into_array(batch.num_rows())
            .expect("Failed to convert to array");
        let literal_array = as_int32_array(&literal_array)?;

        // note that the contents of the literal array are unrelated to the batch contents except for the length of the array
        assert_eq!(literal_array.len(), 5); // 5 rows in the batch
        for i in 0..literal_array.len() {
            assert_eq!(literal_array.value(i), 42);
        }

        Ok(())
    }

    #[test]
    fn test_fmt_sql() -> Result<()> {
        // create and evaluate a literal expression
        let expr = lit(42i32);
        let display_string = expr.to_string();
        assert_eq!(display_string, "42");
        let sql_string = fmt_sql(expr.as_ref()).to_string();
        assert_eq!(sql_string, "42");

        Ok(())
    }
}<|MERGE_RESOLUTION|>--- conflicted
+++ resolved
@@ -95,17 +95,16 @@
         })
     }
 
-<<<<<<< HEAD
+    fn fmt_sql(&self, f: &mut std::fmt::Formatter<'_>) -> std::fmt::Result {
+        std::fmt::Display::fmt(self, f)
+    }
+
     fn supports_bounds_evaluation(&self, schema: &SchemaRef) -> bool {
         if let Ok(dt) = self.data_type(schema) {
             is_supported_datatype_for_bounds_eval(&dt)
         } else {
             false
         }
-=======
-    fn fmt_sql(&self, f: &mut std::fmt::Formatter<'_>) -> std::fmt::Result {
-        std::fmt::Display::fmt(self, f)
->>>>>>> a571b7d4
     }
 }
 
