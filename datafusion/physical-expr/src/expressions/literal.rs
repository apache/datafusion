// Licensed to the Apache Software Foundation (ASF) under one
// or more contributor license agreements.  See the NOTICE file
// distributed with this work for additional information
// regarding copyright ownership.  The ASF licenses this file
// to you under the Apache License, Version 2.0 (the
// "License"); you may not use this file except in compliance
// with the License.  You may obtain a copy of the License at
//
//   http://www.apache.org/licenses/LICENSE-2.0
//
// Unless required by applicable law or agreed to in writing,
// software distributed under the License is distributed on an
// "AS IS" BASIS, WITHOUT WARRANTIES OR CONDITIONS OF ANY
// KIND, either express or implied.  See the License for the
// specific language governing permissions and limitations
// under the License.

//! Literal expressions for physical operations

use std::any::Any;
use std::hash::Hash;
use std::sync::Arc;

use crate::physical_expr::PhysicalExpr;

use arrow::{
    datatypes::{DataType, Schema},
    record_batch::RecordBatch,
};
use datafusion_common::{Result, ScalarValue};
use datafusion_expr::{Expr, Scalar};
use datafusion_expr_common::columnar_value::ColumnarValue;
use datafusion_expr_common::interval_arithmetic::Interval;
use datafusion_expr_common::sort_properties::{ExprProperties, SortProperties};

/// Represents a literal value
#[derive(Debug, PartialEq, Eq, Hash)]
pub struct Literal {
    scalar: Scalar,
}

impl From<ScalarValue> for Literal {
    fn from(value: ScalarValue) -> Self {
        Self::new(Scalar::from(value))
    }
}

impl Literal {
    /// Create a literal value expression
    pub fn new(value: Scalar) -> Self {
        Self { scalar: value }
    }

    /// Get the scalar value
    pub fn scalar(&self) -> &Scalar {
        &self.scalar
    }
}

impl std::fmt::Display for Literal {
    fn fmt(&self, f: &mut std::fmt::Formatter) -> std::fmt::Result {
        write!(f, "{}", self.scalar)
    }
}

impl PhysicalExpr for Literal {
    /// Return a reference to Any that can be used for downcasting
    fn as_any(&self) -> &dyn Any {
        self
    }

    fn data_type(&self, _input_schema: &Schema) -> Result<DataType> {
        Ok(self.scalar.data_type().clone())
    }

    fn nullable(&self, _input_schema: &Schema) -> Result<bool> {
        Ok(self.scalar.value().is_null())
    }

    fn evaluate(&self, _batch: &RecordBatch) -> Result<ColumnarValue> {
        Ok(ColumnarValue::Scalar(self.scalar.clone()))
    }

    fn children(&self) -> Vec<&Arc<dyn PhysicalExpr>> {
        vec![]
    }

    fn with_new_children(
        self: Arc<Self>,
        _children: Vec<Arc<dyn PhysicalExpr>>,
    ) -> Result<Arc<dyn PhysicalExpr>> {
        Ok(self)
    }

    fn get_properties(&self, _children: &[ExprProperties]) -> Result<ExprProperties> {
        Ok(ExprProperties {
            sort_properties: SortProperties::Singleton,
<<<<<<< HEAD
            range: Interval::try_new(
                self.scalar.value().clone(),
                self.scalar.value().clone(),
            )?,
=======
            range: Interval::try_new(self.value().clone(), self.value().clone())?,
            preserves_lex_ordering: true,
>>>>>>> 2ad89550
        })
    }
}

/// Create a literal expression
pub fn lit<T: datafusion_expr::Literal>(value: T) -> Arc<dyn PhysicalExpr> {
    match value.lit() {
        Expr::Literal(v) => Arc::new(Literal::new(v)),
        _ => unreachable!(),
    }
}

#[cfg(test)]
mod tests {
    use super::*;

    use arrow::array::Int32Array;
    use arrow::datatypes::*;
    use datafusion_common::cast::as_int32_array;

    #[test]
    fn literal_i32() -> Result<()> {
        // create an arbitrary record batch
        let schema = Schema::new(vec![Field::new("a", DataType::Int32, true)]);
        let a = Int32Array::from(vec![Some(1), None, Some(3), Some(4), Some(5)]);
        let batch = RecordBatch::try_new(Arc::new(schema), vec![Arc::new(a)])?;

        // create and evaluate a literal expression
        let literal_expr = lit(42i32);
        assert_eq!("42", format!("{literal_expr}"));

        let literal_array = literal_expr
            .evaluate(&batch)?
            .into_array(batch.num_rows())
            .expect("Failed to convert to array");
        let literal_array = as_int32_array(&literal_array)?;

        // note that the contents of the literal array are unrelated to the batch contents except for the length of the array
        assert_eq!(literal_array.len(), 5); // 5 rows in the batch
        for i in 0..literal_array.len() {
            assert_eq!(literal_array.value(i), 42);
        }

        Ok(())
    }
}<|MERGE_RESOLUTION|>--- conflicted
+++ resolved
@@ -95,15 +95,11 @@
     fn get_properties(&self, _children: &[ExprProperties]) -> Result<ExprProperties> {
         Ok(ExprProperties {
             sort_properties: SortProperties::Singleton,
-<<<<<<< HEAD
             range: Interval::try_new(
                 self.scalar.value().clone(),
                 self.scalar.value().clone(),
             )?,
-=======
-            range: Interval::try_new(self.value().clone(), self.value().clone())?,
             preserves_lex_ordering: true,
->>>>>>> 2ad89550
         })
     }
 }
