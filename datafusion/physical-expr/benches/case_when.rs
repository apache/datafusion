// Licensed to the Apache Software Foundation (ASF) under one
// or more contributor license agreements.  See the NOTICE file
// distributed with this work for additional information
// regarding copyright ownership.  The ASF licenses this file
// to you under the Apache License, Version 2.0 (the
// "License"); you may not use this file except in compliance
// with the License.  You may obtain a copy of the License at
//
//   http://www.apache.org/licenses/LICENSE-2.0
//
// Unless required by applicable law or agreed to in writing,
// software distributed under the License is distributed on an
// "AS IS" BASIS, WITHOUT WARRANTIES OR CONDITIONS OF ANY
// KIND, either express or implied.  See the License for the
// specific language governing permissions and limitations
// under the License.

use arrow::array::{Array, ArrayRef, Int32Array, Int32Builder, StringArray};
use arrow::datatypes::{ArrowNativeTypeOp, Field, Schema};
use arrow::record_batch::RecordBatch;
use arrow::util::test_util::seedable_rng;
use criterion::{black_box, criterion_group, criterion_main, BenchmarkId, Criterion};
use datafusion_expr::Operator;
use datafusion_physical_expr::expressions::{case, col, lit, BinaryExpr};
use datafusion_physical_expr_common::physical_expr::PhysicalExpr;
use itertools::Itertools;
use rand::distr::uniform::SampleUniform;
use rand::distr::Alphanumeric;
use rand::rngs::StdRng;
use rand::{Rng, RngCore};
use std::fmt::{Display, Formatter};
use std::ops::Range;
use std::sync::Arc;

fn make_x_cmp_y(
    x: &Arc<dyn PhysicalExpr>,
    op: Operator,
    y: i32,
) -> Arc<dyn PhysicalExpr> {
    Arc::new(BinaryExpr::new(Arc::clone(x), op, lit(y)))
}

/// Create a record batch with the given number of rows and columns.
/// Columns are named `c<i>` where `i` is the column index.
///
/// The minimum value for `column_count` is `3`.
/// `c1` contains incrementing int32 values
/// `c2` contains int32 values in blocks of 1000 that increment by 1000
/// `c3` contains int32 values with one null inserted every 9 rows
/// `c4` to `cn`, is present, contain unspecified int32 values
fn make_batch(row_count: usize, column_count: usize) -> RecordBatch {
    assert!(column_count >= 3);

    let mut c2 = Int32Builder::new();
    let mut c3 = Int32Builder::new();
    for i in 0..row_count {
        c2.append_value(i as i32 / 1000 * 1000);

        if i % 9 == 0 {
            c3.append_null();
        } else {
            c3.append_value(i as i32);
        }
    }
    let c1 = Arc::new(Int32Array::from_iter_values(0..row_count as i32));
    let c2 = Arc::new(c2.finish());
    let c3 = Arc::new(c3.finish());
    let mut columns: Vec<ArrayRef> = vec![c1, c2, c3];
    for _ in 3..column_count {
        columns.push(Arc::new(Int32Array::from_iter_values(0..row_count as i32)));
    }

    let fields = columns
        .iter()
        .enumerate()
        .map(|(i, c)| {
            Field::new(
                format!("c{}", i + 1),
                c.data_type().clone(),
                c.is_nullable(),
            )
        })
        .collect::<Vec<_>>();

    let schema = Arc::new(Schema::new(fields));
    RecordBatch::try_new(Arc::clone(&schema), columns).unwrap()
}

fn criterion_benchmark(c: &mut Criterion) {
    run_benchmarks(c, &make_batch(8192, 3));
    run_benchmarks(c, &make_batch(8192, 50));
    run_benchmarks(c, &make_batch(8192, 100));

    benchmark_lookup_table_case_when(c, 8192);
}

fn run_benchmarks(c: &mut Criterion, batch: &RecordBatch) {
    let c1 = col("c1", &batch.schema()).unwrap();
    let c2 = col("c2", &batch.schema()).unwrap();
    let c3 = col("c3", &batch.schema()).unwrap();

    // No expression, when/then/else, literal values
    c.bench_function(
        format!(
            "case_when {}x{}: CASE WHEN c1 <= 500 THEN 1 ELSE 0 END",
            batch.num_rows(),
            batch.num_columns()
        )
        .as_str(),
        |b| {
            let expr = Arc::new(
                case(
                    None,
                    vec![(make_x_cmp_y(&c1, Operator::LtEq, 500), lit(1))],
                    Some(lit(0)),
                )
                .unwrap(),
            );
            b.iter(|| black_box(expr.evaluate(black_box(batch)).unwrap()))
        },
    );

    // No expression, when/then/else, column reference values
    c.bench_function(
        format!(
            "case_when {}x{}: CASE WHEN c1 <= 500 THEN c2 ELSE c3 END",
            batch.num_rows(),
            batch.num_columns()
        )
        .as_str(),
        |b| {
            let expr = Arc::new(
                case(
                    None,
                    vec![(make_x_cmp_y(&c1, Operator::LtEq, 500), Arc::clone(&c2))],
                    Some(Arc::clone(&c3)),
                )
                .unwrap(),
            );
            b.iter(|| black_box(expr.evaluate(black_box(batch)).unwrap()))
        },
    );

    // No expression, when/then, implicit else
    c.bench_function(
        format!(
            "case_when {}x{}: CASE WHEN c1 <= 500 THEN c2 [ELSE NULL] END",
            batch.num_rows(),
            batch.num_columns()
        )
        .as_str(),
        |b| {
            let expr = Arc::new(
                case(
                    None,
                    vec![(make_x_cmp_y(&c1, Operator::LtEq, 500), Arc::clone(&c2))],
                    None,
                )
                .unwrap(),
            );
            b.iter(|| black_box(expr.evaluate(black_box(batch)).unwrap()))
        },
    );

    // With expression, two when/then branches
    c.bench_function(
        format!(
            "case_when {}x{}: CASE c1 WHEN 1 THEN c2 WHEN 2 THEN c3 END",
            batch.num_rows(),
            batch.num_columns()
        )
        .as_str(),
        |b| {
            let expr = Arc::new(
                case(
                    Some(Arc::clone(&c1)),
                    vec![(lit(1), Arc::clone(&c2)), (lit(2), Arc::clone(&c3))],
                    None,
                )
                .unwrap(),
            );
            b.iter(|| black_box(expr.evaluate(black_box(batch)).unwrap()))
        },
    );

    // Many when/then branches where all are effectively reachable
    c.bench_function(format!("case_when {}x{}: CASE WHEN c1 == 0 THEN 0 WHEN c1 == 1 THEN 1 ... WHEN c1 == n THEN n ELSE n + 1 END", batch.num_rows(), batch.num_columns()).as_str(), |b| {
        let when_thens = (0..batch.num_rows() as i32).map(|i| (make_x_cmp_y(&c1, Operator::Eq, i), lit(i))).collect();
        let expr = Arc::new(
            case(
                None,
                when_thens,
                Some(lit(batch.num_rows() as i32))
            )
                .unwrap(),
        );
        b.iter(|| black_box(expr.evaluate(black_box(batch)).unwrap()))
    });

    // Many when/then branches where all but the first few are effectively unreachable
    c.bench_function(format!("case_when {}x{}: CASE WHEN c1 < 0 THEN 0 WHEN c1 < 1000 THEN 1 ... WHEN c1 < n * 1000 THEN n ELSE n + 1 END", batch.num_rows(), batch.num_columns()).as_str(), |b| {
        let when_thens = (0..batch.num_rows() as i32).map(|i| (make_x_cmp_y(&c1, Operator::Lt, i * 1000), lit(i))).collect();
        let expr = Arc::new(
            case(
                None,
                when_thens,
                Some(lit(batch.num_rows() as i32))
            )
                .unwrap(),
        );
        b.iter(|| black_box(expr.evaluate(black_box(batch)).unwrap()))
    });

    // Many when/then branches where all are effectively reachable
    c.bench_function(format!("case_when {}x{}: CASE c1 WHEN 0 THEN 0 WHEN 1 THEN 1 ... WHEN n THEN n ELSE n + 1 END", batch.num_rows(), batch.num_columns()).as_str(), |b| {
        let when_thens = (0..batch.num_rows() as i32).map(|i| (lit(i), lit(i))).collect();
        let expr = Arc::new(
            case(
                Some(Arc::clone(&c1)),
                when_thens,
                Some(lit(batch.num_rows() as i32))
            )
                .unwrap(),
        );
        b.iter(|| black_box(expr.evaluate(black_box(batch)).unwrap()))
    });

    // Many when/then branches where all but the first few are effectively unreachable
    c.bench_function(format!("case_when {}x{}: CASE c2 WHEN 0 THEN 0 WHEN 1000 THEN 1 ... WHEN n * 1000 THEN n ELSE n + 1 END", batch.num_rows(), batch.num_columns()).as_str(), |b| {
        let when_thens = (0..batch.num_rows() as i32).map(|i| (lit(i * 1000), lit(i))).collect();
        let expr = Arc::new(
            case(
                Some(Arc::clone(&c2)),
                when_thens,
                Some(lit(batch.num_rows() as i32))
            )
                .unwrap(),
        );
        b.iter(|| black_box(expr.evaluate(black_box(batch)).unwrap()))
    });
}

struct Options<T> {
    number_of_rows: usize,
    range_of_values: Vec<T>,
    in_range_probability: f32,
    null_probability: f32,
}

fn generate_other_primitive_value<T: ArrowNativeTypeOp + SampleUniform>(
    rng: &mut impl RngCore,
    exclude: &[T],
) -> T {
    let mut value;
    let retry_limit = 100;
    for _ in 0..retry_limit {
        value = rng.random_range(T::MIN_TOTAL_ORDER..=T::MAX_TOTAL_ORDER);
        if !exclude.contains(&value) {
            return value;
        }
    }

    panic!("Could not generate out of range value after {retry_limit} attempts");
}

fn create_random_string_generator(
    length: Range<usize>,
) -> impl Fn(&mut dyn RngCore, &[String]) -> String {
    assert!(length.end > length.start);

    move |rng, exclude| {
        let retry_limit = 100;
        for _ in 0..retry_limit {
            let length = rng.random_range(length.clone());
            let value: String = rng
                .sample_iter(Alphanumeric)
                .take(length)
                .map(char::from)
                .collect();

            if !exclude.contains(&value) {
                return value;
            }
        }

        panic!("Could not generate out of range value after {retry_limit} attempts");
    }
}

/// Create column with the provided number of rows
/// `in_range_percentage` is the percentage of values that should be inside the specified range
/// `null_percentage` is the percentage of null values
/// The rest of the values will be outside the specified range
fn generate_values_for_lookup<T, A>(
    options: Options<T>,
    generate_other_value: impl Fn(&mut StdRng, &[T]) -> T,
) -> A
where
    T: Clone,
    A: FromIterator<Option<T>>,
{
    // Create a value with specified range most of the time, but also some nulls and the rest is generic

    assert!(
        options.in_range_probability + options.null_probability <= 1.0,
        "Percentages must sum to 1.0 or less"
    );

    let rng = &mut seedable_rng();

    let in_range_probability = 0.0..options.in_range_probability;
    let null_range_probability =
        in_range_probability.start..in_range_probability.start + options.null_probability;
    let out_range_probability = null_range_probability.end..1.0;

    (0..options.number_of_rows)
        .map(|_| {
            let roll: f32 = rng.random();

            match roll {
                v if out_range_probability.contains(&v) => {
                    let index = rng.random_range(0..options.range_of_values.len());
                    // Generate value in range
                    Some(options.range_of_values[index].clone())
                }
                v if null_range_probability.contains(&v) => None,
                _ => {
                    // Generate value out of range
                    Some(generate_other_value(rng, &options.range_of_values))
                }
            }
        })
        .collect::<A>()
}

fn benchmark_lookup_table_case_when(c: &mut Criterion, batch_size: usize) {
    #[derive(Clone, Copy, Debug)]
    struct CaseWhenLookupInput {
        batch_size: usize,

        in_range_probability: f32,
        null_probability: f32,
    }

    impl Display for CaseWhenLookupInput {
        fn fmt(&self, f: &mut Formatter<'_>) -> std::fmt::Result {
            write!(
                f,
                "case_when {} rows: in_range: {}, nulls: {}",
                self.batch_size, self.in_range_probability, self.null_probability,
            )
        }
    }

    let mut case_when_lookup = c.benchmark_group("lookup_table_case_when");

    for in_range_probability in [0.1, 0.5, 0.9, 1.0] {
        for null_probability in [0.0, 0.1, 0.5] {
            if in_range_probability + null_probability > 1.0 {
                continue;
            }

            let input = CaseWhenLookupInput {
                batch_size,
                in_range_probability,
                null_probability,
            };

            let when_thens_primitive_to_string = vec![
                (1, "something"),
                (2, "very"),
                (3, "interesting"),
                (4, "is"),
                (5, "going"),
                (6, "to"),
                (7, "happen"),
                (30, "in"),
                (31, "datafusion"),
                (90, "when"),
                (91, "you"),
                (92, "find"),
                (93, "it"),
                (120, "let"),
                (240, "me"),
                (241, "know"),
                (244, "please"),
                (246, "thank"),
                (250, "you"),
                (252, "!"),
            ];
            let when_thens_string_to_primitive = when_thens_primitive_to_string
                .iter()
                .map(|&(key, value)| (value, key))
                .collect_vec();

            for num_entries in [5, 10, 20] {
                for (name, values_range) in [
                    ("all equally true", 0..num_entries),
<<<<<<< HEAD
=======
                    // Test when early termination is beneficial
>>>>>>> 3a8db91e
                    ("only first 2 are true", 0..2),
                ] {
                    let when_thens_primitive_to_string =
                        when_thens_primitive_to_string[values_range.clone()].to_vec();

                    let when_thens_string_to_primitive =
                        when_thens_string_to_primitive[values_range].to_vec();

                    case_when_lookup.bench_with_input(
                        BenchmarkId::new(
                            format!(
                                "case when i32 -> utf8, {num_entries} entries, {name}"
                            ),
                            input,
                        ),
                        &input,
                        |b, input| {
                            let array: Int32Array = generate_values_for_lookup(
                                Options::<i32> {
                                    number_of_rows: batch_size,
                                    range_of_values: when_thens_primitive_to_string
                                        .iter()
                                        .map(|(key, _)| *key)
                                        .collect(),
                                    in_range_probability: input.in_range_probability,
                                    null_probability: input.null_probability,
                                },
                                |rng, exclude| {
                                    generate_other_primitive_value::<i32>(rng, exclude)
                                },
                            );
                            let batch = RecordBatch::try_new(
                                Arc::new(Schema::new(vec![Field::new(
                                    "col1",
                                    array.data_type().clone(),
                                    true,
                                )])),
                                vec![Arc::new(array)],
                            )
                            .unwrap();

                            let when_thens = when_thens_primitive_to_string
                                .iter()
                                .map(|&(key, value)| (lit(key), lit(value)))
                                .collect();

                            let expr = Arc::new(
                                case(
                                    Some(col("col1", batch.schema_ref()).unwrap()),
                                    when_thens,
                                    Some(lit("whatever")),
                                )
                                .unwrap(),
                            );

                            b.iter(|| {
                                black_box(expr.evaluate(black_box(&batch)).unwrap())
                            })
                        },
                    );

                    case_when_lookup.bench_with_input(
                        BenchmarkId::new(
                            format!(
                                "case when utf8 -> i32, {num_entries} entries, {name}"
                            ),
                            input,
                        ),
                        &input,
                        |b, input| {
                            let array: StringArray = generate_values_for_lookup(
                                Options::<String> {
                                    number_of_rows: batch_size,
                                    range_of_values: when_thens_string_to_primitive
                                        .iter()
                                        .map(|(key, _)| (*key).to_string())
                                        .collect(),
                                    in_range_probability: input.in_range_probability,
                                    null_probability: input.null_probability,
                                },
                                |rng, exclude| {
                                    create_random_string_generator(3..10)(rng, exclude)
                                },
                            );
                            let batch = RecordBatch::try_new(
                                Arc::new(Schema::new(vec![Field::new(
                                    "col1",
                                    array.data_type().clone(),
                                    true,
                                )])),
                                vec![Arc::new(array)],
                            )
                            .unwrap();

                            let when_thens = when_thens_string_to_primitive
                                .iter()
                                .map(|&(key, value)| (lit(key), lit(value)))
                                .collect();

                            let expr = Arc::new(
                                case(
                                    Some(col("col1", batch.schema_ref()).unwrap()),
                                    when_thens,
                                    Some(lit(1000)),
                                )
                                .unwrap(),
                            );

                            b.iter(|| {
                                black_box(expr.evaluate(black_box(&batch)).unwrap())
                            })
                        },
                    );
                }
            }
        }
    }
}

criterion_group!(benches, criterion_benchmark);
criterion_main!(benches);<|MERGE_RESOLUTION|>--- conflicted
+++ resolved
@@ -396,10 +396,7 @@
             for num_entries in [5, 10, 20] {
                 for (name, values_range) in [
                     ("all equally true", 0..num_entries),
-<<<<<<< HEAD
-=======
                     // Test when early termination is beneficial
->>>>>>> 3a8db91e
                     ("only first 2 are true", 0..2),
                 ] {
                     let when_thens_primitive_to_string =
