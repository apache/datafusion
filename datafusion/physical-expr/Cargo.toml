--- conflicted
+++ resolved
@@ -59,10 +59,7 @@
 datafusion-common = { workspace = true, default-features = true }
 datafusion-execution = { workspace = true }
 datafusion-expr = { workspace = true }
-<<<<<<< HEAD
 datafusion-aggregate-functions = { workspace = true }
-=======
->>>>>>> 2dad9042
 datafusion-physical-expr-common = { workspace = true }
 half = { workspace = true }
 hashbrown = { version = "0.14", features = ["raw"] }
