--- conflicted
+++ resolved
@@ -24,7 +24,6 @@
     df_value_validator, read_dir_recursive, setup_scratch_dir, value_normalizer,
     DataFusion, TestContext,
 };
-<<<<<<< HEAD
 use futures::stream::StreamExt;
 use indicatif::{
     HumanDuration, MultiProgress, ProgressBar, ProgressDrawTarget, ProgressStyle,
@@ -43,34 +42,6 @@
 };
 use std::ffi::OsStr;
 use std::path::{Path, PathBuf};
-
-use clap::Parser;
-use datafusion_sqllogictest::{DataFusion, TestContext};
-=======
->>>>>>> 26058ac0
-use futures::stream::StreamExt;
-use indicatif::{
-    HumanDuration, MultiProgress, ProgressBar, ProgressDrawTarget, ProgressStyle,
-};
-use itertools::Itertools;
-<<<<<<< HEAD
-use log::info;
-use sqllogictest::strict_column_validator;
-=======
-use log::Level::Info;
-use log::{info, log_enabled};
-use sqllogictest::{
-    parse_file, strict_column_validator, AsyncDB, Condition, Normalizer, Record,
-    Validator,
-};
-
-#[cfg(feature = "postgres")]
-use crate::postgres_container::{
-    initialize_postgres_container, terminate_postgres_container,
-};
-use std::ffi::OsStr;
-use std::path::{Path, PathBuf};
->>>>>>> 26058ac0
 
 #[cfg(feature = "postgres")]
 mod postgres_container;
@@ -165,15 +136,6 @@
             let m_style_clone = m_style.clone();
 
             SpawnedTask::spawn(async move {
-<<<<<<< HEAD
-                println!("Running {:?}", test_file.relative_path);
-                if options.complete {
-                    run_complete_file(test_file).await?;
-                } else if options.postgres_runner {
-                    run_test_file_with_postgres(test_file).await?;
-                } else {
-                    run_test_file(test_file).await?;
-=======
                 match (options.postgres_runner, options.complete) {
                     (false, false) => {
                         run_test_file(test_file, validator, m_clone, m_style_clone)
@@ -201,7 +163,6 @@
                         )
                         .await?
                     }
->>>>>>> 26058ac0
                 }
                 Ok(()) as Result<()>
             })
@@ -426,8 +387,6 @@
     res
 }
 
-<<<<<<< HEAD
-=======
 #[cfg(feature = "postgres")]
 async fn run_complete_file_with_postgres(
     test_file: TestFile,
@@ -491,7 +450,6 @@
     plan_err!("Can not run with postgres as postgres feature is not enabled")
 }
 
->>>>>>> 26058ac0
 /// Represents a parsed test file
 #[derive(Debug)]
 struct TestFile {
@@ -555,11 +513,6 @@
             .map(TestFile::new)
             .filter(|f| options.check_test_file(&f.path))
             .filter(|f| f.is_slt_file())
-<<<<<<< HEAD
-            .filter(|f| f.check_tpch(options))
-            .filter(|f| options.check_pg_compat_file(f.path.as_path())),
-    ))
-=======
             .filter(|f| f.check_sqlite(options))
             .filter(|f| options.check_pg_compat_file(f.path.as_path()))
             .collect::<Vec<_>>();
@@ -568,7 +521,6 @@
     }
 
     Ok(paths)
->>>>>>> 26058ac0
 }
 
 /// Parsed command line options
