--- conflicted
+++ resolved
@@ -251,15 +251,9 @@
                 let arrow_format_options: arrow::util::display::FormatOptions =
                     (&datafusion_format_options).try_into().unwrap();
 
-                let f =
-<<<<<<< HEAD
-                    ArrayFormatter::try_new(col.as_ref(), &arrow_format_options).unwrap();
+                let f = ArrayFormatter::try_new(col.as_ref(), &arrow_format_options)?;
 
                 Ok(f.value(row).to_string())
-=======
-                    ArrayFormatter::try_new(col.as_ref(), &DEFAULT_CLI_FORMAT_OPTIONS);
-                Ok(f?.value(row).to_string())
->>>>>>> b90e2a01
             }
         }
         .map_err(DFSqlLogicTestError::Arrow)
