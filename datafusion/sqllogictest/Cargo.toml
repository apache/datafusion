# Licensed to the Apache Software Foundation (ASF) under one
# or more contributor license agreements.  See the NOTICE file
# distributed with this work for additional information
# regarding copyright ownership.  The ASF licenses this file
# to you under the Apache License, Version 2.0 (the
# "License"); you may not use this file except in compliance
# with the License.  You may obtain a copy of the License at
#
#   http://www.apache.org/licenses/LICENSE-2.0
#
# Unless required by applicable law or agreed to in writing,
# software distributed under the License is distributed on an
# "AS IS" BASIS, WITHOUT WARRANTIES OR CONDITIONS OF ANY
# KIND, either express or implied.  See the License for the
# specific language governing permissions and limitations
# under the License.

[package]
authors.workspace = true
edition.workspace = true
homepage.workspace = true
license.workspace = true
name = "datafusion-sqllogictest"
readme.workspace = true
repository.workspace = true
rust-version.workspace = true
version.workspace = true

[lib]
name = "datafusion_sqllogictest"
path = "src/lib.rs"

[dependencies]
arrow = {workspace = true}
async-trait = "0.1.41"
bigdecimal = "0.4.1"
datafusion = {path = "../core", version = "30.0.0"}
datafusion-common = {path = "../common", version = "30.0.0"}
half = "2.2.1"
itertools = "0.11"
<<<<<<< HEAD
object_store = "0.6.1"
=======
lazy_static = {version = "^1.4.0"}
object_store = "0.7.0"
>>>>>>> f70b240d
rust_decimal = {version = "1.27.0"}
log = "^0.4"
sqllogictest = "0.15.0"
sqlparser.workspace = true
tempfile = "3"
thiserror = "1.0.44"
tokio = {version = "1.0"}
bytes = {version = "1.4.0", optional = true}
futures = {version = "0.3.28"}
chrono = {version = "0.4.26", optional = true}
tokio-postgres = {version = "0.7.7", optional = true}
postgres-types = {version = "0.2.4", optional = true}
postgres-protocol = {version = "0.6.4", optional = true}

[features]
postgres = ["bytes", "chrono", "tokio-postgres", "postgres-types", "postgres-protocol"]

[dev-dependencies]
env_logger = "0.10"
num_cpus = "1.13.0"


[[test]]
harness = false
name = "sqllogictests"
path = "bin/sqllogictests.rs"<|MERGE_RESOLUTION|>--- conflicted
+++ resolved
@@ -38,12 +38,7 @@
 datafusion-common = {path = "../common", version = "30.0.0"}
 half = "2.2.1"
 itertools = "0.11"
-<<<<<<< HEAD
-object_store = "0.6.1"
-=======
-lazy_static = {version = "^1.4.0"}
 object_store = "0.7.0"
->>>>>>> f70b240d
 rust_decimal = {version = "1.27.0"}
 log = "^0.4"
 sqllogictest = "0.15.0"
