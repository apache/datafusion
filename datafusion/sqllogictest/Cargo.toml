--- conflicted
+++ resolved
@@ -48,18 +48,11 @@
 itertools = { workspace = true }
 log = { workspace = true }
 object_store = { workspace = true }
-<<<<<<< HEAD
 once_cell = { version = "1.20", optional = true }
-postgres-protocol = { version = "0.6.4", optional = true }
-postgres-types = { version = "0.2.4", optional = true }
-rust_decimal = { version = "1.27.0" }
-sqllogictest = { git = "https://github.com/Omega359/sqllogictest-rs.git", branch = "main" }
-=======
 postgres-protocol = { version = "0.6.7", optional = true }
 postgres-types = { version = "0.2.8", features = ["derive", "with-chrono-0_4"], optional = true }
 rust_decimal = { version = "1.36.0", features = ["tokio-pg"] }
-sqllogictest = "0.23.0"
->>>>>>> 03e39da6
+sqllogictest = { git = "https://github.com/Omega359/sqllogictest-rs.git", branch = "main" }
 sqlparser = { workspace = true }
 tempfile = { workspace = true }
 testcontainers = { version = "0.23", features = ["default"], optional = true }
