--- conflicted
+++ resolved
@@ -54,11 +54,7 @@
 postgres-protocol = { version = "0.6.7", optional = true }
 postgres-types = { version = "0.2.8", features = ["derive", "with-chrono-0_4"], optional = true }
 rust_decimal = { version = "1.36.0", features = ["tokio-pg"] }
-<<<<<<< HEAD
-sqllogictest = "0.26.3"
-=======
 sqllogictest = "0.26.4"
->>>>>>> 26058ac0
 sqlparser = { workspace = true }
 tempfile = { workspace = true }
 testcontainers = { version = "0.23", features = ["default"], optional = true }
