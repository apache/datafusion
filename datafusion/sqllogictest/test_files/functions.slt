# Licensed to the Apache Software Foundation (ASF) under one
# or more contributor license agreements.  See the NOTICE file
# distributed with this work for additional information
# regarding copyright ownership.  The ASF licenses this file
# to you under the Apache License, Version 2.0 (the
# "License"); you may not use this file except in compliance
# with the License.  You may obtain a copy of the License at
#
#   http://www.apache.org/licenses/LICENSE-2.0
#
# Unless required by applicable law or agreed to in writing,
# software distributed under the License is distributed on an
# "AS IS" BASIS, WITHOUT WARRANTIES OR CONDITIONS OF ANY
# KIND, either express or implied.  See the License for the
# specific language governing permissions and limitations
# under the License.


# unicode expressions

query T
SELECT left('abcde', -2)
----
abc

query T
SELECT left(arrow_cast('abcde', 'Dictionary(Int32, Utf8)'), -2)
----
abc

query T
SELECT left('abcde', -200)
----
(empty)

query T
SELECT left('abcde', 0)
----
(empty)

query T
SELECT left('abcde', 2)
----
ab

query T
SELECT left('abcde', 200)
----
abcde

query T
SELECT left('abcde', CAST(NULL AS INT))
----
NULL

query T
SELECT left(NULL, 2)
----
NULL

query T
SELECT left(NULL, CAST(NULL AS INT))
----
NULL

query I
SELECT length('')
----
0

query I
SELECT length(arrow_cast('', 'Dictionary(Int32, Utf8)'))
----
0

query I
SELECT length('chars')
----
5

query I
SELECT length('josé')
----
4

query I
SELECT length(arrow_cast('josé', 'Dictionary(Int32, Utf8)'))
----
4

query I
SELECT length(NULL)
----
NULL

query T
SELECT right('abcde', -2)
----
cde

query T
SELECT right(arrow_cast('abcde', 'Dictionary(Int32, Utf8)'), 1)
----
e

query T
SELECT right('abcde', -200)
----
(empty)

query T
SELECT right('abcde', 0)
----
(empty)

query T
SELECT right('abcde', 2)
----
de

query T
SELECT right('abcde', 200)
----
abcde

query T
SELECT right('abcde', CAST(NULL AS INT))
----
NULL

query T
SELECT right(NULL, 2)
----
NULL

query T
SELECT right(NULL, CAST(NULL AS INT))
----
NULL

query T
SELECT substr('alphabet', -3)
----
alphabet

query T
SELECT substr('alphabet', 0)
----
alphabet

query T
SELECT substr('alphabet', 1)
----
alphabet

query T
SELECT substr('alphabet', 2)
----
lphabet

query T
SELECT substr('alphabet', 3)
----
phabet

query T
SELECT substr('alphabet', 30)
----
(empty)

query T
SELECT substr('alphabet', CAST(NULL AS int))
----
NULL

query T
SELECT substr('alphabet', 3, 2)
----
ph

query T
SELECT substr('alphabet', 3, 20)
----
phabet

query T
SELECT substr('alphabet', CAST(NULL AS int), 20)
----
NULL

query T
SELECT substr('alphabet', 3, CAST(NULL AS int))
----
NULL

statement error The first argument of the substr function can only be a string, but got Int64
SELECT substr(1, 3)

statement error The first argument of the substr function can only be a string, but got Int64
SELECT substr(1, 3, 4)

query T
SELECT translate('12345', '143', 'ax')
----
a2x5

query T
SELECT translate(arrow_cast('12345', 'Dictionary(Int32, Utf8)'), '143', 'ax')
----
a2x5

query T
SELECT translate(NULL, '143', 'ax')
----
NULL

query T
SELECT translate('12345', NULL, 'ax')
----
NULL

query T
SELECT translate('12345', '143', NULL)
----
NULL

statement ok
CREATE TABLE test(
  c1 VARCHAR
) as VALUES
(''),
('a'),
('aa'),
('aaa');

# generic query length
query I rowsort
SELECT length(c1) FROM test
----
0
1
2
3

statement ok
drop table test

#
# Testing error message for wrong function name
#

statement ok
CREATE TABLE test(
  v1 Int,
  v2 Int
) as VALUES
(1, 10),
(2, 20),
(3, 30);

# Scalar function
statement error Did you mean 'arrow_typeof'?
SELECT arrowtypeof(v1) from test;

# Scalar function
statement error Did you mean 'to_timestamp_seconds'?
SELECT to_TIMESTAMPS_second(v2) from test;

# Aggregate function
query error DataFusion error: Error during planning: Invalid function 'counter'
SELECT counter(*) from test;

# Aggregate function
statement error Did you mean 'stddev'?
SELECT STDEV(v1) from test;

# Aggregate function
statement error DataFusion error: Error during planning: Invalid function 'covaria'.\nDid you mean 'covar'?
SELECT COVARIA(1,1);

# Window function
statement error
SELECT v1, v2, SUMM(v2) OVER(ORDER BY v1) from test;

# Window function
statement error Did you mean 'row_number'?
SELECT v1, v2, ROWNUMBER() OVER(ORDER BY v1) from test;

statement ok
drop table test

# Scalar function struct
statement ok
create table simple_struct_test (
    c1 boolean,
    c2 INT,
    c3 FLOAT,
    c4 DOUBLE,
    a VARCHAR,
    b TEXT
) as select *
from (values
  (true, 1,3.1,3.14,'str','text')
);

query ?
SELECT struct(c1,c2,c3,c4,a,b) from simple_struct_test
----
{c0: true, c1: 1, c2: 3.1, c3: 3.14, c4: str, c5: text}

statement ok
drop table simple_struct_test

# create aggregate_test_100 table for functions test
statement ok
CREATE EXTERNAL TABLE aggregate_test_100 (
  c1  VARCHAR NOT NULL,
  c2  TINYINT NOT NULL,
  c3  SMALLINT NOT NULL,
  c4  SMALLINT,
  c5  INT,
  c6  BIGINT NOT NULL,
  c7  SMALLINT NOT NULL,
  c8  INT NOT NULL,
  c9  BIGINT UNSIGNED NOT NULL,
  c10 VARCHAR NOT NULL,
  c11 FLOAT NOT NULL,
  c12 DOUBLE NOT NULL,
  c13 VARCHAR NOT NULL
)
STORED AS CSV
LOCATION '../../testing/data/csv/aggregate_test_100.csv'
OPTIONS ('format.has_header' 'true');


# sqrt_f32_vs_f64
query R
SELECT avg(sqrt(c11)) FROM aggregate_test_100
----
0.658440848589

query R
SELECT avg(CAST(sqrt(c11) AS double)) FROM aggregate_test_100
----
0.658440848589

query R
SELECT avg(sqrt(CAST(c11 AS double))) FROM aggregate_test_100
----
0.658440848342

statement ok
drop table aggregate_test_100


# case_sensitive_identifiers_functions
statement ok
create table t as values (
    arrow_cast(2, 'Int8'),
    arrow_cast(2, 'Int16'),
    arrow_cast(2, 'Int32'),
    arrow_cast(2, 'Int64'),
    arrow_cast(2, 'UInt8'),
    arrow_cast(2, 'UInt16'),
    arrow_cast(2, 'UInt32'),
    arrow_cast(2, 'UInt64'),
    arrow_cast(2, 'Float32'),
    arrow_cast(2, 'Float64')
)
;

query R
SELECT sqrt(column1) FROM t
----
1.414213562373

query R
SELECT SQRT(column1) FROM t
----
1.414213562373

statement error Error during planning: Invalid function 'SQRT'
SELECT "SQRT"(column1) FROM t

query R
SELECT "sqrt"(column1) FROM t
----
1.414213562373

# case_builtin_math_expression
query RRRRRRRRRR
SELECT sqrt(column1),sqrt(column2),sqrt(column3),sqrt(column4),sqrt(column5),sqrt(column6),sqrt(column7),sqrt(column8),sqrt(column9),sqrt(column10) FROM t
----
1.414213562373 1.414213562373 1.414213562373 1.414213562373 1.414213562373 1.414213562373 1.414213562373 1.414213562373 1.4142135 1.414213562373

statement ok
drop table t


query T
SELECT upper('foo')
----
FOO

query T
SELECT upper(arrow_cast('foo', 'Dictionary(Int32, Utf8)'))
----
FOO

query T
SELECT upper('árvore ação αβγ')
----
ÁRVORE AÇÃO ΑΒΓ

query T
SELECT upper(arrow_cast('árvore ação αβγ', 'Dictionary(Int32, Utf8)'))
----
ÁRVORE AÇÃO ΑΒΓ

query T
SELECT btrim('   foo  ')
----
foo

query T
SELECT btrim(arrow_cast('   foo  ', 'Dictionary(Int32, Utf8)'))
----
foo

query T
SELECT initcap('foo')
----
Foo

query T
SELECT initcap(arrow_cast('foo', 'Dictionary(Int32, Utf8)'))
----
Foo

query I
SELECT instr('foobarbar', 'bar')
----
4

query I
SELECT instr('foobarbar', 'aa')
----
0

query I
SELECT instr('foobarbar', '')
----
1

query T
SELECT lower('FOObar')
----
foobar

query T
SELECT lower(arrow_cast('FOObar', 'Dictionary(Int32, Utf8)'))
----
foobar

query T
SELECT lower('ÁRVORE AÇÃO ΑΒΓ')
----
árvore ação αβγ

query T
SELECT lower(arrow_cast('ÁRVORE AÇÃO ΑΒΓ', 'Dictionary(Int32, Utf8)'))
----
árvore ação αβγ

query T
SELECT ltrim('   foo')
----
foo

query T
SELECT ltrim(arrow_cast('    foo', 'Dictionary(Int32, Utf8)'))
----
foo

query T
SELECT md5('foo')
----
acbd18db4cc2f85cedef654fccc4a4d8

query T
SELECT md5(arrow_cast('foo', 'Dictionary(Int32, Utf8)'))
----
acbd18db4cc2f85cedef654fccc4a4d8


query T
SELECT rtrim(' foo  ')
----
 foo

query T
SELECT rtrim(arrow_cast(' foo  ', 'Dictionary(Int32, Utf8)'))
----
 foo

query T
SELECT trim('  foo  ')
----
foo

query T
SELECT trim(arrow_cast('  foo  ', 'Dictionary(Int32, Utf8)'))
----
foo

query I
SELECT bit_length('foo')
----
24

query I
SELECT bit_length(arrow_cast('foo', 'Dictionary(Int32, Utf8)'))
----
24

query I
SELECT character_length('foo')
----
3

query I
SELECT character_length(arrow_cast('foo', 'Dictionary(Int32, Utf8)'))
----
3

query I
SELECT octet_length('foo')
----
3

query I
SELECT octet_length(arrow_cast('foo', 'Dictionary(Int32, Utf8)'))
----
3

query I
SELECT strpos('helloworld', 'world')
----
6

query I
SELECT strpos(arrow_cast('helloworld', 'Dictionary(Int32, Utf8)'), 'world')
----
6

query I
SELECT strpos('helloworld', NULL)
----
NULL

query I
SELECT strpos(arrow_cast('helloworld', 'Dictionary(Int32, Utf8)'), NULL)
----
NULL

statement ok
CREATE TABLE products (
product_id INT PRIMARY KEY,
product_name VARCHAR(100),
price DECIMAL(10, 2))

statement ok
INSERT INTO products (product_id, product_name, price) VALUES
(1, 'OldBrand Product 1', 19.99),
(2, 'OldBrand Product 2', 29.99),
(3, 'OldBrand Product 3', 39.99),
(4, 'OldBrand Product 4', 49.99)

query ITR
SELECT * REPLACE (price*2 AS price) FROM products
----
1 OldBrand Product 1 39.98
2 OldBrand Product 2 59.98
3 OldBrand Product 3 79.98
4 OldBrand Product 4 99.98

# types are conserved
query ITR
SELECT * REPLACE (product_id/2 AS product_id) FROM products
----
0 OldBrand Product 1 19.99
1 OldBrand Product 2 29.99
1 OldBrand Product 3 39.99
2 OldBrand Product 4 49.99

# multiple replace statements with qualified wildcard
query ITR
SELECT products.* REPLACE (price*2 AS price, product_id+1000 AS product_id) FROM products
----
1001 OldBrand Product 1 39.98
1002 OldBrand Product 2 59.98
1003 OldBrand Product 3 79.98
1004 OldBrand Product 4 99.98

# overlay tests
statement ok
CREATE TABLE over_test(
  str TEXT,
  characters TEXT,
  pos INT,
  len INT
) as VALUES
  ('123', 'abc', 4, 5),
  ('abcdefg', 'qwertyasdfg', 1, 7),
  ('xyz', 'ijk', 1, 2),
  ('Txxxxas', 'hom', 2, 4),
  (NULL, 'hom', 2, 4),
  ('Txxxxas', 'hom', NULL, 4),
  ('Txxxxas', 'hom', 2, NULL),
  ('Txxxxas', NULL, 2, 4)
;

query T
SELECT overlay(str placing characters from pos for len) from over_test
----
abc
qwertyasdfg
ijkz
Thomas
NULL
NULL
NULL
NULL

query T
SELECT overlay(str placing characters from pos) from over_test
----
abc
qwertyasdfg
ijk
Thomxas
NULL
NULL
Thomxas
NULL

# overlay tests with utf8view
query T
SELECT overlay(arrow_cast(str, 'Utf8View') placing arrow_cast(characters, 'Utf8View') from pos for len) from over_test
----
abc
qwertyasdfg
ijkz
Thomas
NULL
NULL
NULL
NULL

query T
SELECT overlay(arrow_cast(str, 'Utf8View') placing arrow_cast(characters, 'Utf8View') from pos) from over_test
----
abc
qwertyasdfg
ijk
Thomxas
NULL
NULL
Thomxas
NULL

# Verify that multiple calls to volatile functions like `random()` are not combined / optimized away
query B
SELECT r FROM (SELECT r1 == r2 r, r1, r2 FROM (SELECT random()+1 r1, random()+1 r2) WHERE r1 > 0 AND r2 > 0)
----
false

#######
# verify that random() returns a different value for each row
#######
statement ok
create table t as values (1), (2);

statement ok
create table rand_table as select random() as r from t;

# should have 2 distinct values (not 1)
query I
select count(distinct r) from rand_table;
----
2

statement ok
drop table rand_table

statement ok
drop table t


#######
# verify that uuid() returns a different value for each row
#######
statement ok
create table t as values (1), (2);

statement ok
create table uuid_table as select uuid() as u from t;

# should have 2 distinct values (not 1)
query I
select count(distinct u) from uuid_table;
----
2

statement ok
drop table uuid_table

statement ok
drop table t


# test for contains

query B
select contains('alphabet', 'pha');
----
true

query B
select contains('alphabet', 'dddd');
----
false

query B
select contains('', '');
----
true

<<<<<<< HEAD
# test for greatest
statement ok
CREATE TABLE t1 (a int, b int, c int) as VALUES
(4, NULL, NULL),
(1, 2, 3),
(3, 1, 2),
(1, NULL, -1),
(NULL, NULL, NULL),
(3, 0, -1);

query I
SELECT greatest(a, b, c) FROM t1
----
4
3
3
1
NULL
3

statement ok
drop table t1

query I
SELECT greatest(1)
----
1

query I
SELECT greatest(1, 2)
----
2

query I
SELECT greatest(3, 1)
----
3

query ?
SELECT greatest(NULL)
----
NULL

query I
SELECT greatest(1, NULL, -1)
----
1

query I
SELECT greatest((3), (0), (-1));
----
3

query ?
SELECT greatest([4, 3], [4, 2], [4, 4]);
----
[4, 4]

query ?
SELECT greatest([2, 3], [1, 4], [5, 0]);
----
[5, 0]

query I
SELECT greatest(1::int, 2::text)
----
2

query R
SELECT greatest(-1, 1, 2.3, 123456789, 3 + 5, -(-4))
----
123456789

query R
SELECT greatest(-1.123, 1.21313, 2.3, 123456789.321, 3 + 5.3213, -(-4.3213), abs(-9))
----
123456789.321

query R
SELECT greatest(-1, 1, 2.3, 123456789, 3 + 5, -(-4), abs(-9.0))
----
123456789


query error greatest does not support zero arguments
SELECT greatest()

query I
SELECT greatest(4, 5, 7, 1, 2)
----
7

query I
SELECT greatest(4, NULL, 7, 1, 2)
----
7

query I
SELECT greatest(NULL, NULL, 7, NULL, 2)
----
7

query I
SELECT greatest(NULL, NULL, NULL, NULL, 2)
----
2

query I
SELECT greatest(2, NULL, NULL, NULL, NULL)
----
2

query ?
SELECT greatest(NULL, NULL, NULL)
----
NULL

query I
SELECT greatest(2, '4')
----
4

query T
SELECT greatest('foo', 'bar', 'foobar')
----
foobar

query R
SELECT greatest(1, 1.2)
----
1.2

statement ok
CREATE TABLE foo (a int)

statement ok
INSERT INTO foo (a) VALUES (1)

# Test homogenous functions that can't be constant folded.
query I
SELECT greatest(NULL, a, 5, NULL) FROM foo
----
5

query I
SELECT greatest(NULL, NULL, NULL, a, -1) FROM foo
----
1

statement ok
drop table foo

query R
select greatest(arrow_cast('NAN','Float64'), arrow_cast('NAN','Float64'))
----
NaN

query R
select greatest(arrow_cast('NAN','Float64'), arrow_cast('NAN','Float32'))
----
NaN

query R
select greatest(arrow_cast('NAN','Float64'), '+Inf'::Double)
----
NaN

query R
select greatest(arrow_cast('NAN','Float64'), NULL)
----
NaN

query R
select greatest(NULL, '+Inf'::Double)
----
Infinity

query R
select greatest(NULL, '-Inf'::Double)
----
-Infinity

statement ok
CREATE TABLE t1 (a double, b double, c double) as VALUES
(1, arrow_cast('NAN', 'Float64'), '+Inf'::Double),
(NULL, arrow_cast('NAN','Float64'), '+Inf'::Double),
(1, '+Inf'::Double, NULL);

query R
SELECT greatest(a, b, c) FROM t1
----
NaN
NaN
Infinity

statement ok
drop table t1
=======

## Demonstrate how to test for trailing whitespace

# Note no trailing whitespace
query T
select substr('Andrew Lamb', 1, 7)
----
Andrew

# Note two spaces between `Andrew` and `|`
query TT
select substr('Andrew Lamb', 1, 7), '|'
----
Andrew  |

# Note only one space between `Andrew` and `|`
query TT
select substr('Andrew Lamb', 1, 6), '|'
----
Andrew |
>>>>>>> 73507c30
<|MERGE_RESOLUTION|>--- conflicted
+++ resolved
@@ -736,205 +736,6 @@
 ----
 true
 
-<<<<<<< HEAD
-# test for greatest
-statement ok
-CREATE TABLE t1 (a int, b int, c int) as VALUES
-(4, NULL, NULL),
-(1, 2, 3),
-(3, 1, 2),
-(1, NULL, -1),
-(NULL, NULL, NULL),
-(3, 0, -1);
-
-query I
-SELECT greatest(a, b, c) FROM t1
-----
-4
-3
-3
-1
-NULL
-3
-
-statement ok
-drop table t1
-
-query I
-SELECT greatest(1)
-----
-1
-
-query I
-SELECT greatest(1, 2)
-----
-2
-
-query I
-SELECT greatest(3, 1)
-----
-3
-
-query ?
-SELECT greatest(NULL)
-----
-NULL
-
-query I
-SELECT greatest(1, NULL, -1)
-----
-1
-
-query I
-SELECT greatest((3), (0), (-1));
-----
-3
-
-query ?
-SELECT greatest([4, 3], [4, 2], [4, 4]);
-----
-[4, 4]
-
-query ?
-SELECT greatest([2, 3], [1, 4], [5, 0]);
-----
-[5, 0]
-
-query I
-SELECT greatest(1::int, 2::text)
-----
-2
-
-query R
-SELECT greatest(-1, 1, 2.3, 123456789, 3 + 5, -(-4))
-----
-123456789
-
-query R
-SELECT greatest(-1.123, 1.21313, 2.3, 123456789.321, 3 + 5.3213, -(-4.3213), abs(-9))
-----
-123456789.321
-
-query R
-SELECT greatest(-1, 1, 2.3, 123456789, 3 + 5, -(-4), abs(-9.0))
-----
-123456789
-
-
-query error greatest does not support zero arguments
-SELECT greatest()
-
-query I
-SELECT greatest(4, 5, 7, 1, 2)
-----
-7
-
-query I
-SELECT greatest(4, NULL, 7, 1, 2)
-----
-7
-
-query I
-SELECT greatest(NULL, NULL, 7, NULL, 2)
-----
-7
-
-query I
-SELECT greatest(NULL, NULL, NULL, NULL, 2)
-----
-2
-
-query I
-SELECT greatest(2, NULL, NULL, NULL, NULL)
-----
-2
-
-query ?
-SELECT greatest(NULL, NULL, NULL)
-----
-NULL
-
-query I
-SELECT greatest(2, '4')
-----
-4
-
-query T
-SELECT greatest('foo', 'bar', 'foobar')
-----
-foobar
-
-query R
-SELECT greatest(1, 1.2)
-----
-1.2
-
-statement ok
-CREATE TABLE foo (a int)
-
-statement ok
-INSERT INTO foo (a) VALUES (1)
-
-# Test homogenous functions that can't be constant folded.
-query I
-SELECT greatest(NULL, a, 5, NULL) FROM foo
-----
-5
-
-query I
-SELECT greatest(NULL, NULL, NULL, a, -1) FROM foo
-----
-1
-
-statement ok
-drop table foo
-
-query R
-select greatest(arrow_cast('NAN','Float64'), arrow_cast('NAN','Float64'))
-----
-NaN
-
-query R
-select greatest(arrow_cast('NAN','Float64'), arrow_cast('NAN','Float32'))
-----
-NaN
-
-query R
-select greatest(arrow_cast('NAN','Float64'), '+Inf'::Double)
-----
-NaN
-
-query R
-select greatest(arrow_cast('NAN','Float64'), NULL)
-----
-NaN
-
-query R
-select greatest(NULL, '+Inf'::Double)
-----
-Infinity
-
-query R
-select greatest(NULL, '-Inf'::Double)
-----
--Infinity
-
-statement ok
-CREATE TABLE t1 (a double, b double, c double) as VALUES
-(1, arrow_cast('NAN', 'Float64'), '+Inf'::Double),
-(NULL, arrow_cast('NAN','Float64'), '+Inf'::Double),
-(1, '+Inf'::Double, NULL);
-
-query R
-SELECT greatest(a, b, c) FROM t1
-----
-NaN
-NaN
-Infinity
-
-statement ok
-drop table t1
-=======
 
 ## Demonstrate how to test for trailing whitespace
 
@@ -954,5 +755,4 @@
 query TT
 select substr('Andrew Lamb', 1, 6), '|'
 ----
-Andrew |
->>>>>>> 73507c30
+Andrew |