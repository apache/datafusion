# Licensed to the Apache Software Foundation (ASF) under one
# or more contributor license agreements.  See the NOTICE file
# distributed with this work for additional information
# regarding copyright ownership.  The ASF licenses this file
# to you under the Apache License, Version 2.0 (the
# "License"); you may not use this file except in compliance
# with the License.  You may obtain a copy of the License at

#   http://www.apache.org/licenses/LICENSE-2.0

# Unless required by applicable law or agreed to in writing,
# software distributed under the License is distributed on an
# "AS IS" BASIS, WITHOUT WARRANTIES OR CONDITIONS OF ANY
# KIND, either express or implied.  See the License for the
# specific language governing permissions and limitations
# under the License.

#######
# Setup test data table
#######
statement ok
CREATE EXTERNAL TABLE aggregate_test_100 (
  c1  VARCHAR NOT NULL,
  c2  TINYINT NOT NULL,
  c3  SMALLINT NOT NULL,
  c4  SMALLINT,
  c5  INT,
  c6  BIGINT NOT NULL,
  c7  SMALLINT NOT NULL,
  c8  INT NOT NULL,
  c9  INT UNSIGNED NOT NULL,
  c10 BIGINT UNSIGNED NOT NULL,
  c11 FLOAT NOT NULL,
  c12 DOUBLE NOT NULL,
  c13 VARCHAR NOT NULL
)
STORED AS CSV
LOCATION '../../testing/data/csv/aggregate_test_100.csv'
OPTIONS ('format.has_header' 'true');

statement ok
CREATE TABLE d_table (c1 decimal(10,3), c2 varchar)
as values
(110.000, 'A'), (110.001, 'A'), (110.002, 'A'), (110.003, 'A'), (110.004, 'A'), (110.005, 'A'), (110.006, 'A'), (110.007, 'A'), (110.008, 'A'), (110.009, 'A'),
(-100.000, 'B'),(-100.001, 'B'),(-100.002, 'B'),(-100.003, 'B'),(-100.004, 'B'),(-100.005, 'B'),(-100.006, 'B'),(-100.007, 'B'),(-100.008, 'B'),(-100.009, 'B')

statement ok
CREATE TABLE median_table (
    col_i8 TINYINT,
    col_i16 SMALLINT,
    col_i32 INT,
    col_i64 BIGINT,
    col_u8 TINYINT UNSIGNED,
    col_u16 SMALLINT UNSIGNED,
    col_u32 INT UNSIGNED,
    col_u64 BIGINT UNSIGNED,
    col_f32 FLOAT,
    col_f64 DOUBLE,
    col_f64_nan DOUBLE
) as VALUES
( -128, -32768, -2147483648, arrow_cast(-9223372036854775808,'Int64'), 0, 0, 0, arrow_cast(0,'UInt64'), 1.1, 1.1, 1.1 ),
( -128, -32768, -2147483648, arrow_cast(-9223372036854775808,'Int64'), 0, 0, 0, arrow_cast(0,'UInt64'), 4.4, 4.4, arrow_cast('NAN','Float64') ),
( 100,  100,    100,         arrow_cast(100,'Int64'),              100,100,100, arrow_cast(100,'UInt64'), 3.3, 3.3, arrow_cast('NAN','Float64') ),
( 127, 32767, 2147483647, arrow_cast(9223372036854775807,'Int64'), 255, 65535,  4294967295, 18446744073709551615, 2.2, 2.2, arrow_cast('NAN','Float64') )

statement ok
CREATE TABLE test (c1 BIGINT,c2 BIGINT) as values
(0,null), (1,1), (null,1), (3,2), (3,2)

statement ok
CREATE TABLE group_median_table_non_nullable (
    col_group STRING NOT NULL,
    col_i8 TINYINT NOT NULL,
    col_i16 SMALLINT NOT NULL,
    col_i32 INT NOT NULL,
    col_i64 BIGINT NOT NULL,
    col_u8 TINYINT UNSIGNED NOT NULL,
    col_u16 SMALLINT UNSIGNED NOT NULL,
    col_u32 INT UNSIGNED NOT NULL,
    col_u64 BIGINT UNSIGNED NOT NULL,
    col_f32 FLOAT NOT NULL,
    col_f64 DOUBLE NOT NULL,
    col_f64_nan DOUBLE NOT NULL,
    col_decimal128 DECIMAL(10, 4) NOT NULL,
    col_decimal256 NUMERIC(10, 4) NOT NULL
) as VALUES
( 'group0', -128, -32768, -2147483648, arrow_cast(-9223372036854775808,'Int64'), 0,   0,     0,          arrow_cast(0,'UInt64'),   1.1, 1.1, 1.1,                         0.0001, 0.0001 ),
( 'group0', -128, -32768, -2147483648, arrow_cast(-9223372036854775808,'Int64'), 0,   0,     0,          arrow_cast(0,'UInt64'),   4.4, 4.4, 1.1,                         0.0002, 0.0002 ),
( 'group0', 100,  100,    100,         arrow_cast(100,'Int64'),                  100, 100,   100,        arrow_cast(100,'UInt64'), 3.3, 3.3, arrow_cast('NAN','Float64'), 0.0003, 0.0003 ),
( 'group0', 127,  32767,  2147483647,  arrow_cast(9223372036854775807,'Int64'),  255, 65535, 4294967295, 18446744073709551615,     2.2, 2.2, arrow_cast('NAN','Float64'), 0.0004, 0.0004 ),
( 'group1', -128, -32768, -2147483648, arrow_cast(-9223372036854775808,'Int64'), 0,   0,     0,          arrow_cast(0,'UInt64'),   1.1, 1.1, 1.1,                         0.0001, 0.0001 ),
( 'group1', -128, -32768, -2147483648, arrow_cast(-9223372036854775808,'Int64'), 0,   0,     0,          arrow_cast(0,'UInt64'),   4.4, 4.4, arrow_cast('NAN','Float64'), 0.0002, 0.0002 ),
( 'group1', 100,  100,    100,         arrow_cast(100,'Int64'),                  101, 100,   100,        arrow_cast(100,'UInt64'), 3.3, 3.3, arrow_cast('NAN','Float64'), 0.0003, 0.0003 ),
( 'group1', 125,  32766,  2147483646,  arrow_cast(9223372036854775806,'Int64'),  100, 101,   4294967294, arrow_cast(100,'UInt64'), 3.2, 5.5, arrow_cast('NAN','Float64'), 0.0004, 0.0004 ),
( 'group1', 127,  32767,  2147483647,  arrow_cast(9223372036854775807,'Int64'),  255, 65535, 4294967295, 18446744073709551615,     2.2, 2.2, arrow_cast('NAN','Float64'), 0.0005, 0.0005 )

statement ok
CREATE TABLE group_median_table_nullable (
    col_group STRING NOT NULL,
    col_i8 TINYINT,
    col_i16 SMALLINT,
    col_i32 INT,
    col_i64 BIGINT,
    col_u8 TINYINT UNSIGNED,
    col_u16 SMALLINT UNSIGNED,
    col_u32 INT UNSIGNED,
    col_u64 BIGINT UNSIGNED,
    col_f32 FLOAT,
    col_f64 DOUBLE,
    col_f64_nan DOUBLE,
    col_decimal128 DECIMAL(10, 4),
    col_decimal256 NUMERIC(10, 4)
) as VALUES
( 'group0', NULL, NULL,   NULL,        NULL,                                     NULL, NULL,  NULL,       NULL,                     NULL, NULL, NULL,                         NULL,   NULL   ),
( 'group0', -128, -32768, -2147483648, arrow_cast(-9223372036854775808,'Int64'), 0,    0,     0,          arrow_cast(0,'UInt64'),   1.1,  1.1,  1.1,                          0.0001, 0.0001 ),
( 'group0', -128, -32768, -2147483648, arrow_cast(-9223372036854775808,'Int64'), 0,    0,     0,          arrow_cast(0,'UInt64'),   4.4,  4.4,   1.1,                         0.0002, 0.0002 ),
( 'group0', 100,  100,    100,         arrow_cast(100,'Int64'),                  100,  100,   100,        arrow_cast(100,'UInt64'), 3.3,  3.3,   arrow_cast('NAN','Float64'), 0.0003, 0.0003 ),
( 'group0', 127,  32767,  2147483647,  arrow_cast(9223372036854775807,'Int64'),  255,  65535, 4294967295, 18446744073709551615,     2.2,  2.2,   arrow_cast('NAN','Float64'), 0.0004, 0.0004 ),
( 'group1', NULL, NULL,   NULL,        NULL,                                     NULL, NULL,  NULL,       NULL,                     NULL, NULL, NULL,                         NULL,   NULL   ),
( 'group1', -128, -32768, -2147483648, arrow_cast(-9223372036854775808,'Int64'), 0,    0,     0,          arrow_cast(0,'UInt64'),   1.1,  1.1,   1.1,                         0.0001, 0.0001 ),
( 'group1', -128, -32768, -2147483648, arrow_cast(-9223372036854775808,'Int64'), 0,    0,     0,          arrow_cast(0,'UInt64'),   4.4,  4.4,   arrow_cast('NAN','Float64'), 0.0002, 0.0002 ),
( 'group1', 100,  100,    100,         arrow_cast(100,'Int64'),                  101,  100,   100,        arrow_cast(100,'UInt64'), 3.3,  3.3,   arrow_cast('NAN','Float64'), 0.0003, 0.0003 ),
( 'group1', 125,  32766,  2147483646,  arrow_cast(9223372036854775806,'Int64'),  100,  101,   4294967294, arrow_cast(100,'UInt64'), 3.2,  5.5,   arrow_cast('NAN','Float64'), 0.0004, 0.0004 ),
( 'group1', 127,  32767,  2147483647,  arrow_cast(9223372036854775807,'Int64'),  255,  65535, 4294967295, 18446744073709551615,     2.2,  2.2,   arrow_cast('NAN','Float64'), 0.0005, 0.0005 )

#######
# Error tests
#######

# https://github.com/apache/datafusion/issues/3353
statement error DataFusion error: Schema error: Schema contains duplicate unqualified field name "approx_distinct\(aggregate_test_100\.c9\)"
SELECT approx_distinct(c9) count_c9, approx_distinct(cast(c9 as varchar)) count_c9_str FROM aggregate_test_100

# csv_query_approx_percentile_cont_with_weight
statement error DataFusion error: Error during planning: Failed to coerce arguments to satisfy a call to 'approx_percentile_cont_with_weight' function: coercion from \[Utf8, Int8, Float64\] to the signature OneOf(.*) failed(.|\n)*
SELECT approx_percentile_cont_with_weight(c2, 0.95) WITHIN GROUP (ORDER BY c1) FROM aggregate_test_100

statement error DataFusion error: Error during planning: Failed to coerce arguments to satisfy a call to 'approx_percentile_cont_with_weight' function: coercion from \[Int16, Utf8, Float64\] to the signature OneOf(.*) failed(.|\n)*
SELECT approx_percentile_cont_with_weight(c1, 0.95) WITHIN GROUP (ORDER BY c3) FROM aggregate_test_100

statement error DataFusion error: Error during planning: Failed to coerce arguments to satisfy a call to 'approx_percentile_cont_with_weight' function: coercion from \[Int16, Int8, Utf8\] to the signature OneOf(.*) failed(.|\n)*
SELECT approx_percentile_cont_with_weight(c2, c1) WITHIN GROUP (ORDER BY c3) FROM aggregate_test_100

# csv_query_approx_percentile_cont_with_histogram_bins
<<<<<<< HEAD
statement error DataFusion error: External error: This feature is not implemented: Tdigest max_size value for 'APPROX_PERCENTILE_CONT' must be UInt > 0 literal \(got data type Int64\)\.
SELECT c1, approx_percentile_cont(0.95, -1000) WITHIN GROUP (ORDER BY c3) AS c3_p95 FROM aggregate_test_100 GROUP BY 1 ORDER BY 1
=======
statement error DataFusion error: This feature is not implemented: Tdigest max_size value for 'APPROX_PERCENTILE_CONT' must be UInt > 0 literal \(got data type Int64\)\.
SELECT c1, approx_percentile_cont(c3, 0.95, -1000) AS c3_p95 FROM aggregate_test_100 GROUP BY 1 ORDER BY 1
>>>>>>> cf2b7e60

statement error DataFusion error: Error during planning: Failed to coerce arguments to satisfy a call to 'approx_percentile_cont' function: coercion from \[Int16, Float64, Utf8\] to the signature OneOf(.*) failed(.|\n)*
SELECT approx_percentile_cont(0.95, c1) WITHIN GROUP (ORDER BY c3) FROM aggregate_test_100

statement error DataFusion error: Error during planning: Failed to coerce arguments to satisfy a call to 'approx_percentile_cont' function: coercion from \[Int16, Float64, Float64\] to the signature OneOf(.*) failed(.|\n)*
SELECT approx_percentile_cont(0.95, 111.1) WITHIN GROUP (ORDER BY c3) FROM aggregate_test_100

statement error DataFusion error: Error during planning: Failed to coerce arguments to satisfy a call to 'approx_percentile_cont' function: coercion from \[Float64, Float64, Float64\] to the signature OneOf(.*) failed(.|\n)*
SELECT approx_percentile_cont(0.95, 111.1) WITHIN GROUP (ORDER BY c12) FROM aggregate_test_100

statement error DataFusion error: This feature is not implemented: Percentile value for 'APPROX_PERCENTILE_CONT' must be a literal
SELECT approx_percentile_cont(c12) WITHIN GROUP (ORDER BY c12) FROM aggregate_test_100

statement error DataFusion error: This feature is not implemented: Tdigest max_size value for 'APPROX_PERCENTILE_CONT' must be a literal
SELECT approx_percentile_cont(0.95, c5) WITHIN GROUP (ORDER BY c12) FROM aggregate_test_100

statement error DataFusion error: This feature is not implemented: Conflicting ordering requirements in aggregate functions is not supported
SELECT approx_percentile_cont(0.95) WITHIN GROUP (ORDER BY c5), approx_percentile_cont(0.2) WITHIN GROUP (ORDER BY c12) FROM aggregate_test_100

statement error DataFusion error: Error during planning: \[IGNORE | RESPECT\] NULLS are not permitted for approx_percentile_cont
SELECT approx_percentile_cont(0.95) WITHIN GROUP (ORDER BY c5) IGNORE NULLS FROM aggregate_test_100

statement error DataFusion error: Error during planning: \[IGNORE | RESPECT\] NULLS are not permitted for approx_percentile_cont
SELECT approx_percentile_cont(0.95) WITHIN GROUP (ORDER BY c5) RESPECT NULLS FROM aggregate_test_100

statement error DataFusion error: This feature is not implemented: Multiple column ordering in WITHIN GROUP clause is not supported
SELECT approx_percentile_cont(0.95) WITHIN GROUP (ORDER BY c5, c12) FROM aggregate_test_100

# Not supported over sliding windows
query error DataFusion error: Error during planning: OVER and WITHIN GROUP clause are can not be used together. OVER is for window function, whereas WITHIN GROUP is for ordered set aggregate function
SELECT approx_percentile_cont(0.5)
WITHIN GROUP (ORDER BY c3)
OVER (ROWS BETWEEN 4 PRECEDING AND CURRENT ROW)
FROM aggregate_test_100

# array agg can use order by
query ?
SELECT array_agg(c13 ORDER BY c13)
FROM
  (SELECT *
  FROM aggregate_test_100
  ORDER BY c13
  LIMIT 5) as t1
----
[0VVIHzxWtNOFLtnhjHEKjXaJOSLJfm, 0keZ5G8BffGwgF2RwQD59TFzMStxCB, 0og6hSkhbX8AC1ktFS4kounvTzy8Vo, 1aOcrEGd0cOqZe2I5XBOm0nDcwtBZO, 2T3wSlHdEmASmO0xcXHnndkKEt6bz8]

statement ok
CREATE EXTERNAL TABLE agg_order (
c1 INT NOT NULL,
c2 INT NOT NULL,
c3 INT NOT NULL
)
STORED AS CSV
LOCATION '../core/tests/data/aggregate_agg_multi_order.csv'
OPTIONS ('format.has_header' 'true');

# test array_agg with order by multiple columns
query ?
select array_agg(c1 order by c2 desc, c3) from agg_order;
----
[5, 6, 7, 8, 9, 1, 2, 3, 4, 10]

query TT
explain select array_agg(c1 order by c2 desc, c3) from agg_order;
----
logical_plan
01)Aggregate: groupBy=[[]], aggr=[[array_agg(agg_order.c1) ORDER BY [agg_order.c2 DESC NULLS FIRST, agg_order.c3 ASC NULLS LAST]]]
02)--TableScan: agg_order projection=[c1, c2, c3]
physical_plan
01)AggregateExec: mode=Final, gby=[], aggr=[array_agg(agg_order.c1) ORDER BY [agg_order.c2 DESC NULLS FIRST, agg_order.c3 ASC NULLS LAST]]
02)--CoalescePartitionsExec
03)----AggregateExec: mode=Partial, gby=[], aggr=[array_agg(agg_order.c1) ORDER BY [agg_order.c2 DESC NULLS FIRST, agg_order.c3 ASC NULLS LAST]]
04)------SortExec: expr=[c2@1 DESC, c3@2 ASC NULLS LAST], preserve_partitioning=[true]
05)--------RepartitionExec: partitioning=RoundRobinBatch(4), input_partitions=1
06)----------DataSourceExec: file_groups={1 group: [[WORKSPACE_ROOT/datafusion/core/tests/data/aggregate_agg_multi_order.csv]]}, projection=[c1, c2, c3], file_type=csv, has_header=true

# test array_agg_order with list data type
statement ok
CREATE TABLE array_agg_order_list_table AS VALUES
  ('w', 2, [1,2,3], 10),
  ('w', 1, [9,5,2], 20),
  ('w', 1, [3,2,5], 30),
  ('b', 2, [4,5,6], 20),
  ('b', 1, [7,8,9], 30)
;

query T? rowsort
select column1, array_agg(column3 order by column2, column4 desc) from array_agg_order_list_table group by column1;
----
b [[7, 8, 9], [4, 5, 6]]
w [[3, 2, 5], [9, 5, 2], [1, 2, 3]]

query T?? rowsort
select column1, first_value(column3 order by column2, column4 desc), last_value(column3 order by column2, column4 desc) from array_agg_order_list_table group by column1;
----
b [7, 8, 9] [4, 5, 6]
w [3, 2, 5] [1, 2, 3]

query T? rowsort
select column1, nth_value(column3, 2 order by column2, column4 desc) from array_agg_order_list_table group by column1;
----
b [4, 5, 6]
w [9, 5, 2]

statement ok
drop table array_agg_order_list_table;

# test array_agg_distinct with list data type
statement ok
CREATE TABLE array_agg_distinct_list_table AS VALUES
  ('w', [0,1]),
  ('w', [0,1]),
  ('w', [1,0]),
  ('b', [1,0]),
  ('b', [1,0]),
  ('b', [1,0]),
  ('b', [0,1])
;

# Apply array_sort to have deterministic result, higher dimension nested array also works but not for array sort,
# so they are covered in `datafusion/functions-aggregate/src/array_agg.rs`
query ??
select array_sort(c1), array_sort(c2) from (
  select array_agg(distinct column1) as c1, array_agg(distinct column2) as c2 from array_agg_distinct_list_table
);
----
[b, w] [[0, 1], [1, 0]]

statement ok
drop table array_agg_distinct_list_table;

statement error This feature is not implemented: Calling array_agg: LIMIT not supported in function arguments: 1
SELECT array_agg(c13 LIMIT 1) FROM aggregate_test_100


# Test distinct aggregate function with merge batch
query II
with A as (
    select 1 as id, 2 as foo
    UNION ALL
    select 1, null
    UNION ALL
    select 1, null
    UNION ALL
    select 1, 3
    UNION ALL
    select 1, 2
    ---- The order is non-deterministic, verify with length
) select array_length(array_agg(distinct a.foo)), sum(distinct 1) from A a group by a.id;
----
3 1

# It has only AggregateExec with FinalPartitioned mode, so `merge_batch` is used
# If the plan is changed, whether the `merge_batch` is used should be verified to ensure the test coverage
query TT
explain with A as (
    select 1 as id, 2 as foo
    UNION ALL
    select 1, null
    UNION ALL
    select 1, null
    UNION ALL
    select 1, 3
    UNION ALL
    select 1, 2
) select array_length(array_agg(distinct a.foo)), sum(distinct 1) from A a group by a.id;
----
logical_plan
01)Projection: array_length(array_agg(DISTINCT a.foo)), sum(DISTINCT Int64(1))
02)--Aggregate: groupBy=[[a.id]], aggr=[[array_agg(DISTINCT a.foo), sum(DISTINCT Int64(1))]]
03)----SubqueryAlias: a
04)------SubqueryAlias: a
05)--------Union
06)----------Projection: Int64(1) AS id, Int64(2) AS foo
07)------------EmptyRelation
08)----------Projection: Int64(1) AS id, Int64(NULL) AS foo
09)------------EmptyRelation
10)----------Projection: Int64(1) AS id, Int64(NULL) AS foo
11)------------EmptyRelation
12)----------Projection: Int64(1) AS id, Int64(3) AS foo
13)------------EmptyRelation
14)----------Projection: Int64(1) AS id, Int64(2) AS foo
15)------------EmptyRelation
physical_plan
01)ProjectionExec: expr=[array_length(array_agg(DISTINCT a.foo)@1) as array_length(array_agg(DISTINCT a.foo)), sum(DISTINCT Int64(1))@2 as sum(DISTINCT Int64(1))]
02)--AggregateExec: mode=FinalPartitioned, gby=[id@0 as id], aggr=[array_agg(DISTINCT a.foo), sum(DISTINCT Int64(1))], ordering_mode=Sorted
03)----CoalesceBatchesExec: target_batch_size=8192
04)------RepartitionExec: partitioning=Hash([id@0], 4), input_partitions=5
05)--------AggregateExec: mode=Partial, gby=[id@0 as id], aggr=[array_agg(DISTINCT a.foo), sum(DISTINCT Int64(1))], ordering_mode=Sorted
06)----------UnionExec
07)------------ProjectionExec: expr=[1 as id, 2 as foo]
08)--------------PlaceholderRowExec
09)------------ProjectionExec: expr=[1 as id, NULL as foo]
10)--------------PlaceholderRowExec
11)------------ProjectionExec: expr=[1 as id, NULL as foo]
12)--------------PlaceholderRowExec
13)------------ProjectionExec: expr=[1 as id, 3 as foo]
14)--------------PlaceholderRowExec
15)------------ProjectionExec: expr=[1 as id, 2 as foo]
16)--------------PlaceholderRowExec


# FIX: custom absolute values
# csv_query_avg_multi_batch

# csv_query_avg
query R
SELECT avg(c12) FROM aggregate_test_100
----
0.508972509913

# csv_query_bit_and
query IIIII
SELECT bit_and(c5), bit_and(c6), bit_and(c7), bit_and(c8), bit_and(c9) FROM aggregate_test_100
----
0 0 0 0 0

# csv_query_bit_and_distinct
query IIIII
SELECT bit_and(distinct c5), bit_and(distinct c6), bit_and(distinct c7), bit_and(distinct c8), bit_and(distinct c9) FROM aggregate_test_100
----
0 0 0 0 0

# csv_query_bit_or
query IIIII
SELECT bit_or(c5), bit_or(c6), bit_or(c7), bit_or(c8), bit_or(c9) FROM aggregate_test_100
----
-1 -1 255 65535 4294967295

# csv_query_bit_or_distinct
query IIIII
SELECT bit_or(distinct c5), bit_or(distinct c6), bit_or(distinct c7), bit_or(distinct c8), bit_or(distinct c9) FROM aggregate_test_100
----
-1 -1 255 65535 4294967295

# csv_query_bit_xor
query IIIII
SELECT bit_xor(c5), bit_xor(c6), bit_xor(c7), bit_xor(c8), bit_xor(c9) FROM aggregate_test_100
----
1632751011 5960911605712039654 148 54789 169634700

# csv_query_bit_xor_distinct (should be different than above)
query IIIII
SELECT bit_xor(distinct c5), bit_xor(distinct c6), bit_xor(distinct c7), bit_xor(distinct c8), bit_xor(distinct c9) FROM aggregate_test_100
----
1632751011 5960911605712039654 196 54789 169634700

# csv_query_bit_xor_distinct_expr
query I
SELECT bit_xor(distinct c5 % 2) FROM aggregate_test_100
----
-2

# csv_query_covariance_1
query R
SELECT covar_pop(c2, c12) FROM aggregate_test_100
----
-0.079169322354

# csv_query_covariance_2
query R
SELECT covar(c2, c12) FROM aggregate_test_100
----
-0.079969012479

# single_row_query_covar_1
query R
select covar_samp(sq.column1, sq.column2) from (values (1.1, 2.2)) as sq
----
NULL

# single_row_query_covar_2
query R
select covar_pop(sq.column1, sq.column2) from (values (1.1, 2.2)) as sq
----
0

# all_nulls_query_covar
query RR
with data as (
  select null::int as f, null::int as b
  union all
  select null::int as f, null::int as b
)
select covar_samp(f, b), covar_pop(f, b)
from data
----
NULL NULL

# covar_query_with_nulls
query RR
with data as (
  select 1 as f,       4 as b
  union all
  select null as f,   99 as b
  union all
  select 2 as f,       5 as b
  union all
  select 98 as f,   null as b
  union all
  select 3 as f,       6 as b
  union all
  select null as f, null as b
)
select covar_samp(f, b), covar_pop(f, b)
from data
----
1 0.666666666667

# csv_query_correlation
query R
SELECT corr(c2, c12) FROM aggregate_test_100
----
-0.190645441906

# single_row_query_correlation
query R
select corr(sq.column1, sq.column2) from (values (1.1, 2.2)) as sq
----
0

# all_nulls_query_correlation
query R
with data as (
  select null::int as f, null::int as b
  union all
  select null::int as f, null::int as b
)
select corr(f, b)
from data
----
NULL

# correlation_query_with_nulls
query R
with data as (
  select 1 as f,       4 as b
  union all
  select null as f,   99 as b
  union all
  select 2 as f,       5 as b
  union all
  select 98 as f,   null as b
  union all
  select 3 as f,       6 as b
  union all
  select null as f, null as b
)
select corr(f, b)
from data
----
1

# csv_query_variance_1
query R
SELECT var_pop(c2) FROM aggregate_test_100
----
1.8675

# csv_query_variance_2
query R
SELECT var_pop(c6) FROM aggregate_test_100
----
26156334342021890000000000000000000000

# csv_query_variance_3
query R
SELECT var_pop(c12) FROM aggregate_test_100
----
0.092342237216

# csv_query_variance_4
query R
SELECT var(c2) FROM aggregate_test_100
----
1.886363636364

# csv_query_distinct_variance
query R
SELECT var(distinct c2) FROM aggregate_test_100
----
2.5

statement error DataFusion error: This feature is not implemented: VAR\(DISTINCT\) aggregations are not available
SELECT var(c2), var(distinct c2) FROM aggregate_test_100

# csv_query_distinct_variance_population
query R
SELECT var_pop(distinct c2) FROM aggregate_test_100
----
2

statement error DataFusion error: This feature is not implemented: VAR_POP\(DISTINCT\) aggregations are not available
SELECT var_pop(c2), var_pop(distinct c2) FROM aggregate_test_100

# csv_query_variance_5
query R
SELECT var_samp(c2) FROM aggregate_test_100
----
1.886363636364

# csv_query_stddev_1
query R
SELECT stddev_pop(c2) FROM aggregate_test_100
----
1.366565036872

# csv_query_stddev_2
query R
SELECT stddev_pop(c6) FROM aggregate_test_100
----
5114326382039172000

# csv_query_stddev_3
query R
SELECT stddev_pop(c12) FROM aggregate_test_100
----
0.303878655413

# csv_query_stddev_4
query R
SELECT stddev(c12) FROM aggregate_test_100
----
0.305409539941

# csv_query_stddev_5
query R
SELECT stddev_samp(c12) FROM aggregate_test_100
----
0.305409539941

# csv_query_stddev_6
query R
select stddev(sq.column1) from (values (1.1), (2.0), (3.0)) as sq
----
0.950438495292

# csv_query_stddev_7
query IR
SELECT c2, stddev_samp(c12) FROM aggregate_test_100 GROUP BY c2 ORDER BY c2
----
1 0.303641032262
2 0.284581967411
3 0.296002660506
4 0.284324609109
5 0.331034486752

# csv_query_stddev_8
query IR
SELECT c2, stddev_pop(c12) FROM aggregate_test_100 GROUP BY c2 ORDER BY c2
----
1 0.296659845456
2 0.278038978602
3 0.288107833475
4 0.278074953424
5 0.318992813225

# csv_query_stddev_9
query IR
SELECT c2, var_pop(c12) FROM aggregate_test_100 GROUP BY c2 ORDER BY c2
----
1 0.088007063906
2 0.077305673622
3 0.083006123709
4 0.077325679722
5 0.101756414889

# csv_query_stddev_10
query IR
SELECT c2, var_samp(c12) FROM aggregate_test_100 GROUP BY c2 ORDER BY c2
----
1 0.092197876473
2 0.080986896176
3 0.087617575027
4 0.080840483345
5 0.109583831419

# csv_query_stddev_11
query IR
SELECT c2, var_samp(c12) FROM aggregate_test_100 WHERE c12 > 0.90 GROUP BY c2 ORDER BY c2
----
1 0.000889240174
2 0.000785878272
3 NULL
4 NULL
5 0.000269544643

# Use PostgresSQL dialect
statement ok
set datafusion.sql_parser.dialect = 'Postgres';

# csv_query_stddev_12
query IR
SELECT c2, var_samp(c12) FILTER (WHERE c12 > 0.95) FROM aggregate_test_100 GROUP BY c2 ORDER BY c2
----
1 0.000791243479
2 0.000061521903
3 NULL
4 NULL
5 NULL

# Restore the default dialect
statement ok
set datafusion.sql_parser.dialect = 'Generic';

# csv_query_stddev_13
query IR
SELECT c2, var_samp(CASE WHEN c12 > 0.90 THEN c12 ELSE null END) FROM aggregate_test_100 GROUP BY c2 ORDER BY c2
----
1 0.000889240174
2 0.000785878272
3 NULL
4 NULL
5 0.000269544643


# csv_query_approx_median_1
query I
SELECT approx_median(c2) FROM aggregate_test_100
----
3

# csv_query_approx_median_2
query I
SELECT approx_median(c6) FROM aggregate_test_100
----
1146409980542786560

# csv_query_approx_median_3
query R
SELECT approx_median(c12) FROM aggregate_test_100
----
0.555006541052

# csv_query_approx_median_4
# test with string, approx median only supports numeric
statement error
SELECT approx_median(c1) FROM aggregate_test_100

# csv_query_median_1
query I
SELECT median(c2) FROM aggregate_test_100
----
3

# csv_query_median_2
query I
SELECT median(c6) FROM aggregate_test_100
----
1125553990140691277

# csv_query_median_3
query R
SELECT median(c12) FROM aggregate_test_100
----
0.551390054439

# median_i8
query I
SELECT median(col_i8) FROM median_table
----
-14

# distinct_median_i8
query I
SELECT median(distinct col_i8) FROM median_table
----
100

query II
SELECT median(col_i8), median(distinct col_i8) FROM median_table
----
-14 100

# approx_distinct_median_i8
query I
SELECT approx_median(distinct col_i8) FROM median_table
----
100

statement error DataFusion error: This feature is not implemented: APPROX_MEDIAN\(DISTINCT\) aggregations are not available
SELECT approx_median(col_i8), approx_median(distinct col_i8) FROM median_table

# median_i16
query I
SELECT median(col_i16) FROM median_table
----
-16334

# median_i32
query I
SELECT median(col_i32) FROM median_table
----
-1073741774

# median_i64
query I
SELECT median(col_i64) FROM median_table
----
-4611686018427387854

# median_u8
query I
SELECT median(col_u8) FROM median_table
----
50

# median_u16
query I
SELECT median(col_u16) FROM median_table
----
50

# median_u32
query I
SELECT median(col_u32) FROM median_table
----
50

# median_u64
query I
SELECT median(col_u64) FROM median_table
----
50

# median_f32
query R
SELECT median(col_f32) FROM median_table
----
2.75

# median_f64
query R
SELECT median(col_f64) FROM median_table
----
2.75

# median_f64_nan
query R
SELECT median(col_f64_nan) FROM median_table
----
NaN

# approx_median_f64_nan
query R
SELECT approx_median(col_f64_nan) FROM median_table
----
NaN

# median decimal
statement ok
create table t(c decimal(10, 4)) as values (0.0001), (0.0002), (0.0003), (0.0004), (0.0005), (0.0006);

query RT
select median(c), arrow_typeof(median(c)) from t;
----
0.0003 Decimal128(10, 4)

query RT
select approx_median(c), arrow_typeof(approx_median(c)) from t;
----
0.00035 Float64

statement ok
drop table t;

# median decimal with nulls
statement ok
create table t(c decimal(10, 4)) as values (0.0001), (null), (0.0003), (0.0004), (0.0005);

query RT
select median(c), arrow_typeof(median(c)) from t;
----
0.0003 Decimal128(10, 4)

statement ok
drop table t;

# median decimal with all nulls
statement ok
create table t(c decimal(10, 4)) as values (null), (null), (null);

query RT
select median(c), arrow_typeof(median(c)) from t;
----
NULL Decimal128(10, 4)

statement ok
drop table t;

# median odd
statement ok
create table t(c int) as values (1), (2), (3), (4), (5);

query I
select median(c) from t;
----
3

statement ok
drop table t;

# median even
statement ok
create table t(c int) as values (1), (2), (3), (4), (5), (6);

query I
select median(c) from t;
----
3

statement ok
drop table t;

# median with nulls
statement ok
create table t(c int) as values (1), (null), (3), (4), (5);

query I
select median(c) from t;
----
3

statement ok
drop table t;

# median with all nulls
statement ok
create table t(c int) as values (null), (null), (null);

query I
select median(c) from t;
----
NULL

statement ok
drop table t;

# median u32
statement ok
create table t(c int unsigned) as values (1), (2), (3), (4), (5);

query I
select median(c) from t;
----
3

statement ok
drop table t;

# median f32
statement ok
create table t(c float) as values (1.1), (2.2), (3.3), (4.4), (5.5);

query R
select median(c) from t;
----
3.3

statement ok
drop table t;

# median distinct decimal
statement ok
create table t(c decimal(10, 4)) as values (0.0001), (0.0001), (0.0001), (0.0001), (0.0002), (0.0002), (0.0003), (0.0003);

query R
select median(distinct c) from t;
----
0.0002

statement ok
drop table t;

# median distinct decimal with nulls
statement ok
create table t(c decimal(10, 4)) as values (0.0001), (0.0001), (0.0001), (null), (null), (0.0002), (0.0003), (0.0003);

query R
select median(distinct c) from t;
----
0.0002

statement ok
drop table t;

# distinct median i32 odd
statement ok
create table t(c int) as values (2), (1), (1), (2), (1), (3);

query I
select median(distinct c) from t;
----
2

statement ok
drop table t;

# distinct median i32 even
statement ok
create table t(c int) as values (1), (1), (3), (1), (1);

query I
select median(distinct c) from t;
----
2

statement ok
drop table t;

# distinct median i32 with nulls
statement ok
create table t(c int) as values (1), (null), (1), (1), (3);

query I
select median(distinct c) from t;
----
2

statement ok
drop table t;

# distinct median u32 odd
statement ok
create table t(c int unsigned) as values (1), (1), (2), (1), (3);

query I
select median(distinct c) from t;
----
2

statement ok
drop table t;

# distinct median u32 even
statement ok
create table t(c int unsigned) as values (1), (1), (1), (1), (3), (3);

query I
select median(distinct c) from t;
----
2

statement ok
drop table t;

# distinct median f32 odd
statement ok
create table t(c float) as values (3), (2), (1), (1), (1);

query R
select median(distinct c) from t;
----
2

statement ok
drop table t;

# distinct median f32 even
statement ok
create table t(c float) as values (1), (1), (1), (1), (2);

query R
select median(distinct c) from t;
----
1.5

statement ok
drop table t;

# distinct median f64 odd
statement ok
create table t(c double) as values (1), (1), (1), (2), (3);

query R
select median(distinct c) from t;
----
2

statement ok
drop table t;

# distinct median f64 even
statement ok
create table t(c double) as values (1), (1), (1), (1), (2);

query R
select median(distinct c) from t;
----
1.5

statement ok
drop table t;

# distinct median i32
statement ok
create table t(c int) as values (1), (1), (1), (1), (2), (2), (3), (3);

query I
select median(distinct c) from t;
----
2

statement ok
drop table t;

# optimize distinct median to group by
statement ok
create table t(c int) as values (1), (1), (1), (1), (2), (2), (3), (3);

query TT
explain select median(distinct c) from t;
----
logical_plan
01)Projection: median(alias1) AS median(DISTINCT t.c)
02)--Aggregate: groupBy=[[]], aggr=[[median(alias1)]]
03)----Aggregate: groupBy=[[t.c AS alias1]], aggr=[[]]
04)------TableScan: t projection=[c]
physical_plan
01)ProjectionExec: expr=[median(alias1)@0 as median(DISTINCT t.c)]
02)--AggregateExec: mode=Final, gby=[], aggr=[median(alias1)]
03)----CoalescePartitionsExec
04)------AggregateExec: mode=Partial, gby=[], aggr=[median(alias1)]
05)--------AggregateExec: mode=FinalPartitioned, gby=[alias1@0 as alias1], aggr=[]
06)----------CoalesceBatchesExec: target_batch_size=8192
07)------------RepartitionExec: partitioning=Hash([alias1@0], 4), input_partitions=4
08)--------------RepartitionExec: partitioning=RoundRobinBatch(4), input_partitions=1
09)----------------AggregateExec: mode=Partial, gby=[c@0 as alias1], aggr=[]
10)------------------DataSourceExec: partitions=1, partition_sizes=[1]

statement ok
drop table t;

# median_multi
# test case for https://github.com/apache/datafusion/issues/3105
# has an intermediate grouping
statement ok
create table cpu (host string, usage float) as select * from (values
('host0', 90.1),
('host1', 90.2),
('host1', 90.4)
);

query TR rowsort
select host, median(usage) from cpu group by host;
----
host0 90.1
host1 90.3

statement ok
drop table cpu;

# this test is to show create table as and select into works in the same way
statement ok
SELECT * INTO cpu
FROM (VALUES
    ('host0', 90.1),
    ('host1', 90.2),
    ('host1', 90.4)
  ) AS cpu (host, usage);

query TR rowsort
select host, median(usage) from cpu group by host;
----
host0 90.1
host1 90.3

query R
select median(usage) from cpu;
----
90.2

statement ok
drop table cpu;

# median_multi_odd

# data is not sorted and has an odd number of values per group
statement ok
create table cpu (host string, usage float) as select * from (values
  ('host0', 90.2),
  ('host1', 90.1),
  ('host1', 90.5),
  ('host0', 90.5),
  ('host1', 90.0),
  ('host1', 90.3),
  ('host0', 87.9),
  ('host1', 89.3)
);

query TR rowsort
select host, median(usage) from cpu group by host;
----
host0 90.2
host1 90.1


statement ok
drop table cpu;

# median_multi_even
# data is not sorted and has an odd number of values per group
statement ok
create table cpu (host string, usage float) as select * from (values ('host0', 90.2), ('host1', 90.1), ('host1', 90.5), ('host0', 90.5), ('host1', 90.0), ('host1', 90.3), ('host1', 90.2), ('host1', 90.3));

query TR rowsort
select host, median(usage) from cpu group by host;
----
host0 90.35
host1 90.25

statement ok
drop table cpu

# csv_query_external_table_count
query I
SELECT COUNT(c12) FROM aggregate_test_100
----
100

# csv_query_external_table_sum
query II
SELECT SUM(CAST(c7 AS BIGINT)), SUM(CAST(c8 AS BIGINT)) FROM aggregate_test_100
----
13060 3017641

# csv_query_count
query I
SELECT count(c12) FROM aggregate_test_100
----
100

# csv_query_count_distinct
query I
SELECT count(distinct c2) FROM aggregate_test_100
----
5

# csv_query_count_distinct_expr
query I
SELECT count(distinct c2 % 2) FROM aggregate_test_100
----
2

# csv_query_count_star
query I
SELECT COUNT(*) FROM aggregate_test_100
----
100

query I
SELECT COUNT(aggregate_test_100.*) FROM aggregate_test_100
----
100

query error Error during planning: Invalid qualifier foo
SELECT COUNT(foo.*) FROM aggregate_test_100

# csv_query_count_literal
query I
SELECT COUNT(2) FROM aggregate_test_100
----
100

# csv_query_approx_count
# FIX: https://github.com/apache/datafusion/issues/3353
# query II
# SELECT approx_distinct(c9) AS count_c9, approx_distinct(cast(c9 as varchar)) count_c9_str FROM aggregate_test_100
# ----
# 100 99

# csv_query_approx_count_dupe_expr_aliased
query II
SELECT approx_distinct(c9) AS a, approx_distinct(c9) AS b FROM aggregate_test_100
----
100 100

## This test executes the APPROX_PERCENTILE_CONT aggregation against the test
## data, asserting the estimated quantiles are ±5% their actual values.
##
## Actual quantiles calculated with:
##
## ```r
## read_csv("./testing/data/csv/aggregate_test_100.csv") |>
##     select_if(is.numeric) |>
##     summarise_all(~ quantile(., c(0.1, 0.5, 0.9)))
## ```
##
## Giving:
##
## ```text
##      c2    c3      c4           c5       c6    c7     c8          c9     c10   c11    c12
##   <dbl> <dbl>   <dbl>        <dbl>    <dbl> <dbl>  <dbl>       <dbl>   <dbl> <dbl>  <dbl>
## 1     1 -95.3 -22925. -1882606710  -7.25e18  18.9  2671.  472608672. 1.83e18 0.109 0.0714
## 2     3  15.5   4599    377164262   1.13e18 134.  30634  2365817608. 9.30e18 0.491 0.551
## 3     5 102.   25334.  1991374996.  7.37e18 231   57518. 3776538487. 1.61e19 0.834 0.946
## ```
##
## Column `c12` is omitted due to a large relative error (~10%) due to the small
## float values.

#csv_query_approx_percentile_cont (c2)
query B
SELECT (ABS(1 - CAST(approx_percentile_cont(0.1) WITHIN GROUP (ORDER BY c2) AS DOUBLE) / 1.0) < 0.05) AS q FROM aggregate_test_100
----
true

query B
SELECT (ABS(1 - CAST(approx_percentile_cont(0.5) WITHIN GROUP (ORDER BY c2) AS DOUBLE) / 3.0) < 0.05) AS q FROM aggregate_test_100
----
true

query B
SELECT (ABS(1 - CAST(approx_percentile_cont(0.9) WITHIN GROUP (ORDER BY c2) AS DOUBLE) / 5.0) < 0.05) AS q FROM aggregate_test_100
----
true

# csv_query_approx_percentile_cont (c3)
query B
SELECT (ABS(1 - CAST(approx_percentile_cont(0.1) WITHIN GROUP (ORDER BY c3) AS DOUBLE) / -95.3) < 0.05) AS q FROM aggregate_test_100
----
true

query B
SELECT (ABS(1 - CAST(approx_percentile_cont(0.5) WITHIN GROUP (ORDER BY c3) AS DOUBLE) / 15.5) < 0.05) AS q FROM aggregate_test_100
----
true

query B
SELECT (ABS(1 - CAST(approx_percentile_cont(0.9) WITHIN GROUP (ORDER BY c3) AS DOUBLE) / 102.0) < 0.05) AS q FROM aggregate_test_100
----
true

# csv_query_approx_percentile_cont (c4)
query B
SELECT (ABS(1 - CAST(approx_percentile_cont(0.1) WITHIN GROUP (ORDER BY c4) AS DOUBLE) / -22925.0) < 0.05) AS q FROM aggregate_test_100
----
true

query B
SELECT (ABS(1 - CAST(approx_percentile_cont(0.5) WITHIN GROUP (ORDER BY c4) AS DOUBLE) / 4599.0) < 0.05) AS q FROM aggregate_test_100
----
true

query B
SELECT (ABS(1 - CAST(approx_percentile_cont(0.9) WITHIN GROUP (ORDER BY c4) AS DOUBLE) / 25334.0) < 0.05) AS q FROM aggregate_test_100
----
true

# csv_query_approx_percentile_cont (c5)
query B
SELECT (ABS(1 - CAST(approx_percentile_cont(0.1) WITHIN GROUP (ORDER BY c5) AS DOUBLE) / -1882606710.0) < 0.05) AS q FROM aggregate_test_100
----
true

query B
SELECT (ABS(1 - CAST(approx_percentile_cont(0.5) WITHIN GROUP (ORDER BY c5) AS DOUBLE) / 377164262.0) < 0.05) AS q FROM aggregate_test_100
----
true

query B
SELECT (ABS(1 - CAST(approx_percentile_cont(0.9) WITHIN GROUP (ORDER BY c5) AS DOUBLE) / 1991374996.0) < 0.05) AS q FROM aggregate_test_100
----
true

# csv_query_approx_percentile_cont (c6)
query B
SELECT (ABS(1 - CAST(approx_percentile_cont(0.1) WITHIN GROUP (ORDER BY c6) AS DOUBLE) / -7250000000000000000) < 0.05) AS q FROM aggregate_test_100
----
true

query B
SELECT (ABS(1 - CAST(approx_percentile_cont(0.5) WITHIN GROUP (ORDER BY c6) AS DOUBLE) / 1130000000000000000) < 0.05) AS q FROM aggregate_test_100
----
true

query B
SELECT (ABS(1 - CAST(approx_percentile_cont(0.9) WITHIN GROUP (ORDER BY c6) AS DOUBLE) / 7370000000000000000) < 0.05) AS q FROM aggregate_test_100
----
true

# csv_query_approx_percentile_cont (c7)
query B
SELECT (ABS(1 - CAST(approx_percentile_cont(0.1) WITHIN GROUP (ORDER BY c7) AS DOUBLE) / 18.9) < 0.05) AS q FROM aggregate_test_100
----
true

query B
SELECT (ABS(1 - CAST(approx_percentile_cont(0.5) WITHIN GROUP (ORDER BY c7) AS DOUBLE) / 134.0) < 0.05) AS q FROM aggregate_test_100
----
true

query B
SELECT (ABS(1 - CAST(approx_percentile_cont(0.9) WITHIN GROUP (ORDER BY c7) AS DOUBLE) / 231.0) < 0.05) AS q FROM aggregate_test_100
----
true

# csv_query_approx_percentile_cont (c8)
query B
SELECT (ABS(1 - CAST(approx_percentile_cont(0.1) WITHIN GROUP (ORDER BY c8) AS DOUBLE) / 2671.0) < 0.05) AS q FROM aggregate_test_100
----
true

query B
SELECT (ABS(1 - CAST(approx_percentile_cont(0.5) WITHIN GROUP (ORDER BY c8) AS DOUBLE) / 30634.0) < 0.05) AS q FROM aggregate_test_100
----
true

query B
SELECT (ABS(1 - CAST(approx_percentile_cont(0.9) WITHIN GROUP (ORDER BY c8) AS DOUBLE) / 57518.0) < 0.05) AS q FROM aggregate_test_100
----
true

# csv_query_approx_percentile_cont (c9)
query B
SELECT (ABS(1 - CAST(approx_percentile_cont(0.1) WITHIN GROUP (ORDER BY c9) AS DOUBLE) / 472608672.0) < 0.05) AS q FROM aggregate_test_100
----
true

query B
SELECT (ABS(1 - CAST(approx_percentile_cont(0.5) WITHIN GROUP (ORDER BY c9) AS DOUBLE) / 2365817608.0) < 0.05) AS q FROM aggregate_test_100
----
true

query B
SELECT (ABS(1 - CAST(approx_percentile_cont(0.9) WITHIN GROUP (ORDER BY c9) AS DOUBLE) / 3776538487.0) < 0.05) AS q FROM aggregate_test_100
----
true

# csv_query_approx_percentile_cont (c10)
query B
SELECT (ABS(1 - CAST(approx_percentile_cont(0.1) WITHIN GROUP (ORDER BY c10) AS DOUBLE) / 1830000000000000000) < 0.05) AS q FROM aggregate_test_100
----
true

query B
SELECT (ABS(1 - CAST(approx_percentile_cont(0.5) WITHIN GROUP (ORDER BY c10) AS DOUBLE) / 9300000000000000000) < 0.05) AS q FROM aggregate_test_100
----
true

query B
SELECT (ABS(1 - CAST(approx_percentile_cont(0.9) WITHIN GROUP (ORDER BY c10) AS DOUBLE) / 16100000000000000000) < 0.05) AS q FROM aggregate_test_100
----
true

# csv_query_approx_percentile_cont (c11)
query B
SELECT (ABS(1 - CAST(approx_percentile_cont(0.1) WITHIN GROUP (ORDER BY c11) AS DOUBLE) /  0.109) < 0.05) AS q FROM aggregate_test_100
----
true

query B
SELECT (ABS(1 - CAST(approx_percentile_cont(0.5) WITHIN GROUP (ORDER BY c11) AS DOUBLE) / 0.491) < 0.05) AS q FROM aggregate_test_100
----
true

query B
SELECT (ABS(1 - CAST(approx_percentile_cont(0.9) WITHIN GROUP (ORDER BY c11) AS DOUBLE) / 0.834) < 0.05) AS q FROM aggregate_test_100
----
true

# percentile_cont_with_nulls
query I
SELECT APPROX_PERCENTILE_CONT(0.5) WITHIN GROUP (ORDER BY v) FROM (VALUES (1), (2), (3), (NULL), (NULL), (NULL)) as t (v);
----
2

# percentile_cont_with_nulls_only
query I
SELECT APPROX_PERCENTILE_CONT(0.5) WITHIN GROUP (ORDER BY v) FROM (VALUES (CAST(NULL as INT))) as t (v);
----
NULL

#
# percentile_cont edge cases
#

statement ok
CREATE TABLE tmp_percentile_cont(v1 INT, v2 DOUBLE);

statement ok
INSERT INTO tmp_percentile_cont VALUES (1, 'NaN'::Double), (2, 'NaN'::Double), (3, 'NaN'::Double);

# ISSUE: https://github.com/apache/datafusion/issues/11871
# Note `approx_median()` is using the same implementation as `approx_percentile_cont()`
query R
select APPROX_MEDIAN(v2) from tmp_percentile_cont WHERE v1 = 1;
----
NaN

# ISSUE: https://github.com/apache/datafusion/issues/11870
query R
select APPROX_PERCENTILE_CONT(0.8) WITHIN GROUP (ORDER BY v2) from tmp_percentile_cont;
----
NaN

# ISSUE: https://github.com/apache/datafusion/issues/11869
# Note: `approx_percentile_cont_with_weight()` uses the same implementation as `approx_percentile_cont()`
query R
SELECT APPROX_PERCENTILE_CONT_WITH_WEIGHT(
    '+Inf'::Double,
    0.9
)
WITHIN GROUP (ORDER BY v2)
FROM tmp_percentile_cont;
----
NaN

statement ok
DROP TABLE tmp_percentile_cont;

# Test for issue where approx_percentile_cont_with_weight

statement ok
CREATE TABLE t1(v1 BOOL);

statement ok
INSERT INTO t1 VALUES (TRUE);

# ISSUE: https://github.com/apache/datafusion/issues/12716
# This test verifies that approx_percentile_cont_with_weight does not panic when given 'NaN' and returns 'inf'
query R
SELECT approx_percentile_cont_with_weight(0, 0) WITHIN GROUP (ORDER BY 'NaN'::DOUBLE) FROM t1 WHERE t1.v1;
----
Infinity

statement ok
DROP TABLE t1;

# csv_query_cube_avg
query TIR
SELECT c1, c2, AVG(c3) FROM aggregate_test_100 GROUP BY CUBE (c1, c2) ORDER BY c1, c2
----
a 1 -17.6
a 2 -15.333333333333
a 3 -4.5
a 4 -32
a 5 -32
a NULL -18.333333333333
b 1 31.666666666667
b 2 25.5
b 3 -42
b 4 -44.6
b 5 -0.2
b NULL -5.842105263158
c 1 47.5
c 2 -55.571428571429
c 3 47.5
c 4 -10.75
c 5 12
c NULL -1.333333333333
d 1 -8.142857142857
d 2 109.333333333333
d 3 41.333333333333
d 4 54
d 5 -49.5
d NULL 25.444444444444
e 1 75.666666666667
e 2 37.8
e 3 48
e 4 37.285714285714
e 5 -11
e NULL 40.333333333333
NULL 1 16.681818181818
NULL 2 8.363636363636
NULL 3 20.789473684211
NULL 4 1.260869565217
NULL 5 -13.857142857143
NULL NULL 7.81

# csv_query_rollup_avg
query TIIR
SELECT c1, c2, c3, AVG(c4) FROM aggregate_test_100 WHERE c1 IN ('a', 'b', NULL) GROUP BY ROLLUP (c1, c2, c3) ORDER BY c1, c2, c3
----
a 1 -85 -15154
a 1 -56 8692
a 1 -25 15295
a 1 -5 12636
a 1 83 -14704
a 1 NULL 1353
a 2 -48 -18025
a 2 -43 13080
a 2 45 15673
a 2 NULL 3576
a 3 -72 -11122
a 3 -12 -9168
a 3 13 22338.5
a 3 14 28162
a 3 17 -22796
a 3 NULL 4958.833333333333
a 4 -101 11640
a 4 -54 -2376
a 4 -38 20744
a 4 65 -28462
a 4 NULL 386.5
a 5 -101 -12484
a 5 -31 -12907
a 5 36 -16974
a 5 NULL -14121.666666666666
a NULL NULL 306.047619047619
b 1 12 7652
b 1 29 -18218
b 1 54 -18410
b 1 NULL -9658.666666666666
b 2 -60 -21739
b 2 31 23127
b 2 63 21456
b 2 68 15874
b 2 NULL 9679.5
b 3 -101 -13217
b 3 17 14457
b 3 NULL 620
b 4 -117 19316
b 4 -111 -1967
b 4 -59 25286
b 4 17 -28070
b 4 47 20690
b 4 NULL 7051
b 5 -82 22080
b 5 -44 15788
b 5 -5 24896
b 5 62 16337
b 5 68 21576
b 5 NULL 20135.4
b NULL NULL 7732.315789473684
NULL NULL NULL 3833.525

# csv_query_groupingsets_avg
query TIIR
SELECT c1, c2, c3, AVG(c4)
FROM aggregate_test_100
WHERE c1 IN ('a', 'b', NULL)
GROUP BY GROUPING SETS ((c1), (c1,c2), (c1,c2,c3))
ORDER BY c1, c2, c3
----
a 1 -85 -15154
a 1 -56 8692
a 1 -25 15295
a 1 -5 12636
a 1 83 -14704
a 1 NULL 1353
a 2 -48 -18025
a 2 -43 13080
a 2 45 15673
a 2 NULL 3576
a 3 -72 -11122
a 3 -12 -9168
a 3 13 22338.5
a 3 14 28162
a 3 17 -22796
a 3 NULL 4958.833333333333
a 4 -101 11640
a 4 -54 -2376
a 4 -38 20744
a 4 65 -28462
a 4 NULL 386.5
a 5 -101 -12484
a 5 -31 -12907
a 5 36 -16974
a 5 NULL -14121.666666666666
a NULL NULL 306.047619047619
b 1 12 7652
b 1 29 -18218
b 1 54 -18410
b 1 NULL -9658.666666666666
b 2 -60 -21739
b 2 31 23127
b 2 63 21456
b 2 68 15874
b 2 NULL 9679.5
b 3 -101 -13217
b 3 17 14457
b 3 NULL 620
b 4 -117 19316
b 4 -111 -1967
b 4 -59 25286
b 4 17 -28070
b 4 47 20690
b 4 NULL 7051
b 5 -82 22080
b 5 -44 15788
b 5 -5 24896
b 5 62 16337
b 5 68 21576
b 5 NULL 20135.4
b NULL NULL 7732.315789473684

# csv_query_singlecol_with_rollup_avg
query TIIR
SELECT c1, c2, c3, AVG(c4)
FROM aggregate_test_100
WHERE c1 IN ('a', 'b', NULL)
GROUP BY c1, ROLLUP (c2, c3)
ORDER BY c1, c2, c3
----
a 1 -85 -15154
a 1 -56 8692
a 1 -25 15295
a 1 -5 12636
a 1 83 -14704
a 1 NULL 1353
a 2 -48 -18025
a 2 -43 13080
a 2 45 15673
a 2 NULL 3576
a 3 -72 -11122
a 3 -12 -9168
a 3 13 22338.5
a 3 14 28162
a 3 17 -22796
a 3 NULL 4958.833333333333
a 4 -101 11640
a 4 -54 -2376
a 4 -38 20744
a 4 65 -28462
a 4 NULL 386.5
a 5 -101 -12484
a 5 -31 -12907
a 5 36 -16974
a 5 NULL -14121.666666666666
a NULL NULL 306.047619047619
b 1 12 7652
b 1 29 -18218
b 1 54 -18410
b 1 NULL -9658.666666666666
b 2 -60 -21739
b 2 31 23127
b 2 63 21456
b 2 68 15874
b 2 NULL 9679.5
b 3 -101 -13217
b 3 17 14457
b 3 NULL 620
b 4 -117 19316
b 4 -111 -1967
b 4 -59 25286
b 4 17 -28070
b 4 47 20690
b 4 NULL 7051
b 5 -82 22080
b 5 -44 15788
b 5 -5 24896
b 5 62 16337
b 5 68 21576
b 5 NULL 20135.4
b NULL NULL 7732.315789473684

# csv_query_approx_percentile_cont_with_weight
query TI
SELECT c1, approx_percentile_cont(0.95) WITHIN GROUP (ORDER BY c3) AS c3_p95 FROM aggregate_test_100 GROUP BY 1 ORDER BY 1
----
a 73
b 68
c 122
d 124
e 115

query TI
SELECT c1, approx_percentile_cont(0.95) WITHIN GROUP (ORDER BY c3 DESC) AS c3_p95 FROM aggregate_test_100 GROUP BY 1 ORDER BY 1
----
a -101
b -114
c -109
d -98
e -93

# csv_query_approx_percentile_cont_with_weight (2)
query TI
SELECT c1, approx_percentile_cont_with_weight(1, 0.95) WITHIN GROUP (ORDER BY c3) AS c3_p95 FROM aggregate_test_100 GROUP BY 1 ORDER BY 1
----
a 73
b 68
c 122
d 124
e 115

query TI
SELECT c1, approx_percentile_cont_with_weight(1, 0.95) WITHIN GROUP (ORDER BY c3 DESC) AS c3_p95 FROM aggregate_test_100 GROUP BY 1 ORDER BY 1
----
a -101
b -114
c -109
d -98
e -93

# csv_query_approx_percentile_cont_with_histogram_bins
query TI
SELECT c1, approx_percentile_cont(0.95, 200) WITHIN GROUP (ORDER BY c3) AS c3_p95 FROM aggregate_test_100 GROUP BY 1 ORDER BY 1
----
a 73
b 68
c 122
d 124
e 115

query TI
SELECT c1, approx_percentile_cont_with_weight(c2, 0.95) WITHIN GROUP (ORDER BY c3) AS c3_p95 FROM aggregate_test_100 GROUP BY 1 ORDER BY 1
----
a 74
b 68
c 123
d 124
e 115

# csv_query_sum_crossjoin
query TTI
SELECT a.c1, b.c1, SUM(a.c2) FROM aggregate_test_100 as a CROSS JOIN aggregate_test_100 as b GROUP BY a.c1, b.c1 ORDER BY a.c1, b.c1
----
a a 1260
a b 1140
a c 1260
a d 1080
a e 1260
b a 1302
b b 1178
b c 1302
b d 1116
b e 1302
c a 1176
c b 1064
c c 1176
c d 1008
c e 1176
d a 924
d b 836
d c 924
d d 792
d e 924
e a 1323
e b 1197
e c 1323
e d 1134
e e 1323

# csv_query_cube_sum_crossjoin
query TTI
SELECT a.c1, b.c1, SUM(a.c2) FROM aggregate_test_100 as a CROSS JOIN aggregate_test_100 as b GROUP BY CUBE (a.c1, b.c1) ORDER BY a.c1, b.c1
----
a a 1260
a b 1140
a c 1260
a d 1080
a e 1260
a NULL 6000
b a 1302
b b 1178
b c 1302
b d 1116
b e 1302
b NULL 6200
c a 1176
c b 1064
c c 1176
c d 1008
c e 1176
c NULL 5600
d a 924
d b 836
d c 924
d d 792
d e 924
d NULL 4400
e a 1323
e b 1197
e c 1323
e d 1134
e e 1323
e NULL 6300
NULL a 5985
NULL b 5415
NULL c 5985
NULL d 5130
NULL e 5985
NULL NULL 28500

# csv_query_cube_distinct_count
query TII
SELECT c1, c2, COUNT(DISTINCT c3) FROM aggregate_test_100 GROUP BY CUBE (c1,c2) ORDER BY c1,c2
----
a 1 5
a 2 3
a 3 5
a 4 4
a 5 3
a NULL 19
b 1 3
b 2 4
b 3 2
b 4 5
b 5 5
b NULL 17
c 1 4
c 2 7
c 3 4
c 4 4
c 5 2
c NULL 21
d 1 7
d 2 3
d 3 3
d 4 3
d 5 2
d NULL 18
e 1 3
e 2 4
e 3 4
e 4 7
e 5 2
e NULL 18
NULL 1 22
NULL 2 20
NULL 3 17
NULL 4 23
NULL 5 14
NULL NULL 80

# csv_query_rollup_distinct_count
query TII
SELECT c1, c2, COUNT(DISTINCT c3) FROM aggregate_test_100 GROUP BY ROLLUP (c1,c2) ORDER BY c1,c2
----
a 1 5
a 2 3
a 3 5
a 4 4
a 5 3
a NULL 19
b 1 3
b 2 4
b 3 2
b 4 5
b 5 5
b NULL 17
c 1 4
c 2 7
c 3 4
c 4 4
c 5 2
c NULL 21
d 1 7
d 2 3
d 3 3
d 4 3
d 5 2
d NULL 18
e 1 3
e 2 4
e 3 4
e 4 7
e 5 2
e NULL 18
NULL NULL 80

# csv_query_rollup_sum_crossjoin
query TTI
SELECT a.c1, b.c1, SUM(a.c2) FROM aggregate_test_100 as a CROSS JOIN aggregate_test_100 as b GROUP BY ROLLUP (a.c1, b.c1) ORDER BY a.c1, b.c1
----
a a 1260
a b 1140
a c 1260
a d 1080
a e 1260
a NULL 6000
b a 1302
b b 1178
b c 1302
b d 1116
b e 1302
b NULL 6200
c a 1176
c b 1064
c c 1176
c d 1008
c e 1176
c NULL 5600
d a 924
d b 836
d c 924
d d 792
d e 924
d NULL 4400
e a 1323
e b 1197
e c 1323
e d 1134
e e 1323
e NULL 6300
NULL NULL 28500

# query_count_without_from
query I
SELECT count(1 + 1)
----
1

# csv_query_array_agg
query ?
SELECT array_agg(c13) FROM (SELECT * FROM aggregate_test_100 ORDER BY c13 LIMIT 2) test
----
[0VVIHzxWtNOFLtnhjHEKjXaJOSLJfm, 0keZ5G8BffGwgF2RwQD59TFzMStxCB]

# csv_query_array_agg_empty
query ?
SELECT array_agg(c13) FROM (SELECT * FROM aggregate_test_100 LIMIT 0) test
----
NULL

# csv_query_array_agg_one
query ?
SELECT array_agg(c13) FROM (SELECT * FROM aggregate_test_100 ORDER BY c13 LIMIT 1) test
----
[0VVIHzxWtNOFLtnhjHEKjXaJOSLJfm]

# csv_query_array_agg_with_overflow
query IIRIII
select c2, sum(c3) sum_c3, avg(c3) avg_c3, max(c3) max_c3, min(c3) min_c3, count(c3) count_c3 from aggregate_test_100 group by c2 order by c2
----
1 367 16.681818181818 125 -99 22
2 184 8.363636363636 122 -117 22
3 395 20.789473684211 123 -101 19
4 29 1.260869565217 123 -117 23
5 -194 -13.857142857143 118 -101 14

# csv_query_array_cube_agg_with_overflow
query TIIRIII
select c1, c2, sum(c3) sum_c3, avg(c3) avg_c3, max(c3) max_c3, min(c3) min_c3, count(c3) count_c3 from aggregate_test_100 group by CUBE (c1,c2) order by c1, c2
----
a 1 -88 -17.6 83 -85 5
a 2 -46 -15.333333333333 45 -48 3
a 3 -27 -4.5 17 -72 6
a 4 -128 -32 65 -101 4
a 5 -96 -32 36 -101 3
a NULL -385 -18.333333333333 83 -101 21
b 1 95 31.666666666667 54 12 3
b 2 102 25.5 68 -60 4
b 3 -84 -42 17 -101 2
b 4 -223 -44.6 47 -117 5
b 5 -1 -0.2 68 -82 5
b NULL -111 -5.842105263158 68 -117 19
c 1 190 47.5 103 -24 4
c 2 -389 -55.571428571429 29 -117 7
c 3 190 47.5 97 -2 4
c 4 -43 -10.75 123 -90 4
c 5 24 12 118 -94 2
c NULL -28 -1.333333333333 123 -117 21
d 1 -57 -8.142857142857 125 -99 7
d 2 328 109.333333333333 122 93 3
d 3 124 41.333333333333 123 -76 3
d 4 162 54 102 5 3
d 5 -99 -49.5 -40 -59 2
d NULL 458 25.444444444444 125 -99 18
e 1 227 75.666666666667 120 36 3
e 2 189 37.8 97 -61 5
e 3 192 48 112 -95 4
e 4 261 37.285714285714 97 -56 7
e 5 -22 -11 64 -86 2
e NULL 847 40.333333333333 120 -95 21
NULL 1 367 16.681818181818 125 -99 22
NULL 2 184 8.363636363636 122 -117 22
NULL 3 395 20.789473684211 123 -101 19
NULL 4 29 1.260869565217 123 -117 23
NULL 5 -194 -13.857142857143 118 -101 14
NULL NULL 781 7.81 125 -117 100

# select with count to forces array_agg_distinct function, since single distinct expression is converted to group by by optimizer
# csv_query_array_agg_distinct
query ?I
SELECT array_sort(array_agg(distinct c2)), count(1) FROM aggregate_test_100
----
[1, 2, 3, 4, 5] 100

# aggregate_time_min_and_max
query TT
select min(t), max(t) from  (select '00:00:00' as t union select '00:00:01' union select '00:00:02')
----
00:00:00 00:00:02

# aggregate Interval(MonthDayNano) min/max
query T??
select
  arrow_typeof(min(column1)), min(column1), max(column1)
from values
  (interval '1 month'),
  (interval '2 months'),
  (interval '2 month 15 days'),
  (interval '-2 month')
----
Interval(MonthDayNano) -2 mons 2 mons 15 days

# aggregate Interval(DayTime) min/max
query T??
select
  arrow_typeof(min(column1)), min(column1), max(column1)
from values
  (arrow_cast('60 minutes', 'Interval(DayTime)')),
  (arrow_cast('-3 minutes', 'Interval(DayTime)')),
  (arrow_cast('30 minutes', 'Interval(DayTime)'));
----
Interval(DayTime) -3 mins 1 hours

# aggregate Interval(YearMonth) min/max
query T??
select
  arrow_typeof(min(column1)), min(column1), max(column1)
from values
  (arrow_cast('-1 year', 'Interval(YearMonth)')),
  (arrow_cast('13 months', 'Interval(YearMonth)')),
  (arrow_cast('1 year', 'Interval(YearMonth)'));
----
Interval(YearMonth) -1 years 0 mons 1 years 1 mons

# aggregate
query II
SELECT SUM(c1), SUM(c2) FROM test
----
7 6

# aggregate_empty

query II
SELECT SUM(c1), SUM(c2) FROM test where c1 > 100000
----
NULL NULL

# aggregate_avg
query RR
SELECT AVG(c1), AVG(c2) FROM test
----
1.75 1.5

# aggregate_max
query II
SELECT MAX(c1), MAX(c2) FROM test
----
3 2

# aggregate_min
query II
SELECT MIN(c1), MIN(c2) FROM test
----
0 1

query error min/max was called with 2 arguments. It requires only 1.
SELECT MIN(c1, c2) FROM test

query error min/max was called with 2 arguments. It requires only 1.
SELECT MAX(c1, c2) FROM test

# aggregate_grouped
query II
SELECT c1, SUM(c2) FROM test GROUP BY c1 order by c1
----
0 NULL
1 1
3 4
NULL 1

# aggregate_grouped_avg
query IR
SELECT c1, AVG(c2) FROM test GROUP BY c1 order by c1
----
0 NULL
1 1
3 2
NULL 1

# aggregate_grouped_empty
query IR
SELECT c1, AVG(c2) FROM test WHERE c1 = 123 GROUP BY c1
----

# aggregate_grouped_max
query II
SELECT c1, MAX(c2) FROM test GROUP BY c1 order by c1
----
0 NULL
1 1
3 2
NULL 1

# aggregate_grouped_min
query II
SELECT c1, MIN(c2) FROM test GROUP BY c1 order by c1
----
0 NULL
1 1
3 2
NULL 1

# aggregate_min_max_w_custom_window_frames
query RR
SELECT
MIN(c12) OVER (ORDER BY C12 RANGE BETWEEN 0.3 PRECEDING AND 0.2 FOLLOWING) as min1,
MAX(c12) OVER (ORDER BY C11 RANGE BETWEEN 0.1 PRECEDING AND 0.2 FOLLOWING) as max1
FROM aggregate_test_100
ORDER BY C9
LIMIT 5
----
0.014793053078 0.996540038759
0.014793053078 0.980019341044
0.014793053078 0.970671228336
0.266717779508 0.996540038759
0.360076636233 0.970671228336

# aggregate_min_max_with_custom_window_frames_unbounded_start
query RR
SELECT
MIN(c12) OVER (ORDER BY C12 RANGE BETWEEN UNBOUNDED PRECEDING AND 0.2 FOLLOWING) as min1,
MAX(c12) OVER (ORDER BY C11 RANGE BETWEEN UNBOUNDED PRECEDING AND 0.2 FOLLOWING) as max1
FROM aggregate_test_100
ORDER BY C9
LIMIT 5
----
0.014793053078 0.996540038759
0.014793053078 0.980019341044
0.014793053078 0.980019341044
0.014793053078 0.996540038759
0.014793053078 0.980019341044

# aggregate_avg_add
query RRRR
SELECT AVG(c1), AVG(c1) + 1, AVG(c1) + 2, 1 + AVG(c1) FROM test
----
1.75 2.75 3.75 2.75

# case_sensitive_identifiers_aggregates
query I
SELECT max(c1) FROM test;
----
3



# count_basic
statement ok
create table t (c int) as values (1), (2), (null), (3), (null), (4), (5);

query IT
select count(c), arrow_typeof(count(c)) from t;
----
5 Int64

statement ok
drop table t;

# test count with all nulls
statement ok
create table t (c int) as values (null), (null), (null), (null), (null);

query IT
select count(c), arrow_typeof(count(c)) from t;
----
0 Int64

statement ok
drop table t;

# test with empty
statement ok
create table t (c int);

query IT
select count(c), arrow_typeof(count(c)) from t;
----
0 Int64

statement ok
drop table t;

# test count with string
statement ok
create table t (c string) as values ('a'), ('b'), (null), ('c'), (null), ('d'), ('e');

query IT
select count(c), arrow_typeof(count(c)) from t;
----
5 Int64

statement ok
drop table t;

# test count with largeutf8
statement ok
create table t (c string) as values 
  (arrow_cast('a', 'LargeUtf8')),
  (arrow_cast('b', 'LargeUtf8')),
  (arrow_cast(null, 'LargeUtf8')),
  (arrow_cast('c', 'LargeUtf8'))
;

query T
select arrow_typeof(c) from t;
----
Utf8
Utf8
Utf8
Utf8

query IT
select count(c), arrow_typeof(count(c)) from t;
----
3 Int64

statement ok
drop table t;

# test count with multiple columns
statement ok
create table t (c1 int, c2 int) as values (1, 1), (2, null), (null, 2), (null, null), (3, 3), (null, 4);

query IT
select count(c1, c2), arrow_typeof(count(c1, c2)) from t;
----
2 Int64

statement ok
drop table t;


query II
SELECT COUNT(c1), COUNT(c2) FROM test
----
4 4


statement ok
CREATE EXTERNAL TABLE partitioned_test (c1 int, c2 bigint, c3 boolean)
STORED AS CSV LOCATION '../core/tests/data/partitioned_csv'
OPTIONS('format.has_header' 'false');

# count partitioned
query II
SELECT COUNT(c1), COUNT(c2) FROM partitioned_test
----
44 44

# count partitioned with multiple columns
query I
SELECT COUNT(c1,c2) FROM partitioned_test
----
44

statement ok
DROP TABLE partitioned_test;


# count aggregated
query II
SELECT c1, count(c2) FROM test WHERE c1 IS NOT NULL group by c1 order by c1
----
0 0
1 1
3 2

statement ok
create table table_agg_cube (c1 int, c2 int, c3 int) as values (1, 1, 1), (1, 2, 2), (1, 3, 3), (2, 1, 1), (2, 2, 2), (2, 3, 3), (3, 1, 1), (3, 2, 2), (3, 3, 3);

# count aggregated cube
query III
SELECT c1, c2, count(c3) FROM table_agg_cube GROUP BY CUBE (c1, c2) ORDER BY c1, c2
----
1 1 1
1 2 1
1 3 1
1 NULL 3
2 1 1
2 2 1
2 3 1
2 NULL 3
3 1 1
3 2 1
3 3 1
3 NULL 3
NULL 1 3
NULL 2 3
NULL 3 3
NULL NULL 9

statement ok
drop table table_agg_cube;

# count_multi_expr
query I
SELECT count(c1, c2) FROM test
----
3

# count(distinct) with multiple arguments
query error DataFusion error: This feature is not implemented: COUNT DISTINCT with multiple arguments
SELECT count(distinct c1, c2) FROM test

# count_null
query III
SELECT count(null), count(null, null), count(distinct null) FROM test
----
0 0 0

# count_multi_expr_group_by
query I
SELECT count(c1, c2) FROM test group by c1 order by c1
----
0
1
2
0

# count_null_group_by
query III
SELECT count(null), count(null, null), count(distinct null) FROM test group by c1 order by c1
----
0 0 0
0 0 0
0 0 0
0 0 0

# aggreggte_with_alias
query II
select c1, sum(c2) as `Total Salary` from test group by c1 order by c1
----
0 NULL
1 1
3 4
NULL 1

# simple_avg

query R
select avg(c1) from test
----
1.75

# avg_decimal
statement ok
create table t (c1 decimal(10, 0)) as values (1), (2), (3), (4), (5), (6);

query RT
select avg(c1), arrow_typeof(avg(c1)) from t;
----
3.5 Decimal128(14, 4)

statement ok
drop table t;

# avg_decimal_with_nulls
statement ok
create table t (c1 decimal(10, 0)) as values (1), (NULL), (3), (4), (5);

query RT
select avg(c1), arrow_typeof(avg(c1)) from t;
----
3.25 Decimal128(14, 4)

statement ok
drop table t;

# avg_decimal_all_nulls
statement ok
create table t (c1 decimal(10, 0)) as values (NULL), (NULL), (NULL), (NULL), (NULL), (NULL);

query RT
select avg(c1), arrow_typeof(avg(c1)) from t;
----
NULL Decimal128(14, 4)

statement ok
drop table t;

# avg_i32
statement ok
create table t (c1 int) as values (1), (2), (3), (4), (5);

query RT
select avg(c1), arrow_typeof(avg(c1)) from t;
----
3 Float64

statement ok
drop table t;

# avg_i32_with_nulls
statement ok
create table t (c1 int) as values (1), (NULL), (3), (4), (5);

query RT
select avg(c1), arrow_typeof(avg(c1)) from t;
----
3.25 Float64

statement ok
drop table t;

# avg_i32_all_nulls
statement ok
create table t (c1 int) as values (NULL), (NULL);

query RT
select avg(c1), arrow_typeof(avg(c1)) from t;
----
NULL Float64

statement ok
drop table t;

# avg_u32
statement ok
create table t (c1 int unsigned) as values (1), (2), (3), (4), (5);

query RT
select avg(c1), arrow_typeof(avg(c1)) from t;
----
3 Float64

statement ok
drop table t;

# avg_f32
statement ok
create table t (c1 float) as values (1), (2), (3), (4), (5);

query RT
select avg(c1), arrow_typeof(avg(c1)) from t;
----
3 Float64

statement ok
drop table t;

# avg_f64
statement ok
create table t (c1 double) as values (1), (2), (3), (4), (5);

query RT
select avg(c1), arrow_typeof(avg(c1)) from t;
----
3 Float64

statement ok
drop table t;

# covariance_f64_1
statement ok
create table t (c1 double, c2 double) as values (1, 4), (2, 5), (3, 6);

query RT
select covar_pop(c1, c2), arrow_typeof(covar_pop(c1, c2)) from t;
----
0.666666666667 Float64

statement ok
drop table t;

# covariance_f64_2
statement ok
create table t (c1 double, c2 double) as values (1, 4), (2, 5), (3, 6);

query RT
select covar_samp(c1, c2), arrow_typeof(covar_samp(c1, c2)) from t;
----
1 Float64

statement ok
drop table t;

# covariance_f64_4
statement ok
create table t (c1 double, c2 double) as values (1.1, 4.1), (2.0, 5.0), (3.0, 6.0);

query RT
select covar_samp(c1, c2), arrow_typeof(covar_samp(c1, c2)) from t;
----
0.903333333333 Float64

statement ok
drop table t;

# covariance_f64_5
statement ok
create table t (c1 double, c2 double) as values (1.1, 4.1), (2.0, 5.0), (3.0, 6.0);

query RT
select covar_pop(c1, c2), arrow_typeof(covar_pop(c1, c2)) from t;
----
0.602222222222 Float64

statement ok
drop table t;

# covariance_f64_6
statement ok
create table t (c1 double, c2 double) as values (1.0, 4.0), (2.0, 5.0), (3.0, 6.0), (1.1, 4.4), (2.2, 5.5), (3.3, 6.6);

query RT
select covar_pop(c1, c2), arrow_typeof(covar_pop(c1, c2)) from t;
----
0.761666666667 Float64

statement ok
drop table t;

# covariance_i32
statement ok
create table t (c1 int, c2 int) as values (1, 4), (2, 5), (3, 6);

query RT
select covar_pop(c1, c2), arrow_typeof(covar_pop(c1, c2)) from t;
----
0.666666666667 Float64

statement ok
drop table t;

# covariance_u32
statement ok
create table t (c1 int unsigned, c2 int unsigned) as values (1, 4), (2, 5), (3, 6);

query RT
select covar_pop(c1, c2), arrow_typeof(covar_pop(c1, c2)) from t;
----
0.666666666667 Float64

statement ok
drop table t;

# covariance_f32
statement ok
create table t (c1 float, c2 float) as values (1, 4), (2, 5), (3, 6);

query RT
select covar_pop(c1, c2), arrow_typeof(covar_pop(c1, c2)) from t;
----
0.666666666667 Float64

statement ok
drop table t;

# covariance_i32_with_nulls_1
statement ok
create table t (c1 int, c2 int) as values (1, 4), (null, null), (3, 6);

query RT
select covar_pop(c1, c2), arrow_typeof(covar_pop(c1, c2)) from t;
----
1 Float64

statement ok
drop table t;

# covariance_i32_with_nulls_2
statement ok
create table t (c1 int, c2 int) as values (1, 4), (null, 9), (2, 5), (null, 8), (3, 6), (null, null);

query RT
select covar_pop(c1, c2), arrow_typeof(covar_pop(c1, c2)) from t;
----
0.666666666667 Float64

statement ok
drop table t;

# covariance_i32_with_nulls_3
statement ok
create table t (c1 int, c2 int) as values (1, 4), (null, 9), (2, 5), (null, 8), (3, 6), (null, null);

query RT
select covar_samp(c1, c2), arrow_typeof(covar_samp(c1, c2)) from t;
----
1 Float64

statement ok
drop table t;

# covariance_i32_all_nulls
statement ok
create table t (c1 int, c2 int) as values (null, null), (null, null);

query RT
select covar_samp(c1, c2), arrow_typeof(covar_samp(c1, c2)) from t;
----
NULL Float64

statement ok
drop table t;

# covariance_pop_i32_all_nulls
statement ok
create table t (c1 int, c2 int) as values (null, null), (null, null);

query RT
select covar_pop(c1, c2), arrow_typeof(covar_pop(c1, c2)) from t;
----
NULL Float64

statement ok
drop table t;

# covariance_1_input
statement ok
create table t (c1 double, c2 double) as values (1, 2);

query RT
select covar_samp(c1, c2), arrow_typeof(covar_samp(c1, c2)) from t;
----
NULL Float64

statement ok
drop table t;

# covariance_pop_1_input
statement ok
create table t (c1 double, c2 double) as values (1, 2);

query RT
select covar_pop(c1, c2), arrow_typeof(covar_pop(c1, c2)) from t;
----
0 Float64

statement ok
drop table t;

# variance_f64_1
statement ok
create table t (c double) as values (1), (2), (3), (4), (5);

query RT
select var(c), arrow_typeof(var(c)) from t;
----
2.5 Float64

statement ok
drop table t;

# aggregate stddev f64_1
statement ok
create table t (c1 double) as values (1), (2);

query RT
select stddev_pop(c1), arrow_typeof(stddev_pop(c1)) from t;
----
0.5 Float64

statement ok
drop table t;

# aggregate stddev f64_2
statement ok
create table t (c1 double) as values (1.1), (2), (3);

query RT
select stddev_pop(c1), arrow_typeof(stddev_pop(c1)) from t;
----
0.776029781788 Float64

statement ok
drop table t;

# aggregate stddev f64_3
statement ok
create table t (c1 double) as values (1), (2), (3), (4), (5);

query RT
select stddev_pop(c1), arrow_typeof(stddev_pop(c1)) from t;
----
1.414213562373 Float64

statement ok
drop table t;

# aggregate stddev f64_4
statement ok
create table t (c1 double) as values (1.1), (2), (3);

query RT
select stddev(c1), arrow_typeof(stddev(c1)) from t;
----
0.950438495292 Float64

statement ok
drop table t;

# aggregate stddev i32
statement ok
create table t (c1 int) as values (1), (2), (3), (4), (5);

query RT
select stddev_pop(c1), arrow_typeof(stddev_pop(c1)) from t;
----
1.414213562373 Float64

statement ok
drop table t;

# aggregate stddev u32
statement ok
create table t (c1 int unsigned) as values (1), (2), (3), (4), (5);

query RT
select stddev_pop(c1), arrow_typeof(stddev_pop(c1)) from t;
----
1.414213562373 Float64

statement ok
drop table t;

# aggregate stddev f32
statement ok
create table t (c1 float) as values (1), (2), (3), (4), (5);

query RT
select stddev_pop(c1), arrow_typeof(stddev_pop(c1)) from t;
----
1.414213562373 Float64

statement ok
drop table t;

# aggregate stddev single_input
statement ok
create table t (c1 double) as values (1);

query RT
select stddev_pop(c1), arrow_typeof(stddev_pop(c1)) from t;
----
0 Float64

statement ok
drop table t;

# aggregate stddev with_nulls
statement ok
create table t (c1 int) as values (1), (null), (3), (4), (5);

query RT
select stddev_pop(c1), arrow_typeof(stddev_pop(c1)) from t;
----
1.479019945775 Float64

statement ok
drop table t;

# aggregate stddev all_nulls
statement ok
create table t (c1 int) as values (null), (null);

query RT
select stddev_pop(c1), arrow_typeof(stddev_pop(c1)) from t;
----
NULL Float64

statement ok
drop table t;

# aggregate variance f64_1
statement ok
create table t (c1 double) as values (1), (2);

query RT
select var_pop(c1), arrow_typeof(var_pop(c1)) from t;
----
0.25 Float64

statement ok
drop table t;

# aggregate variance f64_2
statement ok
create table t (c1 double) as values (1), (2), (3), (4), (5);

query RT
select var_pop(c1), arrow_typeof(var_pop(c1)) from t;
----
2 Float64

statement ok
drop table t;

# aggregate variance f64_3
statement ok
create table t (c1 double) as values (1), (2), (3), (4), (5);

query RT
select var(c1), arrow_typeof(var(c1)) from t;
----
2.5 Float64

statement ok
drop table t;

# variance_f64_2
statement ok
create table t (c double) as values (1.1), (2), (3);

query RT
select var(c), arrow_typeof(var(c)) from t;
----
0.903333333333 Float64

statement ok
drop table t;

# aggregate variance f64_4
statement ok
create table t (c1 double) as values (1.1), (2), (3);

query RT
select var(c1), arrow_typeof(var(c1)) from t;
----
0.903333333333 Float64

statement ok
drop table t;

# variance_1_input
statement ok
create table t (a double not null) as values (1);

query RT
select var(a), arrow_typeof(var(a)) from t;
----
NULL Float64

statement ok
drop table t;

# variance_i32_all_nulls
statement ok
create table t (a int) as values (null), (null);

query RT
select var(a), arrow_typeof(var(a)) from t;
----
NULL Float64

statement ok
drop table t;

# aggregate variance i32
statement ok
create table t (c1 int) as values (1), (2), (3), (4), (5);

query RT
select var_pop(c1), arrow_typeof(var_pop(c1)) from t;
----
2 Float64

statement ok
drop table t;

# aggregate variance u32
statement ok
create table t (c1 int unsigned) as values (1), (2), (3), (4), (5);

query RT
select var_pop(c1), arrow_typeof(var_pop(c1)) from t;
----
2 Float64

statement ok
drop table t;

# aggregate variance f32
statement ok
create table t (c1 float) as values (1), (2), (3), (4), (5);

query RT
select var_pop(c1), arrow_typeof(var_pop(c1)) from t;
----
2 Float64

statement ok
drop table t;

# aggregate single input
statement ok
create table t (c1 double) as values (1);

query RT
select var_pop(c1), arrow_typeof(var_pop(c1)) from t;
----
0 Float64

statement ok
drop table t;

# aggregate i32 with nulls
statement ok
create table t (c1 int) as values (1), (null), (3), (4), (5);

query RT
select var_pop(c1), arrow_typeof(var_pop(c1)) from t;
----
2.1875 Float64

statement ok
drop table t;

# aggregate i32 all nulls
statement ok
create table t (c1 int) as values (null), (null);

query RT
select var_pop(c1), arrow_typeof(var_pop(c1)) from t;
----
NULL Float64

statement ok
drop table t;

# simple_mean
query R
select mean(c1) from test
----
1.75

# aggregate sum distinct, coerced result from i32 to i64
statement ok
create table t (c int) as values (1), (2), (1), (3), (null), (null), (-3), (-3);

query IT
select sum(distinct c), arrow_typeof(sum(distinct c)) from t;
----
3 Int64

statement ok
drop table t;

# aggregate sum distinct, coerced result from u32 to u64
statement ok
create table t (c int unsigned) as values (1), (2), (1), (3), (null), (null), (3);

query IT
select sum(distinct c), arrow_typeof(sum(distinct c)) from t;
----
6 UInt64

statement ok
drop table t;

# aggregate sum distinct, coerced result from f32 to f64
statement ok
create table t (c float) as values (1.0), (2.2), (1.0), (3.3), (null), (null), (3.3), (-2.0);

query RT
select sum(distinct c), arrow_typeof(sum(distinct c)) from t;
----
4.5 Float64

statement ok
drop table t;

# aggregate sum distinct with decimal
statement ok
create table t (c decimal(35, 0)) as values (1), (2), (1), (3), (null), (null), (3), (-2);

query RT
select sum(distinct c), arrow_typeof(sum(distinct c)) from t;
----
4 Decimal128(38, 0)

statement ok
drop table t;

# query_sum_distinct - 2 different aggregate functions: avg and sum(distinct)
query RI
SELECT AVG(c1), SUM(DISTINCT c2) FROM test
----
1.75 3

# query_sum_distinct - 2 sum(distinct) functions
query II
SELECT SUM(DISTINCT c1), SUM(DISTINCT c2) FROM test
----
4 3

# # query_count_distinct
query I
SELECT COUNT(DISTINCT c1) FROM test
----
3

# TODO: count_distinct_integers_aggregated_single_partition

# TODO: count_distinct_integers_aggregated_multiple_partitions

# TODO: aggregate_with_alias

# test_approx_percentile_cont_decimal_support
query TI
SELECT c1, approx_percentile_cont(cast(0.85 as decimal(10,2))) WITHIN GROUP (ORDER BY c2) apc FROM aggregate_test_100 GROUP BY 1 ORDER BY 1
----
a 4
b 5
c 4
d 4
e 4

# array_agg_zero
query ?
SELECT ARRAY_AGG([])
----
[[]]

# array_agg_one
query ?
SELECT ARRAY_AGG([1])
----
[[1]]

# test array_agg with no row qualified
statement ok
create table t(a int, b float, c bigint) as values (1, 1.2, 2);

# returns NULL, follows DuckDB's behaviour
query ?
select array_agg(a) from t where a > 2;
----
NULL

query ?
select array_agg(b) from t where b > 3.1;
----
NULL

query ?
select array_agg(c) from t where c > 3;
----
NULL

query ?I
select array_agg(c), count(1) from t where c > 3;
----
NULL 0

# returns 0 rows if group by is applied, follows DuckDB's behaviour
query ?
select array_agg(a) from t where a > 3 group by a;
----

query ?I
select array_agg(a), count(1) from t where a > 3 group by a;
----

# returns NULL, follows DuckDB's behaviour
query ?
select array_agg(distinct a) from t where a > 3;
----
NULL

query ?I
select array_agg(distinct a), count(1) from t where a > 3;
----
NULL 0

# returns 0 rows if group by is applied, follows DuckDB's behaviour
query ?
select array_agg(distinct a) from t where a > 3 group by a;
----

query ?I
select array_agg(distinct a), count(1) from t where a > 3 group by a;
----

# test order sensitive array agg
query ?
select array_agg(a order by a) from t where a > 3;
----
NULL

query ?
select array_agg(a order by a) from t where a > 3 group by a;
----

query ?I
select array_agg(a order by a), count(1) from t where a > 3 group by a;
----

statement ok
drop table t;

# test with no values
statement ok
create table t(a int, b float, c bigint);

query ?
select array_agg(a) from t;
----
NULL

query ?
select array_agg(b) from t;
----
NULL

query ?
select array_agg(c) from t;
----
NULL

query ?I
select array_agg(distinct a), count(1) from t;
----
NULL 0

query ?I
select array_agg(distinct b), count(1) from t;
----
NULL 0

query ?I
select array_agg(distinct b), count(1) from t;
----
NULL 0

statement ok
drop table t;


# array_agg_i32
statement ok
create table t (c1 int) as values (1), (2), (3), (4), (5);

query ?
select array_agg(c1) from t;
----
[1, 2, 3, 4, 5]

statement ok
drop table t;

# array_agg_nested
statement ok
create table t as values (make_array([1, 2, 3], [4, 5])), (make_array([6], [7, 8])), (make_array([9]));

query ?
select array_agg(column1) from t;
----
[[[1, 2, 3], [4, 5]], [[6], [7, 8]], [[9]]]

statement ok
drop table t;

# variance_single_value
query RRRR
select var(sq.column1), var_pop(sq.column1), stddev(sq.column1), stddev_pop(sq.column1) from (values (1.0)) as sq;
----
NULL 0 NULL 0

# variance_two_values
query RRRR
select var(sq.column1), var_pop(sq.column1), stddev(sq.column1), stddev_pop(sq.column1) from (values (1.0), (3.0)) as sq;
----
2 1 1.414213562373 1



# aggregates on empty tables
statement ok
CREATE TABLE empty (column1 bigint, column2 int);

# no group by column
query IIRIIIII
SELECT
  count(column1), -- counts should be zero, even for nulls
  sum(column1),   -- other aggregates should be null
  avg(column1),
  min(column1),
  max(column1),
  bit_and(column1),
  bit_or(column1),
  bit_xor(column1)
FROM empty
----
0 NULL NULL NULL NULL NULL NULL NULL

# Same query but with grouping (no groups, so no output)
query IIRIIIIII
SELECT
  count(column1),
  sum(column1),
  avg(column1),
  min(column1),
  max(column1),
  bit_and(column1),
  bit_or(column1),
  bit_xor(column1),
  column2
FROM empty
GROUP BY column2
ORDER BY column2;
----


statement ok
drop table empty

# aggregates on all nulls
statement ok
CREATE TABLE the_nulls
AS VALUES
  (null::bigint, 1),
  (null::bigint, 1),
  (null::bigint, 2);

query II
select * from the_nulls
----
NULL 1
NULL 1
NULL 2

# no group by column
query IIRIIIII
SELECT
  count(column1), -- counts should be zero, even for nulls
  sum(column1),   -- other aggregates should be null
  avg(column1),
  min(column1),
  max(column1),
  bit_and(column1),
  bit_or(column1),
  bit_xor(column1)
FROM the_nulls
----
0 NULL NULL NULL NULL NULL NULL NULL

# Same query but with grouping
query IIRIIIIII
SELECT
  count(column1), -- counts should be zero, even for nulls
  sum(column1),   -- other aggregates should be null
  avg(column1),
  min(column1),
  max(column1),
  bit_and(column1),
  bit_or(column1),
  bit_xor(column1),
  column2
FROM the_nulls
GROUP BY column2
ORDER BY column2;
----
0 NULL NULL NULL NULL NULL NULL NULL 1
0 NULL NULL NULL NULL NULL NULL NULL 2


statement ok
drop table the_nulls;

statement ok
create table bit_aggregate_functions (
  c1 SMALLINT NOT NULL,
  c2 SMALLINT NOT NULL,
  c3 SMALLINT,
  tag varchar
)
as values
  (5,  10, 11,   'A'),
  (33, 11, null, 'B'),
  (9,  12, null, 'A');

# query_bit_and, query_bit_or, query_bit_xor
query IIIIIIIII
SELECT
  bit_and(c1),
  bit_and(c2),
  bit_and(c3),
  bit_or(c1),
  bit_or(c2),
  bit_or(c3),
  bit_xor(c1),
  bit_xor(c2),
  bit_xor(c3)
FROM bit_aggregate_functions
----
1 8 11 45 15 11 45 13 11

# query_bit_and, query_bit_or, query_bit_xor, with group
query IIIIIIIIIT
SELECT
  bit_and(c1),
  bit_and(c2),
  bit_and(c3),
  bit_or(c1),
  bit_or(c2),
  bit_or(c3),
  bit_xor(c1),
  bit_xor(c2),
  bit_xor(c3),
  tag
FROM bit_aggregate_functions
GROUP BY tag
ORDER BY tag
----
1 8 11 13 14 11 12 6 11 A
33 11 NULL 33 11 NULL 33 11 NULL B


# bit_and_i32
statement ok
create table t (c int) as values (4), (7), (15);

query IT
Select bit_and(c), arrow_typeof(bit_and(c))  from t;
----
4 Int32

statement ok
drop table t;

# bit_and_i32_with_nulls
statement ok
create table t (c int) as values (1), (NULL), (3), (5);

query IT
Select bit_and(c), arrow_typeof(bit_and(c)) from t;
----
1 Int32

statement ok
drop table t;

# bit_and_i32_all_nulls
statement ok
create table t (c int) as values (NULL), (NULL);

query IT
Select bit_and(c), arrow_typeof(bit_and(c)) from t;
----
NULL Int32

statement ok
drop table t;

# bit_and_u32
statement ok
create table t (c int unsigned) as values (4), (7), (15);

query IT
Select bit_and(c), arrow_typeof(bit_and(c)) from t;
----
4 UInt32

statement ok
drop table t;

# bit_or_i32
statement ok
create table t (c int) as values (4), (7), (15);

query IT
Select bit_or(c), arrow_typeof(bit_or(c))  from t;
----
15 Int32

statement ok
drop table t;

# bit_or_i32_with_nulls
statement ok
create table t (c int) as values (1), (NULL), (3), (5);

query IT
Select bit_or(c), arrow_typeof(bit_or(c))  from t;
----
7 Int32

statement ok
drop table t;

#bit_or_i32_all_nulls
statement ok
create table t (c int) as values (NULL), (NULL);

query IT
Select bit_or(c), arrow_typeof(bit_or(c))  from t;
----
NULL Int32

statement ok
drop table t;


#bit_or_u32
statement ok
create table t (c int unsigned) as values (4), (7), (15);

query IT
Select bit_or(c), arrow_typeof(bit_or(c))  from t;
----
15 UInt32

statement ok
drop table t;

#bit_xor_i32
statement ok
create table t (c int) as values (4), (7), (4), (7), (15);

query IT
Select bit_xor(c), arrow_typeof(bit_xor(c))  from t;
----
15 Int32

statement ok
drop table t;

# bit_xor_i32_with_nulls
statement ok
create table t (c int) as values (1), (1), (NULL), (3), (5);

query IT
Select bit_xor(c), arrow_typeof(bit_xor(c))  from t;
----
6 Int32

statement ok
drop table t;

# bit_xor_i32_all_nulls
statement ok
create table t (c int) as values (NULL), (NULL);

query IT
Select bit_xor(c), arrow_typeof(bit_xor(c))  from t;
----
NULL Int32

statement ok
drop table t;

# bit_xor_u32
statement ok
create table t (c int unsigned) as values (4), (7), (4), (7), (15);

query IT
Select bit_xor(c), arrow_typeof(bit_xor(c))  from t;
----
15 UInt32

statement ok
drop table t;

# bit_xor_distinct_i32
statement ok
create table t (c int) as values (4), (7), (4), (7), (15);

query IT
Select bit_xor(DISTINCT c), arrow_typeof(bit_xor(DISTINCT c))  from t;
----
12 Int32

statement ok
drop table t;

# bit_xor_distinct_i32_with_nulls
statement ok
create table t (c int) as values (1), (1), (NULL), (3), (5);

query IT
Select bit_xor(DISTINCT c), arrow_typeof(bit_xor(DISTINCT c))  from t;
----
7 Int32


statement ok
drop table t;

# bit_xor_distinct_i32_all_nulls
statement ok
create table t (c int ) as values (NULL), (NULL);

query IT
Select bit_xor(DISTINCT c), arrow_typeof(bit_xor(DISTINCT c))  from t;
----
NULL Int32


statement ok
drop table t;

# bit_xor_distinct_u32
statement ok
create table t (c int unsigned) as values (4), (7), (4), (7), (15);

query IT
Select bit_xor(DISTINCT c), arrow_typeof(bit_xor(DISTINCT c))  from t;
----
12 UInt32

statement ok
drop table t;

#################
# Min_Max Begin #
#################
# min_decimal, max_decimal
statement ok
CREATE TABLE decimals (value DECIMAL(10, 2));

statement ok
INSERT INTO decimals VALUES (123.0001), (124.00);

query RR
SELECT MIN(value), MAX(value) FROM decimals;
----
123 124

statement ok
DROP TABLE decimals;

statement ok
CREATE TABLE decimals_batch (value DECIMAL(10, 0));

statement ok
INSERT INTO decimals_batch VALUES (1), (2), (3), (4), (5);

query RR
SELECT MIN(value), MAX(value) FROM decimals_batch;
----
1 5

statement ok
DROP TABLE decimals_batch;

statement ok
CREATE TABLE decimals_empty (value DECIMAL(10, 0));

query RR
SELECT MIN(value), MAX(value) FROM decimals_empty;
----
NULL NULL

statement ok
DROP TABLE decimals_empty;

# min_decimal_all_nulls, max_decimal_all_nulls
statement ok
CREATE TABLE decimals_all_nulls (value DECIMAL(10, 0));

statement ok
INSERT INTO decimals_all_nulls VALUES (NULL), (NULL), (NULL), (NULL), (NULL), (NULL);

query RR
SELECT MIN(value), MAX(value) FROM decimals_all_nulls;
----
NULL NULL

statement ok
DROP TABLE decimals_all_nulls;

# min_decimal_with_nulls, max_decimal_with_nulls
statement ok
CREATE TABLE decimals_with_nulls (value DECIMAL(10, 0));

statement ok
INSERT INTO decimals_with_nulls VALUES (1), (NULL), (3), (4), (5);

query RR
SELECT MIN(value), MAX(value) FROM decimals_with_nulls;
----
1 5

statement ok
DROP TABLE decimals_with_nulls;

statement ok
CREATE TABLE decimals_error (value DECIMAL(10, 2));

statement ok
INSERT INTO decimals_error VALUES (123.00), (arrow_cast(124.001, 'Decimal128(10, 3)'));

query RR
SELECT MIN(value), MAX(value) FROM decimals_error;
----
123 124

statement ok
DROP TABLE decimals_error;

statement ok
CREATE TABLE decimals_agg (value DECIMAL(10, 0));

statement ok
INSERT INTO decimals_agg VALUES (1), (2), (3), (4), (5);

query RR
SELECT MIN(value), MAX(value) FROM decimals_agg;
----
1 5

statement ok
DROP TABLE decimals_agg;

# min_i32, max_i32
statement ok
CREATE TABLE integers (value INT);

statement ok
INSERT INTO integers VALUES (1), (2), (3), (4), (5);

query II
SELECT MIN(value), MAX(value) FROM integers
----
1 5

statement ok
DROP TABLE integers;

# min_utf8, max_utf8
statement ok
CREATE TABLE strings (value TEXT);

statement ok
INSERT INTO strings VALUES ('d'), ('a'), ('c'), ('b');

query TT
SELECT MIN(value), MAX(value) FROM strings
----
a d

statement ok
DROP TABLE strings;

# min_i32_with_nulls, max_i32_with_nulls
statement ok
CREATE TABLE integers_with_nulls (value INT);

statement ok
INSERT INTO integers_with_nulls VALUES (1), (NULL), (3), (4), (5);

query II
SELECT MIN(value), MAX(value) FROM integers_with_nulls
----
1 5

# grouping_sets with null values
query II rowsort
SELECT value, min(value) FROM integers_with_nulls GROUP BY CUBE(value)
----
1 1
3 3
4 4
5 5
NULL 1
NULL NULL


statement ok
DROP TABLE integers_with_nulls;

# min_i32_all_nulls, max_i32_all_nulls
statement ok
CREATE TABLE integers_all_nulls (value INT);

query II
SELECT MIN(value), MAX(value) FROM integers_all_nulls
----
NULL NULL

statement ok
DROP TABLE integers_all_nulls;

# min_u32, max_u32
statement ok
CREATE TABLE uintegers (value INT UNSIGNED);

statement ok
INSERT INTO uintegers VALUES (1), (2), (3), (4), (5);

query II
SELECT MIN(value), MAX(value) FROM uintegers
----
1 5

statement ok
DROP TABLE uintegers;

# min_f32, max_f32
statement ok
CREATE TABLE floats (value FLOAT);

statement ok
INSERT INTO floats VALUES (1.0), (2.0), (3.0), (4.0), (5.0);

query RR
SELECT MIN(value), MAX(value) FROM floats
----
1 5

statement ok
DROP TABLE floats;

# min_f64, max_f64
statement ok
CREATE TABLE doubles (value DOUBLE);

statement ok
INSERT INTO doubles VALUES (1.0), (2.0), (3.0), (4.0), (5.0);

query RR
SELECT MIN(value), MAX(value) FROM doubles
----
1 5

statement ok
DROP TABLE doubles;

# min_date, max_date
statement ok
CREATE TABLE dates (value DATE);

statement ok
INSERT INTO dates VALUES ('1970-01-02'), ('1970-01-03'), ('1970-01-04'), ('1970-01-05'), ('1970-01-06');

query DD
SELECT MIN(value), MAX(value) FROM dates
----
1970-01-02 1970-01-06

statement ok
DROP TABLE dates;

# min_seconds, max_seconds
statement ok
CREATE TABLE times (value TIME);

statement ok
INSERT INTO times VALUES ('00:00:01'), ('00:00:02'), ('00:00:03'), ('00:00:04'), ('00:00:05');

query DD
SELECT MIN(value), MAX(value) FROM times
----
00:00:01 00:00:05

statement ok
DROP TABLE times;

# min_milliseconds, max_milliseconds
statement ok
CREATE TABLE time32millisecond (value TIME);

statement ok
INSERT INTO time32millisecond VALUES ('00:00:00.001'), ('00:00:00.002'), ('00:00:00.003'), ('00:00:00.004'), ('00:00:00.005');

query DD
SELECT MIN(value), MAX(value) FROM time32millisecond
----
00:00:00.001 00:00:00.005

statement ok
DROP TABLE time32millisecond;

# min_microseconds, max_microseconds
statement ok
CREATE TABLE time64microsecond (value TIME);

statement ok
INSERT INTO time64microsecond VALUES ('00:00:00.000001'), ('00:00:00.000002'), ('00:00:00.000003'), ('00:00:00.000004'), ('00:00:00.000005');

query DD
SELECT MIN(value), MAX(value) FROM time64microsecond
----
00:00:00.000001 00:00:00.000005

statement ok
DROP TABLE time64microsecond;

# min_nanoseconds, max_nanoseconds
statement ok
CREATE TABLE time64nanosecond (value TIME);

statement ok
INSERT INTO time64nanosecond VALUES ('00:00:00.000000001'), ('00:00:00.000000002'), ('00:00:00.000000003'), ('00:00:00.000000004'), ('00:00:00.000000005');

query DD
SELECT MIN(value), MAX(value) FROM time64nanosecond
----
00:00:00.000000001 00:00:00.000000005

statement ok
DROP TABLE time64nanosecond;

# min_timestamp, max_timestamp
statement ok
CREATE TABLE timestampmicrosecond (value TIMESTAMP);

statement ok
INSERT INTO timestampmicrosecond VALUES ('1970-01-01 00:00:00.000001'), ('1970-01-01 00:00:00.000002'), ('1970-01-01 00:00:00.000003'), ('1970-01-01 00:00:00.000004'), ('1970-01-01 00:00:00.000005');

query PP
SELECT MIN(value), MAX(value) FROM timestampmicrosecond
----
1970-01-01T00:00:00.000001 1970-01-01T00:00:00.000005

statement ok
DROP TABLE timestampmicrosecond;

# max_bool
statement ok
CREATE TABLE max_bool (value BOOLEAN);

statement ok
INSERT INTO max_bool VALUES (false), (false);

query B
SELECT MAX(value) FROM max_bool
----
false

statement ok
DROP TABLE max_bool;

statement ok
CREATE TABLE max_bool (value BOOLEAN);

statement ok
INSERT INTO max_bool VALUES (true), (true);

query B
SELECT MAX(value) FROM max_bool
----
true

statement ok
DROP TABLE max_bool;

statement ok
CREATE TABLE max_bool (value BOOLEAN);

statement ok
INSERT INTO max_bool VALUES (false), (true), (false);

query B
SELECT MAX(value) FROM max_bool
----
true

statement ok
DROP TABLE max_bool;

statement ok
CREATE TABLE max_bool (value BOOLEAN);

statement ok
INSERT INTO max_bool VALUES (true), (false), (true);

query B
SELECT MAX(value) FROM max_bool
----
true

statement ok
DROP TABLE max_bool;

# min_bool
statement ok
CREATE TABLE min_bool (value BOOLEAN);

statement ok
INSERT INTO min_bool VALUES (false), (false);

query B
SELECT MIN(value) FROM min_bool
----
false

statement ok
DROP TABLE min_bool;

statement ok
CREATE TABLE min_bool (value BOOLEAN);

statement ok
INSERT INTO min_bool VALUES (true), (true);

query B
SELECT MIN(value) FROM min_bool
----
true

statement ok
DROP TABLE min_bool;

statement ok
CREATE TABLE min_bool (value BOOLEAN);

statement ok
INSERT INTO min_bool VALUES (false), (true), (false);

query B
SELECT MIN(value) FROM min_bool
----
false

statement ok
DROP TABLE min_bool;

statement ok
CREATE TABLE min_bool (value BOOLEAN);

statement ok
INSERT INTO min_bool VALUES (true), (false), (true);

query B
SELECT MIN(value) FROM min_bool
----
false

statement ok
DROP TABLE min_bool;

#################
# Min_Max End #
#################



#################
# min_max on strings/binary with null values and groups
#################

statement ok
CREATE TABLE strings (value TEXT, id int);

statement ok
INSERT INTO strings VALUES
 ('c', 1),
 ('d', 1),
 ('a', 3),
 ('c', 1),
 ('b', 1),
 (NULL, 1),
 (NULL, 4),
 ('d', 1),
 ('z', 2),
 ('c', 1),
 ('a', 2);

############ Utf8 ############

query IT
SELECT id, MIN(value) FROM strings GROUP BY id ORDER BY id;
----
1 b
2 a
3 a
4 NULL

query IT
SELECT id, MAX(value) FROM strings GROUP BY id ORDER BY id;
----
1 d
2 z
3 a
4 NULL

############ LargeUtf8 ############

statement ok
CREATE VIEW large_strings AS SELECT id, arrow_cast(value, 'LargeUtf8') as value FROM strings;


query IT
SELECT id, MIN(value) FROM large_strings GROUP BY id ORDER BY id;
----
1 b
2 a
3 a
4 NULL

query IT
SELECT id, MAX(value) FROM large_strings GROUP BY id ORDER BY id;
----
1 d
2 z
3 a
4 NULL

statement ok
DROP VIEW large_strings

############ Utf8View ############

statement ok
CREATE VIEW string_views AS SELECT id, arrow_cast(value, 'Utf8View') as value FROM strings;


query IT
SELECT id, MIN(value) FROM string_views GROUP BY id ORDER BY id;
----
1 b
2 a
3 a
4 NULL

query IT
SELECT id, MAX(value) FROM string_views GROUP BY id ORDER BY id;
----
1 d
2 z
3 a
4 NULL

statement ok
DROP VIEW string_views

############ Binary ############

statement ok
CREATE VIEW binary AS SELECT id, arrow_cast(value, 'Binary') as value FROM strings;


query I?
SELECT id, MIN(value) FROM binary GROUP BY id ORDER BY id;
----
1 62
2 61
3 61
4 NULL

query I?
SELECT id, MAX(value) FROM binary GROUP BY id ORDER BY id;
----
1 64
2 7a
3 61
4 NULL

statement ok
DROP VIEW binary

############ LargeBinary ############

statement ok
CREATE VIEW large_binary AS SELECT id, arrow_cast(value, 'LargeBinary') as value FROM strings;


query I?
SELECT id, MIN(value) FROM large_binary GROUP BY id ORDER BY id;
----
1 62
2 61
3 61
4 NULL

query I?
SELECT id, MAX(value) FROM large_binary GROUP BY id ORDER BY id;
----
1 64
2 7a
3 61
4 NULL

statement ok
DROP VIEW large_binary

############ BinaryView ############

statement ok
CREATE VIEW binary_views AS SELECT id, arrow_cast(value, 'BinaryView') as value FROM strings;


query I?
SELECT id, MIN(value) FROM binary_views GROUP BY id ORDER BY id;
----
1 62
2 61
3 61
4 NULL

query I?
SELECT id, MAX(value) FROM binary_views GROUP BY id ORDER BY id;
----
1 64
2 7a
3 61
4 NULL

statement ok
DROP VIEW binary_views

statement ok
DROP TABLE strings;

#################
# End min_max on strings/binary with null values and groups
#################


statement ok
create table bool_aggregate_functions (
  c1 boolean not null,
  c2 boolean not null,
  c3 boolean not null,
  c4 boolean not null,
  c5 boolean,
  c6 boolean,
  c7 boolean,
  c8 boolean
)
as values
  (true, true, false, false, true, true, null, null),
  (true, false, true, false, false, null, false, null),
  (true, true, false, false, null, true, false, null);

# query_bool_and
query BBBBBBBB
SELECT bool_and(c1), bool_and(c2), bool_and(c3), bool_and(c4), bool_and(c5), bool_and(c6), bool_and(c7), bool_and(c8) FROM bool_aggregate_functions
----
true false false false false true false NULL

# query_bool_and_distinct
query BBBBBBBB
SELECT bool_and(distinct c1), bool_and(distinct c2), bool_and(distinct c3), bool_and(distinct c4), bool_and(distinct c5), bool_and(distinct c6), bool_and(distinct c7), bool_and(distinct c8) FROM bool_aggregate_functions
----
true false false false false true false NULL

# query_bool_or
query BBBBBBBB
SELECT bool_or(c1), bool_or(c2), bool_or(c3), bool_or(c4), bool_or(c5), bool_or(c6), bool_or(c7), bool_or(c8) FROM bool_aggregate_functions
----
true true true false true true false NULL

# query_bool_or_distinct
query BBBBBBBB
SELECT bool_or(distinct c1), bool_or(distinct c2), bool_or(distinct c3), bool_or(distinct c4), bool_or(distinct c5), bool_or(distinct c6), bool_or(distinct c7), bool_or(distinct c8) FROM bool_aggregate_functions
----
true true true false true true false NULL

# Test issue: https://github.com/apache/datafusion/issues/11846
statement ok
create table t1(v1 int, v2 boolean);

statement ok
insert into t1 values (1, true), (1, true);

statement ok
insert into t1 values (3, null), (3, true);

statement ok
insert into t1 values (2, false), (2, true);

statement ok
insert into t1 values (6, false), (6, false);

statement ok
insert into t1 values (4, null), (4, null);

statement ok
insert into t1 values (5, false), (5, null);

query IB
select v1, bool_and(v2) from t1 group by v1 order by v1;
----
1 true
2 false
3 true
4 NULL
5 false
6 false

query IB
select v1, bool_or(v2) from t1 group by v1 order by v1;
----
1 true
2 true
3 true
4 NULL
5 false
6 false

statement ok
drop table t1;

# All supported timestamp types

# "nanos" --> TimestampNanosecondArray
# "micros" --> TimestampMicrosecondArray
# "millis" --> TimestampMillisecondArray
# "secs" --> TimestampSecondArray
# "names" --> StringArray

statement ok
create table t_source
as values
 ('2018-11-13T17:11:10.011375885995', 'Row 0', 'X'),
 ('2011-12-13T11:13:10.12345',        'Row 1', 'X'),
 (null,                               'Row 2', 'Y'),
 ('2021-01-01T05:11:10.432',          'Row 3', 'Y');

statement ok
create table t as
select
  arrow_cast(column1, 'Timestamp(Nanosecond, None)') as nanos,
  arrow_cast(column1, 'Timestamp(Microsecond, None)') as micros,
  arrow_cast(column1, 'Timestamp(Millisecond, None)') as millis,
  arrow_cast(column1, 'Timestamp(Second, None)') as secs,
  arrow_cast(column1, 'Timestamp(Nanosecond, Some("UTC"))') as nanos_utc,
  arrow_cast(column1, 'Timestamp(Microsecond, Some("UTC"))') as micros_utc,
  arrow_cast(column1, 'Timestamp(Millisecond, Some("UTC"))') as millis_utc,
  arrow_cast(column1, 'Timestamp(Second, Some("UTC"))') as secs_utc,
  column2 as names,
  column3 as tag
from t_source;

# Demonstrate the contents
query PPPPPPPPTT
select * from t;
----
2018-11-13T17:11:10.011375885 2018-11-13T17:11:10.011375 2018-11-13T17:11:10.011 2018-11-13T17:11:10 2018-11-13T17:11:10.011375885Z 2018-11-13T17:11:10.011375Z 2018-11-13T17:11:10.011Z 2018-11-13T17:11:10Z Row 0 X
2011-12-13T11:13:10.123450 2011-12-13T11:13:10.123450 2011-12-13T11:13:10.123 2011-12-13T11:13:10 2011-12-13T11:13:10.123450Z 2011-12-13T11:13:10.123450Z 2011-12-13T11:13:10.123Z 2011-12-13T11:13:10Z Row 1 X
NULL NULL NULL NULL NULL NULL NULL NULL Row 2 Y
2021-01-01T05:11:10.432 2021-01-01T05:11:10.432 2021-01-01T05:11:10.432 2021-01-01T05:11:10 2021-01-01T05:11:10.432Z 2021-01-01T05:11:10.432Z 2021-01-01T05:11:10.432Z 2021-01-01T05:11:10Z Row 3 Y


# aggregate_timestamps_sum
query error
SELECT sum(nanos), sum(micros), sum(millis), sum(secs) FROM t;

query error
SELECT tag, sum(nanos), sum(micros), sum(millis), sum(secs) FROM t GROUP BY tag ORDER BY tag;

# aggregate_timestamps_count
query IIII
SELECT count(nanos), count(micros), count(millis), count(secs) FROM t;
----
3 3 3 3

query TIIII
SELECT tag, count(nanos), count(micros), count(millis), count(secs) FROM t GROUP BY tag ORDER BY tag;
----
X 2 2 2 2
Y 1 1 1 1

# aggregate_timestamps_min
query PPPP
SELECT min(nanos), min(micros), min(millis), min(secs) FROM t;
----
2011-12-13T11:13:10.123450 2011-12-13T11:13:10.123450 2011-12-13T11:13:10.123 2011-12-13T11:13:10

query TPPPP
SELECT tag, min(nanos), min(micros), min(millis), min(secs) FROM t GROUP BY tag ORDER BY tag;
----
X 2011-12-13T11:13:10.123450 2011-12-13T11:13:10.123450 2011-12-13T11:13:10.123 2011-12-13T11:13:10
Y 2021-01-01T05:11:10.432 2021-01-01T05:11:10.432 2021-01-01T05:11:10.432 2021-01-01T05:11:10

# aggregate_timestamps_max
query PPPP
SELECT max(nanos), max(micros), max(millis), max(secs) FROM t;
----
2021-01-01T05:11:10.432 2021-01-01T05:11:10.432 2021-01-01T05:11:10.432 2021-01-01T05:11:10

query TPPPP
SELECT tag, max(nanos), max(micros), max(millis), max(secs) FROM t GROUP BY tag ORDER BY tag
----
X 2018-11-13T17:11:10.011375885 2018-11-13T17:11:10.011375 2018-11-13T17:11:10.011 2018-11-13T17:11:10
Y 2021-01-01T05:11:10.432 2021-01-01T05:11:10.432 2021-01-01T05:11:10.432 2021-01-01T05:11:10

# aggregate_timestamps_count_distinct_with_tz
query IIII
SELECT count(DISTINCT nanos_utc), count(DISTINCT micros_utc), count(DISTINCT millis_utc), count(DISTINCT secs_utc) FROM t;
----
3 3 3 3

query TIIII
SELECT tag, count(DISTINCT nanos_utc), count(DISTINCT micros_utc), count(DISTINCT millis_utc), count(DISTINCT secs_utc) FROM t GROUP BY tag ORDER BY tag;
----
X 2 2 2 2
Y 1 1 1 1

# aggregate_timestamps_avg
query error
SELECT avg(nanos), avg(micros), avg(millis), avg(secs) FROM t

query error
SELECT tag, avg(nanos), avg(micros), avg(millis), avg(secs) FROM t GROUP BY tag ORDER BY tag;

# aggregate_duration_array_agg
query T?
SELECT tag, array_agg(millis - arrow_cast(secs, 'Timestamp(Millisecond, None)')) FROM t GROUP BY tag ORDER BY tag;
----
X [0 days 0 hours 0 mins 0.011 secs, 0 days 0 hours 0 mins 0.123 secs]
Y [NULL, 0 days 0 hours 0 mins 0.432 secs]

statement ok
drop table t_source;

statement ok
drop table t;


# All supported Date tpes

# "date32" --> Date32Array
# "date64" --> Date64Array
# "names" --> StringArray

statement ok
create table t_source
as values
 ('2018-11-13', 'Row 0', 'X'),
 ('2011-12-13', 'Row 1', 'X'),
 (null,         'Row 2', 'Y'),
 ('2021-01-01', 'Row 3', 'Y');

statement ok
create table t as
select
  arrow_cast(column1, 'Date32') as date32,
  -- Workaround https://github.com/apache/arrow-rs/issues/4512 is fixed, can use this
  -- arrow_cast(column1, 'Date64') as date64,
  arrow_cast(arrow_cast(column1, 'Date32'), 'Date64') as date64,
  column2 as names,
  column3 as tag
from t_source;

# Demonstrate the contents
query DDTT
select * from t;
----
2018-11-13 2018-11-13T00:00:00 Row 0 X
2011-12-13 2011-12-13T00:00:00 Row 1 X
NULL NULL Row 2 Y
2021-01-01 2021-01-01T00:00:00 Row 3 Y


# aggregate_timestamps_sum
query error
SELECT sum(date32), sum(date64) FROM t;

query error
SELECT tag, sum(date32), sum(date64) FROM t GROUP BY tag ORDER BY tag;

# aggregate_timestamps_count
query II
SELECT count(date32), count(date64) FROM t;
----
3 3

query TII
SELECT tag, count(date32), count(date64) FROM t GROUP BY tag ORDER BY tag;
----
X 2 2
Y 1 1

# aggregate_timestamps_min
query DD
SELECT min(date32), min(date64) FROM t;
----
2011-12-13 2011-12-13T00:00:00

query TDD
SELECT tag, min(date32), min(date64) FROM t GROUP BY tag ORDER BY tag;
----
X 2011-12-13 2011-12-13T00:00:00
Y 2021-01-01 2021-01-01T00:00:00

# aggregate_timestamps_max
query DD
SELECT max(date32), max(date64) FROM t;
----
2021-01-01 2021-01-01T00:00:00

query TDD
SELECT tag, max(date32), max(date64) FROM t GROUP BY tag ORDER BY tag
----
X 2018-11-13 2018-11-13T00:00:00
Y 2021-01-01 2021-01-01T00:00:00


# aggregate_timestamps_avg
query error
SELECT avg(date32), avg(date64) FROM t

query error
SELECT tag, avg(date32), avg(date64) FROM t GROUP BY tag ORDER BY tag;


statement ok
drop table t_source;

statement ok
drop table t;


# All supported time types

# Columns are named:
# "nanos" --> Time64NanosecondArray
# "micros" --> Time64MicrosecondArray
# "millis" --> Time32MillisecondArray
# "secs" --> Time32SecondArray
# "names" --> StringArray

statement ok
create table t_source
as values
 ('18:06:30.243620451', 'Row 0', 'A'),
 ('20:08:28.161121654', 'Row 1', 'A'),
 ('19:11:04.156423842', 'Row 2', 'B'),
 ('21:06:28.247821084', 'Row 3', 'B');


statement ok
create table t as
select
  arrow_cast(column1, 'Time64(Nanosecond)') as nanos,
  arrow_cast(column1, 'Time64(Microsecond)') as micros,
  arrow_cast(column1, 'Time32(Millisecond)') as millis,
  arrow_cast(column1, 'Time32(Second)') as secs,
  column2 as names,
  column3 as tag
from t_source;

# Demonstrate the contents
query DDDDTT
select * from t;
----
18:06:30.243620451 18:06:30.243620 18:06:30.243 18:06:30 Row 0 A
20:08:28.161121654 20:08:28.161121 20:08:28.161 20:08:28 Row 1 A
19:11:04.156423842 19:11:04.156423 19:11:04.156 19:11:04 Row 2 B
21:06:28.247821084 21:06:28.247821 21:06:28.247 21:06:28 Row 3 B

# aggregate_times_sum
query error
SELECT sum(nanos), sum(micros), sum(millis), sum(secs) FROM t

query error
SELECT tag, sum(nanos), sum(micros), sum(millis), sum(secs) FROM t GROUP BY tag ORDER BY tag

# aggregate_times_count
query IIII
SELECT count(nanos), count(micros), count(millis), count(secs) FROM t
----
4 4 4 4

query TIIII
SELECT tag, count(nanos), count(micros), count(millis), count(secs) FROM t GROUP BY tag ORDER BY tag
----
A 2 2 2 2
B 2 2 2 2


# aggregate_times_min
query DDDD
SELECT min(nanos), min(micros), min(millis), min(secs) FROM t
----
18:06:30.243620451 18:06:30.243620 18:06:30.243 18:06:30

query TDDDD
SELECT tag, min(nanos), min(micros), min(millis), min(secs) FROM t GROUP BY tag ORDER BY tag
----
A 18:06:30.243620451 18:06:30.243620 18:06:30.243 18:06:30
B 19:11:04.156423842 19:11:04.156423 19:11:04.156 19:11:04

# aggregate_times_max
query DDDD
SELECT max(nanos), max(micros), max(millis), max(secs) FROM t
----
21:06:28.247821084 21:06:28.247821 21:06:28.247 21:06:28

query TDDDD
SELECT tag, max(nanos), max(micros), max(millis), max(secs) FROM t GROUP BY tag ORDER BY tag
----
A 20:08:28.161121654 20:08:28.161121 20:08:28.161 20:08:28
B 21:06:28.247821084 21:06:28.247821 21:06:28.247 21:06:28


# aggregate_times_avg
query error
SELECT avg(nanos), avg(micros), avg(millis), avg(secs) FROM t

query error
SELECT tag, avg(nanos), avg(micros), avg(millis), avg(secs) FROM t GROUP BY tag ORDER BY tag;

statement ok
drop table t_source;

statement ok
drop table t;


# aggregates on strings
statement ok
create table t_source
as values
 ('Foo', 1),
 ('Bar', 2),
 (null,  2),
 ('Baz', 1);

statement ok
create table t as
select
  arrow_cast(column1, 'Utf8') as utf8,
  arrow_cast(column1, 'LargeUtf8') as largeutf8,
  column2 as tag
from t_source;

# No groupy
query TTITTI
SELECT
  min(utf8),
  max(utf8),
  count(utf8),
  min(largeutf8),
  max(largeutf8),
  count(largeutf8)
FROM t
----
Bar Foo 3 Bar Foo 3


# with groupby
query TTITTI
SELECT
  min(utf8),
  max(utf8),
  count(utf8),
  min(largeutf8),
  max(largeutf8),
  count(largeutf8)
FROM t
GROUP BY tag
ORDER BY tag
----
Baz Foo 2 Baz Foo 2
Bar Bar 1 Bar Bar 1


statement ok
drop table t_source;

statement ok
drop table t;


# aggregates on binary
statement ok
create table t_source
as values
 ('Foo', 1),
 ('Bar', 2),
 (null,  2),
 ('Baz', 1);

statement ok
create table t as
select
  arrow_cast(column1, 'Binary') as binary,
  arrow_cast(column1, 'LargeBinary') as largebinary,
  column2 as tag
from t_source;

# No groupy
query ??I??I
SELECT
  min(binary),
  max(binary),
  count(binary),
  min(largebinary),
  max(largebinary),
  count(largebinary)
FROM t
----
426172 466f6f 3 426172 466f6f 3

# with groupby
query ??I??I
SELECT
  min(binary),
  max(binary),
  count(binary),
  min(largebinary),
  max(largebinary),
  count(largebinary)
FROM t
GROUP BY tag
ORDER BY tag
----
42617a 466f6f 2 42617a 466f6f 2
426172 426172 1 426172 426172 1



statement ok
drop table t_source;

statement ok
drop table t;


query I
select median(a) from (select 1 as a where 1=0);
----
NULL

query I
select approx_median(a) from (select 1 as a where 1=0);
----
NULL

# aggregate_decimal_sum
query RT
select sum(c1), arrow_typeof(sum(c1)) from d_table;
----
100 Decimal128(20, 3)

# aggregate sum with decimal
statement ok
create table t (c decimal(35, 3)) as values (10), (null), (20);

query RT
select sum(c), arrow_typeof(sum(c)) from t;
----
30 Decimal128(38, 3)

statement ok
drop table t;

# aggregate sum with i32, sum coerced result to i64
statement ok
create table t (c int) as values (1), (-1), (10), (null), (-11);

query IT
select sum(c), arrow_typeof(sum(c)) from t;
----
-1 Int64

statement ok
drop table t;

# aggregate sum with all nulls
statement ok
create table t (c1 decimal(10, 0), c2 int) as values (null, null), (null, null), (null, null);

query RTIT
select 
  sum(c1), arrow_typeof(sum(c1)),
  sum(c2), arrow_typeof(sum(c2))
from t;
----
NULL Decimal128(20, 0) NULL Int64

statement ok
drop table t;

# aggregate sum with u32, sum coerced result to u64
statement ok
create table t (c int unsigned) as values (1), (0), (10), (null), (4);

query IT
select sum(c), arrow_typeof(sum(c)) from t;
----
15 UInt64

statement ok
drop table t;

# aggregate sum with f32, sum coerced result to f64
statement ok
create table t (c float) as values (1.2), (0.2), (-1.2), (null), (-1.0);

query RT
select sum(c), arrow_typeof(sum(c)) from t;
----
-0.79999999702 Float64

statement ok
drop table t;

# aggregate sum with f64
statement ok
create table t (c double) as values (1.2), (0.2), (-1.2), (null), (-1.0);

query RT
select sum(c), arrow_typeof(sum(c)) from t;
----
-0.8 Float64

statement ok
drop table t;

query TRT
select c2, sum(c1), arrow_typeof(sum(c1)) from d_table GROUP BY c2 ORDER BY c2;
----
A 1100.045 Decimal128(20, 3)
B -1000.045 Decimal128(20, 3)


# aggregate_decimal_avg
query RT
select avg(c1), arrow_typeof(avg(c1)) from d_table
----
5 Decimal128(14, 7)

query TRT
select c2, avg(c1), arrow_typeof(avg(c1)) from d_table GROUP BY c2 ORDER BY c2
----
A 110.0045 Decimal128(14, 7)
B -100.0045 Decimal128(14, 7)

# aggregate_decimal_count_distinct
query I
select count(DISTINCT cast(c1 AS DECIMAL(10, 2))) from d_table
----
4

query TI
select c2, count(DISTINCT cast(c1 AS DECIMAL(10, 2))) from d_table GROUP BY c2 ORDER BY c2
----
A 2
B 2

# Use PostgresSQL dialect
statement ok
set datafusion.sql_parser.dialect = 'Postgres';

# Creating the table
statement ok
CREATE TABLE test_table (c1 INT, c2 INT, c3 INT)

# Inserting data
statement ok
INSERT INTO test_table VALUES
  (1, 10, 50),
  (1, 20, 60),
  (2, 10, 70),
  (2, 20, 80),
  (3, 10, NULL)

# query_group_by_with_filter
query III rowsort
SELECT
  c1,
  SUM(c2) FILTER (WHERE c2 >= 20),
  SUM(c2) FILTER (WHERE c2 < 1) -- no rows pass filter, so the output should be NULL
FROM test_table GROUP BY c1
----
1 20 NULL
2 20 NULL
3 NULL NULL

# query_group_by_avg_with_filter
query IRR rowsort
SELECT
  c1,
  AVG(c2) FILTER (WHERE c2 >= 20),
  AVG(c2) FILTER (WHERE c2 < 1)  -- no rows pass filter, so output should be null
FROM test_table GROUP BY c1
----
1 20 NULL
2 20 NULL
3 NULL NULL

# query_group_by_with_multiple_filters
query IIR rowsort
SELECT
  c1,
  SUM(c2) FILTER (WHERE c2 >= 20) AS sum_c2,
  AVG(c3) FILTER (WHERE c3 <= 70) AS avg_c3
FROM test_table GROUP BY c1
----
1 20 55
2 20 70
3 NULL NULL

# query_group_by_distinct_with_filter
query II rowsort
SELECT
  c1,
  COUNT(DISTINCT c2) FILTER (WHERE c2 >= 20) AS distinct_c2_count
FROM test_table GROUP BY c1
----
1 1
2 1
3 0

# query_without_group_by_with_filter
query I rowsort
SELECT
  SUM(c2) FILTER (WHERE c2 >= 20) AS sum_c2
FROM test_table
----
40

# count_without_group_by_with_filter
query I rowsort
SELECT
  COUNT(c2) FILTER (WHERE c2 >= 20) AS count_c2
FROM test_table
----
2

# query_with_and_without_filter
query III rowsort
SELECT
  c1,
  SUM(c2) FILTER (WHERE c2 >= 20) as result,
  SUM(c2) as result_no_filter
FROM test_table GROUP BY c1;
----
1 20 30
2 20 30
3 NULL 10

# query_filter_on_different_column_than_aggregate
query I rowsort
select
  sum(c1) FILTER (WHERE c2 < 30)
FROM test_table;
----
9

# query_test_empty_filter
query I rowsort
SELECT
  SUM(c2) FILTER (WHERE c2 >= 20000000) AS sum_c2
FROM test_table;
----
NULL

# Creating the decimal table
statement ok
CREATE TABLE test_decimal_table (c1 INT, c2 DECIMAL(5, 2), c3 DECIMAL(5, 1), c4 DECIMAL(5, 1))

# Inserting data
statement ok
INSERT INTO test_decimal_table VALUES (1, 10.10, 100.1, NULL), (1, 20.20, 200.2, NULL), (2, 10.10, 700.1, NULL), (2, 20.20, 700.1, NULL), (3, 10.1, 100.1, NULL), (3, 10.1, NULL, NULL)

# aggregate_decimal_with_group_by
query IIRRRRIIRR rowsort
select c1, count(c2), avg(c2), sum(c2), min(c2), max(c2), count(c3), count(c4), sum(c4), avg(c4) from test_decimal_table group by c1
----
1 2 15.15 30.3 10.1 20.2 2 0 NULL NULL
2 2 15.15 30.3 10.1 20.2 2 0 NULL NULL
3 2 10.1 20.2 10.1 10.1 1 0 NULL NULL

# aggregate_decimal_with_group_by_decimal
query RIRRRRIR rowsort
select c3, count(c2), avg(c2), sum(c2), min(c2), max(c2), count(c4), sum(c4) from test_decimal_table group by c3
----
100.1 2 10.1 20.2 10.1 10.1 0 NULL
200.2 1 20.2 20.2 20.2 20.2 0 NULL
700.1 2 15.15 30.3 10.1 20.2 0 NULL
NULL 1 10.1 10.1 10.1 10.1 0 NULL

# Restore the default dialect
statement ok
set datafusion.sql_parser.dialect = 'Generic';

## Multiple distinct aggregates and dictionaries
statement ok
create table dict_test as values (1, arrow_cast('foo', 'Dictionary(Int32, Utf8)')), (2, arrow_cast('bar', 'Dictionary(Int32, Utf8)'));

query IT
select * from dict_test;
----
1 foo
2 bar

query II
select count(distinct column1), count(distinct column2) from dict_test group by column1;
----
1 1
1 1

statement ok
drop table dict_test;


# Prepare the table with dictionary values for testing
statement ok
CREATE TABLE value(x bigint) AS VALUES (1), (2), (3), (1), (3), (4), (5), (2);

statement ok
CREATE TABLE value_dict AS SELECT arrow_cast(x, 'Dictionary(Int64, Int32)') AS x_dict FROM value;

query ?
select x_dict from value_dict;
----
1
2
3
1
3
4
5
2

query I
select sum(x_dict) from value_dict;
----
21

query R
select avg(x_dict) from value_dict;
----
2.625

# distinct_average
query R
select avg(distinct x_dict) from value_dict;
----
3

query error
select avg(x_dict), avg(distinct x_dict) from value_dict;

query I
select min(x_dict) from value_dict;
----
1

query I
select max(x_dict) from value_dict;
----
5

query I
select sum(x_dict) from value_dict where x_dict > 3;
----
9

query R
select avg(x_dict) from value_dict where x_dict > 3;
----
4.5

query I
select min(x_dict) from value_dict where x_dict > 3;
----
4

query I
select max(x_dict) from value_dict where x_dict > 3;
----
5

query I
select sum(x_dict) from value_dict group by x_dict % 2 order by sum(x_dict);
----
8
13

query R
select avg(x_dict) from value_dict group by x_dict % 2 order by avg(x_dict);
----
2.6
2.666666666667

query I
select min(x_dict) from value_dict group by x_dict % 2 order by min(x_dict);
----
1
2

query I
select max(x_dict) from value_dict group by x_dict % 2 order by max(x_dict);
----
4
5

query T
select arrow_typeof(x_dict) from value_dict group by x_dict;
----
Dictionary(Int64, Int32)
Dictionary(Int64, Int32)
Dictionary(Int64, Int32)
Dictionary(Int64, Int32)
Dictionary(Int64, Int32)

statement ok
drop table value

statement ok
drop table value_dict


# bool aggregation
statement ok
CREATE TABLE value_bool(x boolean, g int) AS VALUES (NULL, 0), (false, 0), (true, 0), (false, 1), (true, 2), (NULL, 3);

query B
select min(x) from value_bool;
----
false

query B
select max(x) from value_bool;
----
true

query B
select min(x) from value_bool group by g order by g;
----
false
false
true
NULL

query B
select max(x) from value_bool group by g order by g;
----
true
false
true
NULL

#
# Add valid distinct case as aggregation plan test
#

query TT
EXPLAIN SELECT DISTINCT c3, min(c1) FROM aggregate_test_100 group by c3 limit 5;
----
logical_plan
01)Limit: skip=0, fetch=5
02)--Aggregate: groupBy=[[aggregate_test_100.c3, min(aggregate_test_100.c1)]], aggr=[[]]
03)----Aggregate: groupBy=[[aggregate_test_100.c3]], aggr=[[min(aggregate_test_100.c1)]]
04)------TableScan: aggregate_test_100 projection=[c1, c3]
physical_plan
01)CoalescePartitionsExec: fetch=5
02)--AggregateExec: mode=FinalPartitioned, gby=[c3@0 as c3, min(aggregate_test_100.c1)@1 as min(aggregate_test_100.c1)], aggr=[], lim=[5]
03)----CoalesceBatchesExec: target_batch_size=8192
04)------RepartitionExec: partitioning=Hash([c3@0, min(aggregate_test_100.c1)@1], 4), input_partitions=4
05)--------AggregateExec: mode=Partial, gby=[c3@0 as c3, min(aggregate_test_100.c1)@1 as min(aggregate_test_100.c1)], aggr=[], lim=[5]
06)----------AggregateExec: mode=FinalPartitioned, gby=[c3@0 as c3], aggr=[min(aggregate_test_100.c1)]
07)------------CoalesceBatchesExec: target_batch_size=8192
08)--------------RepartitionExec: partitioning=Hash([c3@0], 4), input_partitions=4
09)----------------AggregateExec: mode=Partial, gby=[c3@1 as c3], aggr=[min(aggregate_test_100.c1)]
10)------------------RepartitionExec: partitioning=RoundRobinBatch(4), input_partitions=1
11)--------------------DataSourceExec: file_groups={1 group: [[WORKSPACE_ROOT/testing/data/csv/aggregate_test_100.csv]]}, projection=[c1, c3], file_type=csv, has_header=true


#
# Push limit into distinct group-by aggregation tests
#

# Make results deterministic
statement ok
set datafusion.optimizer.repartition_aggregations = false;

#
query TT
EXPLAIN SELECT DISTINCT c3 FROM aggregate_test_100 group by c3 limit 5;
----
logical_plan
01)Limit: skip=0, fetch=5
02)--Aggregate: groupBy=[[aggregate_test_100.c3]], aggr=[[]]
03)----TableScan: aggregate_test_100 projection=[c3]
physical_plan
01)GlobalLimitExec: skip=0, fetch=5
02)--AggregateExec: mode=Final, gby=[c3@0 as c3], aggr=[], lim=[5]
03)----CoalescePartitionsExec
04)------AggregateExec: mode=Partial, gby=[c3@0 as c3], aggr=[], lim=[5]
05)--------RepartitionExec: partitioning=RoundRobinBatch(4), input_partitions=1
06)----------DataSourceExec: file_groups={1 group: [[WORKSPACE_ROOT/testing/data/csv/aggregate_test_100.csv]]}, projection=[c3], file_type=csv, has_header=true

query I
SELECT DISTINCT c3 FROM aggregate_test_100 group by c3 limit 5;
----
1
-40
29
-85
-82

query TT
EXPLAIN SELECT c2, c3 FROM aggregate_test_100 group by c2, c3 limit 5 offset 4;
----
logical_plan
01)Limit: skip=4, fetch=5
02)--Aggregate: groupBy=[[aggregate_test_100.c2, aggregate_test_100.c3]], aggr=[[]]
03)----TableScan: aggregate_test_100 projection=[c2, c3]
physical_plan
01)GlobalLimitExec: skip=4, fetch=5
02)--AggregateExec: mode=Final, gby=[c2@0 as c2, c3@1 as c3], aggr=[], lim=[9]
03)----CoalescePartitionsExec
04)------AggregateExec: mode=Partial, gby=[c2@0 as c2, c3@1 as c3], aggr=[], lim=[9]
05)--------RepartitionExec: partitioning=RoundRobinBatch(4), input_partitions=1
06)----------DataSourceExec: file_groups={1 group: [[WORKSPACE_ROOT/testing/data/csv/aggregate_test_100.csv]]}, projection=[c2, c3], file_type=csv, has_header=true

query II
SELECT c2, c3 FROM aggregate_test_100 group by c2, c3 limit 5 offset 4;
----
5 -82
4 -111
3 104
3 13
1 38

# The limit should only apply to the aggregations which group by c3
query TT
EXPLAIN SELECT DISTINCT c3 FROM aggregate_test_100 WHERE c3 between 10 and 20 group by c2, c3 limit 4;
----
logical_plan
01)Limit: skip=0, fetch=4
02)--Aggregate: groupBy=[[aggregate_test_100.c3]], aggr=[[]]
03)----Projection: aggregate_test_100.c3
04)------Aggregate: groupBy=[[aggregate_test_100.c2, aggregate_test_100.c3]], aggr=[[]]
05)--------Filter: aggregate_test_100.c3 >= Int16(10) AND aggregate_test_100.c3 <= Int16(20)
06)----------TableScan: aggregate_test_100 projection=[c2, c3], partial_filters=[aggregate_test_100.c3 >= Int16(10), aggregate_test_100.c3 <= Int16(20)]
physical_plan
01)GlobalLimitExec: skip=0, fetch=4
02)--AggregateExec: mode=Final, gby=[c3@0 as c3], aggr=[], lim=[4]
03)----CoalescePartitionsExec
04)------AggregateExec: mode=Partial, gby=[c3@0 as c3], aggr=[], lim=[4]
05)--------RepartitionExec: partitioning=RoundRobinBatch(4), input_partitions=1
06)----------ProjectionExec: expr=[c3@1 as c3]
07)------------AggregateExec: mode=Final, gby=[c2@0 as c2, c3@1 as c3], aggr=[]
08)--------------CoalescePartitionsExec
09)----------------AggregateExec: mode=Partial, gby=[c2@0 as c2, c3@1 as c3], aggr=[]
10)------------------CoalesceBatchesExec: target_batch_size=8192
11)--------------------FilterExec: c3@1 >= 10 AND c3@1 <= 20
12)----------------------RepartitionExec: partitioning=RoundRobinBatch(4), input_partitions=1
13)------------------------DataSourceExec: file_groups={1 group: [[WORKSPACE_ROOT/testing/data/csv/aggregate_test_100.csv]]}, projection=[c2, c3], file_type=csv, has_header=true

query I
SELECT DISTINCT c3 FROM aggregate_test_100 WHERE c3 between 10 and 20 group by c2, c3 limit 4;
----
13
17
12
14

# An aggregate expression causes the limit to not be pushed to the aggregation
query TT
EXPLAIN SELECT max(c1), c2, c3 FROM aggregate_test_100 group by c2, c3 limit 5;
----
logical_plan
01)Projection: max(aggregate_test_100.c1), aggregate_test_100.c2, aggregate_test_100.c3
02)--Limit: skip=0, fetch=5
03)----Aggregate: groupBy=[[aggregate_test_100.c2, aggregate_test_100.c3]], aggr=[[max(aggregate_test_100.c1)]]
04)------TableScan: aggregate_test_100 projection=[c1, c2, c3]
physical_plan
01)ProjectionExec: expr=[max(aggregate_test_100.c1)@2 as max(aggregate_test_100.c1), c2@0 as c2, c3@1 as c3]
02)--GlobalLimitExec: skip=0, fetch=5
03)----AggregateExec: mode=Final, gby=[c2@0 as c2, c3@1 as c3], aggr=[max(aggregate_test_100.c1)]
04)------CoalescePartitionsExec
05)--------AggregateExec: mode=Partial, gby=[c2@1 as c2, c3@2 as c3], aggr=[max(aggregate_test_100.c1)]
06)----------RepartitionExec: partitioning=RoundRobinBatch(4), input_partitions=1
07)------------DataSourceExec: file_groups={1 group: [[WORKSPACE_ROOT/testing/data/csv/aggregate_test_100.csv]]}, projection=[c1, c2, c3], file_type=csv, has_header=true

# TODO(msirek): Extend checking in LimitedDistinctAggregation equal groupings to ignore the order of columns
# in the group-by column lists, so the limit could be pushed to the lowest AggregateExec in this case
query TT
EXPLAIN SELECT DISTINCT c3, c2 FROM aggregate_test_100 group by c2, c3 limit 3 offset 10;
----
logical_plan
01)Limit: skip=10, fetch=3
02)--Aggregate: groupBy=[[aggregate_test_100.c3, aggregate_test_100.c2]], aggr=[[]]
03)----Projection: aggregate_test_100.c3, aggregate_test_100.c2
04)------Aggregate: groupBy=[[aggregate_test_100.c2, aggregate_test_100.c3]], aggr=[[]]
05)--------TableScan: aggregate_test_100 projection=[c2, c3]
physical_plan
01)GlobalLimitExec: skip=10, fetch=3
02)--AggregateExec: mode=Final, gby=[c3@0 as c3, c2@1 as c2], aggr=[], lim=[13]
03)----CoalescePartitionsExec
04)------AggregateExec: mode=Partial, gby=[c3@0 as c3, c2@1 as c2], aggr=[], lim=[13]
05)--------RepartitionExec: partitioning=RoundRobinBatch(4), input_partitions=1
06)----------ProjectionExec: expr=[c3@1 as c3, c2@0 as c2]
07)------------AggregateExec: mode=Final, gby=[c2@0 as c2, c3@1 as c3], aggr=[]
08)--------------CoalescePartitionsExec
09)----------------AggregateExec: mode=Partial, gby=[c2@0 as c2, c3@1 as c3], aggr=[]
10)------------------RepartitionExec: partitioning=RoundRobinBatch(4), input_partitions=1
11)--------------------DataSourceExec: file_groups={1 group: [[WORKSPACE_ROOT/testing/data/csv/aggregate_test_100.csv]]}, projection=[c2, c3], file_type=csv, has_header=true

query II
SELECT DISTINCT c3, c2 FROM aggregate_test_100 group by c2, c3 limit 3 offset 10;
----
57 1
-54 4
112 3

query TT
EXPLAIN SELECT c2, c3 FROM aggregate_test_100 group by rollup(c2, c3) limit 3;
----
logical_plan
01)Projection: aggregate_test_100.c2, aggregate_test_100.c3
02)--Limit: skip=0, fetch=3
03)----Aggregate: groupBy=[[ROLLUP (aggregate_test_100.c2, aggregate_test_100.c3)]], aggr=[[]]
04)------TableScan: aggregate_test_100 projection=[c2, c3]
physical_plan
01)ProjectionExec: expr=[c2@0 as c2, c3@1 as c3]
02)--GlobalLimitExec: skip=0, fetch=3
03)----AggregateExec: mode=Final, gby=[c2@0 as c2, c3@1 as c3, __grouping_id@2 as __grouping_id], aggr=[], lim=[3]
04)------CoalescePartitionsExec
05)--------AggregateExec: mode=Partial, gby=[(NULL as c2, NULL as c3), (c2@0 as c2, NULL as c3), (c2@0 as c2, c3@1 as c3)], aggr=[]
06)----------RepartitionExec: partitioning=RoundRobinBatch(4), input_partitions=1
07)------------DataSourceExec: file_groups={1 group: [[WORKSPACE_ROOT/testing/data/csv/aggregate_test_100.csv]]}, projection=[c2, c3], file_type=csv, has_header=true

query II
SELECT c2, c3 FROM aggregate_test_100 group by rollup(c2, c3) limit 3;
----
NULL NULL
2 NULL
5 NULL


statement ok
set datafusion.optimizer.enable_distinct_aggregation_soft_limit = false;

# The limit should not be pushed into the aggregations
query TT
EXPLAIN SELECT DISTINCT c3 FROM aggregate_test_100 group by c3 limit 5;
----
logical_plan
01)Limit: skip=0, fetch=5
02)--Aggregate: groupBy=[[aggregate_test_100.c3]], aggr=[[]]
03)----TableScan: aggregate_test_100 projection=[c3]
physical_plan
01)GlobalLimitExec: skip=0, fetch=5
02)--AggregateExec: mode=Final, gby=[c3@0 as c3], aggr=[]
03)----CoalescePartitionsExec
04)------AggregateExec: mode=Partial, gby=[c3@0 as c3], aggr=[]
05)--------RepartitionExec: partitioning=RoundRobinBatch(4), input_partitions=1
06)----------DataSourceExec: file_groups={1 group: [[WORKSPACE_ROOT/testing/data/csv/aggregate_test_100.csv]]}, projection=[c3], file_type=csv, has_header=true

statement ok
set datafusion.optimizer.enable_distinct_aggregation_soft_limit = true;

statement ok
set datafusion.optimizer.repartition_aggregations = true;

#
# regr_*() tests
#

# regr_*() invalid input
statement error
select regr_slope();

statement error
select regr_intercept(*);

statement error
select regr_count(*) from aggregate_test_100;

statement error
select regr_r2(1);

statement error
select regr_avgx(1,2,3);

statement error
select regr_avgy(1, 'foo');

statement error
select regr_sxx('foo', 1);

statement error
select regr_syy('foo', 'bar');

statement error
select regr_sxy(NULL, 'bar');



# regr_*() NULL results
query RRIRRRRRR
select regr_slope(1,1), regr_intercept(1,1), regr_count(1,1), regr_r2(1,1), regr_avgx(1,1), regr_avgy(1,1), regr_sxx(1,1), regr_syy(1,1), regr_sxy(1,1);
----
NULL NULL 1 NULL 1 1 0 0 0

query RRIRRRRRR
select regr_slope(1, NULL), regr_intercept(1, NULL), regr_count(1, NULL), regr_r2(1, NULL), regr_avgx(1, NULL), regr_avgy(1, NULL), regr_sxx(1, NULL), regr_syy(1, NULL), regr_sxy(1, NULL);
----
NULL NULL 0 NULL NULL NULL NULL NULL NULL

query RRIRRRRRR
select regr_slope(NULL, 1), regr_intercept(NULL, 1), regr_count(NULL, 1), regr_r2(NULL, 1), regr_avgx(NULL, 1), regr_avgy(NULL, 1), regr_sxx(NULL, 1), regr_syy(NULL, 1), regr_sxy(NULL, 1);
----
NULL NULL 0 NULL NULL NULL NULL NULL NULL

query RRIRRRRRR
select regr_slope(NULL, NULL), regr_intercept(NULL, NULL), regr_count(NULL, NULL), regr_r2(NULL, NULL), regr_avgx(NULL, NULL), regr_avgy(NULL, NULL), regr_sxx(NULL, NULL), regr_syy(NULL, NULL), regr_sxy(NULL, NULL);
----
NULL NULL 0 NULL NULL NULL NULL NULL NULL

query RRIRRRRRR
select regr_slope(column2, column1), regr_intercept(column2, column1), regr_count(column2, column1), regr_r2(column2, column1), regr_avgx(column2, column1), regr_avgy(column2, column1), regr_sxx(column2, column1), regr_syy(column2, column1), regr_sxy(column2, column1) from (values (1,2), (1,4), (1,6));
----
NULL NULL 3 NULL 1 4 0 8 0



# regr_*() basic tests
query RRIRRRRRR
select 
    regr_slope(column2, column1),
    regr_intercept(column2, column1),
    regr_count(column2, column1),
    regr_r2(column2, column1),
    regr_avgx(column2, column1),
    regr_avgy(column2, column1),
    regr_sxx(column2, column1),
    regr_syy(column2, column1),
    regr_sxy(column2, column1)
from (values (1,2), (2,4), (3,6));
----
2 0 3 1 2 4 2 8 4

query RRIRRRRRR
select 
    regr_slope(c12, c11),
    regr_intercept(c12, c11),
    regr_count(c12, c11),
    regr_r2(c12, c11),
    regr_avgx(c12, c11),
    regr_avgy(c12, c11),
    regr_sxx(c12, c11),
    regr_syy(c12, c11),
    regr_sxy(c12, c11)
from aggregate_test_100;
----
0.051534002628 0.48427355347 100 0.001929150558 0.479274948239 0.508972509913 6.707779292571 9.234223721582 0.345678715695



# regr_*() functions ignore NULLs
query RRIRRRRRR
select 
    regr_slope(column2, column1),
    regr_intercept(column2, column1),
    regr_count(column2, column1),
    regr_r2(column2, column1),
    regr_avgx(column2, column1),
    regr_avgy(column2, column1),
    regr_sxx(column2, column1),
    regr_syy(column2, column1),
    regr_sxy(column2, column1)
from (values (1,NULL), (2,4), (3,6));
----
2 0 2 1 2.5 5 0.5 2 1

query RRIRRRRRR
select 
    regr_slope(column2, column1),
    regr_intercept(column2, column1),
    regr_count(column2, column1),
    regr_r2(column2, column1),
    regr_avgx(column2, column1),
    regr_avgy(column2, column1),
    regr_sxx(column2, column1),
    regr_syy(column2, column1),
    regr_sxy(column2, column1)
from (values (1,NULL), (NULL,4), (3,6));
----
NULL NULL 1 NULL 3 6 0 0 0

query RRIRRRRRR
select 
    regr_slope(column2, column1),
    regr_intercept(column2, column1),
    regr_count(column2, column1),
    regr_r2(column2, column1),
    regr_avgx(column2, column1),
    regr_avgy(column2, column1),
    regr_sxx(column2, column1),
    regr_syy(column2, column1),
    regr_sxy(column2, column1)
from (values (1,NULL), (NULL,4), (NULL,NULL));
----
NULL NULL 0 NULL NULL NULL NULL NULL NULL

query TRRIRRRRRR rowsort
select 
    column3, 
    regr_slope(column2, column1),
    regr_intercept(column2, column1),
    regr_count(column2, column1),
    regr_r2(column2, column1),
    regr_avgx(column2, column1),
    regr_avgy(column2, column1),
    regr_sxx(column2, column1),
    regr_syy(column2, column1),
    regr_sxy(column2, column1)
from (values (1,2,'a'), (2,4,'a'), (1,3,'b'), (3,9,'b'), (1,10,'c'), (NULL,100,'c'))
group by column3;
----
a 2 0 2 1 1.5 3 0.5 2 1
b 3 0 2 1 2 6 2 18 6
c NULL NULL 1 NULL 1 10 0 0 0



# regr_*() testing merge_batch() from RegrAccumulator's internal implementation
statement ok
set datafusion.execution.batch_size = 1;

query RRIRRRRRR
select 
    regr_slope(c12, c11),
    regr_intercept(c12, c11),
    regr_count(c12, c11),
    regr_r2(c12, c11),
    regr_avgx(c12, c11),
    regr_avgy(c12, c11),
    regr_sxx(c12, c11),
    regr_syy(c12, c11),
    regr_sxy(c12, c11)
from aggregate_test_100;
----
0.051534002628 0.48427355347 100 0.001929150558 0.479274948239 0.508972509913 6.707779292571 9.234223721582 0.345678715695

statement ok
set datafusion.execution.batch_size = 2;

query RRIRRRRRR
select 
    regr_slope(c12, c11),
    regr_intercept(c12, c11),
    regr_count(c12, c11),
    regr_r2(c12, c11),
    regr_avgx(c12, c11),
    regr_avgy(c12, c11),
    regr_sxx(c12, c11),
    regr_syy(c12, c11),
    regr_sxy(c12, c11)
from aggregate_test_100;
----
0.051534002628 0.48427355347 100 0.001929150558 0.479274948239 0.508972509913 6.707779292571 9.234223721582 0.345678715695

statement ok
set datafusion.execution.batch_size = 3;

query RRIRRRRRR
select 
    regr_slope(c12, c11),
    regr_intercept(c12, c11),
    regr_count(c12, c11),
    regr_r2(c12, c11),
    regr_avgx(c12, c11),
    regr_avgy(c12, c11),
    regr_sxx(c12, c11),
    regr_syy(c12, c11),
    regr_sxy(c12, c11)
from aggregate_test_100;
----
0.051534002628 0.48427355347 100 0.001929150558 0.479274948239 0.508972509913 6.707779292571 9.234223721582 0.345678715695

statement ok
set datafusion.execution.batch_size = 8192;



# regr_*() testing retract_batch() from RegrAccumulator's internal implementation
query RRIRRRRRR
SELECT
    regr_slope(column2, column1) OVER w AS slope,
    regr_intercept(column2, column1) OVER w AS intercept,
    regr_count(column2, column1) OVER w AS count,
    regr_r2(column2, column1) OVER w AS r2,
    regr_avgx(column2, column1) OVER w AS avgx,
    regr_avgy(column2, column1) OVER w AS avgy,
    regr_sxx(column2, column1) OVER w AS sxx,
    regr_syy(column2, column1) OVER w AS syy,
    regr_sxy(column2, column1) OVER w AS sxy
FROM (VALUES (1,2), (2,4), (3,6), (4,12), (5,15), (6,18)) AS t(column1, column2)
WINDOW w AS (ORDER BY column1 ROWS BETWEEN 2 PRECEDING AND CURRENT ROW);
----
NULL NULL 1 NULL 1 2 0 0 0
2 0 2 1 1.5 3 0.5 2 1
2 0 3 1 2 4 2 8 4
4 -4.666666666667 3 0.923076923077 3 7.333333333333 2 34.666666666667 8
4.5 -7 3 0.964285714286 4 11 2 42 9
3 0 3 1 5 15 2 18 6

query RRIRRRRRR
SELECT
    regr_slope(column2, column1) OVER w AS slope,
    regr_intercept(column2, column1) OVER w AS intercept,
    regr_count(column2, column1) OVER w AS count,
    regr_r2(column2, column1) OVER w AS r2,
    regr_avgx(column2, column1) OVER w AS avgx,
    regr_avgy(column2, column1) OVER w AS avgy,
    regr_sxx(column2, column1) OVER w AS sxx,
    regr_syy(column2, column1) OVER w AS syy,
    regr_sxy(column2, column1) OVER w AS sxy
FROM (VALUES (1,2), (2,4), (3,6), (3, NULL), (4, NULL), (5,15), (6,18), (7, 21)) AS t(column1, column2)
WINDOW w AS (ORDER BY column1 ROWS BETWEEN 2 PRECEDING AND CURRENT ROW);
----
NULL NULL 1 NULL 1 2 0 0 0
2 0 2 1 1.5 3 0.5 2 1
2 0 3 1 2 4 2 8 4
2 0 2 1 2.5 5 0.5 2 1
NULL NULL 1 NULL 3 6 0 0 0
NULL NULL 1 NULL 5 15 0 0 0
3 0 2 1 5.5 16.5 0.5 4.5 1.5
3 0 3 1 6 18 2 18 6

statement error
SELECT STRING_AGG()

statement error
SELECT STRING_AGG(1,2,3)

statement error
SELECT STRING_AGG(STRING_AGG('a', ','))

query T
SELECT STRING_AGG('a', ',')
----
a

query TTTT
SELECT STRING_AGG('a',','), STRING_AGG('a', NULL), STRING_AGG(NULL, ','), STRING_AGG(NULL, NULL)
----
a a NULL NULL

query TT
select string_agg('', '|'), string_agg('a', '');
----
(empty) a

query T
SELECT STRING_AGG(column1, '|') FROM (values (''), (null), (''));
----
|

statement ok
CREATE TABLE strings(g INTEGER, x VARCHAR, y VARCHAR)

query I
INSERT INTO strings VALUES (1,'a','/'), (1,'b','-'), (2,'i','/'), (2,NULL,'-'), (2,'j','+'), (3,'p','/'), (4,'x','/'), (4,'y','-'), (4,'z','+')
----
9

query IT
SELECT g, STRING_AGG(x,'|') FROM strings GROUP BY g ORDER BY g
----
1 a|b
2 i|j
3 p
4 x|y|z

query T
SELECT STRING_AGG(x,',') FROM strings WHERE g > 100
----
NULL

statement ok
drop table strings

query T
WITH my_data as (
SELECT 'text1'::varchar(1000) as my_column union all
SELECT 'text1'::varchar(1000) as my_column union all
SELECT 'text1'::varchar(1000) as my_column
)
SELECT string_agg(my_column,', ') as my_string_agg
FROM my_data
----
text1, text1, text1

query T
WITH my_data as (
SELECT 1 as dummy,  'text1'::varchar(1000) as my_column union all
SELECT 1 as dummy,  'text1'::varchar(1000) as my_column union all
SELECT 1 as dummy,  'text1'::varchar(1000) as my_column
)
SELECT string_agg(my_column,', ') as my_string_agg
FROM my_data
GROUP BY dummy
----
text1, text1, text1

# Tests for aggregating with NaN values
statement ok
CREATE TABLE float_table (
    col_f32 FLOAT,
    col_f32_nan FLOAT,
    col_f64 DOUBLE,
    col_f64_nan DOUBLE
) as VALUES
( -128.2,  -128.2,                      -128.2,  -128.2 ),
( 32768.3, arrow_cast('NAN','Float32'), 32768.3, 32768.3 ),
( 27.3,    27.3,                        27.3,    arrow_cast('NAN','Float64') );

# Test string_agg with largeutf8
statement ok
create table string_agg_large_utf8 (c string) as values 
  (arrow_cast('a', 'LargeUtf8')),
  (arrow_cast('b', 'LargeUtf8')),
  (arrow_cast('c', 'LargeUtf8'))
;

query T
SELECT STRING_AGG(c, ',') FROM string_agg_large_utf8;
----
a,b,c

statement ok
drop table string_agg_large_utf8;

query RRRRI
select min(col_f32), max(col_f32), avg(col_f32), sum(col_f32), count(col_f32) from float_table;
----
-128.2 32768.3 10889.13359451294 32667.40078353882 3

query RRRRI
select min(col_f32_nan), max(col_f32_nan), avg(col_f32_nan), sum(col_f32_nan), count(col_f32_nan) from float_table;
----
-128.2 NaN NaN NaN 3

query RRRRI
select min(col_f64), max(col_f64), avg(col_f64), sum(col_f64), count(col_f64) from float_table;
----
-128.2 32768.3 10889.133333333333 32667.4 3

query RRRRI
select min(col_f64_nan), max(col_f64_nan), avg(col_f64_nan), sum(col_f64_nan), count(col_f64_nan) from float_table;
----
-128.2 NaN NaN NaN 3

statement ok
drop table float_table


# Queries with nested count(*)

query I
select count(*) from (select count(*) from (select 1));
----
1

query I
select count(*) from (select count(*) a, count(*) b from (select 1));
----
1

# Distinct Count for string
# (test for the specialized implementation of distinct count for strings)

# UTF8 string matters for string to &[u8] conversion, add it to prevent regression
statement ok
create table distinct_count_string_table as values 
    (1, 'a', 'longstringtest_a', '台灣'),
    (2, 'b', 'longstringtest_b1', '日本'),
    (2, 'b', 'longstringtest_b2', '中國'),
    (3, 'c', 'longstringtest_c1', '美國'),
    (3, 'c', 'longstringtest_c2', '歐洲'),
    (3, 'c', 'longstringtest_c3', '韓國')
;

# run through update_batch
query IIII
select count(distinct column1), count(distinct column2), count(distinct column3), count(distinct column4) from distinct_count_string_table;
----
3 3 6 6

# run through merge_batch
query IIII rowsort
select count(distinct column1), count(distinct column2), count(distinct column3), count(distinct column4) from distinct_count_string_table group by column1;
----
1 1 1 1
1 1 2 2
1 1 3 3


# test with long strings as well
statement ok
create table distinct_count_long_string_table as
SELECT column1,
  arrow_cast(column2, 'LargeUtf8') as column2,
  arrow_cast(column3, 'LargeUtf8') as column3,
  arrow_cast(column4, 'LargeUtf8') as column4
FROM distinct_count_string_table;

# run through update_batch
query IIII
select count(distinct column1), count(distinct column2), count(distinct column3), count(distinct column4) from distinct_count_long_string_table;
----
3 3 6 6

# run through merge_batch
query IIII rowsort
select count(distinct column1), count(distinct column2), count(distinct column3), count(distinct column4) from distinct_count_long_string_table group by column1;
----
1 1 1 1
1 1 2 2
1 1 3 3

statement ok
drop table distinct_count_long_string_table;


# test with binary strings as well
statement ok
create table distinct_count_binary_table as
SELECT column1,
  arrow_cast(column2, 'Binary') as column2,
  arrow_cast(column3, 'Binary') as column3,
  arrow_cast(column4, 'Binary') as column4
FROM distinct_count_string_table;

# run through update_batch
query IIII
select count(distinct column1), count(distinct column2), count(distinct column3), count(distinct column4) from distinct_count_binary_table;
----
3 3 6 6

# run through merge_batch
query IIII rowsort
select count(distinct column1), count(distinct column2), count(distinct column3), count(distinct column4) from distinct_count_binary_table group by column1;
----
1 1 1 1
1 1 2 2
1 1 3 3

statement ok
drop table distinct_count_binary_table;


# test with large binary strings as well
statement ok
create table distinct_count_large_binary_table as
SELECT column1,
  arrow_cast(column2, 'LargeBinary') as column2,
  arrow_cast(column3, 'LargeBinary') as column3,
  arrow_cast(column4, 'LargeBinary') as column4
FROM distinct_count_string_table;

# run through update_batch
query IIII
select count(distinct column1), count(distinct column2), count(distinct column3), count(distinct column4) from distinct_count_large_binary_table;
----
3 3 6 6

# run through merge_batch
query IIII rowsort
select count(distinct column1), count(distinct column2), count(distinct column3), count(distinct column4) from distinct_count_large_binary_table group by column1;
----
1 1 1 1
1 1 2 2
1 1 3 3

statement ok
drop table distinct_count_large_binary_table;



## Cleanup from distinct count tests
statement ok
drop table distinct_count_string_table;



# rule `aggregate_statistics` should not optimize MIN/MAX to wrong values on empty relation

statement ok
CREATE TABLE empty(col0 INTEGER);

query I
SELECT MIN(col0) FROM empty WHERE col0=1;
----
NULL

query I
SELECT MAX(col0) FROM empty WHERE col0=1;
----
NULL

query TT
EXPLAIN SELECT MIN(col0) FROM empty;
----
logical_plan
01)Aggregate: groupBy=[[]], aggr=[[min(empty.col0)]]
02)--TableScan: empty projection=[col0]
physical_plan
01)ProjectionExec: expr=[NULL as min(empty.col0)]
02)--PlaceholderRowExec

query TT
EXPLAIN SELECT MAX(col0) FROM empty;
----
logical_plan
01)Aggregate: groupBy=[[]], aggr=[[max(empty.col0)]]
02)--TableScan: empty projection=[col0]
physical_plan
01)ProjectionExec: expr=[NULL as max(empty.col0)]
02)--PlaceholderRowExec

statement ok
DROP TABLE empty;

# verify count aggregate function should not be nullable
statement ok
create table empty;

query I
select distinct count() from empty;
----
0

statement ok
DROP TABLE empty;

statement ok
CREATE TABLE t(col0 INTEGER) as VALUES(2);

query I
SELECT MIN(col0) FROM t WHERE col0=1;
----
NULL

query I
SELECT MAX(col0) FROM t WHERE col0=1;
----
NULL

statement ok
DROP TABLE t;


# Test for the case when the column name is ambiguous
statement ok
CREATE TABLE t(a BIGINT) AS VALUES(1), (2), (3);

# The column name referenced by GROUP-BY is ambiguous, prefer the column in base plan
query I
SELECT 0 as "t.a" FROM t GROUP BY t.a;
----
0
0
0

# The column name referenced by HAVING is ambiguous, prefer the column in the base plan
query I
SELECT 0 AS "t.a" FROM t HAVING MAX(t.a) = 0;
----

# Test issue: https://github.com/apache/datafusion/issues/9161
query I rowsort
SELECT CAST(a AS INT) FROM t GROUP BY t.a;
----
1
2
3

statement ok
DROP TABLE t;

# Test for ignore null in FIRST_VALUE
statement ok
CREATE TABLE t AS VALUES (null::bigint), (3), (4);

query I
SELECT FIRST_VALUE(column1) FROM t;
----
NULL

query I
SELECT FIRST_VALUE(column1) RESPECT NULLS FROM t;
----
NULL

query I
SELECT FIRST_VALUE(column1) IGNORE NULLS FROM t;
----
3

statement ok
DROP TABLE t;

# Test for ignore null with ORDER BY in FIRST_VALUE
statement ok
CREATE TABLE t AS VALUES  (3, 4), (4, 3), (null::bigint, 1), (null::bigint, 1);

query I
SELECT column1 FROM t ORDER BY column2;
----
NULL
NULL
4
3

query I
SELECT FIRST_VALUE(column1 ORDER BY column2) FROM t;
----
NULL

query I
SELECT FIRST_VALUE(column1 ORDER BY column2) RESPECT NULLS FROM t;
----
NULL

query I
SELECT FIRST_VALUE(column1 ORDER BY column2) IGNORE NULLS FROM t;
----
4

statement ok
DROP TABLE t;

# Test for ignore null in LAST_VALUE
statement ok
CREATE TABLE t AS VALUES (3), (4), (null::bigint);

query I
SELECT LAST_VALUE(column1) FROM t;
----
NULL

query I
SELECT LAST_VALUE(column1) RESPECT NULLS FROM t;
----
NULL

query I
SELECT LAST_VALUE(column1) IGNORE NULLS FROM t;
----
4

statement ok
DROP TABLE t;

# Test for ignore null with ORDER BY in LAST_VALUE
statement ok
CREATE TABLE t AS VALUES  (3, 3), (4, 4), (null::bigint, 1), (null::bigint, 2);

query I
SELECT column1 FROM t ORDER BY column2 DESC;
----
4
3
NULL
NULL

query I
SELECT LAST_VALUE(column1 ORDER BY column2 DESC) FROM t;
----
NULL

query I
SELECT LAST_VALUE(column1 ORDER BY column2 DESC) RESPECT NULLS FROM t;
----
NULL

query I
SELECT LAST_VALUE(column1 ORDER BY column2 DESC) IGNORE NULLS FROM t;
----
3

statement ok
DROP TABLE t;

# Test for CASE with NULL in aggregate function
statement ok
CREATE TABLE example(data double precision);

statement ok
INSERT INTO example VALUES (1), (2), (NULL), (4);

query RR
SELECT
    sum(CASE WHEN data is NULL THEN NULL ELSE data+1 END) as then_null,
    sum(CASE WHEN data is NULL THEN data+1 ELSE NULL END) as else_null
FROM example;
----
10 NULL

query R
SELECT
   CASE data WHEN 1 THEN NULL WHEN 2 THEN 3.3 ELSE NULL END as case_null
FROM example;
----
NULL
3.3
NULL
NULL

statement ok
drop table example;

# Test Convert FirstLast optimizer rule
statement ok
CREATE EXTERNAL TABLE convert_first_last_table (
c1 INT NOT NULL,
c2 INT NOT NULL,
c3 INT NOT NULL
)
STORED AS CSV
WITH ORDER (c1 ASC)
WITH ORDER (c2 DESC)
WITH ORDER (c3 ASC)
LOCATION '../core/tests/data/convert_first_last.csv'
OPTIONS ('format.has_header' 'true');

# test first to last, the result does not show difference, we need to check the conversion by `explain`
query TT
explain select first_value(c1 order by c3 desc) from convert_first_last_table;
----
logical_plan
01)Aggregate: groupBy=[[]], aggr=[[first_value(convert_first_last_table.c1) ORDER BY [convert_first_last_table.c3 DESC NULLS FIRST]]]
02)--TableScan: convert_first_last_table projection=[c1, c3]
physical_plan
01)AggregateExec: mode=Final, gby=[], aggr=[first_value(convert_first_last_table.c1) ORDER BY [convert_first_last_table.c3 DESC NULLS FIRST]]
02)--CoalescePartitionsExec
03)----AggregateExec: mode=Partial, gby=[], aggr=[last_value(convert_first_last_table.c1) ORDER BY [convert_first_last_table.c3 ASC NULLS LAST]]
04)------RepartitionExec: partitioning=RoundRobinBatch(4), input_partitions=1
05)--------DataSourceExec: file_groups={1 group: [[WORKSPACE_ROOT/datafusion/core/tests/data/convert_first_last.csv]]}, projection=[c1, c3], output_orderings=[[c1@0 ASC NULLS LAST], [c3@1 ASC NULLS LAST]], file_type=csv, has_header=true

# test last to first
query TT
explain select last_value(c1 order by c2 asc) from convert_first_last_table;
----
logical_plan
01)Aggregate: groupBy=[[]], aggr=[[last_value(convert_first_last_table.c1) ORDER BY [convert_first_last_table.c2 ASC NULLS LAST]]]
02)--TableScan: convert_first_last_table projection=[c1, c2]
physical_plan
01)AggregateExec: mode=Final, gby=[], aggr=[last_value(convert_first_last_table.c1) ORDER BY [convert_first_last_table.c2 ASC NULLS LAST]]
02)--CoalescePartitionsExec
03)----AggregateExec: mode=Partial, gby=[], aggr=[first_value(convert_first_last_table.c1) ORDER BY [convert_first_last_table.c2 DESC NULLS FIRST]]
04)------RepartitionExec: partitioning=RoundRobinBatch(4), input_partitions=1
05)--------DataSourceExec: file_groups={1 group: [[WORKSPACE_ROOT/datafusion/core/tests/data/convert_first_last.csv]]}, projection=[c1, c2], output_orderings=[[c1@0 ASC NULLS LAST], [c2@1 DESC]], file_type=csv, has_header=true

# test building plan with aggreagte sum

statement ok
create table employee_csv(id int, first_name string, last_name varchar, state varchar, salary bigint) as values (1, 'jenson', 'huang', 'unemployed', 10);

query TI
select state, sum(salary) total_salary from employee_csv group by state;
----
unemployed 10

statement ok
set datafusion.explain.logical_plan_only = true;

query TT
explain select state, sum(salary) as total_salary from employee_csv group by state;
----
logical_plan
01)Projection: employee_csv.state, sum(employee_csv.salary) AS total_salary
02)--Aggregate: groupBy=[[employee_csv.state]], aggr=[[sum(employee_csv.salary)]]
03)----TableScan: employee_csv projection=[state, salary]

# fail if there is duplicate name
query error DataFusion error: Schema error: Schema contains qualified field name employee_csv\.state and unqualified field name state which would be ambiguous
select state, sum(salary) as state from employee_csv group by state;

statement ok
set datafusion.explain.logical_plan_only = false;

statement ok
drop table employee_csv;

# test null literal handling in supported aggregate functions
query I??III?T
select count(null), min(null), max(null), bit_and(NULL), bit_or(NULL), bit_xor(NULL), nth_value(NULL, 1), string_agg(NULL, ',');
----
0 NULL NULL NULL NULL NULL NULL NULL

statement ok
create table having_test(v1 int, v2 int)

statement ok
create table join_table(v1 int, v2 int)

statement ok
insert into having_test values (1, 2), (2, 3), (3, 4)

statement ok
insert into join_table values (1, 2), (2, 3), (3, 4)


query II
select * from having_test group by v1, v2 having max(v1) = 3
----
3 4

query TT
EXPLAIN select * from having_test group by v1, v2 having max(v1) = 3
----
logical_plan
01)Projection: having_test.v1, having_test.v2
02)--Filter: max(having_test.v1) = Int32(3)
03)----Aggregate: groupBy=[[having_test.v1, having_test.v2]], aggr=[[max(having_test.v1)]]
04)------TableScan: having_test projection=[v1, v2]
physical_plan
01)CoalesceBatchesExec: target_batch_size=8192
02)--FilterExec: max(having_test.v1)@2 = 3, projection=[v1@0, v2@1]
03)----AggregateExec: mode=FinalPartitioned, gby=[v1@0 as v1, v2@1 as v2], aggr=[max(having_test.v1)]
04)------CoalesceBatchesExec: target_batch_size=8192
05)--------RepartitionExec: partitioning=Hash([v1@0, v2@1], 4), input_partitions=4
06)----------RepartitionExec: partitioning=RoundRobinBatch(4), input_partitions=1
07)------------AggregateExec: mode=Partial, gby=[v1@0 as v1, v2@1 as v2], aggr=[max(having_test.v1)]
08)--------------DataSourceExec: partitions=1, partition_sizes=[1]


query error
select * from having_test having max(v1) = 3

query I
select max(v1) from having_test having max(v1) = 3
----
3

query I
select max(v1), * exclude (v1, v2) from having_test having max(v1) = 3
----
3

# because v1, v2 is not in the group by clause, the sql is invalid
query III
select max(v1), * replace ('v1' as v3) from having_test group by v1, v2 having max(v1) = 3
----
3 3 4

query III
select max(v1), t.* from having_test t group by v1, v2 having max(v1) = 3
----
3 3 4

# j.* should also be included in the group-by clause
query error
select max(t.v1), j.* from having_test t join join_table j on t.v1 = j.v1 group by t.v1, t.v2 having max(t.v1) = 3

query III
select max(t.v1), j.* from having_test t join join_table j on t.v1 = j.v1 group by j.v1, j.v2 having max(t.v1) = 3
----
3 3 4

# If the select items only contain scalar expressions, the having clause is valid.
query P
select now() from having_test having max(v1) = 4
----

# If the select items only contain scalar expressions, the having clause is valid.
query I
select 0 from having_test having max(v1) = 4
----

# v2 should also be included in group-by clause
query error
select * from having_test group by v1 having max(v1) = 3

statement ok
drop table having_test

statement ok
drop table join_table

# test min/max Float16 without group expression
query RRTT
WITH data AS (
  SELECT arrow_cast(1, 'Float16') AS f
  UNION ALL
  SELECT arrow_cast(6, 'Float16') AS f
)
SELECT MIN(f), MAX(f), arrow_typeof(MIN(f)), arrow_typeof(MAX(f)) FROM data;
----
1 6 Float16 Float16

# test min/max Float16 with group expression
query IRRTT
WITH data AS (
  SELECT 1 as k, arrow_cast(1.8125, 'Float16') AS f
  UNION ALL
  SELECT 1 as k, arrow_cast(6.8007813, 'Float16') AS f
  UNION ALL
  SELECT 2 AS k, arrow_cast(8.5, 'Float16') AS f
)
SELECT k, MIN(f), MAX(f), arrow_typeof(MIN(f)), arrow_typeof(MAX(f))
FROM data
GROUP BY k
ORDER BY k;
----
1 1.8125 6.8007813 Float16 Float16
2 8.5 8.5 Float16 Float16

statement ok
CREATE TABLE t1(v1 int);

# issue: https://github.com/apache/datafusion/issues/12814
statement error DataFusion error: Error during planning: Aggregate functions are not allowed in the WHERE clause. Consider using HAVING instead
SELECT v1 FROM t1 WHERE ((count(v1) % 1) << 1) > 0;

statement ok
DROP TABLE t1;

# Test last function with merge batch
query II
with A as (
    select 1 as id, 10 as foo
    UNION ALL
    select 1, 10
    UNION ALL
    select 1, 10
    UNION ALL
    select 1, 10
    UNION ALL
    select 1, 10
    ---- The order is non-deterministic, keep the value the same
) select last_value(a.foo), sum(distinct 1) from A a group by a.id;
----
10 1

# It has only AggregateExec with FinalPartitioned mode, so `merge_batch` is used
# If the plan is changed, whether the `merge_batch` is used should be verified to ensure the test coverage
query TT
explain with A as (
    select 1 as id, 2 as foo
    UNION ALL
    select 1, 4
    UNION ALL
    select 1, 5
    UNION ALL
    select 1, 3
    UNION ALL
    select 1, 2
) select last_value(a.foo order by a.foo), sum(distinct 1) from A a group by a.id;
----
logical_plan
01)Projection: last_value(a.foo) ORDER BY [a.foo ASC NULLS LAST], sum(DISTINCT Int64(1))
02)--Aggregate: groupBy=[[a.id]], aggr=[[last_value(a.foo) ORDER BY [a.foo ASC NULLS LAST], sum(DISTINCT Int64(1))]]
03)----SubqueryAlias: a
04)------SubqueryAlias: a
05)--------Union
06)----------Projection: Int64(1) AS id, Int64(2) AS foo
07)------------EmptyRelation
08)----------Projection: Int64(1) AS id, Int64(4) AS foo
09)------------EmptyRelation
10)----------Projection: Int64(1) AS id, Int64(5) AS foo
11)------------EmptyRelation
12)----------Projection: Int64(1) AS id, Int64(3) AS foo
13)------------EmptyRelation
14)----------Projection: Int64(1) AS id, Int64(2) AS foo
15)------------EmptyRelation
physical_plan
01)ProjectionExec: expr=[last_value(a.foo) ORDER BY [a.foo ASC NULLS LAST]@1 as last_value(a.foo) ORDER BY [a.foo ASC NULLS LAST], sum(DISTINCT Int64(1))@2 as sum(DISTINCT Int64(1))]
02)--AggregateExec: mode=FinalPartitioned, gby=[id@0 as id], aggr=[last_value(a.foo) ORDER BY [a.foo ASC NULLS LAST], sum(DISTINCT Int64(1))], ordering_mode=Sorted
03)----CoalesceBatchesExec: target_batch_size=8192
04)------RepartitionExec: partitioning=Hash([id@0], 4), input_partitions=5
05)--------AggregateExec: mode=Partial, gby=[id@0 as id], aggr=[last_value(a.foo) ORDER BY [a.foo ASC NULLS LAST], sum(DISTINCT Int64(1))], ordering_mode=Sorted
06)----------UnionExec
07)------------ProjectionExec: expr=[1 as id, 2 as foo]
08)--------------PlaceholderRowExec
09)------------ProjectionExec: expr=[1 as id, 4 as foo]
10)--------------PlaceholderRowExec
11)------------ProjectionExec: expr=[1 as id, 5 as foo]
12)--------------PlaceholderRowExec
13)------------ProjectionExec: expr=[1 as id, 3 as foo]
14)--------------PlaceholderRowExec
15)------------ProjectionExec: expr=[1 as id, 2 as foo]
16)--------------PlaceholderRowExec

# SortExec is removed if it is coming after one-row producing AggregateExec's having an empty group by expression
query TT
EXPLAIN SELECT COUNT(c5) as count_c5 FROM aggregate_test_100 ORDER BY count_c5;
----
logical_plan
01)Sort: count_c5 ASC NULLS LAST
02)--Projection: count(aggregate_test_100.c5) AS count_c5
03)----Aggregate: groupBy=[[]], aggr=[[count(aggregate_test_100.c5)]]
04)------TableScan: aggregate_test_100 projection=[c5]
physical_plan
01)ProjectionExec: expr=[count(aggregate_test_100.c5)@0 as count_c5]
02)--AggregateExec: mode=Final, gby=[], aggr=[count(aggregate_test_100.c5)]
03)----CoalescePartitionsExec
04)------AggregateExec: mode=Partial, gby=[], aggr=[count(aggregate_test_100.c5)]
05)--------RepartitionExec: partitioning=RoundRobinBatch(4), input_partitions=1
06)----------DataSourceExec: file_groups={1 group: [[WORKSPACE_ROOT/testing/data/csv/aggregate_test_100.csv]]}, projection=[c5], file_type=csv, has_header=true

statement count 0
drop table aggregate_test_100;

# test count(null) case (null with type)

statement count 0
create table t(a int, b int) as values (1, 3), (2, 4), (3, 5);

query I
select count(null::bigint) from t;
----
0

query TT
explain select count(null::bigint) from t;
----
logical_plan
01)Aggregate: groupBy=[[]], aggr=[[count(Int64(NULL)) AS count(NULL)]]
02)--TableScan: t projection=[]
physical_plan
01)AggregateExec: mode=Single, gby=[], aggr=[count(NULL)]
02)--DataSourceExec: partitions=1, partition_sizes=[1]

statement count 0
drop table t;

# test duplicated shema name issue

statement count 0
create table t (a int) as values (1), (2);

query I
select count() from t;
----
2

query III
select count(1), count(2), count(1) * count(2) from t;
----
2 2 4

query III
select count(1), count(*), count(1) * count(*) from t;
----
2 2 4

query II
select count(*), count(*) * count(*) from t;
----
2 4

query II
select count(1), count(1) * count(1) from t;
----
2 4

query II
select count(2), count(2) * count(2) from t;
----
2 4

query II
select count(), count() * count() from t;
----
2 4

# DataFusion error: Error during planning: Projections require unique expression names but the expression "count\(Int64\(1\)\)" at position 0 and "count\(Int64\(1\)\)" at position 1 have the same name\. Consider aliasing \("AS"\) one of them\.
query error
select count(1), count(1) from t;

# DataFusion error: Error during planning: Projections require unique expression names but the expression "count\(Int64\(1\)\)" at position 0 and "count\(Int64\(1\)\)" at position 1 have the same name\. Consider aliasing \("AS"\) one of them\.
query error
explain select count(1), count(1) from t;

# DataFusion error: Error during planning: Projections require unique expression names but the expression "count\(Int64\(1\) AS \)" at position 0 and "count\(Int64\(1\) AS \)" at position 1 have the same name\. Consider aliasing \("AS"\) one of them\.
query error
select count(), count() from t;

# DataFusion error: Error during planning: Projections require unique expression names but the expression "count\(Int64\(1\) AS \)" at position 0 and "count\(Int64\(1\) AS \)" at position 1 have the same name\. Consider aliasing \("AS"\) one of them\.
query error
explain select count(), count() from t;

query II
select count(1), count(2) from t;
----
2 2

query TT
explain select count(1), count(2) from t;
----
logical_plan
01)Aggregate: groupBy=[[]], aggr=[[count(Int64(1)), count(Int64(2))]]
02)--TableScan: t projection=[]
physical_plan
01)AggregateExec: mode=Single, gby=[], aggr=[count(Int64(1)), count(Int64(2))]
02)--DataSourceExec: partitions=1, partition_sizes=[1]

query II
select count(1), count() from t;
----
2 2

query TT
explain select count(1), count() from t;
----
logical_plan
01)Projection: count(Int64(1)), count(Int64(1)) AS count()
02)--Aggregate: groupBy=[[]], aggr=[[count(Int64(1))]]
03)----TableScan: t projection=[]
physical_plan
01)ProjectionExec: expr=[2 as count(Int64(1)), 2 as count()]
02)--PlaceholderRowExec

query II
select count(1), count(*) from t;
----
2 2

query TT
explain select count(1), count(*) from t;
----
logical_plan
01)Projection: count(Int64(1)), count(Int64(1)) AS count(*)
02)--Aggregate: groupBy=[[]], aggr=[[count(Int64(1))]]
03)----TableScan: t projection=[]
physical_plan
01)ProjectionExec: expr=[2 as count(Int64(1)), 2 as count(*)]
02)--PlaceholderRowExec

query II
select count(), count(*) from t;
----
2 2

query TT
explain select count(), count(*) from t;
----
logical_plan
01)Projection: count(Int64(1)) AS count(), count(Int64(1)) AS count(*)
02)--Aggregate: groupBy=[[]], aggr=[[count(Int64(1))]]
03)----TableScan: t projection=[]
physical_plan
01)ProjectionExec: expr=[2 as count(), 2 as count(*)]
02)--PlaceholderRowExec

query TT
explain select count(1) * count(2) from t;
----
logical_plan
01)Projection: count(Int64(1)) * count(Int64(2))
02)--Aggregate: groupBy=[[]], aggr=[[count(Int64(1)), count(Int64(2))]]
03)----TableScan: t projection=[]
physical_plan
01)ProjectionExec: expr=[count(Int64(1))@0 * count(Int64(2))@1 as count(Int64(1)) * count(Int64(2))]
02)--AggregateExec: mode=Single, gby=[], aggr=[count(Int64(1)), count(Int64(2))]
03)----DataSourceExec: partitions=1, partition_sizes=[1]

statement count 0
drop table t;

#######
# Group median test
#######

# group median i8 non-nullable
query TI rowsort
SELECT col_group, median(col_i8) FROM group_median_table_non_nullable GROUP BY col_group
----
group0 -14
group1 100

# group median i16 non-nullable
query TI
SELECT col_group, median(col_i16) FROM group_median_table_non_nullable GROUP BY col_group
----
group0 -16334
group1 100

# group median i32 non-nullable
query TI
SELECT col_group, median(col_i32) FROM group_median_table_non_nullable GROUP BY col_group
----
group0 -1073741774
group1 100

# group median i64 non-nullable
query TI
SELECT col_group, median(col_i64) FROM group_median_table_non_nullable GROUP BY col_group
----
group0 -4611686018427387854
group1 100

# group median u8 non-nullable
query TI rowsort
SELECT col_group, median(col_u8) FROM group_median_table_non_nullable GROUP BY col_group
----
group0 50
group1 100

# group median u16 non-nullable
query TI
SELECT col_group, median(col_u16) FROM group_median_table_non_nullable GROUP BY col_group
----
group0 50
group1 100

# group median u32 non-nullable
query TI
SELECT col_group, median(col_u32) FROM group_median_table_non_nullable GROUP BY col_group
----
group0 50
group1 100

# group median u64 non-nullable
query TI
SELECT col_group, median(col_u64) FROM group_median_table_non_nullable GROUP BY col_group
----
group0 50
group1 100

# group median f32 non-nullable
query TR
SELECT col_group, median(col_f32) FROM group_median_table_non_nullable GROUP BY col_group
----
group0 2.75
group1 3.2

# group median f64 non-nullable
query TR
SELECT col_group, median(col_f64) FROM group_median_table_non_nullable GROUP BY col_group
----
group0 2.75
group1 3.3

# group median f64_nan non-nullable
query TR
SELECT col_group, median(col_f64_nan) FROM group_median_table_non_nullable GROUP BY col_group
----
group0 NaN
group1 NaN

# group median decimal128 non-nullable
query TR
SELECT col_group, median(col_decimal128) FROM group_median_table_non_nullable GROUP BY col_group
----
group0 0.0002
group1 0.0003

# group median decimal256 non-nullable
query TR
SELECT col_group, median(col_decimal256) FROM group_median_table_non_nullable GROUP BY col_group
----
group0 0.0002
group1 0.0003

# group median i8 nullable
query TI rowsort
SELECT col_group, median(col_i8) FROM group_median_table_nullable GROUP BY col_group
----
group0 -14
group1 100

# group median i16 nullable
query TI rowsort
SELECT col_group, median(col_i16) FROM group_median_table_nullable GROUP BY col_group
----
group0 -16334
group1 100

# group median i32 nullable
query TI rowsort
SELECT col_group, median(col_i32) FROM group_median_table_nullable GROUP BY col_group
----
group0 -1073741774
group1 100

# group median i64 nullable
query TI rowsort
SELECT col_group, median(col_i64) FROM group_median_table_nullable GROUP BY col_group
----
group0 -4611686018427387854
group1 100

# group median u8 nullable
query TI rowsort
SELECT col_group, median(col_u8) FROM group_median_table_nullable GROUP BY col_group
----
group0 50
group1 100

# group median u16 nullable
query TI rowsort
SELECT col_group, median(col_u16) FROM group_median_table_nullable GROUP BY col_group
----
group0 50
group1 100

# group median u32 nullable
query TI rowsort
SELECT col_group, median(col_u32) FROM group_median_table_nullable GROUP BY col_group
----
group0 50
group1 100

# group median u64 nullable
query TI rowsort
SELECT col_group, median(col_u64) FROM group_median_table_nullable GROUP BY col_group
----
group0 50
group1 100

# group median f32 nullable
query TR rowsort
SELECT col_group, median(col_f32) FROM group_median_table_nullable GROUP BY col_group
----
group0 2.75
group1 3.2

# group median f64 nullable
query TR rowsort
SELECT col_group, median(col_f64) FROM group_median_table_nullable GROUP BY col_group
----
group0 2.75
group1 3.3

# group median f64_nan nullable
query TR rowsort
SELECT col_group, median(col_f64_nan) FROM group_median_table_nullable GROUP BY col_group
----
group0 NaN
group1 NaN

# group median decimal128 nullable
query TR rowsort
SELECT col_group, median(col_decimal128) FROM group_median_table_nullable GROUP BY col_group
----
group0 0.0002
group1 0.0003

# group median decimal256 nullable
query TR rowsort
SELECT col_group, median(col_decimal256) FROM group_median_table_nullable GROUP BY col_group
----
group0 0.0002
group1 0.0003

# median with all nulls
statement ok
create table group_median_all_nulls(
  a STRING NOT NULL,
  b INT
) AS VALUES
( 'group0', NULL),
( 'group0', NULL),
( 'group0', NULL),
( 'group1', NULL),
( 'group1', NULL),
( 'group1', NULL)

query TIT rowsort
SELECT a, median(b), arrow_typeof(median(b)) FROM group_median_all_nulls GROUP BY a
----
group0 NULL Int32
group1 NULL Int32<|MERGE_RESOLUTION|>--- conflicted
+++ resolved
@@ -142,13 +142,8 @@
 SELECT approx_percentile_cont_with_weight(c2, c1) WITHIN GROUP (ORDER BY c3) FROM aggregate_test_100
 
 # csv_query_approx_percentile_cont_with_histogram_bins
-<<<<<<< HEAD
-statement error DataFusion error: External error: This feature is not implemented: Tdigest max_size value for 'APPROX_PERCENTILE_CONT' must be UInt > 0 literal \(got data type Int64\)\.
+statement error DataFusion error: This feature is not implemented: Tdigest max_size value for 'APPROX_PERCENTILE_CONT' must be UInt > 0 literal \(got data type Int64\)\.
 SELECT c1, approx_percentile_cont(0.95, -1000) WITHIN GROUP (ORDER BY c3) AS c3_p95 FROM aggregate_test_100 GROUP BY 1 ORDER BY 1
-=======
-statement error DataFusion error: This feature is not implemented: Tdigest max_size value for 'APPROX_PERCENTILE_CONT' must be UInt > 0 literal \(got data type Int64\)\.
-SELECT c1, approx_percentile_cont(c3, 0.95, -1000) AS c3_p95 FROM aggregate_test_100 GROUP BY 1 ORDER BY 1
->>>>>>> cf2b7e60
 
 statement error DataFusion error: Error during planning: Failed to coerce arguments to satisfy a call to 'approx_percentile_cont' function: coercion from \[Int16, Float64, Utf8\] to the signature OneOf(.*) failed(.|\n)*
 SELECT approx_percentile_cont(0.95, c1) WITHIN GROUP (ORDER BY c3) FROM aggregate_test_100
