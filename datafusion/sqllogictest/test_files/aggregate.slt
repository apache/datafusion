--- conflicted
+++ resolved
@@ -98,18 +98,16 @@
 statement error DataFusion error: Error during planning: Error during planning: Coercion from \[Float64, Float64, Float64\] to the signature OneOf(.*) failed(.|\n)*
 SELECT approx_percentile_cont(c12, 0.95, 111.1) FROM aggregate_test_100
 
-<<<<<<< HEAD
+statement error DataFusion error: This feature is not implemented: Percentile value for 'APPROX_PERCENTILE_CONT' must be a literal
+SELECT approx_percentile_cont(c12, c12) FROM aggregate_test_100
+
+statement error DataFusion error: This feature is not implemented: Tdigest max_size value for 'APPROX_PERCENTILE_CONT' must be a literal
+SELECT approx_percentile_cont(c12, 0.95, c5) FROM aggregate_test_100
+
 # Not supported over sliding windows
 query error This feature is not implemented: Aggregate can not be used as a sliding accumulator because `retract_batch` is not implemented
 SELECT approx_percentile_cont(c3, 0.5) OVER (ROWS BETWEEN 4 PRECEDING AND CURRENT ROW) 
 FROM aggregate_test_100
-=======
-statement error DataFusion error: This feature is not implemented: Percentile value for 'APPROX_PERCENTILE_CONT' must be a literal
-SELECT approx_percentile_cont(c12, c12) FROM aggregate_test_100
-
-statement error DataFusion error: This feature is not implemented: Tdigest max_size value for 'APPROX_PERCENTILE_CONT' must be a literal
-SELECT approx_percentile_cont(c12, 0.95, c5) FROM aggregate_test_100
->>>>>>> 31adb083
 
 # array agg can use order by
 query ?
