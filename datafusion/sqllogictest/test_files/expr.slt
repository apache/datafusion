--- conflicted
+++ resolved
@@ -560,11 +560,7 @@
 ----
 -1.2-1.2-1.2
 
-<<<<<<< HEAD
 query error DataFusion error: Error during planning: Internal error: Expect TypeSignatureClass::Native\(LogicalType\(Native\(Int64\), Int64\)\) but received Float64
-=======
-query error DataFusion error: Error during planning: Error during planning: Failed to coerce arguments to satisfy a call to repeat function: coercion from \[Utf8, Float64\] to the signature
->>>>>>> 035fd3b0
 select repeat('-1.2', 3.2);
 
 query T
@@ -1104,7 +1100,6 @@
 query error DataFusion error: Internal error: unit Nanosecond not supported
 SELECT date_part('nanosecond', timestamp '2020-09-08T12:00:12.12345678+00:00')
 
-<<<<<<< HEAD
 # Second argument should not be string, failed in postgres too.
 query error
 SELECT date_part('second', '2020-09-08T12:00:12.12345678+00:00')
@@ -1117,35 +1112,15 @@
 query I
 SELECT date_part('millisecond', timestamp '2020-09-08T12:00:12.12345678+00:00')
 ----
-12.12345678
+12
 
 query I
 SELECT date_part('microsecond', timestamp '2020-09-08T12:00:12.12345678+00:00')
 ----
-12123.45678
+12123
 
 query error DataFusion error: Internal error: unit Nanosecond not supported
 SELECT date_part('nanosecond', timestamp '2020-09-08T12:00:12.12345678+00:00')
-=======
-
-query I
-SELECT date_part('second', '2020-09-08T12:00:12.12345678+00:00')
-----
-12
-
-query I
-SELECT date_part('millisecond', '2020-09-08T12:00:12.12345678+00:00')
-----
-12123
-
-query I
-SELECT date_part('microsecond', '2020-09-08T12:00:12.12345678+00:00')
-----
-12123456
-
-query error DataFusion error: Internal error: unit Nanosecond not supported
-SELECT date_part('nanosecond', '2020-09-08T12:00:12.12345678+00:00')
->>>>>>> 035fd3b0
 
 # test_date_part_time
 
@@ -1367,26 +1342,17 @@
 ----
 50
 
-<<<<<<< HEAD
 # Second argument should not be string, failed in postgres too
 query error
 select extract(second from '2024-08-09T12:13:14');
 
 query I
 select extract(second from timestamp '2024-08-09T12:13:14');
-=======
-query I
-select extract(second from '2024-08-09T12:13:14')
->>>>>>> 035fd3b0
 ----
 14
 
 query I
-<<<<<<< HEAD
 select extract(seconds from timestamp '2024-08-09T12:13:14')
-=======
-select extract(seconds from '2024-08-09T12:13:14')
->>>>>>> 035fd3b0
 ----
 14
 
