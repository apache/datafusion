--- conflicted
+++ resolved
@@ -832,874 +832,6 @@
 ----
 0 NULL 0 NULL
 
-<<<<<<< HEAD
-# test_extract_date_part
-
-query error
-SELECT EXTRACT("'''year'''" FROM  timestamp '2020-09-08T12:00:00+00:00')
-
-query error
-SELECT EXTRACT("'year'" FROM  timestamp '2020-09-08T12:00:00+00:00')
-
-query I
-SELECT date_part('YEAR', CAST('2000-01-01' AS DATE))
-----
-2000
-
-query I
-SELECT EXTRACT(year FROM  timestamp '2020-09-08T12:00:00+00:00')
-----
-2020
-
-query I
-SELECT EXTRACT("year" FROM  timestamp '2020-09-08T12:00:00+00:00')
-----
-2020
-
-query I
-SELECT EXTRACT('year' FROM  timestamp '2020-09-08T12:00:00+00:00')
-----
-2020
-
-query I
-SELECT date_part('QUARTER', CAST('2000-01-01' AS DATE))
-----
-1
-
-query I
-SELECT EXTRACT(quarter FROM to_timestamp('2020-09-08T12:00:00+00:00'))
-----
-3
-
-query I
-SELECT EXTRACT("quarter" FROM to_timestamp('2020-09-08T12:00:00+00:00'))
-----
-3
-
-query I
-SELECT EXTRACT('quarter' FROM to_timestamp('2020-09-08T12:00:00+00:00'))
-----
-3
-
-query I
-SELECT date_part('MONTH', CAST('2000-01-01' AS DATE))
-----
-1
-
-query I
-SELECT EXTRACT(month FROM to_timestamp('2020-09-08T12:00:00+00:00'))
-----
-9
-
-query I
-SELECT EXTRACT("month" FROM to_timestamp('2020-09-08T12:00:00+00:00'))
-----
-9
-
-query I
-SELECT EXTRACT('month' FROM to_timestamp('2020-09-08T12:00:00+00:00'))
-----
-9
-
-query I
-SELECT date_part('WEEK', CAST('2003-01-01' AS DATE))
-----
-1
-
-query I
-SELECT EXTRACT(WEEK FROM to_timestamp('2020-09-08T12:00:00+00:00'))
-----
-37
-
-query I
-SELECT EXTRACT("WEEK" FROM to_timestamp('2020-09-08T12:00:00+00:00'))
-----
-37
-
-query I
-SELECT EXTRACT('WEEK' FROM to_timestamp('2020-09-08T12:00:00+00:00'))
-----
-37
-
-query I
-SELECT date_part('DAY', CAST('2000-01-01' AS DATE))
-----
-1
-
-query I
-SELECT EXTRACT(day FROM to_timestamp('2020-09-08T12:00:00+00:00'))
-----
-8
-
-query I
-SELECT EXTRACT("day" FROM to_timestamp('2020-09-08T12:00:00+00:00'))
-----
-8
-
-query I
-SELECT EXTRACT('day' FROM to_timestamp('2020-09-08T12:00:00+00:00'))
-----
-8
-
-query I
-SELECT date_part('DOY', CAST('2000-01-01' AS DATE))
-----
-1
-
-query I
-SELECT EXTRACT(doy FROM to_timestamp('2020-09-08T12:00:00+00:00'))
-----
-252
-
-query I
-SELECT EXTRACT("doy" FROM to_timestamp('2020-09-08T12:00:00+00:00'))
-----
-252
-
-query I
-SELECT EXTRACT('doy' FROM to_timestamp('2020-09-08T12:00:00+00:00'))
-----
-252
-
-query I
-SELECT date_part('DOW', CAST('2000-01-01' AS DATE))
-----
-6
-
-query I
-SELECT EXTRACT(dow FROM to_timestamp('2020-09-08T12:00:00+00:00'))
-----
-2
-
-query I
-SELECT EXTRACT("dow" FROM to_timestamp('2020-09-08T12:00:00+00:00'))
-----
-2
-
-query I
-SELECT EXTRACT('dow' FROM to_timestamp('2020-09-08T12:00:00+00:00'))
-----
-2
-
-query I
-SELECT date_part('HOUR', CAST('2000-01-01' AS DATE))
-----
-0
-
-query I
-SELECT EXTRACT(hour FROM to_timestamp('2020-09-08T12:03:03+00:00'))
-----
-12
-
-query I
-SELECT EXTRACT("hour" FROM to_timestamp('2020-09-08T12:03:03+00:00'))
-----
-12
-
-query I
-SELECT EXTRACT('hour' FROM to_timestamp('2020-09-08T12:03:03+00:00'))
-----
-12
-
-query I
-SELECT EXTRACT(minute FROM to_timestamp('2020-09-08T12:12:00+00:00'))
-----
-12
-
-query I
-SELECT EXTRACT("minute" FROM to_timestamp('2020-09-08T12:12:00+00:00'))
-----
-12
-
-query I
-SELECT EXTRACT('minute' FROM to_timestamp('2020-09-08T12:12:00+00:00'))
-----
-12
-
-query I
-SELECT date_part('minute', to_timestamp('2020-09-08T12:12:00+00:00'))
-----
-12
-
-# make sure the return type is integer
-query T
-SELECT arrow_typeof(date_part('minute', to_timestamp('2020-09-08T12:12:00+00:00')))
-----
-Int32
-
-query I
-SELECT EXTRACT(second FROM timestamp '2020-09-08T12:00:12.12345678+00:00')
-----
-12
-
-query I
-SELECT EXTRACT(millisecond FROM timestamp '2020-09-08T12:00:12.12345678+00:00')
-----
-12123
-
-query I
-SELECT EXTRACT(microsecond FROM timestamp '2020-09-08T12:00:12.12345678+00:00')
-----
-12123456
-
-query error DataFusion error: Internal error: unit Nanosecond not supported
-SELECT EXTRACT(nanosecond FROM timestamp '2020-09-08T12:00:12.12345678+00:00')
-
-query I
-SELECT EXTRACT("second" FROM timestamp '2020-09-08T12:00:12.12345678+00:00')
-----
-12
-
-query I
-SELECT EXTRACT("millisecond" FROM timestamp '2020-09-08T12:00:12.12345678+00:00')
-----
-12123
-
-query I
-SELECT EXTRACT("microsecond" FROM timestamp '2020-09-08T12:00:12.12345678+00:00')
-----
-12123456
-
-query error DataFusion error: Internal error: unit Nanosecond not supported
-SELECT EXTRACT("nanosecond" FROM timestamp '2020-09-08T12:00:12.12345678+00:00')
-
-query I
-SELECT EXTRACT('second' FROM timestamp '2020-09-08T12:00:12.12345678+00:00')
-----
-12
-
-query I
-SELECT EXTRACT('millisecond' FROM timestamp '2020-09-08T12:00:12.12345678+00:00')
-----
-12123
-
-query I
-SELECT EXTRACT('microsecond' FROM timestamp '2020-09-08T12:00:12.12345678+00:00')
-----
-12123456
-
-query error DataFusion error: Internal error: unit Nanosecond not supported
-SELECT EXTRACT('nanosecond' FROM timestamp '2020-09-08T12:00:12.12345678+00:00')
-
-
-# Keep precision when coercing Utf8 to Timestamp
-query I
-SELECT date_part('second', timestamp '2020-09-08T12:00:12.12345678+00:00')
-----
-12
-
-query I
-SELECT date_part('millisecond', timestamp '2020-09-08T12:00:12.12345678+00:00')
-----
-12123
-
-query I
-SELECT date_part('microsecond', timestamp '2020-09-08T12:00:12.12345678+00:00')
-----
-12123456
-
-query error DataFusion error: Internal error: unit Nanosecond not supported
-SELECT date_part('nanosecond', timestamp '2020-09-08T12:00:12.12345678+00:00')
-
-query I
-SELECT date_part('second', '2020-09-08T12:00:12.12345678+00:00')
-----
-12
-
-query I
-SELECT date_part('second', timestamp '2020-09-08T12:00:12.12345678+00:00')
-----
-12
-
-query I
-SELECT date_part('microsecond', timestamp '2020-09-08T12:00:12.12345678+00:00')
-----
-12123456
-
-query error DataFusion error: Internal error: unit Nanosecond not supported
-SELECT date_part('nanosecond', timestamp '2020-09-08T12:00:12.12345678+00:00')
-
-# test_date_part_time
-
-## time32 seconds
-query I
-SELECT date_part('hour', arrow_cast('23:32:50'::time, 'Time32(Second)'))
-----
-23
-
-query I
-SELECT extract(hour from arrow_cast('23:32:50'::time, 'Time32(Second)'))
-----
-23
-
-query I
-SELECT date_part('minute', arrow_cast('23:32:50'::time, 'Time32(Second)'))
-----
-32
-
-query I
-SELECT extract(minute from arrow_cast('23:32:50'::time, 'Time32(Second)'))
-----
-32
-
-query I
-SELECT date_part('second', arrow_cast('23:32:50'::time, 'Time32(Second)'))
-----
-50
-
-query I
-SELECT extract(second from arrow_cast('23:32:50'::time, 'Time32(Second)'))
-----
-50
-
-query I
-SELECT date_part('millisecond', arrow_cast('23:32:50'::time, 'Time32(Second)'))
-----
-50000
-
-query I
-SELECT extract(millisecond from arrow_cast('23:32:50'::time, 'Time32(Second)'))
-----
-50000
-
-query I
-SELECT date_part('microsecond', arrow_cast('23:32:50'::time, 'Time32(Second)'))
-----
-50000000
-
-query I
-SELECT extract(microsecond from arrow_cast('23:32:50'::time, 'Time32(Second)'))
-----
-50000000
-
-query error DataFusion error: Internal error: unit Nanosecond not supported
-SELECT extract(nanosecond from arrow_cast('23:32:50'::time, 'Time32(Second)'))
-
-query R
-SELECT date_part('epoch', arrow_cast('23:32:50'::time, 'Time32(Second)'))
-----
-84770
-
-query R
-SELECT extract(epoch from arrow_cast('23:32:50'::time, 'Time32(Second)'))
-----
-84770
-
-## time32 milliseconds
-query I
-SELECT date_part('hour', arrow_cast('23:32:50.123'::time, 'Time32(Millisecond)'))
-----
-23
-
-query I
-SELECT extract(hour from arrow_cast('23:32:50.123'::time, 'Time32(Millisecond)'))
-----
-23
-
-query I
-SELECT date_part('minute', arrow_cast('23:32:50.123'::time, 'Time32(Millisecond)'))
-----
-32
-
-query I
-SELECT extract(minute from arrow_cast('23:32:50.123'::time, 'Time32(Millisecond)'))
-----
-32
-
-query I
-SELECT date_part('second', arrow_cast('23:32:50.123'::time, 'Time32(Millisecond)'))
-----
-50
-
-query I
-SELECT extract(second from arrow_cast('23:32:50.123'::time, 'Time32(Millisecond)'))
-----
-50
-
-query I
-SELECT date_part('millisecond', arrow_cast('23:32:50.123'::time, 'Time32(Millisecond)'))
-----
-50123
-
-query I
-SELECT extract(millisecond from arrow_cast('23:32:50.123'::time, 'Time32(Millisecond)'))
-----
-50123
-
-query I
-SELECT date_part('microsecond', arrow_cast('23:32:50.123'::time, 'Time32(Millisecond)'))
-----
-50123000
-
-query I
-SELECT extract(microsecond from arrow_cast('23:32:50.123'::time, 'Time32(Millisecond)'))
-----
-50123000
-
-query error DataFusion error: Internal error: unit Nanosecond not supported
-SELECT extract(nanosecond from arrow_cast('23:32:50.123'::time, 'Time32(Millisecond)'))
-
-query R
-SELECT date_part('epoch', arrow_cast('23:32:50.123'::time, 'Time32(Millisecond)'))
-----
-84770.123
-
-query R
-SELECT extract(epoch from arrow_cast('23:32:50.123'::time, 'Time32(Millisecond)'))
-----
-84770.123
-
-## time64 microseconds
-query I
-SELECT date_part('hour', arrow_cast('23:32:50.123456'::time, 'Time64(Microsecond)'))
-----
-23
-
-query I
-SELECT extract(hour from arrow_cast('23:32:50.123456'::time, 'Time64(Microsecond)'))
-----
-23
-
-query I
-SELECT date_part('minute', arrow_cast('23:32:50.123456'::time, 'Time64(Microsecond)'))
-----
-32
-
-query I
-SELECT extract(minute from arrow_cast('23:32:50.123456'::time, 'Time64(Microsecond)'))
-----
-32
-
-query I
-SELECT date_part('second', arrow_cast('23:32:50.123456'::time, 'Time64(Microsecond)'))
-----
-50
-
-query I
-SELECT extract(second from arrow_cast('23:32:50.123456'::time, 'Time64(Microsecond)'))
-----
-50
-
-query I
-SELECT date_part('millisecond', arrow_cast('23:32:50.123456'::time, 'Time64(Microsecond)'))
-----
-50123
-
-query I
-SELECT extract(millisecond from arrow_cast('23:32:50.123456'::time, 'Time64(Microsecond)'))
-----
-50123
-
-query I
-SELECT date_part('microsecond', arrow_cast('23:32:50.123456'::time, 'Time64(Microsecond)'))
-----
-50123456
-
-query I
-SELECT extract(microsecond from arrow_cast('23:32:50.123456'::time, 'Time64(Microsecond)'))
-----
-50123456
-
-query error DataFusion error: Internal error: unit Nanosecond not supported
-SELECT extract(nanosecond from arrow_cast('23:32:50.123456'::time, 'Time64(Microsecond)'))
-
-query R
-SELECT date_part('epoch', arrow_cast('23:32:50.123456'::time, 'Time64(Microsecond)'))
-----
-84770.123456
-
-query R
-SELECT extract(epoch from arrow_cast('23:32:50.123456'::time, 'Time64(Microsecond)'))
-----
-84770.123456
-
-## time64 nanoseconds
-query I
-SELECT date_part('hour', arrow_cast('23:32:50.123456789'::time, 'Time64(Nanosecond)'))
-----
-23
-
-query I
-SELECT extract(hour from arrow_cast('23:32:50.123456789'::time, 'Time64(Nanosecond)'))
-----
-23
-
-query I
-SELECT date_part('minute', arrow_cast('23:32:50.123456789'::time, 'Time64(Nanosecond)'))
-----
-32
-
-query I
-SELECT extract(minute from arrow_cast('23:32:50.123456789'::time, 'Time64(Nanosecond)'))
-----
-32
-
-query I
-SELECT date_part('second', arrow_cast('23:32:50.123456789'::time, 'Time64(Nanosecond)'))
-----
-50
-
-query I
-select extract(second from '2024-08-09T12:13:14');
-----
-14
-
-query I
-select extract(second from timestamp '2024-08-09T12:13:14');
-----
-14
-
-query I
-select extract(seconds from timestamp '2024-08-09T12:13:14')
-----
-14
-
-query I
-SELECT extract(second from arrow_cast('23:32:50.123456789'::time, 'Time64(Nanosecond)'))
-----
-50
-
-query I
-SELECT date_part('millisecond', arrow_cast('23:32:50.123456789'::time, 'Time64(Nanosecond)'))
-----
-50123
-
-query I
-SELECT extract(millisecond from arrow_cast('23:32:50.123456789'::time, 'Time64(Nanosecond)'))
-----
-50123
-
-# just some floating point stuff happening in the result here
-query I
-SELECT date_part('microsecond', arrow_cast('23:32:50.123456789'::time, 'Time64(Nanosecond)'))
-----
-50123456
-
-query I
-SELECT extract(microsecond from arrow_cast('23:32:50.123456789'::time, 'Time64(Nanosecond)'))
-----
-50123456
-
-query I
-SELECT extract(us from arrow_cast('23:32:50.123456789'::time, 'Time64(Nanosecond)'))
-----
-50123456
-
-query error DataFusion error: Internal error: unit Nanosecond not supported
-SELECT date_part('nanosecond', arrow_cast('23:32:50.123456789'::time, 'Time64(Nanosecond)'))
-
-query R
-SELECT date_part('epoch', arrow_cast('23:32:50.123456789'::time, 'Time64(Nanosecond)'))
-----
-84770.123456789
-
-query R
-SELECT extract(epoch from arrow_cast('23:32:50.123456789'::time, 'Time64(Nanosecond)'))
-----
-84770.123456789
-
-# test_extract_epoch
-
-query R
-SELECT extract(epoch from '1870-01-01T07:29:10.256'::timestamp)
-----
--3155646649.744
-
-query R
-SELECT extract(epoch from '2000-01-01T00:00:00.000'::timestamp)
-----
-946684800
-
-query R
-SELECT extract(epoch from to_timestamp('2000-01-01T00:00:00+00:00'))
-----
-946684800
-
-query R
-SELECT extract(epoch from NULL::timestamp)
-----
-NULL
-
-query R
-SELECT extract(epoch from arrow_cast('1970-01-01', 'Date32'))
-----
-0
-
-query R
-SELECT extract(epoch from arrow_cast('1970-01-02', 'Date32'))
-----
-86400
-
-query R
-SELECT extract(epoch from arrow_cast('1970-01-11', 'Date32'))
-----
-864000
-
-query R
-SELECT extract(epoch from arrow_cast('1969-12-31', 'Date32'))
-----
--86400
-
-query R
-SELECT extract(epoch from arrow_cast('1970-01-01', 'Date64'))
-----
-0
-
-query R
-SELECT extract(epoch from arrow_cast('1970-01-02', 'Date64'))
-----
-86400
-
-query R
-SELECT extract(epoch from arrow_cast('1970-01-11', 'Date64'))
-----
-864000
-
-query R
-SELECT extract(epoch from arrow_cast('1969-12-31', 'Date64'))
-----
--86400
-
-# test_extract_interval
-
-query I
-SELECT extract(year from arrow_cast('10 years', 'Interval(YearMonth)'))
-----
-10
-
-query I
-SELECT extract(month from arrow_cast('10 years', 'Interval(YearMonth)'))
-----
-0
-
-query I
-SELECT extract(year from arrow_cast('10 months', 'Interval(YearMonth)'))
-----
-0
-
-query I
-SELECT extract(month from arrow_cast('10 months', 'Interval(YearMonth)'))
-----
-10
-
-query I
-SELECT extract(year from arrow_cast('20 months', 'Interval(YearMonth)'))
-----
-1
-
-query I
-SELECT extract(month from arrow_cast('20 months', 'Interval(YearMonth)'))
-----
-8
-
-query error DataFusion error: Arrow error: Compute error: Year does not support: Interval\(DayTime\)
-SELECT extract(year from arrow_cast('10 days', 'Interval(DayTime)'))
-
-query error DataFusion error: Arrow error: Compute error: Month does not support: Interval\(DayTime\)
-SELECT extract(month from arrow_cast('10 days', 'Interval(DayTime)'))
-
-query I
-SELECT extract(day from arrow_cast('10 days', 'Interval(DayTime)'))
-----
-10
-
-query I
-SELECT extract(day from arrow_cast('14400 minutes', 'Interval(DayTime)'))
-----
-0
-
-query I
-SELECT extract(minute from arrow_cast('14400 minutes', 'Interval(DayTime)'))
-----
-14400
-
-query I
-SELECT extract(second from arrow_cast('5.1 seconds', 'Interval(DayTime)'))
-----
-5
-
-query I
-SELECT extract(second from arrow_cast('14400 minutes', 'Interval(DayTime)'))
-----
-864000
-
-query I
-SELECT extract(second from arrow_cast('2 months', 'Interval(MonthDayNano)'))
-----
-0
-
-query I
-SELECT extract(second from arrow_cast('2 days', 'Interval(MonthDayNano)'))
-----
-0
-
-query I
-SELECT extract(second from arrow_cast('2 seconds', 'Interval(MonthDayNano)'))
-----
-2
-
-query I
-SELECT extract(seconds from arrow_cast('2 seconds', 'Interval(MonthDayNano)'))
-----
-2
-
-query R
-SELECT extract(epoch from arrow_cast('2 seconds', 'Interval(MonthDayNano)'))
-----
-2
-
-query I
-SELECT extract(milliseconds from arrow_cast('2 seconds', 'Interval(MonthDayNano)'))
-----
-2000
-
-query I
-SELECT extract(second from arrow_cast('2030 milliseconds', 'Interval(MonthDayNano)'))
-----
-2
-
-query I
-SELECT extract(second from arrow_cast(NULL, 'Interval(MonthDayNano)'))
-----
-NULL
-
-statement ok
-create table t (id int, i interval) as values
-  (0, interval '5 months 1 day 10 nanoseconds'),
-  (1, interval '1 year 3 months'),
-  (2, interval '3 days 2 milliseconds'),
-  (3, interval '2 seconds'),
-  (4, interval '8 months'),
-  (5, NULL);
-
-query III
-select
-  id,
-  extract(second from i),
-  extract(month from i)
-from t
-order by id;
-----
-0 0 5
-1 0 15
-2 0 0
-3 2 0
-4 0 8
-5 NULL NULL
-
-statement ok
-drop table t;
-
-# test_extract_duration
-
-query I
-SELECT extract(second from arrow_cast(2, 'Duration(Second)'))
-----
-2
-
-query I
-SELECT extract(seconds from arrow_cast(2, 'Duration(Second)'))
-----
-2
-
-query R
-SELECT extract(epoch from arrow_cast(2, 'Duration(Second)'))
-----
-2
-
-query I
-SELECT extract(millisecond from arrow_cast(2, 'Duration(Second)'))
-----
-2000
-
-query I
-SELECT extract(second from arrow_cast(2, 'Duration(Millisecond)'))
-----
-0
-
-query I
-SELECT extract(second from arrow_cast(2002, 'Duration(Millisecond)'))
-----
-2
-
-query I
-SELECT extract(millisecond from arrow_cast(2002, 'Duration(Millisecond)'))
-----
-2002
-
-query I
-SELECT extract(day from arrow_cast(864000, 'Duration(Second)'))
-----
-10
-
-query error DataFusion error: Arrow error: Compute error: Month does not support: Duration\(Second\)
-SELECT extract(month from arrow_cast(864000, 'Duration(Second)'))
-
-query error DataFusion error: Arrow error: Compute error: Year does not support: Duration\(Second\)
-SELECT extract(year from arrow_cast(864000, 'Duration(Second)'))
-
-query I
-SELECT extract(day from arrow_cast(NULL, 'Duration(Second)'))
-----
-NULL
-
-# test_extract_date_part_func
-
-query B
-SELECT (date_part('year', now()) = EXTRACT(year FROM now()))
-----
-true
-
-query B
-SELECT (date_part('quarter', now()) = EXTRACT(quarter FROM now()))
-----
-true
-
-query B
-SELECT (date_part('month', now()) = EXTRACT(month FROM now()))
-----
-true
-
-query B
-SELECT (date_part('week', now()) = EXTRACT(week FROM now()))
-----
-true
-
-query B
-SELECT (date_part('day', now()) = EXTRACT(day FROM now()))
-----
-true
-
-query B
-SELECT (date_part('hour', now()) = EXTRACT(hour FROM now()))
-----
-true
-
-query B
-SELECT (date_part('minute', now()) = EXTRACT(minute FROM now()))
-----
-true
-
-query B
-SELECT (date_part('second', now()) = EXTRACT(second FROM now()))
-----
-true
-
-query B
-SELECT (date_part('millisecond', now()) = EXTRACT(millisecond FROM now()))
-----
-true
-
-query B
-SELECT (date_part('microsecond', now()) = EXTRACT(microsecond FROM now()))
-----
-true
-
-query error DataFusion error: Internal error: unit Nanosecond not supported
-SELECT (date_part('nanosecond', now()) = EXTRACT(nanosecond FROM now()))
-
-=======
->>>>>>> 08119e63
 query B
 SELECT 'a' IN ('a','b')
 ----
