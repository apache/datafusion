--- conflicted
+++ resolved
@@ -59,37 +59,6 @@
 Raphael datafusionДатаФусион false false false false
 NULL NULL NULL NULL NULL NULL
 
-# TODO: move it back to `string_query.slt.part` after fixing the issue
-<<<<<<< HEAD
-# see detail: https://github.com/apache/datafusion/issues/12670
-query IIIIII
-SELECT
-  STRPOS(ascii_1, 'e'),
-  STRPOS(ascii_1, 'ang'),
-  STRPOS(ascii_1, NULL),
-  STRPOS(unicode_1, 'и'),
-  STRPOS(unicode_1, 'ион'),
-  STRPOS(unicode_1, NULL)
-FROM test_basic_operator;
-----
-5 0 NULL 0 0 NULL
-7 3 NULL 0 0 NULL
-6 0 NULL 18 18 NULL
-NULL NULL NULL NULL NULL NULL
-=======
-# https://github.com/apache/datafusion/issues/12618
-query BB
-SELECT
-  ascii_1 ~* '^a.{3}e',
-  unicode_1 ~* '^d.*Фу'
-FROM test_basic_operator;
-----
-true false
-false false
-false true
-NULL NULL
->>>>>>> 6f8c74ca
-
 #
 # common test for string-like functions and operators
 #
