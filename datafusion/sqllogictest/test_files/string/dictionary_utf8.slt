--- conflicted
+++ resolved
@@ -42,10 +42,7 @@
 ----
 (empty)
 
-<<<<<<< HEAD
-=======
 
->>>>>>> 2ad89550
 #
 # common test for string-like functions and operators
 #
