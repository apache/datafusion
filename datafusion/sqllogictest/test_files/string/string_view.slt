# Licensed to the Apache Software Foundation (ASF) under one
# or more contributor license agreements.  See the NOTICE file
# distributed with this work for additional information
# regarding copyright ownership.  The ASF licenses this file
# to you under the Apache License, Version 2.0 (the
# "License"); you may not use this file except in compliance
# with the License.  You may obtain a copy of the License at
#
#   http://www.apache.org/licenses/LICENSE-2.0
#
# Unless required by applicable law or agreed to in writing,
# software distributed under the License is distributed on an
# "AS IS" BASIS, WITHOUT WARRANTIES OR CONDITIONS OF ANY
# KIND, either express or implied.  See the License for the
# specific language governing permissions and limitations
# under the License.

include ./init_data.slt.part

# --------------------------------------
# Setup test tables with different physical string types
# and repeat tests in `string_query.slt.part`
# --------------------------------------
statement ok
create table test_basic_operator as
select
    arrow_cast(column1, 'Utf8View') as ascii_1,
    arrow_cast(column2, 'Utf8View') as ascii_2,
    arrow_cast(column3, 'Utf8View') as unicode_1,
    arrow_cast(column4, 'Utf8View') as unicode_2
from test_source;

statement ok
create table test_substr as
select arrow_cast(col1, 'Utf8View') as c1 from test_substr_base;

statement ok
drop table test_source

<<<<<<< HEAD
# TODO: move it back to `string_query.slt.part` after fixing the issue
# https://github.com/apache/datafusion/issues/12618
query BB
SELECT
  ascii_1 ~* '^a.{3}e',
  unicode_1 ~* '^d.*Фу'
FROM test_basic_operator;
----
true false
false false
false true
NULL NULL

=======
>>>>>>> f667a01f
#
# common test for string-like functions and operators
#
include ./string_query.slt.part

#
# Clean up
#
statement ok
drop table test_basic_operator;

statement ok
drop table test_substr_base;


# --------------------------------------
# String_view specific tests
# --------------------------------------
statement ok
create table test_source as values
  ('Andrew', 'X'),
  ('Xiangpeng', 'Xiangpeng'),
  ('Raphael', 'R'),
  ('', 'Warsaw'),
  (NULL, 'R');

# Table with the different combination of column types
statement ok
create table test as
SELECT
  arrow_cast(column1, 'Utf8') as column1_utf8,
  arrow_cast(column2, 'Utf8') as column2_utf8,
  arrow_cast(column1, 'LargeUtf8') as column1_large_utf8,
  arrow_cast(column2, 'LargeUtf8') as column2_large_utf8,
  arrow_cast(column1, 'Utf8View') as column1_utf8view,
  arrow_cast(column2, 'Utf8View') as column2_utf8view,
  arrow_cast(column1, 'Dictionary(Int32, Utf8)') as column1_dict,
  arrow_cast(column2, 'Dictionary(Int32, Utf8)') as column2_dict
FROM test_source;

statement ok
drop table test_source

########
## StringView Function test
########

<<<<<<< HEAD
query error DataFusion error: Arrow error: Compute error: bit_length not supported for Utf8View
select bit_length(column1_utf8view) from test;
=======
query I
select octet_length(column1_utf8view) from test;
----
6
9
7
0
NULL
>>>>>>> f667a01f

query T
select btrim(column1_large_utf8) from test;
----
Andrew
Xiangpeng
Raphael
<<<<<<< HEAD
=======
(empty)
>>>>>>> f667a01f
NULL

########
## StringView to Other Types column
########

# test StringViewArray with Utf8 columns
query TTBBBB
select
  column1_utf8, column2_utf8,
  column1_utf8view  = column2_utf8,
  column2_utf8      = column1_utf8view,
  column1_utf8view <> column2_utf8,
  column2_utf8     <> column1_utf8view
from test;
----
Andrew X false false true true
Xiangpeng Xiangpeng true true false false
Raphael R false false true true
(empty) Warsaw false false true true
NULL R NULL NULL NULL NULL

# test StringViewArray with LargeUtf8 columns
query TTBBBB
select
  column1_utf8, column2_utf8,
  column1_utf8view  = column2_large_utf8,
  column2_large_utf8      = column1_utf8view,
  column1_utf8view <> column2_large_utf8,
  column2_large_utf8     <> column1_utf8view
from test;
----
Andrew X false false true true
Xiangpeng Xiangpeng true true false false
Raphael R false false true true
(empty) Warsaw false false true true
NULL R NULL NULL NULL NULL

########
## StringView to Dictionary
########

# test StringViewArray with Dictionary columns
query TTBBBB
select
  column1_utf8, column2_utf8,
  column1_utf8view  = column2_dict,
  column2_dict      = column1_utf8view,
  column1_utf8view <> column2_dict,
  column2_dict     <> column1_utf8view
from test;
----
Andrew X false false true true
Xiangpeng Xiangpeng true true false false
Raphael R false false true true
(empty) Warsaw false false true true
NULL R NULL NULL NULL NULL

# StringView column to Dict scalar
query TTBBBB
select
  column1_utf8, column2_utf8,
  column1_utf8view                 = arrow_cast('Andrew', 'Dictionary(Int32, Utf8)'),
  arrow_cast('Andrew', 'Dictionary(Int32, Utf8)')     = column1_utf8view,
  column1_utf8view                 <> arrow_cast('Andrew', 'Dictionary(Int32, Utf8)'),
  arrow_cast('Andrew', 'Dictionary(Int32, Utf8)')     <> column1_utf8view
from test;
----
Andrew X true true false false
Xiangpeng Xiangpeng false false true true
Raphael R false false true true
(empty) Warsaw false false true true
NULL R NULL NULL NULL NULL

# Dict column to StringView scalar
query TTBBBB
select
  column1_utf8, column2_utf8,
  column1_dict                     = arrow_cast('Andrew', 'Utf8View'),
  arrow_cast('Andrew', 'Utf8View') = column1_dict,
  column1_dict                    <> arrow_cast('Andrew', 'Utf8View'),
  arrow_cast('Andrew', 'Utf8View') <> column1_dict
from test;
----
Andrew X true true false false
Xiangpeng Xiangpeng false false true true
Raphael R false false true true
(empty) Warsaw false false true true
NULL R NULL NULL NULL NULL

########
## Coercion Rules
########

statement ok
set datafusion.explain.logical_plan_only = true;


# Filter should have a StringView literal and no column cast
query TT
explain SELECT column1_utf8 from test where column1_utf8view = 'Andrew';
----
logical_plan
01)Projection: test.column1_utf8
02)--Filter: test.column1_utf8view = Utf8View("Andrew")
03)----TableScan: test projection=[column1_utf8, column1_utf8view]

# reverse order should be the same
query TT
explain SELECT column1_utf8 from test where 'Andrew' = column1_utf8view;
----
logical_plan
01)Projection: test.column1_utf8
02)--Filter: test.column1_utf8view = Utf8View("Andrew")
03)----TableScan: test projection=[column1_utf8, column1_utf8view]

query TT
explain SELECT column1_utf8 from test where column1_utf8 = arrow_cast('Andrew', 'Utf8View');
----
logical_plan
01)Filter: test.column1_utf8 = Utf8("Andrew")
02)--TableScan: test projection=[column1_utf8]

query TT
explain SELECT column1_utf8 from test where arrow_cast('Andrew', 'Utf8View') = column1_utf8;
----
logical_plan
01)Filter: test.column1_utf8 = Utf8("Andrew")
02)--TableScan: test projection=[column1_utf8]

query TT
explain SELECT column1_utf8 from test where column1_utf8view = arrow_cast('Andrew', 'Dictionary(Int32, Utf8)');
----
logical_plan
01)Projection: test.column1_utf8
02)--Filter: test.column1_utf8view = Utf8View("Andrew")
03)----TableScan: test projection=[column1_utf8, column1_utf8view]

query TT
explain SELECT column1_utf8 from test where arrow_cast('Andrew', 'Dictionary(Int32, Utf8)') = column1_utf8view;
----
logical_plan
01)Projection: test.column1_utf8
02)--Filter: test.column1_utf8view = Utf8View("Andrew")
03)----TableScan: test projection=[column1_utf8, column1_utf8view]

# compare string / stringview
# Should cast string -> stringview (which is cheap), not stringview -> string (which is not)
query TT
explain SELECT column1_utf8 from test where column1_utf8view = column2_utf8;
----
logical_plan
01)Projection: test.column1_utf8
02)--Filter: test.column1_utf8view = CAST(test.column2_utf8 AS Utf8View)
03)----TableScan: test projection=[column1_utf8, column2_utf8, column1_utf8view]

query TT
explain SELECT column1_utf8 from test where column2_utf8 = column1_utf8view;
----
logical_plan
01)Projection: test.column1_utf8
02)--Filter: CAST(test.column2_utf8 AS Utf8View) = test.column1_utf8view
03)----TableScan: test projection=[column1_utf8, column2_utf8, column1_utf8view]

query TT
EXPLAIN SELECT
  COUNT(DISTINCT column1_utf8),
  COUNT(DISTINCT column1_utf8view),
  COUNT(DISTINCT column1_dict)
FROM test;
----
logical_plan
01)Aggregate: groupBy=[[]], aggr=[[count(DISTINCT test.column1_utf8), count(DISTINCT test.column1_utf8view), count(DISTINCT test.column1_dict)]]
02)--TableScan: test projection=[column1_utf8, column1_utf8view, column1_dict]


### `STARTS_WITH`

# Test STARTS_WITH with utf8view against utf8view, utf8, and largeutf8
# (should be no casts)
query TT
EXPLAIN SELECT
  STARTS_WITH(column1_utf8view, column2_utf8view) as c1,
  STARTS_WITH(column1_utf8view, column2_utf8) as c2,
  STARTS_WITH(column1_utf8view, column2_large_utf8) as c3
FROM test;
----
logical_plan
01)Projection: starts_with(test.column1_utf8view, test.column2_utf8view) AS c1, starts_with(test.column1_utf8view, CAST(test.column2_utf8 AS Utf8View)) AS c2, starts_with(test.column1_utf8view, CAST(test.column2_large_utf8 AS Utf8View)) AS c3
02)--TableScan: test projection=[column2_utf8, column2_large_utf8, column1_utf8view, column2_utf8view]

query BBB
SELECT
  STARTS_WITH(column1_utf8view, column2_utf8view) as c1,
  STARTS_WITH(column1_utf8view, column2_utf8) as c2,
  STARTS_WITH(column1_utf8view, column2_large_utf8) as c3
FROM test;
----
false false false
true true true
true true true
false false false
NULL NULL NULL

# Test STARTS_WITH with utf8 against utf8view, utf8, and largeutf8
# Should work, but will have to cast to common types
# should cast utf8 -> utf8view and largeutf8 -> utf8view
query TT
EXPLAIN SELECT
  STARTS_WITH(column1_utf8, column2_utf8view) as c1,
  STARTS_WITH(column1_utf8, column2_utf8) as c3,
  STARTS_WITH(column1_utf8, column2_large_utf8) as c4
FROM test;
----
logical_plan
01)Projection: starts_with(CAST(test.column1_utf8 AS Utf8View), test.column2_utf8view) AS c1, starts_with(test.column1_utf8, test.column2_utf8) AS c3, starts_with(CAST(test.column1_utf8 AS LargeUtf8), test.column2_large_utf8) AS c4
02)--TableScan: test projection=[column1_utf8, column2_utf8, column2_large_utf8, column2_utf8view]

query BBB
 SELECT
  STARTS_WITH(column1_utf8, column2_utf8view) as c1,
  STARTS_WITH(column1_utf8, column2_utf8) as c3,
  STARTS_WITH(column1_utf8, column2_large_utf8) as c4
FROM test;
----
false false false
true true true
true true true
false false false
NULL NULL NULL


# Test STARTS_WITH with utf8view against literals
# In this case, the literals should be cast to utf8view. The columns
# should not be cast to utf8.
query TT
EXPLAIN SELECT
  STARTS_WITH(column1_utf8view, 'äöüß') as c1,
  STARTS_WITH(column1_utf8view, '') as c2,
  STARTS_WITH(column1_utf8view, NULL) as c3,
  STARTS_WITH(NULL, column1_utf8view) as c4
FROM test;
----
logical_plan
01)Projection: starts_with(test.column1_utf8view, Utf8View("äöüß")) AS c1, starts_with(test.column1_utf8view, Utf8View("")) AS c2, starts_with(test.column1_utf8view, Utf8View(NULL)) AS c3, starts_with(Utf8View(NULL), test.column1_utf8view) AS c4
02)--TableScan: test projection=[column1_utf8view]

query TT
EXPLAIN SELECT
  INITCAP(column1_utf8view) as c
FROM test;
----
logical_plan
01)Projection: initcap(test.column1_utf8view) AS c
02)--TableScan: test projection=[column1_utf8view]


# Create a table with lowercase strings
statement ok
CREATE TABLE test_lowercase AS SELECT
  lower(column1_utf8) as column1_utf8_lower,
  lower(column1_large_utf8) as column1_large_utf8_lower,
  lower(column1_utf8view) as column1_utf8view_lower
FROM test;

# Test INITCAP with utf8view, utf8, and largeutf8
# Should not cast anything
query TT
EXPLAIN SELECT
  INITCAP(column1_utf8view_lower) as c1,
  INITCAP(column1_utf8_lower) as c2,
  INITCAP(column1_large_utf8_lower) as c3
FROM test_lowercase;
----
logical_plan
01)Projection: initcap(test_lowercase.column1_utf8view_lower) AS c1, initcap(test_lowercase.column1_utf8_lower) AS c2, initcap(test_lowercase.column1_large_utf8_lower) AS c3
02)--TableScan: test_lowercase projection=[column1_utf8_lower, column1_large_utf8_lower, column1_utf8view_lower]

statement ok
drop table test_lowercase

# Ensure string functions use native StringView implementation
# and do not fall back to Utf8 or LargeUtf8
# Should see no casts to Utf8 in the plans below

## Ensure no casts for LIKE/ILIKE
query TT
EXPLAIN SELECT
  column1_utf8view like '%foo%' as "like",
  column1_utf8view ilike '%foo%' as "ilike"
FROM test;
----
logical_plan
01)Projection: test.column1_utf8view LIKE Utf8View("%foo%") AS like, test.column1_utf8view ILIKE Utf8View("%foo%") AS ilike
02)--TableScan: test projection=[column1_utf8view]


query TT
EXPLAIN SELECT
  SUBSTR(column1_utf8view, 1, 3) as c1,
  SUBSTR(column2_utf8, 1, 3) as c2,
  SUBSTR(column2_large_utf8, 1, 3) as c3
FROM test;
----
logical_plan
01)Projection: substr(test.column1_utf8view, Int64(1), Int64(3)) AS c1, substr(test.column2_utf8, Int64(1), Int64(3)) AS c2, substr(test.column2_large_utf8, Int64(1), Int64(3)) AS c3
02)--TableScan: test projection=[column2_utf8, column2_large_utf8, column1_utf8view]

## Ensure no casts for SUBSTR

query TT
EXPLAIN SELECT
  SUBSTR(column1_utf8view, 1, 3) as c1,
  SUBSTR(column2_utf8, 1, 3) as c2,
  SUBSTR(column2_large_utf8, 1, 3) as c3
FROM test;
----
logical_plan
01)Projection: substr(test.column1_utf8view, Int64(1), Int64(3)) AS c1, substr(test.column2_utf8, Int64(1), Int64(3)) AS c2, substr(test.column2_large_utf8, Int64(1), Int64(3)) AS c3
02)--TableScan: test projection=[column2_utf8, column2_large_utf8, column1_utf8view]

# Test ASCII with utf8view against utf8view, utf8, and largeutf8
# (should be no casts)
query TT
EXPLAIN SELECT
  ASCII(column1_utf8view) as c1,
  ASCII(column2_utf8) as c2,
  ASCII(column2_large_utf8) as c3
FROM test;
----
logical_plan
01)Projection: ascii(test.column1_utf8view) AS c1, ascii(test.column2_utf8) AS c2, ascii(test.column2_large_utf8) AS c3
02)--TableScan: test projection=[column2_utf8, column2_large_utf8, column1_utf8view]

query TT
EXPLAIN SELECT
  ASCII(column1_utf8) as c1,
  ASCII(column1_large_utf8) as c2,
  ASCII(column2_utf8view) as c3,
  ASCII('hello') as c4,
  ASCII(arrow_cast('world', 'Utf8View')) as c5
FROM test;
----
logical_plan
01)Projection: ascii(test.column1_utf8) AS c1, ascii(test.column1_large_utf8) AS c2, ascii(test.column2_utf8view) AS c3, Int32(104) AS c4, Int32(119) AS c5
02)--TableScan: test projection=[column1_utf8, column1_large_utf8, column2_utf8view]

# Test ASCII with literals cast to Utf8View
query TT
EXPLAIN SELECT
  ASCII(arrow_cast('äöüß', 'Utf8View')) as c1,
  ASCII(arrow_cast('', 'Utf8View')) as c2,
  ASCII(arrow_cast(NULL, 'Utf8View')) as c3
FROM test;
----
logical_plan
01)Projection: Int32(228) AS c1, Int32(0) AS c2, Int32(NULL) AS c3
02)--TableScan: test projection=[]

## Ensure no casts for BTRIM
# Test BTRIM with Utf8View input
query TT
EXPLAIN SELECT
  BTRIM(column1_utf8view) AS l
FROM test;
----
logical_plan
01)Projection: btrim(test.column1_utf8view) AS l
02)--TableScan: test projection=[column1_utf8view]

# Test BTRIM with Utf8View input and Utf8View pattern
query TT
EXPLAIN SELECT
  BTRIM(column1_utf8view, 'foo') AS l
FROM test;
----
logical_plan
01)Projection: btrim(test.column1_utf8view, Utf8View("foo")) AS l
02)--TableScan: test projection=[column1_utf8view]

# Test BTRIM with Utf8View bytes longer than 12
query TT
EXPLAIN SELECT
  BTRIM(column1_utf8view, 'this is longer than 12') AS l
FROM test;
----
logical_plan
01)Projection: btrim(test.column1_utf8view, Utf8View("this is longer than 12")) AS l
02)--TableScan: test projection=[column1_utf8view]

## Ensure no casts for LTRIM
# Test LTRIM with Utf8View input
query TT
EXPLAIN SELECT
  LTRIM(column1_utf8view) AS l
FROM test;
----
logical_plan
01)Projection: ltrim(test.column1_utf8view) AS l
02)--TableScan: test projection=[column1_utf8view]

# Test LTRIM with Utf8View input and Utf8View pattern
query TT
EXPLAIN SELECT
  LTRIM(column1_utf8view, 'foo') AS l
FROM test;
----
logical_plan
01)Projection: ltrim(test.column1_utf8view, Utf8View("foo")) AS l
02)--TableScan: test projection=[column1_utf8view]

# Test LTRIM with Utf8View bytes longer than 12
query TT
EXPLAIN SELECT
  LTRIM(column1_utf8view, 'this is longer than 12') AS l
FROM test;
----
logical_plan
01)Projection: ltrim(test.column1_utf8view, Utf8View("this is longer than 12")) AS l
02)--TableScan: test projection=[column1_utf8view]

## ensure no casts for RTRIM
# Test RTRIM with Utf8View input
query TT
EXPLAIN SELECT
  RTRIM(column1_utf8view) AS l
FROM test;
----
logical_plan
01)Projection: rtrim(test.column1_utf8view) AS l
02)--TableScan: test projection=[column1_utf8view]

# Test RTRIM with Utf8View input and Utf8View pattern
query TT
EXPLAIN SELECT
  RTRIM(column1_utf8view, 'foo') AS l
FROM test;
----
logical_plan
01)Projection: rtrim(test.column1_utf8view, Utf8View("foo")) AS l
02)--TableScan: test projection=[column1_utf8view]

# Test RTRIM with Utf8View bytes longer than 12
query TT
EXPLAIN SELECT
  RTRIM(column1_utf8view, 'this is longer than 12') AS l
FROM test;
----
logical_plan
01)Projection: rtrim(test.column1_utf8view, Utf8View("this is longer than 12")) AS l
02)--TableScan: test projection=[column1_utf8view]

## Ensure no casts for CHARACTER_LENGTH
query TT
EXPLAIN SELECT
  CHARACTER_LENGTH(column1_utf8view) AS l
FROM test;
----
logical_plan
01)Projection: character_length(test.column1_utf8view) AS l
02)--TableScan: test projection=[column1_utf8view]

## Ensure no casts for CONCAT Utf8View
query TT
EXPLAIN SELECT
  concat(column1_utf8view, column2_utf8view) as c
FROM test;
----
logical_plan
01)Projection: concat(test.column1_utf8view, test.column2_utf8view) AS c
02)--TableScan: test projection=[column1_utf8view, column2_utf8view]

## Ensure no casts for CONCAT LargeUtf8
query TT
EXPLAIN SELECT
  concat(column1_large_utf8, column2_large_utf8) as c
FROM test;
----
logical_plan
01)Projection: concat(test.column1_large_utf8, test.column2_large_utf8) AS c
02)--TableScan: test projection=[column1_large_utf8, column2_large_utf8]

## Ensure no casts for CONCAT_WS
query TT
EXPLAIN SELECT
  concat_ws(', ', column1_utf8view, column2_utf8view) as c
FROM test;
----
logical_plan
01)Projection: concat_ws(Utf8(", "), test.column1_utf8view, test.column2_utf8view) AS c
02)--TableScan: test projection=[column1_utf8view, column2_utf8view]

## Ensure no casts for CONTAINS
query TT
EXPLAIN SELECT
  CONTAINS(column1_utf8view, 'foo') as c1,
  CONTAINS(column1_utf8view, column2_utf8view) as c2,
  CONTAINS(column1_utf8view, column2_large_utf8) as c3,
  CONTAINS(column1_utf8, column2_utf8view) as c4,
  CONTAINS(column1_utf8, column2_utf8) as c5,
  CONTAINS(column1_utf8, column2_large_utf8) as c6,
  CONTAINS(column1_large_utf8, column1_utf8view) as c7,
  CONTAINS(column1_large_utf8, column2_utf8) as c8,
  CONTAINS(column1_large_utf8, column2_large_utf8) as c9
FROM test;
----
logical_plan
01)Projection: contains(test.column1_utf8view, Utf8View("foo")) AS c1, contains(test.column1_utf8view, test.column2_utf8view) AS c2, contains(test.column1_utf8view, CAST(test.column2_large_utf8 AS Utf8View)) AS c3, contains(CAST(test.column1_utf8 AS Utf8View), test.column2_utf8view) AS c4, contains(test.column1_utf8, test.column2_utf8) AS c5, contains(CAST(test.column1_utf8 AS LargeUtf8), test.column2_large_utf8) AS c6, contains(CAST(test.column1_large_utf8 AS Utf8View), test.column1_utf8view) AS c7, contains(test.column1_large_utf8, CAST(test.column2_utf8 AS LargeUtf8)) AS c8, contains(test.column1_large_utf8, test.column2_large_utf8) AS c9
02)--TableScan: test projection=[column1_utf8, column2_utf8, column1_large_utf8, column2_large_utf8, column1_utf8view, column2_utf8view]

## Ensure no casts for ENDS_WITH
query TT
EXPLAIN SELECT
  ENDS_WITH(column1_utf8view, 'foo') as c1,
  ENDS_WITH(column2_utf8view, column2_utf8view) as c2
FROM test;
----
logical_plan
01)Projection: ends_with(test.column1_utf8view, Utf8View("foo")) AS c1, ends_with(test.column2_utf8view, test.column2_utf8view) AS c2
02)--TableScan: test projection=[column1_utf8view, column2_utf8view]

## Ensure no casts for LEVENSHTEIN
query TT
EXPLAIN SELECT
  levenshtein(column1_utf8view, 'foo') as c1,
  levenshtein(column1_utf8view, column2_utf8view) as c2
FROM test;
----
logical_plan
01)Projection: levenshtein(test.column1_utf8view, Utf8View("foo")) AS c1, levenshtein(test.column1_utf8view, test.column2_utf8view) AS c2
02)--TableScan: test projection=[column1_utf8view, column2_utf8view]

## Ensure no casts for LOWER
query TT
EXPLAIN SELECT
  LOWER(column1_utf8view) as c1
FROM test;
----
logical_plan
01)Projection: lower(test.column1_utf8view) AS c1
02)--TableScan: test projection=[column1_utf8view]

## Ensure no casts for UPPER
query TT
EXPLAIN SELECT
  UPPER(column1_utf8view) as c1
FROM test;
----
logical_plan
01)Projection: upper(test.column1_utf8view) AS c1
02)--TableScan: test projection=[column1_utf8view]

## Ensure no casts for LPAD
query TT
EXPLAIN SELECT
  LPAD(column1_utf8view, 12, ' ') as c1
FROM test;
----
logical_plan
01)Projection: lpad(test.column1_utf8view, Int64(12), Utf8(" ")) AS c1
02)--TableScan: test projection=[column1_utf8view]

query TT
EXPLAIN SELECT
  LPAD(column1_utf8view, 12, column2_large_utf8) as c1
FROM test;
----
logical_plan
01)Projection: lpad(test.column1_utf8view, Int64(12), test.column2_large_utf8) AS c1
02)--TableScan: test projection=[column2_large_utf8, column1_utf8view]

query TT
EXPLAIN SELECT
  LPAD(column1_utf8view, 12, column2_utf8view) as c1
FROM test;
----
logical_plan
01)Projection: lpad(test.column1_utf8view, Int64(12), test.column2_utf8view) AS c1
02)--TableScan: test projection=[column1_utf8view, column2_utf8view]

## Ensure no casts for OCTET_LENGTH
query TT
EXPLAIN SELECT
  OCTET_LENGTH(column1_utf8view) as c1
FROM test;
----
logical_plan
01)Projection: octet_length(test.column1_utf8view) AS c1
02)--TableScan: test projection=[column1_utf8view]

## Ensure no casts for OVERLAY
query TT
EXPLAIN SELECT
  OVERLAY(column1_utf8view PLACING 'foo' FROM 2 ) as c1
FROM test;
----
logical_plan
01)Projection: overlay(test.column1_utf8view, Utf8View("foo"), Int64(2)) AS c1
02)--TableScan: test projection=[column1_utf8view]

## Should run CONCAT successfully with utf8 and utf8view
query T
SELECT
  concat(column1_utf8view, column2_utf8) as c
FROM test;
----
AndrewX
XiangpengXiangpeng
RaphaelR
Warsaw
R

## Should run CONCAT successfully with utf8 utf8view and largeutf8
query T
SELECT
  concat(column1_utf8view, column2_utf8, column2_large_utf8) as c
FROM test;
----
AndrewXX
XiangpengXiangpengXiangpeng
RaphaelRR
WarsawWarsaw
RR

## Ensure no casts for REGEXP_LIKE
query TT
EXPLAIN SELECT
  REGEXP_LIKE(column1_utf8view, '^https?://(?:www\.)?([^/]+)/.*$') AS k
FROM test;
----
logical_plan
01)Projection: regexp_like(test.column1_utf8view, Utf8View("^https?://(?:www\.)?([^/]+)/.*$")) AS k
02)--TableScan: test projection=[column1_utf8view]

## Ensure no casts for REGEXP_MATCH
query TT
EXPLAIN SELECT
  REGEXP_MATCH(column1_utf8view, '^https?://(?:www\.)?([^/]+)/.*$') AS k
FROM test;
----
logical_plan
01)Projection: regexp_match(CAST(test.column1_utf8view AS Utf8), Utf8("^https?://(?:www\.)?([^/]+)/.*$")) AS k
02)--TableScan: test projection=[column1_utf8view]

## Ensure no casts for REGEXP_REPLACE
query TT
EXPLAIN SELECT
  REGEXP_REPLACE(column1_utf8view, '^https?://(?:www\.)?([^/]+)/.*$', '\1') AS k
FROM test;
----
logical_plan
01)Projection: regexp_replace(test.column1_utf8view, Utf8("^https?://(?:www\.)?([^/]+)/.*$"), Utf8("\1")) AS k
02)--TableScan: test projection=[column1_utf8view]

## Ensure no casts for REPEAT
query TT
EXPLAIN SELECT
  REPEAT(column1_utf8view, 2) as c1
FROM test;
----
logical_plan
01)Projection: repeat(test.column1_utf8view, Int64(2)) AS c1
02)--TableScan: test projection=[column1_utf8view]

## Ensure no casts for REPLACE
query TT
EXPLAIN SELECT
  REPLACE(column1_utf8view, 'foo', 'bar') as c1,
  REPLACE(column1_utf8view, column2_utf8view, 'bar') as c2
FROM test;
----
logical_plan
01)Projection: replace(test.column1_utf8view, Utf8View("foo"), Utf8View("bar")) AS c1, replace(test.column1_utf8view, test.column2_utf8view, Utf8View("bar")) AS c2
02)--TableScan: test projection=[column1_utf8view, column2_utf8view]

## Ensure no casts for REVERSE
query TT
EXPLAIN SELECT
  REVERSE(column1_utf8view) as c1
FROM test;
----
logical_plan
01)Projection: reverse(test.column1_utf8view) AS c1
02)--TableScan: test projection=[column1_utf8view]

## Ensure no casts for RIGHT
query TT
EXPLAIN SELECT
  RIGHT(column1_utf8view, 3) as c2
FROM test;
----
logical_plan
01)Projection: right(test.column1_utf8view, Int64(3)) AS c2
02)--TableScan: test projection=[column1_utf8view]

## Ensure no casts for LEFT
query TT
EXPLAIN SELECT
  LEFT(column1_utf8view, 3) as c2
FROM test;
----
logical_plan
01)Projection: left(test.column1_utf8view, Int64(3)) AS c2
02)--TableScan: test projection=[column1_utf8view]

## Ensure no casts for RPAD
query TT
EXPLAIN SELECT
  RPAD(column1_utf8view, 1) as c1,
  RPAD(column1_utf8view, 2, column2_utf8view) as c2
FROM test;
----
logical_plan
01)Projection: rpad(test.column1_utf8view, Int64(1)) AS c1, rpad(test.column1_utf8view, Int64(2), test.column2_utf8view) AS c2
02)--TableScan: test projection=[column1_utf8view, column2_utf8view]

query TT
EXPLAIN SELECT
  RPAD(column1_utf8view, 12, column2_large_utf8) as c1
FROM test;
----
logical_plan
01)Projection: rpad(test.column1_utf8view, Int64(12), test.column2_large_utf8) AS c1
02)--TableScan: test projection=[column2_large_utf8, column1_utf8view]

query TT
EXPLAIN SELECT
  RPAD(column1_utf8view, 12, column2_utf8view) as c1
FROM test;
----
logical_plan
01)Projection: rpad(test.column1_utf8view, Int64(12), test.column2_utf8view) AS c1
02)--TableScan: test projection=[column1_utf8view, column2_utf8view]

## Ensure no casts for SPLIT_PART
query TT
EXPLAIN SELECT
  SPLIT_PART(column1_utf8view, 'f', 1) as c1,
  SPLIT_PART('testtesttest',column1_utf8view, 1) as c2
FROM test;
----
logical_plan
01)Projection: split_part(test.column1_utf8view, Utf8("f"), Int64(1)) AS c1, split_part(Utf8("testtesttest"), test.column1_utf8view, Int64(1)) AS c2
02)--TableScan: test projection=[column1_utf8view]

## Ensure no casts for STRPOS
query TT
EXPLAIN SELECT
  STRPOS(column1_utf8view, 'f') as c,
  STRPOS(column1_utf8view, column2_utf8view) as c2
FROM test;
----
logical_plan
01)Projection: strpos(test.column1_utf8view, Utf8View("f")) AS c, strpos(test.column1_utf8view, test.column2_utf8view) AS c2
02)--TableScan: test projection=[column1_utf8view, column2_utf8view]

## Ensure no casts for SUBSTR
query TT
EXPLAIN SELECT
  SUBSTR(column1_utf8view, 1) as c,
  SUBSTR(column1_utf8view, 1 ,2) as c2
FROM test;
----
logical_plan
01)Projection: substr(test.column1_utf8view, Int64(1)) AS c, substr(test.column1_utf8view, Int64(1), Int64(2)) AS c2
02)--TableScan: test projection=[column1_utf8view]

## Ensure no casts for SUBSTRINDEX
query TT
EXPLAIN SELECT
  SUBSTR_INDEX(column1_utf8view, 'a', 1) as c,
  SUBSTR_INDEX(column1_utf8view, 'a', 2) as c2
FROM test;
----
logical_plan
01)Projection: substr_index(test.column1_utf8view, Utf8View("a"), Int64(1)) AS c, substr_index(test.column1_utf8view, Utf8View("a"), Int64(2)) AS c2
02)--TableScan: test projection=[column1_utf8view]


## Ensure no casts on columns for STARTS_WITH
query TT
EXPLAIN SELECT
  STARTS_WITH(column1_utf8view, 'foo') as c,
  STARTS_WITH(column1_utf8view, column2_utf8view) as c2
FROM test;
----
logical_plan
01)Projection: starts_with(test.column1_utf8view, Utf8View("foo")) AS c, starts_with(test.column1_utf8view, test.column2_utf8view) AS c2
02)--TableScan: test projection=[column1_utf8view, column2_utf8view]

## Ensure no casts for TRANSLATE
query TT
EXPLAIN SELECT
  TRANSLATE(column1_utf8view, 'foo', 'bar') as c
FROM test;
----
logical_plan
01)Projection: translate(test.column1_utf8view, Utf8("foo"), Utf8("bar")) AS c
02)--TableScan: test projection=[column1_utf8view]

## Ensure no casts for FIND_IN_SET
query TT
EXPLAIN SELECT
  FIND_IN_SET(column1_utf8view, 'a,b,c,d') as c
FROM test;
----
logical_plan
01)Projection: find_in_set(test.column1_utf8view, Utf8View("a,b,c,d")) AS c
02)--TableScan: test projection=[column1_utf8view]

## Ensure no casts for to_date
query TT
EXPLAIN SELECT
  to_date(column1_utf8view, 'a,b,c,d') as c
FROM test;
----
logical_plan
01)Projection: to_date(test.column1_utf8view, Utf8("a,b,c,d")) AS c
02)--TableScan: test projection=[column1_utf8view]

## Ensure no casts for to_timestamp
query TT
EXPLAIN SELECT
  to_timestamp(column1_utf8view, 'a,b,c,d') as c
FROM test;
----
logical_plan
01)Projection: to_timestamp(test.column1_utf8view, Utf8("a,b,c,d")) AS c
02)--TableScan: test projection=[column1_utf8view]

## Ensure no casts for NVL
query TT
EXPLAIN SELECT NVL(column1_utf8view, 'a') as c2 FROM test;
----
logical_plan
01)Projection: nvl(test.column1_utf8view, Utf8View("a")) AS c2
02)--TableScan: test projection=[column1_utf8view]

## Ensure no casts for nullif
query TT
EXPLAIN SELECT
  nullif(column1_utf8view, 'a') as c
FROM test;
----
logical_plan
01)Projection: nullif(test.column1_utf8view, Utf8View("a")) AS c
02)--TableScan: test projection=[column1_utf8view]

## Ensure no casts for nullif
query TT
EXPLAIN SELECT
  nullif(column1_utf8view, column1_utf8view) as c
FROM test;
----
logical_plan
01)Projection: nullif(test.column1_utf8view, test.column1_utf8view) AS c
02)--TableScan: test projection=[column1_utf8view]

## Ensure no casts for md5
query TT
EXPLAIN SELECT
  md5(column1_utf8view) as c
FROM test;
----
logical_plan
01)Projection: md5(test.column1_utf8view) AS c
02)--TableScan: test projection=[column1_utf8view]

## Ensure no casts for sha224
query TT
EXPLAIN SELECT
  sha224(column1_utf8view) as c
FROM test;
----
logical_plan
01)Projection: sha224(test.column1_utf8view) AS c
02)--TableScan: test projection=[column1_utf8view]

## Ensure no casts for sha256
query TT
EXPLAIN SELECT
  sha256(column1_utf8view) as c
FROM test;
----
logical_plan
01)Projection: sha256(test.column1_utf8view) AS c
02)--TableScan: test projection=[column1_utf8view]

## Ensure no casts for sha384
query TT
EXPLAIN SELECT
  sha384(column1_utf8view) as c
FROM test;
----
logical_plan
01)Projection: sha384(test.column1_utf8view) AS c
02)--TableScan: test projection=[column1_utf8view]

## Ensure no casts for sha512
query TT
EXPLAIN SELECT
  sha512(column1_utf8view) as c
FROM test;
----
logical_plan
01)Projection: sha512(test.column1_utf8view) AS c
02)--TableScan: test projection=[column1_utf8view]

## Ensure no casts for digest
query TT
EXPLAIN SELECT
  digest(column1_utf8view, 'md5') as c
FROM test;
----
logical_plan
01)Projection: digest(test.column1_utf8view, Utf8View("md5")) AS c
02)--TableScan: test projection=[column1_utf8view]

## Ensure no unexpected casts for string_to_array
query TT
EXPLAIN SELECT
  string_to_array(column1_utf8view, ',') AS c
FROM test;
----
logical_plan
01)Projection: string_to_array(test.column1_utf8view, Utf8View(",")) AS c
02)--TableScan: test projection=[column1_utf8view]

## Ensure no unexpected casts for array_to_string
query TT
EXPLAIN SELECT
  array_to_string(string_to_array(column1_utf8view, NULL), ',') AS c
FROM test;
----
logical_plan
01)Projection: array_to_string(string_to_array(test.column1_utf8view, Utf8View(NULL)), Utf8(",")) AS c
02)--TableScan: test projection=[column1_utf8view]


## Ensure no casts for binary operators
# `~` operator (regex match)
query TT
EXPLAIN SELECT
  column1_utf8view ~ 'an' AS c1
FROM test;
----
logical_plan
01)Projection: CAST(test.column1_utf8view AS Utf8) LIKE Utf8("%an%") AS c1
02)--TableScan: test projection=[column1_utf8view]

# `~*` operator (regex match case-insensitive)
query TT
EXPLAIN SELECT
  column1_utf8view ~* '^a.{3}e' AS c1
FROM test;
----
logical_plan
01)Projection: CAST(test.column1_utf8view AS Utf8) ~* Utf8("^a.{3}e") AS c1
02)--TableScan: test projection=[column1_utf8view]

# `!~~` operator (not like match)
query TT
EXPLAIN SELECT
  column1_utf8view !~~ 'xia_g%g' AS c1
FROM test;
----
logical_plan
01)Projection: CAST(test.column1_utf8view AS Utf8) !~~ Utf8("xia_g%g") AS c1
02)--TableScan: test projection=[column1_utf8view]

# `!~~*` operator (not like match case-insensitive)
query TT
EXPLAIN SELECT
  column1_utf8view !~~* 'xia_g%g' AS c1
FROM test;
----
logical_plan
01)Projection: CAST(test.column1_utf8view AS Utf8) !~~* Utf8("xia_g%g") AS c1
02)--TableScan: test projection=[column1_utf8view]

# coercions between stringview and date types
statement ok
create table dates (dt date) as values
    (date '2024-01-23'),
    (date '2023-11-30');

query D
select t.dt from dates t where arrow_cast('2024-01-01', 'Utf8View') < t.dt;
----
2024-01-23

statement ok
drop table dates;

### Tests for `||` with Utf8View specifically

statement ok
create table temp as values
('value1', arrow_cast('rust', 'Utf8View'), arrow_cast('fast', 'Utf8View')),
('value2', arrow_cast('datafusion', 'Utf8View'), arrow_cast('cool', 'Utf8View'));

query TTT
select arrow_typeof(column1), arrow_typeof(column2), arrow_typeof(column3) from temp;
----
Utf8 Utf8View Utf8View
Utf8 Utf8View Utf8View

query TT
explain select column2 || 'is' || column3 from temp;
----
logical_plan
01)Projection: temp.column2 || Utf8View("is") || temp.column3 AS temp.column2 || Utf8("is") || temp.column3
02)--TableScan: temp projection=[column2, column3]

# should not cast the column2 to utf8
query TT
explain select column2||' is fast' from temp;
----
logical_plan
01)Projection: temp.column2 || Utf8View(" is fast") AS temp.column2 || Utf8(" is fast")
02)--TableScan: temp projection=[column2]

query TT
explain select column2||column3 from temp;
----
logical_plan
01)Projection: temp.column2 || temp.column3
02)--TableScan: temp projection=[column2, column3]

statement ok
drop table test<|MERGE_RESOLUTION|>--- conflicted
+++ resolved
@@ -37,22 +37,6 @@
 statement ok
 drop table test_source
 
-<<<<<<< HEAD
-# TODO: move it back to `string_query.slt.part` after fixing the issue
-# https://github.com/apache/datafusion/issues/12618
-query BB
-SELECT
-  ascii_1 ~* '^a.{3}e',
-  unicode_1 ~* '^d.*Фу'
-FROM test_basic_operator;
-----
-true false
-false false
-false true
-NULL NULL
-
-=======
->>>>>>> f667a01f
 #
 # common test for string-like functions and operators
 #
@@ -100,10 +84,6 @@
 ## StringView Function test
 ########
 
-<<<<<<< HEAD
-query error DataFusion error: Arrow error: Compute error: bit_length not supported for Utf8View
-select bit_length(column1_utf8view) from test;
-=======
 query I
 select octet_length(column1_utf8view) from test;
 ----
@@ -112,7 +92,6 @@
 7
 0
 NULL
->>>>>>> f667a01f
 
 query T
 select btrim(column1_large_utf8) from test;
@@ -120,10 +99,7 @@
 Andrew
 Xiangpeng
 Raphael
-<<<<<<< HEAD
-=======
 (empty)
->>>>>>> f667a01f
 NULL
 
 ########
