--- conflicted
+++ resolved
@@ -982,36 +982,6 @@
 01)Projection: temp.column2 || temp.column3
 02)--TableScan: temp projection=[column2, column3]
 
-<<<<<<< HEAD
-################################################
-# Test for Dictionary String concatenation
-################################################
-
-# || same type (column1 has null, so also tests NULL || NULL)
-# expect all results to be the same for each row as they all have the same values
-query T
-SELECT
-  column1_dict || column1_dict
-FROM test;
-----
-AndrewAndrew
-XiangpengXiangpeng
-RaphaelRaphael
-NULL
-
-# || constants
-# expect all results to be the same for each row as they all have the same values
-query TT
-SELECT
-  column1_dict || 'foo',
-  'foo' || column1_dict
-FROM test;
-----
-Andrewfoo fooAndrew
-Xiangpengfoo fooXiangpeng
-Raphaelfoo fooRaphael
-NULL NULL
-
 ################################################
 # Test for string view trim
 ################################################
@@ -1100,7 +1070,5 @@
 Utf8View Utf8View Utf8View Utf8View Utf8View
 Utf8View Utf8View Utf8View Utf8View Utf8View
 
-=======
->>>>>>> 12f55d88
 statement ok
 drop table test