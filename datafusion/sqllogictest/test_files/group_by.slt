# Licensed to the Apache Software Foundation (ASF) under one
# or more contributor license agreements.  See the NOTICE file
# distributed with this work for additional information
# regarding copyright ownership.  The ASF licenses this file
# to you under the Apache License, Version 2.0 (the
# "License"); you may not use this file except in compliance
# with the License.  You may obtain a copy of the License at

#   http://www.apache.org/licenses/LICENSE-2.0

# Unless required by applicable law or agreed to in writing,
# software distributed under the License is distributed on an
# "AS IS" BASIS, WITHOUT WARRANTIES OR CONDITIONS OF ANY
# KIND, either express or implied.  See the License for the
# specific language governing permissions and limitations
# under the License.


statement ok
CREATE TABLE tab0(col0 INTEGER, col1 INTEGER, col2 INTEGER)

statement ok
CREATE TABLE tab1(col0 INTEGER, col1 INTEGER, col2 INTEGER)

statement ok
CREATE TABLE tab2(col0 INTEGER, col1 INTEGER, col2 INTEGER)

statement ok
INSERT INTO tab0 VALUES(83,0,38)

statement ok
INSERT INTO tab0 VALUES(26,0,79)

statement ok
INSERT INTO tab0 VALUES(43,81,24)

statement ok
INSERT INTO tab1 VALUES(22,6,8)

statement ok
INSERT INTO tab1 VALUES(28,57,45)

statement ok
INSERT INTO tab1 VALUES(82,44,71)

statement ok
INSERT INTO tab2 VALUES(15,61,87)

statement ok
INSERT INTO tab2 VALUES(91,59,79)

statement ok
INSERT INTO tab2 VALUES(92,41,58)

query I rowsort
SELECT - tab1.col0 * 84 + + 38 AS col2 FROM tab1 GROUP BY tab1.col0
----
-1810
-2314
-6850

query I rowsort
SELECT + cor0.col2 FROM tab2 AS cor0 GROUP BY cor0.col2
----
58
79
87

query I rowsort
SELECT DISTINCT - ( + col1 ) + - 51 AS col0 FROM tab1 AS cor0 GROUP BY col1
----
-108
-57
-95

query I rowsort
SELECT col1 * cor0.col1 * 56 AS col1 FROM tab2 AS cor0 GROUP BY cor0.col1
----
194936
208376
94136

query I rowsort label-4
SELECT ALL + tab2.col1 / tab2.col1 FROM tab2 GROUP BY col1
----
1
1
1

query I rowsort
SELECT ALL + tab1.col0 FROM tab1 GROUP BY col0
----
22
28
82

query I rowsort
SELECT DISTINCT tab1.col0 AS col1 FROM tab1 GROUP BY tab1.col0
----
22
28
82

query I rowsort
SELECT ALL col2 FROM tab1 GROUP BY col2
----
45
71
8

query I rowsort
SELECT ALL + cor0.col0 FROM tab0 AS cor0 GROUP BY cor0.col0, cor0.col2
----
26
43
83

query III rowsort
SELECT DISTINCT * FROM tab0 AS cor0 GROUP BY cor0.col1, cor0.col2, cor0.col0
----
26 0 79
43 81 24
83 0 38

query III rowsort
SELECT * FROM tab0 AS cor0 GROUP BY cor0.col1, cor0.col2, cor0.col0
----
26 0 79
43 81 24
83 0 38

query I rowsort
SELECT - 9 * cor0.col1 FROM tab2 AS cor0 GROUP BY cor0.col1
----
-369
-531
-549

query I rowsort
SELECT DISTINCT - 21 FROM tab2 GROUP BY col2
----
-21

query I rowsort
SELECT DISTINCT - 97 AS col2 FROM tab1 GROUP BY col0
----
-97

query I rowsort
SELECT + ( - 1 ) AS col0 FROM tab2 AS cor0 GROUP BY cor0.col1
----
-1
-1
-1

query I rowsort
SELECT - + cor0.col1 FROM tab0, tab0 cor0 GROUP BY cor0.col1
----
-81
0

query I rowsort
SELECT + cor0.col0 + 36 AS col2 FROM tab0 AS cor0 GROUP BY col0
----
119
62
79

query I rowsort
SELECT cor0.col1 AS col1 FROM tab0 AS cor0 GROUP BY col1
----
0
81

query I rowsort
SELECT DISTINCT + cor0.col1 FROM tab2 cor0 GROUP BY cor0.col1
----
41
59
61

query I rowsort
SELECT ALL + cor0.col0 + - col0 col1 FROM tab1 AS cor0 GROUP BY col0
----
0
0
0

query I rowsort
SELECT ALL 54 AS col0 FROM tab1 AS cor0 GROUP BY cor0.col0
----
54
54
54

query I rowsort
SELECT 40 AS col1 FROM tab1 cor0 GROUP BY cor0.col0
----
40
40
40

query I rowsort
SELECT DISTINCT ( cor0.col0 ) AS col0 FROM tab0 AS cor0 GROUP BY cor0.col0
----
26
43
83

query I rowsort
SELECT 62 AS col1 FROM tab1 AS cor0 GROUP BY cor0.col0
----
62
62
62

query I rowsort
SELECT 23 FROM tab2 GROUP BY tab2.col2
----
23
23
23

query I rowsort
SELECT + ( - tab0.col0 ) col2 FROM tab0, tab0 AS cor0 GROUP BY tab0.col0
----
-26
-43
-83

query I rowsort
SELECT + cor0.col1 FROM tab1 AS cor0 GROUP BY cor0.col1
----
44
57
6

query I rowsort
SELECT cor0.col1 FROM tab2 AS cor0 GROUP BY cor0.col1, cor0.col2
----
41
59
61

query I rowsort
SELECT DISTINCT + 80 + cor0.col2 AS col0 FROM tab0 AS cor0 GROUP BY cor0.col2
----
104
118
159

query I rowsort
SELECT DISTINCT 30 * - 9 AS col2 FROM tab2 AS cor0 GROUP BY cor0.col2
----
-270

query I rowsort
SELECT DISTINCT - col2 FROM tab1 AS cor0 GROUP BY col2
----
-45
-71
-8

query I rowsort
SELECT ALL - col2 AS col0 FROM tab1 AS cor0 GROUP BY cor0.col2
----
-45
-71
-8

query I rowsort
SELECT DISTINCT + 82 AS col1 FROM tab1 AS cor0 GROUP BY cor0.col2
----
82

query I rowsort
SELECT 79 * 19 AS col0 FROM tab2 AS cor0 GROUP BY cor0.col2
----
1501
1501
1501

query I rowsort
SELECT ALL ( + 68 ) FROM tab1 cor0 GROUP BY cor0.col2
----
68
68
68

query I rowsort
SELECT - col0 AS col0 FROM tab1 AS cor0 GROUP BY cor0.col0
----
-22
-28
-82

query I rowsort
SELECT + 81 col2 FROM tab2 AS cor0 GROUP BY cor0.col0
----
81
81
81

query I rowsort
SELECT ALL cor0.col2 AS col1 FROM tab2 cor0 GROUP BY cor0.col2
----
58
79
87

query I rowsort
SELECT ALL + cor0.col0 AS col1 FROM tab1 AS cor0 GROUP BY cor0.col1, cor0.col0
----
22
28
82

query I rowsort
SELECT - cor0.col2 AS col0 FROM tab0 cor0 GROUP BY cor0.col2
----
-24
-38
-79

query I rowsort
SELECT cor0.col0 FROM tab1 AS cor0 GROUP BY col0, cor0.col1, cor0.col1
----
22
28
82

query I rowsort
SELECT 58 AS col0 FROM tab0 AS cor0 GROUP BY cor0.col1
----
58
58

query I rowsort
SELECT ALL cor0.col1 + - 20 AS col1 FROM tab0 cor0 GROUP BY cor0.col1
----
-20
61

query I rowsort
SELECT ALL + col1 col0 FROM tab2 AS cor0 GROUP BY cor0.col1
----
41
59
61

query I rowsort
SELECT DISTINCT - - 56 FROM tab2, tab0 AS cor0 GROUP BY cor0.col1
----
56

query I rowsort
SELECT - 10 AS col0 FROM tab2, tab1 AS cor0, tab2 AS cor1 GROUP BY cor1.col0
----
-10
-10
-10

query I rowsort
SELECT 31 AS col2 FROM tab2 AS cor0 GROUP BY cor0.col1
----
31
31
31

query I rowsort
SELECT col2 AS col0 FROM tab0 cor0 GROUP BY cor0.col2
----
24
38
79

query I rowsort
SELECT + 70 AS col1 FROM tab0 GROUP BY col0
----
70
70
70

query I rowsort
SELECT DISTINCT cor0.col1 AS col0 FROM tab2 AS cor0 GROUP BY cor0.col1
----
41
59
61

query I rowsort
SELECT - cor0.col1 FROM tab2, tab2 AS cor0 GROUP BY cor0.col1
----
-41
-59
-61

query I rowsort
SELECT DISTINCT + tab0.col0 col1 FROM tab0 GROUP BY tab0.col0
----
26
43
83

query I rowsort
SELECT DISTINCT - cor0.col2 FROM tab0 AS cor0 GROUP BY cor0.col2
----
-24
-38
-79

query I rowsort
SELECT + cor0.col0 FROM tab1 AS cor0 GROUP BY cor0.col0
----
22
28
82

query I rowsort
SELECT - 5 AS col2 FROM tab2, tab2 AS cor0, tab2 AS cor1 GROUP BY tab2.col1
----
-5
-5
-5

query I rowsort
SELECT DISTINCT 0 AS col2 FROM tab1 AS cor0 GROUP BY cor0.col0
----
0

query I rowsort
SELECT DISTINCT - - tab2.col0 FROM tab2 GROUP BY col0
----
15
91
92

query III rowsort
SELECT DISTINCT * FROM tab2 AS cor0 GROUP BY cor0.col0, col1, cor0.col2
----
15 61 87
91 59 79
92 41 58

query I rowsort label-58
SELECT 9 / + cor0.col0 AS col1 FROM tab0 AS cor0 GROUP BY cor0.col0, cor0.col2
----
0
0
0

query I rowsort
SELECT ( - 72 ) AS col1 FROM tab1 cor0 GROUP BY cor0.col0, cor0.col2
----
-72
-72
-72

query I rowsort
SELECT cor0.col0 AS col2 FROM tab1 AS cor0 GROUP BY cor0.col0
----
22
28
82

query I rowsort
SELECT ( col0 ) FROM tab1 AS cor0 GROUP BY cor0.col0
----
22
28
82

query I rowsort label-62
SELECT ALL 59 / 26 FROM tab2 AS cor0 GROUP BY cor0.col0
----
2
2
2

query I rowsort
SELECT 15 FROM tab1 AS cor0 GROUP BY col2, col2
----
15
15
15

query I rowsort
SELECT CAST ( NULL AS INTEGER ) FROM tab0 AS cor0 GROUP BY cor0.col2, cor0.col2
----
NULL
NULL
NULL

query I rowsort
SELECT ALL - 79 AS col2 FROM tab0 AS cor0 GROUP BY cor0.col2
----
-79
-79
-79

query I rowsort
SELECT ALL 69 AS col0 FROM tab2 AS cor0 GROUP BY cor0.col2
----
69
69
69

query I rowsort
SELECT ALL 37 col1 FROM tab0 AS cor0 GROUP BY cor0.col1
----
37
37

query I rowsort
SELECT ALL 55 * 15 AS col0 FROM tab1 AS cor0 GROUP BY cor0.col2
----
825
825
825

query I rowsort
SELECT ( 63 ) FROM tab1 AS cor0 GROUP BY cor0.col2
----
63
63
63

query I rowsort
SELECT - cor0.col2 AS col1 FROM tab1 AS cor0 GROUP BY cor0.col2
----
-45
-71
-8

query I rowsort
SELECT - col2 FROM tab2 AS cor0 GROUP BY cor0.col2
----
-58
-79
-87

query I rowsort
SELECT ALL 81 * 11 FROM tab2 AS cor0 GROUP BY col1, cor0.col0
----
891
891
891

query I rowsort
SELECT ALL 9 FROM tab2 AS cor0 GROUP BY col2
----
9
9
9

query I rowsort
SELECT DISTINCT ( - 31 ) col1 FROM tab1 GROUP BY tab1.col0
----
-31

query I rowsort label-75
SELECT + + cor0.col0 / - cor0.col0 FROM tab1, tab0 AS cor0 GROUP BY cor0.col0
----
-1
-1
-1

query I rowsort
SELECT cor0.col2 AS col1 FROM tab2 AS cor0 GROUP BY cor0.col2
----
58
79
87

query I rowsort
SELECT ALL cor0.col1 FROM tab0 AS cor0 GROUP BY cor0.col1
----
0
81

query I rowsort
SELECT ALL + - ( - tab0.col2 ) AS col0 FROM tab0 GROUP BY tab0.col2
----
24
38
79

query I rowsort
SELECT 72 AS col1 FROM tab0 AS cor0 GROUP BY cor0.col1
----
72
72

query I rowsort
SELECT - 20 - + col1 FROM tab0 AS cor0 GROUP BY cor0.col1
----
-101
-20

query I rowsort
SELECT - - 63 FROM tab1 GROUP BY tab1.col0
----
63
63
63

query I rowsort
SELECT cor0.col2 FROM tab1 AS cor0 GROUP BY cor0.col2, cor0.col2, col1
----
45
71
8

query I rowsort
SELECT + cor0.col1 FROM tab0 AS cor0 GROUP BY cor0.col1
----
0
81

query I rowsort
SELECT DISTINCT cor0.col1 FROM tab1 AS cor0 GROUP BY cor0.col1, cor0.col1
----
44
57
6

query I rowsort
SELECT cor0.col0 - col0 FROM tab1 AS cor0 GROUP BY cor0.col0
----
0
0
0

query I rowsort
SELECT 50 FROM tab0 AS cor0 GROUP BY cor0.col0
----
50
50
50

query I rowsort
SELECT - 18 AS col0 FROM tab1 cor0 GROUP BY cor0.col2
----
-18
-18
-18

query I rowsort
SELECT + cor0.col2 * cor0.col2 FROM tab0 AS cor0 GROUP BY cor0.col0, cor0.col2
----
1444
576
6241

query I rowsort
SELECT ALL 91 / cor0.col1 FROM tab2 AS cor0 GROUP BY col1, cor0.col1
----
1
1
2

query I rowsort
SELECT cor0.col2 AS col2 FROM tab0 AS cor0 GROUP BY col2
----
24
38
79

query I rowsort
SELECT ALL + 85 AS col1 FROM tab1 AS cor0 GROUP BY cor0.col0
----
85
85
85

query I rowsort
SELECT + 49 AS col2 FROM tab0 cor0 GROUP BY cor0.col0
----
49
49
49

query I rowsort
SELECT cor0.col2 AS col2 FROM tab1 AS cor0 GROUP BY cor0.col2
----
45
71
8

query I rowsort
SELECT - col0 AS col0 FROM tab2 AS cor0 GROUP BY cor0.col0
----
-15
-91
-92

query I rowsort
SELECT DISTINCT - 87 AS col1 FROM tab0 AS cor0 GROUP BY col0
----
-87

query I rowsort
SELECT + 39 FROM tab0 AS cor0 GROUP BY col1
----
39
39

query I rowsort
SELECT ALL cor0.col2 * + col2 FROM tab2 AS cor0 GROUP BY cor0.col2
----
3364
6241
7569

query I rowsort
SELECT 40 FROM tab0 GROUP BY tab0.col1
----
40
40

query I rowsort
SELECT tab1.col2 AS col0 FROM tab1 GROUP BY tab1.col2
----
45
71
8

query I rowsort
SELECT tab2.col0 FROM tab2 GROUP BY tab2.col0
----
15
91
92

query I rowsort
SELECT + col0 * + col0 FROM tab0 GROUP BY tab0.col0
----
1849
676
6889

query I rowsort
SELECT ALL cor0.col2 + cor0.col2 FROM tab0 AS cor0 GROUP BY cor0.col2
----
158
48
76

query I rowsort
SELECT DISTINCT cor0.col2 FROM tab1 cor0 GROUP BY cor0.col2
----
45
71
8

query I rowsort
SELECT ALL + cor0.col2 FROM tab0 AS cor0 GROUP BY cor0.col2
----
24
38
79

query I rowsort
SELECT cor0.col2 AS col2 FROM tab0 AS cor0 GROUP BY cor0.col2
----
24
38
79

query I rowsort label-106
SELECT - 53 / cor0.col0 col0 FROM tab1 cor0 GROUP BY cor0.col0
----
-1
-2
0

query I rowsort
SELECT cor0.col1 AS col1 FROM tab0 AS cor0 GROUP BY cor0.col1
----
0
81

query I rowsort
SELECT DISTINCT + cor0.col1 col0 FROM tab2 cor0 GROUP BY cor0.col1, cor0.col0
----
41
59
61

query I rowsort
SELECT - cor0.col2 AS col1 FROM tab1 AS cor0 GROUP BY cor0.col0, cor0.col2
----
-45
-71
-8

query I rowsort
SELECT cor0.col1 AS col2 FROM tab0 AS cor0 GROUP BY cor0.col1, cor0.col1
----
0
81

query I rowsort
SELECT 25 AS col1 FROM tab2 cor0 GROUP BY cor0.col0
----
25
25
25

query I rowsort
SELECT cor0.col0 FROM tab1 AS cor0 GROUP BY cor0.col0
----
22
28
82

query I rowsort
SELECT DISTINCT + 6 FROM tab1 cor0 GROUP BY col2, cor0.col0
----
6

query I rowsort
SELECT cor0.col2 AS col2 FROM tab2 AS cor0 GROUP BY cor0.col2
----
58
79
87

query I rowsort
SELECT ALL 72 AS col2 FROM tab1 AS cor0 GROUP BY cor0.col0
----
72
72
72

query I rowsort
SELECT ALL + 73 AS col2 FROM tab0 AS cor0 GROUP BY cor0.col0
----
73
73
73

query I rowsort
SELECT tab1.col0 AS col2 FROM tab1 GROUP BY col0
----
22
28
82

query I rowsort
SELECT + cor0.col1 AS col0 FROM tab2 AS cor0 GROUP BY cor0.col1
----
41
59
61

query I rowsort
SELECT DISTINCT - cor0.col1 col1 FROM tab0 AS cor0 GROUP BY cor0.col1
----
-81
0

query I rowsort
SELECT cor0.col0 * 51 FROM tab1 AS cor0 GROUP BY col0
----
1122
1428
4182

query I rowsort
SELECT ALL + 89 FROM tab2, tab1 AS cor0, tab1 AS cor1 GROUP BY cor0.col2
----
89
89
89

query I rowsort
SELECT ALL + cor0.col0 - + cor0.col0 FROM tab2 AS cor0 GROUP BY cor0.col0
----
0
0
0

query I rowsort
SELECT ALL 71 AS col0 FROM tab0 GROUP BY col1
----
71
71

query I rowsort
SELECT - ( + cor0.col0 ) AS col1 FROM tab0 AS cor0 GROUP BY cor0.col0
----
-26
-43
-83

query I rowsort
SELECT 62 FROM tab1 AS cor0 GROUP BY cor0.col0
----
62
62
62

query I rowsort
SELECT ALL - 97 AS col1 FROM tab0 AS cor0 GROUP BY cor0.col0
----
-97
-97
-97

query I rowsort
SELECT DISTINCT + 29 * ( cor0.col0 ) + + 47 FROM tab1 cor0 GROUP BY cor0.col0
----
2425
685
859

query I rowsort
SELECT DISTINCT col2 AS col2 FROM tab2 AS cor0 GROUP BY cor0.col2
----
58
79
87

query I rowsort
SELECT ALL 40 AS col1 FROM tab0 AS cor0 GROUP BY cor0.col2
----
40
40
40

query I rowsort
SELECT cor0.col1 + cor0.col1 AS col2 FROM tab2 cor0 GROUP BY cor0.col1
----
118
122
82

query I rowsort
SELECT ( + cor0.col1 ) FROM tab2 AS cor0 GROUP BY cor0.col1, cor0.col1
----
41
59
61

query I rowsort
SELECT cor0.col1 * + cor0.col1 col1 FROM tab1 AS cor0 GROUP BY cor0.col1
----
1936
3249
36

query I rowsort
SELECT ALL + cor0.col0 FROM tab1 AS cor0 GROUP BY cor0.col2, cor0.col0
----
22
28
82

query I rowsort
SELECT - 9 FROM tab2 AS cor0 GROUP BY cor0.col1, cor0.col1, col2
----
-9
-9
-9

query I rowsort
SELECT ALL - 7 * cor0.col1 FROM tab1 AS cor0 GROUP BY cor0.col0, cor0.col1
----
-308
-399
-42

query I rowsort
SELECT - 21 AS col2 FROM tab1 cor0 GROUP BY cor0.col1, cor0.col1
----
-21
-21
-21

query I rowsort
SELECT DISTINCT tab1.col2 FROM tab1 GROUP BY tab1.col2
----
45
71
8

query I rowsort
SELECT DISTINCT - 76 FROM tab2 GROUP BY tab2.col2
----
-76

query I rowsort
SELECT DISTINCT - cor0.col1 AS col2 FROM tab2 AS cor0 GROUP BY cor0.col1
----
-41
-59
-61

query I rowsort
SELECT cor0.col1 FROM tab0 AS cor0 GROUP BY cor0.col1
----
0
81

query I rowsort
SELECT ALL - cor0.col2 + - 55 AS col1 FROM tab0 AS cor0 GROUP BY col2
----
-134
-79
-93

query I rowsort
SELECT - + 28 FROM tab0, tab2 cor0 GROUP BY tab0.col1
----
-28
-28

query I rowsort
SELECT ALL col1 AS col1 FROM tab2 AS cor0 GROUP BY cor0.col1
----
41
59
61

query I rowsort
SELECT ALL + 35 * 14 AS col1 FROM tab2 GROUP BY tab2.col1
----
490
490
490

query I rowsort
SELECT ALL cor0.col0 FROM tab2 AS cor0 GROUP BY cor0.col0, cor0.col1
----
15
91
92

query I rowsort
SELECT DISTINCT - cor0.col2 * 18 + + 56 FROM tab2 AS cor0 GROUP BY col2
----
-1366
-1510
-988

query I rowsort
SELECT cor0.col0 FROM tab0 cor0 GROUP BY col0
----
26
43
83

query I rowsort
SELECT ALL - 38 AS col1 FROM tab2 GROUP BY tab2.col2
----
-38
-38
-38

query I rowsort
SELECT - 79 FROM tab0, tab0 cor0, tab0 AS cor1 GROUP BY cor1.col0
----
-79
-79
-79

query I rowsort
SELECT + cor0.col2 FROM tab1 cor0 GROUP BY cor0.col2, cor0.col1
----
45
71
8

query I rowsort
SELECT cor0.col0 FROM tab0 AS cor0 GROUP BY cor0.col2, cor0.col0
----
26
43
83

query I rowsort
SELECT cor0.col2 AS col0 FROM tab0 AS cor0 GROUP BY cor0.col2, cor0.col0
----
24
38
79

query I rowsort
SELECT + - 57 AS col1 FROM tab2 GROUP BY tab2.col2
----
-57
-57
-57

query I rowsort
SELECT ALL - cor0.col1 FROM tab2 cor0 GROUP BY cor0.col1
----
-41
-59
-61

query I rowsort
SELECT DISTINCT cor0.col2 FROM tab2 AS cor0 GROUP BY cor0.col2
----
58
79
87

query I rowsort
SELECT - cor0.col0 FROM tab0 AS cor0 GROUP BY cor0.col0
----
-26
-43
-83

query I rowsort
SELECT ( - cor0.col1 ) FROM tab1 AS cor0 GROUP BY cor0.col1
----
-44
-57
-6

query I rowsort
SELECT DISTINCT - cor0.col2 FROM tab0 cor0 GROUP BY cor0.col2, cor0.col2
----
-24
-38
-79

query I rowsort
SELECT DISTINCT tab1.col1 * ( + tab1.col1 ) FROM tab1 GROUP BY col1
----
1936
3249
36

query I rowsort
SELECT - cor0.col1 FROM tab2 AS cor0 GROUP BY cor0.col1
----
-41
-59
-61

query III rowsort
SELECT * FROM tab2 AS cor0 GROUP BY cor0.col1, cor0.col2, cor0.col0
----
15 61 87
91 59 79
92 41 58

query I rowsort
SELECT + 83 AS col2 FROM tab0 AS cor0 GROUP BY cor0.col2
----
83
83
83

query I rowsort
SELECT + ( 97 ) + - tab0.col1 FROM tab0, tab1 AS cor0 GROUP BY tab0.col1
----
16
97

query I rowsort
SELECT 61 AS col0 FROM tab1 AS cor0 GROUP BY cor0.col2
----
61
61
61

query I rowsort
SELECT ALL cor0.col2 FROM tab0 cor0 GROUP BY cor0.col2
----
24
38
79

query I rowsort
SELECT cor0.col2 FROM tab0, tab1 AS cor0 GROUP BY cor0.col2
----
45
71
8

query I rowsort
SELECT + - 3 FROM tab2 GROUP BY col1
----
-3
-3
-3

query I rowsort
SELECT DISTINCT + 96 FROM tab2 GROUP BY tab2.col1
----
96

query I rowsort
SELECT ALL 81 FROM tab1 AS cor0 GROUP BY cor0.col1
----
81
81
81

query I rowsort
SELECT cor0.col0 AS col1 FROM tab0 AS cor0 GROUP BY cor0.col0
----
26
43
83

query I rowsort
SELECT - + 51 col2 FROM tab2, tab2 AS cor0 GROUP BY cor0.col1
----
-51
-51
-51

query I rowsort
SELECT cor0.col1 + - cor0.col1 FROM tab2 AS cor0 GROUP BY cor0.col1
----
0
0
0

query I rowsort
SELECT 35 AS col2 FROM tab1 AS cor0 GROUP BY cor0.col1
----
35
35
35

query I rowsort
SELECT + tab2.col1 col0 FROM tab2 GROUP BY tab2.col1
----
41
59
61

query I rowsort
SELECT 37 AS col1 FROM tab0 AS cor0 GROUP BY col0
----
37
37
37

query I rowsort
SELECT + cor0.col1 AS col1 FROM tab2 AS cor0 GROUP BY cor0.col1
----
41
59
61

query I rowsort
SELECT cor0.col1 FROM tab2, tab1 AS cor0 GROUP BY cor0.col1
----
44
57
6

query I rowsort
SELECT ALL - col0 AS col2 FROM tab1 AS cor0 GROUP BY cor0.col0
----
-22
-28
-82

query I rowsort
SELECT + 77 AS col1 FROM tab1 AS cor0 CROSS JOIN tab0 AS cor1 GROUP BY cor0.col2
----
77
77
77

query I rowsort
SELECT ALL cor0.col0 col1 FROM tab1 AS cor0 GROUP BY cor0.col0
----
22
28
82

query I rowsort
SELECT + cor0.col2 * + cor0.col0 FROM tab0 AS cor0 GROUP BY cor0.col0, cor0.col2
----
1032
2054
3154

query I rowsort
SELECT DISTINCT 39 FROM tab0 AS cor0 GROUP BY cor0.col0
----
39

query III rowsort
SELECT DISTINCT * FROM tab1 AS cor0 GROUP BY cor0.col0, cor0.col2, cor0.col1
----
22 6 8
28 57 45
82 44 71

query I rowsort
SELECT ALL + 28 FROM tab2 cor0 GROUP BY cor0.col0
----
28
28
28

query I rowsort
SELECT cor0.col0 AS col0 FROM tab1 AS cor0 GROUP BY cor0.col2, cor0.col0
----
22
28
82

query I rowsort
SELECT ALL cor0.col2 AS col0 FROM tab1 AS cor0 GROUP BY cor0.col2, cor0.col2
----
45
71
8

query I rowsort
SELECT + ( col0 ) * col0 AS col2 FROM tab2 AS cor0 GROUP BY cor0.col0
----
225
8281
8464

query I rowsort label-188
SELECT - 21 - + 57 / cor0.col0 FROM tab0 AS cor0 GROUP BY cor0.col0
----
-21
-22
-23

query I rowsort
SELECT + 37 + cor0.col0 * cor0.col2 FROM tab2 AS cor0 GROUP BY cor0.col2, col0
----
1342
5373
7226

query I rowsort
SELECT ALL cor0.col2 FROM tab1 AS cor0 GROUP BY cor0.col2, cor0.col0
----
45
71
8

query III rowsort
SELECT * FROM tab1 AS cor0 GROUP BY col2, cor0.col1, cor0.col0
----
22 6 8
28 57 45
82 44 71

query I rowsort
SELECT ( cor0.col2 ) AS col2 FROM tab0 AS cor0 GROUP BY cor0.col2
----
24
38
79

query I rowsort
SELECT DISTINCT 28 FROM tab0 AS cor0 GROUP BY cor0.col0
----
28

query I rowsort
SELECT ALL - 18 FROM tab0, tab1 AS cor0 GROUP BY cor0.col0
----
-18
-18
-18

query I rowsort
SELECT DISTINCT cor0.col2 FROM tab0 AS cor0 GROUP BY cor0.col2
----
24
38
79

query I rowsort
SELECT + col2 FROM tab2 AS cor0 GROUP BY cor0.col2
----
58
79
87

query I rowsort
SELECT - cor0.col0 AS col0 FROM tab1 AS cor0 GROUP BY cor0.col1, cor0.col0
----
-22
-28
-82

query I rowsort
SELECT 29 FROM tab1 AS cor0 GROUP BY cor0.col1, cor0.col0
----
29
29
29

query I rowsort
SELECT - + cor0.col0 - 39 AS col0 FROM tab0, tab0 cor0 GROUP BY cor0.col0
----
-122
-65
-82

query I rowsort
SELECT ALL 45 AS col0 FROM tab0 GROUP BY tab0.col0
----
45
45
45

query I rowsort
SELECT + 74 AS col1 FROM tab1 GROUP BY tab1.col0
----
74
74
74

query I rowsort
SELECT cor0.col2 FROM tab2 AS cor0 GROUP BY cor0.col2
----
58
79
87

query I rowsort label-203
SELECT - cor0.col2 + CAST ( 80 AS INTEGER ) FROM tab1 AS cor0 GROUP BY col2
----
35
72
9

query I rowsort
SELECT DISTINCT - cor0.col1 FROM tab0 AS cor0 GROUP BY cor0.col1
----
-81
0

query I rowsort
SELECT - 51 * + cor0.col2 FROM tab0, tab2 cor0, tab1 AS cor1 GROUP BY cor0.col2
----
-2958
-4029
-4437

query I rowsort
SELECT ALL + col0 * cor0.col0 FROM tab2 AS cor0 GROUP BY cor0.col0
----
225
8281
8464

query I rowsort
SELECT DISTINCT ( col0 ) FROM tab0 AS cor0 GROUP BY cor0.col0
----
26
43
83

query I rowsort
SELECT 87 AS col0 FROM tab2 AS cor0 GROUP BY cor0.col1
----
87
87
87

query I rowsort
SELECT + cor0.col0 AS col2 FROM tab1 AS cor0 GROUP BY cor0.col0
----
22
28
82

query I rowsort
SELECT DISTINCT + 45 col0 FROM tab1 AS cor0 GROUP BY col0
----
45

query I rowsort label-211
SELECT ALL CAST ( NULL AS INTEGER ) FROM tab2 AS cor0 GROUP BY col1
----
NULL
NULL
NULL

query I rowsort
SELECT ALL cor0.col1 + col1 AS col0 FROM tab0 AS cor0 GROUP BY cor0.col1
----
0
162

query I rowsort
SELECT - cor0.col1 FROM tab0 AS cor0 GROUP BY cor0.col1
----
-81
0

query I rowsort
SELECT DISTINCT + 99 * 76 + + tab2.col1 AS col2 FROM tab2 GROUP BY col1
----
7565
7583
7585

query I rowsort
SELECT ALL 54 AS col2 FROM tab2 AS cor0 GROUP BY cor0.col2
----
54
54
54

query I rowsort
SELECT + cor0.col2 AS col0 FROM tab2 AS cor0 GROUP BY cor0.col2, cor0.col0
----
58
79
87

query I rowsort
SELECT cor0.col0 + + 87 FROM tab1 AS cor0 GROUP BY cor0.col0
----
109
115
169

query I rowsort
SELECT cor0.col0 FROM tab2 AS cor0 GROUP BY cor0.col0, cor0.col1, cor0.col0
----
15
91
92

query I rowsort
SELECT ALL col0 FROM tab1 AS cor0 GROUP BY cor0.col0
----
22
28
82

query I rowsort
SELECT DISTINCT - cor0.col0 - + cor0.col0 FROM tab2 AS cor0 GROUP BY cor0.col0
----
-182
-184
-30

query I rowsort
SELECT ALL - 68 * + cor0.col1 FROM tab0 AS cor0 GROUP BY cor0.col1, cor0.col1
----
-5508
0

query I rowsort
SELECT col2 AS col2 FROM tab0 AS cor0 GROUP BY cor0.col1, cor0.col2
----
24
38
79

query I rowsort
SELECT ALL - 11 AS col1 FROM tab1 AS cor0 GROUP BY cor0.col2
----
-11
-11
-11

query I rowsort
SELECT 66 AS col1 FROM tab1 AS cor0 GROUP BY cor0.col2
----
66
66
66

query I rowsort
SELECT - cor0.col2 FROM tab2 AS cor0 GROUP BY cor0.col2
----
-58
-79
-87

query I rowsort
SELECT ALL 37 FROM tab2, tab0 AS cor0 GROUP BY cor0.col1
----
37
37

query I rowsort
SELECT DISTINCT + 20 col2 FROM tab0 GROUP BY tab0.col1
----
20

query I rowsort
SELECT 42 FROM tab0 cor0 GROUP BY col2
----
42
42
42

query I rowsort
SELECT ALL - cor0.col1 AS col1 FROM tab1 cor0 GROUP BY cor0.col1
----
-44
-57
-6

query I rowsort
SELECT - col2 AS col1 FROM tab2 AS cor0 GROUP BY cor0.col2
----
-58
-79
-87

query I rowsort
SELECT DISTINCT + 86 FROM tab1 GROUP BY tab1.col2
----
86

query I rowsort
SELECT + cor0.col1 AS col1 FROM tab2, tab0 cor0 GROUP BY cor0.col1
----
0
81

query I rowsort
SELECT - 13 FROM tab0 cor0 GROUP BY cor0.col1
----
-13
-13

query I rowsort
SELECT tab1.col0 AS col1 FROM tab1 GROUP BY tab1.col0
----
22
28
82

query I rowsort
SELECT ALL cor0.col1 * cor0.col1 AS col0 FROM tab2 AS cor0 GROUP BY cor0.col1
----
1681
3481
3721

query I rowsort
SELECT - cor0.col0 AS col1 FROM tab2 AS cor0 GROUP BY cor0.col0
----
-15
-91
-92

query I rowsort
SELECT cor0.col2 FROM tab1 AS cor0 GROUP BY cor0.col0, cor0.col2
----
45
71
8

query I rowsort
SELECT ALL - 67 AS col0 FROM tab2 AS cor0 GROUP BY cor0.col0
----
-67
-67
-67

query I rowsort
SELECT + 75 AS col2 FROM tab1 cor0 GROUP BY cor0.col0
----
75
75
75

query I rowsort
SELECT ALL cor0.col1 FROM tab0 AS cor0 GROUP BY col0, cor0.col1
----
0
0
81

query I rowsort
SELECT ALL + cor0.col1 FROM tab0 AS cor0 GROUP BY col1
----
0
81

query I rowsort
SELECT DISTINCT - 38 - - cor0.col0 AS col0 FROM tab0 AS cor0 GROUP BY cor0.col0
----
-12
45
5

query I rowsort
SELECT + cor0.col0 + - col0 + 21 AS col0 FROM tab0 AS cor0 GROUP BY cor0.col0
----
21
21
21

query I rowsort
SELECT + cor0.col0 FROM tab1 AS cor0 GROUP BY cor0.col2, cor0.col0, cor0.col0
----
22
28
82

query I rowsort
SELECT ALL - cor0.col0 FROM tab0 AS cor0 GROUP BY cor0.col0, cor0.col0
----
-26
-43
-83

query III rowsort
SELECT * FROM tab0 AS cor0 GROUP BY cor0.col2, cor0.col1, cor0.col0
----
26 0 79
43 81 24
83 0 38

query I rowsort
SELECT DISTINCT + + tab2.col2 FROM tab2, tab1 AS cor0 GROUP BY tab2.col2
----
58
79
87

query I rowsort
SELECT cor0.col0 AS col1 FROM tab2 AS cor0 GROUP BY cor0.col0
----
15
91
92

query I rowsort
SELECT col0 AS col0 FROM tab2 AS cor0 GROUP BY cor0.col0
----
15
91
92

query I rowsort
SELECT - cor0.col0 AS col1 FROM tab1 AS cor0 GROUP BY col0
----
-22
-28
-82

query I rowsort
SELECT DISTINCT ( + 71 ) col1 FROM tab1 GROUP BY tab1.col2
----
71

query I rowsort
SELECT + 96 * 29 col1 FROM tab2, tab1 AS cor0 GROUP BY tab2.col0
----
2784
2784
2784

query I rowsort
SELECT + 3 FROM tab2 AS cor0 GROUP BY cor0.col2
----
3
3
3

query I rowsort
SELECT 37 FROM tab0 AS cor0 GROUP BY col0
----
37
37
37

query I rowsort
SELECT 82 FROM tab0 cor0 GROUP BY cor0.col1
----
82
82

query I rowsort
SELECT cor0.col2 FROM tab2 cor0 GROUP BY cor0.col2
----
58
79
87

query I rowsort
SELECT DISTINCT - 87 FROM tab1, tab2 AS cor0, tab2 AS cor1 GROUP BY tab1.col0
----
-87

query I rowsort
SELECT 55 FROM tab1 AS cor0 GROUP BY cor0.col2, cor0.col1
----
55
55
55

query I rowsort
SELECT DISTINCT 35 FROM tab0 cor0 GROUP BY cor0.col2, cor0.col0
----
35

query I rowsort
SELECT cor0.col0 FROM tab2 cor0 GROUP BY col0
----
15
91
92

query I rowsort
SELECT - cor0.col2 AS col1 FROM tab1 AS cor0 GROUP BY col2
----
-45
-71
-8

query I rowsort
SELECT ALL ( cor0.col2 ) AS col1 FROM tab2, tab1 AS cor0 GROUP BY cor0.col2
----
45
71
8

query I rowsort
SELECT DISTINCT - col2 FROM tab1 GROUP BY tab1.col2
----
-45
-71
-8

query I rowsort
SELECT 38 FROM tab1 AS cor0 GROUP BY cor0.col1, cor0.col1
----
38
38
38

query I rowsort
SELECT - 16 * - cor0.col0 * 47 FROM tab0 AS cor0 GROUP BY cor0.col0
----
19552
32336
62416

query I rowsort
SELECT - 31 FROM tab2 AS cor0 GROUP BY cor0.col2
----
-31
-31
-31

query I rowsort
SELECT ( + 34 ) AS col1 FROM tab1 AS cor0 GROUP BY cor0.col2
----
34
34
34

query I rowsort
SELECT cor0.col2 AS col0 FROM tab1 AS cor0 GROUP BY cor0.col2
----
45
71
8

query I rowsort
SELECT DISTINCT 21 FROM tab0 AS cor0 GROUP BY cor0.col2
----
21

query I rowsort
SELECT 62 AS col2 FROM tab0 cor0 GROUP BY cor0.col1, cor0.col2
----
62
62
62

query I rowsort
SELECT cor0.col0 FROM tab1 cor0 GROUP BY cor0.col0, cor0.col1
----
22
28
82

query I rowsort
SELECT DISTINCT cor0.col0 FROM tab2 AS cor0 GROUP BY cor0.col0, col1
----
15
91
92

query I rowsort
SELECT DISTINCT cor0.col0 AS col2 FROM tab1 AS cor0 GROUP BY cor0.col0
----
22
28
82

query I rowsort
SELECT ALL - ( 30 ) * + cor0.col1 AS col2 FROM tab2 AS cor0 GROUP BY cor0.col1
----
-1230
-1770
-1830

query I rowsort
SELECT DISTINCT 94 AS col1 FROM tab0 AS cor0 GROUP BY cor0.col1
----
94

query I rowsort
SELECT DISTINCT + col1 FROM tab2 AS cor0 GROUP BY cor0.col1
----
41
59
61

# Group By All tests
statement ok
CREATE TABLE tab3(col0 INTEGER, col1 INTEGER, col2 INTEGER, col3 INTEGER)

statement ok
INSERT INTO tab3 VALUES(0,1,12,-1)

statement ok
INSERT INTO tab3 VALUES(0,2,13,-1)

statement ok
INSERT INTO tab3 VALUES(0,1,10,-2)

statement ok
INSERT INTO tab3 VALUES(0,2,15,-2)

statement ok
INSERT INTO tab3 VALUES(1, NULL, 10, -2)

query IRI rowsort
SELECT col1, AVG(col2), col0 FROM tab3 GROUP BY ALL
----
1 11 0
2 14 0
NULL 10 1

query IIR rowsort
SELECT sub.col1, sub.col0, AVG(sub.col2) AS avg_col2
FROM (
  SELECT col1, col0, col2
  FROM tab3
  WHERe col3 = -1
  GROUP BY ALL
) AS sub
GROUP BY ALL;
----
1 0 12
2 0 13

query IIR rowsort
SELECT sub.col1, sub.col0, sub."avg(tab3.col2)" AS avg_col2
FROM (
  SELECT col1, avg(col2), col0 FROM tab3 GROUP BY ALL
) AS sub
GROUP BY ALL;
----
1 0 11
2 0 14
NULL 1 10

query IIII rowsort
SELECT col0, col1, COUNT(col2), SUM(col3) FROM tab3 GROUP BY ALL
----
0 1 2 -3
0 2 2 -3
1 NULL 1 -2

# query below should work in multi partition, successfully.
query II
SELECT l.col0, LAST_VALUE(r.col1 ORDER BY r.col0) as last_col1
FROM tab0 as l
JOIN tab0 as r
ON l.col0 = r.col0
GROUP BY l.col0, l.col1, l.col2
ORDER BY l.col0;
----
26 0
43 81
83 0

# assert that above query works in indeed multi partitions
# physical plan for this query should contain RepartitionExecs.
# Aggregation should be in two stages, Partial + FinalPartitioned stages.
query TT
EXPLAIN SELECT l.col0, LAST_VALUE(r.col1 ORDER BY r.col0) as last_col1
FROM tab0 as l
JOIN tab0 as r
ON l.col0 = r.col0
GROUP BY l.col0, l.col1, l.col2
ORDER BY l.col0;
----
logical_plan
01)Sort: l.col0 ASC NULLS LAST
02)--Projection: l.col0, last_value(r.col1) ORDER BY [r.col0 ASC NULLS LAST] AS last_col1
03)----Aggregate: groupBy=[[l.col0, l.col1, l.col2]], aggr=[[last_value(r.col1) ORDER BY [r.col0 ASC NULLS LAST]]]
04)------Inner Join: l.col0 = r.col0
05)--------SubqueryAlias: l
06)----------TableScan: tab0 projection=[col0, col1, col2]
07)--------SubqueryAlias: r
08)----------TableScan: tab0 projection=[col0, col1]
physical_plan
01)SortPreservingMergeExec: [col0@0 ASC NULLS LAST]
02)--SortExec: expr=[col0@0 ASC NULLS LAST], preserve_partitioning=[true]
03)----ProjectionExec: expr=[col0@0 as col0, last_value(r.col1) ORDER BY [r.col0 ASC NULLS LAST]@3 as last_col1]
04)------AggregateExec: mode=FinalPartitioned, gby=[col0@0 as col0, col1@1 as col1, col2@2 as col2], aggr=[last_value(r.col1) ORDER BY [r.col0 ASC NULLS LAST]]
05)--------CoalesceBatchesExec: target_batch_size=8192
06)----------RepartitionExec: partitioning=Hash([col0@0, col1@1, col2@2], 4), input_partitions=4
07)------------AggregateExec: mode=Partial, gby=[col0@0 as col0, col1@1 as col1, col2@2 as col2], aggr=[last_value(r.col1) ORDER BY [r.col0 ASC NULLS LAST]]
08)--------------RepartitionExec: partitioning=RoundRobinBatch(4), input_partitions=1
09)----------------ProjectionExec: expr=[col0@2 as col0, col1@3 as col1, col2@4 as col2, col0@0 as col0, col1@1 as col1]
10)------------------CoalesceBatchesExec: target_batch_size=8192
11)--------------------HashJoinExec: mode=Partitioned, join_type=Inner, on=[(col0@0, col0@0)]
12)----------------------MemoryExec: partitions=1, partition_sizes=[3]
13)----------------------MemoryExec: partitions=1, partition_sizes=[3]

# Columns in the table are a,b,c,d. Source is CsvExec which is ordered by
# a,b,c column. Column a has cardinality 2, column b has cardinality 4.
# Column c has cardinality 100 (unique entries). Column d has cardinality 5.
statement ok
CREATE UNBOUNDED EXTERNAL TABLE annotated_data_infinite2 (
  a0 INTEGER,
  a INTEGER,
  b INTEGER,
  c INTEGER,
  d INTEGER
)
STORED AS CSV
WITH ORDER (a ASC, b ASC, c ASC)
LOCATION '../core/tests/data/window_2.csv'
OPTIONS ('format.has_header' 'true');

# Create a table with 2 ordered columns.
# In the next step, we will expect to observe the removed sort execs.
statement ok
CREATE EXTERNAL TABLE multiple_ordered_table (
  a0 INTEGER,
  a INTEGER,
  b INTEGER,
  c INTEGER,
  d INTEGER
)
STORED AS CSV
WITH ORDER (a ASC, b ASC)
WITH ORDER (c ASC)
LOCATION '../core/tests/data/window_2.csv'
OPTIONS ('format.has_header' 'true');

# Expected a sort exec for b DESC
query TT
EXPLAIN SELECT a FROM multiple_ordered_table ORDER BY b DESC;
----
logical_plan
01)Projection: multiple_ordered_table.a
02)--Sort: multiple_ordered_table.b DESC NULLS FIRST
03)----TableScan: multiple_ordered_table projection=[a, b]
physical_plan
01)ProjectionExec: expr=[a@0 as a]
02)--SortExec: expr=[b@1 DESC], preserve_partitioning=[false]
03)----CsvExec: file_groups={1 group: [[WORKSPACE_ROOT/datafusion/core/tests/data/window_2.csv]]}, projection=[a, b], output_ordering=[a@0 ASC NULLS LAST, b@1 ASC NULLS LAST], has_header=true

# Final plan shouldn't have SortExec c ASC,
# because table already satisfies this ordering.
query TT
EXPLAIN SELECT a FROM multiple_ordered_table ORDER BY c ASC;
----
logical_plan
01)Projection: multiple_ordered_table.a
02)--Sort: multiple_ordered_table.c ASC NULLS LAST
03)----TableScan: multiple_ordered_table projection=[a, c]
physical_plan CsvExec: file_groups={1 group: [[WORKSPACE_ROOT/datafusion/core/tests/data/window_2.csv]]}, projection=[a], output_ordering=[a@0 ASC NULLS LAST], has_header=true

# Final plan shouldn't have SortExec a ASC, b ASC,
# because table already satisfies this ordering.
query TT
EXPLAIN SELECT a FROM multiple_ordered_table ORDER BY a ASC, b ASC;
----
logical_plan
01)Projection: multiple_ordered_table.a
02)--Sort: multiple_ordered_table.a ASC NULLS LAST, multiple_ordered_table.b ASC NULLS LAST
03)----TableScan: multiple_ordered_table projection=[a, b]
physical_plan CsvExec: file_groups={1 group: [[WORKSPACE_ROOT/datafusion/core/tests/data/window_2.csv]]}, projection=[a], output_ordering=[a@0 ASC NULLS LAST], has_header=true

# test_window_agg_sort
statement ok
set datafusion.execution.target_partitions = 1;

# test_source_sorted_groupby
query TT
EXPLAIN SELECT a, b,
 SUM(c) as summation1
 FROM annotated_data_infinite2
 GROUP BY b, a
----
logical_plan
01)Projection: annotated_data_infinite2.a, annotated_data_infinite2.b, sum(annotated_data_infinite2.c) AS summation1
02)--Aggregate: groupBy=[[annotated_data_infinite2.b, annotated_data_infinite2.a]], aggr=[[sum(CAST(annotated_data_infinite2.c AS Int64))]]
03)----TableScan: annotated_data_infinite2 projection=[a, b, c]
physical_plan
01)ProjectionExec: expr=[a@1 as a, b@0 as b, sum(annotated_data_infinite2.c)@2 as summation1]
02)--AggregateExec: mode=Single, gby=[b@1 as b, a@0 as a], aggr=[sum(annotated_data_infinite2.c)], ordering_mode=Sorted
03)----StreamingTableExec: partition_sizes=1, projection=[a, b, c], infinite_source=true, output_ordering=[a@0 ASC NULLS LAST, b@1 ASC NULLS LAST, c@2 ASC NULLS LAST]


query III
 SELECT a, b,
 SUM(c) as summation1
 FROM annotated_data_infinite2
 GROUP BY b, a
----
0 0 300
0 1 925
1 2 1550
1 3 2175


# test_source_sorted_groupby2
# If ordering is not important for the aggregation function, we should ignore the ordering requirement. Hence
# "ORDER BY a DESC" should have no effect.
query TT
EXPLAIN SELECT a, d,
 SUM(c ORDER BY a DESC) as summation1
 FROM annotated_data_infinite2
 GROUP BY d, a
----
logical_plan
01)Projection: annotated_data_infinite2.a, annotated_data_infinite2.d, sum(annotated_data_infinite2.c) ORDER BY [annotated_data_infinite2.a DESC NULLS FIRST] AS summation1
02)--Aggregate: groupBy=[[annotated_data_infinite2.d, annotated_data_infinite2.a]], aggr=[[sum(CAST(annotated_data_infinite2.c AS Int64)) ORDER BY [annotated_data_infinite2.a DESC NULLS FIRST]]]
03)----TableScan: annotated_data_infinite2 projection=[a, c, d]
physical_plan
01)ProjectionExec: expr=[a@1 as a, d@0 as d, sum(annotated_data_infinite2.c) ORDER BY [annotated_data_infinite2.a DESC NULLS FIRST]@2 as summation1]
02)--AggregateExec: mode=Single, gby=[d@2 as d, a@0 as a], aggr=[sum(annotated_data_infinite2.c) ORDER BY [annotated_data_infinite2.a DESC NULLS FIRST]], ordering_mode=PartiallySorted([1])
03)----StreamingTableExec: partition_sizes=1, projection=[a, c, d], infinite_source=true, output_ordering=[a@0 ASC NULLS LAST]

query III
SELECT a, d,
 SUM(c ORDER BY a DESC) as summation1
 FROM annotated_data_infinite2
 GROUP BY d, a
----
0 0 292
0 2 196
0 1 315
0 4 164
0 3 258
1 0 622
1 3 299
1 1 1043
1 4 913
1 2 848

# test_source_sorted_groupby3

query TT
EXPLAIN SELECT a, b, FIRST_VALUE(c ORDER BY a DESC) as first_c
  FROM annotated_data_infinite2
  GROUP BY a, b
----
logical_plan
01)Projection: annotated_data_infinite2.a, annotated_data_infinite2.b, first_value(annotated_data_infinite2.c) ORDER BY [annotated_data_infinite2.a DESC NULLS FIRST] AS first_c
02)--Aggregate: groupBy=[[annotated_data_infinite2.a, annotated_data_infinite2.b]], aggr=[[first_value(annotated_data_infinite2.c) ORDER BY [annotated_data_infinite2.a DESC NULLS FIRST]]]
03)----TableScan: annotated_data_infinite2 projection=[a, b, c]
physical_plan
01)ProjectionExec: expr=[a@0 as a, b@1 as b, first_value(annotated_data_infinite2.c) ORDER BY [annotated_data_infinite2.a DESC NULLS FIRST]@2 as first_c]
02)--AggregateExec: mode=Single, gby=[a@0 as a, b@1 as b], aggr=[first_value(annotated_data_infinite2.c) ORDER BY [annotated_data_infinite2.a DESC NULLS FIRST]], ordering_mode=Sorted
03)----StreamingTableExec: partition_sizes=1, projection=[a, b, c], infinite_source=true, output_ordering=[a@0 ASC NULLS LAST, b@1 ASC NULLS LAST, c@2 ASC NULLS LAST]

query III
SELECT a, b, FIRST_VALUE(c ORDER BY a DESC) as first_c
  FROM annotated_data_infinite2
  GROUP BY a, b
----
0 0 0
0 1 25
1 2 50
1 3 75

# test_source_sorted_groupby4

query TT
EXPLAIN SELECT a, b, LAST_VALUE(c ORDER BY a DESC) as last_c
  FROM annotated_data_infinite2
  GROUP BY a, b
----
logical_plan
01)Projection: annotated_data_infinite2.a, annotated_data_infinite2.b, last_value(annotated_data_infinite2.c) ORDER BY [annotated_data_infinite2.a DESC NULLS FIRST] AS last_c
02)--Aggregate: groupBy=[[annotated_data_infinite2.a, annotated_data_infinite2.b]], aggr=[[last_value(annotated_data_infinite2.c) ORDER BY [annotated_data_infinite2.a DESC NULLS FIRST]]]
03)----TableScan: annotated_data_infinite2 projection=[a, b, c]
physical_plan
01)ProjectionExec: expr=[a@0 as a, b@1 as b, last_value(annotated_data_infinite2.c) ORDER BY [annotated_data_infinite2.a DESC NULLS FIRST]@2 as last_c]
02)--AggregateExec: mode=Single, gby=[a@0 as a, b@1 as b], aggr=[last_value(annotated_data_infinite2.c) ORDER BY [annotated_data_infinite2.a DESC NULLS FIRST]], ordering_mode=Sorted
03)----StreamingTableExec: partition_sizes=1, projection=[a, b, c], infinite_source=true, output_ordering=[a@0 ASC NULLS LAST, b@1 ASC NULLS LAST, c@2 ASC NULLS LAST]

query III
SELECT a, b, LAST_VALUE(c ORDER BY a DESC, c ASC) as last_c
  FROM annotated_data_infinite2
  GROUP BY a, b
----
0 0 24
0 1 49
1 2 74
1 3 99

# when LAST_VALUE, or FIRST_VALUE value do not contain ordering requirement
# queries should still work, However, result depends on the scanning order and
# not deterministic
query TT
EXPLAIN SELECT a, b, LAST_VALUE(c) as last_c
  FROM annotated_data_infinite2
  GROUP BY a, b
----
logical_plan
01)Projection: annotated_data_infinite2.a, annotated_data_infinite2.b, last_value(annotated_data_infinite2.c) AS last_c
02)--Aggregate: groupBy=[[annotated_data_infinite2.a, annotated_data_infinite2.b]], aggr=[[last_value(annotated_data_infinite2.c)]]
03)----TableScan: annotated_data_infinite2 projection=[a, b, c]
physical_plan
01)ProjectionExec: expr=[a@0 as a, b@1 as b, last_value(annotated_data_infinite2.c)@2 as last_c]
02)--AggregateExec: mode=Single, gby=[a@0 as a, b@1 as b], aggr=[last_value(annotated_data_infinite2.c)], ordering_mode=Sorted
03)----StreamingTableExec: partition_sizes=1, projection=[a, b, c], infinite_source=true, output_ordering=[a@0 ASC NULLS LAST, b@1 ASC NULLS LAST, c@2 ASC NULLS LAST]

query III
SELECT a, b, LAST_VALUE(c) as last_c
  FROM annotated_data_infinite2
  GROUP BY a, b
----
0 0 24
0 1 49
1 2 74
1 3 99

query TT
EXPLAIN SELECT *
FROM annotated_data_infinite2
ORDER BY a, b, d;
----
logical_plan
01)Sort: annotated_data_infinite2.a ASC NULLS LAST, annotated_data_infinite2.b ASC NULLS LAST, annotated_data_infinite2.d ASC NULLS LAST
02)--TableScan: annotated_data_infinite2 projection=[a0, a, b, c, d]
physical_plan
01)PartialSortExec: expr=[a@1 ASC NULLS LAST, b@2 ASC NULLS LAST, d@4 ASC NULLS LAST], common_prefix_length=[2]
02)--StreamingTableExec: partition_sizes=1, projection=[a0, a, b, c, d], infinite_source=true, output_ordering=[a@1 ASC NULLS LAST, b@2 ASC NULLS LAST, c@3 ASC NULLS LAST]

query TT
EXPLAIN SELECT *
FROM annotated_data_infinite2
ORDER BY a, b, d
LIMIT 50;
----
logical_plan
01)Sort: annotated_data_infinite2.a ASC NULLS LAST, annotated_data_infinite2.b ASC NULLS LAST, annotated_data_infinite2.d ASC NULLS LAST, fetch=50
02)--TableScan: annotated_data_infinite2 projection=[a0, a, b, c, d]
physical_plan
01)PartialSortExec: TopK(fetch=50), expr=[a@1 ASC NULLS LAST, b@2 ASC NULLS LAST, d@4 ASC NULLS LAST], common_prefix_length=[2]
02)--StreamingTableExec: partition_sizes=1, projection=[a0, a, b, c, d], infinite_source=true, output_ordering=[a@1 ASC NULLS LAST, b@2 ASC NULLS LAST, c@3 ASC NULLS LAST]

query TT
EXPLAIN SELECT *
FROM multiple_ordered_table
ORDER BY a, b, d;
----
logical_plan
01)Sort: multiple_ordered_table.a ASC NULLS LAST, multiple_ordered_table.b ASC NULLS LAST, multiple_ordered_table.d ASC NULLS LAST
02)--TableScan: multiple_ordered_table projection=[a0, a, b, c, d]
physical_plan
01)SortExec: expr=[a@1 ASC NULLS LAST, b@2 ASC NULLS LAST, d@4 ASC NULLS LAST], preserve_partitioning=[false]
02)--CsvExec: file_groups={1 group: [[WORKSPACE_ROOT/datafusion/core/tests/data/window_2.csv]]}, projection=[a0, a, b, c, d], output_orderings=[[a@1 ASC NULLS LAST, b@2 ASC NULLS LAST], [c@3 ASC NULLS LAST]], has_header=true

query TT
EXPLAIN SELECT a, b, ARRAY_AGG(d ORDER BY d)
FROM annotated_data_infinite2
GROUP BY a, b;
----
logical_plan
01)Aggregate: groupBy=[[annotated_data_infinite2.a, annotated_data_infinite2.b]], aggr=[[array_agg(annotated_data_infinite2.d) ORDER BY [annotated_data_infinite2.d ASC NULLS LAST]]]
02)--TableScan: annotated_data_infinite2 projection=[a, b, d]
physical_plan
01)AggregateExec: mode=Single, gby=[a@0 as a, b@1 as b], aggr=[array_agg(annotated_data_infinite2.d) ORDER BY [annotated_data_infinite2.d ASC NULLS LAST]], ordering_mode=Sorted
02)--PartialSortExec: expr=[a@0 ASC NULLS LAST, b@1 ASC NULLS LAST, d@2 ASC NULLS LAST], common_prefix_length=[2]
03)----StreamingTableExec: partition_sizes=1, projection=[a, b, d], infinite_source=true, output_ordering=[a@0 ASC NULLS LAST, b@1 ASC NULLS LAST]

# as can be seen in the result below d is indeed ordered.
query II?
SELECT a, b, ARRAY_AGG(d ORDER BY d)
FROM annotated_data_infinite2
GROUP BY a, b;
----
0 0 [0, 0, 0, 0, 0, 0, 0, 1, 1, 1, 1, 1, 2, 2, 2, 2, 2, 2, 3, 3, 3, 4, 4, 4, 4]
0 1 [0, 0, 0, 0, 0, 0, 1, 1, 1, 1, 1, 1, 1, 2, 2, 2, 2, 3, 3, 3, 3, 3, 4, 4, 4]
1 2 [0, 0, 0, 1, 1, 1, 1, 1, 1, 1, 1, 1, 1, 2, 2, 2, 2, 3, 3, 4, 4, 4, 4, 4, 4]
1 3 [0, 0, 0, 0, 0, 1, 1, 1, 1, 1, 2, 2, 2, 2, 2, 2, 2, 3, 3, 4, 4, 4, 4, 4, 4]

query III
SELECT a, b, d
FROM annotated_data_infinite2
ORDER BY a, b, d;
----
0 0 0
0 0 0
0 0 0
0 0 0
0 0 0
0 0 0
0 0 0
0 0 1
0 0 1
0 0 1
0 0 1
0 0 1
0 0 2
0 0 2
0 0 2
0 0 2
0 0 2
0 0 2
0 0 3
0 0 3
0 0 3
0 0 4
0 0 4
0 0 4
0 0 4
0 1 0
0 1 0
0 1 0
0 1 0
0 1 0
0 1 0
0 1 1
0 1 1
0 1 1
0 1 1
0 1 1
0 1 1
0 1 1
0 1 2
0 1 2
0 1 2
0 1 2
0 1 3
0 1 3
0 1 3
0 1 3
0 1 3
0 1 4
0 1 4
0 1 4
1 2 0
1 2 0
1 2 0
1 2 1
1 2 1
1 2 1
1 2 1
1 2 1
1 2 1
1 2 1
1 2 1
1 2 1
1 2 1
1 2 2
1 2 2
1 2 2
1 2 2
1 2 3
1 2 3
1 2 4
1 2 4
1 2 4
1 2 4
1 2 4
1 2 4
1 3 0
1 3 0
1 3 0
1 3 0
1 3 0
1 3 1
1 3 1
1 3 1
1 3 1
1 3 1
1 3 2
1 3 2
1 3 2
1 3 2
1 3 2
1 3 2
1 3 2
1 3 3
1 3 3
1 3 4
1 3 4
1 3 4
1 3 4
1 3 4
1 3 4

statement ok
drop table annotated_data_infinite2;

# create a table for testing
statement ok
CREATE TABLE sales_global (zip_code INT,
          country VARCHAR(3),
          sn INT,
          ts TIMESTAMP,
          currency VARCHAR(3),
          amount FLOAT
        ) as VALUES
          (0, 'GRC', 0, '2022-01-01 06:00:00'::timestamp, 'EUR', 30.0),
          (1, 'FRA', 1, '2022-01-01 08:00:00'::timestamp, 'EUR', 50.0),
          (1, 'TUR', 2, '2022-01-01 11:30:00'::timestamp, 'TRY', 75.0),
          (1, 'FRA', 3, '2022-01-02 12:00:00'::timestamp, 'EUR', 200.0),
          (1, 'TUR', 4, '2022-01-03 10:00:00'::timestamp, 'TRY', 100.0),
          (0, 'GRC', 4, '2022-01-03 10:00:00'::timestamp, 'EUR', 80.0)

# create a new table named exchange rates
statement ok
CREATE TABLE exchange_rates (
    sn INTEGER,
    ts TIMESTAMP,
    currency_from VARCHAR(3),
    currency_to VARCHAR(3),
    rate DECIMAL(10,2)
) as VALUES
    (0, '2022-01-01 06:00:00'::timestamp, 'EUR', 'USD', 1.10),
    (1, '2022-01-01 08:00:00'::timestamp, 'TRY', 'USD', 0.10),
    (2, '2022-01-01 11:30:00'::timestamp, 'EUR', 'USD', 1.12),
    (3, '2022-01-02 12:00:00'::timestamp, 'TRY', 'USD', 0.11),
    (4, '2022-01-03 10:00:00'::timestamp, 'EUR', 'USD', 1.12)

# test_ordering_sensitive_aggregation
# ordering sensitive requirement should add a SortExec in the final plan. To satisfy amount ASC
# in the aggregation
statement ok
set datafusion.execution.target_partitions = 1;

query TT
EXPLAIN SELECT country, (ARRAY_AGG(amount ORDER BY amount ASC)) AS amounts
  FROM sales_global
  GROUP BY country
----
logical_plan
01)Projection: sales_global.country, array_agg(sales_global.amount) ORDER BY [sales_global.amount ASC NULLS LAST] AS amounts
02)--Aggregate: groupBy=[[sales_global.country]], aggr=[[array_agg(sales_global.amount) ORDER BY [sales_global.amount ASC NULLS LAST]]]
03)----TableScan: sales_global projection=[country, amount]
physical_plan
01)ProjectionExec: expr=[country@0 as country, array_agg(sales_global.amount) ORDER BY [sales_global.amount ASC NULLS LAST]@1 as amounts]
02)--AggregateExec: mode=Single, gby=[country@0 as country], aggr=[array_agg(sales_global.amount) ORDER BY [sales_global.amount ASC NULLS LAST]]
03)----SortExec: expr=[amount@1 ASC NULLS LAST], preserve_partitioning=[false]
04)------MemoryExec: partitions=1, partition_sizes=[1]


query T?
SELECT country, (ARRAY_AGG(amount ORDER BY amount ASC)) AS amounts
  FROM sales_global
  GROUP BY country
----
GRC [30.0, 80.0]
FRA [50.0, 200.0]
TUR [75.0, 100.0]

# test_ordering_sensitive_aggregation2
# We should be able to satisfy the finest requirement among all aggregators, when we have multiple aggregators.
# Hence final plan should have SortExec: expr=[amount@1 DESC] to satisfy array_agg requirement.
query TT
EXPLAIN SELECT s.country, ARRAY_AGG(s.amount ORDER BY s.amount DESC) AS amounts,
          SUM(s.amount) AS sum1
        FROM sales_global AS s
        GROUP BY s.country
----
logical_plan
01)Projection: s.country, array_agg(s.amount) ORDER BY [s.amount DESC NULLS FIRST] AS amounts, sum(s.amount) AS sum1
02)--Aggregate: groupBy=[[s.country]], aggr=[[array_agg(s.amount) ORDER BY [s.amount DESC NULLS FIRST], sum(CAST(s.amount AS Float64))]]
03)----SubqueryAlias: s
04)------TableScan: sales_global projection=[country, amount]
physical_plan
01)ProjectionExec: expr=[country@0 as country, array_agg(s.amount) ORDER BY [s.amount DESC NULLS FIRST]@1 as amounts, sum(s.amount)@2 as sum1]
02)--AggregateExec: mode=Single, gby=[country@0 as country], aggr=[array_agg(s.amount) ORDER BY [s.amount DESC NULLS FIRST], sum(s.amount)]
03)----SortExec: expr=[amount@1 DESC], preserve_partitioning=[false]
04)------MemoryExec: partitions=1, partition_sizes=[1]

query T?R rowsort
SELECT s.country, ARRAY_AGG(s.amount ORDER BY s.amount DESC) AS amounts,
    SUM(s.amount) AS sum1
  FROM sales_global AS s
  GROUP BY s.country
----
FRA [200.0, 50.0] 250
GRC [80.0, 30.0] 110
TUR [100.0, 75.0] 175

# test_ordering_sensitive_aggregation3
# When different aggregators have conflicting requirements, we cannot satisfy all of them in current implementation.
# test below should raise Plan Error.
statement error DataFusion error: This feature is not implemented: Conflicting ordering requirements in aggregate functions is not supported
SELECT ARRAY_AGG(s.amount ORDER BY s.amount DESC) AS amounts,
    ARRAY_AGG(s.amount ORDER BY s.amount ASC) AS amounts2,
    ARRAY_AGG(s.amount ORDER BY s.sn ASC) AS amounts3
  FROM sales_global AS s
  GROUP BY s.country

# test_ordering_sensitive_aggregation4
# If aggregators can work with bounded memory (Sorted or PartiallySorted mode), we should append requirement to
# the existing ordering. This enables us to still work with bounded memory, and also satisfy aggregation requirement.
# This test checks for whether we can satisfy aggregation requirement in Sorted mode.
query TT
EXPLAIN SELECT s.country, ARRAY_AGG(s.amount ORDER BY s.amount DESC) AS amounts,
        SUM(s.amount) AS sum1
          FROM (SELECT *
            FROM sales_global
            ORDER BY country
            LIMIT 10) AS s
          GROUP BY s.country
----
logical_plan
01)Projection: s.country, array_agg(s.amount) ORDER BY [s.amount DESC NULLS FIRST] AS amounts, sum(s.amount) AS sum1
02)--Aggregate: groupBy=[[s.country]], aggr=[[array_agg(s.amount) ORDER BY [s.amount DESC NULLS FIRST], sum(CAST(s.amount AS Float64))]]
03)----SubqueryAlias: s
04)------Sort: sales_global.country ASC NULLS LAST, fetch=10
05)--------TableScan: sales_global projection=[country, amount]
physical_plan
01)ProjectionExec: expr=[country@0 as country, array_agg(s.amount) ORDER BY [s.amount DESC NULLS FIRST]@1 as amounts, sum(s.amount)@2 as sum1]
02)--AggregateExec: mode=Single, gby=[country@0 as country], aggr=[array_agg(s.amount) ORDER BY [s.amount DESC NULLS FIRST], sum(s.amount)], ordering_mode=Sorted
03)----SortExec: TopK(fetch=10), expr=[country@0 ASC NULLS LAST, amount@1 DESC], preserve_partitioning=[false]
04)------MemoryExec: partitions=1, partition_sizes=[1]


query T?R rowsort
SELECT s.country, ARRAY_AGG(s.amount ORDER BY s.amount DESC) AS amounts,
  SUM(s.amount) AS sum1
    FROM (SELECT *
      FROM sales_global
      ORDER BY country) AS s
    GROUP BY s.country
----
FRA [200.0, 50.0] 250
GRC [80.0, 30.0] 110
TUR [100.0, 75.0] 175

# test_ordering_sensitive_aggregation5
# If aggregators can work with bounded memory (Sorted or PartiallySorted mode), we should be append requirement to
# the existing ordering. This enables us to still work with bounded memory, and also satisfy aggregation requirement.
# This test checks for whether we can satisfy aggregation requirement in PartiallySorted mode.
query TT
EXPLAIN SELECT s.country, s.zip_code, ARRAY_AGG(s.amount ORDER BY s.amount DESC) AS amounts,
        SUM(s.amount) AS sum1
          FROM (SELECT *
            FROM sales_global
            ORDER BY country
            LIMIT 10) AS s
          GROUP BY s.country, s.zip_code
----
logical_plan
01)Projection: s.country, s.zip_code, array_agg(s.amount) ORDER BY [s.amount DESC NULLS FIRST] AS amounts, sum(s.amount) AS sum1
02)--Aggregate: groupBy=[[s.country, s.zip_code]], aggr=[[array_agg(s.amount) ORDER BY [s.amount DESC NULLS FIRST], sum(CAST(s.amount AS Float64))]]
03)----SubqueryAlias: s
04)------Sort: sales_global.country ASC NULLS LAST, fetch=10
05)--------TableScan: sales_global projection=[zip_code, country, amount]
physical_plan
01)ProjectionExec: expr=[country@0 as country, zip_code@1 as zip_code, array_agg(s.amount) ORDER BY [s.amount DESC NULLS FIRST]@2 as amounts, sum(s.amount)@3 as sum1]
02)--AggregateExec: mode=Single, gby=[country@1 as country, zip_code@0 as zip_code], aggr=[array_agg(s.amount) ORDER BY [s.amount DESC NULLS FIRST], sum(s.amount)], ordering_mode=PartiallySorted([0])
03)----SortExec: TopK(fetch=10), expr=[country@1 ASC NULLS LAST, amount@2 DESC], preserve_partitioning=[false]
04)------MemoryExec: partitions=1, partition_sizes=[1]

query TI?R rowsort
SELECT s.country, s.zip_code, ARRAY_AGG(s.amount ORDER BY s.amount DESC) AS amounts,
    SUM(s.amount) AS sum1
      FROM (SELECT *
        FROM sales_global
        ORDER BY country) AS s
      GROUP BY s.country, s.zip_code
----
FRA 1 [200.0, 50.0] 250
GRC 0 [80.0, 30.0] 110
TUR 1 [100.0, 75.0] 175

# test_ordering_sensitive_aggregation6
# If aggregators can work with bounded memory (FullySorted or PartiallySorted mode), we should be append requirement to
# the existing ordering. When group by expressions contain aggregation requirement, we shouldn't append redundant expression.
# Hence in the final plan SortExec should be SortExec: expr=[country@0 DESC] not SortExec: expr=[country@0 ASC NULLS LAST,country@0 DESC]
query TT
EXPLAIN SELECT s.country, ARRAY_AGG(s.amount ORDER BY s.country DESC) AS amounts,
        SUM(s.amount) AS sum1
          FROM (SELECT *
            FROM sales_global
            ORDER BY country
            LIMIT 10) AS s
          GROUP BY s.country
----
logical_plan
01)Projection: s.country, array_agg(s.amount) ORDER BY [s.country DESC NULLS FIRST] AS amounts, sum(s.amount) AS sum1
02)--Aggregate: groupBy=[[s.country]], aggr=[[array_agg(s.amount) ORDER BY [s.country DESC NULLS FIRST], sum(CAST(s.amount AS Float64))]]
03)----SubqueryAlias: s
04)------Sort: sales_global.country ASC NULLS LAST, fetch=10
05)--------TableScan: sales_global projection=[country, amount]
physical_plan
01)ProjectionExec: expr=[country@0 as country, array_agg(s.amount) ORDER BY [s.country DESC NULLS FIRST]@1 as amounts, sum(s.amount)@2 as sum1]
02)--AggregateExec: mode=Single, gby=[country@0 as country], aggr=[array_agg(s.amount) ORDER BY [s.country DESC NULLS FIRST], sum(s.amount)], ordering_mode=Sorted
03)----SortExec: TopK(fetch=10), expr=[country@0 ASC NULLS LAST], preserve_partitioning=[false]
04)------MemoryExec: partitions=1, partition_sizes=[1]

query T?R rowsort
SELECT s.country, ARRAY_AGG(s.amount ORDER BY s.amount DESC) AS amounts,
  SUM(s.amount) AS sum1
    FROM (SELECT *
      FROM sales_global
      ORDER BY country) AS s
    GROUP BY s.country
----
FRA [200.0, 50.0] 250
GRC [80.0, 30.0] 110
TUR [100.0, 75.0] 175

# test_ordering_sensitive_aggregation7
# Lexicographical ordering requirement can be given as
# argument to the aggregate functions
query TT
EXPLAIN SELECT s.country, ARRAY_AGG(s.amount ORDER BY s.country DESC, s.amount DESC) AS amounts,
        SUM(s.amount) AS sum1
          FROM (SELECT *
            FROM sales_global
            ORDER BY country
            LIMIT 10) AS s
          GROUP BY s.country
----
logical_plan
01)Projection: s.country, array_agg(s.amount) ORDER BY [s.country DESC NULLS FIRST, s.amount DESC NULLS FIRST] AS amounts, sum(s.amount) AS sum1
02)--Aggregate: groupBy=[[s.country]], aggr=[[array_agg(s.amount) ORDER BY [s.country DESC NULLS FIRST, s.amount DESC NULLS FIRST], sum(CAST(s.amount AS Float64))]]
03)----SubqueryAlias: s
04)------Sort: sales_global.country ASC NULLS LAST, fetch=10
05)--------TableScan: sales_global projection=[country, amount]
physical_plan
01)ProjectionExec: expr=[country@0 as country, array_agg(s.amount) ORDER BY [s.country DESC NULLS FIRST, s.amount DESC NULLS FIRST]@1 as amounts, sum(s.amount)@2 as sum1]
02)--AggregateExec: mode=Single, gby=[country@0 as country], aggr=[array_agg(s.amount) ORDER BY [s.country DESC NULLS FIRST, s.amount DESC NULLS FIRST], sum(s.amount)], ordering_mode=Sorted
03)----SortExec: TopK(fetch=10), expr=[country@0 ASC NULLS LAST, amount@1 DESC], preserve_partitioning=[false]
04)------MemoryExec: partitions=1, partition_sizes=[1]


query T?R rowsort
SELECT s.country, ARRAY_AGG(s.amount ORDER BY s.country DESC, s.amount DESC) AS amounts,
  SUM(s.amount) AS sum1
    FROM (SELECT *
      FROM sales_global
      ORDER BY country) AS s
    GROUP BY s.country
----
FRA [200.0, 50.0] 250
GRC [80.0, 30.0] 110
TUR [100.0, 75.0] 175

# test_reverse_aggregate_expr
# Some of the Aggregators can be reversed, by this way we can still run aggregators without re-ordering
# that have contradictory requirements at first glance.
query TT
EXPLAIN SELECT country, ARRAY_AGG(amount ORDER BY amount DESC) AS amounts,
  FIRST_VALUE(amount ORDER BY amount ASC) AS fv1,
  LAST_VALUE(amount ORDER BY amount DESC) AS fv2
  FROM sales_global
  GROUP BY country
----
logical_plan
01)Projection: sales_global.country, array_agg(sales_global.amount) ORDER BY [sales_global.amount DESC NULLS FIRST] AS amounts, first_value(sales_global.amount) ORDER BY [sales_global.amount ASC NULLS LAST] AS fv1, last_value(sales_global.amount) ORDER BY [sales_global.amount DESC NULLS FIRST] AS fv2
02)--Aggregate: groupBy=[[sales_global.country]], aggr=[[array_agg(sales_global.amount) ORDER BY [sales_global.amount DESC NULLS FIRST], first_value(sales_global.amount) ORDER BY [sales_global.amount ASC NULLS LAST], last_value(sales_global.amount) ORDER BY [sales_global.amount DESC NULLS FIRST]]]
03)----TableScan: sales_global projection=[country, amount]
physical_plan
01)ProjectionExec: expr=[country@0 as country, array_agg(sales_global.amount) ORDER BY [sales_global.amount DESC NULLS FIRST]@1 as amounts, first_value(sales_global.amount) ORDER BY [sales_global.amount ASC NULLS LAST]@2 as fv1, last_value(sales_global.amount) ORDER BY [sales_global.amount DESC NULLS FIRST]@3 as fv2]
02)--AggregateExec: mode=Single, gby=[country@0 as country], aggr=[array_agg(sales_global.amount) ORDER BY [sales_global.amount DESC NULLS FIRST], last_value(sales_global.amount) ORDER BY [sales_global.amount DESC NULLS FIRST], last_value(sales_global.amount) ORDER BY [sales_global.amount DESC NULLS FIRST]]
03)----SortExec: expr=[amount@1 DESC], preserve_partitioning=[false]
04)------MemoryExec: partitions=1, partition_sizes=[1]

query T?RR rowsort
SELECT country, ARRAY_AGG(amount ORDER BY amount DESC) AS amounts,
  FIRST_VALUE(amount ORDER BY amount ASC) AS fv1,
  LAST_VALUE(amount ORDER BY amount DESC) AS fv2
  FROM sales_global
  GROUP BY country
----
FRA [200.0, 50.0] 50 50
GRC [80.0, 30.0] 30 30
TUR [100.0, 75.0] 75 75

# test_reverse_aggregate_expr2
# Some of the Aggregators can be reversed, by this way we can still run aggregators without re-ordering
# that have contradictory requirements at first glance.
query TT
EXPLAIN SELECT country, ARRAY_AGG(amount ORDER BY amount ASC) AS amounts,
  FIRST_VALUE(amount ORDER BY amount ASC) AS fv1,
  LAST_VALUE(amount ORDER BY amount DESC) AS fv2
  FROM sales_global
  GROUP BY country
----
logical_plan
01)Projection: sales_global.country, array_agg(sales_global.amount) ORDER BY [sales_global.amount ASC NULLS LAST] AS amounts, first_value(sales_global.amount) ORDER BY [sales_global.amount ASC NULLS LAST] AS fv1, last_value(sales_global.amount) ORDER BY [sales_global.amount DESC NULLS FIRST] AS fv2
02)--Aggregate: groupBy=[[sales_global.country]], aggr=[[array_agg(sales_global.amount) ORDER BY [sales_global.amount ASC NULLS LAST], first_value(sales_global.amount) ORDER BY [sales_global.amount ASC NULLS LAST], last_value(sales_global.amount) ORDER BY [sales_global.amount DESC NULLS FIRST]]]
03)----TableScan: sales_global projection=[country, amount]
physical_plan
01)ProjectionExec: expr=[country@0 as country, array_agg(sales_global.amount) ORDER BY [sales_global.amount ASC NULLS LAST]@1 as amounts, first_value(sales_global.amount) ORDER BY [sales_global.amount ASC NULLS LAST]@2 as fv1, last_value(sales_global.amount) ORDER BY [sales_global.amount DESC NULLS FIRST]@3 as fv2]
02)--AggregateExec: mode=Single, gby=[country@0 as country], aggr=[array_agg(sales_global.amount) ORDER BY [sales_global.amount ASC NULLS LAST], first_value(sales_global.amount) ORDER BY [sales_global.amount ASC NULLS LAST], first_value(sales_global.amount) ORDER BY [sales_global.amount ASC NULLS LAST]]
03)----SortExec: expr=[amount@1 ASC NULLS LAST], preserve_partitioning=[false]
04)------MemoryExec: partitions=1, partition_sizes=[1]

query T?RR
SELECT country, ARRAY_AGG(amount ORDER BY amount ASC) AS amounts,
  FIRST_VALUE(amount ORDER BY amount ASC) AS fv1,
  LAST_VALUE(amount ORDER BY amount DESC) AS fv2
  FROM sales_global
  GROUP BY country
----
GRC [30.0, 80.0] 30 30
FRA [50.0, 200.0] 50 50
TUR [75.0, 100.0] 75 75

# test_reverse_aggregate_expr3
# Some of the Aggregators can be reversed, by this way we can still run aggregators without re-ordering
# that have contradictory requirements at first glance. This algorithm shouldn't depend
# on the order of the aggregation expressions.
query TT
EXPLAIN SELECT country, FIRST_VALUE(amount ORDER BY amount ASC) AS fv1,
  LAST_VALUE(amount ORDER BY amount DESC) AS fv2,
  ARRAY_AGG(amount ORDER BY amount ASC) AS amounts
  FROM sales_global
  GROUP BY country
----
logical_plan
01)Projection: sales_global.country, first_value(sales_global.amount) ORDER BY [sales_global.amount ASC NULLS LAST] AS fv1, last_value(sales_global.amount) ORDER BY [sales_global.amount DESC NULLS FIRST] AS fv2, array_agg(sales_global.amount) ORDER BY [sales_global.amount ASC NULLS LAST] AS amounts
02)--Aggregate: groupBy=[[sales_global.country]], aggr=[[first_value(sales_global.amount) ORDER BY [sales_global.amount ASC NULLS LAST], last_value(sales_global.amount) ORDER BY [sales_global.amount DESC NULLS FIRST], array_agg(sales_global.amount) ORDER BY [sales_global.amount ASC NULLS LAST]]]
03)----TableScan: sales_global projection=[country, amount]
physical_plan
01)ProjectionExec: expr=[country@0 as country, first_value(sales_global.amount) ORDER BY [sales_global.amount ASC NULLS LAST]@1 as fv1, last_value(sales_global.amount) ORDER BY [sales_global.amount DESC NULLS FIRST]@2 as fv2, array_agg(sales_global.amount) ORDER BY [sales_global.amount ASC NULLS LAST]@3 as amounts]
02)--AggregateExec: mode=Single, gby=[country@0 as country], aggr=[first_value(sales_global.amount) ORDER BY [sales_global.amount ASC NULLS LAST], first_value(sales_global.amount) ORDER BY [sales_global.amount ASC NULLS LAST], array_agg(sales_global.amount) ORDER BY [sales_global.amount ASC NULLS LAST]]
03)----SortExec: expr=[amount@1 ASC NULLS LAST], preserve_partitioning=[false]
04)------MemoryExec: partitions=1, partition_sizes=[1]

query TRR?
SELECT country, FIRST_VALUE(amount ORDER BY amount ASC) AS fv1,
  LAST_VALUE(amount ORDER BY amount DESC) AS fv2,
  ARRAY_AGG(amount ORDER BY amount ASC) AS amounts
  FROM sales_global
  GROUP BY country
----
GRC 30 30 [30.0, 80.0]
FRA 50 50 [50.0, 200.0]
TUR 75 75 [75.0, 100.0]

# test_reverse_aggregate_expr4
# Ordering requirement by the ordering insensitive aggregators shouldn't have effect on
# final plan. Hence seemingly conflicting requirements by SUM and ARRAY_AGG shouldn't raise error.
query TT
EXPLAIN SELECT country, SUM(amount ORDER BY ts DESC) AS sum1,
  ARRAY_AGG(amount ORDER BY amount ASC) AS amounts
  FROM sales_global
  GROUP BY country
----
logical_plan
01)Projection: sales_global.country, sum(sales_global.amount) ORDER BY [sales_global.ts DESC NULLS FIRST] AS sum1, array_agg(sales_global.amount) ORDER BY [sales_global.amount ASC NULLS LAST] AS amounts
02)--Aggregate: groupBy=[[sales_global.country]], aggr=[[sum(CAST(sales_global.amount AS Float64)) ORDER BY [sales_global.ts DESC NULLS FIRST], array_agg(sales_global.amount) ORDER BY [sales_global.amount ASC NULLS LAST]]]
03)----TableScan: sales_global projection=[country, ts, amount]
physical_plan
01)ProjectionExec: expr=[country@0 as country, sum(sales_global.amount) ORDER BY [sales_global.ts DESC NULLS FIRST]@1 as sum1, array_agg(sales_global.amount) ORDER BY [sales_global.amount ASC NULLS LAST]@2 as amounts]
02)--AggregateExec: mode=Single, gby=[country@0 as country], aggr=[sum(sales_global.amount) ORDER BY [sales_global.ts DESC NULLS FIRST], array_agg(sales_global.amount) ORDER BY [sales_global.amount ASC NULLS LAST]]
03)----SortExec: expr=[amount@2 ASC NULLS LAST], preserve_partitioning=[false]
04)------MemoryExec: partitions=1, partition_sizes=[1]

query TR?
SELECT country, SUM(amount ORDER BY ts DESC) AS sum1,
  ARRAY_AGG(amount ORDER BY amount ASC) AS amounts
  FROM sales_global
  GROUP BY country
----
GRC 110 [30.0, 80.0]
FRA 250 [50.0, 200.0]
TUR 175 [75.0, 100.0]

# test_reverse_aggregate_expr5
# If all of the ordering sensitive aggregation functions are reversible
# we should be able to reverse requirements, if this helps to remove a SortExec.
# Hence in query below, FIRST_VALUE, and LAST_VALUE should be reversed to calculate its result according to `ts ASC` ordering.
# Please note that after `ts ASC` ordering because of inner query. There is no SortExec in the final plan.
query TT
EXPLAIN SELECT country, FIRST_VALUE(amount ORDER BY ts DESC) as fv1,
  LAST_VALUE(amount ORDER BY ts DESC) as lv1,
  SUM(amount ORDER BY ts DESC) as sum1
  FROM (SELECT *
    FROM sales_global
    ORDER BY ts ASC)
  GROUP BY country
----
logical_plan
01)Projection: sales_global.country, first_value(sales_global.amount) ORDER BY [sales_global.ts DESC NULLS FIRST] AS fv1, last_value(sales_global.amount) ORDER BY [sales_global.ts DESC NULLS FIRST] AS lv1, sum(sales_global.amount) ORDER BY [sales_global.ts DESC NULLS FIRST] AS sum1
02)--Aggregate: groupBy=[[sales_global.country]], aggr=[[first_value(sales_global.amount) ORDER BY [sales_global.ts DESC NULLS FIRST], last_value(sales_global.amount) ORDER BY [sales_global.ts DESC NULLS FIRST], sum(CAST(sales_global.amount AS Float64)) ORDER BY [sales_global.ts DESC NULLS FIRST]]]
03)----TableScan: sales_global projection=[country, ts, amount]
physical_plan
01)ProjectionExec: expr=[country@0 as country, first_value(sales_global.amount) ORDER BY [sales_global.ts DESC NULLS FIRST]@1 as fv1, last_value(sales_global.amount) ORDER BY [sales_global.ts DESC NULLS FIRST]@2 as lv1, sum(sales_global.amount) ORDER BY [sales_global.ts DESC NULLS FIRST]@3 as sum1]
02)--AggregateExec: mode=Single, gby=[country@0 as country], aggr=[first_value(sales_global.amount) ORDER BY [sales_global.ts DESC NULLS FIRST], last_value(sales_global.amount) ORDER BY [sales_global.ts DESC NULLS FIRST], sum(sales_global.amount) ORDER BY [sales_global.ts DESC NULLS FIRST]]
03)----MemoryExec: partitions=1, partition_sizes=[1]

query TRRR rowsort
SELECT country, FIRST_VALUE(amount ORDER BY ts DESC) as fv1,
  LAST_VALUE(amount ORDER BY ts DESC) as lv1,
  SUM(amount ORDER BY ts DESC) as sum1
  FROM (SELECT *
    FROM sales_global
    ORDER BY ts ASC)
  GROUP BY country
----
FRA 200 50 250
GRC 80 30 110
TUR 100 75 175

# If existing ordering doesn't satisfy requirement, we should do calculations
# on naive requirement (by convention, otherwise the final plan will be unintuitive),
# even if reverse ordering is possible.
# hence, below query should add `SortExec(ts DESC)` to the final plan.
query TT
EXPLAIN SELECT country, FIRST_VALUE(amount ORDER BY ts DESC) as fv1,
    LAST_VALUE(amount ORDER BY ts DESC) as lv1,
    SUM(amount ORDER BY ts DESC) as sum1
  FROM sales_global
  GROUP BY country
----
logical_plan
01)Projection: sales_global.country, first_value(sales_global.amount) ORDER BY [sales_global.ts DESC NULLS FIRST] AS fv1, last_value(sales_global.amount) ORDER BY [sales_global.ts DESC NULLS FIRST] AS lv1, sum(sales_global.amount) ORDER BY [sales_global.ts DESC NULLS FIRST] AS sum1
02)--Aggregate: groupBy=[[sales_global.country]], aggr=[[first_value(sales_global.amount) ORDER BY [sales_global.ts DESC NULLS FIRST], last_value(sales_global.amount) ORDER BY [sales_global.ts DESC NULLS FIRST], sum(CAST(sales_global.amount AS Float64)) ORDER BY [sales_global.ts DESC NULLS FIRST]]]
03)----TableScan: sales_global projection=[country, ts, amount]
physical_plan
01)ProjectionExec: expr=[country@0 as country, first_value(sales_global.amount) ORDER BY [sales_global.ts DESC NULLS FIRST]@1 as fv1, last_value(sales_global.amount) ORDER BY [sales_global.ts DESC NULLS FIRST]@2 as lv1, sum(sales_global.amount) ORDER BY [sales_global.ts DESC NULLS FIRST]@3 as sum1]
02)--AggregateExec: mode=Single, gby=[country@0 as country], aggr=[first_value(sales_global.amount) ORDER BY [sales_global.ts DESC NULLS FIRST], last_value(sales_global.amount) ORDER BY [sales_global.ts DESC NULLS FIRST], sum(sales_global.amount) ORDER BY [sales_global.ts DESC NULLS FIRST]]
03)----MemoryExec: partitions=1, partition_sizes=[1]

query TRRR rowsort
SELECT country, FIRST_VALUE(amount ORDER BY ts DESC) as fv1,
    LAST_VALUE(amount ORDER BY ts DESC) as lv1,
    SUM(amount ORDER BY ts DESC) as sum1
  FROM sales_global
  GROUP BY country
----
FRA 200 50 250
GRC 80 30 110
TUR 100 75 175

query TT
EXPLAIN SELECT s.zip_code, s.country, s.sn, s.ts, s.currency, LAST_VALUE(e.amount ORDER BY e.sn) AS last_rate
FROM sales_global AS s
JOIN sales_global AS e
  ON s.currency = e.currency AND
  s.ts >= e.ts
GROUP BY s.sn, s.zip_code, s.country, s.ts, s.currency
ORDER BY s.sn
----
logical_plan
01)Sort: s.sn ASC NULLS LAST
02)--Projection: s.zip_code, s.country, s.sn, s.ts, s.currency, last_value(e.amount) ORDER BY [e.sn ASC NULLS LAST] AS last_rate
03)----Aggregate: groupBy=[[s.sn, s.zip_code, s.country, s.ts, s.currency]], aggr=[[last_value(e.amount) ORDER BY [e.sn ASC NULLS LAST]]]
04)------Projection: s.zip_code, s.country, s.sn, s.ts, s.currency, e.sn, e.amount
05)--------Inner Join: s.currency = e.currency Filter: s.ts >= e.ts
06)----------SubqueryAlias: s
07)------------TableScan: sales_global projection=[zip_code, country, sn, ts, currency]
08)----------SubqueryAlias: e
09)------------TableScan: sales_global projection=[sn, ts, currency, amount]
physical_plan
01)SortExec: expr=[sn@2 ASC NULLS LAST], preserve_partitioning=[false]
02)--ProjectionExec: expr=[zip_code@1 as zip_code, country@2 as country, sn@0 as sn, ts@3 as ts, currency@4 as currency, last_value(e.amount) ORDER BY [e.sn ASC NULLS LAST]@5 as last_rate]
03)----AggregateExec: mode=Single, gby=[sn@2 as sn, zip_code@0 as zip_code, country@1 as country, ts@3 as ts, currency@4 as currency], aggr=[last_value(e.amount) ORDER BY [e.sn ASC NULLS LAST]]
04)------ProjectionExec: expr=[zip_code@2 as zip_code, country@3 as country, sn@4 as sn, ts@5 as ts, currency@6 as currency, sn@0 as sn, amount@1 as amount]
05)--------CoalesceBatchesExec: target_batch_size=8192
06)----------HashJoinExec: mode=CollectLeft, join_type=Inner, on=[(currency@2, currency@4)], filter=ts@0 >= ts@1, projection=[sn@0, amount@3, zip_code@4, country@5, sn@6, ts@7, currency@8]
07)------------MemoryExec: partitions=1, partition_sizes=[1]
08)------------MemoryExec: partitions=1, partition_sizes=[1]

query ITIPTR rowsort
SELECT s.zip_code, s.country, s.sn, s.ts, s.currency, LAST_VALUE(e.amount ORDER BY e.sn) AS last_rate
FROM sales_global AS s
JOIN sales_global AS e
  ON s.currency = e.currency AND
  s.ts >= e.ts
GROUP BY s.sn, s.zip_code, s.country, s.ts, s.currency
ORDER BY s.sn
----
0 GRC 0 2022-01-01T06:00:00 EUR 30
0 GRC 4 2022-01-03T10:00:00 EUR 80
1 FRA 1 2022-01-01T08:00:00 EUR 50
1 FRA 3 2022-01-02T12:00:00 EUR 200
1 TUR 2 2022-01-01T11:30:00 TRY 75
1 TUR 4 2022-01-03T10:00:00 TRY 100

# Run order-sensitive aggregators in multiple partitions
statement ok
set datafusion.execution.target_partitions = 8;

# order-sensitive FIRST_VALUE and LAST_VALUE aggregators should work in
# multi-partitions without group by also.
query TT
EXPLAIN SELECT country, FIRST_VALUE(amount ORDER BY ts ASC) AS fv1,
  LAST_VALUE(amount ORDER BY ts ASC) AS fv2
  FROM sales_global
  GROUP BY country
  ORDER BY country
----
logical_plan
01)Sort: sales_global.country ASC NULLS LAST
02)--Projection: sales_global.country, first_value(sales_global.amount) ORDER BY [sales_global.ts ASC NULLS LAST] AS fv1, last_value(sales_global.amount) ORDER BY [sales_global.ts ASC NULLS LAST] AS fv2
03)----Aggregate: groupBy=[[sales_global.country]], aggr=[[first_value(sales_global.amount) ORDER BY [sales_global.ts ASC NULLS LAST], last_value(sales_global.amount) ORDER BY [sales_global.ts ASC NULLS LAST]]]
04)------TableScan: sales_global projection=[country, ts, amount]
physical_plan
01)SortPreservingMergeExec: [country@0 ASC NULLS LAST]
02)--SortExec: expr=[country@0 ASC NULLS LAST], preserve_partitioning=[true]
03)----ProjectionExec: expr=[country@0 as country, first_value(sales_global.amount) ORDER BY [sales_global.ts ASC NULLS LAST]@1 as fv1, last_value(sales_global.amount) ORDER BY [sales_global.ts ASC NULLS LAST]@2 as fv2]
04)------AggregateExec: mode=FinalPartitioned, gby=[country@0 as country], aggr=[first_value(sales_global.amount) ORDER BY [sales_global.ts ASC NULLS LAST], last_value(sales_global.amount) ORDER BY [sales_global.ts ASC NULLS LAST]]
05)--------CoalesceBatchesExec: target_batch_size=8192
06)----------RepartitionExec: partitioning=Hash([country@0], 8), input_partitions=8
07)------------RepartitionExec: partitioning=RoundRobinBatch(8), input_partitions=1
08)--------------AggregateExec: mode=Partial, gby=[country@0 as country], aggr=[first_value(sales_global.amount) ORDER BY [sales_global.ts ASC NULLS LAST], last_value(sales_global.amount) ORDER BY [sales_global.ts ASC NULLS LAST]]
09)----------------MemoryExec: partitions=1, partition_sizes=[1]

query TRR
SELECT country, FIRST_VALUE(amount ORDER BY ts ASC) AS fv1,
  LAST_VALUE(amount ORDER BY ts ASC) AS fv2
  FROM sales_global
  GROUP BY country
  ORDER BY country
----
FRA 50 200
GRC 30 80
TUR 75 100

# Conversion in between FIRST_VALUE and LAST_VALUE to resolve
# contradictory requirements should work in multi partitions.
query TT
EXPLAIN SELECT country, FIRST_VALUE(amount ORDER BY ts ASC) AS fv1,
  LAST_VALUE(amount ORDER BY ts DESC) AS fv2
  FROM sales_global
  GROUP BY country
  ORDER BY country
----
logical_plan
01)Sort: sales_global.country ASC NULLS LAST
02)--Projection: sales_global.country, first_value(sales_global.amount) ORDER BY [sales_global.ts ASC NULLS LAST] AS fv1, last_value(sales_global.amount) ORDER BY [sales_global.ts DESC NULLS FIRST] AS fv2
03)----Aggregate: groupBy=[[sales_global.country]], aggr=[[first_value(sales_global.amount) ORDER BY [sales_global.ts ASC NULLS LAST], last_value(sales_global.amount) ORDER BY [sales_global.ts DESC NULLS FIRST]]]
04)------TableScan: sales_global projection=[country, ts, amount]
physical_plan
01)SortPreservingMergeExec: [country@0 ASC NULLS LAST]
02)--SortExec: expr=[country@0 ASC NULLS LAST], preserve_partitioning=[true]
03)----ProjectionExec: expr=[country@0 as country, first_value(sales_global.amount) ORDER BY [sales_global.ts ASC NULLS LAST]@1 as fv1, last_value(sales_global.amount) ORDER BY [sales_global.ts DESC NULLS FIRST]@2 as fv2]
04)------AggregateExec: mode=FinalPartitioned, gby=[country@0 as country], aggr=[first_value(sales_global.amount) ORDER BY [sales_global.ts ASC NULLS LAST], last_value(sales_global.amount) ORDER BY [sales_global.ts DESC NULLS FIRST]]
05)--------CoalesceBatchesExec: target_batch_size=8192
06)----------RepartitionExec: partitioning=Hash([country@0], 8), input_partitions=8
07)------------RepartitionExec: partitioning=RoundRobinBatch(8), input_partitions=1
08)--------------AggregateExec: mode=Partial, gby=[country@0 as country], aggr=[first_value(sales_global.amount) ORDER BY [sales_global.ts ASC NULLS LAST], last_value(sales_global.amount) ORDER BY [sales_global.ts DESC NULLS FIRST]]
09)----------------MemoryExec: partitions=1, partition_sizes=[1]


query TRR
SELECT country, FIRST_VALUE(amount ORDER BY ts ASC) AS fv1,
  LAST_VALUE(amount ORDER BY ts DESC) AS fv2
  FROM sales_global
  GROUP BY country
  ORDER BY country
----
FRA 50 50
GRC 30 30
TUR 75 75

# make sure that batch size is small. So that query below runs in multi partitions
# row number of the sales_global is 5. Hence we choose batch size 4 to make is smaller.
statement ok
set datafusion.execution.batch_size = 4;

# order-sensitive FIRST_VALUE and LAST_VALUE aggregators should work in
# multi-partitions without group by also.
query TT
EXPLAIN SELECT FIRST_VALUE(amount ORDER BY ts ASC) AS fv1,
  LAST_VALUE(amount ORDER BY ts ASC) AS fv2
  FROM sales_global
----
logical_plan
01)Projection: first_value(sales_global.amount) ORDER BY [sales_global.ts ASC NULLS LAST] AS fv1, last_value(sales_global.amount) ORDER BY [sales_global.ts ASC NULLS LAST] AS fv2
02)--Aggregate: groupBy=[[]], aggr=[[first_value(sales_global.amount) ORDER BY [sales_global.ts ASC NULLS LAST], last_value(sales_global.amount) ORDER BY [sales_global.ts ASC NULLS LAST]]]
03)----TableScan: sales_global projection=[ts, amount]
physical_plan
01)ProjectionExec: expr=[first_value(sales_global.amount) ORDER BY [sales_global.ts ASC NULLS LAST]@0 as fv1, last_value(sales_global.amount) ORDER BY [sales_global.ts ASC NULLS LAST]@1 as fv2]
02)--AggregateExec: mode=Final, gby=[], aggr=[first_value(sales_global.amount) ORDER BY [sales_global.ts ASC NULLS LAST], last_value(sales_global.amount) ORDER BY [sales_global.ts ASC NULLS LAST]]
03)----CoalescePartitionsExec
04)------AggregateExec: mode=Partial, gby=[], aggr=[first_value(sales_global.amount) ORDER BY [sales_global.ts ASC NULLS LAST], last_value(sales_global.amount) ORDER BY [sales_global.ts ASC NULLS LAST]]
05)--------RepartitionExec: partitioning=RoundRobinBatch(8), input_partitions=1
06)----------MemoryExec: partitions=1, partition_sizes=[1]

query RR
SELECT FIRST_VALUE(amount ORDER BY ts ASC) AS fv1,
  LAST_VALUE(amount ORDER BY ts ASC) AS fv2
  FROM sales_global
----
30 100

# Conversion in between FIRST_VALUE and LAST_VALUE to resolve
# contradictory requirements should work in multi partitions.
query TT
EXPLAIN SELECT FIRST_VALUE(amount ORDER BY ts ASC) AS fv1,
  LAST_VALUE(amount ORDER BY ts DESC) AS fv2
  FROM sales_global
----
logical_plan
01)Projection: first_value(sales_global.amount) ORDER BY [sales_global.ts ASC NULLS LAST] AS fv1, last_value(sales_global.amount) ORDER BY [sales_global.ts DESC NULLS FIRST] AS fv2
02)--Aggregate: groupBy=[[]], aggr=[[first_value(sales_global.amount) ORDER BY [sales_global.ts ASC NULLS LAST], last_value(sales_global.amount) ORDER BY [sales_global.ts DESC NULLS FIRST]]]
03)----TableScan: sales_global projection=[ts, amount]
physical_plan
01)ProjectionExec: expr=[first_value(sales_global.amount) ORDER BY [sales_global.ts ASC NULLS LAST]@0 as fv1, last_value(sales_global.amount) ORDER BY [sales_global.ts DESC NULLS FIRST]@1 as fv2]
02)--AggregateExec: mode=Final, gby=[], aggr=[first_value(sales_global.amount) ORDER BY [sales_global.ts ASC NULLS LAST], last_value(sales_global.amount) ORDER BY [sales_global.ts DESC NULLS FIRST]]
03)----CoalescePartitionsExec
04)------AggregateExec: mode=Partial, gby=[], aggr=[first_value(sales_global.amount) ORDER BY [sales_global.ts ASC NULLS LAST], last_value(sales_global.amount) ORDER BY [sales_global.ts DESC NULLS FIRST]]
05)--------RepartitionExec: partitioning=RoundRobinBatch(8), input_partitions=1
06)----------MemoryExec: partitions=1, partition_sizes=[1]

query RR
SELECT FIRST_VALUE(amount ORDER BY ts ASC) AS fv1,
  LAST_VALUE(amount ORDER BY ts DESC) AS fv2
  FROM sales_global
----
30 30

# ARRAY_AGG should work in multiple partitions
query TT
EXPLAIN SELECT ARRAY_AGG(amount ORDER BY ts ASC) AS array_agg1
  FROM sales_global
----
logical_plan
01)Projection: array_agg(sales_global.amount) ORDER BY [sales_global.ts ASC NULLS LAST] AS array_agg1
02)--Aggregate: groupBy=[[]], aggr=[[array_agg(sales_global.amount) ORDER BY [sales_global.ts ASC NULLS LAST]]]
03)----TableScan: sales_global projection=[ts, amount]
physical_plan
01)ProjectionExec: expr=[array_agg(sales_global.amount) ORDER BY [sales_global.ts ASC NULLS LAST]@0 as array_agg1]
02)--AggregateExec: mode=Final, gby=[], aggr=[array_agg(sales_global.amount) ORDER BY [sales_global.ts ASC NULLS LAST]]
03)----CoalescePartitionsExec
04)------AggregateExec: mode=Partial, gby=[], aggr=[array_agg(sales_global.amount) ORDER BY [sales_global.ts ASC NULLS LAST]]
05)--------SortExec: expr=[ts@0 ASC NULLS LAST], preserve_partitioning=[true]
06)----------RepartitionExec: partitioning=RoundRobinBatch(8), input_partitions=1
07)------------MemoryExec: partitions=1, partition_sizes=[1]

query ?
SELECT ARRAY_AGG(amount ORDER BY ts ASC) AS array_agg1
  FROM sales_global
----
[30.0, 50.0, 75.0, 200.0, 100.0, 80.0]

# ARRAY_AGG should work in multiple partitions
query TT
EXPLAIN SELECT ARRAY_AGG(amount ORDER BY ts DESC) AS array_agg1
  FROM sales_global
----
logical_plan
01)Projection: array_agg(sales_global.amount) ORDER BY [sales_global.ts DESC NULLS FIRST] AS array_agg1
02)--Aggregate: groupBy=[[]], aggr=[[array_agg(sales_global.amount) ORDER BY [sales_global.ts DESC NULLS FIRST]]]
03)----TableScan: sales_global projection=[ts, amount]
physical_plan
01)ProjectionExec: expr=[array_agg(sales_global.amount) ORDER BY [sales_global.ts DESC NULLS FIRST]@0 as array_agg1]
02)--AggregateExec: mode=Final, gby=[], aggr=[array_agg(sales_global.amount) ORDER BY [sales_global.ts DESC NULLS FIRST]]
03)----CoalescePartitionsExec
04)------AggregateExec: mode=Partial, gby=[], aggr=[array_agg(sales_global.amount) ORDER BY [sales_global.ts DESC NULLS FIRST]]
05)--------SortExec: expr=[ts@0 DESC], preserve_partitioning=[true]
06)----------RepartitionExec: partitioning=RoundRobinBatch(8), input_partitions=1
07)------------MemoryExec: partitions=1, partition_sizes=[1]

query ?
SELECT ARRAY_AGG(amount ORDER BY ts DESC) AS array_agg1
  FROM sales_global
----
[100.0, 80.0, 200.0, 75.0, 50.0, 30.0]

# ARRAY_AGG should work in multiple partitions
query TT
EXPLAIN SELECT ARRAY_AGG(amount ORDER BY amount ASC) AS array_agg1
  FROM sales_global
----
logical_plan
01)Projection: array_agg(sales_global.amount) ORDER BY [sales_global.amount ASC NULLS LAST] AS array_agg1
02)--Aggregate: groupBy=[[]], aggr=[[array_agg(sales_global.amount) ORDER BY [sales_global.amount ASC NULLS LAST]]]
03)----TableScan: sales_global projection=[amount]
physical_plan
01)ProjectionExec: expr=[array_agg(sales_global.amount) ORDER BY [sales_global.amount ASC NULLS LAST]@0 as array_agg1]
02)--AggregateExec: mode=Final, gby=[], aggr=[array_agg(sales_global.amount) ORDER BY [sales_global.amount ASC NULLS LAST]]
03)----CoalescePartitionsExec
04)------AggregateExec: mode=Partial, gby=[], aggr=[array_agg(sales_global.amount) ORDER BY [sales_global.amount ASC NULLS LAST]]
05)--------SortExec: expr=[amount@0 ASC NULLS LAST], preserve_partitioning=[true]
06)----------RepartitionExec: partitioning=RoundRobinBatch(8), input_partitions=1
07)------------MemoryExec: partitions=1, partition_sizes=[1]

query ?
SELECT ARRAY_AGG(amount ORDER BY amount ASC) AS array_agg1
  FROM sales_global
----
[30.0, 50.0, 75.0, 80.0, 100.0, 200.0]

# ARRAY_AGG should work in multiple partitions
query TT
EXPLAIN SELECT country, ARRAY_AGG(amount ORDER BY amount ASC) AS array_agg1
  FROM sales_global
  GROUP BY country
  ORDER BY country
----
logical_plan
01)Sort: sales_global.country ASC NULLS LAST
02)--Projection: sales_global.country, array_agg(sales_global.amount) ORDER BY [sales_global.amount ASC NULLS LAST] AS array_agg1
03)----Aggregate: groupBy=[[sales_global.country]], aggr=[[array_agg(sales_global.amount) ORDER BY [sales_global.amount ASC NULLS LAST]]]
04)------TableScan: sales_global projection=[country, amount]
physical_plan
01)SortPreservingMergeExec: [country@0 ASC NULLS LAST]
02)--SortExec: expr=[country@0 ASC NULLS LAST], preserve_partitioning=[true]
03)----ProjectionExec: expr=[country@0 as country, array_agg(sales_global.amount) ORDER BY [sales_global.amount ASC NULLS LAST]@1 as array_agg1]
04)------AggregateExec: mode=FinalPartitioned, gby=[country@0 as country], aggr=[array_agg(sales_global.amount) ORDER BY [sales_global.amount ASC NULLS LAST]]
05)--------CoalesceBatchesExec: target_batch_size=4
06)----------RepartitionExec: partitioning=Hash([country@0], 8), input_partitions=8
07)------------AggregateExec: mode=Partial, gby=[country@0 as country], aggr=[array_agg(sales_global.amount) ORDER BY [sales_global.amount ASC NULLS LAST]]
08)--------------SortExec: expr=[amount@1 ASC NULLS LAST], preserve_partitioning=[true]
09)----------------RepartitionExec: partitioning=RoundRobinBatch(8), input_partitions=1
10)------------------MemoryExec: partitions=1, partition_sizes=[1]

query T?
SELECT country, ARRAY_AGG(amount ORDER BY amount ASC) AS array_agg1
  FROM sales_global
  GROUP BY country
  ORDER BY country
----
FRA [50.0, 200.0]
GRC [30.0, 80.0]
TUR [75.0, 100.0]

# ARRAY_AGG, FIRST_VALUE, LAST_VALUE should work in multiple partitions
query TT
EXPLAIN SELECT country, ARRAY_AGG(amount ORDER BY amount DESC) AS amounts,
  FIRST_VALUE(amount ORDER BY amount ASC) AS fv1,
  LAST_VALUE(amount ORDER BY amount DESC) AS fv2
  FROM sales_global
  GROUP BY country
  ORDER BY country
----
logical_plan
01)Sort: sales_global.country ASC NULLS LAST
02)--Projection: sales_global.country, array_agg(sales_global.amount) ORDER BY [sales_global.amount DESC NULLS FIRST] AS amounts, first_value(sales_global.amount) ORDER BY [sales_global.amount ASC NULLS LAST] AS fv1, last_value(sales_global.amount) ORDER BY [sales_global.amount DESC NULLS FIRST] AS fv2
03)----Aggregate: groupBy=[[sales_global.country]], aggr=[[array_agg(sales_global.amount) ORDER BY [sales_global.amount DESC NULLS FIRST], first_value(sales_global.amount) ORDER BY [sales_global.amount ASC NULLS LAST], last_value(sales_global.amount) ORDER BY [sales_global.amount DESC NULLS FIRST]]]
04)------TableScan: sales_global projection=[country, amount]
physical_plan
01)SortPreservingMergeExec: [country@0 ASC NULLS LAST]
02)--SortExec: expr=[country@0 ASC NULLS LAST], preserve_partitioning=[true]
03)----ProjectionExec: expr=[country@0 as country, array_agg(sales_global.amount) ORDER BY [sales_global.amount DESC NULLS FIRST]@1 as amounts, first_value(sales_global.amount) ORDER BY [sales_global.amount ASC NULLS LAST]@2 as fv1, last_value(sales_global.amount) ORDER BY [sales_global.amount DESC NULLS FIRST]@3 as fv2]
04)------AggregateExec: mode=FinalPartitioned, gby=[country@0 as country], aggr=[array_agg(sales_global.amount) ORDER BY [sales_global.amount DESC NULLS FIRST], first_value(sales_global.amount) ORDER BY [sales_global.amount ASC NULLS LAST], last_value(sales_global.amount) ORDER BY [sales_global.amount DESC NULLS FIRST]]
05)--------CoalesceBatchesExec: target_batch_size=4
06)----------RepartitionExec: partitioning=Hash([country@0], 8), input_partitions=8
07)------------AggregateExec: mode=Partial, gby=[country@0 as country], aggr=[array_agg(sales_global.amount) ORDER BY [sales_global.amount DESC NULLS FIRST], last_value(sales_global.amount) ORDER BY [sales_global.amount DESC NULLS FIRST], last_value(sales_global.amount) ORDER BY [sales_global.amount DESC NULLS FIRST]]
08)--------------SortExec: expr=[amount@1 DESC], preserve_partitioning=[true]
09)----------------RepartitionExec: partitioning=RoundRobinBatch(8), input_partitions=1
10)------------------MemoryExec: partitions=1, partition_sizes=[1]

query T?RR
SELECT country, ARRAY_AGG(amount ORDER BY amount DESC) AS amounts,
  FIRST_VALUE(amount ORDER BY amount ASC) AS fv1,
  LAST_VALUE(amount ORDER BY amount DESC) AS fv2
  FROM sales_global
  GROUP BY country
  ORDER BY country
----
FRA [200.0, 50.0] 50 50
GRC [80.0, 30.0] 30 30
TUR [100.0, 75.0] 75 75

# make sure that query below runs in multi partitions
statement ok
set datafusion.execution.target_partitions = 8;

query ?
SELECT ARRAY_AGG(e.rate ORDER BY e.sn)
FROM sales_global AS s
JOIN exchange_rates AS e
ON s.currency = e.currency_from AND
   e.currency_to = 'USD' AND
   s.ts >= e.ts
GROUP BY s.sn
ORDER BY s.sn;
----
[1.10]
[1.10]
[0.10]
[1.10, 1.12]
[1.10, 0.10, 1.12, 0.11, 1.12]


query I
SELECT FIRST_VALUE(C order by c ASC) as first_c
FROM multiple_ordered_table
GROUP BY d
ORDER BY first_c
----
0
1
4
9
15

query ITIPTR rowsort
SELECT s.zip_code, s.country, s.sn, s.ts, s.currency, LAST_VALUE(e.amount ORDER BY e.sn) AS last_rate
FROM sales_global AS s
JOIN sales_global AS e
  ON s.currency = e.currency AND
  s.ts >= e.ts
GROUP BY s.sn, s.zip_code, s.country, s.ts, s.currency
ORDER BY s.sn, s.zip_code
----
0 GRC 0 2022-01-01T06:00:00 EUR 30
0 GRC 4 2022-01-03T10:00:00 EUR 80
1 FRA 1 2022-01-01T08:00:00 EUR 50
1 FRA 3 2022-01-02T12:00:00 EUR 200
1 TUR 2 2022-01-01T11:30:00 TRY 75
1 TUR 4 2022-01-03T10:00:00 TRY 100

# create a table for testing
statement ok
CREATE TABLE sales_global_with_pk (zip_code INT,
          country VARCHAR(3),
          sn INT,
          ts TIMESTAMP,
          currency VARCHAR(3),
          amount FLOAT,
          primary key(sn)
        ) as VALUES
          (0, 'GRC', 0, '2022-01-01 06:00:00'::timestamp, 'EUR', 30.0),
          (1, 'FRA', 1, '2022-01-01 08:00:00'::timestamp, 'EUR', 50.0),
          (1, 'TUR', 2, '2022-01-01 11:30:00'::timestamp, 'TRY', 75.0),
          (1, 'FRA', 3, '2022-01-02 12:00:00'::timestamp, 'EUR', 200.0),
          (1, 'TUR', 4, '2022-01-03 10:00:00'::timestamp, 'TRY', 100.0)

# create a table for testing, with primary key alternate syntax
statement ok
CREATE TABLE sales_global_with_pk_alternate (zip_code INT,
          country VARCHAR(3),
          sn INT primary key,
          ts TIMESTAMP,
          currency VARCHAR(3),
          amount FLOAT
        ) as VALUES
          (0, 'GRC', 0, '2022-01-01 06:00:00'::timestamp, 'EUR', 30.0),
          (1, 'FRA', 1, '2022-01-01 08:00:00'::timestamp, 'EUR', 50.0),
          (1, 'TUR', 2, '2022-01-01 11:30:00'::timestamp, 'TRY', 75.0),
          (1, 'FRA', 3, '2022-01-02 12:00:00'::timestamp, 'EUR', 200.0),
          (1, 'TUR', 4, '2022-01-03 10:00:00'::timestamp, 'TRY', 100.0)

# we do not currently support foreign key constraints.
statement error DataFusion error: Error during planning: Foreign key constraints are not currently supported
CREATE TABLE sales_global_with_foreign_key (zip_code INT,
  country VARCHAR(3),
  sn INT references sales_global_with_pk_alternate(sn),
  ts TIMESTAMP,
  currency VARCHAR(3),
  amount FLOAT
) as VALUES
  (0, 'GRC', 0, '2022-01-01 06:00:00'::timestamp, 'EUR', 30.0),
  (1, 'FRA', 1, '2022-01-01 08:00:00'::timestamp, 'EUR', 50.0),
  (1, 'TUR', 2, '2022-01-01 11:30:00'::timestamp, 'TRY', 75.0),
  (1, 'FRA', 3, '2022-01-02 12:00:00'::timestamp, 'EUR', 200.0),
  (1, 'TUR', 4, '2022-01-03 10:00:00'::timestamp, 'TRY', 100.0)

# we do not currently support foreign key
statement error DataFusion error: Error during planning: Foreign key constraints are not currently supported
CREATE TABLE sales_global_with_foreign_key (zip_code INT,
  country VARCHAR(3),
  sn INT REFERENCES sales_global_with_pk_alternate(sn),
  ts TIMESTAMP,
  currency VARCHAR(3),
  amount FLOAT
) as VALUES
  (0, 'GRC', 0, '2022-01-01 06:00:00'::timestamp, 'EUR', 30.0),
  (1, 'FRA', 1, '2022-01-01 08:00:00'::timestamp, 'EUR', 50.0),
  (1, 'TUR', 2, '2022-01-01 11:30:00'::timestamp, 'TRY', 75.0),
  (1, 'FRA', 3, '2022-01-02 12:00:00'::timestamp, 'EUR', 200.0),
  (1, 'TUR', 4, '2022-01-03 10:00:00'::timestamp, 'TRY', 100.0)

# we do not currently support foreign key
# foreign key can be defined with a different syntax.
# we should get the same error.
statement error DataFusion error: Error during planning: Foreign key constraints are not currently supported
CREATE TABLE sales_global_with_foreign_key (zip_code INT,
  country VARCHAR(3),
  sn INT,
  ts TIMESTAMP,
  currency VARCHAR(3),
  amount FLOAT,
  FOREIGN KEY (sn)
  REFERENCES sales_global_with_pk_alternate(sn)
) as VALUES
  (0, 'GRC', 0, '2022-01-01 06:00:00'::timestamp, 'EUR', 30.0),
  (1, 'FRA', 1, '2022-01-01 08:00:00'::timestamp, 'EUR', 50.0),
  (1, 'TUR', 2, '2022-01-01 11:30:00'::timestamp, 'TRY', 75.0),
  (1, 'FRA', 3, '2022-01-02 12:00:00'::timestamp, 'EUR', 200.0),
  (1, 'TUR', 4, '2022-01-03 10:00:00'::timestamp, 'TRY', 100.0)

# create a table for testing, where primary key is composite
statement ok
CREATE TABLE sales_global_with_composite_pk (zip_code INT,
          country VARCHAR(3),
          sn INT,
          ts TIMESTAMP,
          currency VARCHAR(3),
          amount FLOAT,
          primary key(sn, ts)
        ) as VALUES
          (0, 'GRC', 0, '2022-01-01 06:00:00'::timestamp, 'EUR', 30.0),
          (1, 'FRA', 1, '2022-01-01 08:00:00'::timestamp, 'EUR', 50.0),
          (1, 'TUR', 2, '2022-01-01 11:30:00'::timestamp, 'TRY', 75.0),
          (1, 'FRA', 3, '2022-01-02 12:00:00'::timestamp, 'EUR', 200.0),
          (1, 'TUR', 4, '2022-01-03 10:00:00'::timestamp, 'TRY', 100.0)

# create a table for testing, where sn is unique key
statement ok
CREATE TABLE sales_global_with_unique (zip_code INT,
          country VARCHAR(3),
          sn INT,
          ts TIMESTAMP,
          currency VARCHAR(3),
          amount FLOAT,
          unique(sn)
        ) as VALUES
          (0, 'GRC', 0, '2022-01-01 06:00:00'::timestamp, 'EUR', 30.0),
          (1, 'FRA', 1, '2022-01-01 08:00:00'::timestamp, 'EUR', 50.0),
          (1, 'TUR', 2, '2022-01-01 11:30:00'::timestamp, 'TRY', 75.0),
          (1, 'FRA', 3, '2022-01-02 12:00:00'::timestamp, 'EUR', 200.0),
          (1, 'TUR', 4, '2022-01-03 10:00:00'::timestamp, 'TRY', 100.0),
          (1, 'TUR', NULL, '2022-01-03 10:00:00'::timestamp, 'TRY', 100.0)

# when group by contains primary key expression
# we can use all the expressions in the table during selection
# (not just group by expressions + aggregation result)
query TT
EXPLAIN SELECT s.sn, s.amount, 2*s.sn
  FROM sales_global_with_pk AS s
  GROUP BY sn
  ORDER BY sn
----
logical_plan
01)Sort: s.sn ASC NULLS LAST
02)--Projection: s.sn, s.amount, Int64(2) * CAST(s.sn AS Int64)
03)----Aggregate: groupBy=[[s.sn, s.amount]], aggr=[[]]
04)------SubqueryAlias: s
05)--------TableScan: sales_global_with_pk projection=[sn, amount]
physical_plan
01)SortPreservingMergeExec: [sn@0 ASC NULLS LAST]
02)--SortExec: expr=[sn@0 ASC NULLS LAST], preserve_partitioning=[true]
03)----ProjectionExec: expr=[sn@0 as sn, amount@1 as amount, 2 * CAST(sn@0 AS Int64) as Int64(2) * s.sn]
04)------AggregateExec: mode=FinalPartitioned, gby=[sn@0 as sn, amount@1 as amount], aggr=[]
05)--------CoalesceBatchesExec: target_batch_size=4
06)----------RepartitionExec: partitioning=Hash([sn@0, amount@1], 8), input_partitions=8
07)------------AggregateExec: mode=Partial, gby=[sn@0 as sn, amount@1 as amount], aggr=[]
08)--------------RepartitionExec: partitioning=RoundRobinBatch(8), input_partitions=1
09)----------------MemoryExec: partitions=1, partition_sizes=[1]

query IRI
SELECT s.sn, s.amount, 2*s.sn
  FROM sales_global_with_pk AS s
  GROUP BY sn
  ORDER BY sn
----
0 30 0
1 50 2
2 75 4
3 200 6
4 100 8

# we should be able to re-write group by expression
# using functional dependencies for complex expressions also.
# In this case, we use 2*s.amount instead of s.amount.
query IRI
SELECT s.sn, 2*s.amount, 2*s.sn
  FROM sales_global_with_pk AS s
  GROUP BY sn
  ORDER BY sn
----
0 60 0
1 100 2
2 150 4
3 400 6
4 200 8

query IRI
SELECT s.sn, s.amount, 2*s.sn
  FROM sales_global_with_pk_alternate AS s
  GROUP BY sn
  ORDER BY sn
----
0 30 0
1 50 2
2 75 4
3 200 6
4 100 8

# Join should propagate primary key successfully
query TT
EXPLAIN SELECT r.sn, SUM(l.amount), r.amount
  FROM sales_global_with_pk AS l
  JOIN sales_global_with_pk AS r
  ON l.sn >= r.sn
  GROUP BY r.sn
  ORDER BY r.sn
----
logical_plan
01)Sort: r.sn ASC NULLS LAST
02)--Projection: r.sn, sum(l.amount), r.amount
03)----Aggregate: groupBy=[[r.sn, r.amount]], aggr=[[sum(CAST(l.amount AS Float64))]]
04)------Projection: l.amount, r.sn, r.amount
05)--------Inner Join:  Filter: l.sn >= r.sn
06)----------SubqueryAlias: l
07)------------TableScan: sales_global_with_pk projection=[sn, amount]
08)----------SubqueryAlias: r
09)------------TableScan: sales_global_with_pk projection=[sn, amount]
physical_plan
01)SortPreservingMergeExec: [sn@0 ASC NULLS LAST]
02)--SortExec: expr=[sn@0 ASC NULLS LAST], preserve_partitioning=[true]
03)----ProjectionExec: expr=[sn@0 as sn, sum(l.amount)@2 as sum(l.amount), amount@1 as amount]
04)------AggregateExec: mode=FinalPartitioned, gby=[sn@0 as sn, amount@1 as amount], aggr=[sum(l.amount)]
05)--------CoalesceBatchesExec: target_batch_size=4
06)----------RepartitionExec: partitioning=Hash([sn@0, amount@1], 8), input_partitions=8
07)------------AggregateExec: mode=Partial, gby=[sn@1 as sn, amount@2 as amount], aggr=[sum(l.amount)]
08)--------------ProjectionExec: expr=[amount@1 as amount, sn@2 as sn, amount@3 as amount]
09)----------------NestedLoopJoinExec: join_type=Inner, filter=sn@0 >= sn@1
10)------------------MemoryExec: partitions=1, partition_sizes=[1]
11)------------------RepartitionExec: partitioning=RoundRobinBatch(8), input_partitions=1
12)--------------------MemoryExec: partitions=1, partition_sizes=[1]

query IRR
SELECT r.sn, SUM(l.amount), r.amount
  FROM sales_global_with_pk AS l
  JOIN sales_global_with_pk AS r
  ON l.sn >= r.sn
  GROUP BY r.sn
  ORDER BY r.sn
----
0 455 30
1 425 50
2 375 75
3 300 200
4 100 100

# when primary key consists of composite columns
# to associate it with other fields, aggregate should contain all the composite columns
query IRR
SELECT r.sn, SUM(l.amount), r.amount
  FROM sales_global_with_composite_pk AS l
  JOIN sales_global_with_composite_pk AS r
  ON l.sn >= r.sn
  GROUP BY r.sn, r.ts
  ORDER BY r.sn
----
0 455 30
1 425 50
2 375 75
3 300 200
4 100 100

# when primary key consists of composite columns
# to associate it with other fields, aggregate should contain all the composite columns
# if any of the composite column is missing, we cannot use associated indices, inside select expression
# below query should fail
statement error DataFusion error: Error during planning: Projection references non\-aggregate values: Expression r\.amount could not be resolved from available columns: r\.sn, sum\(l\.amount\)
SELECT r.sn, SUM(l.amount), r.amount
  FROM sales_global_with_composite_pk AS l
  JOIN sales_global_with_composite_pk AS r
  ON l.sn >= r.sn
  GROUP BY r.sn
  ORDER BY r.sn

# left join should propagate right side constraint,
# if right side is a primary key (unique and doesn't contain null)
query IRR
SELECT r.sn, r.amount, SUM(r.amount)
  FROM (SELECT *
    FROM sales_global_with_pk as l
    LEFT JOIN sales_global_with_pk as r
    ON l.amount >= r.amount + 10)
  GROUP BY r.sn
ORDER BY r.sn
----
0 30 120
1 50 150
2 75 150
4 100 100
NULL NULL NULL

# left join shouldn't propagate right side constraint,
# if right side is a unique key (unique and can contain null)
# Please note that, above query and this one is same except the constraint in the table.
statement error DataFusion error: Error during planning: Projection references non\-aggregate values: Expression r\.amount could not be resolved from available columns: r\.sn, sum\(r\.amount\)
SELECT r.sn, r.amount, SUM(r.amount)
  FROM (SELECT *
    FROM sales_global_with_unique as l
    LEFT JOIN sales_global_with_unique as r
    ON l.amount >= r.amount + 10)
  GROUP BY r.sn
ORDER BY r.sn

# left semi join should propagate constraint of left side as is.
query IRR
SELECT l.sn, l.amount, SUM(l.amount)
  FROM (SELECT *
    FROM sales_global_with_unique as l
    LEFT SEMI JOIN sales_global_with_unique as r
    ON l.amount >= r.amount + 10)
  GROUP BY l.sn
ORDER BY l.sn
----
1 50 50
2 75 75
3 200 200
4 100 100
NULL 100 100

# Similarly, left anti join should propagate constraint of left side as is.
query IRR
SELECT l.sn, l.amount, SUM(l.amount)
  FROM (SELECT *
    FROM sales_global_with_unique as l
    LEFT ANTI JOIN sales_global_with_unique as r
    ON l.amount >= r.amount + 10)
  GROUP BY l.sn
ORDER BY l.sn
----
0 30 30

# Should support grouping by list column
query ?I
SELECT column1, COUNT(*) as column2 FROM (VALUES (['a', 'b'], 1), (['c', 'd', 'e'], 2), (['a', 'b'], 3)) as values0 GROUP BY column1 ORDER BY column2;
----
[c, d, e] 1
[a, b] 2


# primary key should be aware from which columns it is associated
statement error DataFusion error: Error during planning: Projection references non\-aggregate values: Expression r\.sn could not be resolved from available columns: l\.sn, l\.zip_code, l\.country, l\.ts, l\.currency, l\.amount, sum\(l\.amount\)
SELECT l.sn, r.sn, SUM(l.amount), r.amount
  FROM sales_global_with_pk AS l
  JOIN sales_global_with_pk AS r
  ON l.sn >= r.sn
  GROUP BY l.sn
  ORDER BY l.sn

# window should propagate primary key successfully
query TT
EXPLAIN SELECT *
  FROM(SELECT *, SUM(l.amount) OVER(ROWS BETWEEN 1 PRECEDING AND 1 FOLLOWING) as sum_amount
    FROM sales_global_with_pk AS l
  ) as l
  GROUP BY l.sn
  ORDER BY l.sn
----
logical_plan
01)Sort: l.sn ASC NULLS LAST
02)--Projection: l.zip_code, l.country, l.sn, l.ts, l.currency, l.amount, l.sum_amount
03)----Aggregate: groupBy=[[l.sn, l.zip_code, l.country, l.ts, l.currency, l.amount, l.sum_amount]], aggr=[[]]
04)------SubqueryAlias: l
05)--------Projection: l.zip_code, l.country, l.sn, l.ts, l.currency, l.amount, sum(l.amount) ROWS BETWEEN 1 PRECEDING AND 1 FOLLOWING AS sum_amount
06)----------WindowAggr: windowExpr=[[sum(CAST(l.amount AS Float64)) ROWS BETWEEN 1 PRECEDING AND 1 FOLLOWING]]
07)------------SubqueryAlias: l
08)--------------TableScan: sales_global_with_pk projection=[zip_code, country, sn, ts, currency, amount]
physical_plan
01)SortPreservingMergeExec: [sn@2 ASC NULLS LAST]
02)--SortExec: expr=[sn@2 ASC NULLS LAST], preserve_partitioning=[true]
03)----ProjectionExec: expr=[zip_code@1 as zip_code, country@2 as country, sn@0 as sn, ts@3 as ts, currency@4 as currency, amount@5 as amount, sum_amount@6 as sum_amount]
04)------AggregateExec: mode=FinalPartitioned, gby=[sn@0 as sn, zip_code@1 as zip_code, country@2 as country, ts@3 as ts, currency@4 as currency, amount@5 as amount, sum_amount@6 as sum_amount], aggr=[]
05)--------CoalesceBatchesExec: target_batch_size=4
06)----------RepartitionExec: partitioning=Hash([sn@0, zip_code@1, country@2, ts@3, currency@4, amount@5, sum_amount@6], 8), input_partitions=8
07)------------AggregateExec: mode=Partial, gby=[sn@2 as sn, zip_code@0 as zip_code, country@1 as country, ts@3 as ts, currency@4 as currency, amount@5 as amount, sum_amount@6 as sum_amount], aggr=[]
08)--------------RepartitionExec: partitioning=RoundRobinBatch(8), input_partitions=1
09)----------------ProjectionExec: expr=[zip_code@0 as zip_code, country@1 as country, sn@2 as sn, ts@3 as ts, currency@4 as currency, amount@5 as amount, sum(l.amount) ROWS BETWEEN 1 PRECEDING AND 1 FOLLOWING@6 as sum_amount]
10)------------------BoundedWindowAggExec: wdw=[sum(l.amount) ROWS BETWEEN 1 PRECEDING AND 1 FOLLOWING: Ok(Field { name: "sum(l.amount) ROWS BETWEEN 1 PRECEDING AND 1 FOLLOWING", data_type: Float64, nullable: true, dict_id: 0, dict_is_ordered: false, metadata: {} }), frame: WindowFrame { units: Rows, start_bound: Preceding(UInt64(1)), end_bound: Following(UInt64(1)), is_causal: false }], mode=[Sorted]
11)--------------------MemoryExec: partitions=1, partition_sizes=[1]


query ITIPTRR
SELECT *
  FROM(SELECT *, SUM(l.amount) OVER(ROWS BETWEEN 1 PRECEDING AND 1 FOLLOWING) as sum_amount
    FROM sales_global_with_pk AS l
  ) as l
  GROUP BY l.sn
  ORDER BY l.sn
----
0 GRC 0 2022-01-01T06:00:00 EUR 30 80
1 FRA 1 2022-01-01T08:00:00 EUR 50 155
1 TUR 2 2022-01-01T11:30:00 TRY 75 325
1 FRA 3 2022-01-02T12:00:00 EUR 200 375
1 TUR 4 2022-01-03T10:00:00 TRY 100 300

# join should propagate primary key correctly
query IRP
SELECT l.sn, SUM(l.amount), l.ts
FROM
  (SELECT *
  FROM sales_global_with_pk AS l
  JOIN sales_global_with_pk AS r ON l.sn >= r.sn)
GROUP BY l.sn
ORDER BY l.sn
----
0 30 2022-01-01T06:00:00
1 100 2022-01-01T08:00:00
2 225 2022-01-01T11:30:00
3 800 2022-01-02T12:00:00
4 500 2022-01-03T10:00:00

# Projection propagates primary keys correctly
# (we can use r.ts at the final projection, because it
# is associated with primary key r.sn)
query IRP
SELECT r.sn, SUM(r.amount), r.ts
FROM
  (SELECT r.ts, r.sn, r.amount
   FROM
     (SELECT *
      FROM sales_global_with_pk AS l
      JOIN sales_global_with_pk AS r ON l.sn >= r.sn))
GROUP BY r.sn
ORDER BY r.sn
----
0 150 2022-01-01T06:00:00
1 200 2022-01-01T08:00:00
2 225 2022-01-01T11:30:00
3 400 2022-01-02T12:00:00
4 100 2022-01-03T10:00:00

# after join, new window expressions shouldn't be associated with primary keys
statement error DataFusion error: Error during planning: Projection references non\-aggregate values: Expression rn1 could not be resolved from available columns: r\.sn, r\.ts, r\.amount, sum\(r\.amount\)
SELECT r.sn, SUM(r.amount), rn1
FROM
  (SELECT r.ts, r.sn, r.amount,
          ROW_NUMBER() OVER() AS rn1
   FROM
     (SELECT *
      FROM sales_global_with_pk AS l
      JOIN sales_global_with_pk AS r ON l.sn >= r.sn))
GROUP BY r.sn

# aggregate should propagate primary key successfully
query IPR
SELECT sn, ts, sum1
FROM (
  SELECT ts, sn, SUM(amount) as sum1
  FROM sales_global_with_pk
  GROUP BY sn)
GROUP BY sn
ORDER BY sn
----
0 2022-01-01T06:00:00 30
1 2022-01-01T08:00:00 50
2 2022-01-01T11:30:00 75
3 2022-01-02T12:00:00 200
4 2022-01-03T10:00:00 100

# aggregate should be able to introduce functional dependence
# (when group by contains single expression, group by expression
# becomes determinant, after aggregation; since we are sure that
# it will consist of unique values.)
# please note that ts is not primary key, still
# we can use sum1, after outer aggregation because
# after inner aggregation, ts becomes determinant
# of functional dependence.
query PR
SELECT ts, sum1
FROM (
  SELECT ts, SUM(amount) as sum1
  FROM sales_global_with_pk
  GROUP BY ts)
GROUP BY ts
ORDER BY ts
----
2022-01-01T06:00:00 30
2022-01-01T08:00:00 50
2022-01-01T11:30:00 75
2022-01-02T12:00:00 200
2022-01-03T10:00:00 100

# aggregate should update its functional dependence
# mode, if it is guaranteed that, after aggregation
# group by expressions will be unique.
query IRI
SELECT *
FROM (
  SELECT *, ROW_NUMBER() OVER(ORDER BY l.sn) AS rn1
  FROM (
    SELECT l.sn, SUM(l.amount)
    FROM (
      SELECT l.sn, l.amount, SUM(l.amount) as sum1
      FROM
        (SELECT *
        FROM sales_global_with_pk AS l
        JOIN sales_global_with_pk AS r ON l.sn >= r.sn)
      GROUP BY l.sn)
    GROUP BY l.sn)
  )
GROUP BY l.sn
ORDER BY l.sn
----
0 30 1
1 50 2
2 75 3
3 200 4
4 100 5

# create a table
statement ok
CREATE TABLE FOO (x int, y int) AS VALUES (1, 2), (2, 3), (1, 3);

# make sure that query runs in multi partitions
statement ok
set datafusion.execution.target_partitions = 8;

query I
SELECT LAST_VALUE(x)
FROM FOO;
----
1

query II
SELECT x, LAST_VALUE(x)
FROM FOO
GROUP BY x
ORDER BY x;
----
1 1
2 2

query II
SELECT y, LAST_VALUE(x)
FROM FOO
GROUP BY y
ORDER BY y;
----
2 1
3 1

# Make sure to choose a batch size smaller than, row number of the table.
# In this case we choose 2 (Row number of the table is 3).
# otherwise we won't see parallelism in tests.
statement ok
set datafusion.execution.batch_size = 2;

# plan of the query above should contain partial
# and final aggregation stages
query TT
EXPLAIN SELECT LAST_VALUE(x)
  FROM FOO;
----
logical_plan
01)Aggregate: groupBy=[[]], aggr=[[last_value(foo.x)]]
02)--TableScan: foo projection=[x]
physical_plan
01)AggregateExec: mode=Final, gby=[], aggr=[last_value(foo.x)]
02)--CoalescePartitionsExec
03)----AggregateExec: mode=Partial, gby=[], aggr=[last_value(foo.x)]
04)------RepartitionExec: partitioning=RoundRobinBatch(8), input_partitions=1
05)--------MemoryExec: partitions=1, partition_sizes=[1]

query I
SELECT FIRST_VALUE(x)
FROM FOO;
----
1

# similarly plan of the above query should
# contain partial and final aggregation stages.
query TT
EXPLAIN SELECT FIRST_VALUE(x)
  FROM FOO;
----
logical_plan
01)Aggregate: groupBy=[[]], aggr=[[first_value(foo.x)]]
02)--TableScan: foo projection=[x]
physical_plan
01)AggregateExec: mode=Final, gby=[], aggr=[first_value(foo.x)]
02)--CoalescePartitionsExec
03)----AggregateExec: mode=Partial, gby=[], aggr=[first_value(foo.x)]
04)------RepartitionExec: partitioning=RoundRobinBatch(8), input_partitions=1
05)--------MemoryExec: partitions=1, partition_sizes=[1]

# Since both ordering requirements are satisfied, there shouldn't be
# any SortExec in the final plan.
query TT
EXPLAIN SELECT FIRST_VALUE(a ORDER BY a ASC) as first_a,
  LAST_VALUE(c ORDER BY c DESC) as last_c
FROM multiple_ordered_table
GROUP BY d;
----
logical_plan
01)Projection: first_value(multiple_ordered_table.a) ORDER BY [multiple_ordered_table.a ASC NULLS LAST] AS first_a, last_value(multiple_ordered_table.c) ORDER BY [multiple_ordered_table.c DESC NULLS FIRST] AS last_c
02)--Aggregate: groupBy=[[multiple_ordered_table.d]], aggr=[[first_value(multiple_ordered_table.a) ORDER BY [multiple_ordered_table.a ASC NULLS LAST], last_value(multiple_ordered_table.c) ORDER BY [multiple_ordered_table.c DESC NULLS FIRST]]]
03)----TableScan: multiple_ordered_table projection=[a, c, d]
physical_plan
01)ProjectionExec: expr=[first_value(multiple_ordered_table.a) ORDER BY [multiple_ordered_table.a ASC NULLS LAST]@1 as first_a, last_value(multiple_ordered_table.c) ORDER BY [multiple_ordered_table.c DESC NULLS FIRST]@2 as last_c]
02)--AggregateExec: mode=FinalPartitioned, gby=[d@0 as d], aggr=[first_value(multiple_ordered_table.a) ORDER BY [multiple_ordered_table.a ASC NULLS LAST], last_value(multiple_ordered_table.c) ORDER BY [multiple_ordered_table.c DESC NULLS FIRST]]
03)----CoalesceBatchesExec: target_batch_size=2
04)------RepartitionExec: partitioning=Hash([d@0], 8), input_partitions=8
05)--------AggregateExec: mode=Partial, gby=[d@2 as d], aggr=[first_value(multiple_ordered_table.a) ORDER BY [multiple_ordered_table.a ASC NULLS LAST], first_value(multiple_ordered_table.c) ORDER BY [multiple_ordered_table.c ASC NULLS LAST]]
06)----------RepartitionExec: partitioning=RoundRobinBatch(8), input_partitions=1
07)------------CsvExec: file_groups={1 group: [[WORKSPACE_ROOT/datafusion/core/tests/data/window_2.csv]]}, projection=[a, c, d], output_orderings=[[a@0 ASC NULLS LAST], [c@1 ASC NULLS LAST]], has_header=true

query II rowsort
SELECT FIRST_VALUE(a ORDER BY a ASC) as first_a,
  LAST_VALUE(c ORDER BY c DESC) as last_c
FROM multiple_ordered_table
GROUP BY d;
----
0 0
0 1
0 15
0 4
0 9

query III rowsort
SELECT d, FIRST_VALUE(c ORDER BY a DESC, c DESC) as first_a,
  LAST_VALUE(c ORDER BY c DESC) as last_c
FROM multiple_ordered_table
GROUP BY d;
----
0 95 0
1 90 4
2 97 1
3 99 15
4 98 9

query TT
EXPLAIN SELECT c
FROM multiple_ordered_table
ORDER BY c ASC;
----
logical_plan
01)Sort: multiple_ordered_table.c ASC NULLS LAST
02)--TableScan: multiple_ordered_table projection=[c]
physical_plan CsvExec: file_groups={1 group: [[WORKSPACE_ROOT/datafusion/core/tests/data/window_2.csv]]}, projection=[c], output_ordering=[c@0 ASC NULLS LAST], has_header=true

statement ok
set datafusion.execution.target_partitions = 1;

query TT
EXPLAIN SELECT LAST_VALUE(l.d ORDER BY l.a) AS amount_usd
FROM multiple_ordered_table AS l
INNER JOIN (
    SELECT *, ROW_NUMBER() OVER (ORDER BY r.a) as row_n FROM multiple_ordered_table AS r
)
ON l.d = r.d AND
      l.a >= r.a - 10
GROUP BY row_n
ORDER BY row_n
----
logical_plan
01)Projection: amount_usd
02)--Sort: row_n ASC NULLS LAST
03)----Projection: last_value(l.d) ORDER BY [l.a ASC NULLS LAST] AS amount_usd, row_n
04)------Aggregate: groupBy=[[row_n]], aggr=[[last_value(l.d) ORDER BY [l.a ASC NULLS LAST]]]
05)--------Projection: l.a, l.d, row_n
06)----------Inner Join: l.d = r.d Filter: CAST(l.a AS Int64) >= CAST(r.a AS Int64) - Int64(10)
07)------------SubqueryAlias: l
08)--------------TableScan: multiple_ordered_table projection=[a, d]
09)------------Projection: r.a, r.d, row_number() ORDER BY [r.a ASC NULLS LAST] RANGE BETWEEN UNBOUNDED PRECEDING AND CURRENT ROW AS row_n
10)--------------WindowAggr: windowExpr=[[row_number() ORDER BY [r.a ASC NULLS LAST] RANGE BETWEEN UNBOUNDED PRECEDING AND CURRENT ROW]]
11)----------------SubqueryAlias: r
12)------------------TableScan: multiple_ordered_table projection=[a, d]
physical_plan
01)ProjectionExec: expr=[last_value(l.d) ORDER BY [l.a ASC NULLS LAST]@1 as amount_usd]
02)--AggregateExec: mode=Single, gby=[row_n@2 as row_n], aggr=[last_value(l.d) ORDER BY [l.a ASC NULLS LAST]], ordering_mode=Sorted
03)----CoalesceBatchesExec: target_batch_size=2
04)------HashJoinExec: mode=CollectLeft, join_type=Inner, on=[(d@1, d@1)], filter=CAST(a@0 AS Int64) >= CAST(a@1 AS Int64) - 10, projection=[a@0, d@1, row_n@4]
05)--------CsvExec: file_groups={1 group: [[WORKSPACE_ROOT/datafusion/core/tests/data/window_2.csv]]}, projection=[a, d], output_ordering=[a@0 ASC NULLS LAST], has_header=true
06)--------ProjectionExec: expr=[a@0 as a, d@1 as d, row_number() ORDER BY [r.a ASC NULLS LAST] RANGE BETWEEN UNBOUNDED PRECEDING AND CURRENT ROW@2 as row_n]
07)----------BoundedWindowAggExec: wdw=[row_number() ORDER BY [r.a ASC NULLS LAST] RANGE BETWEEN UNBOUNDED PRECEDING AND CURRENT ROW: Ok(Field { name: "row_number() ORDER BY [r.a ASC NULLS LAST] RANGE BETWEEN UNBOUNDED PRECEDING AND CURRENT ROW", data_type: UInt64, nullable: false, dict_id: 0, dict_is_ordered: false, metadata: {} }), frame: WindowFrame { units: Range, start_bound: Preceding(Int32(NULL)), end_bound: CurrentRow, is_causal: false }], mode=[Sorted]
08)------------CsvExec: file_groups={1 group: [[WORKSPACE_ROOT/datafusion/core/tests/data/window_2.csv]]}, projection=[a, d], output_ordering=[a@0 ASC NULLS LAST], has_header=true

# reset partition number to 8.
statement ok
set datafusion.execution.target_partitions = 8;

# Create an external table with primary key
# column c
statement ok
CREATE EXTERNAL TABLE multiple_ordered_table_with_pk (
  a0 INTEGER,
  a INTEGER,
  b INTEGER,
  c INTEGER,
  d INTEGER,
  primary key(c)
)
STORED AS CSV
WITH ORDER (a ASC, b ASC)
WITH ORDER (c ASC)
LOCATION '../core/tests/data/window_2.csv'
OPTIONS ('format.has_header' 'true');

# We can use column b during selection
# even if it is not among group by expressions
# because column c is primary key.
query TT
EXPLAIN SELECT c, b, SUM(d)
FROM multiple_ordered_table_with_pk
GROUP BY c;
----
logical_plan
01)Aggregate: groupBy=[[multiple_ordered_table_with_pk.c, multiple_ordered_table_with_pk.b]], aggr=[[sum(CAST(multiple_ordered_table_with_pk.d AS Int64))]]
02)--TableScan: multiple_ordered_table_with_pk projection=[b, c, d]
physical_plan
01)AggregateExec: mode=FinalPartitioned, gby=[c@0 as c, b@1 as b], aggr=[sum(multiple_ordered_table_with_pk.d)], ordering_mode=PartiallySorted([0])
02)--SortExec: expr=[c@0 ASC NULLS LAST], preserve_partitioning=[true]
03)----CoalesceBatchesExec: target_batch_size=2
04)------RepartitionExec: partitioning=Hash([c@0, b@1], 8), input_partitions=8
05)--------AggregateExec: mode=Partial, gby=[c@1 as c, b@0 as b], aggr=[sum(multiple_ordered_table_with_pk.d)], ordering_mode=PartiallySorted([0])
06)----------RepartitionExec: partitioning=RoundRobinBatch(8), input_partitions=1
07)------------CsvExec: file_groups={1 group: [[WORKSPACE_ROOT/datafusion/core/tests/data/window_2.csv]]}, projection=[b, c, d], output_ordering=[c@1 ASC NULLS LAST], has_header=true

# drop table multiple_ordered_table_with_pk
statement ok
drop table multiple_ordered_table_with_pk;

# Create an external table with primary key
# column c, in this case use alternative syntax
# for defining primary key
statement ok
CREATE EXTERNAL TABLE multiple_ordered_table_with_pk (
  a0 INTEGER,
  a INTEGER,
  b INTEGER,
  c INTEGER primary key,
  d INTEGER
)
STORED AS CSV
WITH ORDER (a ASC, b ASC)
WITH ORDER (c ASC)
LOCATION '../core/tests/data/window_2.csv'
OPTIONS ('format.has_header' 'true');

# We can use column b during selection
# even if it is not among group by expressions
# because column c is primary key.
query TT
EXPLAIN SELECT c, b, SUM(d)
FROM multiple_ordered_table_with_pk
GROUP BY c;
----
logical_plan
01)Aggregate: groupBy=[[multiple_ordered_table_with_pk.c, multiple_ordered_table_with_pk.b]], aggr=[[sum(CAST(multiple_ordered_table_with_pk.d AS Int64))]]
02)--TableScan: multiple_ordered_table_with_pk projection=[b, c, d]
physical_plan
01)AggregateExec: mode=FinalPartitioned, gby=[c@0 as c, b@1 as b], aggr=[sum(multiple_ordered_table_with_pk.d)], ordering_mode=PartiallySorted([0])
02)--SortExec: expr=[c@0 ASC NULLS LAST], preserve_partitioning=[true]
03)----CoalesceBatchesExec: target_batch_size=2
04)------RepartitionExec: partitioning=Hash([c@0, b@1], 8), input_partitions=8
05)--------AggregateExec: mode=Partial, gby=[c@1 as c, b@0 as b], aggr=[sum(multiple_ordered_table_with_pk.d)], ordering_mode=PartiallySorted([0])
06)----------RepartitionExec: partitioning=RoundRobinBatch(8), input_partitions=1
07)------------CsvExec: file_groups={1 group: [[WORKSPACE_ROOT/datafusion/core/tests/data/window_2.csv]]}, projection=[b, c, d], output_ordering=[c@1 ASC NULLS LAST], has_header=true

statement ok
set datafusion.execution.target_partitions = 1;

query TT
EXPLAIN SELECT c, sum1
  FROM
    (SELECT c, b, a, SUM(d) as sum1
    FROM multiple_ordered_table_with_pk
    GROUP BY c)
GROUP BY c;
----
logical_plan
01)Aggregate: groupBy=[[multiple_ordered_table_with_pk.c, sum1]], aggr=[[]]
02)--Projection: multiple_ordered_table_with_pk.c, sum(multiple_ordered_table_with_pk.d) AS sum1
03)----Aggregate: groupBy=[[multiple_ordered_table_with_pk.c]], aggr=[[sum(CAST(multiple_ordered_table_with_pk.d AS Int64))]]
04)------TableScan: multiple_ordered_table_with_pk projection=[c, d]
physical_plan
01)AggregateExec: mode=Single, gby=[c@0 as c, sum1@1 as sum1], aggr=[], ordering_mode=PartiallySorted([0])
02)--ProjectionExec: expr=[c@0 as c, sum(multiple_ordered_table_with_pk.d)@1 as sum1]
03)----AggregateExec: mode=Single, gby=[c@0 as c], aggr=[sum(multiple_ordered_table_with_pk.d)], ordering_mode=Sorted
04)------CsvExec: file_groups={1 group: [[WORKSPACE_ROOT/datafusion/core/tests/data/window_2.csv]]}, projection=[c, d], output_ordering=[c@0 ASC NULLS LAST], has_header=true

query TT
EXPLAIN SELECT c, sum1, SUM(b) OVER() as sumb
  FROM
    (SELECT c, b, a, SUM(d) as sum1
    FROM multiple_ordered_table_with_pk
    GROUP BY c);
----
logical_plan
01)Projection: multiple_ordered_table_with_pk.c, sum1, sum(multiple_ordered_table_with_pk.b) ROWS BETWEEN UNBOUNDED PRECEDING AND UNBOUNDED FOLLOWING AS sumb
02)--WindowAggr: windowExpr=[[sum(CAST(multiple_ordered_table_with_pk.b AS Int64)) ROWS BETWEEN UNBOUNDED PRECEDING AND UNBOUNDED FOLLOWING]]
03)----Projection: multiple_ordered_table_with_pk.c, multiple_ordered_table_with_pk.b, sum(multiple_ordered_table_with_pk.d) AS sum1
04)------Aggregate: groupBy=[[multiple_ordered_table_with_pk.c, multiple_ordered_table_with_pk.b]], aggr=[[sum(CAST(multiple_ordered_table_with_pk.d AS Int64))]]
05)--------TableScan: multiple_ordered_table_with_pk projection=[b, c, d]
physical_plan
01)ProjectionExec: expr=[c@0 as c, sum1@2 as sum1, sum(multiple_ordered_table_with_pk.b) ROWS BETWEEN UNBOUNDED PRECEDING AND UNBOUNDED FOLLOWING@3 as sumb]
02)--WindowAggExec: wdw=[sum(multiple_ordered_table_with_pk.b) ROWS BETWEEN UNBOUNDED PRECEDING AND UNBOUNDED FOLLOWING: Ok(Field { name: "sum(multiple_ordered_table_with_pk.b) ROWS BETWEEN UNBOUNDED PRECEDING AND UNBOUNDED FOLLOWING", data_type: Int64, nullable: true, dict_id: 0, dict_is_ordered: false, metadata: {} }), frame: WindowFrame { units: Rows, start_bound: Preceding(UInt64(NULL)), end_bound: Following(UInt64(NULL)), is_causal: false }]
03)----ProjectionExec: expr=[c@0 as c, b@1 as b, sum(multiple_ordered_table_with_pk.d)@2 as sum1]
04)------AggregateExec: mode=Single, gby=[c@1 as c, b@0 as b], aggr=[sum(multiple_ordered_table_with_pk.d)], ordering_mode=PartiallySorted([0])
05)--------CsvExec: file_groups={1 group: [[WORKSPACE_ROOT/datafusion/core/tests/data/window_2.csv]]}, projection=[b, c, d], output_ordering=[c@1 ASC NULLS LAST], has_header=true

query TT
EXPLAIN SELECT lhs.c, rhs.c, lhs.sum1, rhs.sum1
  FROM
    (SELECT c, b, a, SUM(d) as sum1
    FROM multiple_ordered_table_with_pk
    GROUP BY c) as lhs
  JOIN
    (SELECT c, b, a, SUM(d) as sum1
    FROM multiple_ordered_table_with_pk
    GROUP BY c) as rhs
  ON lhs.b=rhs.b;
----
logical_plan
01)Projection: lhs.c, rhs.c, lhs.sum1, rhs.sum1
02)--Inner Join: lhs.b = rhs.b
03)----SubqueryAlias: lhs
04)------Projection: multiple_ordered_table_with_pk.c, multiple_ordered_table_with_pk.b, sum(multiple_ordered_table_with_pk.d) AS sum1
05)--------Aggregate: groupBy=[[multiple_ordered_table_with_pk.c, multiple_ordered_table_with_pk.b]], aggr=[[sum(CAST(multiple_ordered_table_with_pk.d AS Int64))]]
06)----------TableScan: multiple_ordered_table_with_pk projection=[b, c, d]
07)----SubqueryAlias: rhs
08)------Projection: multiple_ordered_table_with_pk.c, multiple_ordered_table_with_pk.b, sum(multiple_ordered_table_with_pk.d) AS sum1
09)--------Aggregate: groupBy=[[multiple_ordered_table_with_pk.c, multiple_ordered_table_with_pk.b]], aggr=[[sum(CAST(multiple_ordered_table_with_pk.d AS Int64))]]
10)----------TableScan: multiple_ordered_table_with_pk projection=[b, c, d]
physical_plan
01)ProjectionExec: expr=[c@0 as c, c@2 as c, sum1@1 as sum1, sum1@3 as sum1]
02)--CoalesceBatchesExec: target_batch_size=2
03)----HashJoinExec: mode=CollectLeft, join_type=Inner, on=[(b@1, b@1)], projection=[c@0, sum1@2, c@3, sum1@5]
04)------ProjectionExec: expr=[c@0 as c, b@1 as b, sum(multiple_ordered_table_with_pk.d)@2 as sum1]
05)--------AggregateExec: mode=Single, gby=[c@1 as c, b@0 as b], aggr=[sum(multiple_ordered_table_with_pk.d)], ordering_mode=PartiallySorted([0])
06)----------CsvExec: file_groups={1 group: [[WORKSPACE_ROOT/datafusion/core/tests/data/window_2.csv]]}, projection=[b, c, d], output_ordering=[c@1 ASC NULLS LAST], has_header=true
07)------ProjectionExec: expr=[c@0 as c, b@1 as b, sum(multiple_ordered_table_with_pk.d)@2 as sum1]
08)--------AggregateExec: mode=Single, gby=[c@1 as c, b@0 as b], aggr=[sum(multiple_ordered_table_with_pk.d)], ordering_mode=PartiallySorted([0])
09)----------CsvExec: file_groups={1 group: [[WORKSPACE_ROOT/datafusion/core/tests/data/window_2.csv]]}, projection=[b, c, d], output_ordering=[c@1 ASC NULLS LAST], has_header=true

query TT
EXPLAIN SELECT lhs.c, rhs.c, lhs.sum1, rhs.sum1
  FROM
    (SELECT c, b, a, SUM(d) as sum1
    FROM multiple_ordered_table_with_pk
    GROUP BY c) as lhs
  CROSS JOIN
    (SELECT c, b, a, SUM(d) as sum1
    FROM multiple_ordered_table_with_pk
    GROUP BY c) as rhs;
----
logical_plan
01)Projection: lhs.c, rhs.c, lhs.sum1, rhs.sum1
02)--Cross Join:
03)----SubqueryAlias: lhs
04)------Projection: multiple_ordered_table_with_pk.c, sum(multiple_ordered_table_with_pk.d) AS sum1
05)--------Aggregate: groupBy=[[multiple_ordered_table_with_pk.c]], aggr=[[sum(CAST(multiple_ordered_table_with_pk.d AS Int64))]]
06)----------TableScan: multiple_ordered_table_with_pk projection=[c, d]
07)----SubqueryAlias: rhs
08)------Projection: multiple_ordered_table_with_pk.c, sum(multiple_ordered_table_with_pk.d) AS sum1
09)--------Aggregate: groupBy=[[multiple_ordered_table_with_pk.c]], aggr=[[sum(CAST(multiple_ordered_table_with_pk.d AS Int64))]]
10)----------TableScan: multiple_ordered_table_with_pk projection=[c, d]
physical_plan
01)ProjectionExec: expr=[c@0 as c, c@2 as c, sum1@1 as sum1, sum1@3 as sum1]
02)--CrossJoinExec
03)----ProjectionExec: expr=[c@0 as c, sum(multiple_ordered_table_with_pk.d)@1 as sum1]
04)------AggregateExec: mode=Single, gby=[c@0 as c], aggr=[sum(multiple_ordered_table_with_pk.d)], ordering_mode=Sorted
05)--------CsvExec: file_groups={1 group: [[WORKSPACE_ROOT/datafusion/core/tests/data/window_2.csv]]}, projection=[c, d], output_ordering=[c@0 ASC NULLS LAST], has_header=true
06)----ProjectionExec: expr=[c@0 as c, sum(multiple_ordered_table_with_pk.d)@1 as sum1]
07)------AggregateExec: mode=Single, gby=[c@0 as c], aggr=[sum(multiple_ordered_table_with_pk.d)], ordering_mode=Sorted
08)--------CsvExec: file_groups={1 group: [[WORKSPACE_ROOT/datafusion/core/tests/data/window_2.csv]]}, projection=[c, d], output_ordering=[c@0 ASC NULLS LAST], has_header=true

# we do not generate physical plan for Repartition yet (e.g Distribute By queries).
query TT
EXPLAIN SELECT a, b, sum1
FROM (SELECT c, b, a, SUM(d) as sum1
   FROM multiple_ordered_table_with_pk
   GROUP BY c)
DISTRIBUTE BY a
----
logical_plan
01)Repartition: DistributeBy(multiple_ordered_table_with_pk.a)
02)--Projection: multiple_ordered_table_with_pk.a, multiple_ordered_table_with_pk.b, sum(multiple_ordered_table_with_pk.d) AS sum1
03)----Aggregate: groupBy=[[multiple_ordered_table_with_pk.c, multiple_ordered_table_with_pk.a, multiple_ordered_table_with_pk.b]], aggr=[[sum(CAST(multiple_ordered_table_with_pk.d AS Int64))]]
04)------TableScan: multiple_ordered_table_with_pk projection=[a, b, c, d]
physical_plan_error This feature is not implemented: Physical plan does not support DistributeBy partitioning

# union with aggregate
query TT
EXPLAIN SELECT c, a, SUM(d) as sum1
 FROM multiple_ordered_table_with_pk
 GROUP BY c
UNION ALL
 SELECT c, a, SUM(d) as sum1
 FROM multiple_ordered_table_with_pk
 GROUP BY c
----
logical_plan
01)Union
02)--Projection: multiple_ordered_table_with_pk.c, multiple_ordered_table_with_pk.a, sum(multiple_ordered_table_with_pk.d) AS sum1
03)----Aggregate: groupBy=[[multiple_ordered_table_with_pk.c, multiple_ordered_table_with_pk.a]], aggr=[[sum(CAST(multiple_ordered_table_with_pk.d AS Int64))]]
04)------TableScan: multiple_ordered_table_with_pk projection=[a, c, d]
05)--Projection: multiple_ordered_table_with_pk.c, multiple_ordered_table_with_pk.a, sum(multiple_ordered_table_with_pk.d) AS sum1
06)----Aggregate: groupBy=[[multiple_ordered_table_with_pk.c, multiple_ordered_table_with_pk.a]], aggr=[[sum(CAST(multiple_ordered_table_with_pk.d AS Int64))]]
07)------TableScan: multiple_ordered_table_with_pk projection=[a, c, d]
physical_plan
01)UnionExec
02)--ProjectionExec: expr=[c@0 as c, a@1 as a, sum(multiple_ordered_table_with_pk.d)@2 as sum1]
03)----AggregateExec: mode=Single, gby=[c@1 as c, a@0 as a], aggr=[sum(multiple_ordered_table_with_pk.d)], ordering_mode=Sorted
04)------CsvExec: file_groups={1 group: [[WORKSPACE_ROOT/datafusion/core/tests/data/window_2.csv]]}, projection=[a, c, d], output_orderings=[[a@0 ASC NULLS LAST], [c@1 ASC NULLS LAST]], has_header=true
05)--ProjectionExec: expr=[c@0 as c, a@1 as a, sum(multiple_ordered_table_with_pk.d)@2 as sum1]
06)----AggregateExec: mode=Single, gby=[c@1 as c, a@0 as a], aggr=[sum(multiple_ordered_table_with_pk.d)], ordering_mode=Sorted
07)------CsvExec: file_groups={1 group: [[WORKSPACE_ROOT/datafusion/core/tests/data/window_2.csv]]}, projection=[a, c, d], output_orderings=[[a@0 ASC NULLS LAST], [c@1 ASC NULLS LAST]], has_header=true

# table scan should be simplified.
query TT
EXPLAIN SELECT c, a, SUM(d) as sum1
 FROM multiple_ordered_table_with_pk
 GROUP BY c
----
logical_plan
01)Projection: multiple_ordered_table_with_pk.c, multiple_ordered_table_with_pk.a, sum(multiple_ordered_table_with_pk.d) AS sum1
02)--Aggregate: groupBy=[[multiple_ordered_table_with_pk.c, multiple_ordered_table_with_pk.a]], aggr=[[sum(CAST(multiple_ordered_table_with_pk.d AS Int64))]]
03)----TableScan: multiple_ordered_table_with_pk projection=[a, c, d]
physical_plan
01)ProjectionExec: expr=[c@0 as c, a@1 as a, sum(multiple_ordered_table_with_pk.d)@2 as sum1]
02)--AggregateExec: mode=Single, gby=[c@1 as c, a@0 as a], aggr=[sum(multiple_ordered_table_with_pk.d)], ordering_mode=Sorted
03)----CsvExec: file_groups={1 group: [[WORKSPACE_ROOT/datafusion/core/tests/data/window_2.csv]]}, projection=[a, c, d], output_orderings=[[a@0 ASC NULLS LAST], [c@1 ASC NULLS LAST]], has_header=true

# limit should be simplified
query TT
EXPLAIN SELECT *
 FROM (SELECT c, a, SUM(d) as sum1
   FROM multiple_ordered_table_with_pk
   GROUP BY c
   LIMIT 5)
----
logical_plan
01)Projection: multiple_ordered_table_with_pk.c, multiple_ordered_table_with_pk.a, sum(multiple_ordered_table_with_pk.d) AS sum1
02)--Limit: skip=0, fetch=5
03)----Aggregate: groupBy=[[multiple_ordered_table_with_pk.c, multiple_ordered_table_with_pk.a]], aggr=[[sum(CAST(multiple_ordered_table_with_pk.d AS Int64))]]
04)------TableScan: multiple_ordered_table_with_pk projection=[a, c, d]
physical_plan
01)ProjectionExec: expr=[c@0 as c, a@1 as a, sum(multiple_ordered_table_with_pk.d)@2 as sum1]
02)--GlobalLimitExec: skip=0, fetch=5
03)----AggregateExec: mode=Single, gby=[c@1 as c, a@0 as a], aggr=[sum(multiple_ordered_table_with_pk.d)], ordering_mode=Sorted
04)------CsvExec: file_groups={1 group: [[WORKSPACE_ROOT/datafusion/core/tests/data/window_2.csv]]}, projection=[a, c, d], output_orderings=[[a@0 ASC NULLS LAST], [c@1 ASC NULLS LAST]], has_header=true

statement ok
set datafusion.execution.target_partitions = 8;

# Tests for single distinct to group by optimization rule
statement ok
CREATE TABLE t(x int) AS VALUES (1), (2), (1);

statement ok
create table t1(x bigint,y int) as values (9223372036854775807,2), (9223372036854775806,2);

query II
SELECT SUM(DISTINCT x), MAX(DISTINCT x) from t GROUP BY x ORDER BY x;
----
1 1
2 2

query II
SELECT MAX(DISTINCT x), SUM(DISTINCT x) from t GROUP BY x ORDER BY x;
----
1 1
2 2

query TT
EXPLAIN SELECT SUM(DISTINCT CAST(x AS DOUBLE)), MAX(DISTINCT x) FROM t1 GROUP BY y;
----
logical_plan
01)Projection: sum(DISTINCT t1.x), max(DISTINCT t1.x)
02)--Aggregate: groupBy=[[t1.y]], aggr=[[sum(DISTINCT CAST(t1.x AS Float64)), max(DISTINCT t1.x)]]
03)----TableScan: t1 projection=[x, y]
physical_plan
01)ProjectionExec: expr=[sum(DISTINCT t1.x)@1 as sum(DISTINCT t1.x), max(DISTINCT t1.x)@2 as max(DISTINCT t1.x)]
02)--AggregateExec: mode=FinalPartitioned, gby=[y@0 as y], aggr=[sum(DISTINCT t1.x), max(DISTINCT t1.x)]
03)----CoalesceBatchesExec: target_batch_size=2
04)------RepartitionExec: partitioning=Hash([y@0], 8), input_partitions=8
05)--------RepartitionExec: partitioning=RoundRobinBatch(8), input_partitions=1
06)----------AggregateExec: mode=Partial, gby=[y@1 as y], aggr=[sum(DISTINCT t1.x), max(DISTINCT t1.x)]
07)------------MemoryExec: partitions=1, partition_sizes=[1]

query TT
EXPLAIN SELECT SUM(DISTINCT CAST(x AS DOUBLE)), MAX(DISTINCT CAST(x AS DOUBLE)) FROM t1 GROUP BY y;
----
logical_plan
01)Projection: sum(alias1) AS sum(DISTINCT t1.x), max(alias1) AS max(DISTINCT t1.x)
02)--Aggregate: groupBy=[[t1.y]], aggr=[[sum(alias1), max(alias1)]]
03)----Aggregate: groupBy=[[t1.y, __common_expr_1 AS t1.x AS alias1]], aggr=[[]]
04)------Projection: CAST(t1.x AS Float64) AS __common_expr_1, t1.y
05)--------TableScan: t1 projection=[x, y]
physical_plan
01)ProjectionExec: expr=[sum(alias1)@1 as sum(DISTINCT t1.x), max(alias1)@2 as max(DISTINCT t1.x)]
02)--AggregateExec: mode=FinalPartitioned, gby=[y@0 as y], aggr=[sum(alias1), max(alias1)]
03)----CoalesceBatchesExec: target_batch_size=2
04)------RepartitionExec: partitioning=Hash([y@0], 8), input_partitions=8
05)--------AggregateExec: mode=Partial, gby=[y@0 as y], aggr=[sum(alias1), max(alias1)]
06)----------AggregateExec: mode=FinalPartitioned, gby=[y@0 as y, alias1@1 as alias1], aggr=[]
07)------------CoalesceBatchesExec: target_batch_size=2
08)--------------RepartitionExec: partitioning=Hash([y@0, alias1@1], 8), input_partitions=8
09)----------------RepartitionExec: partitioning=RoundRobinBatch(8), input_partitions=1
10)------------------AggregateExec: mode=Partial, gby=[y@1 as y, __common_expr_1@0 as alias1], aggr=[]
11)--------------------ProjectionExec: expr=[CAST(x@0 AS Float64) as __common_expr_1, y@1 as y]
12)----------------------MemoryExec: partitions=1, partition_sizes=[1]

# create an unbounded table that contains ordered timestamp.
statement ok
CREATE UNBOUNDED EXTERNAL TABLE unbounded_csv_with_timestamps (
  name VARCHAR,
  ts TIMESTAMP
)
STORED AS CSV
WITH ORDER (ts DESC)
LOCATION '../core/tests/data/timestamps.csv'

# below query should work in streaming mode.
query TT
EXPLAIN SELECT date_bin('15 minutes', ts) as time_chunks
  FROM unbounded_csv_with_timestamps
  GROUP BY date_bin('15 minutes', ts)
  ORDER BY time_chunks DESC
  LIMIT 5;
----
logical_plan
01)Sort: time_chunks DESC NULLS FIRST, fetch=5
02)--Projection: date_bin(Utf8("15 minutes"),unbounded_csv_with_timestamps.ts) AS time_chunks
03)----Aggregate: groupBy=[[date_bin(IntervalMonthDayNano("IntervalMonthDayNano { months: 0, days: 0, nanoseconds: 900000000000 }"), unbounded_csv_with_timestamps.ts) AS date_bin(Utf8("15 minutes"),unbounded_csv_with_timestamps.ts)]], aggr=[[]]
04)------TableScan: unbounded_csv_with_timestamps projection=[ts]
physical_plan
01)SortPreservingMergeExec: [time_chunks@0 DESC], fetch=5
02)--ProjectionExec: expr=[date_bin(Utf8("15 minutes"),unbounded_csv_with_timestamps.ts)@0 as time_chunks]
03)----AggregateExec: mode=FinalPartitioned, gby=[date_bin(Utf8("15 minutes"),unbounded_csv_with_timestamps.ts)@0 as date_bin(Utf8("15 minutes"),unbounded_csv_with_timestamps.ts)], aggr=[], ordering_mode=Sorted
04)------CoalesceBatchesExec: target_batch_size=2
05)--------RepartitionExec: partitioning=Hash([date_bin(Utf8("15 minutes"),unbounded_csv_with_timestamps.ts)@0], 8), input_partitions=8, preserve_order=true, sort_exprs=date_bin(Utf8("15 minutes"),unbounded_csv_with_timestamps.ts)@0 DESC
06)----------AggregateExec: mode=Partial, gby=[date_bin(IntervalMonthDayNano { months: 0, days: 0, nanoseconds: 900000000000 }, ts@0) as date_bin(Utf8("15 minutes"),unbounded_csv_with_timestamps.ts)], aggr=[], ordering_mode=Sorted
07)------------RepartitionExec: partitioning=RoundRobinBatch(8), input_partitions=1
08)--------------StreamingTableExec: partition_sizes=1, projection=[ts], infinite_source=true, output_ordering=[ts@0 DESC]

query P
SELECT date_bin('15 minutes', ts) as time_chunks
  FROM unbounded_csv_with_timestamps
  GROUP BY date_bin('15 minutes', ts)
  ORDER BY time_chunks DESC
  LIMIT 5;
----
2018-12-13T12:00:00
2018-11-13T17:00:00

# Since extract is not a monotonic function, below query should not run.
# when source is unbounded.
query error
SELECT extract(month from ts) as months
  FROM unbounded_csv_with_timestamps
  GROUP BY extract(month from ts)
  ORDER BY months DESC
  LIMIT 5;

# Create a table where timestamp is ordered
statement ok
CREATE EXTERNAL TABLE csv_with_timestamps (
  name VARCHAR,
  ts TIMESTAMP
)
STORED AS CSV
WITH ORDER (ts DESC)
LOCATION '../core/tests/data/timestamps.csv'
OPTIONS('format.has_header' 'false');

# below query should run since it operates on a bounded source and have a sort
# at the top of its plan.
query TT
EXPLAIN SELECT extract(month from ts) as months
  FROM csv_with_timestamps
  GROUP BY extract(month from ts)
  ORDER BY months DESC
  LIMIT 5;
----
logical_plan
01)Sort: months DESC NULLS FIRST, fetch=5
02)--Projection: date_part(Utf8("MONTH"),csv_with_timestamps.ts) AS months
03)----Aggregate: groupBy=[[date_part(Utf8("MONTH"), csv_with_timestamps.ts)]], aggr=[[]]
04)------TableScan: csv_with_timestamps projection=[ts]
physical_plan
01)SortPreservingMergeExec: [months@0 DESC], fetch=5
02)--SortExec: TopK(fetch=5), expr=[months@0 DESC], preserve_partitioning=[true]
03)----ProjectionExec: expr=[date_part(Utf8("MONTH"),csv_with_timestamps.ts)@0 as months]
04)------AggregateExec: mode=FinalPartitioned, gby=[date_part(Utf8("MONTH"),csv_with_timestamps.ts)@0 as date_part(Utf8("MONTH"),csv_with_timestamps.ts)], aggr=[]
05)--------CoalesceBatchesExec: target_batch_size=2
06)----------RepartitionExec: partitioning=Hash([date_part(Utf8("MONTH"),csv_with_timestamps.ts)@0], 8), input_partitions=8
07)------------AggregateExec: mode=Partial, gby=[date_part(MONTH, ts@0) as date_part(Utf8("MONTH"),csv_with_timestamps.ts)], aggr=[]
08)--------------RepartitionExec: partitioning=RoundRobinBatch(8), input_partitions=1
09)----------------CsvExec: file_groups={1 group: [[WORKSPACE_ROOT/datafusion/core/tests/data/timestamps.csv]]}, projection=[ts], output_ordering=[ts@0 DESC], has_header=false

query R
SELECT extract(month from ts) as months
  FROM csv_with_timestamps
  GROUP BY extract(month from ts)
  ORDER BY months DESC
  LIMIT 5;
----
12
11

# create an unbounded table that contains name, timestamp.
# where table is ordered by name DESC, ts DESC
statement ok
CREATE UNBOUNDED EXTERNAL TABLE unbounded_csv_with_timestamps2 (
  name VARCHAR,
  ts TIMESTAMP
)
STORED AS CSV
WITH ORDER (name DESC, ts DESC)
LOCATION '../core/tests/data/timestamps.csv'

# result shouldn't have SortExec(sort_exprs=[name DESC, time_chunks DESC]) in the result.
# datafusion should deduce that given ordering: [name DESC, ts DESC] is satisfied
# ordering: [name DESC, date_bin('15 minutes', ts) DESC] is also valid.
query TT
EXPLAIN SELECT name, date_bin('15 minutes', ts) as time_chunks
  FROM unbounded_csv_with_timestamps2
  ORDER BY name DESC, time_chunks DESC
  LIMIT 5;
----
logical_plan
01)Sort: unbounded_csv_with_timestamps2.name DESC NULLS FIRST, time_chunks DESC NULLS FIRST, fetch=5
02)--Projection: unbounded_csv_with_timestamps2.name, date_bin(IntervalMonthDayNano("IntervalMonthDayNano { months: 0, days: 0, nanoseconds: 900000000000 }"), unbounded_csv_with_timestamps2.ts) AS time_chunks
03)----TableScan: unbounded_csv_with_timestamps2 projection=[name, ts]
physical_plan
01)SortPreservingMergeExec: [name@0 DESC, time_chunks@1 DESC], fetch=5
02)--ProjectionExec: expr=[name@0 as name, date_bin(IntervalMonthDayNano { months: 0, days: 0, nanoseconds: 900000000000 }, ts@1) as time_chunks]
03)----RepartitionExec: partitioning=RoundRobinBatch(8), input_partitions=1
04)------StreamingTableExec: partition_sizes=1, projection=[name, ts], infinite_source=true, output_ordering=[name@0 DESC, ts@1 DESC]

statement ok
drop table t1

# Reproducer for https://github.com/apache/datafusion/issues/8175

statement ok
create table t1(state string, city string, min_temp float, area int, time timestamp) as values
    ('MA', 'Boston', 70.4, 1, 50),
    ('MA', 'Bedford', 71.59, 2, 150);

query RI
select date_part('year', time) as bla, count(distinct state) as count from t1 group by bla;
----
1970 1

query PI
select date_bin(interval '1 year', time) as bla, count(distinct state) as count from t1 group by bla;
----
1970-01-01T00:00:00 1

statement ok
drop table t1

statement ok
CREATE EXTERNAL TABLE aggregate_test_100 (
  c1  VARCHAR NOT NULL,
  c2  TINYINT NOT NULL,
  c3  SMALLINT NOT NULL,
  c4  SMALLINT,
  c5  INT,
  c6  BIGINT NOT NULL,
  c7  SMALLINT NOT NULL,
  c8  INT NOT NULL,
  c9  INT UNSIGNED NOT NULL,
  c10 BIGINT UNSIGNED NOT NULL,
  c11 FLOAT NOT NULL,
  c12 DOUBLE NOT NULL,
  c13 VARCHAR NOT NULL
)
STORED AS CSV
LOCATION '../../testing/data/csv/aggregate_test_100.csv'
OPTIONS ('format.has_header' 'true');

query TIIII
SELECT c1, count(distinct c2), min(distinct c2), min(c3), max(c4) FROM aggregate_test_100 GROUP BY c1 ORDER BY c1;
----
a 5 1 -101 32064
b 5 1 -117 25286
c 5 1 -117 29106
d 5 1 -99 31106
e 5 1 -95 32514

query TT
EXPLAIN SELECT c1, count(distinct c2), min(distinct c2), sum(c3), max(c4) FROM aggregate_test_100 GROUP BY c1 ORDER BY c1;
----
logical_plan
01)Sort: aggregate_test_100.c1 ASC NULLS LAST
02)--Projection: aggregate_test_100.c1, count(alias1) AS count(DISTINCT aggregate_test_100.c2), min(alias1) AS min(DISTINCT aggregate_test_100.c2), sum(alias2) AS sum(aggregate_test_100.c3), max(alias3) AS max(aggregate_test_100.c4)
03)----Aggregate: groupBy=[[aggregate_test_100.c1]], aggr=[[count(alias1), min(alias1), sum(alias2), max(alias3)]]
04)------Aggregate: groupBy=[[aggregate_test_100.c1, aggregate_test_100.c2 AS alias1]], aggr=[[sum(CAST(aggregate_test_100.c3 AS Int64)) AS alias2, max(aggregate_test_100.c4) AS alias3]]
05)--------TableScan: aggregate_test_100 projection=[c1, c2, c3, c4]
physical_plan
01)SortPreservingMergeExec: [c1@0 ASC NULLS LAST]
02)--SortExec: expr=[c1@0 ASC NULLS LAST], preserve_partitioning=[true]
03)----ProjectionExec: expr=[c1@0 as c1, count(alias1)@1 as count(DISTINCT aggregate_test_100.c2), min(alias1)@2 as min(DISTINCT aggregate_test_100.c2), sum(alias2)@3 as sum(aggregate_test_100.c3), max(alias3)@4 as max(aggregate_test_100.c4)]
04)------AggregateExec: mode=FinalPartitioned, gby=[c1@0 as c1], aggr=[count(alias1), min(alias1), sum(alias2), max(alias3)]
05)--------CoalesceBatchesExec: target_batch_size=2
06)----------RepartitionExec: partitioning=Hash([c1@0], 8), input_partitions=8
07)------------AggregateExec: mode=Partial, gby=[c1@0 as c1], aggr=[count(alias1), min(alias1), sum(alias2), max(alias3)]
08)--------------AggregateExec: mode=FinalPartitioned, gby=[c1@0 as c1, alias1@1 as alias1], aggr=[alias2, alias3]
09)----------------CoalesceBatchesExec: target_batch_size=2
10)------------------RepartitionExec: partitioning=Hash([c1@0, alias1@1], 8), input_partitions=8
11)--------------------AggregateExec: mode=Partial, gby=[c1@0 as c1, c2@1 as alias1], aggr=[alias2, alias3]
12)----------------------RepartitionExec: partitioning=RoundRobinBatch(8), input_partitions=1
13)------------------------CsvExec: file_groups={1 group: [[WORKSPACE_ROOT/testing/data/csv/aggregate_test_100.csv]]}, projection=[c1, c2, c3, c4], has_header=true

# Use PostgreSQL dialect
statement ok
set datafusion.sql_parser.dialect = 'Postgres';

query II
SELECT c2, count(distinct c3) FILTER (WHERE c1 != 'a') FROM aggregate_test_100 GROUP BY c2 ORDER BY c2;
----
1 17
2 17
3 13
4 19
5 11

query III
SELECT c2, count(distinct c3) FILTER (WHERE c1 != 'a'), count(c5) FILTER (WHERE c1 != 'b') FROM aggregate_test_100 GROUP BY c2 ORDER BY c2;
----
1 17 19
2 17 18
3 13 17
4 19 18
5 11 9

# Restore the default dialect
statement ok
set datafusion.sql_parser.dialect = 'Generic';

statement ok
drop table aggregate_test_100;


# Create an unbounded external table with primary key
# column c
statement ok
CREATE EXTERNAL TABLE unbounded_multiple_ordered_table_with_pk (
  a0 INTEGER,
  a INTEGER,
  b INTEGER,
  c INTEGER primary key,
  d INTEGER
)
STORED AS CSV
WITH ORDER (a ASC, b ASC)
WITH ORDER (c ASC)
LOCATION '../core/tests/data/window_2.csv'
OPTIONS ('format.has_header' 'true');

# Query below can be executed, since c is primary key.
query III rowsort
SELECT c, a, SUM(d)
FROM unbounded_multiple_ordered_table_with_pk
GROUP BY c
ORDER BY c
LIMIT 5
----
0 0 0
1 0 2
2 0 0
3 0 0
4 0 1


query ITIPTR rowsort
SELECT r.*
FROM sales_global_with_pk as l, sales_global_with_pk as r
LIMIT 5
----
0 GRC 0 2022-01-01T06:00:00 EUR 30
1 FRA 1 2022-01-01T08:00:00 EUR 50
1 FRA 3 2022-01-02T12:00:00 EUR 200
1 TUR 2 2022-01-01T11:30:00 TRY 75
1 TUR 4 2022-01-03T10:00:00 TRY 100

# Create a table with timestamp data
statement ok
CREATE TABLE src_table (
	t1 TIMESTAMP,
	c2 INT
) AS VALUES
('2020-12-10T00:00:00.00Z', 0),
('2020-12-11T00:00:00.00Z', 1),
('2020-12-12T00:00:00.00Z', 2),
('2020-12-13T00:00:00.00Z', 3),
('2020-12-14T00:00:00.00Z', 4),
('2020-12-15T00:00:00.00Z', 5),
('2020-12-16T00:00:00.00Z', 6),
('2020-12-17T00:00:00.00Z', 7),
('2020-12-18T00:00:00.00Z', 8),
('2020-12-19T00:00:00.00Z', 9);

# Use src_table to create a partitioned file
query I
COPY (SELECT * FROM src_table)
TO 'test_files/scratch/group_by/timestamp_table/0.csv'
STORED AS CSV;
----
10

query I
COPY (SELECT * FROM src_table)
TO 'test_files/scratch/group_by/timestamp_table/1.csv'
STORED AS CSV;
----
10

query I
COPY (SELECT * FROM src_table)
TO 'test_files/scratch/group_by/timestamp_table/2.csv'
STORED AS CSV;
----
10

query I
COPY (SELECT * FROM src_table)
TO 'test_files/scratch/group_by/timestamp_table/3.csv'
STORED AS CSV;
----
10

# Create a table from the generated CSV files:
statement ok
CREATE EXTERNAL TABLE timestamp_table (
	t1 TIMESTAMP,
	c2 INT,
)
STORED AS CSV
LOCATION 'test_files/scratch/group_by/timestamp_table'
OPTIONS ('format.has_header' 'true');

# Group By using date_trunc
query PI rowsort
SELECT date_trunc('week', t1) as week, sum(c2)
FROM timestamp_table
GROUP BY date_trunc('week', t1)
----
2020-12-07T00:00:00 24
2020-12-14T00:00:00 156

# GROUP BY using LIMIT
query IP
SELECT c2, MAX(t1)
FROM timestamp_table
GROUP BY c2
ORDER BY MAX(t1) DESC
LIMIT 4;
----
9 2020-12-19T00:00:00
8 2020-12-18T00:00:00
7 2020-12-17T00:00:00
6 2020-12-16T00:00:00

# Explain the GROUP BY with LIMIT to ensure the plan contains `lim=[4]`
query TT
EXPLAIN
SELECT c2, MAX(t1)
FROM timestamp_table
GROUP BY c2
ORDER BY MAX(t1) DESC
LIMIT 4;
----
logical_plan
01)Sort: max(timestamp_table.t1) DESC NULLS FIRST, fetch=4
02)--Aggregate: groupBy=[[timestamp_table.c2]], aggr=[[max(timestamp_table.t1)]]
03)----TableScan: timestamp_table projection=[t1, c2]
physical_plan
01)SortPreservingMergeExec: [max(timestamp_table.t1)@1 DESC], fetch=4
02)--SortExec: TopK(fetch=4), expr=[max(timestamp_table.t1)@1 DESC], preserve_partitioning=[true]
03)----AggregateExec: mode=FinalPartitioned, gby=[c2@0 as c2], aggr=[max(timestamp_table.t1)], lim=[4]
04)------CoalesceBatchesExec: target_batch_size=2
05)--------RepartitionExec: partitioning=Hash([c2@0], 8), input_partitions=8
06)----------AggregateExec: mode=Partial, gby=[c2@1 as c2], aggr=[max(timestamp_table.t1)], lim=[4]
07)------------RepartitionExec: partitioning=RoundRobinBatch(8), input_partitions=4
08)--------------CsvExec: file_groups={4 groups: [[WORKSPACE_ROOT/datafusion/sqllogictest/test_files/scratch/group_by/timestamp_table/0.csv], [WORKSPACE_ROOT/datafusion/sqllogictest/test_files/scratch/group_by/timestamp_table/1.csv], [WORKSPACE_ROOT/datafusion/sqllogictest/test_files/scratch/group_by/timestamp_table/2.csv], [WORKSPACE_ROOT/datafusion/sqllogictest/test_files/scratch/group_by/timestamp_table/3.csv]]}, projection=[t1, c2], has_header=true

# Clean up
statement ok
DROP TABLE src_table;

statement ok
DROP TABLE timestamp_table;

### BEGIN Group By with Dictionary Variants ###
#
# The following tests use GROUP BY on tables with dictionary columns.
# The same test is repeated using dictionaries with the key types:
#
# - Int8
# - Int16
# - Int32
# - Int64
# - UInt8
# - UInt16
# - UInt32
# - UInt64

# Table with an int column and Dict<Int8> column:
statement ok
CREATE TABLE int8_dict AS VALUES
(1, arrow_cast('A', 'Dictionary(Int8, Utf8)')),
(2, arrow_cast('B', 'Dictionary(Int8, Utf8)')),
(2, arrow_cast('A', 'Dictionary(Int8, Utf8)')),
(4, arrow_cast('A', 'Dictionary(Int8, Utf8)')),
(1, arrow_cast('C', 'Dictionary(Int8, Utf8)')),
(1, arrow_cast('A', 'Dictionary(Int8, Utf8)'));

# Group by the non-dict column
query TI rowsort
SELECT column2, count(column1) FROM int8_dict GROUP BY column2;
----
A 4
B 1
C 1

# Group by the value column with dict as aggregate
query II rowsort
SELECT column1, count(column2) FROM int8_dict GROUP BY column1;
----
1 3
2 2
4 1

# Group by with dict as aggregate using distinct
query II rowsort
SELECT column1, count(distinct column2) FROM int8_dict GROUP BY column1;
----
1 2
2 2
4 1

# Clean up
statement ok
DROP TABLE int8_dict;

# Table with an int column and Dict<Int16> column:
statement ok
CREATE TABLE int16_dict AS VALUES
(1, arrow_cast('A', 'Dictionary(Int16, Utf8)')),
(2, arrow_cast('B', 'Dictionary(Int16, Utf8)')),
(2, arrow_cast('A', 'Dictionary(Int16, Utf8)')),
(4, arrow_cast('A', 'Dictionary(Int16, Utf8)')),
(1, arrow_cast('C', 'Dictionary(Int16, Utf8)')),
(1, arrow_cast('A', 'Dictionary(Int16, Utf8)'));

# Group by the non-dict column
query TI rowsort
SELECT column2, count(column1) FROM int16_dict GROUP BY column2;
----
A 4
B 1
C 1

# Group by the value column with dict as aggregate
query II rowsort
SELECT column1, count(column2) FROM int16_dict GROUP BY column1;
----
1 3
2 2
4 1

# Group by with dict as aggregate using distinct
query II rowsort
SELECT column1, count(distinct column2) FROM int16_dict GROUP BY column1;
----
1 2
2 2
4 1

# Clean up
statement ok
DROP TABLE int16_dict;

# Table with an int column and Dict<Int32> column:
statement ok
CREATE TABLE int32_dict AS VALUES
(1, arrow_cast('A', 'Dictionary(Int32, Utf8)')),
(2, arrow_cast('B', 'Dictionary(Int32, Utf8)')),
(2, arrow_cast('A', 'Dictionary(Int32, Utf8)')),
(4, arrow_cast('A', 'Dictionary(Int32, Utf8)')),
(1, arrow_cast('C', 'Dictionary(Int32, Utf8)')),
(1, arrow_cast('A', 'Dictionary(Int32, Utf8)'));

# Group by the non-dict column
query TI rowsort
SELECT column2, count(column1) FROM int32_dict GROUP BY column2;
----
A 4
B 1
C 1

# Group by the value column with dict as aggregate
query II rowsort
SELECT column1, count(column2) FROM int32_dict GROUP BY column1;
----
1 3
2 2
4 1

# Group by with dict as aggregate using distinct
query II rowsort
SELECT column1, count(distinct column2) FROM int32_dict GROUP BY column1;
----
1 2
2 2
4 1

# Clean up
statement ok
DROP TABLE int32_dict;

# Table with an int column and Dict<Int64> column:
statement ok
CREATE TABLE int64_dict AS VALUES
(1, arrow_cast('A', 'Dictionary(Int64, Utf8)')),
(2, arrow_cast('B', 'Dictionary(Int64, Utf8)')),
(2, arrow_cast('A', 'Dictionary(Int64, Utf8)')),
(4, arrow_cast('A', 'Dictionary(Int64, Utf8)')),
(1, arrow_cast('C', 'Dictionary(Int64, Utf8)')),
(1, arrow_cast('A', 'Dictionary(Int64, Utf8)'));

# Group by the non-dict column
query TI rowsort
SELECT column2, count(column1) FROM int64_dict GROUP BY column2;
----
A 4
B 1
C 1

# Group by the value column with dict as aggregate
query II rowsort
SELECT column1, count(column2) FROM int64_dict GROUP BY column1;
----
1 3
2 2
4 1

# Group by with dict as aggregate using distinct
query II rowsort
SELECT column1, count(distinct column2) FROM int64_dict GROUP BY column1;
----
1 2
2 2
4 1

# Clean up
statement ok
DROP TABLE int64_dict;

# Table with an int column and Dict<UInt8> column:
statement ok
CREATE TABLE uint8_dict AS VALUES
(1, arrow_cast('A', 'Dictionary(UInt8, Utf8)')),
(2, arrow_cast('B', 'Dictionary(UInt8, Utf8)')),
(2, arrow_cast('A', 'Dictionary(UInt8, Utf8)')),
(4, arrow_cast('A', 'Dictionary(UInt8, Utf8)')),
(1, arrow_cast('C', 'Dictionary(UInt8, Utf8)')),
(1, arrow_cast('A', 'Dictionary(UInt8, Utf8)'));

# Group by the non-dict column
query TI rowsort
SELECT column2, count(column1) FROM uint8_dict GROUP BY column2;
----
A 4
B 1
C 1

# Group by the value column with dict as aggregate
query II rowsort
SELECT column1, count(column2) FROM uint8_dict GROUP BY column1;
----
1 3
2 2
4 1

# Group by with dict as aggregate using distinct
query II rowsort
SELECT column1, count(distinct column2) FROM uint8_dict GROUP BY column1;
----
1 2
2 2
4 1

# Clean up
statement ok
DROP TABLE uint8_dict;

# Table with an int column and Dict<UInt16> column:
statement ok
CREATE TABLE uint16_dict AS VALUES
(1, arrow_cast('A', 'Dictionary(UInt16, Utf8)')),
(2, arrow_cast('B', 'Dictionary(UInt16, Utf8)')),
(2, arrow_cast('A', 'Dictionary(UInt16, Utf8)')),
(4, arrow_cast('A', 'Dictionary(UInt16, Utf8)')),
(1, arrow_cast('C', 'Dictionary(UInt16, Utf8)')),
(1, arrow_cast('A', 'Dictionary(UInt16, Utf8)'));

# Group by the non-dict column
query TI rowsort
SELECT column2, count(column1) FROM uint16_dict GROUP BY column2;
----
A 4
B 1
C 1

# Group by the value column with dict as aggregate
query II rowsort
SELECT column1, count(column2) FROM uint16_dict GROUP BY column1;
----
1 3
2 2
4 1

# Group by with dict as aggregate using distinct
query II rowsort
SELECT column1, count(distinct column2) FROM uint16_dict GROUP BY column1;
----
1 2
2 2
4 1

# Clean up
statement ok
DROP TABLE uint16_dict;

# Table with an int column and Dict<UInt32> column:
statement ok
CREATE TABLE uint32_dict AS VALUES
(1, arrow_cast('A', 'Dictionary(UInt32, Utf8)')),
(2, arrow_cast('B', 'Dictionary(UInt32, Utf8)')),
(2, arrow_cast('A', 'Dictionary(UInt32, Utf8)')),
(4, arrow_cast('A', 'Dictionary(UInt32, Utf8)')),
(1, arrow_cast('C', 'Dictionary(UInt32, Utf8)')),
(1, arrow_cast('A', 'Dictionary(UInt32, Utf8)'));

# Group by the non-dict column
query TI rowsort
SELECT column2, count(column1) FROM uint32_dict GROUP BY column2;
----
A 4
B 1
C 1

# Group by the value column with dict as aggregate
query II rowsort
SELECT column1, count(column2) FROM uint32_dict GROUP BY column1;
----
1 3
2 2
4 1

# Group by with dict as aggregate using distinct
query II rowsort
SELECT column1, count(distinct column2) FROM uint32_dict GROUP BY column1;
----
1 2
2 2
4 1

# Clean up
statement ok
DROP TABLE uint32_dict;

# Table with an int column and Dict<UInt64> column:
statement ok
CREATE TABLE uint64_dict AS VALUES
(1, arrow_cast('A', 'Dictionary(UInt64, Utf8)')),
(2, arrow_cast('B', 'Dictionary(UInt64, Utf8)')),
(2, arrow_cast('A', 'Dictionary(UInt64, Utf8)')),
(4, arrow_cast('A', 'Dictionary(UInt64, Utf8)')),
(1, arrow_cast('C', 'Dictionary(UInt64, Utf8)')),
(1, arrow_cast('A', 'Dictionary(UInt64, Utf8)'));

# Group by the non-dict column
query TI rowsort
SELECT column2, count(column1) FROM uint64_dict GROUP BY column2;
----
A 4
B 1
C 1

# Group by the value column with dict as aggregate
query II rowsort
SELECT column1, count(column2) FROM uint64_dict GROUP BY column1;
----
1 3
2 2
4 1

# Group by with dict as aggregate using distinct
query II rowsort
SELECT column1, count(distinct column2) FROM uint64_dict GROUP BY column1;
----
1 2
2 2
4 1

# Clean up
statement ok
DROP TABLE uint64_dict;

### END Group By with Dictionary Variants ###

statement ok
set datafusion.execution.target_partitions = 1;

query III?
SELECT a, b, NTH_VALUE(c, 2), ARRAY_AGG(c)
FROM multiple_ordered_table
GROUP BY a, b
ORDER BY a, b;
----
0 0 1 [0, 1, 2, 3, 4, 5, 6, 7, 8, 9, 10, 11, 12, 13, 14, 15, 16, 17, 18, 19, 20, 21, 22, 23, 24]
0 1 26 [25, 26, 27, 28, 29, 30, 31, 32, 33, 34, 35, 36, 37, 38, 39, 40, 41, 42, 43, 44, 45, 46, 47, 48, 49]
1 2 51 [50, 51, 52, 53, 54, 55, 56, 57, 58, 59, 60, 61, 62, 63, 64, 65, 66, 67, 68, 69, 70, 71, 72, 73, 74]
1 3 76 [75, 76, 77, 78, 79, 80, 81, 82, 83, 84, 85, 86, 87, 88, 89, 90, 91, 92, 93, 94, 95, 96, 97, 98, 99]

query III?
SELECT a, b, NTH_VALUE(c, 2 ORDER BY c ASC), ARRAY_AGG(c ORDER BY c ASC)
FROM multiple_ordered_table
GROUP BY a, b
ORDER BY a, b;
----
0 0 1 [0, 1, 2, 3, 4, 5, 6, 7, 8, 9, 10, 11, 12, 13, 14, 15, 16, 17, 18, 19, 20, 21, 22, 23, 24]
0 1 26 [25, 26, 27, 28, 29, 30, 31, 32, 33, 34, 35, 36, 37, 38, 39, 40, 41, 42, 43, 44, 45, 46, 47, 48, 49]
1 2 51 [50, 51, 52, 53, 54, 55, 56, 57, 58, 59, 60, 61, 62, 63, 64, 65, 66, 67, 68, 69, 70, 71, 72, 73, 74]
1 3 76 [75, 76, 77, 78, 79, 80, 81, 82, 83, 84, 85, 86, 87, 88, 89, 90, 91, 92, 93, 94, 95, 96, 97, 98, 99]

query II?I
SELECT a, b, ARRAY_AGG(c ORDER BY c ASC), NTH_VALUE(c, 2 ORDER BY c DESC)
FROM multiple_ordered_table
GROUP BY a, b
ORDER BY a, b;
----
0 0 [0, 1, 2, 3, 4, 5, 6, 7, 8, 9, 10, 11, 12, 13, 14, 15, 16, 17, 18, 19, 20, 21, 22, 23, 24] 23
0 1 [25, 26, 27, 28, 29, 30, 31, 32, 33, 34, 35, 36, 37, 38, 39, 40, 41, 42, 43, 44, 45, 46, 47, 48, 49] 48
1 2 [50, 51, 52, 53, 54, 55, 56, 57, 58, 59, 60, 61, 62, 63, 64, 65, 66, 67, 68, 69, 70, 71, 72, 73, 74] 73
1 3 [75, 76, 77, 78, 79, 80, 81, 82, 83, 84, 85, 86, 87, 88, 89, 90, 91, 92, 93, 94, 95, 96, 97, 98, 99] 98

query IIIIII
SELECT a, b, NTH_VALUE(c, 2 ORDER BY c ASC), NTH_VALUE(c, 3 ORDER BY c ASC), NTH_VALUE(c, 2 ORDER BY c DESC), NTH_VALUE(c, 3 ORDER BY c DESC)
FROM multiple_ordered_table
GROUP BY a, b
ORDER BY a, b;
----
0 0 1 2 23 22
0 1 26 27 48 47
1 2 51 52 73 72
1 3 76 77 98 97

# we should be able to reverse array agg requirement, if it helps to remove a SortExec from plan.
query TT
EXPLAIN SELECT a, b, ARRAY_AGG(c ORDER BY c DESC)
FROM multiple_ordered_table
GROUP BY a, b
ORDER BY a, b;
----
logical_plan
01)Sort: multiple_ordered_table.a ASC NULLS LAST, multiple_ordered_table.b ASC NULLS LAST
02)--Aggregate: groupBy=[[multiple_ordered_table.a, multiple_ordered_table.b]], aggr=[[array_agg(multiple_ordered_table.c) ORDER BY [multiple_ordered_table.c DESC NULLS FIRST]]]
03)----TableScan: multiple_ordered_table projection=[a, b, c]
physical_plan
01)AggregateExec: mode=Single, gby=[a@0 as a, b@1 as b], aggr=[array_agg(multiple_ordered_table.c) ORDER BY [multiple_ordered_table.c DESC NULLS FIRST]], ordering_mode=Sorted
02)--CsvExec: file_groups={1 group: [[WORKSPACE_ROOT/datafusion/core/tests/data/window_2.csv]]}, projection=[a, b, c], output_orderings=[[a@0 ASC NULLS LAST, b@1 ASC NULLS LAST], [c@2 ASC NULLS LAST]], has_header=true

query II?
SELECT a, b, ARRAY_AGG(c ORDER BY c DESC)
FROM multiple_ordered_table
GROUP BY a, b
ORDER BY a, b;
----
0 0 [24, 23, 22, 21, 20, 19, 18, 17, 16, 15, 14, 13, 12, 11, 10, 9, 8, 7, 6, 5, 4, 3, 2, 1, 0]
0 1 [49, 48, 47, 46, 45, 44, 43, 42, 41, 40, 39, 38, 37, 36, 35, 34, 33, 32, 31, 30, 29, 28, 27, 26, 25]
1 2 [74, 73, 72, 71, 70, 69, 68, 67, 66, 65, 64, 63, 62, 61, 60, 59, 58, 57, 56, 55, 54, 53, 52, 51, 50]
1 3 [99, 98, 97, 96, 95, 94, 93, 92, 91, 90, 89, 88, 87, 86, 85, 84, 83, 82, 81, 80, 79, 78, 77, 76, 75]

query II?II
SELECT a, b, ARRAY_AGG(d ORDER BY d DESC), NTH_VALUE(d, 1 ORDER BY d DESC), NTH_VALUE(d, 1 ORDER BY d ASC)
FROM multiple_ordered_table
GROUP BY a, b
ORDER BY a, b;
----
0 0 [4, 4, 4, 4, 3, 3, 3, 2, 2, 2, 2, 2, 2, 1, 1, 1, 1, 1, 0, 0, 0, 0, 0, 0, 0] 4 0
0 1 [4, 4, 4, 3, 3, 3, 3, 3, 2, 2, 2, 2, 1, 1, 1, 1, 1, 1, 1, 0, 0, 0, 0, 0, 0] 4 0
1 2 [4, 4, 4, 4, 4, 4, 3, 3, 2, 2, 2, 2, 1, 1, 1, 1, 1, 1, 1, 1, 1, 1, 0, 0, 0] 4 0
1 3 [4, 4, 4, 4, 4, 4, 3, 3, 2, 2, 2, 2, 2, 2, 2, 1, 1, 1, 1, 1, 0, 0, 0, 0, 0] 4 0

# increase partition to 8
statement ok
set datafusion.execution.target_partitions = 8;

# NTH_VALUE(c, 2) and ARRAY_AGG(c)[2] should produce same result
query III
SELECT a, b, NTH_VALUE(c, 2) - ARRAY_AGG(c)[2]
FROM multiple_ordered_table
GROUP BY a, b
ORDER BY a, b;
----
0 0 0
0 1 0
1 2 0
1 3 0

query III?
SELECT a, b, NTH_VALUE(c, 2 ORDER BY c ASC), ARRAY_AGG(c ORDER BY c ASC)
FROM multiple_ordered_table
GROUP BY a, b
ORDER BY a, b;
----
0 0 1 [0, 1, 2, 3, 4, 5, 6, 7, 8, 9, 10, 11, 12, 13, 14, 15, 16, 17, 18, 19, 20, 21, 22, 23, 24]
0 1 26 [25, 26, 27, 28, 29, 30, 31, 32, 33, 34, 35, 36, 37, 38, 39, 40, 41, 42, 43, 44, 45, 46, 47, 48, 49]
1 2 51 [50, 51, 52, 53, 54, 55, 56, 57, 58, 59, 60, 61, 62, 63, 64, 65, 66, 67, 68, 69, 70, 71, 72, 73, 74]
1 3 76 [75, 76, 77, 78, 79, 80, 81, 82, 83, 84, 85, 86, 87, 88, 89, 90, 91, 92, 93, 94, 95, 96, 97, 98, 99]

query II?I
SELECT a, b, ARRAY_AGG(c ORDER BY c ASC), NTH_VALUE(c, 2 ORDER BY c DESC)
FROM multiple_ordered_table
GROUP BY a, b
ORDER BY a, b;
----
0 0 [0, 1, 2, 3, 4, 5, 6, 7, 8, 9, 10, 11, 12, 13, 14, 15, 16, 17, 18, 19, 20, 21, 22, 23, 24] 23
0 1 [25, 26, 27, 28, 29, 30, 31, 32, 33, 34, 35, 36, 37, 38, 39, 40, 41, 42, 43, 44, 45, 46, 47, 48, 49] 48
1 2 [50, 51, 52, 53, 54, 55, 56, 57, 58, 59, 60, 61, 62, 63, 64, 65, 66, 67, 68, 69, 70, 71, 72, 73, 74] 73
1 3 [75, 76, 77, 78, 79, 80, 81, 82, 83, 84, 85, 86, 87, 88, 89, 90, 91, 92, 93, 94, 95, 96, 97, 98, 99] 98

query IIIIII
SELECT a, b, NTH_VALUE(c, 2 ORDER BY c ASC), NTH_VALUE(c, 3 ORDER BY c ASC), NTH_VALUE(c, 2 ORDER BY c DESC), NTH_VALUE(c, 3 ORDER BY c DESC)
FROM multiple_ordered_table
GROUP BY a, b
ORDER BY a, b;
----
0 0 1 2 23 22
0 1 26 27 48 47
1 2 51 52 73 72
1 3 76 77 98 97

# nth value cannot work with conflicting requirements
statement error DataFusion error: This feature is not implemented: Conflicting ordering requirements in aggregate functions is not supported
SELECT a, b, NTH_VALUE(c, 2 ORDER BY c ASC), NTH_VALUE(c, 3 ORDER BY d ASC)
FROM multiple_ordered_table
GROUP BY a, b
ORDER BY a, b;

query II
SELECT a + 1 AS d, a + 1 + b AS c FROM (SELECT 1 AS a, 2 AS b) GROUP BY a + 1, a + 1 + b;
----
2 4

statement error DataFusion error: Error during planning: Cannot find column with position 4 in SELECT clause. Valid columns: 1 to 3
SELECT a, b, COUNT(1)
FROM multiple_ordered_table
GROUP BY 1, 2, 4, 5, 6;

statement ok
set datafusion.execution.target_partitions = 1;

# Create a table that contains various keywords, with their corresponding timestamps
statement ok
CREATE TABLE keywords_stream (
    ts TIMESTAMP,
    sn INTEGER PRIMARY KEY,
    keyword VARCHAR NOT NULL
);

statement ok
INSERT INTO keywords_stream(ts, sn, keyword) VALUES
('2024-01-01T00:00:00Z', '0', 'Drug'),
('2024-01-01T00:00:05Z', '1', 'Bomb'),
('2024-01-01T00:00:10Z', '2', 'Theft'),
('2024-01-01T00:00:15Z', '3', 'Gun'),
('2024-01-01T00:00:20Z', '4', 'Calm');

# Create a table that contains alert keywords
statement ok
CREATE TABLE ALERT_KEYWORDS(keyword VARCHAR NOT NULL);

statement ok
INSERT INTO ALERT_KEYWORDS VALUES
('Drug'),
('Bomb'),
('Theft'),
('Gun'),
('Knife'),
('Fire');

query TT
explain SELECT
    DATE_BIN(INTERVAL '2' MINUTE, ts, '2000-01-01') AS ts_chunk,
    COUNT(keyword) AS alert_keyword_count
FROM
    keywords_stream
WHERE
    keywords_stream.keyword IN (SELECT keyword FROM ALERT_KEYWORDS)
GROUP BY
    ts_chunk;
----
logical_plan
01)Projection: date_bin(IntervalMonthDayNano("IntervalMonthDayNano { months: 0, days: 0, nanoseconds: 120000000000 }"),keywords_stream.ts,Utf8("2000-01-01")) AS ts_chunk, count(keywords_stream.keyword) AS alert_keyword_count
02)--Aggregate: groupBy=[[date_bin(IntervalMonthDayNano("IntervalMonthDayNano { months: 0, days: 0, nanoseconds: 120000000000 }"), keywords_stream.ts, TimestampNanosecond(946684800000000000, None)) AS date_bin(IntervalMonthDayNano("IntervalMonthDayNano { months: 0, days: 0, nanoseconds: 120000000000 }"),keywords_stream.ts,Utf8("2000-01-01"))]], aggr=[[count(keywords_stream.keyword)]]
03)----LeftSemi Join: keywords_stream.keyword = __correlated_sq_1.keyword
04)------TableScan: keywords_stream projection=[ts, keyword]
05)------SubqueryAlias: __correlated_sq_1
06)--------TableScan: alert_keywords projection=[keyword]
physical_plan
01)ProjectionExec: expr=[date_bin(IntervalMonthDayNano("IntervalMonthDayNano { months: 0, days: 0, nanoseconds: 120000000000 }"),keywords_stream.ts,Utf8("2000-01-01"))@0 as ts_chunk, count(keywords_stream.keyword)@1 as alert_keyword_count]
02)--AggregateExec: mode=Single, gby=[date_bin(IntervalMonthDayNano { months: 0, days: 0, nanoseconds: 120000000000 }, ts@0, 946684800000000000) as date_bin(IntervalMonthDayNano("IntervalMonthDayNano { months: 0, days: 0, nanoseconds: 120000000000 }"),keywords_stream.ts,Utf8("2000-01-01"))], aggr=[count(keywords_stream.keyword)]
03)----CoalesceBatchesExec: target_batch_size=2
04)------HashJoinExec: mode=CollectLeft, join_type=RightSemi, on=[(keyword@0, keyword@1)]
05)--------MemoryExec: partitions=1, partition_sizes=[1]
06)--------MemoryExec: partitions=1, partition_sizes=[1]

query PI
SELECT
    DATE_BIN(INTERVAL '2' MINUTE, ts, '2000-01-01') AS ts_chunk,
    COUNT(keyword) AS alert_keyword_count
FROM
    keywords_stream
WHERE
    keywords_stream.keyword IN (SELECT keyword FROM ALERT_KEYWORDS)
GROUP BY
    ts_chunk;
----
2024-01-01T00:00:00 4

# Issue: https://github.com/apache/datafusion/issues/11118
statement ok
CREATE TABLE test_case_expr(a INT, b TEXT) AS VALUES (1,'hello'), (2,'world')

query T
SELECT (CASE WHEN CONCAT(b, 'hello') = 'test' THEN 'good' ELSE 'bad' END) AS c 
  FROM test_case_expr GROUP BY c;
----
bad

query I rowsort
SELECT (CASE a::BIGINT WHEN 1 THEN 1 END) AS c FROM test_case_expr GROUP BY c;
----
1
NULL

statement ok
drop table test_case_expr

statement ok
drop table t;

# test multi group by for binary type with nulls
statement ok
create table t(a int, b bytea) as values (1, 0xa), (1, 0xa), (2, null), (null, 0xb), (null, 0xb);

query I?I
select a, b, count(*) from t group by grouping sets ((a, b), (a), (b));
----
1 0a 2
2 NULL 1
NULL 0b 2
1 NULL 2
2 NULL 1
NULL NULL 2
NULL 0a 2
NULL NULL 1
NULL 0b 2

statement ok
drop table t;

# test multi group by for binary type without nulls
statement ok
create table t(a int, b bytea) as values (1, 0xa), (1, 0xa), (2, 0xb), (3, 0xb), (3, 0xb);

query I?I
select a, b, count(*) from t group by grouping sets ((a, b), (a), (b));
----
1 0a 2
2 0b 1
3 0b 2
1 NULL 2
2 NULL 1
3 NULL 2
NULL 0a 2
NULL 0b 3

statement ok
drop table t;

# test multi group by int + utf8
statement ok
create table t(a int, b varchar) as values (1, 'a'), (1, 'a'), (2, 'ab'), (3, 'abc'), (3, 'cba'), (null, null), (null, 'a'), (null, null), (null, 'a'), (1, 'null');

query ITI rowsort
select a, b, count(*) from t group by a, b;
----
1 a 2
1 null 1
2 ab 1
3 abc 1
3 cba 1
NULL NULL 2
NULL a 2

statement ok
drop table t;

# test multi group by int + utf8view
statement ok
create table source as values
-- use some strings that are larger than 12 characters as that goes through a different path
(1, 'a'),
(1, 'a'),
(2, 'thisstringislongerthan12'),
(2, 'thisstring'),
(3, 'abc'),
(3, 'cba'),
(2, 'thisstring'),
(null, null),
(null, 'a'),
(null, null),
(null, 'a'),
(2, 'thisstringisalsolongerthan12'),
(2, 'thisstringislongerthan12'),
(1, 'null')
;

statement ok
create view t as select column1 as a, arrow_cast(column2, 'Utf8View') as b from source;

query ITI
select a, b, count(*) from t group by a, b order by a, b;
----
1 a 2
1 null 1
2 thisstring 2
2 thisstringisalsolongerthan12 1
2 thisstringislongerthan12 2
3 abc 1
3 cba 1
NULL a 2
NULL NULL 2

statement ok
drop view t

# test with binary view
statement ok
create view t as select column1 as a, arrow_cast(column2, 'BinaryView') as b from source;

query I?I
select a, b, count(*) from t group by a, b order by a, b;
----
1 61 2
1 6e756c6c 1
2 74686973737472696e67 2
2 74686973737472696e676973616c736f6c6f6e6765727468616e3132 1
2 74686973737472696e6769736c6f6e6765727468616e3132 2
3 616263 1
3 636261 1
NULL 61 2
NULL NULL 2

statement ok
drop view t

statement ok
drop table source;

<<<<<<< HEAD
# Test multi group by int + Date32
statement ok
create table source as values
(1, '2020-01-01'),
(1, '2020-01-01'),
(2, '2020-01-02'),
(2, '2020-01-03'),
(3, '2020-01-04'),
(3, '2020-01-04'),
(2, '2020-01-03'),
(null, null),
(null, '2020-01-01'),
(null, null),
(null, '2020-01-01'),
(2, '2020-01-02'),
(2, '2020-01-02'),
(1, null)
;

statement ok
create view t as select column1 as a, arrow_cast(column2, 'Date32') as b from source;

query IDI
select a, b, count(*) from t group by a, b order by a, b;
----
1 2020-01-01 2
1 NULL 1
2 2020-01-02 3
2 2020-01-03 2
3 2020-01-04 2
NULL 2020-01-01 2
NULL NULL 2

statement ok
drop view t

statement ok
drop table source;

# Test multi group by int + Date64
statement ok
create table source as values
(1, '2020-01-01'),
(1, '2020-01-01'),
(2, '2020-01-02'),
(2, '2020-01-03'),
(3, '2020-01-04'),
(3, '2020-01-04'),
(2, '2020-01-03'),
(null, null),
(null, '2020-01-01'),
(null, null),
(null, '2020-01-01'),
(2, '2020-01-02'),
(2, '2020-01-02'),
(1, null)
;

statement ok
create view t as select column1 as a, arrow_cast(column2, 'Date64') as b from source;

query IDI
select a, b, count(*) from t group by a, b order by a, b;
----
1 2020-01-01T00:00:00 2
1 NULL 1
2 2020-01-02T00:00:00 3
2 2020-01-03T00:00:00 2
3 2020-01-04T00:00:00 2
NULL 2020-01-01T00:00:00 2
NULL NULL 2

statement ok
drop view t

statement ok
drop table source;

# Test multi group by int + Time32
statement ok
create table source as values
(1, '12:34:56'),
(1, '12:34:56'),
(2, '13:00:00'),
(2, '14:15:00'),
(3, '23:59:59'),
(3, '23:59:59'),
(2, '14:15:00'),
(null, null),
(null, '12:00:00'),
(null, null),
(null, '12:00:00'),
(2, '13:00:00'),
(2, '13:00:00'),
(1, null)
;

statement ok
create view t as select column1 as a, arrow_cast(column2, 'Time32(Second)') as b from source;

query IDI
select a, b, count(*) from t group by a, b order by a, b;
----
1 12:34:56 2
1 NULL 1
2 13:00:00 3
2 14:15:00 2
3 23:59:59 2
NULL 12:00:00 2
NULL NULL 2

statement ok
drop view t

statement ok
drop table source;

# Test multi group by int + Time64
statement ok
create table source as values
(1, '12:34:56.123456'),
(1, '12:34:56.123456'),
(2, '13:00:00.000001'),
(2, '14:15:00.999999'),
(3, '23:59:59.500000'),
(3, '23:59:59.500000'),
(2, '14:15:00.999999'),
(null, null),
(null, '12:00:00.000000'),
(null, null),
(null, '12:00:00.000000'),
(2, '13:00:00.000001'),
(2, '13:00:00.000001'),
(1, null)
;

statement ok
create view t as select column1 as a, arrow_cast(column2, 'Time64(Microsecond)') as b from source;

query IDI
select a, b, count(*) from t group by a, b order by a, b;
----
1 12:34:56.123456 2
1 NULL 1
2 13:00:00.000001 3
2 14:15:00.999999 2
3 23:59:59.500 2
NULL 12:00:00 2
NULL NULL 2

statement ok
drop view t

statement ok
drop table source;

# Test multi group by int + Timestamp
statement ok
create table source as values
(1, '2020-01-01 12:34:56'),
(1, '2020-01-01 12:34:56'),
(2, '2020-01-02 13:00:00'),
(2, '2020-01-03 14:15:00'),
(3, '2020-01-04 23:59:59'),
(3, '2020-01-04 23:59:59'),
(2, '2020-01-03 14:15:00'),
(null, null),
(null, '2020-01-01 12:00:00'),
(null, null),
(null, '2020-01-01 12:00:00'),
(2, '2020-01-02 13:00:00'),
(2, '2020-01-02 13:00:00'),
(1, null)
;

statement ok
create view t as select column1 as a, arrow_cast(column2, 'Timestamp(Nanosecond, None)') as b from source;

query IPI
select a, b, count(*) from t group by a, b order by a, b;
----
1 2020-01-01T12:34:56 2
1 NULL 1
2 2020-01-02T13:00:00 3
2 2020-01-03T14:15:00 2
3 2020-01-04T23:59:59 2
NULL 2020-01-01T12:00:00 2
NULL NULL 2

statement ok
drop view t

statement ok
drop table source;
=======
# Test whether min, max accumulator produces NaN result when input is NaN.
# See https://github.com/apache/datafusion/issues/13415 for rationale
statement ok
CREATE TABLE input_table (
    "row" integer,
    "x" double precision
);

statement ok
INSERT INTO input_table VALUES    (1, 'NaN');

query RR
SELECT max(input_table.x), min(input_table.x) from input_table GROUP BY input_table."row";
----
NaN NaN
>>>>>>> 30ff48e9
<|MERGE_RESOLUTION|>--- conflicted
+++ resolved
@@ -5272,7 +5272,6 @@
 statement ok
 drop table source;
 
-<<<<<<< HEAD
 # Test multi group by int + Date32
 statement ok
 create table source as values
@@ -5467,7 +5466,7 @@
 
 statement ok
 drop table source;
-=======
+
 # Test whether min, max accumulator produces NaN result when input is NaN.
 # See https://github.com/apache/datafusion/issues/13415 for rationale
 statement ok
@@ -5483,4 +5482,3 @@
 SELECT max(input_table.x), min(input_table.x) from input_table GROUP BY input_table."row";
 ----
 NaN NaN
->>>>>>> 30ff48e9
