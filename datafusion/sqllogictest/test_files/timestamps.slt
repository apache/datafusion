# Licensed to the Apache Software Foundation (ASF) under one
# or more contributor license agreements.  See the NOTICE file
# distributed with this work for additional information
# regarding copyright ownership.  The ASF licenses this file
# to you under the Apache License, Version 2.0 (the
# "License"); you may not use this file except in compliance
# with the License.  You may obtain a copy of the License at

#   http://www.apache.org/licenses/LICENSE-2.0

# Unless required by applicable law or agreed to in writing,
# software distributed under the License is distributed on an
# "AS IS" BASIS, WITHOUT WARRANTIES OR CONDITIONS OF ANY
# KIND, either express or implied.  See the License for the
# specific language governing permissions and limitations
# under the License.

##########
## Common timestamp data
#
# ts_data:        Int64 nanoseconds
# ts_data_nanos:  Timestamp(Nanosecond, None)
# ts_data_micros: Timestamp(Microsecond, None)
# ts_data_millis: Timestamp(Millisecond, None)
# ts_data_secs:   Timestamp(Second, None)
##########

# Create timestamp tables with different precisions but the same logical values

statement ok
create table ts_data(ts bigint, value int) as values
  (1599572549190855123, 1),
  (1599568949190855123, 2),
  (1599565349190855123, 3);

statement ok
create table ts_data_nanos as select arrow_cast(ts, 'Timestamp(Nanosecond, None)') as ts, value from ts_data;

statement ok
create table ts_data_micros as select arrow_cast(ts / 1000, 'Timestamp(Microsecond, None)') as ts, value from ts_data;

statement ok
create table ts_data_millis as select arrow_cast(ts / 1000000, 'Timestamp(Millisecond, None)') as ts, value from ts_data;

statement ok
create table ts_data_secs as select arrow_cast(ts / 1000000000, 'Timestamp(Second, None)') as ts, value from ts_data;


##########
## Current date Tests
##########

query B
select cast(now() as date) = current_date();
----
true

query B
select now() = current_date();
----
false

query B
select current_date() = today();
----
true

query B
select cast(now() as date) = today();
----
true

##########
## Current time Tests
##########

query B
select cast(now() as time) = current_time();
----
true

query T
select case when current_time() = (now()::bigint % 86400000000000)::time then 'OK' else 'FAIL' end result
----
OK

##########
## Timestamp Handling Tests
##########

statement ok
create table foo (val int, ts timestamp) as values (1, '2000-01-01T00:00:00'::timestamp), (2, '2000-02-01T00:00:00'::timestamp), (3, '2000-03-01T00:00:00'::timestamp);

query IP rowsort
select * from foo;
----
1 2000-01-01T00:00:00
2 2000-02-01T00:00:00
3 2000-03-01T00:00:00

# Test that we can compare a timestamp to a casted string
query IP rowsort
select * from foo where ts > '2000-01-01T00:00:00'::timestamp;
----
2 2000-02-01T00:00:00
3 2000-03-01T00:00:00

# Test that we can compare a timestamp to a string and it will be coerced
query IP rowsort
select * from foo where ts > '2000-01-01T00:00:00';
----
2 2000-02-01T00:00:00
3 2000-03-01T00:00:00

query IP rowsort
select * from foo where ts < '2000-02-01T00:00:00';
----
1 2000-01-01T00:00:00

query IP rowsort
select * from foo where ts <= '2000-02-01T00:00:00';
----
1 2000-01-01T00:00:00
2 2000-02-01T00:00:00

query IP rowsort
select * from foo where ts = '2000-02-01T00:00:00';
----
2 2000-02-01T00:00:00

query IP rowsort
select * from foo where ts != '2000-02-01T00:00:00';
----
1 2000-01-01T00:00:00
3 2000-03-01T00:00:00

statement ok
drop table foo;


##########
## Timezone Handling Tests
##########

statement ok
SET TIME ZONE = '+08'

# should use execution timezone
query P
SELECT TIMESTAMPTZ '2000-01-01T01:01:01'
----
2000-01-01T01:01:01+08:00

# casts return timezone to use execution timezone (same as postgresql)
query P
SELECT TIMESTAMPTZ '2000-01-01T01:01:01+07:00'
----
2000-01-01T02:01:01+08:00

query P
SELECT TIMESTAMPTZ '2000-01-01T01:01:01Z'
----
2000-01-01T09:01:01+08:00

statement ok
SET TIME ZONE = '+00'

query P
SELECT TIMESTAMPTZ '2000-01-01T01:01:01'
----
2000-01-01T01:01:01Z


##########
## to_timestamp tests
##########

statement ok
create table t1(ts bigint) as VALUES
   (1235865600000),
   (1235865660000),
   (1238544000000);


# query_cast_timestamp_millis
query P
SELECT to_timestamp_millis(ts) FROM t1 LIMIT 3
----
2009-03-01T00:00:00
2009-03-01T00:01:00
2009-04-01T00:00:00

# query_cast_timestamp_micros

query P
SELECT to_timestamp_micros(ts * 1000) FROM t1 LIMIT 3
----
2009-03-01T00:00:00
2009-03-01T00:01:00
2009-04-01T00:00:00

# query_cast_timestamp_seconds

query P
SELECT to_timestamp_seconds(ts / 1000) FROM t1 LIMIT 3
----
2009-03-01T00:00:00
2009-03-01T00:01:00
2009-04-01T00:00:00

statement ok
drop table t1



# query_cast_timestamp_nanos_to_others

query P
SELECT to_timestamp_micros(ts / 1000) FROM ts_data LIMIT 3
----
2020-09-08T13:42:29.190855
2020-09-08T12:42:29.190855
2020-09-08T11:42:29.190855

query P
SELECT to_timestamp_millis(ts / 1000000) FROM ts_data LIMIT 3
----
2020-09-08T13:42:29.190
2020-09-08T12:42:29.190
2020-09-08T11:42:29.190


query P
SELECT to_timestamp_seconds(ts / 1000000000) FROM ts_data LIMIT 3
----
2020-09-08T13:42:29
2020-09-08T12:42:29
2020-09-08T11:42:29

# query_cast_timestamp_seconds_to_others

# Original column is seconds, convert to millis and check timestamp
query P
SELECT to_timestamp_millis(ts) FROM ts_data_secs LIMIT 3
----
2020-09-08T13:42:29
2020-09-08T12:42:29
2020-09-08T11:42:29

# Original column is seconds, convert to micros and check timestamp
query P
SELECT to_timestamp_micros(ts) FROM ts_data_secs LIMIT 3
----
2020-09-08T13:42:29
2020-09-08T12:42:29
2020-09-08T11:42:29

# to nanos
query P
SELECT to_timestamp_nanos(ts) FROM ts_data_secs LIMIT 3
----
2020-09-08T13:42:29
2020-09-08T12:42:29
2020-09-08T11:42:29


# query_cast_timestamp_micros_to_others

# Original column is micros, convert to millis and check timestamp
query P
SELECT to_timestamp_millis(ts) FROM ts_data_micros LIMIT 3
----
2020-09-08T13:42:29.190
2020-09-08T12:42:29.190
2020-09-08T11:42:29.190


# Original column is micros, convert to seconds and check timestamp
query P
SELECT to_timestamp_seconds(ts) FROM ts_data_micros LIMIT 3
----
2020-09-08T13:42:29
2020-09-08T12:42:29
2020-09-08T11:42:29


# Original column is micros, convert to seconds and check timestamp

query P
SELECT to_timestamp(ts) FROM ts_data_micros LIMIT 3
----
2020-09-08T13:42:29.190855
2020-09-08T12:42:29.190855
2020-09-08T11:42:29.190855

# query_cast_timestamp_from_unixtime


query P
SELECT from_unixtime(ts / 1000000000) FROM ts_data LIMIT 3;
----
2020-09-08T13:42:29
2020-09-08T12:42:29
2020-09-08T11:42:29

# to_timestamp

query I
SELECT COUNT(*) FROM ts_data_nanos where ts > timestamp '2020-09-08T12:00:00+00:00'
----
2

# to_timestamp_millis

query I
SELECT COUNT(*) FROM ts_data_millis where ts > to_timestamp_millis('2020-09-08T12:00:00+00:00')
----
2

# to_timestamp_micros

query I
SELECT COUNT(*) FROM ts_data_micros where ts > to_timestamp_micros('2020-09-08T12:00:00+00:00')
----
2

# to_timestamp_seconds

query I
SELECT COUNT(*) FROM ts_data_secs where ts > to_timestamp_seconds('2020-09-08T12:00:00+00:00')
----
2

# to_timestamp with formatting
query I
SELECT COUNT(*) FROM ts_data_nanos where ts > to_timestamp('2020-09-08T12:00:00+00:00', '2020-09-08 12/00/00+00:00', '%c', '%+', '%Y-%m-%d %H/%M/%s%#z')
----
2

# to_timestamp_nanos with formatting
query I
SELECT COUNT(*) FROM ts_data_nanos where ts > to_timestamp_nanos('2020-09-08 12/00/00+00:00', '%c', '%+', '%Y-%m-%d %H/%M/%S%#z')
----
2

# to_timestamp_millis with formatting
query I
SELECT COUNT(*) FROM ts_data_millis where ts > to_timestamp_millis('2020-09-08 12/00/00+00:00', '%c', '%+', '%Y-%m-%d %H/%M/%S%#z')
----
2

# to_timestamp_micros with formatting
query I
SELECT COUNT(*) FROM ts_data_micros where ts > to_timestamp_micros('2020-09-08 12/00/00+00:00', '%c', '%+', '%Y-%m-%d %H/%M/%S%#z')
----
2

# to_timestamp_seconds with formatting
query I
SELECT COUNT(*) FROM ts_data_secs where ts > to_timestamp_seconds('2020-09-08 12/00/00+00:00', '%c', '%+', '%Y-%m-%d %H/%M/%S%#z')
----
2

# to_timestamp float inputs

query PPP
SELECT to_timestamp(1.1) as c1, cast(1.1 as timestamp) as c2, 1.1::timestamp as c3;
----
1970-01-01T00:00:01.100 1970-01-01T00:00:01.100 1970-01-01T00:00:01.100

query PPP
SELECT to_timestamp(-1.1) as c1, cast(-1.1 as timestamp) as c2, (-1.1)::timestamp as c3;
----
1969-12-31T23:59:58.900 1969-12-31T23:59:58.900 1969-12-31T23:59:58.900

query PPP
SELECT to_timestamp(0.0) as c1, cast(0.0 as timestamp) as c2, 0.0::timestamp as c3;
----
1970-01-01T00:00:00 1970-01-01T00:00:00 1970-01-01T00:00:00

query PPP
SELECT to_timestamp(1.23456789) as c1, cast(1.23456789 as timestamp) as c2, 1.23456789::timestamp as c3;
----
1970-01-01T00:00:01.234567890 1970-01-01T00:00:01.234567890 1970-01-01T00:00:01.234567890

query PPP
SELECT to_timestamp(123456789.123456789) as c1, cast(123456789.123456789 as timestamp) as c2, 123456789.123456789::timestamp as c3;
----
1973-11-29T21:33:09.123456784 1973-11-29T21:33:09.123456784 1973-11-29T21:33:09.123456784


# from_unixtime

# 1599566400 is '2020-09-08T12:00:00+00:00'
query I
SELECT COUNT(*) FROM ts_data_secs where ts > from_unixtime(1599566400)
----
2


# count_distinct_timestamps
query P rowsort
SELECT DISTINCT ts FROM ts_data_nanos;
----
2020-09-08T11:42:29.190855123
2020-09-08T12:42:29.190855123
2020-09-08T13:42:29.190855123


query I
SELECT COUNT(DISTINCT(ts)) FROM ts_data_nanos
----
3

# add_interval_month
query D
select date '1994-01-31' + interval '1' month as date;
----
1994-02-28


# sub_interval_month
query D
select date '1994-03-31' - interval '1' month as date;
----
1994-02-28


# sub_month_wrap
query D
select date '1994-01-15' - interval '1' month as date;
----
1993-12-15

# add_interval_day
query D
select date '1994-01-15' + interval '1' day as date;
----
1994-01-16

# sub_interval_day
query D
select date '1994-01-01' - interval '1' day as date;
----
1993-12-31


# cast_string_to_time()
statement ok
set datafusion.optimizer.skip_failed_rules = false

query DDDD
select
        time '08:09:10.123456789' as time_nano,
        time '13:14:15.123456'    as time_micro,
        time '13:14:15.123'       as time_milli,
        time '13:14:15'           as time;
----
08:09:10.123456789 13:14:15.123456 13:14:15.123 13:14:15

query error Cannot cast string 'not a time' to value of Time64\(Nanosecond\) type
SELECT TIME 'not a time' as time;

# invalid time
query error Cannot cast string '24:01:02' to value of Time64\(Nanosecond\) type
SELECT TIME '24:01:02' as time;

# invalid timezone
query error Arrow error: Parser error: Invalid timezone "ZZ": 'ZZ' is not a valid timezone
SELECT TIMESTAMP '2023-12-05T21:58:10.45ZZ';

statement ok
set datafusion.optimizer.skip_failed_rules = true


# cast_to_timestamp_twice
query P
select to_timestamp(a) from (select to_timestamp(1) as a) A;
----
1970-01-01T00:00:01

# cast_to_timestamp_seconds_twice
query P
select to_timestamp_seconds(a) from (select to_timestamp_seconds(1) as a)A
----
1970-01-01T00:00:01

# cast_to_timestamp_millis_twice
query P
select to_timestamp_millis(a) from (select to_timestamp_millis(1) as a)A;
----
1970-01-01T00:00:00.001

# cast_to_timestamp_micros_twice
query P
select to_timestamp_micros(a) from (select to_timestamp_micros(1) as a)A;
----
1970-01-01T00:00:00.000001

# cast_to_timestamp_nanos_twice
query P
select to_timestamp_nanos(a) from (select to_timestamp_nanos(1) as a)A;
----
1970-01-01T00:00:00.000000001

# to_timestamp_i32
query P
select to_timestamp(cast (1 as int));
----
1970-01-01T00:00:01

# to_timestamp_micros_i32
query P
select to_timestamp_micros(cast (1 as int));
----
1970-01-01T00:00:00.000001

# to_timestamp_nanos_i32
query P
select to_timestamp_nanos(cast (1 as int));
----
1970-01-01T00:00:00.000000001

# to_timestamp_millis_i32
query P
select to_timestamp_millis(cast (1 as int));
----
1970-01-01T00:00:00.001

# to_timestamp_seconds_i32
query P
select to_timestamp_seconds(cast (1 as int));
----
1970-01-01T00:00:01

##########
## test date_bin function
##########

# invalid second arg type
query error
SELECT DATE_BIN(INTERVAL '0 second', 25, TIMESTAMP '1970-01-01T00:00:00Z')

# not support interval 0
statement error Execution error: DATE_BIN stride must be non-zero
SELECT DATE_BIN(INTERVAL '0 second', TIMESTAMP '2022-08-03 14:38:50.000000006Z', TIMESTAMP '1970-01-01T00:00:00Z')

statement error Execution error: DATE_BIN stride must be non-zero
SELECT DATE_BIN(INTERVAL '0 month', TIMESTAMP '2022-08-03 14:38:50.000000006Z')

statement error Execution error: DATE_BIN stride must be non-zero
SELECT
  DATE_BIN(INTERVAL '0' minute, time) AS time,
  count(val)
FROM (
  VALUES
    (TIMESTAMP '2021-06-10 17:05:00Z', 0.5),
    (TIMESTAMP '2021-06-10 17:19:10Z', 0.3)
  ) as t (time, val)
group by time;

query P
SELECT DATE_BIN(INTERVAL '15 minutes', TIMESTAMP '2022-08-03 14:38:50Z', TIMESTAMP '1970-01-01T00:00:00Z')
----
2022-08-03T14:30:00

# Supports Month-Day-Nano nanosecond interval
query P
SELECT DATE_BIN(INTERVAL '10 nanoseconds', TIMESTAMP '2022-08-03 14:38:50.000000016Z', TIMESTAMP '1970-01-01T00:00:00Z')
----
2022-08-03T14:38:50.000000010

# Supports Month-Day-Nano nanosecond interval via fractions
query P
SELECT DATE_BIN(INTERVAL '0.000000010 seconds', TIMESTAMP '2022-08-03 14:38:50.000000016Z', TIMESTAMP '1970-01-01T00:00:00Z')
----
2022-08-03T14:38:50.000000010

# Supports Month-Day-Nano microsecond interval
query P
SELECT DATE_BIN(INTERVAL '5 microseconds', TIMESTAMP '2022-08-03 14:38:50.000006Z', TIMESTAMP '1970-01-01T00:00:00Z')
----
2022-08-03T14:38:50.000005

# Does not support months for Month-Day-Nano interval
statement error DataFusion error: This feature is not implemented: DATE_BIN stride does not support combination of month, day and nanosecond intervals
SELECT DATE_BIN(INTERVAL '1 month 5 nanoseconds', TIMESTAMP '2022-08-03 14:38:50.000000006Z', TIMESTAMP '1970-01-01T00:00:00Z')

# Can coerce string interval arguments
query P
SELECT DATE_BIN('15 minutes', TIMESTAMP '2022-08-03 14:38:50Z', TIMESTAMP '1970-01-01T00:00:00Z')
----
2022-08-03T14:30:00

# Can coerce all string arguments
query P
SELECT DATE_BIN('15 minutes', '2022-08-03 14:38:50Z', '1970-01-01T00:00:00Z')
----
2022-08-03T14:30:00

# Call in two arguments (should be the same as the above query)
query B
SELECT DATE_BIN('15 minutes', '2022-08-03 14:38:50Z') = DATE_BIN('15 minutes', '2022-08-03 14:38:50Z', '1970-01-01T00:00:00Z')
----
true

# Shift forward by 5 minutes
query P
SELECT DATE_BIN(INTERVAL '15 minutes', TIMESTAMP '2022-08-03 14:38:50Z', TIMESTAMP '1970-01-01T00:05:00Z')
----
2022-08-03T14:35:00


# Shift backward by 5 minutes
query P
SELECT DATE_BIN(INTERVAL '15 minutes', TIMESTAMP '2022-08-03 14:38:50Z', TIMESTAMP '1970-01-01T23:55:00Z')
----
2022-08-03T14:25:00

# origin after source, timestamp in previous bucket
query P
SELECT DATE_BIN(INTERVAL '15 minutes', TIMESTAMP '2022-08-03 14:38:50Z', TIMESTAMP '2022-08-03 14:40:00Z')
----
2022-08-03T14:25:00

# stride by 7 days
query P
SELECT DATE_BIN(INTERVAL '7 days', TIMESTAMP '2022-08-03 14:38:50Z', TIMESTAMP '1970-01-01 00:00:00Z')
----
2022-07-28T00:00:00


# origin shifts bins forward 1 day
query P
SELECT DATE_BIN(INTERVAL '7 days', TIMESTAMP '2022-08-03 14:38:50Z', TIMESTAMP '1970-01-02 00:00:00Z')
----
2022-07-29T00:00:00


# demonstrates array values (rather than scalar) for the source argument
query PR rowsort
SELECT
  DATE_BIN(INTERVAL '15' minute, time, TIMESTAMP '2001-01-01T00:00:00Z') AS time,
  val
FROM (
  VALUES
    (TIMESTAMP '2021-06-10 17:05:00Z', 0.5),
    (TIMESTAMP '2021-06-10 17:19:10Z', 0.3)
  ) as t (time, val)
----
2021-06-10T17:00:00 0.5
2021-06-10T17:15:00 0.3

# demonstrates array values for the origin argument are not currently supported
statement error This feature is not implemented: DATE_BIN only supports literal values for the origin argument, not arrays
SELECT
  DATE_BIN(INTERVAL '15' minute, time, origin) AS time,
  val
FROM (
  VALUES
    (TIMESTAMP '2021-06-10 17:05:00Z', TIMESTAMP '2001-01-01T00:00:00Z', 0.5),
    (TIMESTAMP '2021-06-10 17:19:10Z', TIMESTAMP '2001-01-01T00:00:00Z', 0.3)
  ) as t (time, origin, val)

# different input timestamp type
query P
SELECT DATE_BIN(INTERVAL '15 minute', to_timestamp_micros(TIMESTAMP '2022-08-03 14:38:50Z'), TIMESTAMP '1970-01-01 00:00:00Z')
----
2022-08-03T14:30:00

query P
select date_bin(INTERVAL '15 minute', column1)
from (values
  (to_timestamp_micros(TIMESTAMP '2022-08-03 14:38:50Z'))
) as sq
----
2022-08-03T14:30:00

query T
SELECT arrow_typeof(DATE_BIN(INTERVAL '15 minute', to_timestamp_micros(TIMESTAMP '2022-08-03 14:38:50Z'), TIMESTAMP '1970-01-01 00:00:00Z'))
----
Timestamp(Microsecond, None)

query P
SELECT DATE_BIN(INTERVAL '15 minute', to_timestamp_millis(TIMESTAMP '2022-08-03 14:38:50Z'), TIMESTAMP '1970-01-01 00:00:00Z')
----
2022-08-03T14:30:00

query P
select date_bin(INTERVAL '15 minute', column1)
from (values
  (to_timestamp_millis(TIMESTAMP '2022-08-03 14:38:50Z'))
) as sq
----
2022-08-03T14:30:00

query T
SELECT arrow_typeof(DATE_BIN(INTERVAL '15 minute', to_timestamp_millis(TIMESTAMP '2022-08-03 14:38:50Z'), TIMESTAMP '1970-01-01 00:00:00Z'))
----
Timestamp(Millisecond, None)

query P
SELECT DATE_BIN(INTERVAL '15 minute', to_timestamp_seconds(TIMESTAMP '2022-08-03 14:38:50Z'), TIMESTAMP '1970-01-01 00:00:00Z')
----
2022-08-03T14:30:00

query P
select date_bin(INTERVAL '15 minute', column1)
from (values
  (to_timestamp_seconds(TIMESTAMP '2022-08-03 14:38:50Z'))
) as sq
----
2022-08-03T14:30:00

query T
SELECT arrow_typeof(DATE_BIN(INTERVAL '15 minute', to_timestamp_seconds(TIMESTAMP '2022-08-03 14:38:50Z'), TIMESTAMP '1970-01-01 00:00:00Z'))
----
Timestamp(Second, None)

# month interval with INTERVAL keyword in date_bin with default start time
query P
select date_bin(INTERVAL '1 month', column1)
from (values
  (timestamp '2022-01-01 00:00:00'),
  (timestamp '2022-01-01 01:00:00'),
  (timestamp '2022-01-02 00:00:00'),
  (timestamp '2022-02-02 00:00:00'),
  (timestamp '2022-02-15 00:00:00'),
  (timestamp '2022-03-31 00:00:00')
) as sq
----
2022-01-01T00:00:00
2022-01-01T00:00:00
2022-01-01T00:00:00
2022-02-01T00:00:00
2022-02-01T00:00:00
2022-03-01T00:00:00


# year interval in date_bin with default start time
query P
select date_bin(INTERVAL '1 year', column1)
from (values
  (timestamp '2022-01-01 00:00:00'),
  (timestamp '2023-01-01 01:00:00'),
  (timestamp '2022-01-02 00:00:00'),
  (timestamp '2022-02-02 00:00:00'),
  (timestamp '2022-02-15 00:00:00'),
  (timestamp '2022-03-31 00:00:00')
) as sq
----
2022-01-01T00:00:00
2023-01-01T00:00:00
2022-01-01T00:00:00
2022-01-01T00:00:00
2022-01-01T00:00:00
2022-01-01T00:00:00

query P
SELECT DATE_BIN('1 month', '2022-01-01 00:00:00Z', '1970-01-01T00:00:00Z');
----
2022-01-01T00:00:00


# Tests without INTERVAL keyword
# 1-month interval in date_bin with default start time
query P
select date_bin('1 month', column1)
from (values
  (timestamp '2022-01-01 00:00:00'),
  (timestamp '2022-01-01 01:00:00'),
  (timestamp '2022-01-02 00:00:00'),
  (timestamp '2022-02-02 00:00:00'),
  (timestamp '2022-02-15 00:00:00'),
  (timestamp '2022-03-31 00:00:00')
) as sq
----
2022-01-01T00:00:00
2022-01-01T00:00:00
2022-01-01T00:00:00
2022-02-01T00:00:00
2022-02-01T00:00:00
2022-03-01T00:00:00

# 2-month interval in date_bin with default start time
query P
select date_bin('2 month', column1)
from (values
  (timestamp '2022-01-01 00:00:00'),
  (timestamp '2022-01-01 01:00:00'),
  (timestamp '2022-01-02 00:00:00'),
  (timestamp '2022-02-02 00:00:00'),
  (timestamp '2022-02-15 00:00:00'),
  (timestamp '2022-03-31 00:00:00')
) as sq
----
2022-01-01T00:00:00
2022-01-01T00:00:00
2022-01-01T00:00:00
2022-01-01T00:00:00
2022-01-01T00:00:00
2022-03-01T00:00:00


# month interval with start date end of the month plus some minutes
#
# The the return of `date_bin` is the start of the bin. The bin width is one year.
# The source data must be inside the bin.
# Since the origin is '1970-12-31T00:15:00Z', the start of the bins are
#   '1970-12-31T00:15:00Z',
#   '1971-12-31T00:15:00Z',
#   ...,
#   '2021-12-31T00:15:00Z',
#   '2022-12-31T00:15:00Z',
#   ...
#
# Note the datetime '2022-03-31 00:00:00'. Its bin is NOT '2022-03-31 00:15:00' which is after its time
# Its bin is '2022-02-28T00:15:00'
#
query P
select date_bin('1 month', column1, '1970-12-31T00:15:00Z')
from (values
  (timestamp '2022-01-01 00:00:00'),
  (timestamp '2022-01-01 01:00:00'),
  (timestamp '2022-01-02 00:00:00'),
  (timestamp '2022-02-02 00:00:00'),
  (timestamp '2022-02-15 00:00:00'),
  (timestamp '2022-03-31 00:00:00')
) as sq
----
2021-12-31T00:15:00
2021-12-31T00:15:00
2021-12-31T00:15:00
2022-01-31T00:15:00
2022-01-31T00:15:00
2022-02-28T00:15:00

# month interval with start date is end of the month plus some minutes
query P
select date_bin('2 months', column1, '1970-12-31T00:15:00Z')
from (values
  (timestamp '2022-01-01 00:00:00'),
  (timestamp '2022-01-01 01:00:00'),
  (timestamp '2022-01-02 00:00:00'),
  (timestamp '2022-02-02 00:00:00'),
  (timestamp '2022-02-15 00:00:00'),
  (timestamp '2022-03-31 00:00:00')
) as sq
----
2021-12-31T00:15:00
2021-12-31T00:15:00
2021-12-31T00:15:00
2021-12-31T00:15:00
2021-12-31T00:15:00
2022-02-28T00:15:00

# year interval in date_bin with default start time
query P
select date_bin('1 year', column1)
from (values
  (timestamp '2022-01-01 00:00:00'),
  (timestamp '2022-01-01 01:00:00'),
  (timestamp '2022-01-02 00:00:00'),
  (timestamp '2022-02-02 00:00:00'),
  (timestamp '2022-02-15 00:00:00'),
  (timestamp '2022-03-31 00:00:00'),
  (timestamp '2023-10-28 01:33:00')
) as sq
----
2022-01-01T00:00:00
2022-01-01T00:00:00
2022-01-01T00:00:00
2022-01-01T00:00:00
2022-01-01T00:00:00
2022-01-01T00:00:00
2023-01-01T00:00:00

# year interval with start date is end of the month plus some minutes
query P
select date_bin('1 year', column1, '1970-12-31T00:15:00Z')
from (values
  (timestamp '2022-01-01 00:00:00'),
  (timestamp '2022-01-01 01:00:00'),
  (timestamp '2022-01-02 00:00:00'),
  (timestamp '2022-02-02 00:00:00'),
  (timestamp '2022-02-15 00:00:00'),
  (timestamp '2022-03-31 00:00:00'),
  (timestamp '2023-03-31 00:00:00')
) as sq
----
2021-12-31T00:15:00
2021-12-31T00:15:00
2021-12-31T00:15:00
2021-12-31T00:15:00
2021-12-31T00:15:00
2021-12-31T00:15:00
2022-12-31T00:15:00

# month interval on constant
query P
SELECT DATE_BIN('1 month', '2022-01-01 00:00:00Z');
----
2022-01-01T00:00:00

# five months interval on constant
query P
SELECT DATE_BIN('5 month', '2022-01-01T00:00:00Z');
----
2021-09-01T00:00:00

# month interval with default start time
query P
SELECT DATE_BIN('1 month', '2022-01-01 00:00:00Z');
----
2022-01-01T00:00:00

# origin on the first date but not at midnight
query P
SELECT DATE_BIN('1 month', '2022-04-01T00:00:00Z', '2021-05-01T00:04:00Z');
----
2022-03-01T00:04:00

# origin is May 31 (last date of the month) to produce bin on Feb 28
query P
SELECT DATE_BIN('3 month', '2022-04-01T00:00:00Z', '2021-05-31T00:04:00Z');
----
2022-02-28T00:04:00

# origin is on Feb 29 and interval is one month. The bins will be:
# '2000-02-29T00:00:00'
# '2000-01-29T00:00:00'
# '1999-12-29T00:00:00'
# ....
# Reason: Even though 29 (or 28 for non-leap year) is the last date of Feb but it
# is not last date of other month. Months' chrono consider a month before or after that
# will land on the same 29th date.
query P
select date_bin('1 month', timestamp '2000-01-31T00:00:00', timestamp '2000-02-29T00:00:00');
----
2000-01-29T00:00:00

# similar for the origin March 29
query P
select date_bin('1 month', timestamp '2000-01-31T00:00:00', timestamp '2000-03-29T00:00:00');
----
2000-01-29T00:00:00

# any value of origin
query P
SELECT DATE_BIN('3 month', '2022-01-01T00:00:00Z', '2021-05-05T17:56:21Z');
----
2021-11-05T17:56:21

# origin is later than source
query P
SELECT DATE_BIN('3 month', '2022-01-01T00:00:00Z', '2022-05-05T17:56:21Z');
----
2021-11-05T17:56:21

# year interval on constant
query P
SELECT DATE_BIN('1 year', '2022-01-01 00:00:00Z');
----
2022-01-01T00:00:00

# 3-year interval on constant
query P
SELECT DATE_BIN('3 year', '2022-01-01 00:00:00Z');
----
2021-01-01T00:00:00

# 3 year 1 months = 37 months
query P
SELECT DATE_BIN('3 years 1 months', '2022-09-01 00:00:00Z');
----
2022-06-01T00:00:00

###
## test date_trunc function
###
query P
SELECT DATE_TRUNC('year', TIMESTAMP '2022-08-03 14:38:50Z');
----
2022-01-01T00:00:00

query P
SELECT DATE_TRUNC('YEAR', TIMESTAMP '2022-08-03 14:38:50Z');
----
2022-01-01T00:00:00

query P
SELECT DATE_TRUNC('year', NULL);
----
NULL

query P
SELECT DATE_TRUNC('YEAR', NULL);
----
NULL

query P
SELECT DATE_TRUNC('quarter', TIMESTAMP '2022-08-03 14:38:50Z');
----
2022-07-01T00:00:00

query P
SELECT DATE_TRUNC('QUARTER', TIMESTAMP '2022-08-03 14:38:50Z');
----
2022-07-01T00:00:00

query P
SELECT DATE_TRUNC('quarter', NULL);
----
NULL

query P
SELECT DATE_TRUNC('QUARTER', NULL);
----
NULL

query P
SELECT DATE_TRUNC('month', TIMESTAMP '2022-08-03 14:38:50Z');
----
2022-08-01T00:00:00

query P
SELECT DATE_TRUNC('MONTH', TIMESTAMP '2022-08-03 14:38:50Z');
----
2022-08-01T00:00:00

query P
SELECT DATE_TRUNC('month', NULL);
----
NULL

query P
SELECT DATE_TRUNC('MONTH', NULL);
----
NULL

query P
SELECT DATE_TRUNC('week', TIMESTAMP '2022-08-03 14:38:50Z');
----
2022-08-01T00:00:00

query P
SELECT DATE_TRUNC('WEEK', TIMESTAMP '2022-08-03 14:38:50Z');
----
2022-08-01T00:00:00

query P
SELECT DATE_TRUNC('week', NULL);
----
NULL

query P
SELECT DATE_TRUNC('WEEK', NULL);
----
NULL

query P
SELECT DATE_TRUNC('day', TIMESTAMP '2022-08-03 14:38:50Z');
----
2022-08-03T00:00:00

query P
SELECT DATE_TRUNC('DAY', TIMESTAMP '2022-08-03 14:38:50Z');
----
2022-08-03T00:00:00

query P
SELECT DATE_TRUNC('day', NULL);
----
NULL

query P
SELECT DATE_TRUNC('DAY', NULL);
----
NULL

query P
SELECT DATE_TRUNC('hour', TIMESTAMP '2022-08-03 14:38:50Z');
----
2022-08-03T14:00:00

query P
SELECT DATE_TRUNC('HOUR', TIMESTAMP '2022-08-03 14:38:50Z');
----
2022-08-03T14:00:00

query P
SELECT DATE_TRUNC('hour', NULL);
----
NULL

query P
SELECT DATE_TRUNC('HOUR', NULL);
----
NULL

query P
SELECT DATE_TRUNC('minute', TIMESTAMP '2022-08-03 14:38:50Z');
----
2022-08-03T14:38:00

query P
SELECT DATE_TRUNC('MINUTE', TIMESTAMP '2022-08-03 14:38:50Z');
----
2022-08-03T14:38:00

query P
SELECT DATE_TRUNC('minute', NULL);
----
NULL

query P
SELECT DATE_TRUNC('MINUTE', NULL);
----
NULL

query P
SELECT DATE_TRUNC('second', TIMESTAMP '2022-08-03 14:38:50Z');
----
2022-08-03T14:38:50

query P
SELECT DATE_TRUNC('SECOND', TIMESTAMP '2022-08-03 14:38:50Z');
----
2022-08-03T14:38:50

query P
SELECT DATE_TRUNC('second', NULL);
----
NULL

query P
SELECT DATE_TRUNC('SECOND', NULL);
----
NULL

# Test date trunc on different timestamp types and ensure types are consistent
query TP rowsort
SELECT 'ts_data_nanos', DATE_TRUNC('day', ts) FROM ts_data_nanos
 UNION ALL
SELECT 'ts_data_micros', DATE_TRUNC('day', ts) FROM ts_data_micros
 UNION ALL
SELECT 'ts_data_millis', DATE_TRUNC('day', ts) FROM ts_data_millis
 UNION ALL
SELECT 'ts_data_secs', DATE_TRUNC('day', ts) FROM ts_data_secs
----
ts_data_micros 2020-09-08T00:00:00
ts_data_micros 2020-09-08T00:00:00
ts_data_micros 2020-09-08T00:00:00
ts_data_millis 2020-09-08T00:00:00
ts_data_millis 2020-09-08T00:00:00
ts_data_millis 2020-09-08T00:00:00
ts_data_nanos 2020-09-08T00:00:00
ts_data_nanos 2020-09-08T00:00:00
ts_data_nanos 2020-09-08T00:00:00
ts_data_secs 2020-09-08T00:00:00
ts_data_secs 2020-09-08T00:00:00
ts_data_secs 2020-09-08T00:00:00

# Test date trun on different granularity
query TP rowsort
SELECT 'millisecond', DATE_TRUNC('millisecond', ts) FROM ts_data_nanos
  UNION ALL
SELECT 'microsecond', DATE_TRUNC('microsecond', ts) FROM ts_data_nanos
  UNION ALL
SELECT 'second', DATE_TRUNC('second', ts) FROM ts_data_nanos
  UNION ALL
SELECT 'minute', DATE_TRUNC('minute', ts) FROM ts_data_nanos
----
microsecond 2020-09-08T11:42:29.190855
microsecond 2020-09-08T12:42:29.190855
microsecond 2020-09-08T13:42:29.190855
millisecond 2020-09-08T11:42:29.190
millisecond 2020-09-08T12:42:29.190
millisecond 2020-09-08T13:42:29.190
minute 2020-09-08T11:42:00
minute 2020-09-08T12:42:00
minute 2020-09-08T13:42:00
second 2020-09-08T11:42:29
second 2020-09-08T12:42:29
second 2020-09-08T13:42:29

query TP rowsort
SELECT 'millisecond', DATE_TRUNC('millisecond', ts) FROM ts_data_micros
  UNION ALL
SELECT 'microsecond', DATE_TRUNC('microsecond', ts) FROM ts_data_micros
  UNION ALL
SELECT 'second', DATE_TRUNC('second', ts) FROM ts_data_micros
  UNION ALL
SELECT 'minute', DATE_TRUNC('minute', ts) FROM ts_data_micros
----
microsecond 2020-09-08T11:42:29.190855
microsecond 2020-09-08T12:42:29.190855
microsecond 2020-09-08T13:42:29.190855
millisecond 2020-09-08T11:42:29.190
millisecond 2020-09-08T12:42:29.190
millisecond 2020-09-08T13:42:29.190
minute 2020-09-08T11:42:00
minute 2020-09-08T12:42:00
minute 2020-09-08T13:42:00
second 2020-09-08T11:42:29
second 2020-09-08T12:42:29
second 2020-09-08T13:42:29

query TP rowsort
SELECT 'millisecond', DATE_TRUNC('millisecond', ts) FROM ts_data_millis
  UNION ALL
SELECT 'microsecond', DATE_TRUNC('microsecond', ts) FROM ts_data_millis
  UNION ALL
SELECT 'second', DATE_TRUNC('second', ts) FROM ts_data_millis
  UNION ALL
SELECT 'minute', DATE_TRUNC('minute', ts) FROM ts_data_millis
----
microsecond 2020-09-08T11:42:29.190
microsecond 2020-09-08T12:42:29.190
microsecond 2020-09-08T13:42:29.190
millisecond 2020-09-08T11:42:29.190
millisecond 2020-09-08T12:42:29.190
millisecond 2020-09-08T13:42:29.190
minute 2020-09-08T11:42:00
minute 2020-09-08T12:42:00
minute 2020-09-08T13:42:00
second 2020-09-08T11:42:29
second 2020-09-08T12:42:29
second 2020-09-08T13:42:29

query TP rowsort
SELECT 'millisecond', DATE_TRUNC('millisecond', ts) FROM ts_data_secs
  UNION ALL
SELECT 'microsecond', DATE_TRUNC('microsecond', ts) FROM ts_data_secs
  UNION ALL
SELECT 'second', DATE_TRUNC('second', ts) FROM ts_data_secs
  UNION ALL
SELECT 'minute', DATE_TRUNC('minute', ts) FROM ts_data_secs
----
microsecond 2020-09-08T11:42:29
microsecond 2020-09-08T12:42:29
microsecond 2020-09-08T13:42:29
millisecond 2020-09-08T11:42:29
millisecond 2020-09-08T12:42:29
millisecond 2020-09-08T13:42:29
minute 2020-09-08T11:42:00
minute 2020-09-08T12:42:00
minute 2020-09-08T13:42:00
second 2020-09-08T11:42:29
second 2020-09-08T12:42:29
second 2020-09-08T13:42:29


# test date trunc on different timestamp scalar types and ensure they are consistent
query P rowsort
SELECT DATE_TRUNC('second', arrow_cast(TIMESTAMP '2023-08-03 14:38:50Z', 'Timestamp(Second, None)')) as ts
  UNION ALL
SELECT DATE_TRUNC('second', arrow_cast(TIMESTAMP '2023-08-03 14:38:50Z', 'Timestamp(Nanosecond, None)')) as ts
  UNION ALL
SELECT DATE_TRUNC('day', arrow_cast(TIMESTAMP '2023-08-03 14:38:50Z', 'Timestamp(Microsecond, None)')) as ts
  UNION ALL
SELECT DATE_TRUNC('day', arrow_cast(TIMESTAMP '2023-08-03 14:38:50Z', 'Timestamp(Millisecond, None)')) as ts
----
2023-08-03T00:00:00
2023-08-03T00:00:00
2023-08-03T14:38:50
2023-08-03T14:38:50

# date_trunc with data with timezones
statement ok
CREATE TABLE timestamp_strings(ts varchar)
AS VALUES
('2024-10-27 00:00:00'),
('2024-10-27 00:30:00'),
('2024-10-27 01:30:00'),
('2024-10-27 02:00:00'), -- Daylight Savings Time happens here in Berlin
('2024-10-27 02:30:00'),
('2024-10-27 03:00:00'),
('2024-10-27 03:30:00')
;

statement ok
create view timestamp_utc as
select
  arrow_cast(ts, 'Timestamp(Nanosecond, Some("UTC"))') as ts
from timestamp_strings;

statement ok
create view timestamp_berlin as
select
  arrow_cast(ts, 'Timestamp(Nanosecond, Some("Europe/Berlin"))') as ts
from timestamp_utc; -- have to convert to utc prior to converting to berlin

query PT
select ts, arrow_typeof(ts) from timestamp_utc order by ts;
----
2024-10-27T00:00:00Z Timestamp(Nanosecond, Some("UTC"))
2024-10-27T00:30:00Z Timestamp(Nanosecond, Some("UTC"))
2024-10-27T01:30:00Z Timestamp(Nanosecond, Some("UTC"))
2024-10-27T02:00:00Z Timestamp(Nanosecond, Some("UTC"))
2024-10-27T02:30:00Z Timestamp(Nanosecond, Some("UTC"))
2024-10-27T03:00:00Z Timestamp(Nanosecond, Some("UTC"))
2024-10-27T03:30:00Z Timestamp(Nanosecond, Some("UTC"))

query PT
select ts, arrow_typeof(ts) from timestamp_berlin order by ts;
----
2024-10-27T02:00:00+02:00 Timestamp(Nanosecond, Some("Europe/Berlin"))
2024-10-27T02:30:00+02:00 Timestamp(Nanosecond, Some("Europe/Berlin"))
2024-10-27T02:30:00+01:00 Timestamp(Nanosecond, Some("Europe/Berlin"))
2024-10-27T03:00:00+01:00 Timestamp(Nanosecond, Some("Europe/Berlin"))
2024-10-27T03:30:00+01:00 Timestamp(Nanosecond, Some("Europe/Berlin"))
2024-10-27T04:00:00+01:00 Timestamp(Nanosecond, Some("Europe/Berlin"))
2024-10-27T04:30:00+01:00 Timestamp(Nanosecond, Some("Europe/Berlin"))

#  date trunc in utc with DST
query PPPP
select ts, date_trunc('month', ts), date_trunc('day', ts), date_trunc('hour', ts)
from timestamp_utc order by ts;
----
2024-10-27T00:00:00Z 2024-10-01T00:00:00Z 2024-10-27T00:00:00Z 2024-10-27T00:00:00Z
2024-10-27T00:30:00Z 2024-10-01T00:00:00Z 2024-10-27T00:00:00Z 2024-10-27T00:00:00Z
2024-10-27T01:30:00Z 2024-10-01T00:00:00Z 2024-10-27T00:00:00Z 2024-10-27T01:00:00Z
2024-10-27T02:00:00Z 2024-10-01T00:00:00Z 2024-10-27T00:00:00Z 2024-10-27T02:00:00Z
2024-10-27T02:30:00Z 2024-10-01T00:00:00Z 2024-10-27T00:00:00Z 2024-10-27T02:00:00Z
2024-10-27T03:00:00Z 2024-10-01T00:00:00Z 2024-10-27T00:00:00Z 2024-10-27T03:00:00Z
2024-10-27T03:30:00Z 2024-10-01T00:00:00Z 2024-10-27T00:00:00Z 2024-10-27T03:00:00Z


# date trunc in a timezone with DST across DST boundary (note the date-trunc hour value repeats)
# Test for https://github.com/apache/datafusion/issues/8899
query PPPP
select ts, date_trunc('month', ts), date_trunc('day', ts), date_trunc('hour', ts)
from timestamp_berlin order by ts;
----
2024-10-27T02:00:00+02:00 2024-10-01T00:00:00+02:00 2024-10-27T00:00:00+02:00 2024-10-27T02:00:00+02:00
2024-10-27T02:30:00+02:00 2024-10-01T00:00:00+02:00 2024-10-27T00:00:00+02:00 2024-10-27T02:00:00+02:00
2024-10-27T02:30:00+01:00 2024-10-01T00:00:00+02:00 2024-10-27T00:00:00+02:00 2024-10-27T02:00:00+01:00
2024-10-27T03:00:00+01:00 2024-10-01T00:00:00+02:00 2024-10-27T00:00:00+02:00 2024-10-27T03:00:00+01:00
2024-10-27T03:30:00+01:00 2024-10-01T00:00:00+02:00 2024-10-27T00:00:00+02:00 2024-10-27T03:00:00+01:00
2024-10-27T04:00:00+01:00 2024-10-01T00:00:00+02:00 2024-10-27T00:00:00+02:00 2024-10-27T04:00:00+01:00
2024-10-27T04:30:00+01:00 2024-10-01T00:00:00+02:00 2024-10-27T00:00:00+02:00 2024-10-27T04:00:00+01:00

statement ok
drop table timestamp_strings;

statement ok
drop view timestamp_utc;

statement ok
drop view timestamp_berlin;

# date_trunc with data with timezones where transition happens at midnight
statement ok
CREATE TABLE timestamp_strings(ts varchar)
AS VALUES
('2018-11-04 01:00:00'),
('2018-11-04 01:30:00'),
('2018-11-04 02:30:00'),
('2018-11-04 03:00:00'), -- Daylight Savings Time started here in Sao Paulo
('2018-11-04 03:30:00'),
('2018-11-04 04:00:00'),
('2018-11-04 04:30:00')
;

statement ok
create view timestamp_utc as
select
  arrow_cast(ts, 'Timestamp(Nanosecond, Some("UTC"))') as ts
from timestamp_strings;

statement ok
create view timestamp_sao_paulo as
select
  arrow_cast(ts, 'Timestamp(Nanosecond, Some("America/Sao_Paulo"))') as ts
from timestamp_utc; -- have to convert to utc prior to converting to Sau Paulo

query PT
select ts, arrow_typeof(ts) from timestamp_utc order by ts;
----
2018-11-04T01:00:00Z Timestamp(Nanosecond, Some("UTC"))
2018-11-04T01:30:00Z Timestamp(Nanosecond, Some("UTC"))
2018-11-04T02:30:00Z Timestamp(Nanosecond, Some("UTC"))
2018-11-04T03:00:00Z Timestamp(Nanosecond, Some("UTC"))
2018-11-04T03:30:00Z Timestamp(Nanosecond, Some("UTC"))
2018-11-04T04:00:00Z Timestamp(Nanosecond, Some("UTC"))
2018-11-04T04:30:00Z Timestamp(Nanosecond, Some("UTC"))

query PT
select ts, arrow_typeof(ts) from timestamp_sao_paulo order by ts;
----
2018-11-03T22:00:00-03:00 Timestamp(Nanosecond, Some("America/Sao_Paulo"))
2018-11-03T22:30:00-03:00 Timestamp(Nanosecond, Some("America/Sao_Paulo"))
2018-11-03T23:30:00-03:00 Timestamp(Nanosecond, Some("America/Sao_Paulo"))
2018-11-04T01:00:00-02:00 Timestamp(Nanosecond, Some("America/Sao_Paulo"))
2018-11-04T01:30:00-02:00 Timestamp(Nanosecond, Some("America/Sao_Paulo"))
2018-11-04T02:00:00-02:00 Timestamp(Nanosecond, Some("America/Sao_Paulo"))
2018-11-04T02:30:00-02:00 Timestamp(Nanosecond, Some("America/Sao_Paulo"))

#  date trunc in utc with DST
query PPPP
select ts, date_trunc('month', ts), date_trunc('day', ts), date_trunc('hour', ts)
from timestamp_utc order by ts;
----
2018-11-04T01:00:00Z 2018-11-01T00:00:00Z 2018-11-04T00:00:00Z 2018-11-04T01:00:00Z
2018-11-04T01:30:00Z 2018-11-01T00:00:00Z 2018-11-04T00:00:00Z 2018-11-04T01:00:00Z
2018-11-04T02:30:00Z 2018-11-01T00:00:00Z 2018-11-04T00:00:00Z 2018-11-04T02:00:00Z
2018-11-04T03:00:00Z 2018-11-01T00:00:00Z 2018-11-04T00:00:00Z 2018-11-04T03:00:00Z
2018-11-04T03:30:00Z 2018-11-01T00:00:00Z 2018-11-04T00:00:00Z 2018-11-04T03:00:00Z
2018-11-04T04:00:00Z 2018-11-01T00:00:00Z 2018-11-04T00:00:00Z 2018-11-04T04:00:00Z
2018-11-04T04:30:00Z 2018-11-01T00:00:00Z 2018-11-04T00:00:00Z 2018-11-04T04:00:00Z


# date trunc in a timezone with DST across DST boundary (note there is no midnight on 2018-11-04)
# Test for https://github.com/apache/datafusion/issues/8899
query PPPP
select ts, date_trunc('month', ts), date_trunc('day', ts), date_trunc('hour', ts)
from timestamp_sao_paulo order by ts;
----
2018-11-03T22:00:00-03:00 2018-11-01T00:00:00-03:00 2018-11-03T00:00:00-03:00 2018-11-03T22:00:00-03:00
2018-11-03T22:30:00-03:00 2018-11-01T00:00:00-03:00 2018-11-03T00:00:00-03:00 2018-11-03T22:00:00-03:00
2018-11-03T23:30:00-03:00 2018-11-01T00:00:00-03:00 2018-11-03T00:00:00-03:00 2018-11-03T23:00:00-03:00
2018-11-04T01:00:00-02:00 2018-11-01T00:00:00-03:00 2018-11-04T01:00:00-02:00 2018-11-04T01:00:00-02:00
2018-11-04T01:30:00-02:00 2018-11-01T00:00:00-03:00 2018-11-04T01:00:00-02:00 2018-11-04T01:00:00-02:00
2018-11-04T02:00:00-02:00 2018-11-01T00:00:00-03:00 2018-11-04T01:00:00-02:00 2018-11-04T02:00:00-02:00
2018-11-04T02:30:00-02:00 2018-11-01T00:00:00-03:00 2018-11-04T01:00:00-02:00 2018-11-04T02:00:00-02:00

statement ok
drop table timestamp_strings;

statement ok
drop view timestamp_utc;

statement ok
drop view timestamp_sao_paulo;

# Demonstrate that strings are automatically coerced to timestamps (don't use TIMESTAMP)

query P
SELECT DATE_TRUNC('second', '2022-08-03 14:38:50Z');
----
2022-08-03T14:38:50

# Test that interval can add a timestamp
query P
SELECT timestamp '2013-07-01 12:00:00' + INTERVAL '8' DAY;
----
2013-07-09T12:00:00

query P
SELECT '2000-01-01T00:00:00'::timestamp + INTERVAL '8' DAY;
----
2000-01-09T00:00:00

query P
SELECT '2000-01-01T00:00:00'::timestamp + INTERVAL '8' YEAR;
----
2008-01-01T00:00:00

query P
SELECT '2000-01-01T00:00:00'::timestamp + INTERVAL '8' MONTH;
----
2000-09-01T00:00:00

query P
SELECT INTERVAL '8' DAY + timestamp '2013-07-01 12:00:00';
----
2013-07-09T12:00:00

query P
SELECT INTERVAL '8' DAY + '2000-01-01T00:00:00'::timestamp;
----
2000-01-09T00:00:00

query P
SELECT INTERVAL '8' YEAR + '2000-01-01T00:00:00'::timestamp;
----
2008-01-01T00:00:00

query P
SELECT INTERVAL '8' MONTH + '2000-01-01T00:00:00'::timestamp;
----
2000-09-01T00:00:00

statement ok
create table foo (val int, ts1 timestamp, ts2 timestamp, i interval) as values
(1, '2023-03-15T15:00:20.000000123'::timestamp, '2023-01-20T23:00:00.000000099'::timestamp, '1 day'::interval),
(2, '2023-02-28T12:01:55.000123456'::timestamp, '2000-02-23T11:00:00.123000001'::timestamp, '2 months'::interval),
(3, '2033-11-02T23:22:13.000123456'::timestamp, '1990-03-01T00:00:00.333000001'::timestamp, '1 day 3 hours'::interval),
(4, '2003-07-11T01:31:15.000123456'::timestamp, '2045-04-11T15:00:00.000000001'::timestamp, '1 day 7 nanoseconds'::interval);

statement ok
create table bar (val int, i1 interval, i2 interval) as values
(1, '1 day'::interval,               '2 days'::interval),
(2, '2 months'::interval,            '13 days'::interval),
(3, '1 day 3 hours'::interval,       '4 minutes'::interval),
(4, '1 day 7 nanoseconds'::interval, '4 seconds'::interval);

# Timestamp - Timestamp
query I?
SELECT val, ts1 - ts2 FROM foo ORDER BY ts2 - ts1;
----
3 15952 days 23 hours 22 mins 12.667123455 secs
2 8406 days 1 hours 1 mins 54.877123455 secs
1 53 days 16 hours 0 mins 20.000000024 secs
4 -15250 days -13 hours -28 mins -44.999876545 secs

# Interval - Interval
query ?
SELECT i1 - i2 FROM bar;
----
0 years 0 mons -1 days 0 hours 0 mins 0.000000000 secs
0 years 2 mons -13 days 0 hours 0 mins 0.000000000 secs
0 years 0 mons 1 days 2 hours 56 mins 0.000000000 secs
0 years 0 mons 1 days 0 hours 0 mins -3.999999993 secs

# Interval + Interval
query ?
SELECT i1 + i2 FROM bar;
----
0 years 0 mons 3 days 0 hours 0 mins 0.000000000 secs
0 years 2 mons 13 days 0 hours 0 mins 0.000000000 secs
0 years 0 mons 1 days 3 hours 4 mins 0.000000000 secs
0 years 0 mons 1 days 0 hours 0 mins 4.000000007 secs

# Timestamp - Interval
query P
SELECT ts1 - i FROM foo;
----
2023-03-14T15:00:20.000000123
2022-12-28T12:01:55.000123456
2033-11-01T20:22:13.000123456
2003-07-10T01:31:15.000123449

# Interval + Timestamp
query P
SELECT i + ts1 FROM foo;
----
2023-03-16T15:00:20.000000123
2023-04-28T12:01:55.000123456
2033-11-04T02:22:13.000123456
2003-07-12T01:31:15.000123463

# Timestamp + Interval
query P
SELECT ts1 + i FROM foo;
----
2023-03-16T15:00:20.000000123
2023-04-28T12:01:55.000123456
2033-11-04T02:22:13.000123456
2003-07-12T01:31:15.000123463

# Timestamp + Timestamp => error
query error DataFusion error: Error during planning: Cannot get result type for temporal operation Timestamp\(Nanosecond, None\) \+ Timestamp\(Nanosecond, None\): Invalid argument error: Invalid timestamp arithmetic operation: Timestamp\(Nanosecond, None\) \+ Timestamp\(Nanosecond, None\)
SELECT ts1 + ts2
FROM foo;

# Timestamp - Timestamp
query ?
SELECT '2000-01-01T00:00:00'::timestamp - '2000-01-01T00:00:00'::timestamp;
----
0 days 0 hours 0 mins 0.000000000 secs

# large timestamp - small timestamp
query ?
SELECT '2000-01-01T00:00:00'::timestamp - '2010-01-01T00:00:00'::timestamp;
----
-3653 days 0 hours 0 mins 0.000000000 secs

# Interval - Timestamp => error
# statement error DataFusion error: Error during planning: Cannot coerce arithmetic expression Interval\(MonthDayNano\) \- Timestamp\(Nanosecond, None\) to valid types
# TODO: This query should raise error
# query P
# SELECT i - ts1 from FOO;

statement ok
drop table foo;

statement ok
drop table bar;

# timestamptz <=> utf8 conversion
query BBBB
SELECT
  '2000-01-01T00:00:00'::timestamp::timestamptz = '2000-01-01T00:00:00',
  '2000-01-01T00:00:00'::timestamp::timestamptz != '2000-01-01T00:00:00',
  '2000-01-01T00:00:00'::timestamp::timestamptz >= '2000-01-01T00:00:00',
  '2000-01-01T00:00:00'::timestamp::timestamptz <= '2000-01-01T00:00:00'
;
----
true false true true

# timestamptz <=> timestamp conversion
query BBBB
SELECT
  '2000-01-01T00:00:00'::timestamp::timestamptz = '2000-01-01T00:00:00'::timestamp,
  '2000-01-01T00:00:00'::timestamp::timestamptz != '2000-01-01T00:00:00'::timestamp,
  '2000-01-01T00:00:00'::timestamp::timestamptz >= '2000-01-01T00:00:00'::timestamp,
  '2000-01-01T00:00:00'::timestamp::timestamptz <= '2000-01-01T00:00:00'::timestamp
;
----
true false true true



##########
## Common timestamp data
##########

statement ok
drop table ts_data

statement ok
drop table ts_data_nanos

statement ok
drop table ts_data_micros

statement ok
drop table ts_data_millis

statement ok
drop table ts_data_secs



##########
## Timezone impact on scalar functions
#
# server time = +07
##########

statement ok
set timezone to '+07';

# postgresql: 2000-01-01 01:00:00+07
query P
SELECT date_trunc('hour', TIMESTAMPTZ '2000-01-01T01:01:01') as ts
----
2000-01-01T01:00:00+07:00

# postgresql: 2000-01-01 00:00:00+07
query P
SELECT date_trunc('day', TIMESTAMPTZ '2000-01-01T01:01:01') as ts
----
2000-01-01T00:00:00+07:00

# postgresql: 2000-01-01 08:00:00+07
query P
SELECT date_trunc('hour', TIMESTAMPTZ '2000-01-01T01:01:01Z') as ts
----
2000-01-01T08:00:00+07:00

# postgresql: 2000-01-01 00:00:00+07
query P
SELECT date_trunc('day', TIMESTAMPTZ '2000-01-01T01:01:01Z') as ts
----
2000-01-01T00:00:00+07:00

# postgresql:  2022-01-01 00:00:00+07
query P
SELECT date_bin('1 day', TIMESTAMPTZ '2022-01-01 20:10:00', TIMESTAMPTZ '2020-01-01')
----
2022-01-01T00:00:00+07:00

# postgresql: 2022-01-02 00:00:00+07
query P
SELECT date_bin('1 day', TIMESTAMPTZ '2022-01-01 20:10:00Z', TIMESTAMPTZ '2020-01-01')
----
2022-01-02T00:00:00+07:00

# coerce TIMESTAMP to TIMESTAMPTZ
query P
SELECT date_bin('1 day', TIMESTAMPTZ '2022-01-01 20:10:00Z', TIMESTAMP '2020-01-01')
----
2022-01-01T07:00:00+07:00

# postgresql: 1
query R
SELECT date_part('hour', TIMESTAMPTZ '2000-01-01T01:01:01') as part
----
1

# postgresql: 8
query R
SELECT date_part('hour', TIMESTAMPTZ '2000-01-01T01:01:01Z') as part
----
8



##########
## Timezone impact on scalar functions
#
# server time = UTC
##########

statement ok
set timezone to '+00';

# postgresql: 2000-01-01T01:00:00+00
query P
SELECT date_trunc('hour', TIMESTAMPTZ '2000-01-01T01:01:01') as ts
----
2000-01-01T01:00:00Z

# postgresql: 2000-01-01T00:00:00+00
query P
SELECT date_trunc('day', TIMESTAMPTZ '2000-01-01T01:01:01') as ts
----
2000-01-01T00:00:00Z

# postgresql: 1999-12-31T18:00:00+00
query P
SELECT date_trunc('hour', TIMESTAMPTZ '2000-01-01T01:01:01+07') as ts
----
1999-12-31T18:00:00Z

# postgresql: 1999-12-31T00:00:00+00
query P
SELECT date_trunc('day', TIMESTAMPTZ '2000-01-01T01:01:01+07') as ts
----
1999-12-31T00:00:00Z

# postgresql: 2022-01-01 00:00:00+00
query P
SELECT date_bin('1 day', TIMESTAMPTZ '2022-01-01 20:10:00', TIMESTAMPTZ '2020-01-01')
----
2022-01-01T00:00:00Z

# postgresql: 2021-12-31 00:00:00+00
query P
SELECT date_bin('1 day', TIMESTAMPTZ '2022-01-01 01:10:00+07', TIMESTAMPTZ '2020-01-01')
----
2021-12-31T00:00:00Z

# postgresql: 2021-12-31 00:00:00+00
query P
SELECT date_bin('1 day', TIMESTAMPTZ '2022-01-01 01:10:00+07', '2020-01-01')
----
2021-12-31T00:00:00Z

# postgresql: 2021-12-31 00:00:00+00
query P
SELECT date_bin('1 day', TIMESTAMPTZ '2022-01-01 01:10:00+07', '2020-01-01T00:00:00Z')
----
2021-12-31T00:00:00Z

# postgresql: 2021-12-31 18:00:00+00
query P
SELECT date_bin('2 hour', TIMESTAMPTZ '2022-01-01 01:10:00+07', '2020-01-01')
----
2021-12-31T18:00:00Z

# postgresql: 2021-12-31 18:00:00+00
query P
SELECT date_bin('2 hour', TIMESTAMPTZ '2022-01-01 01:10:00+07', '2020-01-01T00:00:00Z')
----
2021-12-31T18:00:00Z

# postgresql: 1
query R
SELECT date_part('hour', TIMESTAMPTZ '2000-01-01T01:01:01') as part
----
1

# postgresql: 18
query R
SELECT date_part('hour', TIMESTAMPTZ '2000-01-01T01:01:01+07') as part
----
18



##########
## Timezone impact on scalar functions
#
# irregular offsets
##########

query P rowsort
SELECT date_trunc('hour', TIMESTAMPTZ '2000-01-01T00:00:00+00:45') as ts_irregular_offset
 UNION ALL
SELECT date_trunc('hour', TIMESTAMPTZ '2000-01-01T00:00:00+00:30') as ts_irregular_offset
 UNION ALL
SELECT date_trunc('hour', TIMESTAMPTZ '2000-01-01T00:00:00+00:15') as ts_irregular_offset
 UNION ALL
SELECT date_trunc('hour', TIMESTAMPTZ '2000-01-01T00:00:00-00:15') as ts_irregular_offset
 UNION ALL
SELECT date_trunc('hour', TIMESTAMPTZ '2000-01-01T00:00:00-00:30') as ts_irregular_offset
 UNION ALL
SELECT date_trunc('hour', TIMESTAMPTZ '2000-01-01T00:00:00-00:45') as ts_irregular_offset
----
1999-12-31T23:00:00Z
1999-12-31T23:00:00Z
1999-12-31T23:00:00Z
2000-01-01T00:00:00Z
2000-01-01T00:00:00Z
2000-01-01T00:00:00Z

query P rowsort
SELECT date_bin('1 day', TIMESTAMPTZ '2022-01-01 00:00:00+00:30', TIMESTAMPTZ '2020-01-01') as ts_irregular_offset
 UNION ALL
SELECT date_bin('1 day', TIMESTAMPTZ '2022-01-01 00:00:00+00:15', TIMESTAMPTZ '2020-01-01') as ts_irregular_offset
 UNION ALL
SELECT date_bin('1 day', TIMESTAMPTZ '2022-01-01 00:00:00-00:15', TIMESTAMPTZ '2020-01-01') as ts_irregular_offset
 UNION ALL
SELECT date_bin('1 day', TIMESTAMPTZ '2022-01-01 00:00:00-00:30', TIMESTAMPTZ '2020-01-01') as ts_irregular_offset
----
2021-12-31T00:00:00Z
2021-12-31T00:00:00Z
2022-01-01T00:00:00Z
2022-01-01T00:00:00Z

query P rowsort
SELECT date_bin('1 hour', TIMESTAMPTZ '2022-01-01 00:00:00+01:15', TIMESTAMPTZ '2020-01-01') as ts_irregular_offset
 UNION ALL
SELECT date_bin('1 hour', TIMESTAMPTZ '2022-01-01 00:00:00+00:45', TIMESTAMPTZ '2020-01-01') as ts_irregular_offset
 UNION ALL
SELECT date_bin('1 hour', TIMESTAMPTZ '2022-01-01 00:00:00+00:30', TIMESTAMPTZ '2020-01-01') as ts_irregular_offset
 UNION ALL
SELECT date_bin('1 hour', TIMESTAMPTZ '2022-01-01 00:00:00+00:15', TIMESTAMPTZ '2020-01-01') as ts_irregular_offset
 UNION ALL
SELECT date_bin('1 hour', TIMESTAMPTZ '2022-01-01 00:00:00-00:15', TIMESTAMPTZ '2020-01-01') as ts_irregular_offset
 UNION ALL
SELECT date_bin('1 hour', TIMESTAMPTZ '2022-01-01 00:00:00-00:30', TIMESTAMPTZ '2020-01-01') as ts_irregular_offset
 UNION ALL
SELECT date_bin('1 hour', TIMESTAMPTZ '2022-01-01 00:00:00-00:45', TIMESTAMPTZ '2020-01-01') as ts_irregular_offset
 UNION ALL
SELECT date_bin('1 hour', TIMESTAMPTZ '2022-01-01 00:00:00-01:15', TIMESTAMPTZ '2020-01-01') as ts_irregular_offset
----
2021-12-31T22:00:00Z
2021-12-31T23:00:00Z
2021-12-31T23:00:00Z
2021-12-31T23:00:00Z
2022-01-01T00:00:00Z
2022-01-01T00:00:00Z
2022-01-01T00:00:00Z
2022-01-01T01:00:00Z



##########
## Timezone acceptance bounds
#
# standard formats
##########

query P
SELECT TIMESTAMPTZ '2022-01-01 01:10:00' as rfc3339_no_tz
----
2022-01-01T01:10:00Z

# +00, +00:00, +0000
# +01, +01:00, +0100
# -01, -01:00, -0100
query P rowsort
SELECT TIMESTAMPTZ '2022-01-01 01:10:00+00' as rfc3339_offset_tz
 UNION ALL
SELECT TIMESTAMPTZ '2022-01-01 01:10:00+00:00' as rfc3339_offset_tz
 UNION ALL
SELECT TIMESTAMPTZ '2022-01-01 01:10:00+0000' as rfc3339_offset_tz
 UNION ALL
 SELECT TIMESTAMPTZ '2022-01-01 01:10:00+01' as rfc3339_offset_tz
 UNION ALL
SELECT TIMESTAMPTZ '2022-01-01 01:10:00+01:00' as rfc3339_offset_tz
 UNION ALL
SELECT TIMESTAMPTZ '2022-01-01 01:10:00+0100' as rfc3339_offset_tz
 UNION ALL
SELECT TIMESTAMPTZ '2022-01-01 01:10:00-01' as rfc3339_offset_tz
 UNION ALL
SELECT TIMESTAMPTZ '2022-01-01 01:10:00-01:00' as rfc3339_offset_tz
 UNION ALL
SELECT TIMESTAMPTZ '2022-01-01 01:10:00-0100' as rfc3339_offset_tz
----
2022-01-01T00:10:00Z
2022-01-01T00:10:00Z
2022-01-01T00:10:00Z
2022-01-01T01:10:00Z
2022-01-01T01:10:00Z
2022-01-01T01:10:00Z
2022-01-01T02:10:00Z
2022-01-01T02:10:00Z
2022-01-01T02:10:00Z

query P
SELECT TIMESTAMPTZ '2022-01-01T01:10:00' as iso8601_no_tz
----
2022-01-01T01:10:00Z

# +00, +00:00, +0000
# +01, +01:00, +0100
# -01, -01:00, -0100
query P rowsort
SELECT TIMESTAMPTZ '2022-01-01T01:10:00+00' as iso8601_offset_tz
 UNION ALL
SELECT TIMESTAMPTZ '2022-01-01T01:10:00+00:00' as iso8601_offset_tz
 UNION ALL
SELECT TIMESTAMPTZ '2022-01-01T01:10:00+0000' as iso8601_offset_tz
 UNION ALL
 SELECT TIMESTAMPTZ '2022-01-01T01:10:00+01' as iso8601_offset_tz
 UNION ALL
SELECT TIMESTAMPTZ '2022-01-01T01:10:00+01:00' as iso8601_offset_tz
 UNION ALL
SELECT TIMESTAMPTZ '2022-01-01T01:10:00+0100' as iso8601_offset_tz
 UNION ALL
SELECT TIMESTAMPTZ '2022-01-01T01:10:00-01' as iso8601_offset_tz
 UNION ALL
SELECT TIMESTAMPTZ '2022-01-01T01:10:00-01:00' as iso8601_offset_tz
 UNION ALL
SELECT TIMESTAMPTZ '2022-01-01T01:10:00-0100' as iso8601_offset_tz
----
2022-01-01T00:10:00Z
2022-01-01T00:10:00Z
2022-01-01T00:10:00Z
2022-01-01T01:10:00Z
2022-01-01T01:10:00Z
2022-01-01T01:10:00Z
2022-01-01T02:10:00Z
2022-01-01T02:10:00Z
2022-01-01T02:10:00Z

statement error
SELECT TIMESTAMPTZ '2023‐W38‐5' as iso8601_week_designation

statement error
SELECT TIMESTAMPTZ '2022-01-01T01:10:00+Foo' as bad_tz

statement error
SELECT TIMESTAMPTZ '2022-01-01T01:10:00+42:00' as bad_tz

query P rowsort
SELECT TIMESTAMPTZ '2022-01-01 01:10:00 GMT' as ts_gmt
----
2022-01-01T01:10:00Z

statement error
SELECT TIMESTAMPTZ '2022-01-01 01:10:00 GMT-1' as ts_gmt_offset

# will not accept non-GMT geo abbr
# postgresql: accepts
statement error
SELECT TIMESTAMPTZ '2022-01-01 01:10:00 AEST'

# ok to use geo longform
query P rowsort
SELECT TIMESTAMPTZ '2022-01-01 01:10:00 Australia/Sydney' as ts_geo
 UNION ALL
SELECT TIMESTAMPTZ '2022-01-01 01:10:00 Africa/Johannesburg' as ts_geo
 UNION ALL
SELECT TIMESTAMPTZ '2022-01-01 01:10:00 America/Los_Angeles' as ts_geo
----
2021-12-31T14:10:00Z
2021-12-31T23:10:00Z
2022-01-01T09:10:00Z

# geo longform timezones need whitespace converted to underscore
statement error
SELECT TIMESTAMPTZ '2022-01-01 01:10:00 America/Los Angeles' as ts_geo

statement error
SELECT TIMESTAMPTZ 'Sat, 1 Jan 2022 01:10:00 GMT' as rfc1123



##########
## Timezone acceptance bounds
#
# daylight savings
##########

# will not accept daylight savings designations as geo abbr (because not accepting geo abbr)
# postgresql: accepts
statement error
SELECT TIMESTAMPTZ '2023-03-12 02:00:00 EDT'

# ok to use geo longform
query P
SELECT TIMESTAMPTZ '2023-03-11 02:00:00 America/Los_Angeles' as ts_geo
----
2023-03-11T10:00:00Z

# will error if provide geo longform with time not possible due to daylight savings
# Arrow error: Parser error: Error parsing timestamp from '2023-03-12 02:00:00 America/Los_Angeles': error computing timezone offset
# postgresql: accepts
statement error
SELECT TIMESTAMPTZ '2023-03-12 02:00:00 America/Los_Angeles' as ts_geo



##########
## Timezone column tests
##########

# create a table with a non-UTC time zone.
statement ok
SET TIME ZONE = '+05:00'

statement ok
CREATE TABLE foo (time TIMESTAMPTZ) AS VALUES
    ('2020-01-01T00:00:00+05:00'), 
    ('2020-01-01T01:00:00+05:00'),
    ('2020-01-01T02:00:00+05:00'),
    ('2020-01-01T03:00:00+05:00')

statement ok
SET TIME ZONE = '+00'

# verify column type
query T
SELECT arrow_typeof(time) FROM foo LIMIT 1
----
Timestamp(Nanosecond, Some("+05:00"))

# check date_trunc
query P
SELECT date_trunc('day', time) FROM foo
----
2020-01-01T00:00:00+05:00
2020-01-01T00:00:00+05:00
2020-01-01T00:00:00+05:00
2020-01-01T00:00:00+05:00

# verify date_trunc column type
query T
SELECT arrow_typeof(date_trunc('day', time)) FROM foo LIMIT 1
----
Timestamp(Nanosecond, Some("+05:00"))

query T
select arrow_typeof(date_trunc('minute', to_timestamp_seconds(61)))
----
Timestamp(Second, None)

query T
select arrow_typeof(date_trunc('second', to_timestamp_millis(61)))
----
Timestamp(Millisecond, None)

query T
select arrow_typeof(date_trunc('millisecond', to_timestamp_micros(61)))
----
Timestamp(Microsecond, None)

query T
select arrow_typeof(date_trunc('microsecond', to_timestamp(61)))
----
Timestamp(Nanosecond, None)  

# check date_bin
query P
SELECT date_bin(INTERVAL '1 day', time, '1970-01-01T00:00:00+05:00') FROM foo
----
2020-01-01T00:00:00+05:00
2020-01-01T00:00:00+05:00
2020-01-01T00:00:00+05:00
2020-01-01T00:00:00+05:00

# verify date_trunc column type
query T
SELECT arrow_typeof(date_bin(INTERVAL '1 day', time, '1970-01-01T00:00:00+05:00')) FROM foo LIMIT 1
----
Timestamp(Nanosecond, Some("+05:00"))


# timestamp comparison with and without timezone
query B
SELECT TIMESTAMPTZ '2022-01-01 20:10:00Z' = TIMESTAMP '2020-01-01'
----
false

query B
SELECT TIMESTAMPTZ '2020-01-01 00:00:00Z' = TIMESTAMP '2020-01-01'
----
true

# verify timestamp cast with integer input
query PPPPPP
SELECT to_timestamp(null), to_timestamp(0), to_timestamp(1926632005), to_timestamp(1), to_timestamp(-1), to_timestamp(0-1)
----
NULL 1970-01-01T00:00:00 2031-01-19T23:33:25 1970-01-01T00:00:01 1969-12-31T23:59:59 1969-12-31T23:59:59

# verify timestamp syntax styles are consistent
query BBBBBBBBBBBBB
SELECT to_timestamp(null) is null as c1,
       null::timestamp is null as c2, 
       cast(null as timestamp) is null as c3, 
       to_timestamp(0) = 0::timestamp as c4, 
       to_timestamp(1926632005) = 1926632005::timestamp as c5, 
       to_timestamp(1) = 1::timestamp as c6, 
       to_timestamp(-1) = -1::timestamp as c7, 
       to_timestamp(0-1) = (0-1)::timestamp as c8,
       to_timestamp(0) = cast(0 as timestamp) as c9, 
       to_timestamp(1926632005) = cast(1926632005 as timestamp) as c10, 
       to_timestamp(1) = cast(1 as timestamp) as c11, 
       to_timestamp(-1) = cast(-1 as timestamp) as c12, 
       to_timestamp(0-1) = cast(0-1 as timestamp) as c13
----
true true true true true true true true true true true true true

# verify timestamp output types
query TTT
SELECT arrow_typeof(to_timestamp(1)), arrow_typeof(to_timestamp(null)), arrow_typeof(to_timestamp('2023-01-10 12:34:56.000'))
----
Timestamp(Nanosecond, None) Timestamp(Nanosecond, None) Timestamp(Nanosecond, None)

# verify timestamp output types using timestamp literal syntax
query BBBBBB
SELECT arrow_typeof(to_timestamp(1)) = arrow_typeof(1::timestamp) as c1, 
       arrow_typeof(to_timestamp(null)) = arrow_typeof(null::timestamp) as c2,
       arrow_typeof(to_timestamp('2023-01-10 12:34:56.000')) = arrow_typeof('2023-01-10 12:34:56.000'::timestamp) as c3,
       arrow_typeof(to_timestamp(1)) = arrow_typeof(cast(1 as timestamp)) as c4, 
       arrow_typeof(to_timestamp(null)) = arrow_typeof(cast(null as timestamp)) as c5,
       arrow_typeof(to_timestamp('2023-01-10 12:34:56.000')) = arrow_typeof(cast('2023-01-10 12:34:56.000' as timestamp)) as c6
----
true true true true true true

# known issues. currently overflows (expects default precision to be microsecond instead of nanoseconds. Work pending)
#verify extreme values
#query PPPPPPPP
#SELECT to_timestamp(-62125747200), to_timestamp(1926632005177), -62125747200::timestamp, 1926632005177::timestamp, cast(-62125747200 as timestamp), cast(1926632005177 as timestamp)
#----
#0001-04-25T00:00:00 +63022-07-16T12:59:37 0001-04-25T00:00:00 +63022-07-16T12:59:37 0001-04-25T00:00:00 +63022-07-16T12:59:37

# verify timestamp data with formatting options
query PPPPPP
SELECT to_timestamp(null, '%+'), to_timestamp(0, '%s'), to_timestamp(1926632005, '%s'), to_timestamp(1, '%+', '%s'), to_timestamp(-1, '%c', '%+', '%s'), to_timestamp(0-1, '%c', '%+', '%s')
----
NULL 1970-01-01T00:00:00 2031-01-19T23:33:25 1970-01-01T00:00:01 1969-12-31T23:59:59 1969-12-31T23:59:59

# verify timestamp data with formatting options
query PPPPPP
SELECT to_timestamp(null, '%+'), to_timestamp(0, '%s'), to_timestamp(1926632005, '%s'), to_timestamp(1, '%+', '%s'), to_timestamp(-1, '%c', '%+', '%s'), to_timestamp(0-1, '%c', '%+', '%s')
----
NULL 1970-01-01T00:00:00 2031-01-19T23:33:25 1970-01-01T00:00:01 1969-12-31T23:59:59 1969-12-31T23:59:59

# verify timestamp output types with formatting options
query TTT
SELECT arrow_typeof(to_timestamp(1, '%c', '%s')), arrow_typeof(to_timestamp(null, '%+', '%s')), arrow_typeof(to_timestamp('2023-01-10 12:34:56.000', '%Y-%m-%d %H:%M:%S%.f'))
----
Timestamp(Nanosecond, None) Timestamp(Nanosecond, None) Timestamp(Nanosecond, None)

# to_timestamp with invalid formatting
query error input contains invalid characters
SELECT to_timestamp('2020-09-08 12/00/00+00:00', '%c', '%+')

# to_timestamp_nanos with invalid formatting
query error input contains invalid characters
SELECT to_timestamp_nanos('2020-09-08 12/00/00+00:00', '%c', '%+')

# to_timestamp_millis with invalid formatting
query error input contains invalid characters
SELECT to_timestamp_millis('2020-09-08 12/00/00+00:00', '%c', '%+')

# to_timestamp_micros with invalid formatting
query error input contains invalid characters
SELECT to_timestamp_micros('2020-09-08 12/00/00+00:00', '%c', '%+')

# to_timestamp_seconds with invalid formatting
query error input contains invalid characters
SELECT to_timestamp_seconds('2020-09-08 12/00/00+00:00', '%c', '%+')

# to_timestamp with broken formatting
query error bad or unsupported format string
SELECT to_timestamp('2020-09-08 12/00/00+00:00', '%q')

# to_timestamp_nanos with broken formatting
query error bad or unsupported format string
SELECT to_timestamp_nanos('2020-09-08 12/00/00+00:00', '%q')

# to_timestamp_millis with broken formatting
query error bad or unsupported format string
SELECT to_timestamp_millis('2020-09-08 12/00/00+00:00', '%q')

# to_timestamp_micros with broken formatting
query error bad or unsupported format string
SELECT to_timestamp_micros('2020-09-08 12/00/00+00:00', '%q')

# to_timestamp_seconds with broken formatting
query error bad or unsupported format string
SELECT to_timestamp_seconds('2020-09-08 12/00/00+00:00', '%q')

# Create string timestamp table with different formats
# including a few very non-standard formats

statement ok
create table ts_utf8_data(ts varchar(100), format varchar(100)) as values
  ('2020-09-08 12/00/00+00:00', '%Y-%m-%d %H/%M/%S%#z'),
  ('2031-01-19T23:33:25+05:00', '%+'),
  ('08-09-2020 12:00:00+00:00', '%d-%m-%Y %H:%M:%S%#z'),
  ('1926632005', '%s'),
  ('2000-01-01T01:01:01+07:00', '%+');

# verify timestamp data using tables with formatting options
query P
SELECT to_timestamp(t.ts, t.format) from ts_utf8_data as t
----
2020-09-08T12:00:00
2031-01-19T18:33:25
2020-09-08T12:00:00
2031-01-19T23:33:25
1999-12-31T18:01:01

# verify timestamp data using tables with formatting options
query P
SELECT to_timestamp(t.ts, '%Y-%m-%d %H/%M/%S%#z', '%+', '%s', '%d-%m-%Y %H:%M:%S%#z') from ts_utf8_data as t
----
2020-09-08T12:00:00
2031-01-19T18:33:25
2020-09-08T12:00:00
2031-01-19T23:33:25
1999-12-31T18:01:01

# verify timestamp data using tables with formatting options where at least one column cannot be parsed
query error Error parsing timestamp from '1926632005' using format '%d-%m-%Y %H:%M:%S%#z': input contains invalid characters
SELECT to_timestamp(t.ts, '%Y-%m-%d %H/%M/%S%#z', '%+', '%d-%m-%Y %H:%M:%S%#z') from ts_utf8_data as t

# verify timestamp data using tables with formatting options where one of the formats is invalid
query P
SELECT to_timestamp(t.ts, '%Y-%m-%d %H/%M/%S%#z', '%s', '%q', '%d-%m-%Y %H:%M:%S%#z', '%+') from ts_utf8_data as t
----
2020-09-08T12:00:00
2031-01-19T18:33:25
2020-09-08T12:00:00
2031-01-19T23:33:25
1999-12-31T18:01:01

# timestamp data using tables with formatting options in an array is not supported at this time
query error function unsupported data type at index 1:
SELECT to_timestamp(t.ts, make_array('%Y-%m-%d %H/%M/%S%#z', '%s', '%q', '%d-%m-%Y %H:%M:%S%#z', '%+')) from ts_utf8_data as t

statement ok
drop table ts_utf8_data

##########
## Test binary temporal coercion for Date and Timestamp
##########

query B
select arrow_cast(now(), 'Date64') < arrow_cast('2022-02-02 02:02:02', 'Timestamp(Nanosecond, None)');
----
false

##########
## Test query MAX Timestamp and MiN Timestamp
##########

statement ok
create table table_a (val int, ts timestamp) as values (1, '2020-09-08T11:42:29.190'::timestamp), (2, '2000-02-01T00:00:00'::timestamp)

query P
SELECT MIN(table_a.ts) FROM table_a;
----
2000-02-01T00:00:00

query P
SELECT MAX(table_a.ts) FROM table_a;
----
2020-09-08T11:42:29.190

statement ok
drop table table_a

##########
## Test query MAX Timestamp and MiN Timestamp
##########

statement ok
create table table_a (ts timestamp) as values 
    ('2020-09-08T11:42:29Z'::timestamp), 
    ('2020-09-08T12:42:29Z'::timestamp),
    ('2020-09-08T13:42:29Z'::timestamp)

statement ok
create table table_b (ts timestamp) as values 
    ('2020-09-08T11:42:29.190Z'::timestamp),
    ('2020-09-08T13:42:29.190Z'::timestamp),
    ('2020-09-08T12:42:29.190Z'::timestamp)

query PPB
SELECT table_a.ts, table_b.ts, table_a.ts = table_b.ts FROM table_a, table_b order by table_a.ts desc, table_b.ts desc
----
2020-09-08T13:42:29 2020-09-08T13:42:29.190 false
2020-09-08T13:42:29 2020-09-08T12:42:29.190 false
2020-09-08T13:42:29 2020-09-08T11:42:29.190 false
2020-09-08T12:42:29 2020-09-08T13:42:29.190 false
2020-09-08T12:42:29 2020-09-08T12:42:29.190 false
2020-09-08T12:42:29 2020-09-08T11:42:29.190 false
2020-09-08T11:42:29 2020-09-08T13:42:29.190 false
2020-09-08T11:42:29 2020-09-08T12:42:29.190 false
2020-09-08T11:42:29 2020-09-08T11:42:29.190 false


statement ok
drop table table_a

statement ok
drop table table_b

##########
## Test query Group BY Timestamp Millisecond
##########

statement ok
create table t1 (val int, ts timestamp) as values (80, '2018-07-01T06:00:00'::timestamp), (130, '2018-07-01T07:00:00'::timestamp)

query PI
SELECT t1.ts, SUM(val) FROM t1 GROUP BY t1.ts ORDER BY t1.ts ASC
----
2018-07-01T06:00:00 80
2018-07-01T07:00:00 130

##########
## Test query Timestamp Add Interval Months
##########

query PP
SELECT t1.ts, t1.ts + INTERVAL '17' MONTH FROM t1;
----
2018-07-01T06:00:00 2019-12-01T06:00:00
2018-07-01T07:00:00 2019-12-01T07:00:00

##########
## Test query Timestamp Add Interval Years
##########

query PP
SELECT t1.ts, t1.ts + INTERVAL '1' YEAR FROM t1;
----
2018-07-01T06:00:00 2019-07-01T06:00:00
2018-07-01T07:00:00 2019-07-01T07:00:00

##########
## Test query Timestamp Add Interval MILLISECONDS
##########

query PP
SELECT t1.ts, t1.ts - INTERVAL '8' MILLISECONDS FROM t1;
----
2018-07-01T06:00:00 2018-07-01T05:59:59.992
2018-07-01T07:00:00 2018-07-01T06:59:59.992

##########
## Test query Timestamp Add Interval SECOND
##########

query PP
SELECT t1.ts, t1.ts + INTERVAL '1' SECOND FROM t1;
----
2018-07-01T06:00:00 2018-07-01T06:00:01
2018-07-01T07:00:00 2018-07-01T07:00:01

##########
## Test query CAST
##########

query PT
SELECT t1.ts::timestamptz, arrow_typeof(t1.ts::timestamptz) FROM t1;
----
2018-07-01T06:00:00Z Timestamp(Nanosecond, Some("+00"))
2018-07-01T07:00:00Z Timestamp(Nanosecond, Some("+00"))

query D
SELECT 0::TIME
----
00:00:00

query D
SELECT 0::TIME WITHOUT TIME ZONE
----
00:00:00

query I
select count(1) result from (select now() as n) a where n = '2000-01-01'::date
----
0

query I
select count(1) result from (select now() as n) a where n >= '2000-01-01'::date
----
1

query B
select now() = '2000-01-01'::date as result
----
false

query B
select now() >= '2000-01-01'::date as result
----
true

statement ok
drop table t1

statement ok
create table table_a (val int, ts1 timestamp, ts2 timestamp) as values 
    (1, '2018-07-01T06:00:00'::timestamp, '2018-07-01T07:00:00'::timestamp), 
    (2, '2018-07-01T07:00:00'::timestamp, '2018-07-01T08:00:00'::timestamp)

query I?
SELECT val, ts1 - ts2 AS ts_diff FROM table_a ORDER BY ts2 - ts1
----
1 0 days -1 hours 0 mins 0.000000000 secs
2 0 days -1 hours 0 mins 0.000000000 secs

##########
## make date tests
##########

query D
select make_date(2024, 1, 27);
----
2024-01-27

query D
select make_date(42, 1, 27);
----
0042-01-27

query D
select make_date(99, 1, 27);
----
0099-01-27

query D
select make_date(2024, 2, 29);
----
2024-02-29

query D
select make_date(10001, 1, 27);
----
+10001-01-27

query D
select make_date('2024', '01', '27');
----
2024-01-27

query D
select make_date(12 + 2012, '01', '27');
----
2024-01-27

query D
select make_date(2024::bigint, 01::bigint, 27::bigint);
----
2024-01-27

query D
select make_date(arrow_cast(2024, 'Int64'), arrow_cast(1, 'Int64'), arrow_cast(27, 'Int64'));
----
2024-01-27

query D
select make_date(arrow_cast(2024, 'Int32'), arrow_cast(1, 'Int32'), arrow_cast(27, 'Int32'));
----
2024-01-27

statement ok
create table table_nums (year int, month int, day int) as values
    (2024, 1, 23),
    (2023, 11, 30);

query D
select make_date(t.year, t.month, t.day) from table_nums t;
----
2024-01-23
2023-11-30

query D
select make_date(2021, t.month, t.day) from table_nums t;
----
2021-01-23
2021-11-30

query D
select make_date(t.year, 3, t.day) from table_nums t;
----
2024-03-23
2023-03-30

query D
select make_date(t.year, t.month, 4) from table_nums t;
----
2024-01-04
2023-11-04

query D
select make_date('2021', t.month, t.day) from table_nums t;
----
2021-01-23
2021-11-30

query D
select make_date(t.year, '3', t.day) from table_nums t;
----
2024-03-23
2023-03-30

query D
select make_date(t.year, t.month, '4') from table_nums t;
----
2024-01-04
2023-11-04

statement ok
insert into table_nums values (2024, null, 23);

query error DataFusion error: Execution error: Unable to parse date from 2024, 0, 23
select make_date(t.year, t.month, t.day) from table_nums t;

statement ok
drop table table_nums;

statement ok
create table table_strings (year varchar(4), month varchar(2), day varchar(2)) as values
    ('2024', '1', '23'),
    ('2023', '11', '30');

query D
select make_date(t.year, t.month, t.day) from table_strings t;
----
2024-01-23
2023-11-30

statement ok
insert into table_strings values (2024, null, 23);

query error DataFusion error: Execution error: Unable to parse date from 2024, 0, 23
select make_date(t.year, t.month, t.day) from table_strings t;

statement ok
drop table table_strings;

query error DataFusion error: Execution error: Unable to parse date from 2024, 13, 23
select make_date(2024, 13, 23);

query error DataFusion error: Execution error: Unable to parse date from 2024, 1, 32
select make_date(2024, 01, 32);

query error DataFusion error: Execution error: Unable to parse date from 2024, 0, 23
select make_date(2024, 0, 23);

query error DataFusion error: Execution error: Month value '\-1' is out of range
select make_date(2024, -1, 23);

query error DataFusion error: Execution error: Unable to parse date from 2024, 12, 0
select make_date(2024, 12, 0);

query error DataFusion error: Execution error: Day value '\-1' is out of range
select make_date(2024, 13, -1);

query error DataFusion error: Execution error: Unable to parse date from null/empty value
select make_date(null, 1, 23);

query error DataFusion error: Arrow error: Cast error: Cannot cast string '' to value of Int32 type
select make_date('', 1, 23);

query error DataFusion error: Execution error: Unable to parse date from null/empty value
select make_date(2024, null, 23);

query error DataFusion error: Arrow error: Cast error: Cannot cast string '' to value of Int32 type
select make_date(2024, '', 27);

query error DataFusion error: Execution error: Unable to parse date from null/empty value
select make_date(2024, 1, null);

query error DataFusion error: Arrow error: Cast error: Cannot cast string '' to value of Int32 type
select make_date(2024, 1, '');


##########
## to_char tests
##########

statement ok
create table formats (
    dates date,
    times time,
    timestamps timestamp,
    date_format varchar,
    time_format varchar,
    timestamp_format varchar)
as values
    ('2000-01-01'::date, '23:45:01'::time, '2024-01-01 06:00:00'::timestamp, '%d:%m:%Y', '%H-%M-%S', '%d:%m:%Y %H-%M-%S'),
    ('2003-04-05'::date, '04:56:32'::time, '2025-01-01 23:59:58'::timestamp, '%d:%m:%Y', '%H::%M::%S', '%d:%m:%Y %H-%M-%S');


query T
select to_char(dates, date_format) from formats;
----
01:01:2000
05:04:2003

query T
select date_format(dates, date_format) from formats;
----
01:01:2000
05:04:2003

query T
select to_char(times, time_format) from formats;
----
23-45-01
04::56::32

query T
select to_char(timestamps, date_format) from formats;
----
01:01:2024
01:01:2025

query T
select to_char(timestamps, timestamp_format) from formats;
----
01:01:2024 06-00-00
01:01:2025 23-59-58

query T
select to_char('2000-02-03'::date, '%Y:%d:%m');
----
2000:03:02

query T
select to_char(arrow_cast(12345::int, 'Time32(Second)'), '%H-%M-%S')
----
03-25-45

query T
select to_char(arrow_cast(12344567::int, 'Time32(Millisecond)'), '%H-%M-%S %f')
----
03-25-44 567000000

query T
select to_char(arrow_cast(12344567000, 'Time64(Microsecond)'), '%H-%M-%S %f')
----
03-25-44 567000000

query T
select to_char(arrow_cast(12344567890000, 'Time64(Nanosecond)'), '%H-%M-%S %f')
----
03-25-44 567890000

query T
select to_char(arrow_cast(TIMESTAMP '2023-08-03 14:38:50Z', 'Timestamp(Second, None)'), '%d-%m-%Y %H-%M-%S')
----
03-08-2023 14-38-50

query T
select to_char(arrow_cast(123456, 'Duration(Second)'), 'pretty');
----
1 days 10 hours 17 mins 36 secs

query T
select to_char(arrow_cast(123456, 'Duration(Second)'), 'iso8601');
----
PT123456S

query T
select to_char(arrow_cast(123456, 'Duration(Second)'), null);
----
NULL

query error DataFusion error: Execution error: Cast error: Format error
SELECT to_char(timestamps, '%X%K') from formats;

query error DataFusion error: Execution error: Cast error: Format error
SELECT to_char('2000-02-03'::date, '%X%K');

query T
SELECT to_char(timestamps, null) from formats;
----
NULL
NULL

query T
SELECT to_char(null, '%d-%m-%Y');
----
(empty)

query T
SELECT to_char(column1, column2)
FROM
(VALUES ('2024-01-01 06:00:00'::timestamp, null), ('2025-01-01 23:59:58'::timestamp, '%d:%m:%Y %H-%M-%S'));
----
NULL
01:01:2025 23-59-58

statement ok
drop table formats;

##########
## to_unixtime tests
##########

query I
select to_unixtime('2020-09-08T12:00:00+00:00');
----
1599566400

query I
select to_unixtime('01-14-2023 01:01:30+05:30', '%q', '%d-%m-%Y %H/%M/%S', '%+', '%m-%d-%Y %H:%M:%S%#z');
----
1673638290

query I
select to_unixtime('03:59:00.123456789 05-17-2023', '%c', '%+', '%H:%M:%S%.f %m-%d-%Y');
----
1684295940

query I
select to_unixtime(arrow_cast('2020-09-08T12:00:00+00:00', 'Date64'));
----
1599566400

query I
select to_unixtime(arrow_cast('2020-09-08', 'Date32'));
----
1599523200

query I
select to_unixtime(to_timestamp('2020-09-08'));
----
1599523200

query I
select to_unixtime(to_timestamp_seconds('2020-09-08'));
----
1599523200

query I
select to_unixtime(to_timestamp_millis('2020-09-08'));
----
1599523200

query I
select to_unixtime(to_timestamp_micros('2020-09-08'));
----
1599523200

query I
select to_unixtime(to_timestamp_nanos('2020-09-08'));
----
1599523200

query I
select to_unixtime(arrow_cast(1599523200, 'Int32'));
----
1599523200

query I
select to_unixtime(arrow_cast(1599523200, 'Int64'));
----
1599523200

query I
select to_unixtime(arrow_cast(1599523200.414, 'Float64'));
----
1599523200

##########
## Tests for the "AT TIME ZONE" clause
##########

query P
SELECT '2000-12-01 04:04:12' AT TIME ZONE 'UTC';
----
2000-12-01T04:04:12Z

query P
SELECT '2000-12-01 04:04:12' AT TIME ZONE 'America/New_York';
----
2000-12-01T04:04:12-05:00

## date-time strings that already have a explicit timezone can be used with AT TIME ZONE

# same time zone as provided date-time
query P
SELECT '2000-12-01T04:04:12-05:00' AT TIME ZONE 'America/New_York';
----
2000-12-01T04:04:12-05:00

# different time zone than provided date-time
query P
SELECT '2000-12-01T04:04:12-05:00' AT TIME ZONE 'Europe/Berlin';
----
2000-12-01T10:04:12+01:00

# longform timezones need whitespace converted to underscore
statement error
SELECT '2000-12-01 04:04:12' AT TIME ZONE 'America/New York';

# abbreviated timezone is not supported
statement error
SELECT '2023-03-12 02:00:00' AT TIME ZONE 'EDT';

<<<<<<< HEAD

=======
>>>>>>> e7858ff0
# Test current_time without parentheses
query B
select current_time = current_time;
----
true<|MERGE_RESOLUTION|>--- conflicted
+++ resolved
@@ -2796,10 +2796,6 @@
 statement error
 SELECT '2023-03-12 02:00:00' AT TIME ZONE 'EDT';
 
-<<<<<<< HEAD
-
-=======
->>>>>>> e7858ff0
 # Test current_time without parentheses
 query B
 select current_time = current_time;
