--- conflicted
+++ resolved
@@ -100,7 +100,6 @@
 statement error DataFusion error: SQL error: ParserError\("Unexpected token FOOBAR"\)
 CREATE EXTERNAL TABLE t(c1 int) STORED AS CSV FOOBAR BARBAR BARFOO LOCATION 'foo.csv';
 
-<<<<<<< HEAD
 # Missing partition column
 statement error DataFusion error: Arrow error: Schema error: Unable to get field named "c2". Valid fields: \["c1"\]
 create EXTERNAL TABLE t(c1 int) STORED AS CSV PARTITIONED BY (c2) LOCATION 'foo.csv'
@@ -108,11 +107,10 @@
 # Duplicate Column in `PARTITIONED BY` clause
 statement error DataFusion error: Schema error: Schema contains duplicate unqualified field name c1
 create EXTERNAL TABLE t(c1 int, c2 int) STORED AS CSV PARTITIONED BY (c1 int) LOCATION 'foo.csv'
-=======
+
 # Conflicting options
 statement error DataFusion error: Invalid or Unsupported Configuration: Key "parquet.column_index_truncate_length" is not applicable for CSV format
 CREATE EXTERNAL TABLE csv_table (column1 int)
 STORED AS CSV
 LOCATION 'foo.csv'
 OPTIONS ('csv.delimiter' ';', 'parquet.column_index_truncate_length' '123')
->>>>>>> 3c26e597
