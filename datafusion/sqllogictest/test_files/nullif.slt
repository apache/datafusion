# Licensed to the Apache Software Foundation (ASF) under one
# or more contributor license agreements.  See the NOTICE file
# distributed with this work for additional information
# regarding copyright ownership.  The ASF licenses this file
# to you under the Apache License, Version 2.0 (the
# "License"); you may not use this file except in compliance
# with the License.  You may obtain a copy of the License at

#   http://www.apache.org/licenses/LICENSE-2.0

# Unless required by applicable law or agreed to in writing,
# software distributed under the License is distributed on an
# "AS IS" BASIS, WITHOUT WARRANTIES OR CONDITIONS OF ANY
# KIND, either express or implied.  See the License for the
# specific language governing permissions and limitations
# under the License.

statement ok
CREATE TABLE test(
  int_field  INT,
  bool_field BOOLEAN,
  text_field TEXT,
  more_ints  INT
) as VALUES
  (1,    true,  'abc',  2),
  (2,    false, 'def',  2),
  (3,    NULL,  'ghij', 3),
  (NULL, NULL,   NULL,  4),
  (4,    false, 'zxc',  5),
  (NULL, true,   NULL,  6)
;

# Arrays tests
query I rowsort
SELECT NULLIF(int_field, 2) FROM test;
----
1
3
4
NULL
NULL
NULL


query B rowsort
SELECT NULLIF(bool_field, false) FROM test;
----
NULL
NULL
NULL
NULL
true
true


query T rowsort
SELECT NULLIF(text_field, 'zxc') FROM test;
----
NULL
NULL
NULL
abc
def
ghij


query I rowsort
SELECT NULLIF(int_field, more_ints) FROM test;
----
1
4
NULL
NULL
NULL
NULL


query I rowsort
SELECT NULLIF(3, int_field) FROM test;
----
3
3
3
3
3
NULL


# Scalar values tests
query I
SELECT NULLIF(1, 1);
----
NULL

query I
SELECT NULLIF(1, 3);
----
1

query T
SELECT NULLIF(NULL, NULL);
----
NULL

<<<<<<< HEAD
query R
select nullif(1, 1.2);
----
1

query R
select nullif(1.0, 2);
----
1

query error DataFusion error: Error during planning: Internal error: Failed to match any signature, errors: Error during planning: The signature expected NativeType::String but received NativeType::Int64
select nullif(2, 'a');


query T
select nullif('2', '3');
----
2

# TODO: support numeric string
# This query success in Postgres and DuckDB
query error DataFusion error: Error during planning: Internal error: Failed to match any signature, errors: Error during planning: The signature expected NativeType::String but received NativeType::Int64
select nullif(2, '1');
=======
query T
SELECT NULLIF(arrow_cast('a', 'Utf8View'), 'a');
----
NULL

query T
SELECT NULLIF('a', arrow_cast('a', 'Utf8View'));
----
NULL

query T
SELECT NULLIF(arrow_cast('a', 'Utf8View'), 'b');
----
a

query T
SELECT NULLIF('a', arrow_cast('b', 'Utf8View'));
----
a

query T
SELECT NULLIF(null, arrow_cast('a', 'Utf8View'));
----
NULL

query T
SELECT NULLIF(arrow_cast('a', 'Utf8View'), null);
----
a
>>>>>>> 430a67cd
<|MERGE_RESOLUTION|>--- conflicted
+++ resolved
@@ -102,7 +102,6 @@
 ----
 NULL
 
-<<<<<<< HEAD
 query R
 select nullif(1, 1.2);
 ----
@@ -126,7 +125,7 @@
 # This query success in Postgres and DuckDB
 query error DataFusion error: Error during planning: Internal error: Failed to match any signature, errors: Error during planning: The signature expected NativeType::String but received NativeType::Int64
 select nullif(2, '1');
-=======
+
 query T
 SELECT NULLIF(arrow_cast('a', 'Utf8View'), 'a');
 ----
@@ -155,5 +154,4 @@
 query T
 SELECT NULLIF(arrow_cast('a', 'Utf8View'), null);
 ----
-a
->>>>>>> 430a67cd
+a