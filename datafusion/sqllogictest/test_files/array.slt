--- conflicted
+++ resolved
@@ -4855,11 +4855,7 @@
 query T
 select array_to_string(arrow_cast([arrow_cast([NULL, 'a'], 'FixedSizeList(2, Utf8)'), NULL], 'FixedSizeList(2, FixedSizeList(2, Utf8))'), ',', '-');
 ----
-<<<<<<< HEAD
--,a,-,-
-=======
 -,a,-
->>>>>>> d1279731
 
 # array_to_string with columns #1
 
@@ -6499,11 +6495,7 @@
 04)------AggregateExec: mode=Partial, gby=[], aggr=[count(Int64(1))]
 05)--------ProjectionExec: expr=[]
 06)----------CoalesceBatchesExec: target_batch_size=8192
-<<<<<<< HEAD
-07)------------FilterExec: substr(md5(CAST(value@0 AS Utf8View)), 1, 32) IN ([Literal { value: Utf8View("7f4b18de3cfeb9b4ac78c381ee2ad278"), field: Field { name: "lit", data_type: Utf8View, nullable: false, dict_id: 0, dict_is_ordered: false, metadata: {} } }, Literal { value: Utf8View("a"), field: Field { name: "lit", data_type: Utf8View, nullable: false, dict_id: 0, dict_is_ordered: false, metadata: {} } }, Literal { value: Utf8View("b"), field: Field { name: "lit", data_type: Utf8View, nullable: false, dict_id: 0, dict_is_ordered: false, metadata: {} } }, Literal { value: Utf8View("c"), field: Field { name: "lit", data_type: Utf8View, nullable: false, dict_id: 0, dict_is_ordered: false, metadata: {} } }])
-=======
 07)------------FilterExec: substr(md5(CAST(value@0 AS Utf8View)), 1, 32) IN ([7f4b18de3cfeb9b4ac78c381ee2ad278, a, b, c])
->>>>>>> d1279731
 08)--------------RepartitionExec: partitioning=RoundRobinBatch(4), input_partitions=1
 09)----------------LazyMemoryExec: partitions=1, batch_generators=[generate_series: start=1, end=100000, batch_size=8192]
 
