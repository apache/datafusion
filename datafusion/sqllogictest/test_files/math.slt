# Licensed to the Apache Software Foundation (ASF) under one
# or more contributor license agreements.  See the NOTICE file
# distributed with this work for additional information
# regarding copyright ownership.  The ASF licenses this file
# to you under the Apache License, Version 2.0 (the
# "License"); you may not use this file except in compliance
# with the License.  You may obtain a copy of the License at

#   http://www.apache.org/licenses/LICENSE-2.0

# Unless required by applicable law or agreed to in writing,
# software distributed under the License is distributed on an
# "AS IS" BASIS, WITHOUT WARRANTIES OR CONDITIONS OF ANY
# KIND, either express or implied.  See the License for the
# specific language governing permissions and limitations
# under the License.

##########
## Math expression Tests
##########

statement ok
CREATE external table aggregate_simple(c1 real, c2 double, c3 boolean) STORED as CSV LOCATION '../core/tests/data/aggregate_simple.csv' OPTIONS ('format.has_header' 'true');

# Round
query R
SELECT ROUND(c1) FROM aggregate_simple
----
0
0
0
0
0
0
0
0
0
0
0
0
0
0
0

# Round
query R
SELECT round(c1/3, 2) FROM aggregate_simple order by c1
----
0
0
0
0
0
0
0
0
0
0
0
0
0
0
0

# Round
query R
SELECT round(c1, 4) FROM aggregate_simple order by c1
----
0
0
0
0
0
0
0
0
0
0
0.0001
0.0001
0.0001
0.0001
0.0001

# Round
query RRRRRRRR
SELECT round(125.2345, -3), round(125.2345, -2), round(125.2345, -1), round(125.2345), round(125.2345, 0), round(125.2345, 1), round(125.2345, 2), round(125.2345, 3)
----
0 100 130 125 125 125.2 125.23 125.235

# atan2
query RRRRRRR
SELECT atan2(2.0, 1.0), atan2(-2.0, 1.0), atan2(2.0, -1.0), atan2(-2.0, -1.0), atan2(NULL, 1.0), atan2(2.0, NULL), atan2(NULL, NULL);
----
1.107148717794 -1.107148717794 2.034443935796 -2.034443935796 NULL NULL NULL

# nanvl
query RRR
SELECT nanvl(asin(10), 1.0), nanvl(1.0, 2.0), nanvl(asin(10), asin(10))
----
1 1 NaN

# isnan
query BBBB
SELECT isnan(1.0), isnan('NaN'::DOUBLE), isnan(-'NaN'::DOUBLE), isnan(NULL)
----
false true true NULL

# iszero
query BBBB
SELECT iszero(1.0), iszero(0.0), iszero(-0.0), iszero(NULL)
----
false true true NULL

# abs: empty argumnet
statement error
SELECT abs();

# abs: wrong number of arguments
statement error
SELECT abs(1, 2);

# abs: unsupported argument type
query error DataFusion error: This feature is not implemented: Unsupported data type Utf8 for function abs
SELECT abs('foo');


statement ok
CREATE TABLE test_nullable_integer(
    c1 TINYINT, 
    c2 SMALLINT, 
    c3 INT, 
    c4 BIGINT, 
    c5 TINYINT UNSIGNED, 
    c6 SMALLINT UNSIGNED, 
    c7 INT UNSIGNED, 
    c8 BIGINT UNSIGNED, 
    dataset TEXT
    ) 
    AS VALUES
    (NULL, NULL, NULL, NULL, NULL, NULL, NULL, NULL, 'nulls'),
    (0, 0, 0, 0, 0, 0, 0, 0, 'zeros'),
    (1, 1, 1, 1, 1, 1, 1, 1, 'ones');

query I
INSERT into test_nullable_integer values(-128, -32768, -2147483648, -9223372036854775808, 0, 0, 0, 0, 'mins');
----
1

query I
INSERT into test_nullable_integer values(127, 32767, 2147483647, 9223372036854775807, 255, 65535, 4294967295, 18446744073709551615, 'maxs');
----
1

query IIIIIIII
SELECT c1*0, c2*0, c3*0, c4*0, c5*0, c6*0, c7*0, c8*0 FROM test_nullable_integer where dataset = 'nulls'
----
NULL NULL NULL NULL NULL NULL NULL NULL

query IIIIIIII
SELECT c1/0, c2/0, c3/0, c4/0, c5/0, c6/0, c7/0, c8/0 FROM test_nullable_integer where dataset = 'nulls'
----
NULL NULL NULL NULL NULL NULL NULL NULL

query IIIIIIII
SELECT c1%0, c2%0, c3%0, c4%0, c5%0, c6%0, c7%0, c8%0 FROM test_nullable_integer where dataset = 'nulls'
----
NULL NULL NULL NULL NULL NULL NULL NULL

query IIIIIIII rowsort
select c1*0, c2*0, c3*0, c4*0, c5*0, c6*0, c7*0, c8*0 from test_nullable_integer where dataset != 'maxs'
----
0 0 0 0 0 0 0 0
0 0 0 0 0 0 0 0
0 0 0 0 0 0 0 0
NULL NULL NULL NULL NULL NULL NULL NULL

query error DataFusion error: Arrow error: Divide by zero error
SELECT c1/0 FROM test_nullable_integer

query error DataFusion error: Arrow error: Divide by zero error
SELECT c2/0 FROM test_nullable_integer

query error DataFusion error: Arrow error: Divide by zero error
SELECT c3/0 FROM test_nullable_integer

query error DataFusion error: Arrow error: Divide by zero error
SELECT c4/0 FROM test_nullable_integer

query error DataFusion error: Arrow error: Divide by zero error
SELECT c5/0 FROM test_nullable_integer

query error DataFusion error: Arrow error: Divide by zero error
SELECT c6/0 FROM test_nullable_integer

query error DataFusion error: Arrow error: Divide by zero error
SELECT c7/0 FROM test_nullable_integer

query error DataFusion error: Arrow error: Divide by zero error
SELECT c8/0 FROM test_nullable_integer

query error DataFusion error: Arrow error: Divide by zero error
SELECT c1%0 FROM test_nullable_integer

query error DataFusion error: Arrow error: Divide by zero error
SELECT c2%0 FROM test_nullable_integer

query error DataFusion error: Arrow error: Divide by zero error
SELECT c3%0 FROM test_nullable_integer

query error DataFusion error: Arrow error: Divide by zero error
SELECT c4%0 FROM test_nullable_integer

query error DataFusion error: Arrow error: Divide by zero error
SELECT c5%0 FROM test_nullable_integer

query error DataFusion error: Arrow error: Divide by zero error
SELECT c6%0 FROM test_nullable_integer

query error DataFusion error: Arrow error: Divide by zero error
SELECT c7%0 FROM test_nullable_integer

query error DataFusion error: Arrow error: Divide by zero error
SELECT c8%0 FROM test_nullable_integer

# abs: return type
query TTTTTTTT rowsort
select 
   arrow_typeof(abs(c1)), arrow_typeof(abs(c2)), arrow_typeof(abs(c3)), arrow_typeof(abs(c4)),
   arrow_typeof(abs(c5)), arrow_typeof(abs(c6)), arrow_typeof(abs(c7)), arrow_typeof(abs(c8))
from test_nullable_integer limit 1
----
Int8 Int16 Int32 Int64 UInt8 UInt16 UInt32 UInt64

# abs: unsigned integers
query IIII rowsort
select abs(c5), abs(c6), abs(c7), abs(c8) from test_nullable_integer
----
0 0 0 0
0 0 0 0
1 1 1 1
255 65535 4294967295 18446744073709551615
NULL NULL NULL NULL

# abs: signed integers
query IIII rowsort
select abs(c1), abs(c2), abs(c3), abs(c4) from test_nullable_integer where dataset != 'mins'
----
0 0 0 0
1 1 1 1
127 32767 2147483647 9223372036854775807
NULL NULL NULL NULL

# abs: Int8 overlow
statement error DataFusion error: Arrow error: Compute error: Int8Array overflow on abs\(-128\)
select abs(c1) from test_nullable_integer where dataset = 'mins'

# abs: Int16 overlow
statement error DataFusion error: Arrow error: Compute error: Int16Array overflow on abs\(-32768\)
select abs(c2) from test_nullable_integer where dataset = 'mins'

# abs: Int32 overlow
statement error DataFusion error: Arrow error: Compute error: Int32Array overflow on abs\(-2147483648\)
select abs(c3) from test_nullable_integer where dataset = 'mins'

# abs: Int64 overlow
statement error DataFusion error: Arrow error: Compute error: Int64Array overflow on abs\(-9223372036854775808\)
select abs(c4) from test_nullable_integer where dataset = 'mins'

statement ok
drop table test_nullable_integer


statement ok
CREATE TABLE test_non_nullable_integer(
    c1 TINYINT NOT NULL, 
    c2 SMALLINT NOT NULL, 
    c3 INT NOT NULL, 
    c4 BIGINT NOT NULL, 
    c5 TINYINT UNSIGNED NOT NULL, 
    c6 SMALLINT UNSIGNED NOT NULL, 
    c7 INT UNSIGNED NOT NULL, 
    c8 BIGINT UNSIGNED NOT NULL, 
    );

query I
INSERT INTO test_non_nullable_integer VALUES(1, 1, 1, 1, 1, 1, 1, 1)
----
1

query IIIIIIII rowsort
select c1*0, c2*0, c3*0, c4*0, c5*0, c6*0, c7*0, c8*0 from test_non_nullable_integer
----
0 0 0 0 0 0 0 0

query error DataFusion error: Arrow error: Divide by zero error
SELECT c1/0 FROM test_non_nullable_integer

query error DataFusion error: Arrow error: Divide by zero error
SELECT c2/0 FROM test_non_nullable_integer

query error DataFusion error: Arrow error: Divide by zero error
SELECT c3/0 FROM test_non_nullable_integer

query error DataFusion error: Arrow error: Divide by zero error
SELECT c4/0 FROM test_non_nullable_integer

query error DataFusion error: Arrow error: Divide by zero error
SELECT c5/0 FROM test_non_nullable_integer

query error DataFusion error: Arrow error: Divide by zero error
SELECT c6/0 FROM test_non_nullable_integer

query error DataFusion error: Arrow error: Divide by zero error
SELECT c7/0 FROM test_non_nullable_integer

query error DataFusion error: Arrow error: Divide by zero error
SELECT c8/0 FROM test_non_nullable_integer

query error DataFusion error: Arrow error: Divide by zero error
SELECT c1%0 FROM test_non_nullable_integer

query error DataFusion error: Arrow error: Divide by zero error
SELECT c2%0 FROM test_non_nullable_integer

query error DataFusion error: Arrow error: Divide by zero error
SELECT c3%0 FROM test_non_nullable_integer

query error DataFusion error: Arrow error: Divide by zero error
SELECT c4%0 FROM test_non_nullable_integer

query error DataFusion error: Arrow error: Divide by zero error
SELECT c5%0 FROM test_non_nullable_integer

query error DataFusion error: Arrow error: Divide by zero error
SELECT c6%0 FROM test_non_nullable_integer

query error DataFusion error: Arrow error: Divide by zero error
SELECT c7%0 FROM test_non_nullable_integer

query error DataFusion error: Arrow error: Divide by zero error
SELECT c8%0 FROM test_non_nullable_integer

statement ok
drop table test_non_nullable_integer


statement ok
CREATE TABLE test_nullable_float(
    c1 float,
    c2 double, 
    ) AS VALUES
    (-1.0, -1.0),
    (1.0, 1.0), 
    (NULL, NULL),
    (0., 0.),
    ('NaN'::double, 'NaN'::double);

query RR rowsort
SELECT c1*0, c2*0 FROM test_nullable_float
----
0 0
0 0
0 0
NULL NULL
NaN NaN

query RR rowsort
SELECT c1/0, c2/0 FROM test_nullable_float
----
-Infinity -Infinity
Infinity Infinity
NULL NULL
NaN NaN
NaN NaN

query RR rowsort
SELECT c1%0, c2%0 FROM test_nullable_float
----
NULL NULL
NaN NaN
NaN NaN
NaN NaN
NaN NaN

query RR rowsort
SELECT c1%1, c2%1 FROM test_nullable_float
----
0 0
0 0
0 0
NULL NULL
NaN NaN

# abs: return type
query TT rowsort
SELECT arrow_typeof(abs(c1)), arrow_typeof(abs(c2)) FROM test_nullable_float limit 1
----
Float32 Float64

# abs: floats
query RR rowsort
SELECT abs(c1), abs(c2) from test_nullable_float 
----
0 0
1 1
1 1
NULL NULL
NaN NaN

statement ok
drop table test_nullable_float


statement ok
CREATE TABLE test_non_nullable_float(
    c1 float NOT NULL,
    c2 double NOT NULL, 
    ); 

query I
INSERT INTO test_non_nullable_float VALUES
    (-1.0, -1.0),
    (1.0, 1.0),
    (0., 0.),
    ('NaN'::double, 'NaN'::double)
----
4

query RR rowsort
SELECT c1*0, c2*0 FROM test_non_nullable_float
----
0 0
0 0
0 0
NaN NaN

query RR rowsort
SELECT c1/0, c2/0 FROM test_non_nullable_float
----
-Infinity -Infinity
Infinity Infinity
NaN NaN
NaN NaN

query RR rowsort
SELECT c1%0, c2%0 FROM test_non_nullable_float
----
NaN NaN
NaN NaN
NaN NaN
NaN NaN

query RR rowsort
SELECT c1%1, c2%1 FROM test_non_nullable_float
----
0 0
0 0
0 0
NaN NaN

statement ok
drop table test_non_nullable_float


statement ok
CREATE TABLE test_nullable_decimal(
    c1 DECIMAL(10, 2),    /* Decimal128 */
    c2 DECIMAL(38, 10),   /* Decimal128 with max precision */ 
    c3 DECIMAL(40, 2),    /* Decimal256 */
    c4 DECIMAL(76, 10)    /* Decimal256 with max precision */ 
 ) AS VALUES 
    (0, 0, 0, 0), 
    (NULL, NULL, NULL, NULL);

query I
INSERT into test_nullable_decimal values
    (
        -99999999.99, 
        '-9999999999999999999999999999.9999999999', 
        '-99999999999999999999999999999999999999.99', 
        '-999999999999999999999999999999999999999999999999999999999999999999.9999999999'
    ), 
    (
        99999999.99, 
        '9999999999999999999999999999.9999999999', 
        '99999999999999999999999999999999999999.99', 
        '999999999999999999999999999999999999999999999999999999999999999999.9999999999'
    ) 
----
2


query R
SELECT c1*0 FROM test_nullable_decimal WHERE c1 IS NULL;
----
NULL

query R
SELECT c1/0 FROM test_nullable_decimal WHERE c1 IS NULL;
----
NULL

query R
SELECT c1%0 FROM test_nullable_decimal WHERE c1 IS NULL;
----
NULL

query R
SELECT c1*0 FROM test_nullable_decimal WHERE c1 IS NOT NULL;
----
0
0
0

query error DataFusion error: Arrow error: Divide by zero error
SELECT c1/0 FROM test_nullable_decimal WHERE c1 IS NOT NULL;

query error DataFusion error: Arrow error: Divide by zero error
SELECT c1%0 FROM test_nullable_decimal WHERE c1 IS NOT NULL;

# abs: return type
query TTTT
SELECT 
    arrow_typeof(abs(c1)), 
    arrow_typeof(abs(c2)), 
    arrow_typeof(abs(c3)),
    arrow_typeof(abs(c4))
FROM test_nullable_decimal limit 1
----
Decimal128(10, 2) Decimal128(38, 10) Decimal256(40, 2) Decimal256(76, 10)

# abs: decimals
query RRRR rowsort
SELECT abs(c1), abs(c2), abs(c3), abs(c4) FROM test_nullable_decimal
----
0 0 0 0
99999999.99 9999999999999999999999999999.9999999999 99999999999999999999999999999999999999.99 999999999999999999999999999999999999999999999999999999999999999999.9999999999
99999999.99 9999999999999999999999999999.9999999999 99999999999999999999999999999999999999.99 999999999999999999999999999999999999999999999999999999999999999999.9999999999
NULL NULL NULL NULL

statement ok
drop table test_nullable_decimal  


statement ok
CREATE TABLE test_non_nullable_decimal(c1 DECIMAL(9,2) NOT NULL); 

query I
INSERT INTO test_non_nullable_decimal VALUES(1)
----
1

query R rowsort
SELECT c1*0 FROM test_non_nullable_decimal
----
0

query error DataFusion error: Arrow error: Divide by zero error
SELECT c1/0 FROM test_non_nullable_decimal 

query error DataFusion error: Arrow error: Divide by zero error
SELECT c1%0 FROM test_non_nullable_decimal 

statement ok
drop table test_non_nullable_decimal 

statement ok
CREATE TABLE signed_integers(
  a INT,
  b INT,
  c INT,
  d INT,
  e INT,
  f INT
) as VALUES
  (-1, 100, -567, 1024, -4, 10),
  (2, -1000, 123, -256, 5, -11),
  (-3, 10000, -978, 2048, -6, 12),
  (4, NULL, NULL, -512, NULL, NULL)
;

query II
select gcd(20, 1000), lcm(20, 1000);
----
20 1000

query error DataFusion error: Arrow error: Compute error: Signed integer overflow in GCD\(\-9223372036854775808, \-9223372036854775808\)
select gcd(-9223372036854775808, -9223372036854775808);

# gcd(i64::MIN, 0)
query error DataFusion error: Arrow error: Compute error: Signed integer overflow in GCD\(\-9223372036854775808, 0\)
select gcd(-9223372036854775808, 0);

# gcd(0, i64::MIN)
query error DataFusion error: Arrow error: Compute error: Signed integer overflow in GCD\(0, \-9223372036854775808\)
select gcd(0, -9223372036854775808);

# Test gcd with zero and negative values
query III
select gcd(0, 0), gcd(-100, 0), gcd(0, -100);
----
0 100 100


## lcm

# Basic cases
query IIIII
select lcm(0, 0), lcm(0, 2), lcm(3, 0), lcm(2, 3), lcm(15, 10);
----
0 0 0 6 30

# Test lcm with negative numbers
query IIIII
select lcm(0, -2), lcm(-3, 0), lcm(-2, 3), lcm(15, -10), lcm(-15, -10)
----
0 0 6 30 30

# Test lcm with Nulls
query III
select lcm(null, 64), lcm(16, null), lcm(null, null)
----
NULL NULL NULL

# Test lcm with columns
query III rowsort
select lcm(a, b), lcm(c, d), lcm(e, f) from signed_integers;
----
100 580608 20
1000 31488 55
30000 1001472 12
NULL NULL NULL

# Result cannot fit in i64
query error DataFusion error: Arrow error: Compute error: Signed integer overflow in LCM\(\-9223372036854775808, \-9223372036854775808\)
select lcm(-9223372036854775808, -9223372036854775808);

query error DataFusion error: Arrow error: Compute error: Signed integer overflow in LCM\(1, \-9223372036854775808\)
select lcm(1, -9223372036854775808);

# Overflow on multiplication
query error DataFusion error: Arrow error: Compute error: Signed integer overflow in LCM\(2, 9223372036854775803\)
select lcm(2, 9223372036854775803);


query error DataFusion error: Arrow error: Compute error: Overflow happened on: 2107754225 \^ 1221660777
select power(2107754225, 1221660777);

<<<<<<< HEAD
statement ok
drop table signed_integers
=======
# factorial overflow
query error DataFusion error: Arrow error: Compute error: Overflow happened on FACTORIAL\(350943270\)
select FACTORIAL(350943270);
>>>>>>> e9e2951a
<|MERGE_RESOLUTION|>--- conflicted
+++ resolved
@@ -647,11 +647,9 @@
 query error DataFusion error: Arrow error: Compute error: Overflow happened on: 2107754225 \^ 1221660777
 select power(2107754225, 1221660777);
 
-<<<<<<< HEAD
-statement ok
-drop table signed_integers
-=======
 # factorial overflow
 query error DataFusion error: Arrow error: Compute error: Overflow happened on FACTORIAL\(350943270\)
 select FACTORIAL(350943270);
->>>>>>> e9e2951a
+
+statement ok
+drop table signed_integers