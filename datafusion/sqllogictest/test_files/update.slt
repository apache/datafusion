# Licensed to the Apache Software Foundation (ASF) under one
# or more contributor license agreements.  See the NOTICE file
# distributed with this work for additional information
# regarding copyright ownership.  The ASF licenses this file
# to you under the Apache License, Version 2.0 (the
# "License"); you may not use this file except in compliance
# with the License.  You may obtain a copy of the License at

#   http://www.apache.org/licenses/LICENSE-2.0

# Unless required by applicable law or agreed to in writing,
# software distributed under the License is distributed on an
# "AS IS" BASIS, WITHOUT WARRANTIES OR CONDITIONS OF ANY
# KIND, either express or implied.  See the License for the
# specific language governing permissions and limitations
# under the License.

##########
## Update Tests
##########

statement ok
create table t1(a int, b varchar, c double, d int);

# Turn off the optimizer to make the logical plan closer to the initial one
statement ok
set datafusion.optimizer.max_passes = 0;

query TT
explain update t1 set a=1, b=2, c=3.0, d=NULL;
----
logical_plan
01)Dml: op=[Update] table=[t1]
02)--Projection: CAST(Int64(1) AS Int32) AS a, CAST(Int64(2) AS Utf8View) AS b, Float64(3) AS c, CAST(NULL AS Int32) AS d
03)----TableScan: t1
<<<<<<< HEAD
physical_plan_error
01)UPDATE operation on table 't1'
02)caused by
03)This feature is not implemented: UPDATE not supported for Base table
=======
physical_plan
01)CooperativeExec
02)--DmlResultExec: rows_affected=0
>>>>>>> 3e635b37

query TT
explain update t1 set a=c+1, b=a, c=c+1.0, d=b;
----
logical_plan
01)Dml: op=[Update] table=[t1]
02)--Projection: CAST(t1.c + CAST(Int64(1) AS Float64) AS Int32) AS a, CAST(t1.a AS Utf8View) AS b, t1.c + Float64(1) AS c, CAST(t1.b AS Int32) AS d
03)----TableScan: t1
<<<<<<< HEAD
physical_plan_error
01)UPDATE operation on table 't1'
02)caused by
03)This feature is not implemented: UPDATE not supported for Base table
=======
physical_plan
01)CooperativeExec
02)--DmlResultExec: rows_affected=0
>>>>>>> 3e635b37

statement ok
create table t2(a int, b varchar, c double, d int);

## set from subquery
query TT
explain update t1 set b = (select max(b) from t2 where t1.a = t2.a)
----
logical_plan
01)Dml: op=[Update] table=[t1]
02)--Projection: t1.a AS a, (<subquery>) AS b, t1.c AS c, t1.d AS d
03)----Subquery:
04)------Projection: max(t2.b)
05)--------Aggregate: groupBy=[[]], aggr=[[max(t2.b)]]
06)----------Filter: outer_ref(t1.a) = t2.a
07)------------TableScan: t2
08)----TableScan: t1
physical_plan_error This feature is not implemented: Physical plan does not support logical expression ScalarSubquery(<subquery>)

# set from other table
query TT
explain update t1 set b = t2.b, c = t2.a, d = 1 from t2 where t1.a = t2.a and t1.b > 'foo' and t2.c > 1.0;
----
logical_plan
01)Dml: op=[Update] table=[t1]
02)--Projection: t1.a AS a, t2.b AS b, CAST(t2.a AS Float64) AS c, CAST(Int64(1) AS Int32) AS d
03)----Filter: t1.a = t2.a AND t1.b > CAST(Utf8("foo") AS Utf8View) AND t2.c > Float64(1)
04)------Cross Join:
05)--------TableScan: t1
06)--------TableScan: t2
<<<<<<< HEAD
physical_plan_error
01)UPDATE operation on table 't1'
02)caused by
03)This feature is not implemented: UPDATE not supported for Base table
=======
physical_plan
01)CooperativeExec
02)--DmlResultExec: rows_affected=0
>>>>>>> 3e635b37

statement ok
create table t3(a int, b varchar, c double, d int);

# set from multiple tables, DataFusion only supports from one table
query error DataFusion error: Error during planning: Multiple tables in UPDATE SET FROM not yet supported
explain update t1 set b = t2.b, c = t3.a, d = 1 from t2, t3 where t1.a = t2.a and t1.a = t3.a;

# test table alias
query TT
explain update t1 as T set b = t2.b, c = t.a, d = 1 from t2 where t.a = t2.a and t.b > 'foo' and t2.c > 1.0;
----
logical_plan
01)Dml: op=[Update] table=[t1]
02)--Projection: t.a AS a, t2.b AS b, CAST(t.a AS Float64) AS c, CAST(Int64(1) AS Int32) AS d
03)----Filter: t.a = t2.a AND t.b > CAST(Utf8("foo") AS Utf8View) AND t2.c > Float64(1)
04)------Cross Join:
05)--------SubqueryAlias: t
06)----------TableScan: t1
07)--------TableScan: t2
<<<<<<< HEAD
physical_plan_error
01)UPDATE operation on table 't1'
02)caused by
03)This feature is not implemented: UPDATE not supported for Base table
=======
physical_plan
01)CooperativeExec
02)--DmlResultExec: rows_affected=0
>>>>>>> 3e635b37
<|MERGE_RESOLUTION|>--- conflicted
+++ resolved
@@ -33,16 +33,9 @@
 01)Dml: op=[Update] table=[t1]
 02)--Projection: CAST(Int64(1) AS Int32) AS a, CAST(Int64(2) AS Utf8View) AS b, Float64(3) AS c, CAST(NULL AS Int32) AS d
 03)----TableScan: t1
-<<<<<<< HEAD
-physical_plan_error
-01)UPDATE operation on table 't1'
-02)caused by
-03)This feature is not implemented: UPDATE not supported for Base table
-=======
 physical_plan
 01)CooperativeExec
 02)--DmlResultExec: rows_affected=0
->>>>>>> 3e635b37
 
 query TT
 explain update t1 set a=c+1, b=a, c=c+1.0, d=b;
@@ -51,16 +44,9 @@
 01)Dml: op=[Update] table=[t1]
 02)--Projection: CAST(t1.c + CAST(Int64(1) AS Float64) AS Int32) AS a, CAST(t1.a AS Utf8View) AS b, t1.c + Float64(1) AS c, CAST(t1.b AS Int32) AS d
 03)----TableScan: t1
-<<<<<<< HEAD
-physical_plan_error
-01)UPDATE operation on table 't1'
-02)caused by
-03)This feature is not implemented: UPDATE not supported for Base table
-=======
 physical_plan
 01)CooperativeExec
 02)--DmlResultExec: rows_affected=0
->>>>>>> 3e635b37
 
 statement ok
 create table t2(a int, b varchar, c double, d int);
@@ -91,16 +77,9 @@
 04)------Cross Join:
 05)--------TableScan: t1
 06)--------TableScan: t2
-<<<<<<< HEAD
-physical_plan_error
-01)UPDATE operation on table 't1'
-02)caused by
-03)This feature is not implemented: UPDATE not supported for Base table
-=======
 physical_plan
 01)CooperativeExec
 02)--DmlResultExec: rows_affected=0
->>>>>>> 3e635b37
 
 statement ok
 create table t3(a int, b varchar, c double, d int);
@@ -121,13 +100,6 @@
 05)--------SubqueryAlias: t
 06)----------TableScan: t1
 07)--------TableScan: t2
-<<<<<<< HEAD
-physical_plan_error
-01)UPDATE operation on table 't1'
-02)caused by
-03)This feature is not implemented: UPDATE not supported for Base table
-=======
 physical_plan
 01)CooperativeExec
-02)--DmlResultExec: rows_affected=0
->>>>>>> 3e635b37
+02)--DmlResultExec: rows_affected=0