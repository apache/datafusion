--- conflicted
+++ resolved
@@ -3430,13 +3430,8 @@
 ProjectionExec: expr=[MIN(multiple_ordered_table.d) ORDER BY [multiple_ordered_table.c ASC NULLS LAST] RANGE BETWEEN UNBOUNDED PRECEDING AND CURRENT ROW@3 as min1, MAX(multiple_ordered_table.d) PARTITION BY [multiple_ordered_table.b, multiple_ordered_table.a] ORDER BY [multiple_ordered_table.c ASC NULLS LAST] RANGE BETWEEN UNBOUNDED PRECEDING AND CURRENT ROW@2 as max1]
 --BoundedWindowAggExec: wdw=[MIN(d@1) ORDER BY [c@0 ASC NULLS LAST], frame: WindowFrame { units: Range, start_bound: Preceding(Int32(NULL)), end_bound: CurrentRow }], mode=[Sorted]
 ----ProjectionExec: expr=[c@2 as c, d@3 as d, MAX(multiple_ordered_table.d) PARTITION BY [multiple_ordered_table.b, multiple_ordered_table.a] ORDER BY [multiple_ordered_table.c ASC NULLS LAST] RANGE BETWEEN UNBOUNDED PRECEDING AND CURRENT ROW@4 as MAX(multiple_ordered_table.d) PARTITION BY [multiple_ordered_table.b, multiple_ordered_table.a] ORDER BY [multiple_ordered_table.c ASC NULLS LAST] RANGE BETWEEN UNBOUNDED PRECEDING AND CURRENT ROW]
-<<<<<<< HEAD
 ------BoundedWindowAggExec: wdw=[MAX(d@3) PARTITION BY [b@1, a@0] ORDER BY [c@2 ASC NULLS LAST], frame: WindowFrame { units: Range, start_bound: Preceding(Int32(NULL)), end_bound: CurrentRow }], mode=[Sorted]
---------CsvExec: file_groups={1 group: [[WORKSPACE_ROOT/datafusion/core/tests/data/window_2.csv]]}, projection=[a, b, c, d], output_ordering=[a@0 ASC NULLS LAST, b@1 ASC NULLS LAST], has_header=true
-=======
-------BoundedWindowAggExec: wdw=[MAX(multiple_ordered_table.d) PARTITION BY [multiple_ordered_table.b, multiple_ordered_table.a] ORDER BY [multiple_ordered_table.c ASC NULLS LAST] RANGE BETWEEN UNBOUNDED PRECEDING AND CURRENT ROW: Ok(Field { name: "MAX(multiple_ordered_table.d) PARTITION BY [multiple_ordered_table.b, multiple_ordered_table.a] ORDER BY [multiple_ordered_table.c ASC NULLS LAST] RANGE BETWEEN UNBOUNDED PRECEDING AND CURRENT ROW", data_type: Int32, nullable: true, dict_id: 0, dict_is_ordered: false, metadata: {} }), frame: WindowFrame { units: Range, start_bound: Preceding(Int32(NULL)), end_bound: CurrentRow }], mode=[Sorted]
 --------CsvExec: file_groups={1 group: [[WORKSPACE_ROOT/datafusion/core/tests/data/window_2.csv]]}, projection=[a, b, c, d], output_orderings=[[a@0 ASC NULLS LAST, b@1 ASC NULLS LAST], [c@2 ASC NULLS LAST]], has_header=true
->>>>>>> 19bdcdc4
 
 query TT
 EXPLAIN SELECT MAX(c) OVER(PARTITION BY d ORDER BY c ASC) as max_c
@@ -3467,13 +3462,8 @@
 ----TableScan: multiple_ordered_table projection=[a, c, d]
 physical_plan
 ProjectionExec: expr=[SUM(multiple_ordered_table.d) PARTITION BY [multiple_ordered_table.c] ORDER BY [multiple_ordered_table.a ASC NULLS LAST] RANGE BETWEEN UNBOUNDED PRECEDING AND CURRENT ROW@3 as SUM(multiple_ordered_table.d) PARTITION BY [multiple_ordered_table.c] ORDER BY [multiple_ordered_table.a ASC NULLS LAST] RANGE BETWEEN UNBOUNDED PRECEDING AND CURRENT ROW]
-<<<<<<< HEAD
 --BoundedWindowAggExec: wdw=[SUM(CAST(d@2 AS Int64)) PARTITION BY [c@1] ORDER BY [a@0 ASC NULLS LAST], frame: WindowFrame { units: Range, start_bound: Preceding(Int32(NULL)), end_bound: CurrentRow }], mode=[Sorted]
-----CsvExec: file_groups={1 group: [[WORKSPACE_ROOT/datafusion/core/tests/data/window_2.csv]]}, projection=[a, c, d], output_ordering=[a@0 ASC NULLS LAST], has_header=true
-=======
---BoundedWindowAggExec: wdw=[SUM(multiple_ordered_table.d) PARTITION BY [multiple_ordered_table.c] ORDER BY [multiple_ordered_table.a ASC NULLS LAST] RANGE BETWEEN UNBOUNDED PRECEDING AND CURRENT ROW: Ok(Field { name: "SUM(multiple_ordered_table.d) PARTITION BY [multiple_ordered_table.c] ORDER BY [multiple_ordered_table.a ASC NULLS LAST] RANGE BETWEEN UNBOUNDED PRECEDING AND CURRENT ROW", data_type: Int64, nullable: true, dict_id: 0, dict_is_ordered: false, metadata: {} }), frame: WindowFrame { units: Range, start_bound: Preceding(Int32(NULL)), end_bound: CurrentRow }], mode=[Sorted]
 ----CsvExec: file_groups={1 group: [[WORKSPACE_ROOT/datafusion/core/tests/data/window_2.csv]]}, projection=[a, c, d], output_orderings=[[a@0 ASC NULLS LAST], [c@1 ASC NULLS LAST]], has_header=true
->>>>>>> 19bdcdc4
 
 query TT
 explain SELECT SUM(d) OVER(PARTITION BY c, a ORDER BY b ASC)
@@ -3485,13 +3475,8 @@
 ----TableScan: multiple_ordered_table projection=[a, b, c, d]
 physical_plan
 ProjectionExec: expr=[SUM(multiple_ordered_table.d) PARTITION BY [multiple_ordered_table.c, multiple_ordered_table.a] ORDER BY [multiple_ordered_table.b ASC NULLS LAST] RANGE BETWEEN UNBOUNDED PRECEDING AND CURRENT ROW@4 as SUM(multiple_ordered_table.d) PARTITION BY [multiple_ordered_table.c, multiple_ordered_table.a] ORDER BY [multiple_ordered_table.b ASC NULLS LAST] RANGE BETWEEN UNBOUNDED PRECEDING AND CURRENT ROW]
-<<<<<<< HEAD
 --BoundedWindowAggExec: wdw=[SUM(CAST(d@3 AS Int64)) PARTITION BY [c@2, a@0] ORDER BY [b@1 ASC NULLS LAST], frame: WindowFrame { units: Range, start_bound: Preceding(Int32(NULL)), end_bound: CurrentRow }], mode=[Sorted]
-----CsvExec: file_groups={1 group: [[WORKSPACE_ROOT/datafusion/core/tests/data/window_2.csv]]}, projection=[a, b, c, d], output_ordering=[a@0 ASC NULLS LAST, b@1 ASC NULLS LAST], has_header=true
-=======
---BoundedWindowAggExec: wdw=[SUM(multiple_ordered_table.d) PARTITION BY [multiple_ordered_table.c, multiple_ordered_table.a] ORDER BY [multiple_ordered_table.b ASC NULLS LAST] RANGE BETWEEN UNBOUNDED PRECEDING AND CURRENT ROW: Ok(Field { name: "SUM(multiple_ordered_table.d) PARTITION BY [multiple_ordered_table.c, multiple_ordered_table.a] ORDER BY [multiple_ordered_table.b ASC NULLS LAST] RANGE BETWEEN UNBOUNDED PRECEDING AND CURRENT ROW", data_type: Int64, nullable: true, dict_id: 0, dict_is_ordered: false, metadata: {} }), frame: WindowFrame { units: Range, start_bound: Preceding(Int32(NULL)), end_bound: CurrentRow }], mode=[Sorted]
 ----CsvExec: file_groups={1 group: [[WORKSPACE_ROOT/datafusion/core/tests/data/window_2.csv]]}, projection=[a, b, c, d], output_orderings=[[a@0 ASC NULLS LAST, b@1 ASC NULLS LAST], [c@2 ASC NULLS LAST]], has_header=true
->>>>>>> 19bdcdc4
 
 query I
 SELECT SUM(d) OVER(PARTITION BY c, a ORDER BY b ASC)
@@ -3516,8 +3501,6 @@
 # Please note that: "NTH_VALUE(c, 2) OVER(order by c DESC ) as nv1" is same with
 #                   "NTH_VALUE(c, 2) OVER(order by c DESC RANGE BETWEEN UNBOUNDED PRECEDING AND CURRENT ROW) as nv1" "
 # we can produce same result without re-sorting the table.
-# Unfortunately since window expression names are string, this change is not seen the plan (we do not do string manipulation).
-# TODO: Reflect window expression reversal in the plans.
 query TT
 EXPLAIN SELECT c, NTH_VALUE(c, 2) OVER(order by c DESC) as nv1
   FROM multiple_ordered_table
@@ -3533,11 +3516,7 @@
 physical_plan
 GlobalLimitExec: skip=0, fetch=5
 --ProjectionExec: expr=[c@0 as c, NTH_VALUE(multiple_ordered_table.c,Int64(2)) ORDER BY [multiple_ordered_table.c DESC NULLS FIRST] RANGE BETWEEN UNBOUNDED PRECEDING AND CURRENT ROW@1 as nv1]
-<<<<<<< HEAD
 ----WindowAggExec: wdw=[NTH_VALUE(c@0, -2) ORDER BY [c@0 ASC NULLS LAST], frame: WindowFrame { units: Range, start_bound: CurrentRow, end_bound: Following(Int32(NULL)) }]
-=======
-----WindowAggExec: wdw=[NTH_VALUE(multiple_ordered_table.c,Int64(2)) ORDER BY [multiple_ordered_table.c DESC NULLS FIRST] RANGE BETWEEN UNBOUNDED PRECEDING AND CURRENT ROW: Ok(Field { name: "NTH_VALUE(multiple_ordered_table.c,Int64(2)) ORDER BY [multiple_ordered_table.c DESC NULLS FIRST] RANGE BETWEEN UNBOUNDED PRECEDING AND CURRENT ROW", data_type: Int32, nullable: true, dict_id: 0, dict_is_ordered: false, metadata: {} }), frame: WindowFrame { units: Range, start_bound: CurrentRow, end_bound: Following(Int32(NULL)) }]
->>>>>>> 19bdcdc4
 ------CsvExec: file_groups={1 group: [[WORKSPACE_ROOT/datafusion/core/tests/data/window_2.csv]]}, projection=[c], output_ordering=[c@0 ASC NULLS LAST], has_header=true
 
 query II
