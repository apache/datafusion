# Licensed to the Apache Software Foundation (ASF) under one
# or more contributor license agreements.  See the NOTICE file
# distributed with this work for additional information
# regarding copyright ownership.  The ASF licenses this file
# to you under the Apache License, Version 2.0 (the
# "License"); you may not use this file except in compliance
# with the License.  You may obtain a copy of the License at

#   http://www.apache.org/licenses/LICENSE-2.0

# Unless required by applicable law or agreed to in writing,
# software distributed under the License is distributed on an
# "AS IS" BASIS, WITHOUT WARRANTIES OR CONDITIONS OF ANY
# KIND, either express or implied.  See the License for the
# specific language governing permissions and limitations
# under the License.

##########
## UNION Tests
##########

statement ok
CREATE TABLE t1(
  id INT,  
  name TEXT
) as VALUES
  (1, 'Alex'), 
  (2, 'Bob'), 
  (3, 'Alice')
;

statement ok
CREATE TABLE t2(
  id TINYINT,
  name TEXT
) as VALUES
  (1, 'Alex'), 
  (2, 'Bob'), 
  (3, 'John')
;

# union with EXCEPT(JOIN)
query T rowsort
(   
    SELECT name FROM t1
    EXCEPT
    SELECT name FROM t2
)  
UNION ALL
(   
    SELECT name FROM t2
    EXCEPT
    SELECT name FROM t1
)
----
Alice
John

# union with type coercion
query IT rowsort
(   
    SELECT * FROM t1
    EXCEPT
    SELECT * FROM t2
)  
UNION ALL
(   
    SELECT * FROM t2
    EXCEPT
    SELECT * FROM t1
)
----
3 Alice
3 John

# union all
query I rowsort
SELECT 1 as x
UNION ALL
SELECT 2 as x
----
1
2

query I
select count(*) from (select id from t1 union all select id from t2)
----
6

# csv_union_all
statement ok
CREATE EXTERNAL TABLE aggregate_test_100 (
  c1  VARCHAR NOT NULL,
  c2  TINYINT NOT NULL,
  c3  SMALLINT NOT NULL,
  c4  SMALLINT,
  c5  INT,
  c6  BIGINT NOT NULL,
  c7  SMALLINT NOT NULL,
  c8  INT NOT NULL,
  c9  BIGINT UNSIGNED NOT NULL,
  c10 VARCHAR NOT NULL,
  c11 FLOAT NOT NULL,
  c12 DOUBLE NOT NULL,
  c13 VARCHAR NOT NULL
)
STORED AS CSV
LOCATION '../../testing/data/csv/aggregate_test_100.csv'
OPTIONS ('format.has_header' 'true');

query I
select COUNT(*) from (
    SELECT c1 FROM aggregate_test_100
    UNION ALL
    SELECT c1 FROM aggregate_test_100
)
----
200

# union_distinct
query I rowsort
SELECT 1 as x
UNION
SELECT 1 as x
----
1

# union_all_with_aggregate
query I
SELECT SUM(d) FROM (
    SELECT 1 as c, 2 as d
    UNION ALL
    SELECT 1 as c, 3 AS d
) as a
----
5

# three way union with aggregate and type coercion
query II rowsort
SELECT c1, SUM(c2) FROM (
    SELECT 1 as c1, 1::int as c2
    UNION
    SELECT 2 as c1, 2::int as c2
    UNION
    SELECT 3 as c1, COALESCE(3::int, 0) as c2
) as a
GROUP BY c1
----
1 1
2 2
3 3

# This test goes through schema check in aggregate plan, if count's nullable is not matched, this test failed
query II rowsort
SELECT c1, SUM(c2) FROM (
    SELECT 1 as c1, 1::int as c2
    UNION
    SELECT 2 as c1, 2::int as c2
    UNION
    SELECT 3 as c1, count(1) as c2
) as a
GROUP BY c1
----
1 1
2 2
3 1

# union_all_with_count
statement ok
CREATE table t as SELECT 1 as a

query I
SELECT COUNT(*) FROM (
    SELECT a from t
    UNION ALL
    SELECT a from t
)
----
2

# union_schemas
query I rowsort
SELECT 1 A UNION ALL SELECT 2
----
1
2

# union_schemas
query I rowsort
SELECT 1 UNION SELECT 2
----
1
2

# union_with_except_input
query T rowsort
(
    SELECT name FROM t1
    EXCEPT
    SELECT name FROM t2
)
UNION ALL
(
    SELECT name FROM t2
    EXCEPT
    SELECT name FROM t1
)
----
Alice
John

# nested_union
query T rowsort
SELECT name FROM t1 UNION (SELECT name from t2 UNION SELECT name || '_new' from t2)
----
Alex
Alex_new
Alice
Bob
Bob_new
John
John_new

# should be un-nested, with a single (logical) aggregate
query TT
EXPLAIN SELECT name FROM t1 UNION (SELECT name from t2 UNION SELECT name || '_new' from t2)
----
logical_plan
01)Aggregate: groupBy=[[name]], aggr=[[]]
02)--Union
03)----TableScan: t1 projection=[name]
04)----TableScan: t2 projection=[name]
05)----Projection: t2.name || Utf8("_new") AS name
06)------TableScan: t2 projection=[name]
physical_plan
01)AggregateExec: mode=FinalPartitioned, gby=[name@0 as name], aggr=[]
02)--CoalesceBatchesExec: target_batch_size=8192
03)----RepartitionExec: partitioning=Hash([name@0], 4), input_partitions=4
04)------RepartitionExec: partitioning=RoundRobinBatch(4), input_partitions=3
05)--------AggregateExec: mode=Partial, gby=[name@0 as name], aggr=[]
06)----------UnionExec
07)------------DataSourceExec: partitions=1, partition_sizes=[1]
08)------------DataSourceExec: partitions=1, partition_sizes=[1]
09)------------ProjectionExec: expr=[name@0 || _new as name]
10)--------------DataSourceExec: partitions=1, partition_sizes=[1]

# nested_union_all
query T rowsort
SELECT name FROM t1 UNION ALL (SELECT name from t2 UNION ALL SELECT name || '_new' from t2)
----
Alex
Alex
Alex_new
Alice
Bob
Bob
Bob_new
John
John_new

# Plan is unnested
query TT
EXPLAIN SELECT name FROM t1 UNION ALL (SELECT name from t2 UNION ALL SELECT name || '_new' from t2)
----
logical_plan
01)Union
02)--TableScan: t1 projection=[name]
03)--TableScan: t2 projection=[name]
04)--Projection: t2.name || Utf8("_new") AS name
05)----TableScan: t2 projection=[name]
physical_plan
01)UnionExec
02)--DataSourceExec: partitions=1, partition_sizes=[1]
03)--DataSourceExec: partitions=1, partition_sizes=[1]
04)--ProjectionExec: expr=[name@0 || _new as name]
05)----DataSourceExec: partitions=1, partition_sizes=[1]

# Make sure to choose a small batch size to introduce parallelism to the plan.
statement ok
set datafusion.execution.batch_size = 2;

# union_with_type_coercion
query TT
explain
(
    SELECT id, name FROM t1
    EXCEPT
    SELECT id, name FROM t2
)
UNION ALL
(
    SELECT id, name FROM t2
    EXCEPT
    SELECT id, name FROM t1
)
----
logical_plan
01)Union
02)--LeftAnti Join: t1.id = CAST(t2.id AS Int32), t1.name = t2.name
03)----Aggregate: groupBy=[[t1.id, t1.name]], aggr=[[]]
04)------TableScan: t1 projection=[id, name]
05)----TableScan: t2 projection=[id, name]
06)--Projection: CAST(t2.id AS Int32) AS id, t2.name
07)----LeftAnti Join: CAST(t2.id AS Int32) = t1.id, t2.name = t1.name
08)------Aggregate: groupBy=[[t2.id, t2.name]], aggr=[[]]
09)--------TableScan: t2 projection=[id, name]
10)------TableScan: t1 projection=[id, name]
physical_plan
01)UnionExec
02)--CoalesceBatchesExec: target_batch_size=2
03)----HashJoinExec: mode=Partitioned, join_type=LeftAnti, on=[(id@0, CAST(t2.id AS Int32)@2), (name@1, name@1)]
04)------AggregateExec: mode=FinalPartitioned, gby=[id@0 as id, name@1 as name], aggr=[]
05)--------CoalesceBatchesExec: target_batch_size=2
06)----------RepartitionExec: partitioning=Hash([id@0, name@1], 4), input_partitions=4
07)------------AggregateExec: mode=Partial, gby=[id@0 as id, name@1 as name], aggr=[]
08)--------------RepartitionExec: partitioning=RoundRobinBatch(4), input_partitions=1
09)----------------DataSourceExec: partitions=1, partition_sizes=[1]
10)------CoalesceBatchesExec: target_batch_size=2
11)--------RepartitionExec: partitioning=Hash([CAST(t2.id AS Int32)@2, name@1], 4), input_partitions=4
12)----------ProjectionExec: expr=[id@0 as id, name@1 as name, CAST(id@0 AS Int32) as CAST(t2.id AS Int32)]
13)------------RepartitionExec: partitioning=RoundRobinBatch(4), input_partitions=1
14)--------------DataSourceExec: partitions=1, partition_sizes=[1]
15)--ProjectionExec: expr=[CAST(id@0 AS Int32) as id, name@1 as name]
16)----CoalesceBatchesExec: target_batch_size=2
17)------HashJoinExec: mode=Partitioned, join_type=LeftAnti, on=[(CAST(t2.id AS Int32)@2, id@0), (name@1, name@1)], projection=[id@0, name@1]
18)--------CoalesceBatchesExec: target_batch_size=2
19)----------RepartitionExec: partitioning=Hash([CAST(t2.id AS Int32)@2, name@1], 4), input_partitions=4
20)------------ProjectionExec: expr=[id@0 as id, name@1 as name, CAST(id@0 AS Int32) as CAST(t2.id AS Int32)]
21)--------------AggregateExec: mode=FinalPartitioned, gby=[id@0 as id, name@1 as name], aggr=[]
22)----------------CoalesceBatchesExec: target_batch_size=2
23)------------------RepartitionExec: partitioning=Hash([id@0, name@1], 4), input_partitions=4
24)--------------------AggregateExec: mode=Partial, gby=[id@0 as id, name@1 as name], aggr=[]
25)----------------------RepartitionExec: partitioning=RoundRobinBatch(4), input_partitions=1
26)------------------------DataSourceExec: partitions=1, partition_sizes=[1]
27)--------CoalesceBatchesExec: target_batch_size=2
28)----------RepartitionExec: partitioning=Hash([id@0, name@1], 4), input_partitions=4
29)------------RepartitionExec: partitioning=RoundRobinBatch(4), input_partitions=1
30)--------------DataSourceExec: partitions=1, partition_sizes=[1]


query IT rowsort
(
    SELECT id, name FROM t1
    EXCEPT
    SELECT id, name FROM t2
)
UNION ALL
(
    SELECT id, name FROM t2
    EXCEPT
    SELECT id, name FROM t1
)
----
3 Alice
3 John

# union_with_except_input
query TT
explain
(
    SELECT name FROM t1
    EXCEPT
    SELECT name FROM t2
)
UNION ALL
(
    SELECT name FROM t2
    EXCEPT
    SELECT name FROM t1
)
----
logical_plan
01)Union
02)--LeftAnti Join: t1.name = t2.name
03)----Aggregate: groupBy=[[t1.name]], aggr=[[]]
04)------TableScan: t1 projection=[name]
05)----TableScan: t2 projection=[name]
06)--LeftAnti Join: t2.name = t1.name
07)----Aggregate: groupBy=[[t2.name]], aggr=[[]]
08)------TableScan: t2 projection=[name]
09)----TableScan: t1 projection=[name]
physical_plan
01)InterleaveExec
02)--CoalesceBatchesExec: target_batch_size=2
03)----HashJoinExec: mode=Partitioned, join_type=LeftAnti, on=[(name@0, name@0)]
04)------AggregateExec: mode=FinalPartitioned, gby=[name@0 as name], aggr=[]
05)--------CoalesceBatchesExec: target_batch_size=2
06)----------RepartitionExec: partitioning=Hash([name@0], 4), input_partitions=4
07)------------AggregateExec: mode=Partial, gby=[name@0 as name], aggr=[]
08)--------------RepartitionExec: partitioning=RoundRobinBatch(4), input_partitions=1
09)----------------DataSourceExec: partitions=1, partition_sizes=[1]
10)------CoalesceBatchesExec: target_batch_size=2
11)--------RepartitionExec: partitioning=Hash([name@0], 4), input_partitions=4
12)----------RepartitionExec: partitioning=RoundRobinBatch(4), input_partitions=1
13)------------DataSourceExec: partitions=1, partition_sizes=[1]
14)--CoalesceBatchesExec: target_batch_size=2
15)----HashJoinExec: mode=Partitioned, join_type=LeftAnti, on=[(name@0, name@0)]
16)------AggregateExec: mode=FinalPartitioned, gby=[name@0 as name], aggr=[]
17)--------CoalesceBatchesExec: target_batch_size=2
18)----------RepartitionExec: partitioning=Hash([name@0], 4), input_partitions=4
19)------------AggregateExec: mode=Partial, gby=[name@0 as name], aggr=[]
20)--------------RepartitionExec: partitioning=RoundRobinBatch(4), input_partitions=1
21)----------------DataSourceExec: partitions=1, partition_sizes=[1]
22)------CoalesceBatchesExec: target_batch_size=2
23)--------RepartitionExec: partitioning=Hash([name@0], 4), input_partitions=4
24)----------RepartitionExec: partitioning=RoundRobinBatch(4), input_partitions=1
25)------------DataSourceExec: partitions=1, partition_sizes=[1]

# union_upcast_types
query TT
explain SELECT c1, c9 FROM aggregate_test_100 UNION ALL SELECT c1, c3 FROM aggregate_test_100 ORDER BY c9 DESC LIMIT 5
----
logical_plan
01)Sort: c9 DESC NULLS FIRST, fetch=5
02)--Union
03)----Projection: aggregate_test_100.c1, CAST(aggregate_test_100.c9 AS Decimal128(20, 0)) AS c9
04)------TableScan: aggregate_test_100 projection=[c1, c9]
05)----Projection: aggregate_test_100.c1, CAST(aggregate_test_100.c3 AS Decimal128(20, 0)) AS c9
06)------TableScan: aggregate_test_100 projection=[c1, c3]
physical_plan
01)SortPreservingMergeExec: [c9@1 DESC], fetch=5
02)--UnionExec
03)----SortExec: TopK(fetch=5), expr=[c9@1 DESC], preserve_partitioning=[true]
04)------ProjectionExec: expr=[c1@0 as c1, CAST(c9@1 AS Decimal128(20, 0)) as c9]
05)--------RepartitionExec: partitioning=RoundRobinBatch(4), input_partitions=1
06)----------DataSourceExec: file_groups={1 group: [[WORKSPACE_ROOT/testing/data/csv/aggregate_test_100.csv]]}, projection=[c1, c9], file_type=csv, has_header=true
07)----SortExec: TopK(fetch=5), expr=[c9@1 DESC], preserve_partitioning=[true]
08)------ProjectionExec: expr=[c1@0 as c1, CAST(c3@1 AS Decimal128(20, 0)) as c9]
09)--------RepartitionExec: partitioning=RoundRobinBatch(4), input_partitions=1
10)----------DataSourceExec: file_groups={1 group: [[WORKSPACE_ROOT/testing/data/csv/aggregate_test_100.csv]]}, projection=[c1, c3], file_type=csv, has_header=true

query TR
SELECT c1, c9 FROM aggregate_test_100 UNION ALL SELECT c1, c3 FROM aggregate_test_100 ORDER BY c9 DESC LIMIT 5
----
c 4268716378
e 4229654142
d 4216440507
e 4144173353
b 4076864659

# union_with_hash_aggregate
query TT
explain
SELECT count(*) FROM (
    SELECT distinct name FROM t1
    UNION ALL
    SELECT distinct name FROM t2
) GROUP BY name
----
logical_plan
01)Projection: count(Int64(1)) AS count(*)
02)--Aggregate: groupBy=[[name]], aggr=[[count(Int64(1))]]
03)----Union
04)------Aggregate: groupBy=[[t1.name]], aggr=[[]]
05)--------TableScan: t1 projection=[name]
06)------Aggregate: groupBy=[[t2.name]], aggr=[[]]
07)--------TableScan: t2 projection=[name]
physical_plan
01)ProjectionExec: expr=[count(Int64(1))@1 as count(*)]
02)--AggregateExec: mode=SinglePartitioned, gby=[name@0 as name], aggr=[count(Int64(1))]
03)----InterleaveExec
04)------AggregateExec: mode=FinalPartitioned, gby=[name@0 as name], aggr=[]
05)--------CoalesceBatchesExec: target_batch_size=2
06)----------RepartitionExec: partitioning=Hash([name@0], 4), input_partitions=4
07)------------AggregateExec: mode=Partial, gby=[name@0 as name], aggr=[]
08)--------------RepartitionExec: partitioning=RoundRobinBatch(4), input_partitions=1
09)----------------DataSourceExec: partitions=1, partition_sizes=[1]
10)------AggregateExec: mode=FinalPartitioned, gby=[name@0 as name], aggr=[]
11)--------CoalesceBatchesExec: target_batch_size=2
12)----------RepartitionExec: partitioning=Hash([name@0], 4), input_partitions=4
13)------------AggregateExec: mode=Partial, gby=[name@0 as name], aggr=[]
14)--------------RepartitionExec: partitioning=RoundRobinBatch(4), input_partitions=1
15)----------------DataSourceExec: partitions=1, partition_sizes=[1]

# Union with limit push down 3 children test case
query TT
EXPLAIN
               SELECT count(*) as cnt FROM
                 (SELECT count(*), c1
                  FROM aggregate_test_100
                  WHERE c13 != 'C2GT5KVyOPZpgKVl110TyZO0NcJ434'
                  GROUP BY c1
                  ORDER BY c1
                  ) AS a
                 UNION ALL
               SELECT 1 as cnt
                 UNION ALL
               SELECT lead(c1, 1) OVER () as cnt FROM (select 1 as c1) AS b
               LIMIT 3
----
logical_plan
01)Limit: skip=0, fetch=3
02)--Union
03)----Projection: count(Int64(1)) AS count(*) AS cnt
04)------Limit: skip=0, fetch=3
05)--------Aggregate: groupBy=[[]], aggr=[[count(Int64(1))]]
06)----------SubqueryAlias: a
07)------------Projection: 
08)--------------Aggregate: groupBy=[[aggregate_test_100.c1]], aggr=[[]]
09)----------------Projection: aggregate_test_100.c1
10)------------------Filter: aggregate_test_100.c13 != Utf8("C2GT5KVyOPZpgKVl110TyZO0NcJ434")
11)--------------------TableScan: aggregate_test_100 projection=[c1, c13], partial_filters=[aggregate_test_100.c13 != Utf8("C2GT5KVyOPZpgKVl110TyZO0NcJ434")]
12)----Projection: Int64(1) AS cnt
13)------Limit: skip=0, fetch=3
14)--------EmptyRelation
15)----Projection: lead(b.c1,Int64(1)) ROWS BETWEEN UNBOUNDED PRECEDING AND UNBOUNDED FOLLOWING AS cnt
16)------Limit: skip=0, fetch=3
17)--------WindowAggr: windowExpr=[[lead(b.c1, Int64(1)) ROWS BETWEEN UNBOUNDED PRECEDING AND UNBOUNDED FOLLOWING]]
18)----------SubqueryAlias: b
19)------------Projection: Int64(1) AS c1
20)--------------EmptyRelation
physical_plan
01)CoalescePartitionsExec: fetch=3
02)--UnionExec
03)----ProjectionExec: expr=[count(Int64(1))@0 as cnt]
04)------AggregateExec: mode=Final, gby=[], aggr=[count(Int64(1))]
05)--------CoalescePartitionsExec
06)----------AggregateExec: mode=Partial, gby=[], aggr=[count(Int64(1))]
07)------------ProjectionExec: expr=[]
08)--------------AggregateExec: mode=FinalPartitioned, gby=[c1@0 as c1], aggr=[]
09)----------------CoalesceBatchesExec: target_batch_size=2
10)------------------RepartitionExec: partitioning=Hash([c1@0], 4), input_partitions=4
11)--------------------AggregateExec: mode=Partial, gby=[c1@0 as c1], aggr=[]
12)----------------------CoalesceBatchesExec: target_batch_size=2
13)------------------------FilterExec: c13@1 != C2GT5KVyOPZpgKVl110TyZO0NcJ434, projection=[c1@0]
14)--------------------------RepartitionExec: partitioning=RoundRobinBatch(4), input_partitions=1
15)----------------------------DataSourceExec: file_groups={1 group: [[WORKSPACE_ROOT/testing/data/csv/aggregate_test_100.csv]]}, projection=[c1, c13], file_type=csv, has_header=true
16)----ProjectionExec: expr=[1 as cnt]
17)------PlaceholderRowExec
18)----ProjectionExec: expr=[lead(b.c1,Int64(1)) ROWS BETWEEN UNBOUNDED PRECEDING AND UNBOUNDED FOLLOWING@1 as cnt]
19)------BoundedWindowAggExec: wdw=[lead(b.c1,Int64(1)) ROWS BETWEEN UNBOUNDED PRECEDING AND UNBOUNDED FOLLOWING: Ok(Field { name: "lead(b.c1,Int64(1)) ROWS BETWEEN UNBOUNDED PRECEDING AND UNBOUNDED FOLLOWING", data_type: Int64, nullable: true, dict_id: 0, dict_is_ordered: false, metadata: {} }), frame: WindowFrame { units: Rows, start_bound: Preceding(UInt64(NULL)), end_bound: Following(UInt64(NULL)), is_causal: false }], mode=[Sorted]
20)--------ProjectionExec: expr=[1 as c1]
21)----------PlaceholderRowExec


########
# Clean up after the test
########

statement ok
drop table t1;

statement ok
drop table t2;

statement ok
drop table aggregate_test_100;

statement ok
CREATE EXTERNAL TABLE t1 (
        c1  VARCHAR NOT NULL,
        c2  TINYINT NOT NULL,
        c3  SMALLINT NOT NULL,
        c4  SMALLINT NOT NULL,
        c5  INTEGER NOT NULL,
        c6  BIGINT NOT NULL,
        c7  SMALLINT NOT NULL,
        c8  INT NOT NULL,
        c9  INT UNSIGNED NOT NULL,
        c10 BIGINT UNSIGNED NOT NULL,
        c11 FLOAT NOT NULL,
        c12 DOUBLE NOT NULL,
        c13 VARCHAR NOT NULL
    )
STORED AS CSV
WITH ORDER (c1 ASC)
LOCATION '../../testing/data/csv/aggregate_test_100.csv'
OPTIONS ('format.has_header' 'true');

statement ok
CREATE EXTERNAL TABLE t2 (
        c1a  VARCHAR NOT NULL,
        c2  TINYINT NOT NULL,
        c3  SMALLINT NOT NULL,
        c4  SMALLINT NOT NULL,
        c5  INTEGER NOT NULL,
        c6  BIGINT NOT NULL,
        c7  SMALLINT NOT NULL,
        c8  INT NOT NULL,
        c9  INT UNSIGNED NOT NULL,
        c10 BIGINT UNSIGNED NOT NULL,
        c11 FLOAT NOT NULL,
        c12 DOUBLE NOT NULL,
        c13 VARCHAR NOT NULL
    )
STORED AS CSV
WITH ORDER (c1a ASC)
LOCATION '../../testing/data/csv/aggregate_test_100.csv'
OPTIONS ('format.has_header' 'true');

query TT
explain
SELECT c1 FROM(
(   
    SELECT c1 FROM t1
)  
UNION ALL
(   
    SELECT c1a FROM t2
))
ORDER BY c1
----
logical_plan
01)Sort: c1 ASC NULLS LAST
02)--Union
03)----TableScan: t1 projection=[c1]
04)----Projection: t2.c1a AS c1
05)------TableScan: t2 projection=[c1a]
physical_plan
01)SortPreservingMergeExec: [c1@0 ASC NULLS LAST]
02)--UnionExec
03)----DataSourceExec: file_groups={1 group: [[WORKSPACE_ROOT/testing/data/csv/aggregate_test_100.csv]]}, projection=[c1], output_ordering=[c1@0 ASC NULLS LAST], file_type=csv, has_header=true
04)----ProjectionExec: expr=[c1a@0 as c1]
05)------DataSourceExec: file_groups={1 group: [[WORKSPACE_ROOT/testing/data/csv/aggregate_test_100.csv]]}, projection=[c1a], output_ordering=[c1a@0 ASC NULLS LAST], file_type=csv, has_header=true

statement ok
drop table t1

statement ok
drop table t2

# test UNION ALL aliases correctly with aliased columns
query TT
explain select 1 a group by a union all select 2 b union all select 3 c
----
logical_plan
01)Union
02)--Projection: Int64(1) AS a
03)----Aggregate: groupBy=[[Int64(1)]], aggr=[[]]
04)------EmptyRelation
05)--Projection: Int64(2) AS a
06)----EmptyRelation
07)--Projection: Int64(3) AS a
08)----EmptyRelation
physical_plan
01)UnionExec
02)--ProjectionExec: expr=[Int64(1)@0 as a]
03)----AggregateExec: mode=SinglePartitioned, gby=[1 as Int64(1)], aggr=[], ordering_mode=Sorted
04)------PlaceholderRowExec
05)--ProjectionExec: expr=[2 as a]
06)----PlaceholderRowExec
07)--ProjectionExec: expr=[3 as a]
08)----PlaceholderRowExec

# test UNION ALL aliases correctly with aliased subquery
query TT
explain select count(*) count, n from (select 5 as n) a group by n
union all
select x, y from (select 1 as x , max(10) as y) b
----
logical_plan
01)Union
02)--Projection: count(Int64(1)) AS count(*) AS count, a.n
03)----Aggregate: groupBy=[[a.n]], aggr=[[count(Int64(1))]]
04)------SubqueryAlias: a
05)--------Projection: Int64(5) AS n
06)----------EmptyRelation
07)--Projection: b.x AS count, b.y AS n
08)----SubqueryAlias: b
09)------Projection: Int64(1) AS x, max(Int64(10)) AS y
10)--------Aggregate: groupBy=[[]], aggr=[[max(Int64(10))]]
11)----------EmptyRelation
physical_plan
01)UnionExec
02)--ProjectionExec: expr=[count(Int64(1))@1 as count, n@0 as n]
03)----AggregateExec: mode=SinglePartitioned, gby=[n@0 as n], aggr=[count(Int64(1))], ordering_mode=Sorted
04)------ProjectionExec: expr=[5 as n]
05)--------PlaceholderRowExec
06)--ProjectionExec: expr=[1 as count, max(Int64(10))@0 as n]
07)----AggregateExec: mode=Single, gby=[], aggr=[max(Int64(10))]
08)------PlaceholderRowExec


# Test issue: https://github.com/apache/datafusion/issues/11409
statement ok
CREATE TABLE t1(v0 BIGINT, v1 BIGINT, v2 BIGINT, v3 BOOLEAN);

statement ok
CREATE TABLE t2(v0 DOUBLE);

query I
INSERT INTO t1(v0, v2, v1) VALUES (-1229445667, -342312412, -1507138076);
----
1

query I
INSERT INTO t1(v0, v1) VALUES (1541512604, -1229445667);
----
1

query I
INSERT INTO t1(v1, v3, v0, v2) VALUES (-1020641465, false, -1493773377, 1751276473);
----
1

query I
INSERT INTO t1(v3) VALUES (true), (true), (false);
----
3

query I
INSERT INTO t2(v0) VALUES (0.28014577292925047);
----
1

query II
SELECT t1.v2, t1.v0 FROM t2 NATURAL JOIN t1
    UNION ALL
SELECT t1.v2, t1.v0 FROM t2 NATURAL JOIN t1 WHERE (t1.v2 IS NULL);
----

query IR
SELECT t1.v0, t2.v0 FROM t1,t2
    UNION ALL
SELECT t1.v0, t2.v0 FROM t1,t2
ORDER BY v0;
----
-1493773377 0.280145772929
-1493773377 0.280145772929
-1229445667 0.280145772929
-1229445667 0.280145772929
1541512604 0.280145772929
1541512604 0.280145772929
NULL 0.280145772929
NULL 0.280145772929
NULL 0.280145772929
NULL 0.280145772929
NULL 0.280145772929
NULL 0.280145772929

statement ok
CREATE TABLE t3 (
  id INT
) as VALUES
  (1),
  (2),
  (3)
;

statement ok
CREATE TABLE t4 (
  id TEXT
) as VALUES
  ('4'),
  ('5'),
  ('6')
;

# test type coersion for wildcard expansion
query T rowsort
(SELECT * FROM t3 ) UNION ALL (SELECT * FROM t4)
----
1
2
3
4
5
6

statement ok
DROP TABLE t1;

statement ok
DROP TABLE t2;

statement ok
DROP TABLE t3;

statement ok
DROP TABLE t4;

# Test issue: https://github.com/apache/datafusion/issues/11742
query R rowsort
WITH 
  tt(v1) AS (VALUES (1::INT),(NULL::INT)) 
SELECT NVL(v1, 0.5) FROM tt
  UNION ALL
SELECT NULL WHERE FALSE;
----
0.5
1

# Test Union of List Types. Issue: https://github.com/apache/datafusion/issues/12291
query error DataFusion error: type_coercion\ncaused by\nError during planning: Incompatible inputs for Union: Previous inputs were of type List(.*), but got incompatible type List(.*) on column 'x'
SELECT make_array(2) x UNION ALL SELECT make_array(now()) x;

query ? rowsort
select make_array(arrow_cast(2, 'UInt8')) x UNION ALL SELECT make_array(arrow_cast(-2, 'Int8')) x;
----
[-2]
[2]

query ? rowsort
select make_array(make_array(1)) x UNION ALL SELECT make_array(arrow_cast(make_array(-1), 'LargeList(Int8)')) x;
----
[[-1]]
[[1]]

statement ok
CREATE EXTERNAL TABLE aggregate_test_100 (
  c1  VARCHAR NOT NULL,
  c2  TINYINT NOT NULL,
  c3  SMALLINT NOT NULL,
  c4  SMALLINT,
  c5  INT,
  c6  BIGINT NOT NULL,
  c7  SMALLINT NOT NULL,
  c8  INT NOT NULL,
  c9  BIGINT UNSIGNED NOT NULL,
  c10 VARCHAR NOT NULL,
  c11 FLOAT NOT NULL,
  c12 DOUBLE NOT NULL,
  c13 VARCHAR NOT NULL
)
STORED AS CSV
LOCATION '../../testing/data/csv/aggregate_test_100.csv'
OPTIONS ('format.has_header' 'true');

statement ok
set datafusion.execution.batch_size = 2;

# Constant value tracking across union
query TT
explain
SELECT * FROM(
(
    SELECT * FROM aggregate_test_100 WHERE c1='a'
)
UNION ALL
(
    SELECT * FROM aggregate_test_100 WHERE c1='a'
))
ORDER BY c1
----
logical_plan
01)Sort: c1 ASC NULLS LAST
02)--Union
03)----Filter: aggregate_test_100.c1 = Utf8("a")
04)------TableScan: aggregate_test_100 projection=[c1, c2, c3, c4, c5, c6, c7, c8, c9, c10, c11, c12, c13], partial_filters=[aggregate_test_100.c1 = Utf8("a")]
05)----Filter: aggregate_test_100.c1 = Utf8("a")
06)------TableScan: aggregate_test_100 projection=[c1, c2, c3, c4, c5, c6, c7, c8, c9, c10, c11, c12, c13], partial_filters=[aggregate_test_100.c1 = Utf8("a")]
physical_plan
01)CoalescePartitionsExec
02)--UnionExec
03)----CoalesceBatchesExec: target_batch_size=2
04)------FilterExec: c1@0 = a
05)--------RepartitionExec: partitioning=RoundRobinBatch(4), input_partitions=1
06)----------DataSourceExec: file_groups={1 group: [[WORKSPACE_ROOT/testing/data/csv/aggregate_test_100.csv]]}, projection=[c1, c2, c3, c4, c5, c6, c7, c8, c9, c10, c11, c12, c13], file_type=csv, has_header=true
07)----CoalesceBatchesExec: target_batch_size=2
08)------FilterExec: c1@0 = a
09)--------RepartitionExec: partitioning=RoundRobinBatch(4), input_partitions=1
10)----------DataSourceExec: file_groups={1 group: [[WORKSPACE_ROOT/testing/data/csv/aggregate_test_100.csv]]}, projection=[c1, c2, c3, c4, c5, c6, c7, c8, c9, c10, c11, c12, c13], file_type=csv, has_header=true

# Clean up after the test
statement ok
drop table aggregate_test_100;

# test for https://github.com/apache/datafusion/issues/14352
query TB rowsort
SELECT
    a,
    a IS NOT NULL
FROM (
    -- second column, even though it's not selected, was necessary to reproduce the bug linked above
    SELECT 'foo' AS a, 3 AS b
    UNION ALL
    SELECT NULL AS a, 4 AS b
)
----
NULL false
foo true

query T
SELECT combined
FROM (
  SELECT concat('A', 'B') AS combined UNION ALL
  SELECT concat('A', 'B') AS combined
)
GROUP BY combined
----
AB


# Test union in view
statement ok
CREATE TABLE u1 (x INT, y INT);

statement ok
INSERT INTO u1 VALUES (3, 3), (3, 3), (1, 1);

statement ok
CREATE TABLE u2 (y BIGINT, z BIGINT);

statement ok
INSERT INTO u2 VALUES (20, 20), (40, 40);

statement ok
CREATE VIEW v1 AS
SELECT y FROM u1 UNION ALL SELECT y FROM u2 ORDER BY y;

query I
SELECT * FROM (SELECT y FROM u1 UNION ALL SELECT y FROM u2) ORDER BY y;
----
1
3
3
20
40

query TT
explain SELECT * FROM (SELECT y FROM u1 UNION ALL SELECT y FROM u2) ORDER BY y;
----
logical_plan
01)Sort: y ASC NULLS LAST
02)--Union
03)----Projection: CAST(u1.y AS Int64) AS y
04)------TableScan: u1 projection=[y]
05)----TableScan: u2 projection=[y]
physical_plan
01)SortPreservingMergeExec: [y@0 ASC NULLS LAST]
02)--UnionExec
03)----SortExec: expr=[y@0 ASC NULLS LAST], preserve_partitioning=[true]
04)------ProjectionExec: expr=[CAST(y@0 AS Int64) as y]
05)--------RepartitionExec: partitioning=RoundRobinBatch(4), input_partitions=1
06)----------DataSourceExec: partitions=1, partition_sizes=[1]
07)----SortExec: expr=[y@0 ASC NULLS LAST], preserve_partitioning=[false]
08)------DataSourceExec: partitions=1, partition_sizes=[1]

# optimize_subquery_sort in create_relation removes Sort so the result is not sorted.
query I
SELECT * FROM v1;
----
20
40
3
3
<<<<<<< HEAD
1
=======
1

query TT
explain SELECT * FROM v1;
----
logical_plan
01)SubqueryAlias: v1
02)--Union
03)----Projection: CAST(u1.y AS Int64) AS y
04)------TableScan: u1 projection=[y]
05)----TableScan: u2 projection=[y]
physical_plan
01)UnionExec
02)--ProjectionExec: expr=[CAST(y@0 AS Int64) as y]
03)----RepartitionExec: partitioning=RoundRobinBatch(4), input_partitions=1
04)------DataSourceExec: partitions=1, partition_sizes=[1]
05)--DataSourceExec: partitions=1, partition_sizes=[1]

statement count 0
drop view v1;

statement count 0
drop table u1;

statement count 0
drop table u2;
>>>>>>> b488b94c
<|MERGE_RESOLUTION|>--- conflicted
+++ resolved
@@ -934,9 +934,6 @@
 40
 3
 3
-<<<<<<< HEAD
-1
-=======
 1
 
 query TT
@@ -962,5 +959,4 @@
 drop table u1;
 
 statement count 0
-drop table u2;
->>>>>>> b488b94c
+drop table u2;