--- conflicted
+++ resolved
@@ -672,7 +672,12 @@
 statement ok
 DROP TABLE t2;
 
-<<<<<<< HEAD
+statement ok
+DROP TABLE t3;
+
+statement ok
+DROP TABLE t4;
+
 # Test issue: https://github.com/apache/datafusion/issues/11742
 query R rowsort
 WITH 
@@ -682,11 +687,4 @@
 SELECT NULL WHERE FALSE;
 ----
 0.5
-1
-=======
-statement ok
-DROP TABLE t3;
-
-statement ok
-DROP TABLE t4;
->>>>>>> 69c99a7e
+1