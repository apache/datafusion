--- conflicted
+++ resolved
@@ -42,19 +42,11 @@
 # ----
 # true
 
-<<<<<<< HEAD
-#Test 4: Verify current_date matches cast(now() as date) in the same timezone
-#query B
-#SELECT current_date() = cast(now() as date);
-----
-#true
-=======
 # Test 4: Verify current_date matches cast(now() as date) in the same timezone
 # query B
 # SELECT current_date() = cast(now() as date);
 # ----
 # true
->>>>>>> a65a2cbd
 
 # Test 5: Test with negative offset timezone
 # statement ok
