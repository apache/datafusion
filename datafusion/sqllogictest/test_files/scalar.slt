--- conflicted
+++ resolved
@@ -1775,11 +1775,7 @@
 (-14, -14, -14.5, -14.5),
 (NULL, NULL, NULL, NULL);
 
-<<<<<<< HEAD
-query IRRRIR rowsort
-=======
 query RRRRRR rowsort
->>>>>>> dbf9265e
 SELECT power(i32, exp_i) as power_i32,
        power(i64, exp_f) as power_i64,
        pow(f32, exp_i) as power_f32,
