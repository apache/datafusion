--- conflicted
+++ resolved
@@ -25,28 +25,19 @@
 ----
 2
 
-<<<<<<< HEAD
-#Explain copy queries not currently working
-query error DataFusion error: This feature is not implemented: Unsupported SQL statement: Some\("COPY source_table TO 'test_files/scratch/copy/table'"\)
+# Error case
+query error DataFusion error: Error during planning: Copy To format not explicitly set and unable to get file extension!
 EXPLAIN COPY source_table to 'test_files/scratch/copy/table'
 
-query error DataFusion error: SQL error: ParserError\("Expected end of statement, found: source_table"\)
+query TT
 EXPLAIN COPY source_table to 'test_files/scratch/copy/table' (format parquet, per_thread_output true)
-=======
-# Error case
-query error DataFusion error: Error during planning: Copy To format not explicitly set and unable to get file extension!
-EXPLAIN COPY source_table to 'test_files/scratch/table'
-
-query TT
-EXPLAIN COPY source_table to 'test_files/scratch/table' (format parquet, per_thread_output true)
 ----
 logical_plan
-CopyTo: format=parquet output_url=test_files/scratch/table per_thread_output=true options: (format parquet, per_thread_output true)
+CopyTo: format=parquet output_url=test_files/scratch/copy/table per_thread_output=true options: (format parquet, per_thread_output true)
 --TableScan: source_table projection=[col1, col2]
 physical_plan
 InsertExec: sink=ParquetSink(writer_mode=PutMultipart, file_groups=[])
 --MemoryExec: partitions=4, partition_sizes=[1, 0, 0, 0]
->>>>>>> 6aa423b7
 
 # Copy more files to directory via query
 query IT
