--- conflicted
+++ resolved
@@ -539,8 +539,6 @@
 17)│       format: arrow       │
 18)└───────────────────────────┘
 
-<<<<<<< HEAD
-
 # Query with projection on csv
 query TT
 explain SELECT int_col, bigint_col, int_col+bigint_col AS sum_col FROM table1;
@@ -692,7 +690,7 @@
 19)│          files: 1         │
 20)│       format: arrow       │
 21)└───────────────────────────┘
-=======
+
 # Query with PartialSortExec.
 query TT
 EXPLAIN SELECT *
@@ -738,7 +736,6 @@
 11)┌─────────────┴─────────────┐
 12)│     StreamingTableExec    │
 13)└───────────────────────────┘
->>>>>>> 618880ec
 
 # Query with hash join.
 query TT
