--- conflicted
+++ resolved
@@ -528,7 +528,7 @@
 17)│       format: arrow       │
 18)└───────────────────────────┘
 
-<<<<<<< HEAD
+
 
 # Query with window agg.
 query TT
@@ -681,7 +681,7 @@
 38)│          files: 1         │
 39)│        format: csv        │
 40)└───────────────────────────┘
-=======
+
 # Query with hash join.
 query TT
 explain select * from table1 inner join table2 on table1.int_col = table2.int_col and table1.string_col = table2.string_col;
@@ -770,7 +770,7 @@
 34)│        format: csv        │
 35)└───────────────────────────┘
 
->>>>>>> b0d37369
+
 
 # cleanup
 statement ok
