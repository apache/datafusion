--- conflicted
+++ resolved
@@ -134,7 +134,6 @@
   hashjoin_datatype_table_t2_source
 
 statement ok
-<<<<<<< HEAD
 CREATE UNBOUNDED EXTERNAL TABLE sink_table (
         c1  VARCHAR NOT NULL,
         c2  TINYINT NOT NULL,
@@ -153,11 +152,11 @@
 STORED AS CSV
 LOCATION '../../testing/data/csv/aggregate_test_100.csv'
 OPTIONS ('format.has_header' 'true');
-=======
+
+statement ok
 CREATE TABLE limit_table AS
 SELECT * FROM table1
 UNION ALL SELECT * FROM table1
->>>>>>> e37d5801
 
 ######## Begin Queries ########
 
@@ -278,14 +277,16 @@
 physical_plan
 01)┌───────────────────────────┐
 02)│   CoalescePartitionsExec  │
-03)└─────────────┬─────────────┘
-04)┌─────────────┴─────────────┐
-05)│       DataSourceExec      │
-06)│    --------------------   │
-07)│        bytes: 3120        │
-08)│       format: memory      │
-09)│          rows: 2          │
-10)└───────────────────────────┘
+03)│    --------------------   │
+04)│         limit: 10         │
+05)└─────────────┬─────────────┘
+06)┌─────────────┴─────────────┐
+07)│       DataSourceExec      │
+08)│    --------------------   │
+09)│        bytes: 3120        │
+10)│       format: memory      │
+11)│          rows: 2          │
+12)└───────────────────────────┘
 
 # 2 Joins
 query TT
