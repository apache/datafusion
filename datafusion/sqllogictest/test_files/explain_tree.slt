--- conflicted
+++ resolved
@@ -83,7 +83,6 @@
 LOCATION 'test_files/scratch/explain_tree/table5.arrow';
 
 statement ok
-<<<<<<< HEAD
 CREATE TABLE hashjoin_datatype_table_t1_source(c1 INT, c2 BIGINT, c3 DECIMAL(5,2), c4 VARCHAR)
 AS VALUES
 (1,    86400000,  1.23,    'abc'),
@@ -120,19 +119,6 @@
   arrow_cast(c4, 'Dictionary(Int32, Utf8)') as c4
 FROM
   hashjoin_datatype_table_t2_source
-=======
-CREATE UNBOUNDED EXTERNAL TABLE annotated_data_infinite2 (
-  a0 INTEGER,
-  a INTEGER,
-  b INTEGER,
-  c INTEGER,
-  d INTEGER
-)
-STORED AS CSV
-WITH ORDER (a ASC, b ASC, c ASC)
-LOCATION '../core/tests/data/window_2.csv'
-OPTIONS ('format.has_header' 'true');
->>>>>>> dfaede0b
 
 ######## Begin Queries ########
 
@@ -578,7 +564,94 @@
 17)│       format: arrow       │
 18)└───────────────────────────┘
 
-<<<<<<< HEAD
+# Query with hash join.
+query TT
+explain select * from table1 inner join table2 on table1.int_col = table2.int_col and table1.string_col = table2.string_col;
+----
+logical_plan
+01)Inner Join: table1.int_col = table2.int_col, CAST(table1.string_col AS Utf8View) = table2.string_col
+02)--TableScan: table1 projection=[int_col, string_col, bigint_col, date_col]
+03)--TableScan: table2 projection=[int_col, string_col, bigint_col, date_col]
+physical_plan
+01)┌───────────────────────────┐
+02)│    CoalesceBatchesExec    │
+03)└─────────────┬─────────────┘
+04)┌─────────────┴─────────────┐
+05)│        HashJoinExec       │
+06)│    --------------------   │
+07)│            on:            │
+08)│ (int_col@0 = int_col@0),  ├──────────────┐
+09)│  (CAST(table1.string_col  │              │
+10)│      AS Utf8View)@4 =     │              │
+11)│        string_col@1)      │              │
+12)└─────────────┬─────────────┘              │
+13)┌─────────────┴─────────────┐┌─────────────┴─────────────┐
+14)│    CoalesceBatchesExec    ││    CoalesceBatchesExec    │
+15)└─────────────┬─────────────┘└─────────────┬─────────────┘
+16)┌─────────────┴─────────────┐┌─────────────┴─────────────┐
+17)│      RepartitionExec      ││      RepartitionExec      │
+18)└─────────────┬─────────────┘└─────────────┬─────────────┘
+19)┌─────────────┴─────────────┐┌─────────────┴─────────────┐
+20)│       ProjectionExec      ││      RepartitionExec      │
+21)└─────────────┬─────────────┘└─────────────┬─────────────┘
+22)┌─────────────┴─────────────┐┌─────────────┴─────────────┐
+23)│      RepartitionExec      ││       DataSourceExec      │
+24)│                           ││    --------------------   │
+25)│                           ││          files: 1         │
+26)│                           ││      format: parquet      │
+27)└─────────────┬─────────────┘└───────────────────────────┘
+28)┌─────────────┴─────────────┐
+29)│       DataSourceExec      │
+30)│    --------------------   │
+31)│          files: 1         │
+32)│        format: csv        │
+33)└───────────────────────────┘
+
+# Query with outer hash join.
+query TT
+explain select * from table1 left outer join table2 on table1.int_col = table2.int_col and table1.string_col = table2.string_col;
+----
+logical_plan
+01)Left Join: table1.int_col = table2.int_col, CAST(table1.string_col AS Utf8View) = table2.string_col
+02)--TableScan: table1 projection=[int_col, string_col, bigint_col, date_col]
+03)--TableScan: table2 projection=[int_col, string_col, bigint_col, date_col]
+physical_plan
+01)┌───────────────────────────┐
+02)│    CoalesceBatchesExec    │
+03)└─────────────┬─────────────┘
+04)┌─────────────┴─────────────┐
+05)│        HashJoinExec       │
+06)│    --------------------   │
+07)│      join_type: Left      │
+08)│                           │
+09)│            on:            ├──────────────┐
+10)│ (int_col@0 = int_col@0),  │              │
+11)│  (CAST(table1.string_col  │              │
+12)│      AS Utf8View)@4 =     │              │
+13)│        string_col@1)      │              │
+14)└─────────────┬─────────────┘              │
+15)┌─────────────┴─────────────┐┌─────────────┴─────────────┐
+16)│    CoalesceBatchesExec    ││    CoalesceBatchesExec    │
+17)└─────────────┬─────────────┘└─────────────┬─────────────┘
+18)┌─────────────┴─────────────┐┌─────────────┴─────────────┐
+19)│      RepartitionExec      ││      RepartitionExec      │
+20)└─────────────┬─────────────┘└─────────────┬─────────────┘
+21)┌─────────────┴─────────────┐┌─────────────┴─────────────┐
+22)│       ProjectionExec      ││      RepartitionExec      │
+23)└─────────────┬─────────────┘└─────────────┬─────────────┘
+24)┌─────────────┴─────────────┐┌─────────────┴─────────────┐
+25)│      RepartitionExec      ││       DataSourceExec      │
+26)│                           ││    --------------------   │
+27)│                           ││          files: 1         │
+28)│                           ││      format: parquet      │
+29)└─────────────┬─────────────┘└───────────────────────────┘
+30)┌─────────────┴─────────────┐
+31)│       DataSourceExec      │
+32)│    --------------------   │
+33)│          files: 1         │
+34)│        format: csv        │
+35)└───────────────────────────┘
+
 # Query with nested loop join.
 query TT
 explain select int_col from table1 where exists (select count(*) from table2);
@@ -679,365 +752,6 @@
 
 statement ok
 set datafusion.optimizer.prefer_hash_join = true;
-=======
-# Query for sort.
-query TT
-explain SELECT * FROM table1 ORDER BY string_col;
-----
-logical_plan
-01)Sort: table1.string_col ASC NULLS LAST
-02)--TableScan: table1 projection=[int_col, string_col, bigint_col, date_col]
-physical_plan
-01)┌───────────────────────────┐
-02)│          SortExec         │
-03)│    --------------------   │
-04)│         sort keys:        │
-05)│  [string_col@1 ASC NULLS  │
-06)│            LAST]          │
-07)└─────────────┬─────────────┘
-08)┌─────────────┴─────────────┐
-09)│       DataSourceExec      │
-10)│    --------------------   │
-11)│          files: 1         │
-12)│        format: csv        │
-13)└───────────────────────────┘
-
-# Query for sort with limit.
-query TT
-explain SELECT * FROM table1 ORDER BY string_col LIMIT 1;
-----
-logical_plan
-01)Sort: table1.string_col ASC NULLS LAST, fetch=1
-02)--TableScan: table1 projection=[int_col, string_col, bigint_col, date_col]
-physical_plan
-01)┌───────────────────────────┐
-02)│          SortExec         │
-03)│    --------------------   │
-04)│          limit: 1         │
-05)│                           │
-06)│         sort keys:        │
-07)│  [string_col@1 ASC NULLS  │
-08)│            LAST]          │
-09)└─────────────┬─────────────┘
-10)┌─────────────┴─────────────┐
-11)│       DataSourceExec      │
-12)│    --------------------   │
-13)│          files: 1         │
-14)│        format: csv        │
-15)└───────────────────────────┘
-
-# Query with projection on csv
-query TT
-explain SELECT int_col, bigint_col, int_col+bigint_col AS sum_col FROM table1;
-----
-logical_plan
-01)Projection: table1.int_col, table1.bigint_col, CAST(table1.int_col AS Int64) + table1.bigint_col AS sum_col
-02)--TableScan: table1 projection=[int_col, bigint_col]
-physical_plan
-01)┌───────────────────────────┐
-02)│       ProjectionExec      │
-03)│    --------------------   │
-04)│        bigint_col:        │
-05)│        bigint_col@1       │
-06)│                           │
-07)│     int_col: int_col@0    │
-08)│                           │
-09)│          sum_col:         │
-10)│ CAST(int_col@0 AS Int64) +│
-11)│        bigint_col@1       │
-12)└─────────────┬─────────────┘
-13)┌─────────────┴─────────────┐
-14)│      RepartitionExec      │
-15)└─────────────┬─────────────┘
-16)┌─────────────┴─────────────┐
-17)│       DataSourceExec      │
-18)│    --------------------   │
-19)│          files: 1         │
-20)│        format: csv        │
-21)└───────────────────────────┘
-
-
-# Query with projection on parquet
-query TT
-explain SELECT int_col, bigint_col, int_col+bigint_col AS sum_col FROM table2;
-----
-logical_plan
-01)Projection: table2.int_col, table2.bigint_col, CAST(table2.int_col AS Int64) + table2.bigint_col AS sum_col
-02)--TableScan: table2 projection=[int_col, bigint_col]
-physical_plan
-01)┌───────────────────────────┐
-02)│       ProjectionExec      │
-03)│    --------------------   │
-04)│        bigint_col:        │
-05)│        bigint_col@1       │
-06)│                           │
-07)│     int_col: int_col@0    │
-08)│                           │
-09)│          sum_col:         │
-10)│ CAST(int_col@0 AS Int64) +│
-11)│        bigint_col@1       │
-12)└─────────────┬─────────────┘
-13)┌─────────────┴─────────────┐
-14)│      RepartitionExec      │
-15)└─────────────┬─────────────┘
-16)┌─────────────┴─────────────┐
-17)│       DataSourceExec      │
-18)│    --------------------   │
-19)│          files: 1         │
-20)│      format: parquet      │
-21)└───────────────────────────┘
-
-
-# Query with projection on memory
-query TT
-explain SELECT int_col, bigint_col, int_col+bigint_col AS sum_col FROM table3;
-----
-logical_plan
-01)Projection: table3.int_col, table3.bigint_col, CAST(table3.int_col AS Int64) + table3.bigint_col AS sum_col
-02)--TableScan: table3 projection=[int_col, bigint_col]
-physical_plan
-01)┌───────────────────────────┐
-02)│       ProjectionExec      │
-03)│    --------------------   │
-04)│        bigint_col:        │
-05)│        bigint_col@1       │
-06)│                           │
-07)│     int_col: int_col@0    │
-08)│                           │
-09)│          sum_col:         │
-10)│ CAST(int_col@0 AS Int64) +│
-11)│        bigint_col@1       │
-12)└─────────────┬─────────────┘
-13)┌─────────────┴─────────────┐
-14)│       DataSourceExec      │
-15)│    --------------------   │
-16)│        bytes: 1560        │
-17)│       format: memory      │
-18)│          rows: 1          │
-19)└───────────────────────────┘
-
-# Query with projection on json
-query TT
-explain SELECT int_col, bigint_col, int_col+bigint_col AS sum_col FROM table4;
-----
-logical_plan
-01)Projection: table4.int_col, table4.bigint_col, table4.int_col + table4.bigint_col AS sum_col
-02)--TableScan: table4 projection=[bigint_col, int_col]
-physical_plan
-01)┌───────────────────────────┐
-02)│       ProjectionExec      │
-03)│    --------------------   │
-04)│        bigint_col:        │
-05)│        bigint_col@0       │
-06)│                           │
-07)│     int_col: int_col@1    │
-08)│                           │
-09)│          sum_col:         │
-10)│  int_col@1 + bigint_col@0 │
-11)└─────────────┬─────────────┘
-12)┌─────────────┴─────────────┐
-13)│      RepartitionExec      │
-14)└─────────────┬─────────────┘
-15)┌─────────────┴─────────────┐
-16)│       DataSourceExec      │
-17)│    --------------------   │
-18)│          files: 1         │
-19)│        format: json       │
-20)└───────────────────────────┘
-
-
-# Query with projection on arrow
-query TT
-explain SELECT int_col, bigint_col, int_col+bigint_col AS sum_col FROM table5;
-----
-logical_plan
-01)Projection: table5.int_col, table5.bigint_col, CAST(table5.int_col AS Int64) + table5.bigint_col AS sum_col
-02)--TableScan: table5 projection=[int_col, bigint_col]
-physical_plan
-01)┌───────────────────────────┐
-02)│       ProjectionExec      │
-03)│    --------------------   │
-04)│        bigint_col:        │
-05)│        bigint_col@1       │
-06)│                           │
-07)│     int_col: int_col@0    │
-08)│                           │
-09)│          sum_col:         │
-10)│ CAST(int_col@0 AS Int64) +│
-11)│        bigint_col@1       │
-12)└─────────────┬─────────────┘
-13)┌─────────────┴─────────────┐
-14)│      RepartitionExec      │
-15)└─────────────┬─────────────┘
-16)┌─────────────┴─────────────┐
-17)│       DataSourceExec      │
-18)│    --------------------   │
-19)│          files: 1         │
-20)│       format: arrow       │
-21)└───────────────────────────┘
-
-# Query with PartialSortExec.
-query TT
-EXPLAIN SELECT *
-FROM annotated_data_infinite2
-ORDER BY a, b, d;
-----
-logical_plan
-01)Sort: annotated_data_infinite2.a ASC NULLS LAST, annotated_data_infinite2.b ASC NULLS LAST, annotated_data_infinite2.d ASC NULLS LAST
-02)--TableScan: annotated_data_infinite2 projection=[a0, a, b, c, d]
-physical_plan
-01)┌───────────────────────────┐
-02)│      PartialSortExec      │
-03)│    --------------------   │
-04)│         sort keys:        │
-05)│  a@1 ASC NULLS LAST, b@2  │
-06)│     ASC NULLS LAST, d@4   │
-07)│       ASC NULLS LAST      │
-08)└─────────────┬─────────────┘
-09)┌─────────────┴─────────────┐
-10)│     StreamingTableExec    │
-11)└───────────────────────────┘
-
-query TT
-EXPLAIN SELECT *
-FROM annotated_data_infinite2
-ORDER BY a, b, d
-LIMIT 50;
-----
-logical_plan
-01)Sort: annotated_data_infinite2.a ASC NULLS LAST, annotated_data_infinite2.b ASC NULLS LAST, annotated_data_infinite2.d ASC NULLS LAST, fetch=50
-02)--TableScan: annotated_data_infinite2 projection=[a0, a, b, c, d]
-physical_plan
-01)┌───────────────────────────┐
-02)│      PartialSortExec      │
-03)│    --------------------   │
-04)│         limit: 50         │
-05)│                           │
-06)│         sort keys:        │
-07)│  a@1 ASC NULLS LAST, b@2  │
-08)│     ASC NULLS LAST, d@4   │
-09)│       ASC NULLS LAST      │
-10)└─────────────┬─────────────┘
-11)┌─────────────┴─────────────┐
-12)│     StreamingTableExec    │
-13)└───────────────────────────┘
-
-# Query with hash join.
-query TT
-explain select * from table1 inner join table2 on table1.int_col = table2.int_col and table1.string_col = table2.string_col;
-----
-logical_plan
-01)Inner Join: table1.int_col = table2.int_col, CAST(table1.string_col AS Utf8View) = table2.string_col
-02)--TableScan: table1 projection=[int_col, string_col, bigint_col, date_col]
-03)--TableScan: table2 projection=[int_col, string_col, bigint_col, date_col]
-physical_plan
-01)┌───────────────────────────┐
-02)│    CoalesceBatchesExec    │
-03)└─────────────┬─────────────┘
-04)┌─────────────┴─────────────┐
-05)│        HashJoinExec       │
-06)│    --------------------   │
-07)│            on:            │
-08)│ (int_col@0 = int_col@0),  ├──────────────┐
-09)│  (CAST(table1.string_col  │              │
-10)│      AS Utf8View)@4 =     │              │
-11)│        string_col@1)      │              │
-12)└─────────────┬─────────────┘              │
-13)┌─────────────┴─────────────┐┌─────────────┴─────────────┐
-14)│    CoalesceBatchesExec    ││    CoalesceBatchesExec    │
-15)└─────────────┬─────────────┘└─────────────┬─────────────┘
-16)┌─────────────┴─────────────┐┌─────────────┴─────────────┐
-17)│      RepartitionExec      ││      RepartitionExec      │
-18)└─────────────┬─────────────┘└─────────────┬─────────────┘
-19)┌─────────────┴─────────────┐┌─────────────┴─────────────┐
-20)│       ProjectionExec      ││      RepartitionExec      │
-21)│    --------------------   ││                           │
-22)│ CAST(table1.string_col AS ││                           │
-23)│         Utf8View):        ││                           │
-24)│    CAST(string_col@1 AS   ││                           │
-25)│          Utf8View)        ││                           │
-26)│                           ││                           │
-27)│        bigint_col:        ││                           │
-28)│        bigint_col@2       ││                           │
-29)│                           ││                           │
-30)│    date_col: date_col@3   ││                           │
-31)│     int_col: int_col@0    ││                           │
-32)│                           ││                           │
-33)│        string_col:        ││                           │
-34)│        string_col@1       ││                           │
-35)└─────────────┬─────────────┘└─────────────┬─────────────┘
-36)┌─────────────┴─────────────┐┌─────────────┴─────────────┐
-37)│      RepartitionExec      ││       DataSourceExec      │
-38)│                           ││    --------------------   │
-39)│                           ││          files: 1         │
-40)│                           ││      format: parquet      │
-41)└─────────────┬─────────────┘└───────────────────────────┘
-42)┌─────────────┴─────────────┐
-43)│       DataSourceExec      │
-44)│    --------------------   │
-45)│          files: 1         │
-46)│        format: csv        │
-47)└───────────────────────────┘
-
-# Query with outer hash join.
-query TT
-explain select * from table1 left outer join table2 on table1.int_col = table2.int_col and table1.string_col = table2.string_col;
-----
-logical_plan
-01)Left Join: table1.int_col = table2.int_col, CAST(table1.string_col AS Utf8View) = table2.string_col
-02)--TableScan: table1 projection=[int_col, string_col, bigint_col, date_col]
-03)--TableScan: table2 projection=[int_col, string_col, bigint_col, date_col]
-physical_plan
-01)┌───────────────────────────┐
-02)│    CoalesceBatchesExec    │
-03)└─────────────┬─────────────┘
-04)┌─────────────┴─────────────┐
-05)│        HashJoinExec       │
-06)│    --------------------   │
-07)│      join_type: Left      │
-08)│                           │
-09)│            on:            ├──────────────┐
-10)│ (int_col@0 = int_col@0),  │              │
-11)│  (CAST(table1.string_col  │              │
-12)│      AS Utf8View)@4 =     │              │
-13)│        string_col@1)      │              │
-14)└─────────────┬─────────────┘              │
-15)┌─────────────┴─────────────┐┌─────────────┴─────────────┐
-16)│    CoalesceBatchesExec    ││    CoalesceBatchesExec    │
-17)└─────────────┬─────────────┘└─────────────┬─────────────┘
-18)┌─────────────┴─────────────┐┌─────────────┴─────────────┐
-19)│      RepartitionExec      ││      RepartitionExec      │
-20)└─────────────┬─────────────┘└─────────────┬─────────────┘
-21)┌─────────────┴─────────────┐┌─────────────┴─────────────┐
-22)│       ProjectionExec      ││      RepartitionExec      │
-23)│    --------------------   ││                           │
-24)│ CAST(table1.string_col AS ││                           │
-25)│         Utf8View):        ││                           │
-26)│    CAST(string_col@1 AS   ││                           │
-27)│          Utf8View)        ││                           │
-28)│                           ││                           │
-29)│        bigint_col:        ││                           │
-30)│        bigint_col@2       ││                           │
-31)│                           ││                           │
-32)│    date_col: date_col@3   ││                           │
-33)│     int_col: int_col@0    ││                           │
-34)│                           ││                           │
-35)│        string_col:        ││                           │
-36)│        string_col@1       ││                           │
-37)└─────────────┬─────────────┘└─────────────┬─────────────┘
-38)┌─────────────┴─────────────┐┌─────────────┴─────────────┐
-39)│      RepartitionExec      ││       DataSourceExec      │
-40)│                           ││    --------------------   │
-41)│                           ││          files: 1         │
-42)│                           ││      format: parquet      │
-43)└─────────────┬─────────────┘└───────────────────────────┘
-44)┌─────────────┴─────────────┐
-45)│       DataSourceExec      │
-46)│    --------------------   │
-47)│          files: 1         │
-48)│        format: csv        │
-49)└───────────────────────────┘
->>>>>>> dfaede0b
 
 # cleanup
 statement ok
