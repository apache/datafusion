--- conflicted
+++ resolved
@@ -136,73 +136,9 @@
 SET datafusion.execution.parquet.created_by=datafusion
 
 # show all variables
-query TTT rowsort
+query TT rowsort
 SHOW ALL
 ----
-<<<<<<< HEAD
-datafusion.catalog.create_default_catalog_and_schema true Whether the default catalog and schema should be created automatically.
-datafusion.catalog.default_catalog datafusion The default catalog name - this impacts what SQL queries use if not specified
-datafusion.catalog.default_schema public The default schema name - this impacts what SQL queries use if not specified
-datafusion.catalog.format NULL Type of `TableProvider` to use when loading `default` schema
-datafusion.catalog.has_header false If the file has a header
-datafusion.catalog.information_schema true Should DataFusion provide access to `information_schema` virtual tables for displaying schema information
-datafusion.catalog.location NULL Location scanned to load tables for `default` schema
-datafusion.execution.aggregate.scalar_update_factor 10 Specifies the threshold for using `ScalarValue`s to update accumulators during high-cardinality aggregations for each input batch. The aggregation is considered high-cardinality if the number of affected groups is greater than or equal to `batch_size / scalar_update_factor`. In such cases, `ScalarValue`s are utilized for updating accumulators, rather than the default batch-slice approach. This can lead to performance improvements. By adjusting the `scalar_update_factor`, you can balance the trade-off between more efficient accumulator updates and the number of groups affected.
-datafusion.execution.batch_size 8192 Default batch size while creating new batches, it's especially useful for buffer-in-memory batches since creating tiny batches would result in too much metadata memory consumption
-datafusion.execution.coalesce_batches true When set to true, record batches will be examined between each operator and small batches will be coalesced into larger batches. This is helpful when there are highly selective filters or joins that could produce tiny output batches. The target batch size is determined by the configuration setting
-datafusion.execution.collect_statistics false Should DataFusion collect statistics after listing files
-datafusion.execution.meta_fetch_concurrency 32 Number of files to read in parallel when inferring schema and statistics
-datafusion.execution.parquet.allow_single_file_parallelism false Controls whether DataFusion will attempt to speed up writing large parquet files by first writing multiple smaller files and then stitching them together into a single large file. This will result in faster write speeds, but higher memory usage. Also currently unsupported are bloom filters and column indexes when single_file_parallelism is enabled.
-datafusion.execution.parquet.bloom_filter_enabled false Sets if bloom filter is enabled for any column
-datafusion.execution.parquet.bloom_filter_fpp NULL Sets bloom filter false positive probability. If NULL, uses default parquet writer setting
-datafusion.execution.parquet.bloom_filter_ndv NULL Sets bloom filter number of distinct values. If NULL, uses default parquet writer setting
-datafusion.execution.parquet.column_index_truncate_length NULL Sets column index trucate length
-datafusion.execution.parquet.compression zstd(3) Sets default parquet compression codec Valid values are: uncompressed, snappy, gzip(level), lzo, brotli(level), lz4, zstd(level), and lz4_raw. These values are not case sensitive. If NULL, uses default parquet writer setting
-datafusion.execution.parquet.created_by datafusion Sets "created by" property
-datafusion.execution.parquet.data_page_row_count_limit 18446744073709551615 Sets best effort maximum number of rows in data page
-datafusion.execution.parquet.data_pagesize_limit 1048576 Sets best effort maximum size of data page in bytes
-datafusion.execution.parquet.dictionary_enabled NULL Sets if dictionary encoding is enabled. If NULL, uses default parquet writer setting
-datafusion.execution.parquet.dictionary_page_size_limit 1048576 Sets best effort maximum dictionary page size, in bytes
-datafusion.execution.parquet.enable_page_index true If true, reads the Parquet data page level metadata (the Page Index), if present, to reduce the I/O and number of rows decoded.
-datafusion.execution.parquet.encoding NULL Sets default encoding for any column Valid values are: plain, plain_dictionary, rle, bit_packed, delta_binary_packed, delta_length_byte_array, delta_byte_array, rle_dictionary, and byte_stream_split. These values are not case sensitive. If NULL, uses default parquet writer setting
-datafusion.execution.parquet.max_row_group_size 1048576 Sets maximum number of rows in a row group
-datafusion.execution.parquet.max_statistics_size NULL Sets max statistics size for any column. If NULL, uses default parquet writer setting
-datafusion.execution.parquet.metadata_size_hint NULL If specified, the parquet reader will try and fetch the last `size_hint` bytes of the parquet file optimistically. If not specified, two reads are required: One read to fetch the 8-byte parquet footer and another to fetch the metadata length encoded in the footer
-datafusion.execution.parquet.pruning true If true, the parquet reader attempts to skip entire row groups based on the predicate in the query and the metadata (min/max values) stored in the parquet file
-datafusion.execution.parquet.pushdown_filters false If true, filter expressions are be applied during the parquet decoding operation to reduce the number of rows decoded
-datafusion.execution.parquet.reorder_filters false If true, filter expressions evaluated during the parquet decoding operation will be reordered heuristically to minimize the cost of evaluation. If false, the filters are applied in the same order as written in the query
-datafusion.execution.parquet.skip_metadata true If true, the parquet reader skip the optional embedded metadata that may be in the file Schema. This setting can help avoid schema conflicts when querying multiple parquet files with schemas containing compatible types but different metadata
-datafusion.execution.parquet.statistics_enabled NULL Sets if statistics are enabled for any column Valid values are: "none", "chunk", and "page" These values are not case sensitive. If NULL, uses default parquet writer setting
-datafusion.execution.parquet.write_batch_size 1024 Sets write_batch_size in bytes
-datafusion.execution.parquet.writer_version 1.0 Sets parquet writer version valid values are "1.0" and "2.0"
-datafusion.execution.planning_concurrency 13 Fan-out during initial physical planning. This is mostly use to plan `UNION` children in parallel. Defaults to the number of CPU cores on the system
-datafusion.execution.sort_in_place_threshold_bytes 1048576 When sorting, below what size should data be concatenated and sorted in a single RecordBatch rather than sorted in batches and merged.
-datafusion.execution.sort_spill_reservation_bytes 10485760 Specifies the reserved memory for each spillable sort operation to facilitate an in-memory merge. When a sort operation spills to disk, the in-memory data must be sorted and merged before being written to a file. This setting reserves a specific amount of memory for that in-memory sort/merge process. Note: This setting is irrelevant if the sort operation cannot spill (i.e., if there's no `DiskManager` configured).
-datafusion.execution.target_partitions 7 Number of partitions for query execution. Increasing partitions can increase concurrency. Defaults to the number of CPU cores on the system
-datafusion.execution.time_zone +00:00 The default time zone Some functions, e.g. `EXTRACT(HOUR from SOME_TIME)`, shift the underlying datetime according to this time zone, and then extract the hour
-datafusion.explain.logical_plan_only false When set to true, the explain statement will only print logical plans
-datafusion.explain.physical_plan_only false When set to true, the explain statement will only print physical plans
-datafusion.explain.show_statistics false When set to true, the explain statement will print operator statistics for physical plans
-datafusion.optimizer.allow_symmetric_joins_without_pruning true Should DataFusion allow symmetric hash joins for unbounded data sources even when its inputs do not have any ordering or filtering If the flag is not enabled, the SymmetricHashJoin operator will be unable to prune its internal buffers, resulting in certain join types - such as Full, Left, LeftAnti, LeftSemi, Right, RightAnti, and RightSemi - being produced only at the end of the execution. This is not typical in stream processing. Additionally, without proper design for long runner execution, all types of joins may encounter out-of-memory errors.
-datafusion.optimizer.bounded_order_preserving_variants false When true, DataFusion will opportunistically remove sorts by replacing `RepartitionExec` with `SortPreservingRepartitionExec`, and `CoalescePartitionsExec` with `SortPreservingMergeExec`, even when the query is bounded.
-datafusion.optimizer.enable_round_robin_repartition true When set to true, the physical plan optimizer will try to add round robin repartitioning to increase parallelism to leverage more CPU cores
-datafusion.optimizer.enable_topk_aggregation true When set to true, the optimizer will attempt to perform limit operations during aggregations, if possible
-datafusion.optimizer.filter_null_join_keys false When set to true, the optimizer will insert filters before a join between a nullable and non-nullable column to filter out nulls on the nullable side. This filter can add additional overhead when the file format does not fully support predicate push down.
-datafusion.optimizer.hash_join_single_partition_threshold 1048576 The maximum estimated size in bytes for one input side of a HashJoin will be collected into a single partition
-datafusion.optimizer.max_passes 3 Number of times that the optimizer will attempt to optimize the plan
-datafusion.optimizer.prefer_hash_join true When set to true, the physical plan optimizer will prefer HashJoin over SortMergeJoin. HashJoin can work more efficiently than SortMergeJoin but consumes more memory
-datafusion.optimizer.repartition_aggregations true Should DataFusion repartition data using the aggregate keys to execute aggregates in parallel using the provided `target_partitions` level
-datafusion.optimizer.repartition_file_min_size 10485760 Minimum total files size in bytes to perform file scan repartitioning.
-datafusion.optimizer.repartition_file_scans true When set to `true`, file groups will be repartitioned to achieve maximum parallelism. Currently Parquet and CSV formats are supported. If set to `true`, all files will be repartitioned evenly (i.e., a single large file might be partitioned into smaller chunks) for parallel scanning. If set to `false`, different files will be read in parallel, but repartitioning won't happen within a single file.
-datafusion.optimizer.repartition_joins true Should DataFusion repartition data using the join keys to execute joins in parallel using the provided `target_partitions` level
-datafusion.optimizer.repartition_sorts true Should DataFusion execute sorts in a per-partition fashion and merge afterwards instead of coalescing first and sorting globally. With this flag is enabled, plans in the form below ```text      "SortExec: [a@0 ASC]",      "  CoalescePartitionsExec",      "    RepartitionExec: partitioning=RoundRobinBatch(8), input_partitions=1", ``` would turn into the plan below which performs better in multithreaded environments ```text      "SortPreservingMergeExec: [a@0 ASC]",      "  SortExec: [a@0 ASC]",      "    RepartitionExec: partitioning=RoundRobinBatch(8), input_partitions=1", ```
-datafusion.optimizer.repartition_windows true Should DataFusion repartition data using the partitions keys to execute window functions in parallel using the provided `target_partitions` level
-datafusion.optimizer.skip_failed_rules false When set to true, the logical plan optimizer will produce warning messages if any optimization rules produce errors and then proceed to the next rule. When set to false, any rules that produce errors will cause the query to fail
-datafusion.optimizer.top_down_join_key_reordering true When set to true, the physical plan optimizer will run a top down process to reorder the join keys
-datafusion.sql_parser.dialect generic Configure the SQL dialect used by DataFusion's parser; supported values include: Generic, MySQL, PostgreSQL, Hive, SQLite, Snowflake, Redshift, MsSQL, ClickHouse, BigQuery, and Ansi.
-datafusion.sql_parser.enable_ident_normalization true When set to true, SQL parser will normalize ident (convert ident to lowercase when not quoted)
-datafusion.sql_parser.parse_float_as_decimal false When set to true, SQL parser will parse float as decimal type
-=======
 datafusion.catalog.create_default_catalog_and_schema true
 datafusion.catalog.default_catalog datafusion
 datafusion.catalog.default_schema public
@@ -265,27 +201,26 @@
 datafusion.sql_parser.dialect generic
 datafusion.sql_parser.enable_ident_normalization true
 datafusion.sql_parser.parse_float_as_decimal false
->>>>>>> 0408c2b1
 
 # show_variable_in_config_options
-query TTT
+query TT
 SHOW datafusion.execution.batch_size
 ----
-datafusion.execution.batch_size 8192 Default batch size while creating new batches, it's especially useful for buffer-in-memory batches since creating tiny batches would result in too much metadata memory consumption
+datafusion.execution.batch_size 8192
 
 # show_time_zone_default_utc
 # https://github.com/apache/arrow-datafusion/issues/3255
-query TTT
+query TT
 SHOW TIME ZONE
 ----
-datafusion.execution.time_zone +00:00 The default time zone Some functions, e.g. `EXTRACT(HOUR from SOME_TIME)`, shift the underlying datetime according to this time zone, and then extract the hour
+datafusion.execution.time_zone +00:00
 
 # show_timezone_default_utc
 # https://github.com/apache/arrow-datafusion/issues/3255
-query TTT
+query TT
 SHOW TIMEZONE
 ----
-datafusion.execution.time_zone +00:00 The default time zone Some functions, e.g. `EXTRACT(HOUR from SOME_TIME)`, shift the underlying datetime according to this time zone, and then extract the hour
+datafusion.execution.time_zone +00:00
 
 
 # information_schema_describe_table
