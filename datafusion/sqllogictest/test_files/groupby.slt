# Licensed to the Apache Software Foundation (ASF) under one
# or more contributor license agreements.  See the NOTICE file
# distributed with this work for additional information
# regarding copyright ownership.  The ASF licenses this file
# to you under the Apache License, Version 2.0 (the
# "License"); you may not use this file except in compliance
# with the License.  You may obtain a copy of the License at

#   http://www.apache.org/licenses/LICENSE-2.0

# Unless required by applicable law or agreed to in writing,
# software distributed under the License is distributed on an
# "AS IS" BASIS, WITHOUT WARRANTIES OR CONDITIONS OF ANY
# KIND, either express or implied.  See the License for the
# specific language governing permissions and limitations
# under the License.


statement ok
CREATE TABLE tab0(col0 INTEGER, col1 INTEGER, col2 INTEGER)

statement ok
CREATE TABLE tab1(col0 INTEGER, col1 INTEGER, col2 INTEGER)

statement ok
CREATE TABLE tab2(col0 INTEGER, col1 INTEGER, col2 INTEGER)

statement ok
INSERT INTO tab0 VALUES(83,0,38)

statement ok
INSERT INTO tab0 VALUES(26,0,79)

statement ok
INSERT INTO tab0 VALUES(43,81,24)

statement ok
INSERT INTO tab1 VALUES(22,6,8)

statement ok
INSERT INTO tab1 VALUES(28,57,45)

statement ok
INSERT INTO tab1 VALUES(82,44,71)

statement ok
INSERT INTO tab2 VALUES(15,61,87)

statement ok
INSERT INTO tab2 VALUES(91,59,79)

statement ok
INSERT INTO tab2 VALUES(92,41,58)

query I rowsort
SELECT - tab1.col0 * 84 + + 38 AS col2 FROM tab1 GROUP BY tab1.col0
----
-1810
-2314
-6850

query I rowsort
SELECT + cor0.col2 FROM tab2 AS cor0 GROUP BY cor0.col2
----
58
79
87

query I rowsort
SELECT DISTINCT - ( + col1 ) + - 51 AS col0 FROM tab1 AS cor0 GROUP BY col1
----
-108
-57
-95

query I rowsort
SELECT col1 * cor0.col1 * 56 AS col1 FROM tab2 AS cor0 GROUP BY cor0.col1
----
194936
208376
94136

query I rowsort label-4
SELECT ALL + tab2.col1 / tab2.col1 FROM tab2 GROUP BY col1
----
1
1
1

query I rowsort
SELECT ALL + tab1.col0 FROM tab1 GROUP BY col0
----
22
28
82

query I rowsort
SELECT DISTINCT tab1.col0 AS col1 FROM tab1 GROUP BY tab1.col0
----
22
28
82

query I rowsort
SELECT ALL col2 FROM tab1 GROUP BY col2
----
45
71
8

query I rowsort
SELECT ALL + cor0.col0 FROM tab0 AS cor0 GROUP BY cor0.col0, cor0.col2
----
26
43
83

query III rowsort
SELECT DISTINCT * FROM tab0 AS cor0 GROUP BY cor0.col1, cor0.col2, cor0.col0
----
26 0 79
43 81 24
83 0 38

query III rowsort
SELECT * FROM tab0 AS cor0 GROUP BY cor0.col1, cor0.col2, cor0.col0
----
26 0 79
43 81 24
83 0 38

query I rowsort
SELECT - 9 * cor0.col1 FROM tab2 AS cor0 GROUP BY cor0.col1
----
-369
-531
-549

query I rowsort
SELECT DISTINCT - 21 FROM tab2 GROUP BY col2
----
-21

query I rowsort
SELECT DISTINCT - 97 AS col2 FROM tab1 GROUP BY col0
----
-97

query I rowsort
SELECT + ( - 1 ) AS col0 FROM tab2 AS cor0 GROUP BY cor0.col1
----
-1
-1
-1

query I rowsort
SELECT - + cor0.col1 FROM tab0, tab0 cor0 GROUP BY cor0.col1
----
-81
0

query I rowsort
SELECT + cor0.col0 + 36 AS col2 FROM tab0 AS cor0 GROUP BY col0
----
119
62
79

query I rowsort
SELECT cor0.col1 AS col1 FROM tab0 AS cor0 GROUP BY col1
----
0
81

query I rowsort
SELECT DISTINCT + cor0.col1 FROM tab2 cor0 GROUP BY cor0.col1
----
41
59
61

query I rowsort
SELECT ALL + cor0.col0 + - col0 col1 FROM tab1 AS cor0 GROUP BY col0
----
0
0
0

query I rowsort
SELECT ALL 54 AS col0 FROM tab1 AS cor0 GROUP BY cor0.col0
----
54
54
54

query I rowsort
SELECT 40 AS col1 FROM tab1 cor0 GROUP BY cor0.col0
----
40
40
40

query I rowsort
SELECT DISTINCT ( cor0.col0 ) AS col0 FROM tab0 AS cor0 GROUP BY cor0.col0
----
26
43
83

query I rowsort
SELECT 62 AS col1 FROM tab1 AS cor0 GROUP BY cor0.col0
----
62
62
62

query I rowsort
SELECT 23 FROM tab2 GROUP BY tab2.col2
----
23
23
23

query I rowsort
SELECT + ( - tab0.col0 ) col2 FROM tab0, tab0 AS cor0 GROUP BY tab0.col0
----
-26
-43
-83

query I rowsort
SELECT + cor0.col1 FROM tab1 AS cor0 GROUP BY cor0.col1
----
44
57
6

query I rowsort
SELECT cor0.col1 FROM tab2 AS cor0 GROUP BY cor0.col1, cor0.col2
----
41
59
61

query I rowsort
SELECT DISTINCT + 80 + cor0.col2 AS col0 FROM tab0 AS cor0 GROUP BY cor0.col2
----
104
118
159

query I rowsort
SELECT DISTINCT 30 * - 9 AS col2 FROM tab2 AS cor0 GROUP BY cor0.col2
----
-270

query I rowsort
SELECT DISTINCT - col2 FROM tab1 AS cor0 GROUP BY col2
----
-45
-71
-8

query I rowsort
SELECT ALL - col2 AS col0 FROM tab1 AS cor0 GROUP BY cor0.col2
----
-45
-71
-8

query I rowsort
SELECT DISTINCT + 82 AS col1 FROM tab1 AS cor0 GROUP BY cor0.col2
----
82

query I rowsort
SELECT 79 * 19 AS col0 FROM tab2 AS cor0 GROUP BY cor0.col2
----
1501
1501
1501

query I rowsort
SELECT ALL ( + 68 ) FROM tab1 cor0 GROUP BY cor0.col2
----
68
68
68

query I rowsort
SELECT - col0 AS col0 FROM tab1 AS cor0 GROUP BY cor0.col0
----
-22
-28
-82

query I rowsort
SELECT + 81 col2 FROM tab2 AS cor0 GROUP BY cor0.col0
----
81
81
81

query I rowsort
SELECT ALL cor0.col2 AS col1 FROM tab2 cor0 GROUP BY cor0.col2
----
58
79
87

query I rowsort
SELECT ALL + cor0.col0 AS col1 FROM tab1 AS cor0 GROUP BY cor0.col1, cor0.col0
----
22
28
82

query I rowsort
SELECT - cor0.col2 AS col0 FROM tab0 cor0 GROUP BY cor0.col2
----
-24
-38
-79

query I rowsort
SELECT cor0.col0 FROM tab1 AS cor0 GROUP BY col0, cor0.col1, cor0.col1
----
22
28
82

query I rowsort
SELECT 58 AS col0 FROM tab0 AS cor0 GROUP BY cor0.col1
----
58
58

query I rowsort
SELECT ALL cor0.col1 + - 20 AS col1 FROM tab0 cor0 GROUP BY cor0.col1
----
-20
61

query I rowsort
SELECT ALL + col1 col0 FROM tab2 AS cor0 GROUP BY cor0.col1
----
41
59
61

query I rowsort
SELECT DISTINCT - - 56 FROM tab2, tab0 AS cor0 GROUP BY cor0.col1
----
56

query I rowsort
SELECT - 10 AS col0 FROM tab2, tab1 AS cor0, tab2 AS cor1 GROUP BY cor1.col0
----
-10
-10
-10

query I rowsort
SELECT 31 AS col2 FROM tab2 AS cor0 GROUP BY cor0.col1
----
31
31
31

query I rowsort
SELECT col2 AS col0 FROM tab0 cor0 GROUP BY cor0.col2
----
24
38
79

query I rowsort
SELECT + 70 AS col1 FROM tab0 GROUP BY col0
----
70
70
70

query I rowsort
SELECT DISTINCT cor0.col1 AS col0 FROM tab2 AS cor0 GROUP BY cor0.col1
----
41
59
61

query I rowsort
SELECT - cor0.col1 FROM tab2, tab2 AS cor0 GROUP BY cor0.col1
----
-41
-59
-61

query I rowsort
SELECT DISTINCT + tab0.col0 col1 FROM tab0 GROUP BY tab0.col0
----
26
43
83

query I rowsort
SELECT DISTINCT - cor0.col2 FROM tab0 AS cor0 GROUP BY cor0.col2
----
-24
-38
-79

query I rowsort
SELECT + cor0.col0 FROM tab1 AS cor0 GROUP BY cor0.col0
----
22
28
82

query I rowsort
SELECT - 5 AS col2 FROM tab2, tab2 AS cor0, tab2 AS cor1 GROUP BY tab2.col1
----
-5
-5
-5

query I rowsort
SELECT DISTINCT 0 AS col2 FROM tab1 AS cor0 GROUP BY cor0.col0
----
0

query I rowsort
SELECT DISTINCT - - tab2.col0 FROM tab2 GROUP BY col0
----
15
91
92

query III rowsort
SELECT DISTINCT * FROM tab2 AS cor0 GROUP BY cor0.col0, col1, cor0.col2
----
15 61 87
91 59 79
92 41 58

query I rowsort label-58
SELECT 9 / + cor0.col0 AS col1 FROM tab0 AS cor0 GROUP BY cor0.col0, cor0.col2
----
0
0
0

query I rowsort
SELECT ( - 72 ) AS col1 FROM tab1 cor0 GROUP BY cor0.col0, cor0.col2
----
-72
-72
-72

query I rowsort
SELECT cor0.col0 AS col2 FROM tab1 AS cor0 GROUP BY cor0.col0
----
22
28
82

query I rowsort
SELECT ( col0 ) FROM tab1 AS cor0 GROUP BY cor0.col0
----
22
28
82

query I rowsort label-62
SELECT ALL 59 / 26 FROM tab2 AS cor0 GROUP BY cor0.col0
----
2
2
2

query I rowsort
SELECT 15 FROM tab1 AS cor0 GROUP BY col2, col2
----
15
15
15

query I rowsort
SELECT CAST ( NULL AS INTEGER ) FROM tab0 AS cor0 GROUP BY cor0.col2, cor0.col2
----
NULL
NULL
NULL

query I rowsort
SELECT ALL - 79 AS col2 FROM tab0 AS cor0 GROUP BY cor0.col2
----
-79
-79
-79

query I rowsort
SELECT ALL 69 AS col0 FROM tab2 AS cor0 GROUP BY cor0.col2
----
69
69
69

query I rowsort
SELECT ALL 37 col1 FROM tab0 AS cor0 GROUP BY cor0.col1
----
37
37

query I rowsort
SELECT ALL 55 * 15 AS col0 FROM tab1 AS cor0 GROUP BY cor0.col2
----
825
825
825

query I rowsort
SELECT ( 63 ) FROM tab1 AS cor0 GROUP BY cor0.col2
----
63
63
63

query I rowsort
SELECT - cor0.col2 AS col1 FROM tab1 AS cor0 GROUP BY cor0.col2
----
-45
-71
-8

query I rowsort
SELECT - col2 FROM tab2 AS cor0 GROUP BY cor0.col2
----
-58
-79
-87

query I rowsort
SELECT ALL 81 * 11 FROM tab2 AS cor0 GROUP BY col1, cor0.col0
----
891
891
891

query I rowsort
SELECT ALL 9 FROM tab2 AS cor0 GROUP BY col2
----
9
9
9

query I rowsort
SELECT DISTINCT ( - 31 ) col1 FROM tab1 GROUP BY tab1.col0
----
-31

query I rowsort label-75
SELECT + + cor0.col0 / - cor0.col0 FROM tab1, tab0 AS cor0 GROUP BY cor0.col0
----
-1
-1
-1

query I rowsort
SELECT cor0.col2 AS col1 FROM tab2 AS cor0 GROUP BY cor0.col2
----
58
79
87

query I rowsort
SELECT ALL cor0.col1 FROM tab0 AS cor0 GROUP BY cor0.col1
----
0
81

query I rowsort
SELECT ALL + - ( - tab0.col2 ) AS col0 FROM tab0 GROUP BY tab0.col2
----
24
38
79

query I rowsort
SELECT 72 AS col1 FROM tab0 AS cor0 GROUP BY cor0.col1
----
72
72

query I rowsort
SELECT - 20 - + col1 FROM tab0 AS cor0 GROUP BY cor0.col1
----
-101
-20

query I rowsort
SELECT - - 63 FROM tab1 GROUP BY tab1.col0
----
63
63
63

query I rowsort
SELECT cor0.col2 FROM tab1 AS cor0 GROUP BY cor0.col2, cor0.col2, col1
----
45
71
8

query I rowsort
SELECT + cor0.col1 FROM tab0 AS cor0 GROUP BY cor0.col1
----
0
81

query I rowsort
SELECT DISTINCT cor0.col1 FROM tab1 AS cor0 GROUP BY cor0.col1, cor0.col1
----
44
57
6

query I rowsort
SELECT cor0.col0 - col0 FROM tab1 AS cor0 GROUP BY cor0.col0
----
0
0
0

query I rowsort
SELECT 50 FROM tab0 AS cor0 GROUP BY cor0.col0
----
50
50
50

query I rowsort
SELECT - 18 AS col0 FROM tab1 cor0 GROUP BY cor0.col2
----
-18
-18
-18

query I rowsort
SELECT + cor0.col2 * cor0.col2 FROM tab0 AS cor0 GROUP BY cor0.col0, cor0.col2
----
1444
576
6241

query I rowsort
SELECT ALL 91 / cor0.col1 FROM tab2 AS cor0 GROUP BY col1, cor0.col1
----
1
1
2

query I rowsort
SELECT cor0.col2 AS col2 FROM tab0 AS cor0 GROUP BY col2
----
24
38
79

query I rowsort
SELECT ALL + 85 AS col1 FROM tab1 AS cor0 GROUP BY cor0.col0
----
85
85
85

query I rowsort
SELECT + 49 AS col2 FROM tab0 cor0 GROUP BY cor0.col0
----
49
49
49

query I rowsort
SELECT cor0.col2 AS col2 FROM tab1 AS cor0 GROUP BY cor0.col2
----
45
71
8

query I rowsort
SELECT - col0 AS col0 FROM tab2 AS cor0 GROUP BY cor0.col0
----
-15
-91
-92

query I rowsort
SELECT DISTINCT - 87 AS col1 FROM tab0 AS cor0 GROUP BY col0
----
-87

query I rowsort
SELECT + 39 FROM tab0 AS cor0 GROUP BY col1
----
39
39

query I rowsort
SELECT ALL cor0.col2 * + col2 FROM tab2 AS cor0 GROUP BY cor0.col2
----
3364
6241
7569

query I rowsort
SELECT 40 FROM tab0 GROUP BY tab0.col1
----
40
40

query I rowsort
SELECT tab1.col2 AS col0 FROM tab1 GROUP BY tab1.col2
----
45
71
8

query I rowsort
SELECT tab2.col0 FROM tab2 GROUP BY tab2.col0
----
15
91
92

query I rowsort
SELECT + col0 * + col0 FROM tab0 GROUP BY tab0.col0
----
1849
676
6889

query I rowsort
SELECT ALL cor0.col2 + cor0.col2 FROM tab0 AS cor0 GROUP BY cor0.col2
----
158
48
76

query I rowsort
SELECT DISTINCT cor0.col2 FROM tab1 cor0 GROUP BY cor0.col2
----
45
71
8

query I rowsort
SELECT ALL + cor0.col2 FROM tab0 AS cor0 GROUP BY cor0.col2
----
24
38
79

query I rowsort
SELECT cor0.col2 AS col2 FROM tab0 AS cor0 GROUP BY cor0.col2
----
24
38
79

query I rowsort label-106
SELECT - 53 / cor0.col0 col0 FROM tab1 cor0 GROUP BY cor0.col0
----
-1
-2
0

query I rowsort
SELECT cor0.col1 AS col1 FROM tab0 AS cor0 GROUP BY cor0.col1
----
0
81

query I rowsort
SELECT DISTINCT + cor0.col1 col0 FROM tab2 cor0 GROUP BY cor0.col1, cor0.col0
----
41
59
61

query I rowsort
SELECT - cor0.col2 AS col1 FROM tab1 AS cor0 GROUP BY cor0.col0, cor0.col2
----
-45
-71
-8

query I rowsort
SELECT cor0.col1 AS col2 FROM tab0 AS cor0 GROUP BY cor0.col1, cor0.col1
----
0
81

query I rowsort
SELECT 25 AS col1 FROM tab2 cor0 GROUP BY cor0.col0
----
25
25
25

query I rowsort
SELECT cor0.col0 FROM tab1 AS cor0 GROUP BY cor0.col0
----
22
28
82

query I rowsort
SELECT DISTINCT + 6 FROM tab1 cor0 GROUP BY col2, cor0.col0
----
6

query I rowsort
SELECT cor0.col2 AS col2 FROM tab2 AS cor0 GROUP BY cor0.col2
----
58
79
87

query I rowsort
SELECT ALL 72 AS col2 FROM tab1 AS cor0 GROUP BY cor0.col0
----
72
72
72

query I rowsort
SELECT ALL + 73 AS col2 FROM tab0 AS cor0 GROUP BY cor0.col0
----
73
73
73

query I rowsort
SELECT tab1.col0 AS col2 FROM tab1 GROUP BY col0
----
22
28
82

query I rowsort
SELECT + cor0.col1 AS col0 FROM tab2 AS cor0 GROUP BY cor0.col1
----
41
59
61

query I rowsort
SELECT DISTINCT - cor0.col1 col1 FROM tab0 AS cor0 GROUP BY cor0.col1
----
-81
0

query I rowsort
SELECT cor0.col0 * 51 FROM tab1 AS cor0 GROUP BY col0
----
1122
1428
4182

query I rowsort
SELECT ALL + 89 FROM tab2, tab1 AS cor0, tab1 AS cor1 GROUP BY cor0.col2
----
89
89
89

query I rowsort
SELECT ALL + cor0.col0 - + cor0.col0 FROM tab2 AS cor0 GROUP BY cor0.col0
----
0
0
0

query I rowsort
SELECT ALL 71 AS col0 FROM tab0 GROUP BY col1
----
71
71

query I rowsort
SELECT - ( + cor0.col0 ) AS col1 FROM tab0 AS cor0 GROUP BY cor0.col0
----
-26
-43
-83

query I rowsort
SELECT 62 FROM tab1 AS cor0 GROUP BY cor0.col0
----
62
62
62

query I rowsort
SELECT ALL - 97 AS col1 FROM tab0 AS cor0 GROUP BY cor0.col0
----
-97
-97
-97

query I rowsort
SELECT DISTINCT + 29 * ( cor0.col0 ) + + 47 FROM tab1 cor0 GROUP BY cor0.col0
----
2425
685
859

query I rowsort
SELECT DISTINCT col2 AS col2 FROM tab2 AS cor0 GROUP BY cor0.col2
----
58
79
87

query I rowsort
SELECT ALL 40 AS col1 FROM tab0 AS cor0 GROUP BY cor0.col2
----
40
40
40

query I rowsort
SELECT cor0.col1 + cor0.col1 AS col2 FROM tab2 cor0 GROUP BY cor0.col1
----
118
122
82

query I rowsort
SELECT ( + cor0.col1 ) FROM tab2 AS cor0 GROUP BY cor0.col1, cor0.col1
----
41
59
61

query I rowsort
SELECT cor0.col1 * + cor0.col1 col1 FROM tab1 AS cor0 GROUP BY cor0.col1
----
1936
3249
36

query I rowsort
SELECT ALL + cor0.col0 FROM tab1 AS cor0 GROUP BY cor0.col2, cor0.col0
----
22
28
82

query I rowsort
SELECT - 9 FROM tab2 AS cor0 GROUP BY cor0.col1, cor0.col1, col2
----
-9
-9
-9

query I rowsort
SELECT ALL - 7 * cor0.col1 FROM tab1 AS cor0 GROUP BY cor0.col0, cor0.col1
----
-308
-399
-42

query I rowsort
SELECT - 21 AS col2 FROM tab1 cor0 GROUP BY cor0.col1, cor0.col1
----
-21
-21
-21

query I rowsort
SELECT DISTINCT tab1.col2 FROM tab1 GROUP BY tab1.col2
----
45
71
8

query I rowsort
SELECT DISTINCT - 76 FROM tab2 GROUP BY tab2.col2
----
-76

query I rowsort
SELECT DISTINCT - cor0.col1 AS col2 FROM tab2 AS cor0 GROUP BY cor0.col1
----
-41
-59
-61

query I rowsort
SELECT cor0.col1 FROM tab0 AS cor0 GROUP BY cor0.col1
----
0
81

query I rowsort
SELECT ALL - cor0.col2 + - 55 AS col1 FROM tab0 AS cor0 GROUP BY col2
----
-134
-79
-93

query I rowsort
SELECT - + 28 FROM tab0, tab2 cor0 GROUP BY tab0.col1
----
-28
-28

query I rowsort
SELECT ALL col1 AS col1 FROM tab2 AS cor0 GROUP BY cor0.col1
----
41
59
61

query I rowsort
SELECT ALL + 35 * 14 AS col1 FROM tab2 GROUP BY tab2.col1
----
490
490
490

query I rowsort
SELECT ALL cor0.col0 FROM tab2 AS cor0 GROUP BY cor0.col0, cor0.col1
----
15
91
92

query I rowsort
SELECT DISTINCT - cor0.col2 * 18 + + 56 FROM tab2 AS cor0 GROUP BY col2
----
-1366
-1510
-988

query I rowsort
SELECT cor0.col0 FROM tab0 cor0 GROUP BY col0
----
26
43
83

query I rowsort
SELECT ALL - 38 AS col1 FROM tab2 GROUP BY tab2.col2
----
-38
-38
-38

query I rowsort
SELECT - 79 FROM tab0, tab0 cor0, tab0 AS cor1 GROUP BY cor1.col0
----
-79
-79
-79

query I rowsort
SELECT + cor0.col2 FROM tab1 cor0 GROUP BY cor0.col2, cor0.col1
----
45
71
8

query I rowsort
SELECT cor0.col0 FROM tab0 AS cor0 GROUP BY cor0.col2, cor0.col0
----
26
43
83

query I rowsort
SELECT cor0.col2 AS col0 FROM tab0 AS cor0 GROUP BY cor0.col2, cor0.col0
----
24
38
79

query I rowsort
SELECT + - 57 AS col1 FROM tab2 GROUP BY tab2.col2
----
-57
-57
-57

query I rowsort
SELECT ALL - cor0.col1 FROM tab2 cor0 GROUP BY cor0.col1
----
-41
-59
-61

query I rowsort
SELECT DISTINCT cor0.col2 FROM tab2 AS cor0 GROUP BY cor0.col2
----
58
79
87

query I rowsort
SELECT - cor0.col0 FROM tab0 AS cor0 GROUP BY cor0.col0
----
-26
-43
-83

query I rowsort
SELECT ( - cor0.col1 ) FROM tab1 AS cor0 GROUP BY cor0.col1
----
-44
-57
-6

query I rowsort
SELECT DISTINCT - cor0.col2 FROM tab0 cor0 GROUP BY cor0.col2, cor0.col2
----
-24
-38
-79

query I rowsort
SELECT DISTINCT tab1.col1 * ( + tab1.col1 ) FROM tab1 GROUP BY col1
----
1936
3249
36

query I rowsort
SELECT - cor0.col1 FROM tab2 AS cor0 GROUP BY cor0.col1
----
-41
-59
-61

query III rowsort
SELECT * FROM tab2 AS cor0 GROUP BY cor0.col1, cor0.col2, cor0.col0
----
15 61 87
91 59 79
92 41 58

query I rowsort
SELECT + 83 AS col2 FROM tab0 AS cor0 GROUP BY cor0.col2
----
83
83
83

query I rowsort
SELECT + ( 97 ) + - tab0.col1 FROM tab0, tab1 AS cor0 GROUP BY tab0.col1
----
16
97

query I rowsort
SELECT 61 AS col0 FROM tab1 AS cor0 GROUP BY cor0.col2
----
61
61
61

query I rowsort
SELECT ALL cor0.col2 FROM tab0 cor0 GROUP BY cor0.col2
----
24
38
79

query I rowsort
SELECT cor0.col2 FROM tab0, tab1 AS cor0 GROUP BY cor0.col2
----
45
71
8

query I rowsort
SELECT + - 3 FROM tab2 GROUP BY col1
----
-3
-3
-3

query I rowsort
SELECT DISTINCT + 96 FROM tab2 GROUP BY tab2.col1
----
96

query I rowsort
SELECT ALL 81 FROM tab1 AS cor0 GROUP BY cor0.col1
----
81
81
81

query I rowsort
SELECT cor0.col0 AS col1 FROM tab0 AS cor0 GROUP BY cor0.col0
----
26
43
83

query I rowsort
SELECT - + 51 col2 FROM tab2, tab2 AS cor0 GROUP BY cor0.col1
----
-51
-51
-51

query I rowsort
SELECT cor0.col1 + - cor0.col1 FROM tab2 AS cor0 GROUP BY cor0.col1
----
0
0
0

query I rowsort
SELECT 35 AS col2 FROM tab1 AS cor0 GROUP BY cor0.col1
----
35
35
35

query I rowsort
SELECT + tab2.col1 col0 FROM tab2 GROUP BY tab2.col1
----
41
59
61

query I rowsort
SELECT 37 AS col1 FROM tab0 AS cor0 GROUP BY col0
----
37
37
37

query I rowsort
SELECT + cor0.col1 AS col1 FROM tab2 AS cor0 GROUP BY cor0.col1
----
41
59
61

query I rowsort
SELECT cor0.col1 FROM tab2, tab1 AS cor0 GROUP BY cor0.col1
----
44
57
6

query I rowsort
SELECT ALL - col0 AS col2 FROM tab1 AS cor0 GROUP BY cor0.col0
----
-22
-28
-82

query I rowsort
SELECT + 77 AS col1 FROM tab1 AS cor0 CROSS JOIN tab0 AS cor1 GROUP BY cor0.col2
----
77
77
77

query I rowsort
SELECT ALL cor0.col0 col1 FROM tab1 AS cor0 GROUP BY cor0.col0
----
22
28
82

query I rowsort
SELECT + cor0.col2 * + cor0.col0 FROM tab0 AS cor0 GROUP BY cor0.col0, cor0.col2
----
1032
2054
3154

query I rowsort
SELECT DISTINCT 39 FROM tab0 AS cor0 GROUP BY cor0.col0
----
39

query III rowsort
SELECT DISTINCT * FROM tab1 AS cor0 GROUP BY cor0.col0, cor0.col2, cor0.col1
----
22 6 8
28 57 45
82 44 71

query I rowsort
SELECT ALL + 28 FROM tab2 cor0 GROUP BY cor0.col0
----
28
28
28

query I rowsort
SELECT cor0.col0 AS col0 FROM tab1 AS cor0 GROUP BY cor0.col2, cor0.col0
----
22
28
82

query I rowsort
SELECT ALL cor0.col2 AS col0 FROM tab1 AS cor0 GROUP BY cor0.col2, cor0.col2
----
45
71
8

query I rowsort
SELECT + ( col0 ) * col0 AS col2 FROM tab2 AS cor0 GROUP BY cor0.col0
----
225
8281
8464

query I rowsort label-188
SELECT - 21 - + 57 / cor0.col0 FROM tab0 AS cor0 GROUP BY cor0.col0
----
-21
-22
-23

query I rowsort
SELECT + 37 + cor0.col0 * cor0.col2 FROM tab2 AS cor0 GROUP BY cor0.col2, col0
----
1342
5373
7226

query I rowsort
SELECT ALL cor0.col2 FROM tab1 AS cor0 GROUP BY cor0.col2, cor0.col0
----
45
71
8

query III rowsort
SELECT * FROM tab1 AS cor0 GROUP BY col2, cor0.col1, cor0.col0
----
22 6 8
28 57 45
82 44 71

query I rowsort
SELECT ( cor0.col2 ) AS col2 FROM tab0 AS cor0 GROUP BY cor0.col2
----
24
38
79

query I rowsort
SELECT DISTINCT 28 FROM tab0 AS cor0 GROUP BY cor0.col0
----
28

query I rowsort
SELECT ALL - 18 FROM tab0, tab1 AS cor0 GROUP BY cor0.col0
----
-18
-18
-18

query I rowsort
SELECT DISTINCT cor0.col2 FROM tab0 AS cor0 GROUP BY cor0.col2
----
24
38
79

query I rowsort
SELECT + col2 FROM tab2 AS cor0 GROUP BY cor0.col2
----
58
79
87

query I rowsort
SELECT - cor0.col0 AS col0 FROM tab1 AS cor0 GROUP BY cor0.col1, cor0.col0
----
-22
-28
-82

query I rowsort
SELECT 29 FROM tab1 AS cor0 GROUP BY cor0.col1, cor0.col0
----
29
29
29

query I rowsort
SELECT - + cor0.col0 - 39 AS col0 FROM tab0, tab0 cor0 GROUP BY cor0.col0
----
-122
-65
-82

query I rowsort
SELECT ALL 45 AS col0 FROM tab0 GROUP BY tab0.col0
----
45
45
45

query I rowsort
SELECT + 74 AS col1 FROM tab1 GROUP BY tab1.col0
----
74
74
74

query I rowsort
SELECT cor0.col2 FROM tab2 AS cor0 GROUP BY cor0.col2
----
58
79
87

query I rowsort label-203
SELECT - cor0.col2 + CAST ( 80 AS INTEGER ) FROM tab1 AS cor0 GROUP BY col2
----
35
72
9

query I rowsort
SELECT DISTINCT - cor0.col1 FROM tab0 AS cor0 GROUP BY cor0.col1
----
-81
0

query I rowsort
SELECT - 51 * + cor0.col2 FROM tab0, tab2 cor0, tab1 AS cor1 GROUP BY cor0.col2
----
-2958
-4029
-4437

query I rowsort
SELECT ALL + col0 * cor0.col0 FROM tab2 AS cor0 GROUP BY cor0.col0
----
225
8281
8464

query I rowsort
SELECT DISTINCT ( col0 ) FROM tab0 AS cor0 GROUP BY cor0.col0
----
26
43
83

query I rowsort
SELECT 87 AS col0 FROM tab2 AS cor0 GROUP BY cor0.col1
----
87
87
87

query I rowsort
SELECT + cor0.col0 AS col2 FROM tab1 AS cor0 GROUP BY cor0.col0
----
22
28
82

query I rowsort
SELECT DISTINCT + 45 col0 FROM tab1 AS cor0 GROUP BY col0
----
45

query I rowsort label-211
SELECT ALL CAST ( NULL AS INTEGER ) FROM tab2 AS cor0 GROUP BY col1
----
NULL
NULL
NULL

query I rowsort
SELECT ALL cor0.col1 + col1 AS col0 FROM tab0 AS cor0 GROUP BY cor0.col1
----
0
162

query I rowsort
SELECT - cor0.col1 FROM tab0 AS cor0 GROUP BY cor0.col1
----
-81
0

query I rowsort
SELECT DISTINCT + 99 * 76 + + tab2.col1 AS col2 FROM tab2 GROUP BY col1
----
7565
7583
7585

query I rowsort
SELECT ALL 54 AS col2 FROM tab2 AS cor0 GROUP BY cor0.col2
----
54
54
54

query I rowsort
SELECT + cor0.col2 AS col0 FROM tab2 AS cor0 GROUP BY cor0.col2, cor0.col0
----
58
79
87

query I rowsort
SELECT cor0.col0 + + 87 FROM tab1 AS cor0 GROUP BY cor0.col0
----
109
115
169

query I rowsort
SELECT cor0.col0 FROM tab2 AS cor0 GROUP BY cor0.col0, cor0.col1, cor0.col0
----
15
91
92

query I rowsort
SELECT ALL col0 FROM tab1 AS cor0 GROUP BY cor0.col0
----
22
28
82

query I rowsort
SELECT DISTINCT - cor0.col0 - + cor0.col0 FROM tab2 AS cor0 GROUP BY cor0.col0
----
-182
-184
-30

query I rowsort
SELECT ALL - 68 * + cor0.col1 FROM tab0 AS cor0 GROUP BY cor0.col1, cor0.col1
----
-5508
0

query I rowsort
SELECT col2 AS col2 FROM tab0 AS cor0 GROUP BY cor0.col1, cor0.col2
----
24
38
79

query I rowsort
SELECT ALL - 11 AS col1 FROM tab1 AS cor0 GROUP BY cor0.col2
----
-11
-11
-11

query I rowsort
SELECT 66 AS col1 FROM tab1 AS cor0 GROUP BY cor0.col2
----
66
66
66

query I rowsort
SELECT - cor0.col2 FROM tab2 AS cor0 GROUP BY cor0.col2
----
-58
-79
-87

query I rowsort
SELECT ALL 37 FROM tab2, tab0 AS cor0 GROUP BY cor0.col1
----
37
37

query I rowsort
SELECT DISTINCT + 20 col2 FROM tab0 GROUP BY tab0.col1
----
20

query I rowsort
SELECT 42 FROM tab0 cor0 GROUP BY col2
----
42
42
42

query I rowsort
SELECT ALL - cor0.col1 AS col1 FROM tab1 cor0 GROUP BY cor0.col1
----
-44
-57
-6

query I rowsort
SELECT - col2 AS col1 FROM tab2 AS cor0 GROUP BY cor0.col2
----
-58
-79
-87

query I rowsort
SELECT DISTINCT + 86 FROM tab1 GROUP BY tab1.col2
----
86

query I rowsort
SELECT + cor0.col1 AS col1 FROM tab2, tab0 cor0 GROUP BY cor0.col1
----
0
81

query I rowsort
SELECT - 13 FROM tab0 cor0 GROUP BY cor0.col1
----
-13
-13

query I rowsort
SELECT tab1.col0 AS col1 FROM tab1 GROUP BY tab1.col0
----
22
28
82

query I rowsort
SELECT ALL cor0.col1 * cor0.col1 AS col0 FROM tab2 AS cor0 GROUP BY cor0.col1
----
1681
3481
3721

query I rowsort
SELECT - cor0.col0 AS col1 FROM tab2 AS cor0 GROUP BY cor0.col0
----
-15
-91
-92

query I rowsort
SELECT cor0.col2 FROM tab1 AS cor0 GROUP BY cor0.col0, cor0.col2
----
45
71
8

query I rowsort
SELECT ALL - 67 AS col0 FROM tab2 AS cor0 GROUP BY cor0.col0
----
-67
-67
-67

query I rowsort
SELECT + 75 AS col2 FROM tab1 cor0 GROUP BY cor0.col0
----
75
75
75

query I rowsort
SELECT ALL cor0.col1 FROM tab0 AS cor0 GROUP BY col0, cor0.col1
----
0
0
81

query I rowsort
SELECT ALL + cor0.col1 FROM tab0 AS cor0 GROUP BY col1
----
0
81

query I rowsort
SELECT DISTINCT - 38 - - cor0.col0 AS col0 FROM tab0 AS cor0 GROUP BY cor0.col0
----
-12
45
5

query I rowsort
SELECT + cor0.col0 + - col0 + 21 AS col0 FROM tab0 AS cor0 GROUP BY cor0.col0
----
21
21
21

query I rowsort
SELECT + cor0.col0 FROM tab1 AS cor0 GROUP BY cor0.col2, cor0.col0, cor0.col0
----
22
28
82

query I rowsort
SELECT ALL - cor0.col0 FROM tab0 AS cor0 GROUP BY cor0.col0, cor0.col0
----
-26
-43
-83

query III rowsort
SELECT * FROM tab0 AS cor0 GROUP BY cor0.col2, cor0.col1, cor0.col0
----
26 0 79
43 81 24
83 0 38

query I rowsort
SELECT DISTINCT + + tab2.col2 FROM tab2, tab1 AS cor0 GROUP BY tab2.col2
----
58
79
87

query I rowsort
SELECT cor0.col0 AS col1 FROM tab2 AS cor0 GROUP BY cor0.col0
----
15
91
92

query I rowsort
SELECT col0 AS col0 FROM tab2 AS cor0 GROUP BY cor0.col0
----
15
91
92

query I rowsort
SELECT - cor0.col0 AS col1 FROM tab1 AS cor0 GROUP BY col0
----
-22
-28
-82

query I rowsort
SELECT DISTINCT ( + 71 ) col1 FROM tab1 GROUP BY tab1.col2
----
71

query I rowsort
SELECT + 96 * 29 col1 FROM tab2, tab1 AS cor0 GROUP BY tab2.col0
----
2784
2784
2784

query I rowsort
SELECT + 3 FROM tab2 AS cor0 GROUP BY cor0.col2
----
3
3
3

query I rowsort
SELECT 37 FROM tab0 AS cor0 GROUP BY col0
----
37
37
37

query I rowsort
SELECT 82 FROM tab0 cor0 GROUP BY cor0.col1
----
82
82

query I rowsort
SELECT cor0.col2 FROM tab2 cor0 GROUP BY cor0.col2
----
58
79
87

query I rowsort
SELECT DISTINCT - 87 FROM tab1, tab2 AS cor0, tab2 AS cor1 GROUP BY tab1.col0
----
-87

query I rowsort
SELECT 55 FROM tab1 AS cor0 GROUP BY cor0.col2, cor0.col1
----
55
55
55

query I rowsort
SELECT DISTINCT 35 FROM tab0 cor0 GROUP BY cor0.col2, cor0.col0
----
35

query I rowsort
SELECT cor0.col0 FROM tab2 cor0 GROUP BY col0
----
15
91
92

query I rowsort
SELECT - cor0.col2 AS col1 FROM tab1 AS cor0 GROUP BY col2
----
-45
-71
-8

query I rowsort
SELECT ALL ( cor0.col2 ) AS col1 FROM tab2, tab1 AS cor0 GROUP BY cor0.col2
----
45
71
8

query I rowsort
SELECT DISTINCT - col2 FROM tab1 GROUP BY tab1.col2
----
-45
-71
-8

query I rowsort
SELECT 38 FROM tab1 AS cor0 GROUP BY cor0.col1, cor0.col1
----
38
38
38

query I rowsort
SELECT - 16 * - cor0.col0 * 47 FROM tab0 AS cor0 GROUP BY cor0.col0
----
19552
32336
62416

query I rowsort
SELECT - 31 FROM tab2 AS cor0 GROUP BY cor0.col2
----
-31
-31
-31

query I rowsort
SELECT ( + 34 ) AS col1 FROM tab1 AS cor0 GROUP BY cor0.col2
----
34
34
34

query I rowsort
SELECT cor0.col2 AS col0 FROM tab1 AS cor0 GROUP BY cor0.col2
----
45
71
8

query I rowsort
SELECT DISTINCT 21 FROM tab0 AS cor0 GROUP BY cor0.col2
----
21

query I rowsort
SELECT 62 AS col2 FROM tab0 cor0 GROUP BY cor0.col1, cor0.col2
----
62
62
62

query I rowsort
SELECT cor0.col0 FROM tab1 cor0 GROUP BY cor0.col0, cor0.col1
----
22
28
82

query I rowsort
SELECT DISTINCT cor0.col0 FROM tab2 AS cor0 GROUP BY cor0.col0, col1
----
15
91
92

query I rowsort
SELECT DISTINCT cor0.col0 AS col2 FROM tab1 AS cor0 GROUP BY cor0.col0
----
22
28
82

query I rowsort
SELECT ALL - ( 30 ) * + cor0.col1 AS col2 FROM tab2 AS cor0 GROUP BY cor0.col1
----
-1230
-1770
-1830

query I rowsort
SELECT DISTINCT 94 AS col1 FROM tab0 AS cor0 GROUP BY cor0.col1
----
94

query I rowsort
SELECT DISTINCT + col1 FROM tab2 AS cor0 GROUP BY cor0.col1
----
41
59
61

# Group By All tests
statement ok
CREATE TABLE tab3(col0 INTEGER, col1 INTEGER, col2 INTEGER, col3 INTEGER)

statement ok
INSERT INTO tab3 VALUES(0,1,12,-1)

statement ok
INSERT INTO tab3 VALUES(0,2,13,-1)

statement ok
INSERT INTO tab3 VALUES(0,1,10,-2)

statement ok
INSERT INTO tab3 VALUES(0,2,15,-2)

statement ok
INSERT INTO tab3 VALUES(1, NULL, 10, -2)

query IRI rowsort
SELECT col1, AVG(col2), col0 FROM tab3 GROUP BY ALL
----
1 11 0
2 14 0
NULL 10 1

query IIR rowsort
SELECT sub.col1, sub.col0, AVG(sub.col2) AS avg_col2
FROM (
  SELECT col1, col0, col2
  FROM tab3
  WHERe col3 = -1
  GROUP BY ALL
) AS sub
GROUP BY ALL;
----
1 0 12
2 0 13

query IIR rowsort
SELECT sub.col1, sub.col0, sub."AVG(tab3.col2)" AS avg_col2
FROM (
  SELECT col1, AVG(col2), col0 FROM tab3 GROUP BY ALL
) AS sub
GROUP BY ALL;
----
1 0 11
2 0 14
NULL 1 10

query IIII rowsort
SELECT col0, col1, COUNT(col2), SUM(col3) FROM tab3 GROUP BY ALL
----
0 1 2 -3
0 2 2 -3
1 NULL 1 -2

# query below should work in multi partition, successfully.
query II
SELECT l.col0, LAST_VALUE(r.col1 ORDER BY r.col0) as last_col1
FROM tab0 as l
JOIN tab0 as r
ON l.col0 = r.col0
GROUP BY l.col0, l.col1, l.col2
ORDER BY l.col0;
----
26 0
43 81
83 0

# assert that above query works in indeed multi partitions
# physical plan for this query should contain RepartitionExecs.
# Aggregation should be in two stages, Partial + FinalPartitioned stages.
query TT
EXPLAIN SELECT l.col0, LAST_VALUE(r.col1 ORDER BY r.col0) as last_col1
FROM tab0 as l
JOIN tab0 as r
ON l.col0 = r.col0
GROUP BY l.col0, l.col1, l.col2
ORDER BY l.col0;
----
logical_plan
Sort: l.col0 ASC NULLS LAST
--Projection: l.col0, LAST_VALUE(r.col1) ORDER BY [r.col0 ASC NULLS LAST] AS last_col1
----Aggregate: groupBy=[[l.col0, l.col1, l.col2]], aggr=[[LAST_VALUE(r.col1) ORDER BY [r.col0 ASC NULLS LAST]]]
------Inner Join: l.col0 = r.col0
--------SubqueryAlias: l
----------TableScan: tab0 projection=[col0, col1, col2]
--------SubqueryAlias: r
----------TableScan: tab0 projection=[col0, col1]
physical_plan
SortPreservingMergeExec: [col0@0 ASC NULLS LAST]
--SortExec: expr=[col0@0 ASC NULLS LAST]
----ProjectionExec: expr=[col0@0 as col0, LAST_VALUE(r.col1) ORDER BY [r.col0 ASC NULLS LAST]@3 as last_col1]
------AggregateExec: mode=FinalPartitioned, gby=[col0@0 as col0, col1@1 as col1, col2@2 as col2], aggr=[LAST_VALUE(r.col1)]
--------CoalesceBatchesExec: target_batch_size=8192
----------RepartitionExec: partitioning=Hash([col0@0, col1@1, col2@2], 4), input_partitions=4
------------AggregateExec: mode=Partial, gby=[col0@0 as col0, col1@1 as col1, col2@2 as col2], aggr=[LAST_VALUE(r.col1)], ordering_mode=PartiallySorted([0])
--------------SortExec: expr=[col0@3 ASC NULLS LAST]
----------------CoalesceBatchesExec: target_batch_size=8192
------------------HashJoinExec: mode=Partitioned, join_type=Inner, on=[(col0@0, col0@0)]
--------------------CoalesceBatchesExec: target_batch_size=8192
----------------------RepartitionExec: partitioning=Hash([col0@0], 4), input_partitions=1
------------------------MemoryExec: partitions=1, partition_sizes=[3]
--------------------CoalesceBatchesExec: target_batch_size=8192
----------------------RepartitionExec: partitioning=Hash([col0@0], 4), input_partitions=1
------------------------MemoryExec: partitions=1, partition_sizes=[3]

# Columns in the table are a,b,c,d. Source is CsvExec which is ordered by
# a,b,c column. Column a has cardinality 2, column b has cardinality 4.
# Column c has cardinality 100 (unique entries). Column d has cardinality 5.
statement ok
CREATE UNBOUNDED EXTERNAL TABLE annotated_data_infinite2 (
  a0 INTEGER,
  a INTEGER,
  b INTEGER,
  c INTEGER,
  d INTEGER
)
STORED AS CSV
WITH HEADER ROW
WITH ORDER (a ASC, b ASC, c ASC)
LOCATION '../core/tests/data/window_2.csv';

# Create a table with 2 ordered columns.
# In the next step, we will expect to observe the removed sort execs.
statement ok
CREATE EXTERNAL TABLE multiple_ordered_table (
  a0 INTEGER,
  a INTEGER,
  b INTEGER,
  c INTEGER,
  d INTEGER
)
STORED AS CSV
WITH HEADER ROW
WITH ORDER (a ASC, b ASC)
WITH ORDER (c ASC)
LOCATION '../core/tests/data/window_2.csv';

# Expected a sort exec for b DESC
query TT
EXPLAIN SELECT a FROM multiple_ordered_table ORDER BY b DESC;
----
logical_plan
Projection: multiple_ordered_table.a
--Sort: multiple_ordered_table.b DESC NULLS FIRST
----TableScan: multiple_ordered_table projection=[a, b]
physical_plan
ProjectionExec: expr=[a@0 as a]
--SortExec: expr=[b@1 DESC]
----CsvExec: file_groups={1 group: [[WORKSPACE_ROOT/datafusion/core/tests/data/window_2.csv]]}, projection=[a, b], output_ordering=[a@0 ASC NULLS LAST, b@1 ASC NULLS LAST], has_header=true

# Final plan shouldn't have SortExec c ASC,
# because table already satisfies this ordering.
query TT
EXPLAIN SELECT a FROM multiple_ordered_table ORDER BY c ASC;
----
logical_plan
Projection: multiple_ordered_table.a
--Sort: multiple_ordered_table.c ASC NULLS LAST
----TableScan: multiple_ordered_table projection=[a, c]
physical_plan CsvExec: file_groups={1 group: [[WORKSPACE_ROOT/datafusion/core/tests/data/window_2.csv]]}, projection=[a], output_ordering=[a@0 ASC NULLS LAST], has_header=true

# Final plan shouldn't have SortExec a ASC, b ASC,
# because table already satisfies this ordering.
query TT
EXPLAIN SELECT a FROM multiple_ordered_table ORDER BY a ASC, b ASC;
----
logical_plan
Projection: multiple_ordered_table.a
--Sort: multiple_ordered_table.a ASC NULLS LAST, multiple_ordered_table.b ASC NULLS LAST
----TableScan: multiple_ordered_table projection=[a, b]
physical_plan CsvExec: file_groups={1 group: [[WORKSPACE_ROOT/datafusion/core/tests/data/window_2.csv]]}, projection=[a], output_ordering=[a@0 ASC NULLS LAST], has_header=true

# test_window_agg_sort
statement ok
set datafusion.execution.target_partitions = 1;

# test_source_sorted_groupby
query TT
EXPLAIN SELECT a, b,
 SUM(c) as summation1
 FROM annotated_data_infinite2
 GROUP BY b, a
----
logical_plan
Projection: annotated_data_infinite2.a, annotated_data_infinite2.b, SUM(annotated_data_infinite2.c) AS summation1
--Aggregate: groupBy=[[annotated_data_infinite2.b, annotated_data_infinite2.a]], aggr=[[SUM(CAST(annotated_data_infinite2.c AS Int64))]]
----TableScan: annotated_data_infinite2 projection=[a, b, c]
physical_plan
ProjectionExec: expr=[a@1 as a, b@0 as b, SUM(annotated_data_infinite2.c)@2 as summation1]
--AggregateExec: mode=Single, gby=[b@1 as b, a@0 as a], aggr=[SUM(annotated_data_infinite2.c)], ordering_mode=Sorted
----StreamingTableExec: partition_sizes=1, projection=[a, b, c], infinite_source=true, output_ordering=[a@0 ASC NULLS LAST, b@1 ASC NULLS LAST, c@2 ASC NULLS LAST]


query III
 SELECT a, b,
 SUM(c) as summation1
 FROM annotated_data_infinite2
 GROUP BY b, a
----
0 0 300
0 1 925
1 2 1550
1 3 2175


# test_source_sorted_groupby2
# If ordering is not important for the aggregation function, we should ignore the ordering requirement. Hence
# "ORDER BY a DESC" should have no effect.
query TT
EXPLAIN SELECT a, d,
 SUM(c ORDER BY a DESC) as summation1
 FROM annotated_data_infinite2
 GROUP BY d, a
----
logical_plan
Projection: annotated_data_infinite2.a, annotated_data_infinite2.d, SUM(annotated_data_infinite2.c) ORDER BY [annotated_data_infinite2.a DESC NULLS FIRST] AS summation1
--Aggregate: groupBy=[[annotated_data_infinite2.d, annotated_data_infinite2.a]], aggr=[[SUM(CAST(annotated_data_infinite2.c AS Int64)) ORDER BY [annotated_data_infinite2.a DESC NULLS FIRST]]]
----TableScan: annotated_data_infinite2 projection=[a, c, d]
physical_plan
ProjectionExec: expr=[a@1 as a, d@0 as d, SUM(annotated_data_infinite2.c) ORDER BY [annotated_data_infinite2.a DESC NULLS FIRST]@2 as summation1]
--AggregateExec: mode=Single, gby=[d@2 as d, a@0 as a], aggr=[SUM(annotated_data_infinite2.c)], ordering_mode=PartiallySorted([1])
----StreamingTableExec: partition_sizes=1, projection=[a, c, d], infinite_source=true, output_ordering=[a@0 ASC NULLS LAST]

query III
SELECT a, d,
 SUM(c ORDER BY a DESC) as summation1
 FROM annotated_data_infinite2
 GROUP BY d, a
----
0 0 292
0 2 196
0 1 315
0 4 164
0 3 258
1 0 622
1 3 299
1 1 1043
1 4 913
1 2 848

# test_source_sorted_groupby3

query TT
EXPLAIN SELECT a, b, FIRST_VALUE(c ORDER BY a DESC) as first_c
  FROM annotated_data_infinite2
  GROUP BY a, b
----
logical_plan
Projection: annotated_data_infinite2.a, annotated_data_infinite2.b, FIRST_VALUE(annotated_data_infinite2.c) ORDER BY [annotated_data_infinite2.a DESC NULLS FIRST] AS first_c
--Aggregate: groupBy=[[annotated_data_infinite2.a, annotated_data_infinite2.b]], aggr=[[FIRST_VALUE(annotated_data_infinite2.c) ORDER BY [annotated_data_infinite2.a DESC NULLS FIRST]]]
----TableScan: annotated_data_infinite2 projection=[a, b, c]
physical_plan
ProjectionExec: expr=[a@0 as a, b@1 as b, FIRST_VALUE(annotated_data_infinite2.c) ORDER BY [annotated_data_infinite2.a DESC NULLS FIRST]@2 as first_c]
--AggregateExec: mode=Single, gby=[a@0 as a, b@1 as b], aggr=[FIRST_VALUE(annotated_data_infinite2.c)], ordering_mode=Sorted
----StreamingTableExec: partition_sizes=1, projection=[a, b, c], infinite_source=true, output_ordering=[a@0 ASC NULLS LAST, b@1 ASC NULLS LAST, c@2 ASC NULLS LAST]

query III
SELECT a, b, FIRST_VALUE(c ORDER BY a DESC) as first_c
  FROM annotated_data_infinite2
  GROUP BY a, b
----
0 0 0
0 1 25
1 2 50
1 3 75

# test_source_sorted_groupby4

query TT
EXPLAIN SELECT a, b, LAST_VALUE(c ORDER BY a DESC) as last_c
  FROM annotated_data_infinite2
  GROUP BY a, b
----
logical_plan
Projection: annotated_data_infinite2.a, annotated_data_infinite2.b, LAST_VALUE(annotated_data_infinite2.c) ORDER BY [annotated_data_infinite2.a DESC NULLS FIRST] AS last_c
--Aggregate: groupBy=[[annotated_data_infinite2.a, annotated_data_infinite2.b]], aggr=[[LAST_VALUE(annotated_data_infinite2.c) ORDER BY [annotated_data_infinite2.a DESC NULLS FIRST]]]
----TableScan: annotated_data_infinite2 projection=[a, b, c]
physical_plan
ProjectionExec: expr=[a@0 as a, b@1 as b, LAST_VALUE(annotated_data_infinite2.c) ORDER BY [annotated_data_infinite2.a DESC NULLS FIRST]@2 as last_c]
--AggregateExec: mode=Single, gby=[a@0 as a, b@1 as b], aggr=[LAST_VALUE(annotated_data_infinite2.c)], ordering_mode=Sorted
----StreamingTableExec: partition_sizes=1, projection=[a, b, c], infinite_source=true, output_ordering=[a@0 ASC NULLS LAST, b@1 ASC NULLS LAST, c@2 ASC NULLS LAST]

query III
SELECT a, b, LAST_VALUE(c ORDER BY a DESC) as last_c
  FROM annotated_data_infinite2
  GROUP BY a, b
----
0 0 24
0 1 49
1 2 74
1 3 99

# when LAST_VALUE, or FIRST_VALUE value do not contain ordering requirement
# queries should still work, However, result depends on the scanning order and
# not deterministic
query TT
EXPLAIN SELECT a, b, LAST_VALUE(c) as last_c
  FROM annotated_data_infinite2
  GROUP BY a, b
----
logical_plan
Projection: annotated_data_infinite2.a, annotated_data_infinite2.b, LAST_VALUE(annotated_data_infinite2.c) AS last_c
--Aggregate: groupBy=[[annotated_data_infinite2.a, annotated_data_infinite2.b]], aggr=[[LAST_VALUE(annotated_data_infinite2.c)]]
----TableScan: annotated_data_infinite2 projection=[a, b, c]
physical_plan
ProjectionExec: expr=[a@0 as a, b@1 as b, LAST_VALUE(annotated_data_infinite2.c)@2 as last_c]
--AggregateExec: mode=Single, gby=[a@0 as a, b@1 as b], aggr=[LAST_VALUE(annotated_data_infinite2.c)], ordering_mode=Sorted
----StreamingTableExec: partition_sizes=1, projection=[a, b, c], infinite_source=true, output_ordering=[a@0 ASC NULLS LAST, b@1 ASC NULLS LAST, c@2 ASC NULLS LAST]

query III
SELECT a, b, LAST_VALUE(c) as last_c
  FROM annotated_data_infinite2
  GROUP BY a, b
----
0 0 24
0 1 49
1 2 74
1 3 99

statement ok
drop table annotated_data_infinite2;

# create a table for testing
statement ok
CREATE TABLE sales_global (zip_code INT,
          country VARCHAR(3),
          sn INT,
          ts TIMESTAMP,
          currency VARCHAR(3),
          amount FLOAT
        ) as VALUES
          (0, 'GRC', 0, '2022-01-01 06:00:00'::timestamp, 'EUR', 30.0),
          (1, 'FRA', 1, '2022-01-01 08:00:00'::timestamp, 'EUR', 50.0),
          (1, 'TUR', 2, '2022-01-01 11:30:00'::timestamp, 'TRY', 75.0),
          (1, 'FRA', 3, '2022-01-02 12:00:00'::timestamp, 'EUR', 200.0),
          (1, 'TUR', 4, '2022-01-03 10:00:00'::timestamp, 'TRY', 100.0),
          (0, 'GRC', 4, '2022-01-03 10:00:00'::timestamp, 'EUR', 80.0)

# create a new table named exchange rates
statement ok
CREATE TABLE exchange_rates (
    sn INTEGER,
    ts TIMESTAMP,
    currency_from VARCHAR(3),
    currency_to VARCHAR(3),
    rate DECIMAL(10,2)
) as VALUES
    (0, '2022-01-01 06:00:00'::timestamp, 'EUR', 'USD', 1.10),
    (1, '2022-01-01 08:00:00'::timestamp, 'TRY', 'USD', 0.10),
    (2, '2022-01-01 11:30:00'::timestamp, 'EUR', 'USD', 1.12),
    (3, '2022-01-02 12:00:00'::timestamp, 'TRY', 'USD', 0.11),
    (4, '2022-01-03 10:00:00'::timestamp, 'EUR', 'USD', 1.12)

# test_ordering_sensitive_aggregation
# ordering sensitive requirement should add a SortExec in the final plan. To satisfy amount ASC
# in the aggregation
statement ok
set datafusion.execution.target_partitions = 1;

query TT
EXPLAIN SELECT country, (ARRAY_AGG(amount ORDER BY amount ASC)) AS amounts
  FROM sales_global
  GROUP BY country
----
logical_plan
Projection: sales_global.country, ARRAY_AGG(sales_global.amount) ORDER BY [sales_global.amount ASC NULLS LAST] AS amounts
--Aggregate: groupBy=[[sales_global.country]], aggr=[[ARRAY_AGG(sales_global.amount) ORDER BY [sales_global.amount ASC NULLS LAST]]]
----TableScan: sales_global projection=[country, amount]
physical_plan
ProjectionExec: expr=[country@0 as country, ARRAY_AGG(sales_global.amount) ORDER BY [sales_global.amount ASC NULLS LAST]@1 as amounts]
--AggregateExec: mode=Single, gby=[country@0 as country], aggr=[ARRAY_AGG(sales_global.amount)]
----SortExec: expr=[amount@1 ASC NULLS LAST]
------MemoryExec: partitions=1, partition_sizes=[1]


query T?
SELECT country, (ARRAY_AGG(amount ORDER BY amount ASC)) AS amounts
  FROM sales_global
  GROUP BY country
----
GRC [30.0, 80.0]
FRA [50.0, 200.0]
TUR [75.0, 100.0]

# test_ordering_sensitive_aggregation2
# We should be able to satisfy the finest requirement among all aggregators, when we have multiple aggregators.
# Hence final plan should have SortExec: expr=[amount@1 DESC] to satisfy array_agg requirement.
query TT
EXPLAIN SELECT s.country, ARRAY_AGG(s.amount ORDER BY s.amount DESC) AS amounts,
          SUM(s.amount) AS sum1
        FROM sales_global AS s
        GROUP BY s.country
----
logical_plan
Projection: s.country, ARRAY_AGG(s.amount) ORDER BY [s.amount DESC NULLS FIRST] AS amounts, SUM(s.amount) AS sum1
--Aggregate: groupBy=[[s.country]], aggr=[[ARRAY_AGG(s.amount) ORDER BY [s.amount DESC NULLS FIRST], SUM(CAST(s.amount AS Float64))]]
----SubqueryAlias: s
------TableScan: sales_global projection=[country, amount]
physical_plan
ProjectionExec: expr=[country@0 as country, ARRAY_AGG(s.amount) ORDER BY [s.amount DESC NULLS FIRST]@1 as amounts, SUM(s.amount)@2 as sum1]
--AggregateExec: mode=Single, gby=[country@0 as country], aggr=[ARRAY_AGG(s.amount), SUM(s.amount)]
----SortExec: expr=[amount@1 DESC]
------MemoryExec: partitions=1, partition_sizes=[1]

query T?R
SELECT s.country, ARRAY_AGG(s.amount ORDER BY s.amount DESC) AS amounts,
    SUM(s.amount) AS sum1
  FROM sales_global AS s
  GROUP BY s.country
----
FRA [200.0, 50.0] 250
TUR [100.0, 75.0] 175
GRC [80.0, 30.0] 110

# test_ordering_sensitive_aggregation3
# When different aggregators have conflicting requirements, we cannot satisfy all of them in current implementation.
# test below should raise Plan Error.
statement error DataFusion error: This feature is not implemented: Conflicting ordering requirements in aggregate functions is not supported
SELECT ARRAY_AGG(s.amount ORDER BY s.amount DESC) AS amounts,
    ARRAY_AGG(s.amount ORDER BY s.amount ASC) AS amounts2,
    ARRAY_AGG(s.amount ORDER BY s.sn ASC) AS amounts3
  FROM sales_global AS s
  GROUP BY s.country

# test_ordering_sensitive_aggregation4
# If aggregators can work with bounded memory (Sorted or PartiallySorted mode), we should append requirement to
# the existing ordering. This enables us to still work with bounded memory, and also satisfy aggregation requirement.
# This test checks for whether we can satisfy aggregation requirement in Sorted mode.
query TT
EXPLAIN SELECT s.country, ARRAY_AGG(s.amount ORDER BY s.amount DESC) AS amounts,
        SUM(s.amount) AS sum1
          FROM (SELECT *
            FROM sales_global
            ORDER BY country) AS s
          GROUP BY s.country
----
logical_plan
Projection: s.country, ARRAY_AGG(s.amount) ORDER BY [s.amount DESC NULLS FIRST] AS amounts, SUM(s.amount) AS sum1
--Aggregate: groupBy=[[s.country]], aggr=[[ARRAY_AGG(s.amount) ORDER BY [s.amount DESC NULLS FIRST], SUM(CAST(s.amount AS Float64))]]
----SubqueryAlias: s
------Sort: sales_global.country ASC NULLS LAST
--------TableScan: sales_global projection=[country, amount]
physical_plan
ProjectionExec: expr=[country@0 as country, ARRAY_AGG(s.amount) ORDER BY [s.amount DESC NULLS FIRST]@1 as amounts, SUM(s.amount)@2 as sum1]
--AggregateExec: mode=Single, gby=[country@0 as country], aggr=[ARRAY_AGG(s.amount), SUM(s.amount)], ordering_mode=Sorted
----SortExec: expr=[country@0 ASC NULLS LAST,amount@1 DESC]
------MemoryExec: partitions=1, partition_sizes=[1]

query T?R
SELECT s.country, ARRAY_AGG(s.amount ORDER BY s.amount DESC) AS amounts,
  SUM(s.amount) AS sum1
    FROM (SELECT *
      FROM sales_global
      ORDER BY country) AS s
    GROUP BY s.country
----
FRA [200.0, 50.0] 250
GRC [80.0, 30.0] 110
TUR [100.0, 75.0] 175

# test_ordering_sensitive_aggregation5
# If aggregators can work with bounded memory (Sorted or PartiallySorted mode), we should be append requirement to
# the existing ordering. This enables us to still work with bounded memory, and also satisfy aggregation requirement.
# This test checks for whether we can satisfy aggregation requirement in PartiallySorted mode.
query TT
EXPLAIN SELECT s.country, s.zip_code, ARRAY_AGG(s.amount ORDER BY s.amount DESC) AS amounts,
        SUM(s.amount) AS sum1
          FROM (SELECT *
            FROM sales_global
            ORDER BY country) AS s
          GROUP BY s.country, s.zip_code
----
logical_plan
Projection: s.country, s.zip_code, ARRAY_AGG(s.amount) ORDER BY [s.amount DESC NULLS FIRST] AS amounts, SUM(s.amount) AS sum1
--Aggregate: groupBy=[[s.country, s.zip_code]], aggr=[[ARRAY_AGG(s.amount) ORDER BY [s.amount DESC NULLS FIRST], SUM(CAST(s.amount AS Float64))]]
----SubqueryAlias: s
------Sort: sales_global.country ASC NULLS LAST
--------TableScan: sales_global projection=[zip_code, country, amount]
physical_plan
ProjectionExec: expr=[country@0 as country, zip_code@1 as zip_code, ARRAY_AGG(s.amount) ORDER BY [s.amount DESC NULLS FIRST]@2 as amounts, SUM(s.amount)@3 as sum1]
--AggregateExec: mode=Single, gby=[country@1 as country, zip_code@0 as zip_code], aggr=[ARRAY_AGG(s.amount), SUM(s.amount)], ordering_mode=PartiallySorted([0])
----SortExec: expr=[country@1 ASC NULLS LAST,amount@2 DESC]
------MemoryExec: partitions=1, partition_sizes=[1]

query TI?R
SELECT s.country, s.zip_code, ARRAY_AGG(s.amount ORDER BY s.amount DESC) AS amounts,
    SUM(s.amount) AS sum1
      FROM (SELECT *
        FROM sales_global
        ORDER BY country) AS s
      GROUP BY s.country, s.zip_code
----
FRA 1 [200.0, 50.0] 250
GRC 0 [80.0, 30.0] 110
TUR 1 [100.0, 75.0] 175

# test_ordering_sensitive_aggregation6
# If aggregators can work with bounded memory (FullySorted or PartiallySorted mode), we should be append requirement to
# the existing ordering. When group by expressions contain aggregation requirement, we shouldn't append redundant expression.
# Hence in the final plan SortExec should be SortExec: expr=[country@0 DESC] not SortExec: expr=[country@0 ASC NULLS LAST,country@0 DESC]
query TT
EXPLAIN SELECT s.country, ARRAY_AGG(s.amount ORDER BY s.country DESC) AS amounts,
        SUM(s.amount) AS sum1
          FROM (SELECT *
            FROM sales_global
            ORDER BY country) AS s
          GROUP BY s.country
----
logical_plan
Projection: s.country, ARRAY_AGG(s.amount) ORDER BY [s.country DESC NULLS FIRST] AS amounts, SUM(s.amount) AS sum1
--Aggregate: groupBy=[[s.country]], aggr=[[ARRAY_AGG(s.amount) ORDER BY [s.country DESC NULLS FIRST], SUM(CAST(s.amount AS Float64))]]
----SubqueryAlias: s
------Sort: sales_global.country ASC NULLS LAST
--------TableScan: sales_global projection=[country, amount]
physical_plan
ProjectionExec: expr=[country@0 as country, ARRAY_AGG(s.amount) ORDER BY [s.country DESC NULLS FIRST]@1 as amounts, SUM(s.amount)@2 as sum1]
--AggregateExec: mode=Single, gby=[country@0 as country], aggr=[ARRAY_AGG(s.amount), SUM(s.amount)], ordering_mode=Sorted
----SortExec: expr=[country@0 ASC NULLS LAST]
------MemoryExec: partitions=1, partition_sizes=[1]

query T?R
SELECT s.country, ARRAY_AGG(s.amount ORDER BY s.amount DESC) AS amounts,
  SUM(s.amount) AS sum1
    FROM (SELECT *
      FROM sales_global
      ORDER BY country) AS s
    GROUP BY s.country
----
FRA [200.0, 50.0] 250
GRC [80.0, 30.0] 110
TUR [100.0, 75.0] 175

# test_ordering_sensitive_aggregation7
# Lexicographical ordering requirement can be given as
# argument to the aggregate functions
query TT
EXPLAIN SELECT s.country, ARRAY_AGG(s.amount ORDER BY s.country DESC, s.amount DESC) AS amounts,
        SUM(s.amount) AS sum1
          FROM (SELECT *
            FROM sales_global
            ORDER BY country) AS s
          GROUP BY s.country
----
logical_plan
Projection: s.country, ARRAY_AGG(s.amount) ORDER BY [s.country DESC NULLS FIRST, s.amount DESC NULLS FIRST] AS amounts, SUM(s.amount) AS sum1
--Aggregate: groupBy=[[s.country]], aggr=[[ARRAY_AGG(s.amount) ORDER BY [s.country DESC NULLS FIRST, s.amount DESC NULLS FIRST], SUM(CAST(s.amount AS Float64))]]
----SubqueryAlias: s
------Sort: sales_global.country ASC NULLS LAST
--------TableScan: sales_global projection=[country, amount]
physical_plan
ProjectionExec: expr=[country@0 as country, ARRAY_AGG(s.amount) ORDER BY [s.country DESC NULLS FIRST, s.amount DESC NULLS FIRST]@1 as amounts, SUM(s.amount)@2 as sum1]
--AggregateExec: mode=Single, gby=[country@0 as country], aggr=[ARRAY_AGG(s.amount), SUM(s.amount)], ordering_mode=Sorted
----SortExec: expr=[country@0 ASC NULLS LAST,amount@1 DESC]
------MemoryExec: partitions=1, partition_sizes=[1]

query T?R
SELECT s.country, ARRAY_AGG(s.amount ORDER BY s.country DESC, s.amount DESC) AS amounts,
  SUM(s.amount) AS sum1
    FROM (SELECT *
      FROM sales_global
      ORDER BY country) AS s
    GROUP BY s.country
----
FRA [200.0, 50.0] 250
GRC [80.0, 30.0] 110
TUR [100.0, 75.0] 175

# test_reverse_aggregate_expr
# Some of the Aggregators can be reversed, by this way we can still run aggregators without re-ordering
# that have contradictory requirements at first glance.
query TT
EXPLAIN SELECT country, ARRAY_AGG(amount ORDER BY amount DESC) AS amounts,
  FIRST_VALUE(amount ORDER BY amount ASC) AS fv1,
  LAST_VALUE(amount ORDER BY amount DESC) AS fv2
  FROM sales_global
  GROUP BY country
----
logical_plan
Projection: sales_global.country, ARRAY_AGG(sales_global.amount) ORDER BY [sales_global.amount DESC NULLS FIRST] AS amounts, FIRST_VALUE(sales_global.amount) ORDER BY [sales_global.amount ASC NULLS LAST] AS fv1, LAST_VALUE(sales_global.amount) ORDER BY [sales_global.amount DESC NULLS FIRST] AS fv2
--Aggregate: groupBy=[[sales_global.country]], aggr=[[ARRAY_AGG(sales_global.amount) ORDER BY [sales_global.amount DESC NULLS FIRST], FIRST_VALUE(sales_global.amount) ORDER BY [sales_global.amount ASC NULLS LAST], LAST_VALUE(sales_global.amount) ORDER BY [sales_global.amount DESC NULLS FIRST]]]
----TableScan: sales_global projection=[country, amount]
physical_plan
ProjectionExec: expr=[country@0 as country, ARRAY_AGG(sales_global.amount) ORDER BY [sales_global.amount DESC NULLS FIRST]@1 as amounts, FIRST_VALUE(sales_global.amount) ORDER BY [sales_global.amount ASC NULLS LAST]@2 as fv1, LAST_VALUE(sales_global.amount) ORDER BY [sales_global.amount DESC NULLS FIRST]@3 as fv2]
--AggregateExec: mode=Single, gby=[country@0 as country], aggr=[ARRAY_AGG(sales_global.amount), LAST_VALUE(sales_global.amount), LAST_VALUE(sales_global.amount)]
----SortExec: expr=[amount@1 DESC]
------MemoryExec: partitions=1, partition_sizes=[1]

query T?RR
SELECT country, ARRAY_AGG(amount ORDER BY amount DESC) AS amounts,
  FIRST_VALUE(amount ORDER BY amount ASC) AS fv1,
  LAST_VALUE(amount ORDER BY amount DESC) AS fv2
  FROM sales_global
  GROUP BY country
----
FRA [200.0, 50.0] 50 50
TUR [100.0, 75.0] 75 75
GRC [80.0, 30.0] 30 30

# test_reverse_aggregate_expr2
# Some of the Aggregators can be reversed, by this way we can still run aggregators without re-ordering
# that have contradictory requirements at first glance.
query TT
EXPLAIN SELECT country, ARRAY_AGG(amount ORDER BY amount ASC) AS amounts,
  FIRST_VALUE(amount ORDER BY amount ASC) AS fv1,
  LAST_VALUE(amount ORDER BY amount DESC) AS fv2
  FROM sales_global
  GROUP BY country
----
logical_plan
Projection: sales_global.country, ARRAY_AGG(sales_global.amount) ORDER BY [sales_global.amount ASC NULLS LAST] AS amounts, FIRST_VALUE(sales_global.amount) ORDER BY [sales_global.amount ASC NULLS LAST] AS fv1, LAST_VALUE(sales_global.amount) ORDER BY [sales_global.amount DESC NULLS FIRST] AS fv2
--Aggregate: groupBy=[[sales_global.country]], aggr=[[ARRAY_AGG(sales_global.amount) ORDER BY [sales_global.amount ASC NULLS LAST], FIRST_VALUE(sales_global.amount) ORDER BY [sales_global.amount ASC NULLS LAST], LAST_VALUE(sales_global.amount) ORDER BY [sales_global.amount DESC NULLS FIRST]]]
----TableScan: sales_global projection=[country, amount]
physical_plan
ProjectionExec: expr=[country@0 as country, ARRAY_AGG(sales_global.amount) ORDER BY [sales_global.amount ASC NULLS LAST]@1 as amounts, FIRST_VALUE(sales_global.amount) ORDER BY [sales_global.amount ASC NULLS LAST]@2 as fv1, LAST_VALUE(sales_global.amount) ORDER BY [sales_global.amount DESC NULLS FIRST]@3 as fv2]
--AggregateExec: mode=Single, gby=[country@0 as country], aggr=[ARRAY_AGG(sales_global.amount), FIRST_VALUE(sales_global.amount), FIRST_VALUE(sales_global.amount)]
----SortExec: expr=[amount@1 ASC NULLS LAST]
------MemoryExec: partitions=1, partition_sizes=[1]

query T?RR
SELECT country, ARRAY_AGG(amount ORDER BY amount ASC) AS amounts,
  FIRST_VALUE(amount ORDER BY amount ASC) AS fv1,
  LAST_VALUE(amount ORDER BY amount DESC) AS fv2
  FROM sales_global
  GROUP BY country
----
GRC [30.0, 80.0] 30 30
FRA [50.0, 200.0] 50 50
TUR [75.0, 100.0] 75 75

# test_reverse_aggregate_expr3
# Some of the Aggregators can be reversed, by this way we can still run aggregators without re-ordering
# that have contradictory requirements at first glance. This algorithm shouldn't depend
# on the order of the aggregation expressions.
query TT
EXPLAIN SELECT country, FIRST_VALUE(amount ORDER BY amount ASC) AS fv1,
  LAST_VALUE(amount ORDER BY amount DESC) AS fv2,
  ARRAY_AGG(amount ORDER BY amount ASC) AS amounts
  FROM sales_global
  GROUP BY country
----
logical_plan
Projection: sales_global.country, FIRST_VALUE(sales_global.amount) ORDER BY [sales_global.amount ASC NULLS LAST] AS fv1, LAST_VALUE(sales_global.amount) ORDER BY [sales_global.amount DESC NULLS FIRST] AS fv2, ARRAY_AGG(sales_global.amount) ORDER BY [sales_global.amount ASC NULLS LAST] AS amounts
--Aggregate: groupBy=[[sales_global.country]], aggr=[[FIRST_VALUE(sales_global.amount) ORDER BY [sales_global.amount ASC NULLS LAST], LAST_VALUE(sales_global.amount) ORDER BY [sales_global.amount DESC NULLS FIRST], ARRAY_AGG(sales_global.amount) ORDER BY [sales_global.amount ASC NULLS LAST]]]
----TableScan: sales_global projection=[country, amount]
physical_plan
ProjectionExec: expr=[country@0 as country, FIRST_VALUE(sales_global.amount) ORDER BY [sales_global.amount ASC NULLS LAST]@1 as fv1, LAST_VALUE(sales_global.amount) ORDER BY [sales_global.amount DESC NULLS FIRST]@2 as fv2, ARRAY_AGG(sales_global.amount) ORDER BY [sales_global.amount ASC NULLS LAST]@3 as amounts]
--AggregateExec: mode=Single, gby=[country@0 as country], aggr=[FIRST_VALUE(sales_global.amount), FIRST_VALUE(sales_global.amount), ARRAY_AGG(sales_global.amount)]
----SortExec: expr=[amount@1 ASC NULLS LAST]
------MemoryExec: partitions=1, partition_sizes=[1]

query TRR?
SELECT country, FIRST_VALUE(amount ORDER BY amount ASC) AS fv1,
  LAST_VALUE(amount ORDER BY amount DESC) AS fv2,
  ARRAY_AGG(amount ORDER BY amount ASC) AS amounts
  FROM sales_global
  GROUP BY country
----
GRC 30 30 [30.0, 80.0]
FRA 50 50 [50.0, 200.0]
TUR 75 75 [75.0, 100.0]

# test_reverse_aggregate_expr4
# Ordering requirement by the ordering insensitive aggregators shouldn't have effect on
# final plan. Hence seemingly conflicting requirements by SUM and ARRAY_AGG shouldn't raise error.
query TT
EXPLAIN SELECT country, SUM(amount ORDER BY ts DESC) AS sum1,
  ARRAY_AGG(amount ORDER BY amount ASC) AS amounts
  FROM sales_global
  GROUP BY country
----
logical_plan
Projection: sales_global.country, SUM(sales_global.amount) ORDER BY [sales_global.ts DESC NULLS FIRST] AS sum1, ARRAY_AGG(sales_global.amount) ORDER BY [sales_global.amount ASC NULLS LAST] AS amounts
--Aggregate: groupBy=[[sales_global.country]], aggr=[[SUM(CAST(sales_global.amount AS Float64)) ORDER BY [sales_global.ts DESC NULLS FIRST], ARRAY_AGG(sales_global.amount) ORDER BY [sales_global.amount ASC NULLS LAST]]]
----TableScan: sales_global projection=[country, ts, amount]
physical_plan
ProjectionExec: expr=[country@0 as country, SUM(sales_global.amount) ORDER BY [sales_global.ts DESC NULLS FIRST]@1 as sum1, ARRAY_AGG(sales_global.amount) ORDER BY [sales_global.amount ASC NULLS LAST]@2 as amounts]
--AggregateExec: mode=Single, gby=[country@0 as country], aggr=[SUM(sales_global.amount), ARRAY_AGG(sales_global.amount)]
----SortExec: expr=[amount@2 ASC NULLS LAST]
------MemoryExec: partitions=1, partition_sizes=[1]

query TR?
SELECT country, SUM(amount ORDER BY ts DESC) AS sum1,
  ARRAY_AGG(amount ORDER BY amount ASC) AS amounts
  FROM sales_global
  GROUP BY country
----
GRC 110 [30.0, 80.0]
FRA 250 [50.0, 200.0]
TUR 175 [75.0, 100.0]

# test_reverse_aggregate_expr5
# If all of the ordering sensitive aggregation functions are reversible
# we should be able to reverse requirements, if this helps to remove a SortExec.
# Hence in query below, FIRST_VALUE, and LAST_VALUE should be reversed to calculate its result according to `ts ASC` ordering.
# Please note that after `ts ASC` ordering because of inner query. There is no SortExec in the final plan.
query TT
EXPLAIN SELECT country, FIRST_VALUE(amount ORDER BY ts DESC) as fv1,
  LAST_VALUE(amount ORDER BY ts DESC) as lv1,
  SUM(amount ORDER BY ts DESC) as sum1
  FROM (SELECT *
    FROM sales_global
    ORDER BY ts ASC)
  GROUP BY country
----
logical_plan
Projection: sales_global.country, FIRST_VALUE(sales_global.amount) ORDER BY [sales_global.ts DESC NULLS FIRST] AS fv1, LAST_VALUE(sales_global.amount) ORDER BY [sales_global.ts DESC NULLS FIRST] AS lv1, SUM(sales_global.amount) ORDER BY [sales_global.ts DESC NULLS FIRST] AS sum1
--Aggregate: groupBy=[[sales_global.country]], aggr=[[FIRST_VALUE(sales_global.amount) ORDER BY [sales_global.ts DESC NULLS FIRST], LAST_VALUE(sales_global.amount) ORDER BY [sales_global.ts DESC NULLS FIRST], SUM(CAST(sales_global.amount AS Float64)) ORDER BY [sales_global.ts DESC NULLS FIRST]]]
----Sort: sales_global.ts ASC NULLS LAST
------TableScan: sales_global projection=[country, ts, amount]
physical_plan
ProjectionExec: expr=[country@0 as country, FIRST_VALUE(sales_global.amount) ORDER BY [sales_global.ts DESC NULLS FIRST]@1 as fv1, LAST_VALUE(sales_global.amount) ORDER BY [sales_global.ts DESC NULLS FIRST]@2 as lv1, SUM(sales_global.amount) ORDER BY [sales_global.ts DESC NULLS FIRST]@3 as sum1]
--AggregateExec: mode=Single, gby=[country@0 as country], aggr=[LAST_VALUE(sales_global.amount), FIRST_VALUE(sales_global.amount), SUM(sales_global.amount)]
----SortExec: expr=[ts@1 ASC NULLS LAST]
------MemoryExec: partitions=1, partition_sizes=[1]

query TRRR
SELECT country, FIRST_VALUE(amount ORDER BY ts DESC) as fv1,
  LAST_VALUE(amount ORDER BY ts DESC) as lv1,
  SUM(amount ORDER BY ts DESC) as sum1
  FROM (SELECT *
    FROM sales_global
    ORDER BY ts ASC)
  GROUP BY country
----
GRC 80 30 110
FRA 200 50 250
TUR 100 75 175

# If existing ordering doesn't satisfy requirement, we should do calculations
# on naive requirement (by convention, otherwise the final plan will be unintuitive),
# even if reverse ordering is possible.
# hence, below query should add `SortExec(ts DESC)` to the final plan.
query TT
EXPLAIN SELECT country, FIRST_VALUE(amount ORDER BY ts DESC) as fv1,
    LAST_VALUE(amount ORDER BY ts DESC) as lv1,
    SUM(amount ORDER BY ts DESC) as sum1
  FROM sales_global
  GROUP BY country
----
logical_plan
Projection: sales_global.country, FIRST_VALUE(sales_global.amount) ORDER BY [sales_global.ts DESC NULLS FIRST] AS fv1, LAST_VALUE(sales_global.amount) ORDER BY [sales_global.ts DESC NULLS FIRST] AS lv1, SUM(sales_global.amount) ORDER BY [sales_global.ts DESC NULLS FIRST] AS sum1
--Aggregate: groupBy=[[sales_global.country]], aggr=[[FIRST_VALUE(sales_global.amount) ORDER BY [sales_global.ts DESC NULLS FIRST], LAST_VALUE(sales_global.amount) ORDER BY [sales_global.ts DESC NULLS FIRST], SUM(CAST(sales_global.amount AS Float64)) ORDER BY [sales_global.ts DESC NULLS FIRST]]]
----TableScan: sales_global projection=[country, ts, amount]
physical_plan
ProjectionExec: expr=[country@0 as country, FIRST_VALUE(sales_global.amount) ORDER BY [sales_global.ts DESC NULLS FIRST]@1 as fv1, LAST_VALUE(sales_global.amount) ORDER BY [sales_global.ts DESC NULLS FIRST]@2 as lv1, SUM(sales_global.amount) ORDER BY [sales_global.ts DESC NULLS FIRST]@3 as sum1]
--AggregateExec: mode=Single, gby=[country@0 as country], aggr=[FIRST_VALUE(sales_global.amount), LAST_VALUE(sales_global.amount), SUM(sales_global.amount)]
----SortExec: expr=[ts@1 DESC]
------MemoryExec: partitions=1, partition_sizes=[1]

query TRRR
SELECT country, FIRST_VALUE(amount ORDER BY ts DESC) as fv1,
    LAST_VALUE(amount ORDER BY ts DESC) as lv1,
    SUM(amount ORDER BY ts DESC) as sum1
  FROM sales_global
  GROUP BY country
----
TUR 100 75 175
GRC 80 30 110
FRA 200 50 250

query TT
EXPLAIN SELECT s.zip_code, s.country, s.sn, s.ts, s.currency, LAST_VALUE(e.amount ORDER BY e.sn) AS last_rate
FROM sales_global AS s
JOIN sales_global AS e
  ON s.currency = e.currency AND
  s.ts >= e.ts
GROUP BY s.sn, s.zip_code, s.country, s.ts, s.currency
ORDER BY s.sn
----
logical_plan
Sort: s.sn ASC NULLS LAST
--Projection: s.zip_code, s.country, s.sn, s.ts, s.currency, LAST_VALUE(e.amount) ORDER BY [e.sn ASC NULLS LAST] AS last_rate
----Aggregate: groupBy=[[s.sn, s.zip_code, s.country, s.ts, s.currency]], aggr=[[LAST_VALUE(e.amount) ORDER BY [e.sn ASC NULLS LAST]]]
------Projection: s.zip_code, s.country, s.sn, s.ts, s.currency, e.sn, e.amount
--------Inner Join: s.currency = e.currency Filter: s.ts >= e.ts
----------SubqueryAlias: s
------------TableScan: sales_global projection=[zip_code, country, sn, ts, currency]
----------SubqueryAlias: e
------------TableScan: sales_global projection=[sn, ts, currency, amount]
physical_plan
SortExec: expr=[sn@2 ASC NULLS LAST]
--ProjectionExec: expr=[zip_code@1 as zip_code, country@2 as country, sn@0 as sn, ts@3 as ts, currency@4 as currency, LAST_VALUE(e.amount) ORDER BY [e.sn ASC NULLS LAST]@5 as last_rate]
----AggregateExec: mode=Single, gby=[sn@2 as sn, zip_code@0 as zip_code, country@1 as country, ts@3 as ts, currency@4 as currency], aggr=[LAST_VALUE(e.amount)]
------SortExec: expr=[sn@5 ASC NULLS LAST]
--------ProjectionExec: expr=[zip_code@0 as zip_code, country@1 as country, sn@2 as sn, ts@3 as ts, currency@4 as currency, sn@5 as sn, amount@8 as amount]
----------CoalesceBatchesExec: target_batch_size=8192
------------HashJoinExec: mode=CollectLeft, join_type=Inner, on=[(currency@4, currency@2)], filter=ts@0 >= ts@1
--------------MemoryExec: partitions=1, partition_sizes=[1]
--------------MemoryExec: partitions=1, partition_sizes=[1]

query ITIPTR
SELECT s.zip_code, s.country, s.sn, s.ts, s.currency, LAST_VALUE(e.amount ORDER BY e.sn) AS last_rate
FROM sales_global AS s
JOIN sales_global AS e
  ON s.currency = e.currency AND
  s.ts >= e.ts
GROUP BY s.sn, s.zip_code, s.country, s.ts, s.currency
ORDER BY s.sn
----
0 GRC 0 2022-01-01T06:00:00 EUR 30
1 FRA 1 2022-01-01T08:00:00 EUR 50
1 TUR 2 2022-01-01T11:30:00 TRY 75
1 FRA 3 2022-01-02T12:00:00 EUR 200
0 GRC 4 2022-01-03T10:00:00 EUR 80
1 TUR 4 2022-01-03T10:00:00 TRY 100

# Run order-sensitive aggregators in multiple partitions
statement ok
set datafusion.execution.target_partitions = 8;

# order-sensitive FIRST_VALUE and LAST_VALUE aggregators should work in
# multi-partitions without group by also.
query TT
EXPLAIN SELECT country, FIRST_VALUE(amount ORDER BY ts ASC) AS fv1,
  LAST_VALUE(amount ORDER BY ts ASC) AS fv2
  FROM sales_global
  GROUP BY country
  ORDER BY country
----
logical_plan
Sort: sales_global.country ASC NULLS LAST
--Projection: sales_global.country, FIRST_VALUE(sales_global.amount) ORDER BY [sales_global.ts ASC NULLS LAST] AS fv1, LAST_VALUE(sales_global.amount) ORDER BY [sales_global.ts ASC NULLS LAST] AS fv2
----Aggregate: groupBy=[[sales_global.country]], aggr=[[FIRST_VALUE(sales_global.amount) ORDER BY [sales_global.ts ASC NULLS LAST], LAST_VALUE(sales_global.amount) ORDER BY [sales_global.ts ASC NULLS LAST]]]
------TableScan: sales_global projection=[country, ts, amount]
physical_plan
SortPreservingMergeExec: [country@0 ASC NULLS LAST]
--SortExec: expr=[country@0 ASC NULLS LAST]
----ProjectionExec: expr=[country@0 as country, FIRST_VALUE(sales_global.amount) ORDER BY [sales_global.ts ASC NULLS LAST]@1 as fv1, LAST_VALUE(sales_global.amount) ORDER BY [sales_global.ts ASC NULLS LAST]@2 as fv2]
------AggregateExec: mode=FinalPartitioned, gby=[country@0 as country], aggr=[FIRST_VALUE(sales_global.amount), LAST_VALUE(sales_global.amount)]
--------CoalesceBatchesExec: target_batch_size=8192
----------RepartitionExec: partitioning=Hash([country@0], 8), input_partitions=8
------------RepartitionExec: partitioning=RoundRobinBatch(8), input_partitions=1
--------------AggregateExec: mode=Partial, gby=[country@0 as country], aggr=[FIRST_VALUE(sales_global.amount), LAST_VALUE(sales_global.amount)]
----------------SortExec: expr=[ts@1 ASC NULLS LAST]
------------------MemoryExec: partitions=1, partition_sizes=[1]

query TRR
SELECT country, FIRST_VALUE(amount ORDER BY ts ASC) AS fv1,
  LAST_VALUE(amount ORDER BY ts ASC) AS fv2
  FROM sales_global
  GROUP BY country
  ORDER BY country
----
FRA 50 200
GRC 30 80
TUR 75 100

# Conversion in between FIRST_VALUE and LAST_VALUE to resolve
# contradictory requirements should work in multi partitions.
query TT
EXPLAIN SELECT country, FIRST_VALUE(amount ORDER BY ts ASC) AS fv1,
  LAST_VALUE(amount ORDER BY ts DESC) AS fv2
  FROM sales_global
  GROUP BY country
  ORDER BY country
----
logical_plan
Sort: sales_global.country ASC NULLS LAST
--Projection: sales_global.country, FIRST_VALUE(sales_global.amount) ORDER BY [sales_global.ts ASC NULLS LAST] AS fv1, LAST_VALUE(sales_global.amount) ORDER BY [sales_global.ts DESC NULLS FIRST] AS fv2
----Aggregate: groupBy=[[sales_global.country]], aggr=[[FIRST_VALUE(sales_global.amount) ORDER BY [sales_global.ts ASC NULLS LAST], LAST_VALUE(sales_global.amount) ORDER BY [sales_global.ts DESC NULLS FIRST]]]
------TableScan: sales_global projection=[country, ts, amount]
physical_plan
SortPreservingMergeExec: [country@0 ASC NULLS LAST]
--SortExec: expr=[country@0 ASC NULLS LAST]
----ProjectionExec: expr=[country@0 as country, FIRST_VALUE(sales_global.amount) ORDER BY [sales_global.ts ASC NULLS LAST]@1 as fv1, LAST_VALUE(sales_global.amount) ORDER BY [sales_global.ts DESC NULLS FIRST]@2 as fv2]
------AggregateExec: mode=FinalPartitioned, gby=[country@0 as country], aggr=[FIRST_VALUE(sales_global.amount), FIRST_VALUE(sales_global.amount)]
--------CoalesceBatchesExec: target_batch_size=8192
----------RepartitionExec: partitioning=Hash([country@0], 8), input_partitions=8
------------RepartitionExec: partitioning=RoundRobinBatch(8), input_partitions=1
--------------AggregateExec: mode=Partial, gby=[country@0 as country], aggr=[FIRST_VALUE(sales_global.amount), FIRST_VALUE(sales_global.amount)]
----------------SortExec: expr=[ts@1 ASC NULLS LAST]
------------------MemoryExec: partitions=1, partition_sizes=[1]

query TRR
SELECT country, FIRST_VALUE(amount ORDER BY ts ASC) AS fv1,
  LAST_VALUE(amount ORDER BY ts DESC) AS fv2
  FROM sales_global
  GROUP BY country
  ORDER BY country
----
FRA 50 50
GRC 30 30
TUR 75 75

# make sure that batch size is small. So that query below runs in multi partitions
# row number of the sales_global is 5. Hence we choose batch size 4 to make is smaller.
statement ok
set datafusion.execution.batch_size = 4;

# order-sensitive FIRST_VALUE and LAST_VALUE aggregators should work in
# multi-partitions without group by also.
query TT
EXPLAIN SELECT FIRST_VALUE(amount ORDER BY ts ASC) AS fv1,
  LAST_VALUE(amount ORDER BY ts ASC) AS fv2
  FROM sales_global
----
logical_plan
Projection: FIRST_VALUE(sales_global.amount) ORDER BY [sales_global.ts ASC NULLS LAST] AS fv1, LAST_VALUE(sales_global.amount) ORDER BY [sales_global.ts ASC NULLS LAST] AS fv2
--Aggregate: groupBy=[[]], aggr=[[FIRST_VALUE(sales_global.amount) ORDER BY [sales_global.ts ASC NULLS LAST], LAST_VALUE(sales_global.amount) ORDER BY [sales_global.ts ASC NULLS LAST]]]
----TableScan: sales_global projection=[ts, amount]
physical_plan
ProjectionExec: expr=[FIRST_VALUE(sales_global.amount) ORDER BY [sales_global.ts ASC NULLS LAST]@0 as fv1, LAST_VALUE(sales_global.amount) ORDER BY [sales_global.ts ASC NULLS LAST]@1 as fv2]
--AggregateExec: mode=Final, gby=[], aggr=[FIRST_VALUE(sales_global.amount), LAST_VALUE(sales_global.amount)]
----CoalescePartitionsExec
------AggregateExec: mode=Partial, gby=[], aggr=[FIRST_VALUE(sales_global.amount), LAST_VALUE(sales_global.amount)]
--------SortExec: expr=[ts@0 ASC NULLS LAST]
----------RepartitionExec: partitioning=RoundRobinBatch(8), input_partitions=1
------------MemoryExec: partitions=1, partition_sizes=[1]

query RR
SELECT FIRST_VALUE(amount ORDER BY ts ASC) AS fv1,
  LAST_VALUE(amount ORDER BY ts ASC) AS fv2
  FROM sales_global
----
30 80

# Conversion in between FIRST_VALUE and LAST_VALUE to resolve
# contradictory requirements should work in multi partitions.
query TT
EXPLAIN SELECT FIRST_VALUE(amount ORDER BY ts ASC) AS fv1,
  LAST_VALUE(amount ORDER BY ts DESC) AS fv2
  FROM sales_global
----
logical_plan
Projection: FIRST_VALUE(sales_global.amount) ORDER BY [sales_global.ts ASC NULLS LAST] AS fv1, LAST_VALUE(sales_global.amount) ORDER BY [sales_global.ts DESC NULLS FIRST] AS fv2
--Aggregate: groupBy=[[]], aggr=[[FIRST_VALUE(sales_global.amount) ORDER BY [sales_global.ts ASC NULLS LAST], LAST_VALUE(sales_global.amount) ORDER BY [sales_global.ts DESC NULLS FIRST]]]
----TableScan: sales_global projection=[ts, amount]
physical_plan
ProjectionExec: expr=[FIRST_VALUE(sales_global.amount) ORDER BY [sales_global.ts ASC NULLS LAST]@0 as fv1, LAST_VALUE(sales_global.amount) ORDER BY [sales_global.ts DESC NULLS FIRST]@1 as fv2]
--AggregateExec: mode=Final, gby=[], aggr=[FIRST_VALUE(sales_global.amount), FIRST_VALUE(sales_global.amount)]
----CoalescePartitionsExec
------AggregateExec: mode=Partial, gby=[], aggr=[FIRST_VALUE(sales_global.amount), FIRST_VALUE(sales_global.amount)]
--------SortExec: expr=[ts@0 ASC NULLS LAST]
----------RepartitionExec: partitioning=RoundRobinBatch(8), input_partitions=1
------------MemoryExec: partitions=1, partition_sizes=[1]

query RR
SELECT FIRST_VALUE(amount ORDER BY ts ASC) AS fv1,
  LAST_VALUE(amount ORDER BY ts DESC) AS fv2
  FROM sales_global
----
30 30

# ARRAY_AGG should work in multiple partitions
query TT
EXPLAIN SELECT ARRAY_AGG(amount ORDER BY ts ASC) AS array_agg1
  FROM sales_global
----
logical_plan
Projection: ARRAY_AGG(sales_global.amount) ORDER BY [sales_global.ts ASC NULLS LAST] AS array_agg1
--Aggregate: groupBy=[[]], aggr=[[ARRAY_AGG(sales_global.amount) ORDER BY [sales_global.ts ASC NULLS LAST]]]
----TableScan: sales_global projection=[ts, amount]
physical_plan
ProjectionExec: expr=[ARRAY_AGG(sales_global.amount) ORDER BY [sales_global.ts ASC NULLS LAST]@0 as array_agg1]
--AggregateExec: mode=Final, gby=[], aggr=[ARRAY_AGG(sales_global.amount)]
----CoalescePartitionsExec
------AggregateExec: mode=Partial, gby=[], aggr=[ARRAY_AGG(sales_global.amount)]
--------SortExec: expr=[ts@0 ASC NULLS LAST]
----------RepartitionExec: partitioning=RoundRobinBatch(8), input_partitions=1
------------MemoryExec: partitions=1, partition_sizes=[1]

query ?
SELECT ARRAY_AGG(amount ORDER BY ts ASC) AS array_agg1
  FROM sales_global
----
[30.0, 50.0, 75.0, 200.0, 100.0, 80.0]

# ARRAY_AGG should work in multiple partitions
query TT
EXPLAIN SELECT ARRAY_AGG(amount ORDER BY ts DESC) AS array_agg1
  FROM sales_global
----
logical_plan
Projection: ARRAY_AGG(sales_global.amount) ORDER BY [sales_global.ts DESC NULLS FIRST] AS array_agg1
--Aggregate: groupBy=[[]], aggr=[[ARRAY_AGG(sales_global.amount) ORDER BY [sales_global.ts DESC NULLS FIRST]]]
----TableScan: sales_global projection=[ts, amount]
physical_plan
ProjectionExec: expr=[ARRAY_AGG(sales_global.amount) ORDER BY [sales_global.ts DESC NULLS FIRST]@0 as array_agg1]
--AggregateExec: mode=Final, gby=[], aggr=[ARRAY_AGG(sales_global.amount)]
----CoalescePartitionsExec
------AggregateExec: mode=Partial, gby=[], aggr=[ARRAY_AGG(sales_global.amount)]
--------SortExec: expr=[ts@0 DESC]
----------RepartitionExec: partitioning=RoundRobinBatch(8), input_partitions=1
------------MemoryExec: partitions=1, partition_sizes=[1]

query ?
SELECT ARRAY_AGG(amount ORDER BY ts DESC) AS array_agg1
  FROM sales_global
----
[100.0, 80.0, 200.0, 75.0, 50.0, 30.0]

# ARRAY_AGG should work in multiple partitions
query TT
EXPLAIN SELECT ARRAY_AGG(amount ORDER BY amount ASC) AS array_agg1
  FROM sales_global
----
logical_plan
Projection: ARRAY_AGG(sales_global.amount) ORDER BY [sales_global.amount ASC NULLS LAST] AS array_agg1
--Aggregate: groupBy=[[]], aggr=[[ARRAY_AGG(sales_global.amount) ORDER BY [sales_global.amount ASC NULLS LAST]]]
----TableScan: sales_global projection=[amount]
physical_plan
ProjectionExec: expr=[ARRAY_AGG(sales_global.amount) ORDER BY [sales_global.amount ASC NULLS LAST]@0 as array_agg1]
--AggregateExec: mode=Final, gby=[], aggr=[ARRAY_AGG(sales_global.amount)]
----CoalescePartitionsExec
------AggregateExec: mode=Partial, gby=[], aggr=[ARRAY_AGG(sales_global.amount)]
--------SortExec: expr=[amount@0 ASC NULLS LAST]
----------RepartitionExec: partitioning=RoundRobinBatch(8), input_partitions=1
------------MemoryExec: partitions=1, partition_sizes=[1]

query ?
SELECT ARRAY_AGG(amount ORDER BY amount ASC) AS array_agg1
  FROM sales_global
----
[30.0, 50.0, 75.0, 80.0, 100.0, 200.0]

# ARRAY_AGG should work in multiple partitions
query TT
EXPLAIN SELECT country, ARRAY_AGG(amount ORDER BY amount ASC) AS array_agg1
  FROM sales_global
  GROUP BY country
  ORDER BY country
----
logical_plan
Sort: sales_global.country ASC NULLS LAST
--Projection: sales_global.country, ARRAY_AGG(sales_global.amount) ORDER BY [sales_global.amount ASC NULLS LAST] AS array_agg1
----Aggregate: groupBy=[[sales_global.country]], aggr=[[ARRAY_AGG(sales_global.amount) ORDER BY [sales_global.amount ASC NULLS LAST]]]
------TableScan: sales_global projection=[country, amount]
physical_plan
SortPreservingMergeExec: [country@0 ASC NULLS LAST]
--SortExec: expr=[country@0 ASC NULLS LAST]
----ProjectionExec: expr=[country@0 as country, ARRAY_AGG(sales_global.amount) ORDER BY [sales_global.amount ASC NULLS LAST]@1 as array_agg1]
------AggregateExec: mode=FinalPartitioned, gby=[country@0 as country], aggr=[ARRAY_AGG(sales_global.amount)]
--------CoalesceBatchesExec: target_batch_size=4
----------RepartitionExec: partitioning=Hash([country@0], 8), input_partitions=8
------------AggregateExec: mode=Partial, gby=[country@0 as country], aggr=[ARRAY_AGG(sales_global.amount)]
--------------SortExec: expr=[amount@1 ASC NULLS LAST]
----------------RepartitionExec: partitioning=RoundRobinBatch(8), input_partitions=1
------------------MemoryExec: partitions=1, partition_sizes=[1]

query T?
SELECT country, ARRAY_AGG(amount ORDER BY amount ASC) AS array_agg1
  FROM sales_global
  GROUP BY country
  ORDER BY country
----
FRA [50.0, 200.0]
GRC [30.0, 80.0]
TUR [75.0, 100.0]

# ARRAY_AGG, FIRST_VALUE, LAST_VALUE should work in multiple partitions
query TT
EXPLAIN SELECT country, ARRAY_AGG(amount ORDER BY amount DESC) AS amounts,
  FIRST_VALUE(amount ORDER BY amount ASC) AS fv1,
  LAST_VALUE(amount ORDER BY amount DESC) AS fv2
  FROM sales_global
  GROUP BY country
  ORDER BY country
----
logical_plan
Sort: sales_global.country ASC NULLS LAST
--Projection: sales_global.country, ARRAY_AGG(sales_global.amount) ORDER BY [sales_global.amount DESC NULLS FIRST] AS amounts, FIRST_VALUE(sales_global.amount) ORDER BY [sales_global.amount ASC NULLS LAST] AS fv1, LAST_VALUE(sales_global.amount) ORDER BY [sales_global.amount DESC NULLS FIRST] AS fv2
----Aggregate: groupBy=[[sales_global.country]], aggr=[[ARRAY_AGG(sales_global.amount) ORDER BY [sales_global.amount DESC NULLS FIRST], FIRST_VALUE(sales_global.amount) ORDER BY [sales_global.amount ASC NULLS LAST], LAST_VALUE(sales_global.amount) ORDER BY [sales_global.amount DESC NULLS FIRST]]]
------TableScan: sales_global projection=[country, amount]
physical_plan
SortPreservingMergeExec: [country@0 ASC NULLS LAST]
--SortExec: expr=[country@0 ASC NULLS LAST]
----ProjectionExec: expr=[country@0 as country, ARRAY_AGG(sales_global.amount) ORDER BY [sales_global.amount DESC NULLS FIRST]@1 as amounts, FIRST_VALUE(sales_global.amount) ORDER BY [sales_global.amount ASC NULLS LAST]@2 as fv1, LAST_VALUE(sales_global.amount) ORDER BY [sales_global.amount DESC NULLS FIRST]@3 as fv2]
------AggregateExec: mode=FinalPartitioned, gby=[country@0 as country], aggr=[ARRAY_AGG(sales_global.amount), LAST_VALUE(sales_global.amount), LAST_VALUE(sales_global.amount)]
--------CoalesceBatchesExec: target_batch_size=4
----------RepartitionExec: partitioning=Hash([country@0], 8), input_partitions=8
------------AggregateExec: mode=Partial, gby=[country@0 as country], aggr=[ARRAY_AGG(sales_global.amount), LAST_VALUE(sales_global.amount), LAST_VALUE(sales_global.amount)]
--------------SortExec: expr=[amount@1 DESC]
----------------RepartitionExec: partitioning=RoundRobinBatch(8), input_partitions=1
------------------MemoryExec: partitions=1, partition_sizes=[1]

query T?RR
SELECT country, ARRAY_AGG(amount ORDER BY amount DESC) AS amounts,
  FIRST_VALUE(amount ORDER BY amount ASC) AS fv1,
  LAST_VALUE(amount ORDER BY amount DESC) AS fv2
  FROM sales_global
  GROUP BY country
  ORDER BY country
----
FRA [200.0, 50.0] 50 50
GRC [80.0, 30.0] 30 30
TUR [100.0, 75.0] 75 75

# make sure that query below runs in multi partitions
statement ok
set datafusion.execution.target_partitions = 8;

query ?
SELECT ARRAY_AGG(e.rate ORDER BY e.sn)
FROM sales_global AS s
JOIN exchange_rates AS e
ON s.currency = e.currency_from AND
   e.currency_to = 'USD' AND
   s.ts >= e.ts
GROUP BY s.sn
ORDER BY s.sn;
----
[1.10]
[1.10]
[0.10]
[1.10, 1.12]
[1.10, 0.10, 1.12, 0.11, 1.12]


query I
SELECT FIRST_VALUE(C order by c ASC) as first_c
FROM multiple_ordered_table
GROUP BY d
ORDER BY first_c
----
0
1
4
9
15

query ITIPTR
SELECT s.zip_code, s.country, s.sn, s.ts, s.currency, LAST_VALUE(e.amount ORDER BY e.sn) AS last_rate
FROM sales_global AS s
JOIN sales_global AS e
  ON s.currency = e.currency AND
  s.ts >= e.ts
GROUP BY s.sn, s.zip_code, s.country, s.ts, s.currency
ORDER BY s.sn
----
0 GRC 0 2022-01-01T06:00:00 EUR 30
1 FRA 1 2022-01-01T08:00:00 EUR 50
1 TUR 2 2022-01-01T11:30:00 TRY 75
1 FRA 3 2022-01-02T12:00:00 EUR 200
0 GRC 4 2022-01-03T10:00:00 EUR 80
1 TUR 4 2022-01-03T10:00:00 TRY 100

# create a table for testing
statement ok
CREATE TABLE sales_global_with_pk (zip_code INT,
          country VARCHAR(3),
          sn INT,
          ts TIMESTAMP,
          currency VARCHAR(3),
          amount FLOAT,
          primary key(sn)
        ) as VALUES
          (0, 'GRC', 0, '2022-01-01 06:00:00'::timestamp, 'EUR', 30.0),
          (1, 'FRA', 1, '2022-01-01 08:00:00'::timestamp, 'EUR', 50.0),
          (1, 'TUR', 2, '2022-01-01 11:30:00'::timestamp, 'TRY', 75.0),
          (1, 'FRA', 3, '2022-01-02 12:00:00'::timestamp, 'EUR', 200.0),
          (1, 'TUR', 4, '2022-01-03 10:00:00'::timestamp, 'TRY', 100.0)

# create a table for testing, with primary key alternate syntax
statement ok
CREATE TABLE sales_global_with_pk_alternate (zip_code INT,
          country VARCHAR(3),
          sn INT primary key,
          ts TIMESTAMP,
          currency VARCHAR(3),
          amount FLOAT
        ) as VALUES
          (0, 'GRC', 0, '2022-01-01 06:00:00'::timestamp, 'EUR', 30.0),
          (1, 'FRA', 1, '2022-01-01 08:00:00'::timestamp, 'EUR', 50.0),
          (1, 'TUR', 2, '2022-01-01 11:30:00'::timestamp, 'TRY', 75.0),
          (1, 'FRA', 3, '2022-01-02 12:00:00'::timestamp, 'EUR', 200.0),
          (1, 'TUR', 4, '2022-01-03 10:00:00'::timestamp, 'TRY', 100.0)

# we do not currently support foreign key constraints.
statement error DataFusion error: Error during planning: Foreign key constraints are not currently supported
CREATE TABLE sales_global_with_foreign_key (zip_code INT,
  country VARCHAR(3),
  sn INT references sales_global_with_pk_alternate(sn),
  ts TIMESTAMP,
  currency VARCHAR(3),
  amount FLOAT
) as VALUES
  (0, 'GRC', 0, '2022-01-01 06:00:00'::timestamp, 'EUR', 30.0),
  (1, 'FRA', 1, '2022-01-01 08:00:00'::timestamp, 'EUR', 50.0),
  (1, 'TUR', 2, '2022-01-01 11:30:00'::timestamp, 'TRY', 75.0),
  (1, 'FRA', 3, '2022-01-02 12:00:00'::timestamp, 'EUR', 200.0),
  (1, 'TUR', 4, '2022-01-03 10:00:00'::timestamp, 'TRY', 100.0)

# we do not currently support foreign key
statement error DataFusion error: Error during planning: Foreign key constraints are not currently supported
CREATE TABLE sales_global_with_foreign_key (zip_code INT,
  country VARCHAR(3),
  sn INT REFERENCES sales_global_with_pk_alternate(sn),
  ts TIMESTAMP,
  currency VARCHAR(3),
  amount FLOAT
) as VALUES
  (0, 'GRC', 0, '2022-01-01 06:00:00'::timestamp, 'EUR', 30.0),
  (1, 'FRA', 1, '2022-01-01 08:00:00'::timestamp, 'EUR', 50.0),
  (1, 'TUR', 2, '2022-01-01 11:30:00'::timestamp, 'TRY', 75.0),
  (1, 'FRA', 3, '2022-01-02 12:00:00'::timestamp, 'EUR', 200.0),
  (1, 'TUR', 4, '2022-01-03 10:00:00'::timestamp, 'TRY', 100.0)

# we do not currently support foreign key
# foreign key can be defined with a different syntax.
# we should get the same error.
statement error DataFusion error: Error during planning: Foreign key constraints are not currently supported
CREATE TABLE sales_global_with_foreign_key (zip_code INT,
  country VARCHAR(3),
  sn INT,
  ts TIMESTAMP,
  currency VARCHAR(3),
  amount FLOAT,
  FOREIGN KEY (sn)
  REFERENCES sales_global_with_pk_alternate(sn)
) as VALUES
  (0, 'GRC', 0, '2022-01-01 06:00:00'::timestamp, 'EUR', 30.0),
  (1, 'FRA', 1, '2022-01-01 08:00:00'::timestamp, 'EUR', 50.0),
  (1, 'TUR', 2, '2022-01-01 11:30:00'::timestamp, 'TRY', 75.0),
  (1, 'FRA', 3, '2022-01-02 12:00:00'::timestamp, 'EUR', 200.0),
  (1, 'TUR', 4, '2022-01-03 10:00:00'::timestamp, 'TRY', 100.0)

# create a table for testing, where primary key is composite
statement ok
CREATE TABLE sales_global_with_composite_pk (zip_code INT,
          country VARCHAR(3),
          sn INT,
          ts TIMESTAMP,
          currency VARCHAR(3),
          amount FLOAT,
          primary key(sn, ts)
        ) as VALUES
          (0, 'GRC', 0, '2022-01-01 06:00:00'::timestamp, 'EUR', 30.0),
          (1, 'FRA', 1, '2022-01-01 08:00:00'::timestamp, 'EUR', 50.0),
          (1, 'TUR', 2, '2022-01-01 11:30:00'::timestamp, 'TRY', 75.0),
          (1, 'FRA', 3, '2022-01-02 12:00:00'::timestamp, 'EUR', 200.0),
          (1, 'TUR', 4, '2022-01-03 10:00:00'::timestamp, 'TRY', 100.0)

# create a table for testing, where sn is unique key
statement ok
CREATE TABLE sales_global_with_unique (zip_code INT,
          country VARCHAR(3),
          sn INT,
          ts TIMESTAMP,
          currency VARCHAR(3),
          amount FLOAT,
          unique(sn)
        ) as VALUES
          (0, 'GRC', 0, '2022-01-01 06:00:00'::timestamp, 'EUR', 30.0),
          (1, 'FRA', 1, '2022-01-01 08:00:00'::timestamp, 'EUR', 50.0),
          (1, 'TUR', 2, '2022-01-01 11:30:00'::timestamp, 'TRY', 75.0),
          (1, 'FRA', 3, '2022-01-02 12:00:00'::timestamp, 'EUR', 200.0),
          (1, 'TUR', 4, '2022-01-03 10:00:00'::timestamp, 'TRY', 100.0),
          (1, 'TUR', NULL, '2022-01-03 10:00:00'::timestamp, 'TRY', 100.0)

# when group by contains primary key expression
# we can use all the expressions in the table during selection
# (not just group by expressions + aggregation result)
query TT
EXPLAIN SELECT s.sn, s.amount, 2*s.sn
  FROM sales_global_with_pk AS s
  GROUP BY sn
  ORDER BY sn
----
logical_plan
Sort: s.sn ASC NULLS LAST
--Projection: s.sn, s.amount, Int64(2) * CAST(s.sn AS Int64)
----Aggregate: groupBy=[[s.sn, s.amount]], aggr=[[]]
------SubqueryAlias: s
--------TableScan: sales_global_with_pk projection=[sn, amount]
physical_plan
SortPreservingMergeExec: [sn@0 ASC NULLS LAST]
--SortExec: expr=[sn@0 ASC NULLS LAST]
----ProjectionExec: expr=[sn@0 as sn, amount@1 as amount, 2 * CAST(sn@0 AS Int64) as Int64(2) * s.sn]
------AggregateExec: mode=FinalPartitioned, gby=[sn@0 as sn, amount@1 as amount], aggr=[]
--------CoalesceBatchesExec: target_batch_size=4
----------RepartitionExec: partitioning=Hash([sn@0, amount@1], 8), input_partitions=8
------------AggregateExec: mode=Partial, gby=[sn@0 as sn, amount@1 as amount], aggr=[]
--------------MemoryExec: partitions=8, partition_sizes=[1, 0, 0, 0, 0, 0, 0, 0]

query IRI
SELECT s.sn, s.amount, 2*s.sn
  FROM sales_global_with_pk AS s
  GROUP BY sn
  ORDER BY sn
----
0 30 0
1 50 2
2 75 4
3 200 6
4 100 8

query IRI
SELECT s.sn, s.amount, 2*s.sn
  FROM sales_global_with_pk_alternate AS s
  GROUP BY sn
  ORDER BY sn
----
0 30 0
1 50 2
2 75 4
3 200 6
4 100 8

# Join should propagate primary key successfully
query TT
EXPLAIN SELECT r.sn, SUM(l.amount), r.amount
  FROM sales_global_with_pk AS l
  JOIN sales_global_with_pk AS r
  ON l.sn >= r.sn
  GROUP BY r.sn
  ORDER BY r.sn
----
logical_plan
Sort: r.sn ASC NULLS LAST
--Projection: r.sn, SUM(l.amount), r.amount
----Aggregate: groupBy=[[r.sn, r.amount]], aggr=[[SUM(CAST(l.amount AS Float64))]]
------Projection: l.amount, r.sn, r.amount
--------Inner Join:  Filter: l.sn >= r.sn
----------SubqueryAlias: l
------------TableScan: sales_global_with_pk projection=[sn, amount]
----------SubqueryAlias: r
------------TableScan: sales_global_with_pk projection=[sn, amount]
physical_plan
SortPreservingMergeExec: [sn@0 ASC NULLS LAST]
--SortExec: expr=[sn@0 ASC NULLS LAST]
----ProjectionExec: expr=[sn@0 as sn, SUM(l.amount)@2 as SUM(l.amount), amount@1 as amount]
------AggregateExec: mode=FinalPartitioned, gby=[sn@0 as sn, amount@1 as amount], aggr=[SUM(l.amount)]
--------CoalesceBatchesExec: target_batch_size=4
----------RepartitionExec: partitioning=Hash([sn@0, amount@1], 8), input_partitions=8
------------AggregateExec: mode=Partial, gby=[sn@1 as sn, amount@2 as amount], aggr=[SUM(l.amount)]
--------------ProjectionExec: expr=[amount@1 as amount, sn@2 as sn, amount@3 as amount]
----------------NestedLoopJoinExec: join_type=Inner, filter=sn@0 >= sn@1
------------------MemoryExec: partitions=8, partition_sizes=[1, 0, 0, 0, 0, 0, 0, 0]
------------------CoalescePartitionsExec
--------------------MemoryExec: partitions=8, partition_sizes=[1, 0, 0, 0, 0, 0, 0, 0]

query IRR
SELECT r.sn, SUM(l.amount), r.amount
  FROM sales_global_with_pk AS l
  JOIN sales_global_with_pk AS r
  ON l.sn >= r.sn
  GROUP BY r.sn
  ORDER BY r.sn
----
0 455 30
1 425 50
2 375 75
3 300 200
4 100 100

# when primary key consists of composite columns
# to associate it with other fields, aggregate should contain all the composite columns
query IRR
SELECT r.sn, SUM(l.amount), r.amount
  FROM sales_global_with_composite_pk AS l
  JOIN sales_global_with_composite_pk AS r
  ON l.sn >= r.sn
  GROUP BY r.sn, r.ts
  ORDER BY r.sn
----
0 455 30
1 425 50
2 375 75
3 300 200
4 100 100

# when primary key consists of composite columns
# to associate it with other fields, aggregate should contain all the composite columns
# if any of the composite column is missing, we cannot use associated indices, inside select expression
# below query should fail
statement error DataFusion error: Error during planning: Projection references non-aggregate values: Expression r.amount could not be resolved from available columns: r.sn, SUM\(l.amount\)
SELECT r.sn, SUM(l.amount), r.amount
  FROM sales_global_with_composite_pk AS l
  JOIN sales_global_with_composite_pk AS r
  ON l.sn >= r.sn
  GROUP BY r.sn
  ORDER BY r.sn

# left join should propagate right side constraint,
# if right side is a primary key (unique and doesn't contain null)
query IRR
SELECT r.sn, r.amount, SUM(r.amount)
  FROM (SELECT *
    FROM sales_global_with_pk as l
    LEFT JOIN sales_global_with_pk as r
    ON l.amount >= r.amount + 10)
  GROUP BY r.sn
ORDER BY r.sn
----
0 30 120
1 50 150
2 75 150
4 100 100
NULL NULL NULL

# left join shouldn't propagate right side constraint,
# if right side is a unique key (unique and can contain null)
# Please note that, above query and this one is same except the constraint in the table.
statement error DataFusion error: Error during planning: Projection references non-aggregate values: Expression r.amount could not be resolved from available columns: r.sn, SUM\(r.amount\)
SELECT r.sn, r.amount, SUM(r.amount)
  FROM (SELECT *
    FROM sales_global_with_unique as l
    LEFT JOIN sales_global_with_unique as r
    ON l.amount >= r.amount + 10)
  GROUP BY r.sn
ORDER BY r.sn

# left semi join should propagate constraint of left side as is.
query IRR
SELECT l.sn, l.amount, SUM(l.amount)
  FROM (SELECT *
    FROM sales_global_with_unique as l
    LEFT SEMI JOIN sales_global_with_unique as r
    ON l.amount >= r.amount + 10)
  GROUP BY l.sn
ORDER BY l.sn
----
1 50 50
2 75 75
3 200 200
4 100 100
NULL 100 100

# Similarly, left anti join should propagate constraint of left side as is.
query IRR
SELECT l.sn, l.amount, SUM(l.amount)
  FROM (SELECT *
    FROM sales_global_with_unique as l
    LEFT ANTI JOIN sales_global_with_unique as r
    ON l.amount >= r.amount + 10)
  GROUP BY l.sn
ORDER BY l.sn
----
0 30 30

# Should support grouping by list column
query ?I
SELECT column1, COUNT(*) as column2 FROM (VALUES (['a', 'b'], 1), (['c', 'd', 'e'], 2), (['a', 'b'], 3)) as values0 GROUP BY column1 ORDER BY column2;
----
[c, d, e] 1
[a, b] 2


# primary key should be aware from which columns it is associated
statement error DataFusion error: Error during planning: Projection references non-aggregate values: Expression r.sn could not be resolved from available columns: l.sn, SUM\(l.amount\)
SELECT l.sn, r.sn, SUM(l.amount), r.amount
  FROM sales_global_with_pk AS l
  JOIN sales_global_with_pk AS r
  ON l.sn >= r.sn
  GROUP BY l.sn
  ORDER BY l.sn

# window should propagate primary key successfully
query TT
EXPLAIN SELECT *
  FROM(SELECT *, SUM(l.amount) OVER(ROWS BETWEEN 1 PRECEDING AND 1 FOLLOWING) as sum_amount
    FROM sales_global_with_pk AS l
  ) as l
  GROUP BY l.sn
  ORDER BY l.sn
----
logical_plan
Sort: l.sn ASC NULLS LAST
--Projection: l.zip_code, l.country, l.sn, l.ts, l.currency, l.amount, l.sum_amount
----Aggregate: groupBy=[[l.sn, l.zip_code, l.country, l.ts, l.currency, l.amount, l.sum_amount]], aggr=[[]]
------SubqueryAlias: l
--------Projection: l.zip_code, l.country, l.sn, l.ts, l.currency, l.amount, SUM(l.amount) ROWS BETWEEN 1 PRECEDING AND 1 FOLLOWING AS sum_amount
----------WindowAggr: windowExpr=[[SUM(CAST(l.amount AS Float64)) ROWS BETWEEN 1 PRECEDING AND 1 FOLLOWING]]
------------SubqueryAlias: l
--------------TableScan: sales_global_with_pk projection=[zip_code, country, sn, ts, currency, amount]
physical_plan
SortPreservingMergeExec: [sn@2 ASC NULLS LAST]
--SortExec: expr=[sn@2 ASC NULLS LAST]
----ProjectionExec: expr=[zip_code@1 as zip_code, country@2 as country, sn@0 as sn, ts@3 as ts, currency@4 as currency, amount@5 as amount, sum_amount@6 as sum_amount]
------AggregateExec: mode=FinalPartitioned, gby=[sn@0 as sn, zip_code@1 as zip_code, country@2 as country, ts@3 as ts, currency@4 as currency, amount@5 as amount, sum_amount@6 as sum_amount], aggr=[]
--------CoalesceBatchesExec: target_batch_size=4
----------RepartitionExec: partitioning=Hash([sn@0, zip_code@1, country@2, ts@3, currency@4, amount@5, sum_amount@6], 8), input_partitions=8
------------AggregateExec: mode=Partial, gby=[sn@2 as sn, zip_code@0 as zip_code, country@1 as country, ts@3 as ts, currency@4 as currency, amount@5 as amount, sum_amount@6 as sum_amount], aggr=[]
--------------RepartitionExec: partitioning=RoundRobinBatch(8), input_partitions=1
----------------ProjectionExec: expr=[zip_code@0 as zip_code, country@1 as country, sn@2 as sn, ts@3 as ts, currency@4 as currency, amount@5 as amount, SUM(l.amount) ROWS BETWEEN 1 PRECEDING AND 1 FOLLOWING@6 as sum_amount]
------------------BoundedWindowAggExec: wdw=[SUM(l.amount) ROWS BETWEEN 1 PRECEDING AND 1 FOLLOWING: Ok(Field { name: "SUM(l.amount) ROWS BETWEEN 1 PRECEDING AND 1 FOLLOWING", data_type: Float64, nullable: true, dict_id: 0, dict_is_ordered: false, metadata: {} }), frame: WindowFrame { units: Rows, start_bound: Preceding(UInt64(1)), end_bound: Following(UInt64(1)) }], mode=[Sorted]
--------------------CoalescePartitionsExec
----------------------MemoryExec: partitions=8, partition_sizes=[1, 0, 0, 0, 0, 0, 0, 0]


query ITIPTRR
SELECT *
  FROM(SELECT *, SUM(l.amount) OVER(ROWS BETWEEN 1 PRECEDING AND 1 FOLLOWING) as sum_amount
    FROM sales_global_with_pk AS l
  ) as l
  GROUP BY l.sn
  ORDER BY l.sn
----
0 GRC 0 2022-01-01T06:00:00 EUR 30 80
1 FRA 1 2022-01-01T08:00:00 EUR 50 155
1 TUR 2 2022-01-01T11:30:00 TRY 75 325
1 FRA 3 2022-01-02T12:00:00 EUR 200 375
1 TUR 4 2022-01-03T10:00:00 TRY 100 300

# join should propagate primary key correctly
query IRP
SELECT l.sn, SUM(l.amount), l.ts
FROM
  (SELECT *
  FROM sales_global_with_pk AS l
  JOIN sales_global_with_pk AS r ON l.sn >= r.sn)
GROUP BY l.sn
ORDER BY l.sn
----
0 30 2022-01-01T06:00:00
1 100 2022-01-01T08:00:00
2 225 2022-01-01T11:30:00
3 800 2022-01-02T12:00:00
4 500 2022-01-03T10:00:00

# Projection propagates primary keys correctly
# (we can use r.ts at the final projection, because it
# is associated with primary key r.sn)
query IRP
SELECT r.sn, SUM(r.amount), r.ts
FROM
  (SELECT r.ts, r.sn, r.amount
   FROM
     (SELECT *
      FROM sales_global_with_pk AS l
      JOIN sales_global_with_pk AS r ON l.sn >= r.sn))
GROUP BY r.sn
ORDER BY r.sn
----
0 150 2022-01-01T06:00:00
1 200 2022-01-01T08:00:00
2 225 2022-01-01T11:30:00
3 400 2022-01-02T12:00:00
4 100 2022-01-03T10:00:00

# after join, new window expressions shouldn't be associated with primary keys
statement error DataFusion error: Error during planning: Projection references non-aggregate values: Expression rn1 could not be resolved from available columns: r.sn, SUM\(r.amount\)
SELECT r.sn, SUM(r.amount), rn1
FROM
  (SELECT r.ts, r.sn, r.amount,
          ROW_NUMBER() OVER() AS rn1
   FROM
     (SELECT *
      FROM sales_global_with_pk AS l
      JOIN sales_global_with_pk AS r ON l.sn >= r.sn))
GROUP BY r.sn

# aggregate should propagate primary key successfully
query IPR
SELECT sn, ts, sum1
FROM (
  SELECT ts, sn, SUM(amount) as sum1
  FROM sales_global_with_pk
  GROUP BY sn)
GROUP BY sn
ORDER BY sn
----
0 2022-01-01T06:00:00 30
1 2022-01-01T08:00:00 50
2 2022-01-01T11:30:00 75
3 2022-01-02T12:00:00 200
4 2022-01-03T10:00:00 100

# aggregate should be able to introduce functional dependence
# (when group by contains single expression, group by expression
# becomes determinant, after aggregation; since we are sure that
# it will consist of unique values.)
# please note that ts is not primary key, still
# we can use sum1, after outer aggregation because
# after inner aggregation, ts becomes determinant
# of functional dependence.
query PR
SELECT ts, sum1
FROM (
  SELECT ts, SUM(amount) as sum1
  FROM sales_global_with_pk
  GROUP BY ts)
GROUP BY ts
ORDER BY ts
----
2022-01-01T06:00:00 30
2022-01-01T08:00:00 50
2022-01-01T11:30:00 75
2022-01-02T12:00:00 200
2022-01-03T10:00:00 100

# aggregate should update its functional dependence
# mode, if it is guaranteed that, after aggregation
# group by expressions will be unique.
query IRI
SELECT *
FROM (
  SELECT *, ROW_NUMBER() OVER(ORDER BY l.sn) AS rn1
  FROM (
    SELECT l.sn, SUM(l.amount)
    FROM (
      SELECT l.sn, l.amount, SUM(l.amount) as sum1
      FROM
        (SELECT *
        FROM sales_global_with_pk AS l
        JOIN sales_global_with_pk AS r ON l.sn >= r.sn)
      GROUP BY l.sn)
    GROUP BY l.sn)
  )
GROUP BY l.sn
ORDER BY l.sn
----
0 30 1
1 50 2
2 75 3
3 200 4
4 100 5

# create a table
statement ok
CREATE TABLE FOO (x int, y int) AS VALUES (1, 2), (2, 3), (1, 3);

# make sure that query runs in multi partitions
statement ok
set datafusion.execution.target_partitions = 8;

query I
SELECT LAST_VALUE(x)
FROM FOO;
----
1

query II
SELECT x, LAST_VALUE(x)
FROM FOO
GROUP BY x
ORDER BY x;
----
1 1
2 2

query II
SELECT y, LAST_VALUE(x)
FROM FOO
GROUP BY y
ORDER BY y;
----
2 1
3 1

# Make sure to choose a batch size smaller than, row number of the table.
# In this case we choose 2 (Row number of the table is 3).
# otherwise we won't see parallelism in tests.
statement ok
set datafusion.execution.batch_size = 2;

# plan of the query above should contain partial
# and final aggregation stages
query TT
EXPLAIN SELECT LAST_VALUE(x)
  FROM FOO;
----
logical_plan
Aggregate: groupBy=[[]], aggr=[[LAST_VALUE(foo.x)]]
--TableScan: foo projection=[x]
physical_plan
AggregateExec: mode=Final, gby=[], aggr=[LAST_VALUE(foo.x)]
--CoalescePartitionsExec
----AggregateExec: mode=Partial, gby=[], aggr=[LAST_VALUE(foo.x)]
------RepartitionExec: partitioning=RoundRobinBatch(8), input_partitions=1
--------MemoryExec: partitions=1, partition_sizes=[1]

query I
SELECT FIRST_VALUE(x)
FROM FOO;
----
1

# similarly plan of the above query should
# contain partial and final aggregation stages.
query TT
EXPLAIN SELECT FIRST_VALUE(x)
  FROM FOO;
----
logical_plan
Aggregate: groupBy=[[]], aggr=[[FIRST_VALUE(foo.x)]]
--TableScan: foo projection=[x]
physical_plan
AggregateExec: mode=Final, gby=[], aggr=[FIRST_VALUE(foo.x)]
--CoalescePartitionsExec
----AggregateExec: mode=Partial, gby=[], aggr=[FIRST_VALUE(foo.x)]
------RepartitionExec: partitioning=RoundRobinBatch(8), input_partitions=1
--------MemoryExec: partitions=1, partition_sizes=[1]

# Since both ordering requirements are satisfied, there shouldn't be
# any SortExec in the final plan.
query TT
EXPLAIN SELECT FIRST_VALUE(a ORDER BY a ASC) as first_a,
  LAST_VALUE(c ORDER BY c DESC) as last_c
FROM multiple_ordered_table
GROUP BY d;
----
logical_plan
Projection: FIRST_VALUE(multiple_ordered_table.a) ORDER BY [multiple_ordered_table.a ASC NULLS LAST] AS first_a, LAST_VALUE(multiple_ordered_table.c) ORDER BY [multiple_ordered_table.c DESC NULLS FIRST] AS last_c
--Aggregate: groupBy=[[multiple_ordered_table.d]], aggr=[[FIRST_VALUE(multiple_ordered_table.a) ORDER BY [multiple_ordered_table.a ASC NULLS LAST], LAST_VALUE(multiple_ordered_table.c) ORDER BY [multiple_ordered_table.c DESC NULLS FIRST]]]
----TableScan: multiple_ordered_table projection=[a, c, d]
physical_plan
ProjectionExec: expr=[FIRST_VALUE(multiple_ordered_table.a) ORDER BY [multiple_ordered_table.a ASC NULLS LAST]@1 as first_a, LAST_VALUE(multiple_ordered_table.c) ORDER BY [multiple_ordered_table.c DESC NULLS FIRST]@2 as last_c]
--AggregateExec: mode=FinalPartitioned, gby=[d@0 as d], aggr=[FIRST_VALUE(multiple_ordered_table.a), FIRST_VALUE(multiple_ordered_table.c)]
----CoalesceBatchesExec: target_batch_size=2
------RepartitionExec: partitioning=Hash([d@0], 8), input_partitions=8
--------AggregateExec: mode=Partial, gby=[d@2 as d], aggr=[FIRST_VALUE(multiple_ordered_table.a), FIRST_VALUE(multiple_ordered_table.c)]
----------RepartitionExec: partitioning=RoundRobinBatch(8), input_partitions=1
------------CsvExec: file_groups={1 group: [[WORKSPACE_ROOT/datafusion/core/tests/data/window_2.csv]]}, projection=[a, c, d], output_ordering=[a@0 ASC NULLS LAST], has_header=true

query II rowsort
SELECT FIRST_VALUE(a ORDER BY a ASC) as first_a,
  LAST_VALUE(c ORDER BY c DESC) as last_c
FROM multiple_ordered_table
GROUP BY d;
----
0 0
0 1
0 15
0 4
0 9

query III rowsort
SELECT d, FIRST_VALUE(c ORDER BY a DESC, c DESC) as first_a,
  LAST_VALUE(c ORDER BY c DESC) as last_c
FROM multiple_ordered_table
GROUP BY d;
----
0 95 0
1 90 4
2 97 1
3 99 15
4 98 9

query TT
EXPLAIN SELECT c
FROM multiple_ordered_table
ORDER BY c ASC;
----
logical_plan
Sort: multiple_ordered_table.c ASC NULLS LAST
--TableScan: multiple_ordered_table projection=[c]
physical_plan CsvExec: file_groups={1 group: [[WORKSPACE_ROOT/datafusion/core/tests/data/window_2.csv]]}, projection=[c], output_ordering=[c@0 ASC NULLS LAST], has_header=true

statement ok
set datafusion.execution.target_partitions = 1;

query TT
EXPLAIN SELECT LAST_VALUE(l.d ORDER BY l.a) AS amount_usd
FROM multiple_ordered_table AS l
INNER JOIN (
    SELECT *, ROW_NUMBER() OVER (ORDER BY r.a) as row_n FROM multiple_ordered_table AS r
)
ON l.d = r.d AND
      l.a >= r.a - 10
GROUP BY row_n
ORDER BY row_n
----
logical_plan
Projection: amount_usd
--Sort: row_n ASC NULLS LAST
----Projection: LAST_VALUE(l.d) ORDER BY [l.a ASC NULLS LAST] AS amount_usd, row_n
------Aggregate: groupBy=[[row_n]], aggr=[[LAST_VALUE(l.d) ORDER BY [l.a ASC NULLS LAST]]]
--------Projection: l.a, l.d, row_n
----------Inner Join: l.d = r.d Filter: CAST(l.a AS Int64) >= CAST(r.a AS Int64) - Int64(10)
------------SubqueryAlias: l
--------------TableScan: multiple_ordered_table projection=[a, d]
------------Projection: r.a, r.d, ROW_NUMBER() ORDER BY [r.a ASC NULLS LAST] RANGE BETWEEN UNBOUNDED PRECEDING AND CURRENT ROW AS row_n
--------------WindowAggr: windowExpr=[[ROW_NUMBER() ORDER BY [r.a ASC NULLS LAST] RANGE BETWEEN UNBOUNDED PRECEDING AND CURRENT ROW]]
----------------SubqueryAlias: r
------------------TableScan: multiple_ordered_table projection=[a, d]
physical_plan
ProjectionExec: expr=[LAST_VALUE(l.d) ORDER BY [l.a ASC NULLS LAST]@1 as amount_usd]
--AggregateExec: mode=Single, gby=[row_n@2 as row_n], aggr=[LAST_VALUE(l.d)], ordering_mode=Sorted
----ProjectionExec: expr=[a@0 as a, d@1 as d, row_n@4 as row_n]
------CoalesceBatchesExec: target_batch_size=2
--------HashJoinExec: mode=CollectLeft, join_type=Inner, on=[(d@1, d@1)], filter=CAST(a@0 AS Int64) >= CAST(a@1 AS Int64) - 10
----------CsvExec: file_groups={1 group: [[WORKSPACE_ROOT/datafusion/core/tests/data/window_2.csv]]}, projection=[a, d], output_ordering=[a@0 ASC NULLS LAST], has_header=true
----------ProjectionExec: expr=[a@0 as a, d@1 as d, ROW_NUMBER() ORDER BY [r.a ASC NULLS LAST] RANGE BETWEEN UNBOUNDED PRECEDING AND CURRENT ROW@2 as row_n]
------------BoundedWindowAggExec: wdw=[ROW_NUMBER() ORDER BY [r.a ASC NULLS LAST] RANGE BETWEEN UNBOUNDED PRECEDING AND CURRENT ROW: Ok(Field { name: "ROW_NUMBER() ORDER BY [r.a ASC NULLS LAST] RANGE BETWEEN UNBOUNDED PRECEDING AND CURRENT ROW", data_type: UInt64, nullable: false, dict_id: 0, dict_is_ordered: false, metadata: {} }), frame: WindowFrame { units: Range, start_bound: Preceding(Int32(NULL)), end_bound: CurrentRow }], mode=[Sorted]
--------------CsvExec: file_groups={1 group: [[WORKSPACE_ROOT/datafusion/core/tests/data/window_2.csv]]}, projection=[a, d], output_ordering=[a@0 ASC NULLS LAST], has_header=true

# reset partition number to 8.
statement ok
set datafusion.execution.target_partitions = 8;

# Create an external table with primary key
# column c
statement ok
CREATE EXTERNAL TABLE multiple_ordered_table_with_pk (
  a0 INTEGER,
  a INTEGER,
  b INTEGER,
  c INTEGER,
  d INTEGER,
  primary key(c)
)
STORED AS CSV
WITH HEADER ROW
WITH ORDER (a ASC, b ASC)
WITH ORDER (c ASC)
LOCATION '../core/tests/data/window_2.csv';

# We can use column b during selection
# even if it is not among group by expressions
# because column c is primary key.
query TT
EXPLAIN SELECT c, b, SUM(d)
FROM multiple_ordered_table_with_pk
GROUP BY c;
----
logical_plan
Aggregate: groupBy=[[multiple_ordered_table_with_pk.c, multiple_ordered_table_with_pk.b]], aggr=[[SUM(CAST(multiple_ordered_table_with_pk.d AS Int64))]]
--TableScan: multiple_ordered_table_with_pk projection=[b, c, d]
physical_plan
AggregateExec: mode=FinalPartitioned, gby=[c@0 as c, b@1 as b], aggr=[SUM(multiple_ordered_table_with_pk.d)], ordering_mode=PartiallySorted([0])
--SortExec: expr=[c@0 ASC NULLS LAST]
----CoalesceBatchesExec: target_batch_size=2
------RepartitionExec: partitioning=Hash([c@0, b@1], 8), input_partitions=8
--------AggregateExec: mode=Partial, gby=[c@1 as c, b@0 as b], aggr=[SUM(multiple_ordered_table_with_pk.d)], ordering_mode=PartiallySorted([0])
----------RepartitionExec: partitioning=RoundRobinBatch(8), input_partitions=1
------------CsvExec: file_groups={1 group: [[WORKSPACE_ROOT/datafusion/core/tests/data/window_2.csv]]}, projection=[b, c, d], output_ordering=[c@1 ASC NULLS LAST], has_header=true

# drop table multiple_ordered_table_with_pk
statement ok
drop table multiple_ordered_table_with_pk;

# Create an external table with primary key
# column c, in this case use alternative syntax
# for defining primary key
statement ok
CREATE EXTERNAL TABLE multiple_ordered_table_with_pk (
  a0 INTEGER,
  a INTEGER,
  b INTEGER,
  c INTEGER primary key,
  d INTEGER
)
STORED AS CSV
WITH HEADER ROW
WITH ORDER (a ASC, b ASC)
WITH ORDER (c ASC)
LOCATION '../core/tests/data/window_2.csv';

# We can use column b during selection
# even if it is not among group by expressions
# because column c is primary key.
query TT
EXPLAIN SELECT c, b, SUM(d)
FROM multiple_ordered_table_with_pk
GROUP BY c;
----
logical_plan
Aggregate: groupBy=[[multiple_ordered_table_with_pk.c, multiple_ordered_table_with_pk.b]], aggr=[[SUM(CAST(multiple_ordered_table_with_pk.d AS Int64))]]
--TableScan: multiple_ordered_table_with_pk projection=[b, c, d]
physical_plan
AggregateExec: mode=FinalPartitioned, gby=[c@0 as c, b@1 as b], aggr=[SUM(multiple_ordered_table_with_pk.d)], ordering_mode=PartiallySorted([0])
--SortExec: expr=[c@0 ASC NULLS LAST]
----CoalesceBatchesExec: target_batch_size=2
------RepartitionExec: partitioning=Hash([c@0, b@1], 8), input_partitions=8
--------AggregateExec: mode=Partial, gby=[c@1 as c, b@0 as b], aggr=[SUM(multiple_ordered_table_with_pk.d)], ordering_mode=PartiallySorted([0])
----------RepartitionExec: partitioning=RoundRobinBatch(8), input_partitions=1
------------CsvExec: file_groups={1 group: [[WORKSPACE_ROOT/datafusion/core/tests/data/window_2.csv]]}, projection=[b, c, d], output_ordering=[c@1 ASC NULLS LAST], has_header=true

# Tests for single distinct to group by optimization rule
statement ok
CREATE TABLE t(x int) AS VALUES (1), (2), (1);

statement ok
create table t1(x bigint,y int) as values (9223372036854775807,2), (9223372036854775806,2);

query II
SELECT SUM(DISTINCT x), MAX(DISTINCT x) from t GROUP BY x ORDER BY x;
----
1 1
2 2

query II
SELECT MAX(DISTINCT x), SUM(DISTINCT x) from t GROUP BY x ORDER BY x;
----
1 1
2 2

query TT
EXPLAIN SELECT SUM(DISTINCT CAST(x AS DOUBLE)), MAX(DISTINCT x) FROM t1 GROUP BY y;
----
logical_plan
Projection: SUM(DISTINCT t1.x), MAX(DISTINCT t1.x)
--Aggregate: groupBy=[[t1.y]], aggr=[[SUM(DISTINCT CAST(t1.x AS Float64)), MAX(DISTINCT t1.x)]]
----TableScan: t1 projection=[x, y]
physical_plan
ProjectionExec: expr=[SUM(DISTINCT t1.x)@1 as SUM(DISTINCT t1.x), MAX(DISTINCT t1.x)@2 as MAX(DISTINCT t1.x)]
--AggregateExec: mode=FinalPartitioned, gby=[y@0 as y], aggr=[SUM(DISTINCT t1.x), MAX(DISTINCT t1.x)]
----CoalesceBatchesExec: target_batch_size=2
------RepartitionExec: partitioning=Hash([y@0], 8), input_partitions=8
--------RepartitionExec: partitioning=RoundRobinBatch(8), input_partitions=1
----------AggregateExec: mode=Partial, gby=[y@1 as y], aggr=[SUM(DISTINCT t1.x), MAX(DISTINCT t1.x)]
------------MemoryExec: partitions=1, partition_sizes=[1]

query TT
EXPLAIN SELECT SUM(DISTINCT CAST(x AS DOUBLE)), MAX(DISTINCT CAST(x AS DOUBLE)) FROM t1 GROUP BY y;
----
logical_plan
Projection: SUM(alias1) AS SUM(DISTINCT t1.x), MAX(alias1) AS MAX(DISTINCT t1.x)
--Aggregate: groupBy=[[t1.y]], aggr=[[SUM(alias1), MAX(alias1)]]
----Aggregate: groupBy=[[t1.y, CAST(t1.x AS Float64)t1.x AS t1.x AS alias1]], aggr=[[]]
------Projection: CAST(t1.x AS Float64) AS CAST(t1.x AS Float64)t1.x, t1.y
--------TableScan: t1 projection=[x, y]
physical_plan
ProjectionExec: expr=[SUM(alias1)@1 as SUM(DISTINCT t1.x), MAX(alias1)@2 as MAX(DISTINCT t1.x)]
--AggregateExec: mode=FinalPartitioned, gby=[y@0 as y], aggr=[SUM(alias1), MAX(alias1)]
----CoalesceBatchesExec: target_batch_size=2
------RepartitionExec: partitioning=Hash([y@0], 8), input_partitions=8
--------AggregateExec: mode=Partial, gby=[y@0 as y], aggr=[SUM(alias1), MAX(alias1)]
----------AggregateExec: mode=FinalPartitioned, gby=[y@0 as y, alias1@1 as alias1], aggr=[]
------------CoalesceBatchesExec: target_batch_size=2
--------------RepartitionExec: partitioning=Hash([y@0, alias1@1], 8), input_partitions=8
----------------RepartitionExec: partitioning=RoundRobinBatch(8), input_partitions=1
------------------AggregateExec: mode=Partial, gby=[y@1 as y, CAST(t1.x AS Float64)t1.x@0 as alias1], aggr=[]
--------------------ProjectionExec: expr=[CAST(x@0 AS Float64) as CAST(t1.x AS Float64)t1.x, y@1 as y]
----------------------MemoryExec: partitions=1, partition_sizes=[1]

<<<<<<< HEAD
# create an unbounded table that contains ordered timestamp.
statement ok
CREATE UNBOUNDED EXTERNAL TABLE csv_with_timestamps (
  name VARCHAR,
  ts TIMESTAMP
)
STORED AS CSV
WITH ORDER (ts DESC)
LOCATION '../core/tests/data/timestamps.csv'

# below query should work in streaming mode.
query TT
EXPLAIN SELECT date_bin('15 minutes', ts) as time_chunks
  FROM csv_with_timestamps
  GROUP BY date_bin('15 minutes', ts)
  ORDER BY time_chunks DESC
  LIMIT 5
----
logical_plan
Limit: skip=0, fetch=5
--Sort: time_chunks DESC NULLS FIRST, fetch=5
----Projection: date_bin(Utf8("15 minutes"),csv_with_timestamps.ts) AS time_chunks
------Aggregate: groupBy=[[date_bin(IntervalMonthDayNano("900000000000"), csv_with_timestamps.ts) AS date_bin(Utf8("15 minutes"),csv_with_timestamps.ts)]], aggr=[[]]
--------TableScan: csv_with_timestamps projection=[ts]
physical_plan
GlobalLimitExec: skip=0, fetch=5
--SortPreservingMergeExec: [time_chunks@0 DESC], fetch=5
----ProjectionExec: expr=[date_bin(Utf8("15 minutes"),csv_with_timestamps.ts)@0 as time_chunks]
------AggregateExec: mode=FinalPartitioned, gby=[date_bin(Utf8("15 minutes"),csv_with_timestamps.ts)@0 as date_bin(Utf8("15 minutes"),csv_with_timestamps.ts)], aggr=[], ordering_mode=Sorted
--------CoalesceBatchesExec: target_batch_size=2
----------SortPreservingRepartitionExec: partitioning=Hash([date_bin(Utf8("15 minutes"),csv_with_timestamps.ts)@0], 8), input_partitions=8, sort_exprs=date_bin(Utf8("15 minutes"),csv_with_timestamps.ts)@0 DESC
------------AggregateExec: mode=Partial, gby=[date_bin(900000000000, ts@0) as date_bin(Utf8("15 minutes"),csv_with_timestamps.ts)], aggr=[], ordering_mode=Sorted
--------------RepartitionExec: partitioning=RoundRobinBatch(8), input_partitions=1
----------------CsvExec: file_groups={1 group: [[WORKSPACE_ROOT/datafusion/core/tests/data/timestamps.csv]]}, projection=[ts], infinite_source=true, output_ordering=[ts@0 DESC], has_header=false

query P
SELECT date_bin('15 minutes', ts) as time_chunks
  FROM csv_with_timestamps
  GROUP BY date_bin('15 minutes', ts)
  ORDER BY time_chunks DESC
  LIMIT 5
----
2018-12-13T12:00:00
2018-11-13T17:00:00
=======
statement ok
drop table t1

# Reproducer for https://github.com/apache/arrow-datafusion/issues/8175

statement ok
create table t1(state string, city string, min_temp float, area int, time timestamp) as values
    ('MA', 'Boston', 70.4, 1, 50),
    ('MA', 'Bedford', 71.59, 2, 150);

query RI
select date_part('year', time) as bla, count(distinct state) as count from t1 group by bla;
----
1970 1

query PI
select date_bin(interval '1 year', time) as bla, count(distinct state) as count from t1 group by bla;
----
1970-01-01T00:00:00 1

statement ok
drop table t1
>>>>>>> 4c6f5c53
<|MERGE_RESOLUTION|>--- conflicted
+++ resolved
@@ -3842,7 +3842,6 @@
 --------------------ProjectionExec: expr=[CAST(x@0 AS Float64) as CAST(t1.x AS Float64)t1.x, y@1 as y]
 ----------------------MemoryExec: partitions=1, partition_sizes=[1]
 
-<<<<<<< HEAD
 # create an unbounded table that contains ordered timestamp.
 statement ok
 CREATE UNBOUNDED EXTERNAL TABLE csv_with_timestamps (
@@ -3887,7 +3886,7 @@
 ----
 2018-12-13T12:00:00
 2018-11-13T17:00:00
-=======
+
 statement ok
 drop table t1
 
@@ -3909,5 +3908,4 @@
 1970-01-01T00:00:00 1
 
 statement ok
-drop table t1
->>>>>>> 4c6f5c53
+drop table t1