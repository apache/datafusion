# Licensed to the Apache Software Foundation (ASF) under one
# or more contributor license agreements.  See the NOTICE file
# distributed with this work for additional information
# regarding copyright ownership.  The ASF licenses this file
# to you under the Apache License, Version 2.0 (the
# "License"); you may not use this file except in compliance
# with the License.  You may obtain a copy of the License at

#   http://www.apache.org/licenses/LICENSE-2.0

# Unless required by applicable law or agreed to in writing,
# software distributed under the License is distributed on an
# "AS IS" BASIS, WITHOUT WARRANTIES OR CONDITIONS OF ANY
# KIND, either express or implied.  See the License for the
# specific language governing permissions and limitations
# under the License.

##########
## Tests for tables that has both metadata on each field as well as metadata on
## the schema itself.
##########

## Note that table_with_metadata is defined using Rust code
## in the test harness as there is no way to define schema
## with metadata in SQL.

query IT
select id, name from table_with_metadata;
----
1 NULL
NULL bar
3 baz

query I rowsort
SELECT (
  SELECT id FROM table_with_metadata
  ) UNION (
  SELECT id FROM table_with_metadata
  );
----
1
3
NULL

query I rowsort
SELECT "data"."id"
FROM
  (
    (SELECT "id" FROM "table_with_metadata")
      UNION
    (SELECT "id" FROM "table_with_metadata")
  ) as "data",
  (
    SELECT "id" FROM "table_with_metadata"
  ) as "samples"
WHERE "data"."id" = "samples"."id";
----
1
3



# Regression test: prevent field metadata loss per https://github.com/apache/datafusion/issues/12687
query I
select count(distinct name) from table_with_metadata;
----
2

# Regression test: prevent field metadata loss per https://github.com/apache/datafusion/issues/12687
query I
select approx_median(distinct id) from table_with_metadata;
----
2

# Regression test: prevent field metadata loss per https://github.com/apache/datafusion/issues/12687
statement ok
select array_agg(distinct id) from table_with_metadata;

query I
select distinct id from table_with_metadata order by id;
----
1
3
NULL

query I
select count(id) from table_with_metadata;
----
2

query I
select count(id) cnt from table_with_metadata group by name order by cnt;
----
0
1
1



# Regression test: missing schema metadata, when aggregate on cross join
query I
SELECT count("data"."id")
FROM
  (
   SELECT "id" FROM "table_with_metadata"
  ) as "data",
  (
    SELECT "id" FROM "table_with_metadata"
  ) as "samples";
----
6

# Regression test: missing field metadata, from the NULL field on the left side of the union
query ITT
(SELECT id, NULL::string as name, l_name FROM "table_with_metadata")
  UNION
(SELECT id, name, NULL::string as l_name FROM "table_with_metadata")
ORDER BY id, name, l_name;
----
1 NULL NULL
3 baz NULL
3 NULL l_baz
NULL bar NULL
NULL NULL l_bar

<<<<<<< HEAD
=======
# Regression test: missing field metadata from left side of the union when right side is chosen
query T
select name from (
  SELECT nonnull_name as name FROM "table_with_metadata"
  UNION ALL
  SELECT NULL::string as name
) group by name order by name;
----
no_bar
no_baz
no_foo
NULL

# Regression test: missing schema metadata from union when schema with metadata isn't the first one
# and also ensure it works fine with multiple unions
query T
select name from (
  SELECT NULL::string as name
  UNION ALL
  SELECT nonnull_name as name FROM "table_with_metadata"
  UNION ALL
  SELECT NULL::string as name
) group by name order by name;
----
no_bar
no_baz
no_foo
NULL

query P rowsort
SELECT ts
FROM ((
    SELECT now() AS ts
    FROM table_with_metadata
) UNION ALL (
        SELECT ts
    FROM table_with_metadata
))
GROUP BY ts
ORDER BY ts
LIMIT 1;
----
2020-09-08T13:42:29.190855123Z



# distinct (aggregate) alone
query P
SELECT
    DISTINCT ts as dist
FROM table_with_metadata;
----
2020-09-08T13:42:29.190855123

# cast alone
query D
SELECT
    ts::DATE as casted
FROM table_with_metadata;
----
2020-09-08
2020-09-08
2020-09-08

# Regression test: distinct with cast
query D
SELECT DISTINCT (ts::DATE) AS dist
    FROM table_with_metadata;
----
2020-09-08



# count distinct with group by
query II
SELECT
    id AS grp,
    COUNT(DISTINCT nonnull_name) as dist
FROM table_with_metadata
GROUP BY grp
order by 1 asc nulls last;
----
1 1
3 1
NULL 1

# count (not distinct) & cast, with group by
query TI
SELECT
    CAST(id AS TEXT) AS grp,
    COUNT(nonnull_name) as dist
FROM table_with_metadata
GROUP BY grp
order by 1 asc nulls last;
----
1 1
3 1
NULL 1

# Regression test: count distinct & cast, with group by
query TI
SELECT
    CAST(id AS TEXT) AS grp,
    COUNT(DISTINCT nonnull_name) as dist
FROM table_with_metadata
GROUP BY grp
order by 1 asc nulls last;
----
1 1
3 1
NULL 1

>>>>>>> f667a01f


statement ok
drop table table_with_metadata;<|MERGE_RESOLUTION|>--- conflicted
+++ resolved
@@ -123,8 +123,6 @@
 NULL bar NULL
 NULL NULL l_bar
 
-<<<<<<< HEAD
-=======
 # Regression test: missing field metadata from left side of the union when right side is chosen
 query T
 select name from (
@@ -237,7 +235,6 @@
 3 1
 NULL 1
 
->>>>>>> f667a01f
 
 
 statement ok
