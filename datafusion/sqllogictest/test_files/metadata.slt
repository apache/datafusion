# Licensed to the Apache Software Foundation (ASF) under one
# or more contributor license agreements.  See the NOTICE file
# distributed with this work for additional information
# regarding copyright ownership.  The ASF licenses this file
# to you under the Apache License, Version 2.0 (the
# "License"); you may not use this file except in compliance
# with the License.  You may obtain a copy of the License at

#   http://www.apache.org/licenses/LICENSE-2.0

# Unless required by applicable law or agreed to in writing,
# software distributed under the License is distributed on an
# "AS IS" BASIS, WITHOUT WARRANTIES OR CONDITIONS OF ANY
# KIND, either express or implied.  See the License for the
# specific language governing permissions and limitations
# under the License.

##########
## Tests for tables that has both metadata on each field as well as metadata on
## the schema itself.
##########

## Note that table_with_metadata is defined using Rust code
## in the test harness as there is no way to define schema
## with metadata in SQL.

query IT
select id, name from table_with_metadata;
----
1 NULL
NULL bar
3 baz

query I rowsort
SELECT (
  SELECT id FROM table_with_metadata
  ) UNION (
  SELECT id FROM table_with_metadata
  );
----
1
3
NULL

query I rowsort
SELECT "data"."id"
FROM
  (
    (SELECT "id" FROM "table_with_metadata")
      UNION
    (SELECT "id" FROM "table_with_metadata")
  ) as "data",
  (
    SELECT "id" FROM "table_with_metadata"
  ) as "samples"
WHERE "data"."id" = "samples"."id";
----
1
3


<<<<<<< HEAD

# Regression test: prevent field metadata loss per https://github.com/apache/datafusion/issues/12687
query I
select count(distinct name) from table_with_metadata;
----
2

# Regression test: prevent field metadata loss per https://github.com/apache/datafusion/issues/12687
query I
select approx_median(distinct id) from table_with_metadata;
----
2

# Regression test: prevent field metadata loss per https://github.com/apache/datafusion/issues/12687
statement ok
select array_agg(distinct id) from table_with_metadata;

query I
select distinct id from table_with_metadata order by id;
----
1
3
NULL

query I
select count(id) from table_with_metadata;
----
2

query I
select count(id) cnt from table_with_metadata group by name order by cnt;
----
0
1
1

=======
# Regression test: missing schema metadata, when aggregate on cross join
query I
SELECT count("data"."id")
FROM
  (
   SELECT "id" FROM "table_with_metadata"
  ) as "data",
  (
    SELECT "id" FROM "table_with_metadata"
  ) as "samples";
----
6

# Regression test: missing field metadata, from the NULL field on the left side of the union
query ITT
(SELECT id, NULL::string as name, l_name FROM "table_with_metadata")
  UNION
(SELECT id, name, NULL::string as l_name FROM "table_with_metadata")
ORDER BY id, name, l_name;
----
1 NULL NULL
3 baz NULL
3 NULL l_baz
NULL bar NULL
NULL NULL l_bar
>>>>>>> 7fbc134c

statement ok
drop table table_with_metadata;


<|MERGE_RESOLUTION|>--- conflicted
+++ resolved
@@ -59,7 +59,6 @@
 3
 
 
-<<<<<<< HEAD
 
 # Regression test: prevent field metadata loss per https://github.com/apache/datafusion/issues/12687
 query I
@@ -96,7 +95,6 @@
 1
 1
 
-=======
 # Regression test: missing schema metadata, when aggregate on cross join
 query I
 SELECT count("data"."id")
@@ -122,7 +120,6 @@
 3 NULL l_baz
 NULL bar NULL
 NULL NULL l_bar
->>>>>>> 7fbc134c
 
 statement ok
 drop table table_with_metadata;
