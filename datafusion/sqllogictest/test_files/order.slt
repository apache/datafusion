--- conflicted
+++ resolved
@@ -985,10 +985,6 @@
 statement ok
 create table t(a0 int, a int, b int, c int) as values (1, 2, 3, 4), (5, 6, 7, 8);
 
-<<<<<<< HEAD
-# b is not selected in subquery
-query error DataFusion error: Schema error: No field named b\. Valid fields are t1\.c, t1\.a, t1\.a0\.
-=======
 # expect this query to run successfully, not error
 query IIII
 select * from (select c, a, NULL::int as a0, b from t order by a, c) t1
@@ -1001,7 +997,6 @@
 4 NULL 1 3
 
 query III
->>>>>>> 6e422e03
 select * from (select c, a, NULL::int as a0 from t order by a, c) t1
 union all
 select * from (select c, NULL::int as a, a0 from t order by a0, c) t2
@@ -1252,23 +1247,12 @@
 
 
 # Test: inputs into union with different orderings
-<<<<<<< HEAD
-query error DataFusion error: Schema error: No field named d\. Valid fields are t1\.b, t1\.c, t1\.a, t1\.a0\.
-explain select * from (select b, c, a, NULL::int as a0 from ordered_table order by a, c) t1
-=======
 query TT
 explain select * from (select b, c, a, NULL::int as a0, d from ordered_table order by a, c) t1
->>>>>>> 6e422e03
 union all
 select * from (select b, c, NULL::int as a, a0, d from ordered_table order by a0, c) t2
 order by d, c, a, a0, b
 limit 2;
-<<<<<<< HEAD
-
-# Test: run the query from above
-query error DataFusion error: Schema error: No field named d\. Valid fields are t1\.b, t1\.c, t1\.a, t1\.a0\.
-select * from (select b, c, a, NULL::int as a0 from ordered_table order by a, c) t1
-=======
 ----
 logical_plan
 01)Sort: t1.d ASC NULLS LAST, t1.c ASC NULLS LAST, t1.a ASC NULLS LAST, t1.a0 ASC NULLS LAST, t1.b ASC NULLS LAST, fetch=2
@@ -1292,17 +1276,13 @@
 # Test: run the query from above
 query IIIII
 select * from (select b, c, a, NULL::int as a0, d from ordered_table order by a, c) t1
->>>>>>> 6e422e03
 union all
 select * from (select b, c, NULL::int as a, a0, d from ordered_table order by a0, c) t2
 order by d, c, a, a0, b
 limit 2;
-<<<<<<< HEAD
-=======
 ----
 0 0 0 NULL 0
 0 0 NULL 1 0
->>>>>>> 6e422e03
 
 
 statement ok
