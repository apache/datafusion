# Licensed to the Apache Software Foundation (ASF) under one
# or more contributor license agreements.  See the NOTICE file
# distributed with this work for additional information
# regarding copyright ownership.  The ASF licenses this file
# to you under the Apache License, Version 2.0 (the
# "License"); you may not use this file except in compliance
# with the License.  You may obtain a copy of the License at
#
#   http://www.apache.org/licenses/LICENSE-2.0
#
# Unless required by applicable law or agreed to in writing,
# software distributed under the License is distributed on an
# "AS IS" BASIS, WITHOUT WARRANTIES OR CONDITIONS OF ANY
# KIND, either express or implied.  See the License for the
# specific language governing permissions and limitations
# under the License.


statement ok
CREATE EXTERNAL TABLE alltypes_plain STORED AS PARQUET LOCATION '../../parquet-testing/data/alltypes_plain.parquet';

statement ok
CREATE EXTERNAL TABLE aggregate_test_100 (
  c1  VARCHAR NOT NULL,
  c2  TINYINT NOT NULL,
  c3  SMALLINT NOT NULL,
  c4  SMALLINT,
  c5  INT,
  c6  BIGINT NOT NULL,
  c7  SMALLINT NOT NULL,
  c8  INT NOT NULL,
  c9  BIGINT UNSIGNED NOT NULL,
  c10 VARCHAR NOT NULL,
  c11 FLOAT NOT NULL,
  c12 DOUBLE NOT NULL,
  c13 VARCHAR NOT NULL
)
STORED AS CSV
LOCATION '../../testing/data/csv/aggregate_test_100.csv'
OPTIONS ('format.has_header' 'true');

# test_sort_unprojected_col
query I
SELECT id FROM alltypes_plain ORDER BY int_col, double_col
----
4
6
2
0
5
7
3
1


# test_order_by_agg_expr
query R
SELECT MIN(c12) FROM aggregate_test_100 ORDER BY MIN(c12)
----
0.014793053078

# test_nulls_first_asc

query IT
SELECT * FROM (VALUES (1, 'one'), (2, 'two'), (null, 'three')) AS t (num,letter) ORDER BY num
----
1 one
2 two
NULL three

# test_nulls_first_desc()

query IT
SELECT * FROM (VALUES (1, 'one'), (2, 'two'), (null, 'three')) AS t (num,letter) ORDER BY num DESC
----
NULL three
2 two
1 one

# test_specific_nulls_last_desc

query IT
SELECT * FROM (VALUES (1, 'one'), (2, 'two'), (null, 'three')) AS t (num,letter) ORDER BY num DESC NULLS LAST
----
2 two
1 one
NULL three

# test_specific_nulls_first_asc
query IT
SELECT * FROM (VALUES (1, 'one'), (2, 'two'), (null, 'three')) AS t (num,letter) ORDER BY num ASC NULLS FIRST
----
NULL three
1 one
2 two

# sort

statement ok
CREATE EXTERNAL TABLE test (c1 int, c2 bigint, c3 boolean)
STORED AS CSV LOCATION '../core/tests/data/partitioned_csv'
OPTIONS('format.has_header' 'false');

# Demonstrate types
query TTT
SELECT arrow_typeof(c1), arrow_typeof(c2), arrow_typeof(c3) FROM test LIMIT 1;
----
Int32 Int64 Boolean

query II
SELECT c1, c2 FROM test ORDER BY c1 DESC, c2 ASC
----
3 0
3 1
3 2
3 3
3 4
3 5
3 6
3 7
3 8
3 9
3 10
2 0
2 1
2 2
2 3
2 4
2 5
2 6
2 7
2 8
2 9
2 10
1 0
1 1
1 2
1 3
1 4
1 5
1 6
1 7
1 8
1 9
1 10
0 0
0 1
0 2
0 3
0 4
0 5
0 6
0 7
0 8
0 9
0 10

# eliminate duplicated sorted expr
query TT
explain SELECT c1, c2 FROM aggregate_test_100 ORDER BY c2, c3, c2
----
logical_plan
01)Projection: aggregate_test_100.c1, aggregate_test_100.c2
02)--Sort: aggregate_test_100.c2 ASC NULLS LAST, aggregate_test_100.c3 ASC NULLS LAST
03)----TableScan: aggregate_test_100 projection=[c1, c2, c3]
physical_plan
01)ProjectionExec: expr=[c1@0 as c1, c2@1 as c2]
02)--SortExec: expr=[c2@1 ASC NULLS LAST, c3@2 ASC NULLS LAST], preserve_partitioning=[false]
03)----DataSourceExec: file_groups={1 group: [[WORKSPACE_ROOT/testing/data/csv/aggregate_test_100.csv]]}, projection=[c1, c2, c3], file_type=csv, has_header=true

query II
SELECT c2, c3 FROM aggregate_test_100 ORDER BY c2, c3, c2
----
1 -99
1 -98
1 -85
1 -72
1 -56
1 -25
1 -24
1 -8
1 -5
1 12
1 29
1 36
1 38
1 41
1 54
1 57
1 70
1 71
1 83
1 103
1 120
1 125
2 -117
2 -107
2 -106
2 -61
2 -60
2 -60
2 -48
2 -43
2 -29
2 1
2 29
2 31
2 45
2 49
2 52
2 52
2 63
2 68
2 93
2 97
2 113
2 122
3 -101
3 -95
3 -76
3 -72
3 -12
3 -2
3 13
3 13
3 14
3 17
3 17
3 22
3 71
3 73
3 77
3 97
3 104
3 112
3 123
4 -117
4 -111
4 -101
4 -90
4 -79
4 -59
4 -56
4 -54
4 -53
4 -38
4 3
4 5
4 17
4 30
4 47
4 55
4 65
4 73
4 74
4 96
4 97
4 102
4 123
5 -101
5 -94
5 -86
5 -82
5 -59
5 -44
5 -40
5 -31
5 -5
5 36
5 62
5 64
5 68
5 118


# sort_empty
# The predicate on this query purposely generates no results

statement ok
SELECT c1, c2 FROM test WHERE c1 > 100000 ORDER BY c1 DESC, c2 ASC

#####
# Sorting and Grouping
#####
statement ok
create table foo as values (1, 2), (3, 4), (5, 6);

query II rowsort
select * from foo
----
1 2
3 4
5 6

query I
select column1 from foo order by column2;
----
1
3
5

query I
select column1 from foo order by column1 + column2;
----
1
3
5

query I
select column1 from foo order by column1 + column2;
----
1
3
5

query I rowsort
select column1 + column2 from foo group by column1, column2;
----
11
3
7

query I
select column1 + column2 from foo group by column1, column2 ORDER BY column2 desc;
----
11
7
3

# Test issue: https://github.com/apache/datafusion/issues/11549
query I
select column1 from foo order by log(column2);
----
1
3
5

# Test issue: https://github.com/apache/datafusion/issues/13157
query I
select column1 from foo order by column2 % 2, column2;
----
1
3
5

# Cleanup
statement ok
drop table foo;


#####
# Tests for https://github.com/apache/datafusion/issues/4854
# Ordering / grouping by the same column
#####
statement ok
create or replace table t as select column1 as value, column2 as time from (select * from (values
  (1, timestamp '2022-01-01 00:00:30'),
  (2, timestamp '2022-01-01 01:00:10'),
  (3, timestamp '2022-01-02 00:00:20')
) as sq) as sq


query IP rowsort
select
  sum(value) AS "value",
  date_trunc('hour',time) AS "time"
FROM t
GROUP BY time;
----
1 2022-01-01T00:00:00
2 2022-01-01T01:00:00
3 2022-01-02T00:00:00

# should work fine
query IP
select
  sum(value) AS "value",
  date_trunc('minute',time) AS "time"
FROM t
GROUP BY time
ORDER BY time;
----
1 2022-01-01T00:00:00
2 2022-01-01T01:00:00
3 2022-01-02T00:00:00

# Tests for https://github.com/apache/datafusion/issues/14459
query PI
select
  date_trunc('minute',time) AS "time",
  sum(value) + sum(value)
FROM t
GROUP BY time
ORDER BY sum(value) + sum(value);
----
2022-01-01T00:00:00 2
2022-01-01T01:00:00 4
2022-01-02T00:00:00 6

## SORT BY  is not supported
statement error DataFusion error: This feature is not implemented: SORT BY
select * from t SORT BY time;


# distinct on a column not in the select list should not work
statement error DataFusion error: Error during planning: For SELECT DISTINCT, ORDER BY expressions t\.time must appear in select list
SELECT DISTINCT value FROM t ORDER BY time;

# distinct on an expression of a column not in the select list should not work
statement error DataFusion error: Error during planning: For SELECT DISTINCT, ORDER BY expressions t\.time must appear in select list
SELECT DISTINCT date_trunc('hour', time)  FROM t ORDER BY time;

# distinct on a column that is in the select list but aliasted should work
query P
SELECT DISTINCT time as "first_seen" FROM t ORDER BY "first_seen";
----
2022-01-01T00:00:30
2022-01-01T01:00:10
2022-01-02T00:00:20

# distinct on a column that is in the select list, but aliased (though
# the reference is to original expr) should work
query P
SELECT DISTINCT time as "first_seen" FROM t ORDER BY time;
----
2022-01-01T00:00:30
2022-01-01T01:00:10
2022-01-02T00:00:20

# distinct on a column that is in the select list, but aliased (though
# the reference is its ordinal position) should work
query P
SELECT DISTINCT time as "first_seen" FROM t ORDER BY 1;
----
2022-01-01T00:00:30
2022-01-01T01:00:10
2022-01-02T00:00:20

## Cleanup
statement ok
drop table t;

# Create a table having 3 columns which are ordering equivalent by the source. In the next step,
# we will expect to observe the removed SortExec by propagating the orders across projection.
statement ok
CREATE EXTERNAL TABLE multiple_ordered_table (
  a0 INTEGER,
  a INTEGER,
  b INTEGER,
  c INTEGER,
  d INTEGER
)
STORED AS CSV
WITH ORDER (a ASC)
WITH ORDER (b ASC)
WITH ORDER (c ASC)
LOCATION '../core/tests/data/window_2.csv'
OPTIONS ('format.has_header' 'true');

query TT
EXPLAIN SELECT (b+a+c) AS result
FROM multiple_ordered_table
ORDER BY result;
----
logical_plan
01)Sort: result ASC NULLS LAST
02)--Projection: multiple_ordered_table.b + multiple_ordered_table.a + multiple_ordered_table.c AS result
03)----TableScan: multiple_ordered_table projection=[a, b, c]
physical_plan
01)SortPreservingMergeExec: [result@0 ASC NULLS LAST]
02)--ProjectionExec: expr=[b@1 + a@0 + c@2 as result]
03)----RepartitionExec: partitioning=RoundRobinBatch(4), input_partitions=1
04)------DataSourceExec: file_groups={1 group: [[WORKSPACE_ROOT/datafusion/core/tests/data/window_2.csv]]}, projection=[a, b, c], output_orderings=[[a@0 ASC NULLS LAST], [b@1 ASC NULLS LAST], [c@2 ASC NULLS LAST]], file_type=csv, has_header=true

statement ok
drop table multiple_ordered_table;

# Create tables having some ordered columns. In the next step, we will expect to observe that scalar
# functions, such as mathematical functions like atan(), ceil(), sqrt(), or date_time functions
# like date_bin() and date_trunc(), will maintain the order of its argument columns.
statement ok
CREATE EXTERNAL TABLE csv_with_timestamps (
  name VARCHAR,
  ts TIMESTAMP
)
STORED AS CSV
WITH ORDER (ts ASC NULLS LAST)
LOCATION '../core/tests/data/timestamps.csv'
OPTIONS('format.has_header' 'false');

query TT
EXPLAIN SELECT DATE_BIN(INTERVAL '15 minutes', ts, TIMESTAMP '2022-08-03 14:40:00Z') as db15
FROM csv_with_timestamps
ORDER BY db15;
----
logical_plan
01)Sort: db15 ASC NULLS LAST
02)--Projection: date_bin(IntervalMonthDayNano("IntervalMonthDayNano { months: 0, days: 0, nanoseconds: 900000000000 }"), csv_with_timestamps.ts, TimestampNanosecond(1659537600000000000, None)) AS db15
03)----TableScan: csv_with_timestamps projection=[ts]
physical_plan
01)SortPreservingMergeExec: [db15@0 ASC NULLS LAST]
02)--ProjectionExec: expr=[date_bin(IntervalMonthDayNano { months: 0, days: 0, nanoseconds: 900000000000 }, ts@0, 1659537600000000000) as db15]
03)----RepartitionExec: partitioning=RoundRobinBatch(4), input_partitions=1
04)------DataSourceExec: file_groups={1 group: [[WORKSPACE_ROOT/datafusion/core/tests/data/timestamps.csv]]}, projection=[ts], output_ordering=[ts@0 ASC NULLS LAST], file_type=csv, has_header=false

query TT
EXPLAIN SELECT DATE_TRUNC('DAY', ts) as dt_day
FROM csv_with_timestamps
ORDER BY dt_day;
----
logical_plan
01)Sort: dt_day ASC NULLS LAST
02)--Projection: date_trunc(Utf8("DAY"), csv_with_timestamps.ts) AS dt_day
03)----TableScan: csv_with_timestamps projection=[ts]
physical_plan
01)SortPreservingMergeExec: [dt_day@0 ASC NULLS LAST]
02)--ProjectionExec: expr=[date_trunc(DAY, ts@0) as dt_day]
03)----RepartitionExec: partitioning=RoundRobinBatch(4), input_partitions=1
04)------DataSourceExec: file_groups={1 group: [[WORKSPACE_ROOT/datafusion/core/tests/data/timestamps.csv]]}, projection=[ts], output_ordering=[ts@0 ASC NULLS LAST], file_type=csv, has_header=false

statement ok
drop table csv_with_timestamps;

statement ok
drop table aggregate_test_100;

statement ok
CREATE EXTERNAL TABLE aggregate_test_100 (
  c1  VARCHAR NOT NULL,
  c2  TINYINT NOT NULL,
  c3  SMALLINT NOT NULL,
  c4  SMALLINT,
  c5  INT,
  c6  BIGINT NOT NULL,
  c7  SMALLINT NOT NULL,
  c8  INT NOT NULL,
  c9  BIGINT UNSIGNED NOT NULL,
  c10 VARCHAR NOT NULL,
  c11 FLOAT NOT NULL,
  c12 DOUBLE NOT NULL,
  c13 VARCHAR NOT NULL
)
STORED AS CSV
WITH ORDER(c11)
WITH ORDER(c12 DESC NULLS LAST)
LOCATION '../../testing/data/csv/aggregate_test_100.csv'
OPTIONS ('format.has_header' 'true');

query TT
EXPLAIN SELECT ATAN(c11) as atan_c11
FROM aggregate_test_100
ORDER BY atan_c11;
----
logical_plan
01)Sort: atan_c11 ASC NULLS LAST
02)--Projection: atan(aggregate_test_100.c11) AS atan_c11
03)----TableScan: aggregate_test_100 projection=[c11]
physical_plan
01)SortPreservingMergeExec: [atan_c11@0 ASC NULLS LAST]
02)--ProjectionExec: expr=[atan(c11@0) as atan_c11]
03)----RepartitionExec: partitioning=RoundRobinBatch(4), input_partitions=1
04)------DataSourceExec: file_groups={1 group: [[WORKSPACE_ROOT/testing/data/csv/aggregate_test_100.csv]]}, projection=[c11], output_ordering=[c11@0 ASC NULLS LAST], file_type=csv, has_header=true

query TT
EXPLAIN SELECT CEIL(c11) as ceil_c11
FROM aggregate_test_100
ORDER BY ceil_c11;
----
logical_plan
01)Sort: ceil_c11 ASC NULLS LAST
02)--Projection: ceil(aggregate_test_100.c11) AS ceil_c11
03)----TableScan: aggregate_test_100 projection=[c11]
physical_plan
01)SortPreservingMergeExec: [ceil_c11@0 ASC NULLS LAST]
02)--ProjectionExec: expr=[ceil(c11@0) as ceil_c11]
03)----RepartitionExec: partitioning=RoundRobinBatch(4), input_partitions=1
04)------DataSourceExec: file_groups={1 group: [[WORKSPACE_ROOT/testing/data/csv/aggregate_test_100.csv]]}, projection=[c11], output_ordering=[c11@0 ASC NULLS LAST], file_type=csv, has_header=true

query TT
  EXPLAIN SELECT LOG(c12, c11) as log_c11_base_c12
  FROM aggregate_test_100
  ORDER BY log_c11_base_c12;
----
logical_plan
01)Sort: log_c11_base_c12 ASC NULLS LAST
02)--Projection: log(aggregate_test_100.c12, CAST(aggregate_test_100.c11 AS Float64)) AS log_c11_base_c12
03)----TableScan: aggregate_test_100 projection=[c11, c12]
physical_plan
01)SortPreservingMergeExec: [log_c11_base_c12@0 ASC NULLS LAST]
02)--ProjectionExec: expr=[log(c12@1, CAST(c11@0 AS Float64)) as log_c11_base_c12]
03)----RepartitionExec: partitioning=RoundRobinBatch(4), input_partitions=1
04)------DataSourceExec: file_groups={1 group: [[WORKSPACE_ROOT/testing/data/csv/aggregate_test_100.csv]]}, projection=[c11, c12], output_orderings=[[c11@0 ASC NULLS LAST], [c12@1 DESC NULLS LAST]], file_type=csv, has_header=true

query TT
EXPLAIN SELECT LOG(c11, c12) as log_c12_base_c11
FROM aggregate_test_100
ORDER BY log_c12_base_c11 DESC NULLS LAST;
----
logical_plan
01)Sort: log_c12_base_c11 DESC NULLS LAST
02)--Projection: log(CAST(aggregate_test_100.c11 AS Float64), aggregate_test_100.c12) AS log_c12_base_c11
03)----TableScan: aggregate_test_100 projection=[c11, c12]
physical_plan
01)SortPreservingMergeExec: [log_c12_base_c11@0 DESC NULLS LAST]
02)--ProjectionExec: expr=[log(CAST(c11@0 AS Float64), c12@1) as log_c12_base_c11]
03)----RepartitionExec: partitioning=RoundRobinBatch(4), input_partitions=1
04)------DataSourceExec: file_groups={1 group: [[WORKSPACE_ROOT/testing/data/csv/aggregate_test_100.csv]]}, projection=[c11, c12], output_orderings=[[c11@0 ASC NULLS LAST], [c12@1 DESC NULLS LAST]], file_type=csv, has_header=true

statement ok
drop table aggregate_test_100;


# Sort with lots of repetition values
# Test sorting a parquet file with 2 million records that has lots of values that are repeated
statement ok
CREATE EXTERNAL TABLE repeat_much STORED AS PARQUET LOCATION 'data/repeat_much.snappy.parquet';

query I
SELECT a FROM repeat_much ORDER BY a LIMIT 20;
----
2450962
2450962
2450962
2450962
2450962
2450962
2450962
2450962
2450962
2450962
2450962
2450962
2450962
2450962
2450962
2450962
2450962
2450962
2450962
2450962


# Create external table with optional pre-known sort order
# ORDER BY query should be able to take advantage of the pre-existing order and drop SortExec
# in the physical plan
statement ok
set datafusion.catalog.information_schema = true;

statement ok
CREATE EXTERNAL TABLE IF NOT EXISTS orders (
        o_orderkey BIGINT,
        o_custkey BIGINT,
        o_orderstatus VARCHAR,
        o_totalprice DECIMAL(15, 2),
        o_orderdate DATE,
        o_orderpriority VARCHAR,
        o_clerk VARCHAR,
        o_shippriority INTEGER,
        o_comment VARCHAR,
) STORED AS CSV  WITH ORDER (o_orderkey ASC) LOCATION '../core/tests/tpch-csv/orders.csv'
OPTIONS ('format.delimiter' ',', 'format.has_header' 'true');

query TT
EXPLAIN SELECT o_orderkey, o_orderstatus FROM orders ORDER BY o_orderkey ASC
----
logical_plan
01)Sort: orders.o_orderkey ASC NULLS LAST
02)--TableScan: orders projection=[o_orderkey, o_orderstatus]
physical_plan DataSourceExec: file_groups={1 group: [[WORKSPACE_ROOT/datafusion/core/tests/tpch-csv/orders.csv]]}, projection=[o_orderkey, o_orderstatus], output_ordering=[o_orderkey@0 ASC NULLS LAST], file_type=csv, has_header=true


# Create external table with DDL ordered columns that are missing
# When columns are missing the query is expected to fail
query error DataFusion error: Error during planning: Column a is not in schema
CREATE EXTERNAL TABLE dt (a_id integer, a_str string, a_bool boolean) STORED AS CSV WITH ORDER (a ASC) LOCATION 'file://path/to/table';

# Sort with duplicate sort expressions
# Table is sorted multiple times on the same column name and should not fail
statement ok
CREATE TABLE t1 (
  id INT,
  name TEXT
) AS VALUES
(2, 'a'),
(4, 'b'),
(9, 'c'),
(3, 'd'),
(4, 'e');


query IT
SELECT * FROM t1 ORDER BY id DESC, id, name, id ASC;
----
9 c
4 b
4 e
3 d
2 a

query TT
EXPLAIN SELECT * FROM t1 ORDER BY id DESC, id, name, id ASC;
----
logical_plan
01)Sort: t1.id DESC NULLS FIRST, t1.name ASC NULLS LAST
02)--TableScan: t1 projection=[id, name]
physical_plan
01)SortExec: expr=[id@0 DESC, name@1 ASC NULLS LAST], preserve_partitioning=[false]
02)--DataSourceExec: partitions=1, partition_sizes=[1]

query IT
SELECT * FROM t1 ORDER BY id ASC, id, name, id DESC;
----
2 a
3 d
4 b
4 e
9 c

query TT
EXPLAIN SELECT * FROM t1 ORDER BY id ASC, id, name, id DESC;
----
logical_plan
01)Sort: t1.id ASC NULLS LAST, t1.name ASC NULLS LAST
02)--TableScan: t1 projection=[id, name]
physical_plan
01)SortExec: expr=[id@0 ASC NULLS LAST, name@1 ASC NULLS LAST], preserve_partitioning=[false]
02)--DataSourceExec: partitions=1, partition_sizes=[1]


# Minimal reproduction of issue 5970
# https://github.com/apache/datafusion/issues/5970
statement ok
set datafusion.execution.target_partitions = 2;

statement ok
set datafusion.optimizer.repartition_sorts = true;


query II
WITH
    m0(t) AS (
        VALUES (0), (1), (2)),
    m1(t) AS (
        VALUES (0), (1)),
    u AS (
        SELECT 0 as m, t FROM m0 GROUP BY 1, 2),
    v AS (
        SELECT 1 as m, t FROM m1 GROUP BY 1, 2)
SELECT * FROM u
UNION ALL
SELECT * FROM v
ORDER BY 1, 2;
----
0 0
0 1
0 2
1 0
1 1

query TT
EXPLAIN
WITH
    m0(t) AS (
        VALUES (0), (1), (2)),
    m1(t) AS (
        VALUES (0), (1)),
    u AS (
        SELECT 0 as m, t FROM m0 GROUP BY 1, 2),
    v AS (
        SELECT 1 as m, t FROM m1 GROUP BY 1, 2)
SELECT * FROM u
UNION ALL
SELECT * FROM v
ORDER BY 1, 2;
----
logical_plan
01)Sort: m ASC NULLS LAST, t ASC NULLS LAST
02)--Union
03)----SubqueryAlias: u
04)------Projection: Int64(0) AS m, m0.t
05)--------Aggregate: groupBy=[[m0.t]], aggr=[[]]
06)----------SubqueryAlias: m0
07)------------Projection: column1 AS t
08)--------------Values: (Int64(0)), (Int64(1)), (Int64(2))
09)----SubqueryAlias: v
10)------Projection: Int64(1) AS m, m1.t
11)--------Aggregate: groupBy=[[m1.t]], aggr=[[]]
12)----------SubqueryAlias: m1
13)------------Projection: column1 AS t
14)--------------Values: (Int64(0)), (Int64(1))
physical_plan
01)SortPreservingMergeExec: [m@0 ASC NULLS LAST, t@1 ASC NULLS LAST]
02)--SortExec: expr=[m@0 ASC NULLS LAST, t@1 ASC NULLS LAST], preserve_partitioning=[true]
03)----InterleaveExec
04)------ProjectionExec: expr=[0 as m, t@0 as t]
05)--------AggregateExec: mode=FinalPartitioned, gby=[t@0 as t], aggr=[]
06)----------CoalesceBatchesExec: target_batch_size=8192
07)------------RepartitionExec: partitioning=Hash([t@0], 2), input_partitions=2
08)--------------RepartitionExec: partitioning=RoundRobinBatch(2), input_partitions=1
09)----------------AggregateExec: mode=Partial, gby=[t@0 as t], aggr=[]
10)------------------ProjectionExec: expr=[column1@0 as t]
11)--------------------DataSourceExec: partitions=1, partition_sizes=[1]
12)------ProjectionExec: expr=[1 as m, t@0 as t]
13)--------AggregateExec: mode=FinalPartitioned, gby=[t@0 as t], aggr=[]
14)----------CoalesceBatchesExec: target_batch_size=8192
15)------------RepartitionExec: partitioning=Hash([t@0], 2), input_partitions=2
16)--------------RepartitionExec: partitioning=RoundRobinBatch(2), input_partitions=1
17)----------------AggregateExec: mode=Partial, gby=[t@0 as t], aggr=[]
18)------------------ProjectionExec: expr=[column1@0 as t]
19)--------------------DataSourceExec: partitions=1, partition_sizes=[1]

#####
# Multi column sorting with lists
#####

statement ok
create table foo as values (2, [0]), (4, [1]), (2, [6]), (1, [2, 5]), (0, [3]), (3, [4]), (2, [2, 5]), (2, [7]);

query I?
select column1, column2 from foo ORDER BY column1, column2;
----
0 [3]
1 [2, 5]
2 [0]
2 [2, 5]
2 [6]
2 [7]
3 [4]
4 [1]

query I?
select column1, column2 from foo ORDER BY column1 desc, column2;
----
4 [1]
3 [4]
2 [0]
2 [2, 5]
2 [6]
2 [7]
1 [2, 5]
0 [3]

query I?
select column1, column2 from foo ORDER BY column1, column2 desc;
----
0 [3]
1 [2, 5]
2 [7]
2 [6]
2 [2, 5]
2 [0]
3 [4]
4 [1]

query I?
select column1, column2 from foo ORDER BY column1 desc, column2 desc;
----
4 [1]
3 [4]
2 [7]
2 [6]
2 [2, 5]
2 [0]
1 [2, 5]
0 [3]

query ?I
select column2, column1 from foo ORDER BY column2, column1;
----
[0] 2
[1] 4
[2, 5] 1
[2, 5] 2
[3] 0
[4] 3
[6] 2
[7] 2

query ?I
select column2, column1 from foo ORDER BY column2 desc, column1;
----
[7] 2
[6] 2
[4] 3
[3] 0
[2, 5] 1
[2, 5] 2
[1] 4
[0] 2

query ?I
select column2, column1 from foo ORDER BY column2, column1 desc;
----
[0] 2
[1] 4
[2, 5] 2
[2, 5] 1
[3] 0
[4] 3
[6] 2
[7] 2

query ?I
select column2, column1 from foo ORDER BY column2 desc, column1 desc;
----
[7] 2
[6] 2
[4] 3
[3] 0
[2, 5] 2
[2, 5] 1
[1] 4
[0] 2

# Test issue: https://github.com/apache/datafusion/issues/10013
# There is both a HAVING clause and an ORDER BY clause in the query.
query I
SELECT
   SUM(column1)
FROM foo
HAVING SUM(column1) > 0
ORDER BY SUM(column1)
----
16

# ORDER BY with a GROUP BY clause
query I
SELECT SUM(column1) 
  FROM foo 
GROUP BY column2 
ORDER BY SUM(column1) 
----
0
2
2
2
3
3
4

# ORDER BY with a GROUP BY clause and a HAVING clause
query I
SELECT 
  SUM(column1) 
FROM foo 
GROUP BY column2 
HAVING SUM(column1) < 3 
ORDER BY SUM(column1) 
----
0
2
2
2

# ORDER BY without a HAVING clause
query I
SELECT SUM(column1) FROM foo ORDER BY SUM(column1)
----
16

# Order by unprojected aggregate expressions is not supported
query error DataFusion error: This feature is not implemented: Physical plan does not support logical expression AggregateFunction
SELECT column2 FROM foo ORDER BY SUM(column1)

statement ok
create table ambiguity_test(a int, b int) as values (1,20), (2,10);

# Order-by expressions prioritize referencing columns from the select list.
query II
select a as b, b as c2 from ambiguity_test order by b
----
1 20
2 10

# Cleanup
statement ok
drop table foo;

statement ok
drop table ambiguity_test;

## reproducer for https://github.com/apache/datafusion/issues/12446
# Ensure union ordering calculations with constants can be optimized

statement ok
create table t(a0 int, a int, b int, c int) as values (1, 2, 3, 4), (5, 6, 7, 8);

# expect this query to run successfully, not error
query IIII
select * from (select c, a, NULL::int as a0, b from t order by a, c) t1
union all
select * from (select c, NULL::int as a, a0, b from t order by a0, c) t2
order by c, a, a0, b
limit 2;
----
4 2 NULL 3
4 NULL 1 3

query III
select * from (select c, a, NULL::int as a0 from t order by a, c) t1
union all
select * from (select c, NULL::int as a, a0 from t order by a0, c) t2
order by c, a, a0
limit 2;
----
4 2 NULL
4 NULL 1

# Casting from numeric to string types breaks the ordering
statement ok
CREATE EXTERNAL TABLE ordered_table (
  a0 INT,
  a INT,
  b INT,
  c INT,
  d INT
)
STORED AS CSV
WITH ORDER (c ASC)
LOCATION '../core/tests/data/window_2.csv'
OPTIONS ('format.has_header' 'true');

query T
SELECT CAST(c as VARCHAR) as c_str
FROM ordered_table
ORDER BY c_str
limit 5;
----
0
1
10
11
12

query TT
EXPLAIN SELECT CAST(c as VARCHAR) as c_str
FROM ordered_table
ORDER BY c_str
limit 5;
----
logical_plan
01)Sort: c_str ASC NULLS LAST, fetch=5
02)--Projection: CAST(ordered_table.c AS Utf8) AS c_str
03)----TableScan: ordered_table projection=[c]
physical_plan
01)SortPreservingMergeExec: [c_str@0 ASC NULLS LAST], fetch=5
02)--SortExec: TopK(fetch=5), expr=[c_str@0 ASC NULLS LAST], preserve_partitioning=[true]
03)----ProjectionExec: expr=[CAST(c@0 AS Utf8) as c_str]
04)------RepartitionExec: partitioning=RoundRobinBatch(2), input_partitions=1
05)--------DataSourceExec: file_groups={1 group: [[WORKSPACE_ROOT/datafusion/core/tests/data/window_2.csv]]}, projection=[c], output_ordering=[c@0 ASC NULLS LAST], file_type=csv, has_header=true


# Casting from numeric to numeric types preserves the ordering
query I
SELECT CAST(c as BIGINT) as c_bigint
FROM ordered_table
ORDER BY c_bigint
limit 5;
----
0
1
2
3
4

query TT
EXPLAIN SELECT CAST(c as BIGINT) as c_bigint
FROM ordered_table
ORDER BY c_bigint
limit 5;
----
logical_plan
01)Sort: c_bigint ASC NULLS LAST, fetch=5
02)--Projection: CAST(ordered_table.c AS Int64) AS c_bigint
03)----TableScan: ordered_table projection=[c]
physical_plan
01)SortPreservingMergeExec: [c_bigint@0 ASC NULLS LAST], fetch=5
02)--ProjectionExec: expr=[CAST(c@0 AS Int64) as c_bigint]
03)----RepartitionExec: partitioning=RoundRobinBatch(2), input_partitions=1
04)------DataSourceExec: file_groups={1 group: [[WORKSPACE_ROOT/datafusion/core/tests/data/window_2.csv]]}, projection=[c], output_ordering=[c@0 ASC NULLS LAST], file_type=csv, has_header=true

statement ok
drop table ordered_table; 


# ABS(x) breaks the ordering if x's range contains both negative and positive values.
# Since x is defined as INT, its range is assumed to be from NEG_INF to INF.
statement ok
CREATE EXTERNAL TABLE ordered_table (
  a0 INT,
  a INT,
  b INT,
  c INT,
  d INT
)
STORED AS CSV
WITH ORDER (c ASC)
LOCATION '../core/tests/data/window_2.csv'
OPTIONS ('format.has_header' 'true');

query TT
EXPLAIN SELECT ABS(c) as abs_c
FROM ordered_table
ORDER BY abs_c
limit 5;
----
logical_plan
01)Sort: abs_c ASC NULLS LAST, fetch=5
02)--Projection: abs(ordered_table.c) AS abs_c
03)----TableScan: ordered_table projection=[c]
physical_plan
01)SortPreservingMergeExec: [abs_c@0 ASC NULLS LAST], fetch=5
02)--SortExec: TopK(fetch=5), expr=[abs_c@0 ASC NULLS LAST], preserve_partitioning=[true]
03)----ProjectionExec: expr=[abs(c@0) as abs_c]
04)------RepartitionExec: partitioning=RoundRobinBatch(2), input_partitions=1
05)--------DataSourceExec: file_groups={1 group: [[WORKSPACE_ROOT/datafusion/core/tests/data/window_2.csv]]}, projection=[c], output_ordering=[c@0 ASC NULLS LAST], file_type=csv, has_header=true

statement ok
drop table ordered_table; 

# ABS(x) preserves the ordering if x's range falls into positive values.
# Since x is defined as INT UNSIGNED, its range is assumed to be from 0 to INF.
statement ok
CREATE EXTERNAL TABLE ordered_table (
  a0 INT,
  a INT,
  b INT,
  c INT UNSIGNED,
  d INT
)
STORED AS CSV
WITH ORDER (c ASC)
LOCATION '../core/tests/data/window_2.csv'
OPTIONS ('format.has_header' 'true');

query TT
EXPLAIN SELECT ABS(c) as abs_c
FROM ordered_table
ORDER BY abs_c
limit 5;
----
logical_plan
01)Sort: abs_c ASC NULLS LAST, fetch=5
02)--Projection: abs(ordered_table.c) AS abs_c
03)----TableScan: ordered_table projection=[c]
physical_plan
01)SortPreservingMergeExec: [abs_c@0 ASC NULLS LAST], fetch=5
02)--ProjectionExec: expr=[abs(c@0) as abs_c]
03)----RepartitionExec: partitioning=RoundRobinBatch(2), input_partitions=1
04)------DataSourceExec: file_groups={1 group: [[WORKSPACE_ROOT/datafusion/core/tests/data/window_2.csv]]}, projection=[c], output_ordering=[c@0 ASC NULLS LAST], file_type=csv, has_header=true

# Boolean to integer casts preserve the order.
statement ok
CREATE EXTERNAL TABLE annotated_data_finite (
  ts INTEGER,
  inc_col INTEGER,
  desc_col INTEGER,
)
STORED AS CSV
WITH ORDER (inc_col ASC)
WITH ORDER (desc_col DESC)
LOCATION '../core/tests/data/window_1.csv'
OPTIONS ('format.has_header' 'true');

query TT
EXPLAIN SELECT CAST((inc_col>desc_col) as integer) as c from annotated_data_finite order by c;
----
logical_plan
01)Sort: c ASC NULLS LAST
02)--Projection: CAST(annotated_data_finite.inc_col > annotated_data_finite.desc_col AS Int32) AS c
03)----TableScan: annotated_data_finite projection=[inc_col, desc_col]
physical_plan
01)SortPreservingMergeExec: [c@0 ASC NULLS LAST]
02)--ProjectionExec: expr=[CAST(inc_col@0 > desc_col@1 AS Int32) as c]
03)----RepartitionExec: partitioning=RoundRobinBatch(2), input_partitions=1
04)------DataSourceExec: file_groups={1 group: [[WORKSPACE_ROOT/datafusion/core/tests/data/window_1.csv]]}, projection=[inc_col, desc_col], output_orderings=[[inc_col@0 ASC NULLS LAST], [desc_col@1 DESC]], file_type=csv, has_header=true

# Union a query with the actual data and one with a constant
query I
SELECT (SELECT c from ordered_table ORDER BY c LIMIT 1) UNION ALL (SELECT 23 as c from ordered_table ORDER BY c LIMIT 1) ORDER BY c;
----
0
23

# Do not increase partition number after fetch 1. As this will be unnecessary.
query TT
EXPLAIN SELECT a + b as sum1 FROM (SELECT a, b
  FROM ordered_table
  ORDER BY a ASC LIMIT 1
);
----
logical_plan
01)Projection: ordered_table.a + ordered_table.b AS sum1
02)--Sort: ordered_table.a ASC NULLS LAST, fetch=1
03)----TableScan: ordered_table projection=[a, b]
physical_plan
01)ProjectionExec: expr=[a@0 + b@1 as sum1]
02)--RepartitionExec: partitioning=RoundRobinBatch(2), input_partitions=1
03)----SortExec: TopK(fetch=1), expr=[a@0 ASC NULLS LAST], preserve_partitioning=[false]
04)------DataSourceExec: file_groups={1 group: [[WORKSPACE_ROOT/datafusion/core/tests/data/window_2.csv]]}, projection=[a, b], file_type=csv, has_header=true

statement ok
set datafusion.execution.use_row_number_estimates_to_optimize_partitioning = true;

# Do not increase the number of partitions after fetch one, as this will be unnecessary.
query TT
EXPLAIN SELECT a + b as sum1 FROM (SELECT a, b
  FROM ordered_table
  ORDER BY a ASC LIMIT 1
);
----
logical_plan
01)Projection: ordered_table.a + ordered_table.b AS sum1
02)--Sort: ordered_table.a ASC NULLS LAST, fetch=1
03)----TableScan: ordered_table projection=[a, b]
physical_plan
01)ProjectionExec: expr=[a@0 + b@1 as sum1]
02)--SortExec: TopK(fetch=1), expr=[a@0 ASC NULLS LAST], preserve_partitioning=[false]
03)----DataSourceExec: file_groups={1 group: [[WORKSPACE_ROOT/datafusion/core/tests/data/window_2.csv]]}, projection=[a, b], file_type=csv, has_header=true

statement ok
set datafusion.execution.use_row_number_estimates_to_optimize_partitioning = false;

# Here, we have multiple partitions after fetch one, since the row count estimate is not exact.
query TT
EXPLAIN SELECT a + b as sum1 FROM (SELECT a, b
  FROM ordered_table
  ORDER BY a ASC LIMIT 1
);
----
logical_plan
01)Projection: ordered_table.a + ordered_table.b AS sum1
02)--Sort: ordered_table.a ASC NULLS LAST, fetch=1
03)----TableScan: ordered_table projection=[a, b]
physical_plan
01)ProjectionExec: expr=[a@0 + b@1 as sum1]
02)--RepartitionExec: partitioning=RoundRobinBatch(2), input_partitions=1
03)----SortExec: TopK(fetch=1), expr=[a@0 ASC NULLS LAST], preserve_partitioning=[false]
04)------DataSourceExec: file_groups={1 group: [[WORKSPACE_ROOT/datafusion/core/tests/data/window_2.csv]]}, projection=[a, b], file_type=csv, has_header=true


# Test: inputs into union with different orderings
query TT
explain select * from (select b, c, a, NULL::int as a0, d from ordered_table order by a, c) t1
union all
select * from (select b, c, NULL::int as a, a0, d from ordered_table order by a0, c) t2
order by d, c, a, a0, b
limit 2;
----
logical_plan
<<<<<<< HEAD
01)Projection: b, c, a, a0
02)--Sort: d ASC NULLS LAST, c ASC NULLS LAST, a ASC NULLS LAST, a0 ASC NULLS LAST, b ASC NULLS LAST, fetch=2
03)----Union
04)------SubqueryAlias: t1
05)--------Projection: ordered_table.b, ordered_table.c, ordered_table.a, Int32(NULL) AS a0, ordered_table.d
06)----------TableScan: ordered_table projection=[a, b, c, d]
07)------SubqueryAlias: t2
08)--------Projection: ordered_table.b, ordered_table.c, Int32(NULL) AS a, ordered_table.a0, ordered_table.d
09)----------TableScan: ordered_table projection=[a0, b, c, d]
=======
01)Sort: t1.d ASC NULLS LAST, t1.c ASC NULLS LAST, t1.a ASC NULLS LAST, t1.a0 ASC NULLS LAST, t1.b ASC NULLS LAST, fetch=2
02)--Union
03)----SubqueryAlias: t1
04)------Projection: ordered_table.b, ordered_table.c, ordered_table.a, Int32(NULL) AS a0, ordered_table.d
05)--------TableScan: ordered_table projection=[a, b, c, d]
06)----SubqueryAlias: t2
07)------Projection: ordered_table.b, ordered_table.c, Int32(NULL) AS a, ordered_table.a0, ordered_table.d
08)--------TableScan: ordered_table projection=[a0, b, c, d]
>>>>>>> e221a2c5
physical_plan
01)SortPreservingMergeExec: [d@4 ASC NULLS LAST, c@1 ASC NULLS LAST, a@2 ASC NULLS LAST, a0@3 ASC NULLS LAST, b@0 ASC NULLS LAST], fetch=2
02)--UnionExec
03)----SortExec: TopK(fetch=2), expr=[d@4 ASC NULLS LAST, c@1 ASC NULLS LAST, a@2 ASC NULLS LAST, b@0 ASC NULLS LAST], preserve_partitioning=[false]
04)------ProjectionExec: expr=[b@1 as b, c@2 as c, a@0 as a, NULL as a0, d@3 as d]
05)--------DataSourceExec: file_groups={1 group: [[WORKSPACE_ROOT/datafusion/core/tests/data/window_2.csv]]}, projection=[a, b, c, d], output_ordering=[c@2 ASC NULLS LAST], file_type=csv, has_header=true
06)----SortExec: TopK(fetch=2), expr=[d@4 ASC NULLS LAST, c@1 ASC NULLS LAST, a0@3 ASC NULLS LAST, b@0 ASC NULLS LAST], preserve_partitioning=[false]
07)------ProjectionExec: expr=[b@1 as b, c@2 as c, NULL as a, a0@0 as a0, d@3 as d]
08)--------DataSourceExec: file_groups={1 group: [[WORKSPACE_ROOT/datafusion/core/tests/data/window_2.csv]]}, projection=[a0, b, c, d], output_ordering=[c@2 ASC NULLS LAST], file_type=csv, has_header=true

# Test: run the query from above
query IIIII
select * from (select b, c, a, NULL::int as a0, d from ordered_table order by a, c) t1
union all
select * from (select b, c, NULL::int as a, a0, d from ordered_table order by a0, c) t2
order by d, c, a, a0, b
limit 2;
----
0 0 0 NULL 0
0 0 NULL 1 0


statement ok
drop table ordered_table;

query TT
EXPLAIN SELECT
    CASE
        WHEN name = 'name1' THEN 0.0
        WHEN name = 'name2' THEN 0.5
    END AS a
FROM (
    SELECT 'name1' AS name
    UNION ALL
    SELECT 'name2'
)
ORDER BY a DESC;
----
logical_plan
01)Sort: a DESC NULLS FIRST
02)--Projection: CASE WHEN name = Utf8("name1") THEN Float64(0) WHEN name = Utf8("name2") THEN Float64(0.5) END AS a
03)----Union
04)------Projection: Utf8("name1") AS name
05)--------EmptyRelation
06)------Projection: Utf8("name2") AS name
07)--------EmptyRelation
physical_plan
01)SortPreservingMergeExec: [a@0 DESC]
02)--ProjectionExec: expr=[CASE WHEN name@0 = name1 THEN 0 WHEN name@0 = name2 THEN 0.5 END as a]
03)----UnionExec
04)------ProjectionExec: expr=[name1 as name]
05)--------PlaceholderRowExec
06)------ProjectionExec: expr=[name2 as name]
07)--------PlaceholderRowExec

query R
SELECT
    CASE
        WHEN name = 'name1' THEN 0.0
        WHEN name = 'name2' THEN 0.5
    END AS a
FROM (
    SELECT 'name1' AS name
    UNION ALL
    SELECT 'name2'
)
ORDER BY a DESC;
----
0.5
0

# Test that when a column has a unique non-null constraint (via PRIMARY KEY) and is ordered (via WITH ORDER),
# we can eliminate sorts on derived lexicographical orderings that start with that column.
statement ok
CREATE EXTERNAL TABLE table_with_ordered_pk (
  c1 INT,
  c2 INT,
  c3 INT,
  PRIMARY KEY (c1)
)
STORED AS CSV
WITH ORDER (c1 ASC)
OPTIONS ('format.has_header' 'true')
LOCATION '../core/tests/data/aggregate_agg_multi_order.csv';

query TT
EXPLAIN SELECT c1, c2 FROM table_with_ordered_pk ORDER BY c1, c2;
----
logical_plan
01)Sort: table_with_ordered_pk.c1 ASC NULLS LAST, table_with_ordered_pk.c2 ASC NULLS LAST
02)--TableScan: table_with_ordered_pk projection=[c1, c2]
physical_plan DataSourceExec: file_groups={1 group: [[WORKSPACE_ROOT/datafusion/core/tests/data/aggregate_agg_multi_order.csv]]}, projection=[c1, c2], output_ordering=[c1@0 ASC NULLS LAST], constraints=[PrimaryKey([0])], file_type=csv, has_header=true

statement ok
drop table table_with_ordered_pk;

statement ok
set datafusion.execution.target_partitions = 1;

statement ok
set datafusion.explain.physical_plan_only = true;

# Aggregation operation also can introduce unique values
statement ok
CREATE EXTERNAL TABLE table_with_ordered_not_null (
  c1 INT NOT NULL,
  c2 INT,
  c3 INT,
)
STORED AS CSV
WITH ORDER (c1)
OPTIONS ('format.has_header' 'true')
LOCATION '../core/tests/data/aggregate_agg_multi_order.csv';

query TT
EXPLAIN SELECT c1, SUM(c2) as sum_c2 FROM table_with_ordered_not_null GROUP BY c1 ORDER BY c1, sum_c2;
----
physical_plan
01)ProjectionExec: expr=[c1@0 as c1, sum(table_with_ordered_not_null.c2)@1 as sum_c2]
02)--AggregateExec: mode=Single, gby=[c1@0 as c1], aggr=[sum(table_with_ordered_not_null.c2)], ordering_mode=Sorted
03)----DataSourceExec: file_groups={1 group: [[WORKSPACE_ROOT/datafusion/core/tests/data/aggregate_agg_multi_order.csv]]}, projection=[c1, c2], output_ordering=[c1@0 ASC NULLS LAST], file_type=csv, has_header=true

statement ok
drop table table_with_ordered_not_null;<|MERGE_RESOLUTION|>--- conflicted
+++ resolved
@@ -1248,18 +1248,7 @@
 limit 2;
 ----
 logical_plan
-<<<<<<< HEAD
-01)Projection: b, c, a, a0
-02)--Sort: d ASC NULLS LAST, c ASC NULLS LAST, a ASC NULLS LAST, a0 ASC NULLS LAST, b ASC NULLS LAST, fetch=2
-03)----Union
-04)------SubqueryAlias: t1
-05)--------Projection: ordered_table.b, ordered_table.c, ordered_table.a, Int32(NULL) AS a0, ordered_table.d
-06)----------TableScan: ordered_table projection=[a, b, c, d]
-07)------SubqueryAlias: t2
-08)--------Projection: ordered_table.b, ordered_table.c, Int32(NULL) AS a, ordered_table.a0, ordered_table.d
-09)----------TableScan: ordered_table projection=[a0, b, c, d]
-=======
-01)Sort: t1.d ASC NULLS LAST, t1.c ASC NULLS LAST, t1.a ASC NULLS LAST, t1.a0 ASC NULLS LAST, t1.b ASC NULLS LAST, fetch=2
+01)Sort: d ASC NULLS LAST, c ASC NULLS LAST, a ASC NULLS LAST, a0 ASC NULLS LAST, b ASC NULLS LAST, fetch=2
 02)--Union
 03)----SubqueryAlias: t1
 04)------Projection: ordered_table.b, ordered_table.c, ordered_table.a, Int32(NULL) AS a0, ordered_table.d
@@ -1267,7 +1256,6 @@
 06)----SubqueryAlias: t2
 07)------Projection: ordered_table.b, ordered_table.c, Int32(NULL) AS a, ordered_table.a0, ordered_table.d
 08)--------TableScan: ordered_table projection=[a0, b, c, d]
->>>>>>> e221a2c5
 physical_plan
 01)SortPreservingMergeExec: [d@4 ASC NULLS LAST, c@1 ASC NULLS LAST, a@2 ASC NULLS LAST, a0@3 ASC NULLS LAST, b@0 ASC NULLS LAST], fetch=2
 02)--UnionExec
