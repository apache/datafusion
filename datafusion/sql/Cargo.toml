--- conflicted
+++ resolved
@@ -37,14 +37,8 @@
 unicode_expressions = []
 
 [dependencies]
-<<<<<<< HEAD
 arrow-schema = "30.0.1"
-datafusion-common = { path = "../common", version = "15.0.0" }
-datafusion-expr = { path = "../expr", version = "15.0.0" }
-=======
-arrow-schema = "29.0.0"
 datafusion-common = { path = "../common", version = "16.0.0" }
 datafusion-expr = { path = "../expr", version = "16.0.0" }
->>>>>>> 4bea81b5
 log = "^0.4"
 sqlparser = "0.30"