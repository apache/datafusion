--- conflicted
+++ resolved
@@ -42,12 +42,8 @@
 datafusion-common = { path = "../common", version = "25.0.0" }
 datafusion-expr = { path = "../expr", version = "25.0.0" }
 log = "^0.4"
-<<<<<<< HEAD
-sqlparser = { git = "https://github.com/synnada-ai/sqlparser-rs.git", rev = "b759a95", features = ["visitor"] }
-=======
 sqlparser = "0.34"
 
->>>>>>> c62fe9f5
 [dev-dependencies]
 ctor = "0.2.0"
 env_logger = "0.10"
