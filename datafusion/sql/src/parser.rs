--- conflicted
+++ resolved
@@ -1643,11 +1643,7 @@
             name: name.clone(),
             columns: vec![
                 make_column_def("c1", DataType::Int(None)),
-<<<<<<< HEAD
-                make_column_def("c2", DataType::Float(None)),
-=======
                 make_column_def("c2", DataType::Float(ExactNumberInfo::None)),
->>>>>>> d1279731
             ],
             file_type: "PARQUET".to_string(),
             location: "foo.parquet".into(),
