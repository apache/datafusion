// Licensed to the Apache Software Foundation (ASF) under one
// or more contributor license agreements.  See the NOTICE file
// distributed with this work for additional information
// regarding copyright ownership.  The ASF licenses this file
// to you under the Apache License, Version 2.0 (the
// "License"); you may not use this file except in compliance
// with the License.  You may obtain a copy of the License at
//
//   http://www.apache.org/licenses/LICENSE-2.0
//
// Unless required by applicable law or agreed to in writing,
// software distributed under the License is distributed on an
// "AS IS" BASIS, WITHOUT WARRANTIES OR CONDITIONS OF ANY
// KIND, either express or implied.  See the License for the
// specific language governing permissions and limitations
// under the License.

use datafusion_expr::expr::{AggregateFunctionParams, Unnest, WindowFunctionParams};
use sqlparser::ast::Value::SingleQuotedString;
use sqlparser::ast::{
    self, Array, BinaryOperator, Expr as AstExpr, Function, Ident, Interval, ObjectName,
    Subscript, TimezoneInfo, UnaryOperator,
};
use std::sync::Arc;
use std::vec;

use super::dialect::IntervalStyle;
use super::Unparser;
use arrow::array::{
    types::{
        ArrowTemporalType, Time32MillisecondType, Time32SecondType,
        Time64MicrosecondType, Time64NanosecondType, TimestampMicrosecondType,
        TimestampMillisecondType, TimestampNanosecondType, TimestampSecondType,
    },
    ArrayRef, Date32Array, Date64Array, PrimitiveArray,
};
use arrow::datatypes::{DataType, Decimal128Type, Decimal256Type, DecimalType};
use arrow::util::display::array_value_to_string;
use datafusion_common::{
    internal_datafusion_err, internal_err, not_impl_err, plan_err, Column, Result,
    ScalarValue,
};
use datafusion_expr::{
    expr::{Alias, Exists, InList, ScalarFunction, Sort, WindowFunction},
    Between, BinaryExpr, Case, Cast, Expr, GroupingSet, Like, Operator, TryCast,
};
use sqlparser::ast::helpers::attached_token::AttachedToken;
use sqlparser::tokenizer::Span;

/// Convert a DataFusion [`Expr`] to [`ast::Expr`]
///
/// This function is the opposite of [`SqlToRel::sql_to_expr`] and can be used
/// to, among other things, convert [`Expr`]s to SQL strings. Such strings could
/// be used to pass filters or other expressions to another SQL engine.
///
/// # Errors
///
/// Throws an error if [`Expr`] can not be represented by an [`ast::Expr`]
///
/// # See Also
///
/// * [`Unparser`] for more control over the conversion to SQL
/// * [`plan_to_sql`] for converting a [`LogicalPlan`] to SQL
///
/// # Example
/// ```
/// use datafusion_expr::{col, lit};
/// use datafusion_sql::unparser::expr_to_sql;
/// let expr = col("a").gt(lit(4)); // form an expression `a > 4`
/// let sql = expr_to_sql(&expr).unwrap(); // convert to ast::Expr
/// // use the Display impl to convert to SQL text
/// assert_eq!(sql.to_string(), "(a > 4)")
/// ```
///
/// [`SqlToRel::sql_to_expr`]: crate::planner::SqlToRel::sql_to_expr
/// [`plan_to_sql`]: crate::unparser::plan_to_sql
/// [`LogicalPlan`]: datafusion_expr::logical_plan::LogicalPlan
pub fn expr_to_sql(expr: &Expr) -> Result<ast::Expr> {
    let unparser = Unparser::default();
    unparser.expr_to_sql(expr)
}

const LOWEST: &BinaryOperator = &BinaryOperator::Or;
// Closest precedence we have to IS operator is BitwiseAnd (any other) in PG docs
// (https://www.postgresql.org/docs/7.2/sql-precedence.html)
const IS: &BinaryOperator = &BinaryOperator::BitwiseAnd;

impl Unparser<'_> {
    pub fn expr_to_sql(&self, expr: &Expr) -> Result<ast::Expr> {
        let mut root_expr = self.expr_to_sql_inner(expr)?;
        if self.pretty {
            root_expr = self.remove_unnecessary_nesting(root_expr, LOWEST, LOWEST);
        }
        Ok(root_expr)
    }

    fn expr_to_sql_inner(&self, expr: &Expr) -> Result<ast::Expr> {
        match expr {
            Expr::InList(InList {
                expr,
                list,
                negated,
            }) => {
                let list_expr = list
                    .iter()
                    .map(|e| self.expr_to_sql_inner(e))
                    .collect::<Result<Vec<_>>>()?;
                Ok(ast::Expr::InList {
                    expr: Box::new(self.expr_to_sql_inner(expr)?),
                    list: list_expr,
                    negated: *negated,
                })
            }
            Expr::ScalarFunction(ScalarFunction { func, args }) => {
                let func_name = func.name();

                if let Some(expr) = self
                    .dialect
                    .scalar_function_to_sql_overrides(self, func_name, args)?
                {
                    return Ok(expr);
                }

                self.scalar_function_to_sql(func_name, args)
            }
            Expr::Between(Between {
                expr,
                negated,
                low,
                high,
            }) => {
                let sql_parser_expr = self.expr_to_sql_inner(expr)?;
                let sql_low = self.expr_to_sql_inner(low)?;
                let sql_high = self.expr_to_sql_inner(high)?;
                Ok(ast::Expr::Nested(Box::new(self.between_op_to_sql(
                    sql_parser_expr,
                    *negated,
                    sql_low,
                    sql_high,
                ))))
            }
            Expr::Column(col) => self.col_to_sql(col),
            Expr::BinaryExpr(BinaryExpr { left, op, right }) => {
                let l = self.expr_to_sql_inner(left.as_ref())?;
                let r = self.expr_to_sql_inner(right.as_ref())?;
                let op = self.op_to_sql(op)?;

                Ok(ast::Expr::Nested(Box::new(self.binary_op_to_sql(l, r, op))))
            }
            Expr::Case(Case {
                expr,
                when_then_expr,
                else_expr,
            }) => {
                let conditions = when_then_expr
                    .iter()
                    .map(|(w, _)| self.expr_to_sql_inner(w))
                    .collect::<Result<Vec<_>>>()?;
                let results = when_then_expr
                    .iter()
                    .map(|(_, t)| self.expr_to_sql_inner(t))
                    .collect::<Result<Vec<_>>>()?;
                let operand = match expr.as_ref() {
                    Some(e) => match self.expr_to_sql_inner(e) {
                        Ok(sql_expr) => Some(Box::new(sql_expr)),
                        Err(_) => None,
                    },
                    None => None,
                };
                let else_result = match else_expr.as_ref() {
                    Some(e) => match self.expr_to_sql_inner(e) {
                        Ok(sql_expr) => Some(Box::new(sql_expr)),
                        Err(_) => None,
                    },
                    None => None,
                };

                Ok(ast::Expr::Case {
                    operand,
                    conditions,
                    results,
                    else_result,
                })
            }
            Expr::Cast(Cast { expr, data_type }) => {
                Ok(self.cast_to_sql(expr, data_type)?)
            }
            Expr::Literal(value) => Ok(self.scalar_to_sql(value)?),
            Expr::Alias(Alias { expr, name: _, .. }) => self.expr_to_sql_inner(expr),
            Expr::WindowFunction(WindowFunction {
                fun,
                params:
                    WindowFunctionParams {
                        args,
                        partition_by,
                        order_by,
                        window_frame,
                        ..
                    },
            }) => {
                let func_name = fun.name();

                let args = self.function_args_to_sql(args)?;

                let units = match window_frame.units {
                    datafusion_expr::window_frame::WindowFrameUnits::Rows => {
                        ast::WindowFrameUnits::Rows
                    }
                    datafusion_expr::window_frame::WindowFrameUnits::Range => {
                        ast::WindowFrameUnits::Range
                    }
                    datafusion_expr::window_frame::WindowFrameUnits::Groups => {
                        ast::WindowFrameUnits::Groups
                    }
                };

                let order_by = order_by
                    .iter()
                    .map(|sort_expr| self.sort_to_sql(sort_expr))
                    .collect::<Result<Vec<_>>>()?;

                let start_bound = self.convert_bound(&window_frame.start_bound)?;
                let end_bound = self.convert_bound(&window_frame.end_bound)?;

                let window_frame = if self.dialect.window_func_support_window_frame(
                    func_name,
                    &start_bound,
                    &end_bound,
                ) {
                    Some(ast::WindowFrame {
                        units,
                        start_bound,
                        end_bound: Some(end_bound),
                    })
                } else {
                    None
                };

                let over = Some(ast::WindowType::WindowSpec(ast::WindowSpec {
                    window_name: None,
                    partition_by: partition_by
                        .iter()
                        .map(|e| self.expr_to_sql_inner(e))
                        .collect::<Result<Vec<_>>>()?,
                    order_by,
                    window_frame,
                }));

                Ok(ast::Expr::Function(Function {
                    name: ObjectName(vec![Ident {
                        value: func_name.to_string(),
                        quote_style: None,
                        span: Span::empty(),
                    }]),
                    args: ast::FunctionArguments::List(ast::FunctionArgumentList {
                        duplicate_treatment: None,
                        args,
                        clauses: vec![],
                    }),
                    filter: None,
                    null_treatment: None,
                    over,
                    within_group: vec![],
                    parameters: ast::FunctionArguments::None,
                    uses_odbc_syntax: false,
                }))
            }
            Expr::SimilarTo(Like {
                negated,
                expr,
                pattern,
                escape_char,
                case_insensitive: _,
            })
            | Expr::Like(Like {
                negated,
                expr,
                pattern,
                escape_char,
                case_insensitive: _,
            }) => Ok(ast::Expr::Like {
                negated: *negated,
                expr: Box::new(self.expr_to_sql_inner(expr)?),
                pattern: Box::new(self.expr_to_sql_inner(pattern)?),
                escape_char: escape_char.map(|c| c.to_string()),
                any: false,
            }),
            Expr::AggregateFunction(agg) => {
                let func_name = agg.func.name();
                let AggregateFunctionParams {
                    distinct,
                    args,
                    filter,
                    ..
                } = &agg.params;

                let args = self.function_args_to_sql(args)?;
                let filter = match filter {
                    Some(filter) => Some(Box::new(self.expr_to_sql_inner(filter)?)),
                    None => None,
                };
                Ok(ast::Expr::Function(Function {
                    name: ObjectName(vec![Ident {
                        value: func_name.to_string(),
                        quote_style: None,
                        span: Span::empty(),
                    }]),
                    args: ast::FunctionArguments::List(ast::FunctionArgumentList {
                        duplicate_treatment: distinct
                            .then_some(ast::DuplicateTreatment::Distinct),
                        args,
                        clauses: vec![],
                    }),
                    filter,
                    null_treatment: None,
                    over: None,
                    within_group: vec![],
                    parameters: ast::FunctionArguments::None,
                    uses_odbc_syntax: false,
                }))
            }
            Expr::ScalarSubquery(subq) => {
                let sub_statement = self.plan_to_sql(subq.subquery.as_ref())?;
                let sub_query = if let ast::Statement::Query(inner_query) = sub_statement
                {
                    inner_query
                } else {
                    return plan_err!(
                        "Subquery must be a Query, but found {sub_statement:?}"
                    );
                };
                Ok(ast::Expr::Subquery(sub_query))
            }
            Expr::InSubquery(insubq) => {
                let inexpr = Box::new(self.expr_to_sql_inner(insubq.expr.as_ref())?);
                let sub_statement =
                    self.plan_to_sql(insubq.subquery.subquery.as_ref())?;
                let sub_query = if let ast::Statement::Query(inner_query) = sub_statement
                {
                    inner_query
                } else {
                    return plan_err!(
                        "Subquery must be a Query, but found {sub_statement:?}"
                    );
                };
                Ok(ast::Expr::InSubquery {
                    expr: inexpr,
                    subquery: sub_query,
                    negated: insubq.negated,
                })
            }
            Expr::Exists(Exists { subquery, negated }) => {
                let sub_statement = self.plan_to_sql(subquery.subquery.as_ref())?;
                let sub_query = if let ast::Statement::Query(inner_query) = sub_statement
                {
                    inner_query
                } else {
                    return plan_err!(
                        "Subquery must be a Query, but found {sub_statement:?}"
                    );
                };
                Ok(ast::Expr::Exists {
                    subquery: sub_query,
                    negated: *negated,
                })
            }
            Expr::IsNull(expr) => {
                Ok(ast::Expr::IsNull(Box::new(self.expr_to_sql_inner(expr)?)))
            }
            Expr::IsNotNull(expr) => Ok(ast::Expr::IsNotNull(Box::new(
                self.expr_to_sql_inner(expr)?,
            ))),
            Expr::IsTrue(expr) => {
                Ok(ast::Expr::IsTrue(Box::new(self.expr_to_sql_inner(expr)?)))
            }
            Expr::IsNotTrue(expr) => Ok(ast::Expr::IsNotTrue(Box::new(
                self.expr_to_sql_inner(expr)?,
            ))),
            Expr::IsFalse(expr) => {
                Ok(ast::Expr::IsFalse(Box::new(self.expr_to_sql_inner(expr)?)))
            }
            Expr::IsNotFalse(expr) => Ok(ast::Expr::IsNotFalse(Box::new(
                self.expr_to_sql_inner(expr)?,
            ))),
            Expr::IsUnknown(expr) => Ok(ast::Expr::IsUnknown(Box::new(
                self.expr_to_sql_inner(expr)?,
            ))),
            Expr::IsNotUnknown(expr) => Ok(ast::Expr::IsNotUnknown(Box::new(
                self.expr_to_sql_inner(expr)?,
            ))),
            Expr::Not(expr) => {
                let sql_parser_expr = self.expr_to_sql_inner(expr)?;
                Ok(AstExpr::UnaryOp {
                    op: UnaryOperator::Not,
                    expr: Box::new(sql_parser_expr),
                })
            }
            Expr::Negative(expr) => {
                let sql_parser_expr = self.expr_to_sql_inner(expr)?;
                Ok(AstExpr::UnaryOp {
                    op: UnaryOperator::Minus,
                    expr: Box::new(sql_parser_expr),
                })
            }
            Expr::ScalarVariable(_, ids) => {
                if ids.is_empty() {
                    return internal_err!("Not a valid ScalarVariable");
                }

                Ok(if ids.len() == 1 {
                    ast::Expr::Identifier(
                        self.new_ident_without_quote_style(ids[0].to_string()),
                    )
                } else {
                    ast::Expr::CompoundIdentifier(
                        ids.iter()
                            .map(|i| self.new_ident_without_quote_style(i.to_string()))
                            .collect(),
                    )
                })
            }
            Expr::TryCast(TryCast { expr, data_type }) => {
                let inner_expr = self.expr_to_sql_inner(expr)?;
                Ok(ast::Expr::Cast {
                    kind: ast::CastKind::TryCast,
                    expr: Box::new(inner_expr),
                    data_type: self.arrow_dtype_to_ast_dtype(data_type)?,
                    format: None,
                })
            }
            // TODO: unparsing wildcard addition options
            #[expect(deprecated)]
            Expr::Wildcard { qualifier, .. } => {
                let attached_token = AttachedToken::empty();
                if let Some(qualifier) = qualifier {
                    let idents: Vec<Ident> =
                        qualifier.to_vec().into_iter().map(Ident::new).collect();
                    Ok(ast::Expr::QualifiedWildcard(
                        ObjectName(idents),
                        attached_token,
                    ))
                } else {
                    Ok(ast::Expr::Wildcard(attached_token))
                }
            }
            Expr::GroupingSet(grouping_set) => match grouping_set {
                GroupingSet::GroupingSets(grouping_sets) => {
                    let expr_ast_sets = grouping_sets
                        .iter()
                        .map(|set| {
                            set.iter()
                                .map(|e| self.expr_to_sql_inner(e))
                                .collect::<Result<Vec<_>>>()
                        })
                        .collect::<Result<Vec<_>>>()?;

                    Ok(ast::Expr::GroupingSets(expr_ast_sets))
                }
                GroupingSet::Cube(cube) => {
                    let expr_ast_sets = cube
                        .iter()
                        .map(|e| {
                            let sql = self.expr_to_sql_inner(e)?;
                            Ok(vec![sql])
                        })
                        .collect::<Result<Vec<_>>>()?;
                    Ok(ast::Expr::Cube(expr_ast_sets))
                }
                GroupingSet::Rollup(rollup) => {
                    let expr_ast_sets: Vec<Vec<AstExpr>> = rollup
                        .iter()
                        .map(|e| {
                            let sql = self.expr_to_sql_inner(e)?;
                            Ok(vec![sql])
                        })
                        .collect::<Result<Vec<_>>>()?;
                    Ok(ast::Expr::Rollup(expr_ast_sets))
                }
            },
            Expr::Placeholder(p) => {
                Ok(ast::Expr::Value(ast::Value::Placeholder(p.id.to_string())))
            }
            Expr::OuterReferenceColumn(_, col) => self.col_to_sql(col),
            Expr::Unnest(unnest) => self.unnest_to_sql(unnest),
        }
    }

    pub fn scalar_function_to_sql(
        &self,
        func_name: &str,
        args: &[Expr],
    ) -> Result<ast::Expr> {
        match func_name {
            "make_array" => self.make_array_to_sql(args),
            "array_element" => self.array_element_to_sql(args),
            "named_struct" => self.named_struct_to_sql(args),
            "get_field" => self.get_field_to_sql(args),
            "map" => self.map_to_sql(args),
            // TODO: support for the construct and access functions of the `map` type
            _ => self.scalar_function_to_sql_internal(func_name, args),
        }
    }

    fn scalar_function_to_sql_internal(
        &self,
        func_name: &str,
        args: &[Expr],
    ) -> Result<ast::Expr> {
        let args = self.function_args_to_sql(args)?;
        Ok(ast::Expr::Function(Function {
            name: ObjectName(vec![Ident {
                value: func_name.to_string(),
                quote_style: None,
                span: Span::empty(),
            }]),
            args: ast::FunctionArguments::List(ast::FunctionArgumentList {
                duplicate_treatment: None,
                args,
                clauses: vec![],
            }),
            filter: None,
            null_treatment: None,
            over: None,
            within_group: vec![],
            parameters: ast::FunctionArguments::None,
            uses_odbc_syntax: false,
        }))
    }

    fn make_array_to_sql(&self, args: &[Expr]) -> Result<ast::Expr> {
        let args = args
            .iter()
            .map(|e| self.expr_to_sql(e))
            .collect::<Result<Vec<_>>>()?;
        Ok(ast::Expr::Array(Array {
            elem: args,
            named: false,
        }))
    }

    fn scalar_value_list_to_sql(&self, array: &ArrayRef) -> Result<ast::Expr> {
        let mut elem = Vec::new();
        for i in 0..array.len() {
            let value = ScalarValue::try_from_array(&array, i)?;
            elem.push(self.scalar_to_sql(&value)?);
        }

        Ok(ast::Expr::Array(Array { elem, named: false }))
    }

    fn array_element_to_sql(&self, args: &[Expr]) -> Result<ast::Expr> {
        if args.len() != 2 {
            return internal_err!("array_element must have exactly 2 arguments");
        }
        let array = self.expr_to_sql(&args[0])?;
        let index = self.expr_to_sql(&args[1])?;
        Ok(ast::Expr::CompoundFieldAccess {
            root: Box::new(array),
            access_chain: vec![ast::AccessExpr::Subscript(Subscript::Index { index })],
        })
    }

    fn named_struct_to_sql(&self, args: &[Expr]) -> Result<ast::Expr> {
        if args.len() % 2 != 0 {
            return internal_err!("named_struct must have an even number of arguments");
        }

        let args = args
            .chunks_exact(2)
            .map(|chunk| {
                let key = match &chunk[0] {
                    Expr::Literal(ScalarValue::Utf8(Some(s))) => self.new_ident_quoted_if_needs(s.to_string()),
                    _ => return internal_err!("named_struct expects even arguments to be strings, but received: {:?}", &chunk[0])
                };

                Ok(ast::DictionaryField {
                    key,
                    value: Box::new(self.expr_to_sql(&chunk[1])?),
                })
            })
            .collect::<Result<Vec<_>>>()?;

        Ok(ast::Expr::Dictionary(args))
    }

    fn get_field_to_sql(&self, args: &[Expr]) -> Result<ast::Expr> {
        if args.len() != 2 {
            return internal_err!("get_field must have exactly 2 arguments");
        }

        let mut id = match &args[0] {
            Expr::Column(col) => match self.col_to_sql(col)? {
                ast::Expr::Identifier(ident) => vec![ident],
                ast::Expr::CompoundIdentifier(idents) => idents,
                other => return internal_err!("expected col_to_sql to return an Identifier or CompoundIdentifier, but received: {:?}", other),
            },
            _ => return internal_err!("get_field expects first argument to be column, but received: {:?}", &args[0]),
        };

        let field = match &args[1] {
            Expr::Literal(lit) => self.new_ident_quoted_if_needs(lit.to_string()),
            _ => {
                return internal_err!(
                "get_field expects second argument to be a string, but received: {:?}",
                &args[0]
            )
            }
        };
        id.push(field);

        Ok(ast::Expr::CompoundIdentifier(id))
    }

    fn map_to_sql(&self, args: &[Expr]) -> Result<ast::Expr> {
        if args.len() != 2 {
            return internal_err!("map must have exactly 2 arguments");
        }

        let ast::Expr::Array(Array { elem: keys, .. }) = self.expr_to_sql(&args[0])?
        else {
            return internal_err!(
                "map expects first argument to be an array, but received: {:?}",
                &args[0]
            );
        };

        let ast::Expr::Array(Array { elem: values, .. }) = self.expr_to_sql(&args[1])?
        else {
            return internal_err!(
                "map expects second argument to be an array, but received: {:?}",
                &args[1]
            );
        };

        let entries = keys
            .into_iter()
            .zip(values)
            .map(|(key, value)| ast::MapEntry {
                key: Box::new(key),
                value: Box::new(value),
            })
            .collect();

        Ok(ast::Expr::Map(ast::Map { entries }))
    }

    pub fn sort_to_sql(&self, sort: &Sort) -> Result<ast::OrderByExpr> {
        let Sort {
            expr,
            asc,
            nulls_first,
        } = sort;
        let sql_parser_expr = self.expr_to_sql(expr)?;

        let nulls_first = if self.dialect.supports_nulls_first_in_sort() {
            Some(*nulls_first)
        } else {
            None
        };

        Ok(ast::OrderByExpr {
            expr: sql_parser_expr,
            asc: Some(*asc),
            nulls_first,
            with_fill: None,
        })
    }

    fn ast_type_for_date64_in_cast(&self) -> ast::DataType {
        if self.dialect.use_timestamp_for_date64() {
            ast::DataType::Timestamp(None, TimezoneInfo::None)
        } else {
            ast::DataType::Datetime(None)
        }
    }

    fn col_to_sql(&self, col: &Column) -> Result<ast::Expr> {
        if let Some(table_ref) = &col.relation {
            let mut id = if self.dialect.full_qualified_col() {
                table_ref.to_vec()
            } else {
                vec![table_ref.table().to_string()]
            };
            id.push(col.name.to_string());
            return Ok(ast::Expr::CompoundIdentifier(
                id.iter()
                    .map(|i| self.new_ident_quoted_if_needs(i.to_string()))
                    .collect(),
            ));
        }
        Ok(ast::Expr::Identifier(
            self.new_ident_quoted_if_needs(col.name.to_string()),
        ))
    }

    fn convert_bound(
        &self,
        bound: &datafusion_expr::window_frame::WindowFrameBound,
    ) -> Result<ast::WindowFrameBound> {
        match bound {
            datafusion_expr::window_frame::WindowFrameBound::Preceding(val) => {
                Ok(ast::WindowFrameBound::Preceding({
                    let val = self.scalar_to_sql(val)?;
                    if let ast::Expr::Value(ast::Value::Null) = &val {
                        None
                    } else {
                        Some(Box::new(val))
                    }
                }))
            }
            datafusion_expr::window_frame::WindowFrameBound::Following(val) => {
                Ok(ast::WindowFrameBound::Following({
                    let val = self.scalar_to_sql(val)?;
                    if let ast::Expr::Value(ast::Value::Null) = &val {
                        None
                    } else {
                        Some(Box::new(val))
                    }
                }))
            }
            datafusion_expr::window_frame::WindowFrameBound::CurrentRow => {
                Ok(ast::WindowFrameBound::CurrentRow)
            }
        }
    }

    pub(crate) fn function_args_to_sql(
        &self,
        args: &[Expr],
    ) -> Result<Vec<ast::FunctionArg>> {
        args.iter()
            .map(|e| {
                #[expect(deprecated)]
                if matches!(
                    e,
                    Expr::Wildcard {
                        qualifier: None,
                        ..
                    }
                ) {
                    Ok(ast::FunctionArg::Unnamed(ast::FunctionArgExpr::Wildcard))
                } else {
                    self.expr_to_sql(e)
                        .map(|e| ast::FunctionArg::Unnamed(ast::FunctionArgExpr::Expr(e)))
                }
            })
            .collect::<Result<Vec<_>>>()
    }

    /// This function can create an identifier with or without quotes based on the dialect rules
    pub(super) fn new_ident_quoted_if_needs(&self, ident: String) -> Ident {
        let quote_style = self.dialect.identifier_quote_style(&ident);
        Ident {
            value: ident,
            quote_style,
            span: Span::empty(),
        }
    }

    pub(super) fn new_ident_without_quote_style(&self, str: String) -> Ident {
        Ident {
            value: str,
            quote_style: None,
            span: Span::empty(),
        }
    }

    pub(super) fn binary_op_to_sql(
        &self,
        lhs: ast::Expr,
        rhs: ast::Expr,
        op: BinaryOperator,
    ) -> ast::Expr {
        ast::Expr::BinaryOp {
            left: Box::new(lhs),
            op,
            right: Box::new(rhs),
        }
    }

    /// Given an expression of the form `((a + b) * (c * d))`,
    /// the parenthesis is redundant if the precedence of the nested expression is already higher
    /// than the surrounding operators' precedence. The above expression would become
    /// `(a + b) * c * d`.
    ///
    /// Also note that when fetching the precedence of a nested expression, we ignore other nested
    /// expressions, so precedence of expr `(a * (b + c))` equals `*` and not `+`.
    fn remove_unnecessary_nesting(
        &self,
        expr: ast::Expr,
        left_op: &BinaryOperator,
        right_op: &BinaryOperator,
    ) -> ast::Expr {
        match expr {
            ast::Expr::Nested(nested) => {
                let surrounding_precedence = self
                    .sql_op_precedence(left_op)
                    .max(self.sql_op_precedence(right_op));

                let inner_precedence = self.inner_precedence(&nested);

                let not_associative =
                    matches!(left_op, BinaryOperator::Minus | BinaryOperator::Divide);

                if inner_precedence == surrounding_precedence && not_associative {
                    ast::Expr::Nested(Box::new(
                        self.remove_unnecessary_nesting(*nested, LOWEST, LOWEST),
                    ))
                } else if inner_precedence >= surrounding_precedence {
                    self.remove_unnecessary_nesting(*nested, left_op, right_op)
                } else {
                    ast::Expr::Nested(Box::new(
                        self.remove_unnecessary_nesting(*nested, LOWEST, LOWEST),
                    ))
                }
            }
            ast::Expr::BinaryOp { left, op, right } => ast::Expr::BinaryOp {
                left: Box::new(self.remove_unnecessary_nesting(*left, left_op, &op)),
                right: Box::new(self.remove_unnecessary_nesting(*right, &op, right_op)),
                op,
            },
            ast::Expr::IsTrue(expr) => ast::Expr::IsTrue(Box::new(
                self.remove_unnecessary_nesting(*expr, left_op, IS),
            )),
            ast::Expr::IsNotTrue(expr) => ast::Expr::IsNotTrue(Box::new(
                self.remove_unnecessary_nesting(*expr, left_op, IS),
            )),
            ast::Expr::IsFalse(expr) => ast::Expr::IsFalse(Box::new(
                self.remove_unnecessary_nesting(*expr, left_op, IS),
            )),
            ast::Expr::IsNotFalse(expr) => ast::Expr::IsNotFalse(Box::new(
                self.remove_unnecessary_nesting(*expr, left_op, IS),
            )),
            ast::Expr::IsNull(expr) => ast::Expr::IsNull(Box::new(
                self.remove_unnecessary_nesting(*expr, left_op, IS),
            )),
            ast::Expr::IsNotNull(expr) => ast::Expr::IsNotNull(Box::new(
                self.remove_unnecessary_nesting(*expr, left_op, IS),
            )),
            ast::Expr::IsUnknown(expr) => ast::Expr::IsUnknown(Box::new(
                self.remove_unnecessary_nesting(*expr, left_op, IS),
            )),
            ast::Expr::IsNotUnknown(expr) => ast::Expr::IsNotUnknown(Box::new(
                self.remove_unnecessary_nesting(*expr, left_op, IS),
            )),
            _ => expr,
        }
    }

    fn inner_precedence(&self, expr: &ast::Expr) -> u8 {
        match expr {
            ast::Expr::Nested(_) | ast::Expr::Identifier(_) | ast::Expr::Value(_) => 100,
            ast::Expr::BinaryOp { op, .. } => self.sql_op_precedence(op),
            // Closest precedence we currently have to Between is PGLikeMatch
            // (https://www.postgresql.org/docs/7.2/sql-precedence.html)
            ast::Expr::Between { .. } => {
                self.sql_op_precedence(&BinaryOperator::PGLikeMatch)
            }
            _ => 0,
        }
    }

    pub(super) fn between_op_to_sql(
        &self,
        expr: ast::Expr,
        negated: bool,
        low: ast::Expr,
        high: ast::Expr,
    ) -> ast::Expr {
        ast::Expr::Between {
            expr: Box::new(expr),
            negated,
            low: Box::new(low),
            high: Box::new(high),
        }
    }

    fn sql_op_precedence(&self, op: &BinaryOperator) -> u8 {
        match self.sql_to_op(op) {
            Ok(op) => op.precedence(),
            Err(_) => 0,
        }
    }

    fn sql_to_op(&self, op: &BinaryOperator) -> Result<Operator> {
        match op {
            BinaryOperator::Eq => Ok(Operator::Eq),
            BinaryOperator::NotEq => Ok(Operator::NotEq),
            BinaryOperator::Lt => Ok(Operator::Lt),
            BinaryOperator::LtEq => Ok(Operator::LtEq),
            BinaryOperator::Gt => Ok(Operator::Gt),
            BinaryOperator::GtEq => Ok(Operator::GtEq),
            BinaryOperator::Plus => Ok(Operator::Plus),
            BinaryOperator::Minus => Ok(Operator::Minus),
            BinaryOperator::Multiply => Ok(Operator::Multiply),
            BinaryOperator::Divide => Ok(Operator::Divide),
            BinaryOperator::Modulo => Ok(Operator::Modulo),
            BinaryOperator::And => Ok(Operator::And),
            BinaryOperator::Or => Ok(Operator::Or),
            BinaryOperator::PGRegexMatch => Ok(Operator::RegexMatch),
            BinaryOperator::PGRegexIMatch => Ok(Operator::RegexIMatch),
            BinaryOperator::PGRegexNotMatch => Ok(Operator::RegexNotMatch),
            BinaryOperator::PGRegexNotIMatch => Ok(Operator::RegexNotIMatch),
            BinaryOperator::PGILikeMatch => Ok(Operator::ILikeMatch),
            BinaryOperator::PGNotLikeMatch => Ok(Operator::NotLikeMatch),
            BinaryOperator::PGLikeMatch => Ok(Operator::LikeMatch),
            BinaryOperator::PGNotILikeMatch => Ok(Operator::NotILikeMatch),
            BinaryOperator::BitwiseAnd => Ok(Operator::BitwiseAnd),
            BinaryOperator::BitwiseOr => Ok(Operator::BitwiseOr),
            BinaryOperator::BitwiseXor => Ok(Operator::BitwiseXor),
            BinaryOperator::PGBitwiseShiftRight => Ok(Operator::BitwiseShiftRight),
            BinaryOperator::PGBitwiseShiftLeft => Ok(Operator::BitwiseShiftLeft),
            BinaryOperator::StringConcat => Ok(Operator::StringConcat),
            BinaryOperator::AtArrow => Ok(Operator::AtArrow),
            BinaryOperator::ArrowAt => Ok(Operator::ArrowAt),
            _ => not_impl_err!("unsupported operation: {op:?}"),
        }
    }

    fn op_to_sql(&self, op: &Operator) -> Result<BinaryOperator> {
        match op {
            Operator::Eq => Ok(BinaryOperator::Eq),
            Operator::NotEq => Ok(BinaryOperator::NotEq),
            Operator::Lt => Ok(BinaryOperator::Lt),
            Operator::LtEq => Ok(BinaryOperator::LtEq),
            Operator::Gt => Ok(BinaryOperator::Gt),
            Operator::GtEq => Ok(BinaryOperator::GtEq),
            Operator::Plus => Ok(BinaryOperator::Plus),
            Operator::Minus => Ok(BinaryOperator::Minus),
            Operator::Multiply => Ok(BinaryOperator::Multiply),
            Operator::Divide => Ok(self.dialect.division_operator()),
            Operator::Modulo => Ok(BinaryOperator::Modulo),
            Operator::And => Ok(BinaryOperator::And),
            Operator::Or => Ok(BinaryOperator::Or),
            Operator::IsDistinctFrom => not_impl_err!("unsupported operation: {op:?}"),
            Operator::IsNotDistinctFrom => not_impl_err!("unsupported operation: {op:?}"),
            Operator::RegexMatch => Ok(BinaryOperator::PGRegexMatch),
            Operator::RegexIMatch => Ok(BinaryOperator::PGRegexIMatch),
            Operator::RegexNotMatch => Ok(BinaryOperator::PGRegexNotMatch),
            Operator::RegexNotIMatch => Ok(BinaryOperator::PGRegexNotIMatch),
            Operator::ILikeMatch => Ok(BinaryOperator::PGILikeMatch),
            Operator::NotLikeMatch => Ok(BinaryOperator::PGNotLikeMatch),
            Operator::LikeMatch => Ok(BinaryOperator::PGLikeMatch),
            Operator::NotILikeMatch => Ok(BinaryOperator::PGNotILikeMatch),
            Operator::BitwiseAnd => Ok(BinaryOperator::BitwiseAnd),
            Operator::BitwiseOr => Ok(BinaryOperator::BitwiseOr),
            Operator::BitwiseXor => Ok(BinaryOperator::BitwiseXor),
            Operator::BitwiseShiftRight => Ok(BinaryOperator::PGBitwiseShiftRight),
            Operator::BitwiseShiftLeft => Ok(BinaryOperator::PGBitwiseShiftLeft),
            Operator::StringConcat => Ok(BinaryOperator::StringConcat),
            Operator::AtArrow => Ok(BinaryOperator::AtArrow),
            Operator::ArrowAt => Ok(BinaryOperator::ArrowAt),
        }
    }

    fn handle_timestamp<T: ArrowTemporalType>(
        &self,
        v: &ScalarValue,
        tz: &Option<Arc<str>>,
    ) -> Result<ast::Expr>
    where
        i64: From<T::Native>,
    {
        let ts = if let Some(tz) = tz {
            v.to_array()?
                .as_any()
                .downcast_ref::<PrimitiveArray<T>>()
                .ok_or(internal_datafusion_err!(
                    "Failed to downcast type {v:?} to arrow array"
                ))?
                .value_as_datetime_with_tz(0, tz.parse()?)
                .ok_or(internal_datafusion_err!(
                    "Unable to convert {v:?} to DateTime"
                ))?
                .to_string()
        } else {
            v.to_array()?
                .as_any()
                .downcast_ref::<PrimitiveArray<T>>()
                .ok_or(internal_datafusion_err!(
                    "Failed to downcast type {v:?} to arrow array"
                ))?
                .value_as_datetime(0)
                .ok_or(internal_datafusion_err!(
                    "Unable to convert {v:?} to DateTime"
                ))?
                .to_string()
        };

        let time_unit = match T::DATA_TYPE {
            DataType::Timestamp(unit, _) => unit,
            _ => {
                return Err(internal_datafusion_err!(
                    "Expected Timestamp, got {:?}",
                    T::DATA_TYPE
                ))
            }
        };

        Ok(ast::Expr::Cast {
            kind: ast::CastKind::Cast,
            expr: Box::new(ast::Expr::Value(SingleQuotedString(ts))),
            data_type: self.dialect.timestamp_cast_dtype(&time_unit, &None),
            format: None,
        })
    }

    fn handle_time<T: ArrowTemporalType>(&self, v: &ScalarValue) -> Result<ast::Expr>
    where
        i64: From<T::Native>,
    {
        let time = v
            .to_array()?
            .as_any()
            .downcast_ref::<PrimitiveArray<T>>()
            .ok_or(internal_datafusion_err!(
                "Failed to downcast type {v:?} to arrow array"
            ))?
            .value_as_time(0)
            .ok_or(internal_datafusion_err!("Unable to convert {v:?} to Time"))?
            .to_string();
        Ok(ast::Expr::Cast {
            kind: ast::CastKind::Cast,
            expr: Box::new(ast::Expr::Value(SingleQuotedString(time))),
            data_type: ast::DataType::Time(None, TimezoneInfo::None),
            format: None,
        })
    }

    // Explicit type cast on ast::Expr::Value is not needed by underlying engine for certain types
    // For example: CAST(Utf8("binary_value") AS Binary) and  CAST(Utf8("dictionary_value") AS Dictionary)
    fn cast_to_sql(&self, expr: &Expr, data_type: &DataType) -> Result<ast::Expr> {
        let inner_expr = self.expr_to_sql_inner(expr)?;
        match inner_expr {
            ast::Expr::Value(_) => match data_type {
                DataType::Dictionary(_, _) | DataType::Binary | DataType::BinaryView => {
                    Ok(inner_expr)
                }
                _ => Ok(ast::Expr::Cast {
                    kind: ast::CastKind::Cast,
                    expr: Box::new(inner_expr),
                    data_type: self.arrow_dtype_to_ast_dtype(data_type)?,
                    format: None,
                }),
            },
            _ => Ok(ast::Expr::Cast {
                kind: ast::CastKind::Cast,
                expr: Box::new(inner_expr),
                data_type: self.arrow_dtype_to_ast_dtype(data_type)?,
                format: None,
            }),
        }
    }

    /// DataFusion ScalarValues sometimes require a ast::Expr to construct.
    /// For example ScalarValue::Date32(d) corresponds to the ast::Expr CAST('datestr' as DATE)
    fn scalar_to_sql(&self, v: &ScalarValue) -> Result<ast::Expr> {
        match v {
            ScalarValue::Null => Ok(ast::Expr::Value(ast::Value::Null)),
            ScalarValue::Boolean(Some(b)) => {
                Ok(ast::Expr::Value(ast::Value::Boolean(b.to_owned())))
            }
            ScalarValue::Boolean(None) => Ok(ast::Expr::Value(ast::Value::Null)),
            ScalarValue::Float16(Some(f)) => {
                Ok(ast::Expr::Value(ast::Value::Number(f.to_string(), false)))
            }
            ScalarValue::Float16(None) => Ok(ast::Expr::Value(ast::Value::Null)),
            ScalarValue::Float32(Some(f)) => {
                let f_val = match f.fract() {
                    0.0 => format!("{:.1}", f),
                    _ => format!("{}", f),
                };
                Ok(ast::Expr::Value(ast::Value::Number(f_val, false)))
            }
            ScalarValue::Float32(None) => Ok(ast::Expr::Value(ast::Value::Null)),
            ScalarValue::Float64(Some(f)) => {
                let f_val = match f.fract() {
                    0.0 => format!("{:.1}", f),
                    _ => format!("{}", f),
                };
                Ok(ast::Expr::Value(ast::Value::Number(f_val, false)))
            }
            ScalarValue::Float64(None) => Ok(ast::Expr::Value(ast::Value::Null)),
            ScalarValue::Decimal128(Some(value), precision, scale) => {
                Ok(ast::Expr::Value(ast::Value::Number(
                    Decimal128Type::format_decimal(*value, *precision, *scale),
                    false,
                )))
            }
            ScalarValue::Decimal128(None, ..) => Ok(ast::Expr::Value(ast::Value::Null)),
            ScalarValue::Decimal256(Some(value), precision, scale) => {
                Ok(ast::Expr::Value(ast::Value::Number(
                    Decimal256Type::format_decimal(*value, *precision, *scale),
                    false,
                )))
            }
            ScalarValue::Decimal256(None, ..) => Ok(ast::Expr::Value(ast::Value::Null)),
            ScalarValue::Int8(Some(i)) => {
                Ok(ast::Expr::Value(ast::Value::Number(i.to_string(), false)))
            }
            ScalarValue::Int8(None) => Ok(ast::Expr::Value(ast::Value::Null)),
            ScalarValue::Int16(Some(i)) => {
                Ok(ast::Expr::Value(ast::Value::Number(i.to_string(), false)))
            }
            ScalarValue::Int16(None) => Ok(ast::Expr::Value(ast::Value::Null)),
            ScalarValue::Int32(Some(i)) => {
                Ok(ast::Expr::Value(ast::Value::Number(i.to_string(), false)))
            }
            ScalarValue::Int32(None) => Ok(ast::Expr::Value(ast::Value::Null)),
            ScalarValue::Int64(Some(i)) => {
                Ok(ast::Expr::Value(ast::Value::Number(i.to_string(), false)))
            }
            ScalarValue::Int64(None) => Ok(ast::Expr::Value(ast::Value::Null)),
            ScalarValue::UInt8(Some(ui)) => {
                Ok(ast::Expr::Value(ast::Value::Number(ui.to_string(), false)))
            }
            ScalarValue::UInt8(None) => Ok(ast::Expr::Value(ast::Value::Null)),
            ScalarValue::UInt16(Some(ui)) => {
                Ok(ast::Expr::Value(ast::Value::Number(ui.to_string(), false)))
            }
            ScalarValue::UInt16(None) => Ok(ast::Expr::Value(ast::Value::Null)),
            ScalarValue::UInt32(Some(ui)) => {
                Ok(ast::Expr::Value(ast::Value::Number(ui.to_string(), false)))
            }
            ScalarValue::UInt32(None) => Ok(ast::Expr::Value(ast::Value::Null)),
            ScalarValue::UInt64(Some(ui)) => {
                Ok(ast::Expr::Value(ast::Value::Number(ui.to_string(), false)))
            }
            ScalarValue::UInt64(None) => Ok(ast::Expr::Value(ast::Value::Null)),
            ScalarValue::Utf8(Some(str)) => {
                Ok(ast::Expr::Value(SingleQuotedString(str.to_string())))
            }
            ScalarValue::Utf8(None) => Ok(ast::Expr::Value(ast::Value::Null)),
            ScalarValue::Utf8View(Some(str)) => {
                Ok(ast::Expr::Value(SingleQuotedString(str.to_string())))
            }
            ScalarValue::Utf8View(None) => Ok(ast::Expr::Value(ast::Value::Null)),
            ScalarValue::LargeUtf8(Some(str)) => {
                Ok(ast::Expr::Value(SingleQuotedString(str.to_string())))
            }
            ScalarValue::LargeUtf8(None) => Ok(ast::Expr::Value(ast::Value::Null)),
            ScalarValue::Binary(Some(_)) => not_impl_err!("Unsupported scalar: {v:?}"),
            ScalarValue::Binary(None) => Ok(ast::Expr::Value(ast::Value::Null)),
            ScalarValue::BinaryView(Some(_)) => {
                not_impl_err!("Unsupported scalar: {v:?}")
            }
            ScalarValue::BinaryView(None) => Ok(ast::Expr::Value(ast::Value::Null)),
            ScalarValue::FixedSizeBinary(..) => {
                not_impl_err!("Unsupported scalar: {v:?}")
            }
            ScalarValue::LargeBinary(Some(_)) => {
                not_impl_err!("Unsupported scalar: {v:?}")
            }
            ScalarValue::LargeBinary(None) => Ok(ast::Expr::Value(ast::Value::Null)),
            ScalarValue::FixedSizeList(a) => self.scalar_value_list_to_sql(a.values()),
            ScalarValue::List(a) => self.scalar_value_list_to_sql(a.values()),
            ScalarValue::LargeList(a) => self.scalar_value_list_to_sql(a.values()),
            ScalarValue::Date32(Some(_)) => {
                let date = v
                    .to_array()?
                    .as_any()
                    .downcast_ref::<Date32Array>()
                    .ok_or(internal_datafusion_err!(
                        "Unable to downcast to Date32 from Date32 scalar"
                    ))?
                    .value_as_date(0)
                    .ok_or(internal_datafusion_err!(
                        "Unable to convert Date32 to NaiveDate"
                    ))?;

                Ok(ast::Expr::Cast {
                    kind: ast::CastKind::Cast,
                    expr: Box::new(ast::Expr::Value(SingleQuotedString(
                        date.to_string(),
                    ))),
                    data_type: ast::DataType::Date,
                    format: None,
                })
            }
            ScalarValue::Date32(None) => Ok(ast::Expr::Value(ast::Value::Null)),
            ScalarValue::Date64(Some(_)) => {
                let datetime = v
                    .to_array()?
                    .as_any()
                    .downcast_ref::<Date64Array>()
                    .ok_or(internal_datafusion_err!(
                        "Unable to downcast to Date64 from Date64 scalar"
                    ))?
                    .value_as_datetime(0)
                    .ok_or(internal_datafusion_err!(
                        "Unable to convert Date64 to NaiveDateTime"
                    ))?;

                Ok(ast::Expr::Cast {
                    kind: ast::CastKind::Cast,
                    expr: Box::new(ast::Expr::Value(SingleQuotedString(
                        datetime.to_string(),
                    ))),
                    data_type: self.ast_type_for_date64_in_cast(),
                    format: None,
                })
            }
            ScalarValue::Date64(None) => Ok(ast::Expr::Value(ast::Value::Null)),
            ScalarValue::Time32Second(Some(_t)) => {
                self.handle_time::<Time32SecondType>(v)
            }
            ScalarValue::Time32Second(None) => Ok(ast::Expr::Value(ast::Value::Null)),
            ScalarValue::Time32Millisecond(Some(_t)) => {
                self.handle_time::<Time32MillisecondType>(v)
            }
            ScalarValue::Time32Millisecond(None) => {
                Ok(ast::Expr::Value(ast::Value::Null))
            }
            ScalarValue::Time64Microsecond(Some(_t)) => {
                self.handle_time::<Time64MicrosecondType>(v)
            }
            ScalarValue::Time64Microsecond(None) => {
                Ok(ast::Expr::Value(ast::Value::Null))
            }
            ScalarValue::Time64Nanosecond(Some(_t)) => {
                self.handle_time::<Time64NanosecondType>(v)
            }
            ScalarValue::Time64Nanosecond(None) => Ok(ast::Expr::Value(ast::Value::Null)),
            ScalarValue::TimestampSecond(Some(_ts), tz) => {
                self.handle_timestamp::<TimestampSecondType>(v, tz)
            }
            ScalarValue::TimestampSecond(None, _) => {
                Ok(ast::Expr::Value(ast::Value::Null))
            }
            ScalarValue::TimestampMillisecond(Some(_ts), tz) => {
                self.handle_timestamp::<TimestampMillisecondType>(v, tz)
            }
            ScalarValue::TimestampMillisecond(None, _) => {
                Ok(ast::Expr::Value(ast::Value::Null))
            }
            ScalarValue::TimestampMicrosecond(Some(_ts), tz) => {
                self.handle_timestamp::<TimestampMicrosecondType>(v, tz)
            }
            ScalarValue::TimestampMicrosecond(None, _) => {
                Ok(ast::Expr::Value(ast::Value::Null))
            }
            ScalarValue::TimestampNanosecond(Some(_ts), tz) => {
                self.handle_timestamp::<TimestampNanosecondType>(v, tz)
            }
            ScalarValue::TimestampNanosecond(None, _) => {
                Ok(ast::Expr::Value(ast::Value::Null))
            }
            ScalarValue::IntervalYearMonth(Some(_))
            | ScalarValue::IntervalDayTime(Some(_))
            | ScalarValue::IntervalMonthDayNano(Some(_)) => {
                self.interval_scalar_to_sql(v)
            }
            ScalarValue::IntervalYearMonth(None) => {
                Ok(ast::Expr::Value(ast::Value::Null))
            }
            ScalarValue::IntervalDayTime(None) => Ok(ast::Expr::Value(ast::Value::Null)),
            ScalarValue::IntervalMonthDayNano(None) => {
                Ok(ast::Expr::Value(ast::Value::Null))
            }
            ScalarValue::DurationSecond(Some(_d)) => {
                not_impl_err!("Unsupported scalar: {v:?}")
            }
            ScalarValue::DurationSecond(None) => Ok(ast::Expr::Value(ast::Value::Null)),
            ScalarValue::DurationMillisecond(Some(_d)) => {
                not_impl_err!("Unsupported scalar: {v:?}")
            }
            ScalarValue::DurationMillisecond(None) => {
                Ok(ast::Expr::Value(ast::Value::Null))
            }
            ScalarValue::DurationMicrosecond(Some(_d)) => {
                not_impl_err!("Unsupported scalar: {v:?}")
            }
            ScalarValue::DurationMicrosecond(None) => {
                Ok(ast::Expr::Value(ast::Value::Null))
            }
            ScalarValue::DurationNanosecond(Some(_d)) => {
                not_impl_err!("Unsupported scalar: {v:?}")
            }
            ScalarValue::DurationNanosecond(None) => {
                Ok(ast::Expr::Value(ast::Value::Null))
            }
            ScalarValue::Struct(_) => not_impl_err!("Unsupported scalar: {v:?}"),
            ScalarValue::Map(_) => not_impl_err!("Unsupported scalar: {v:?}"),
            ScalarValue::Union(..) => not_impl_err!("Unsupported scalar: {v:?}"),
            ScalarValue::Dictionary(_k, v) => self.scalar_to_sql(v),
        }
    }

    /// MySQL requires INTERVAL sql to be in the format: INTERVAL 1 YEAR + INTERVAL 1 MONTH + INTERVAL 1 DAY etc
    /// `<https://dev.mysql.com/doc/refman/8.4/en/expressions.html#temporal-intervals>`
    /// Interval sequence can't be wrapped in brackets - (INTERVAL 1 YEAR + INTERVAL 1 MONTH ...) so we need to generate
    /// a single INTERVAL expression so it works correct for interval subtraction cases
    /// MySQL supports the DAY_MICROSECOND unit type (format is DAYS HOURS:MINUTES:SECONDS.MICROSECONDS), but it is not supported by sqlparser
    /// so we calculate the best single interval to represent the provided duration
    fn interval_to_mysql_expr(
        &self,
        months: i32,
        days: i32,
        microseconds: i64,
    ) -> Result<ast::Expr> {
        // MONTH only
        if months != 0 && days == 0 && microseconds == 0 {
            let interval = Interval {
                value: Box::new(ast::Expr::Value(ast::Value::Number(
                    months.to_string(),
                    false,
                ))),
                leading_field: Some(ast::DateTimeField::Month),
                leading_precision: None,
                last_field: None,
                fractional_seconds_precision: None,
            };
            return Ok(ast::Expr::Interval(interval));
        } else if months != 0 {
            return not_impl_err!("Unsupported Interval scalar with both Month and DayTime for IntervalStyle::MySQL");
        }

        // DAY only
        if microseconds == 0 {
            let interval = Interval {
                value: Box::new(ast::Expr::Value(ast::Value::Number(
                    days.to_string(),
                    false,
                ))),
                leading_field: Some(ast::DateTimeField::Day),
                leading_precision: None,
                last_field: None,
                fractional_seconds_precision: None,
            };
            return Ok(ast::Expr::Interval(interval));
        }

        // Calculate the best single interval to represent the provided days and microseconds

        let microseconds = microseconds + (days as i64 * 24 * 60 * 60 * 1_000_000);

        if microseconds % 1_000_000 != 0 {
            let interval = Interval {
                value: Box::new(ast::Expr::Value(ast::Value::Number(
                    microseconds.to_string(),
                    false,
                ))),
                leading_field: Some(ast::DateTimeField::Microsecond),
                leading_precision: None,
                last_field: None,
                fractional_seconds_precision: None,
            };
            return Ok(ast::Expr::Interval(interval));
        }

        let secs = microseconds / 1_000_000;

        if secs % 60 != 0 {
            let interval = Interval {
                value: Box::new(ast::Expr::Value(ast::Value::Number(
                    secs.to_string(),
                    false,
                ))),
                leading_field: Some(ast::DateTimeField::Second),
                leading_precision: None,
                last_field: None,
                fractional_seconds_precision: None,
            };
            return Ok(ast::Expr::Interval(interval));
        }

        let mins = secs / 60;

        if mins % 60 != 0 {
            let interval = Interval {
                value: Box::new(ast::Expr::Value(ast::Value::Number(
                    mins.to_string(),
                    false,
                ))),
                leading_field: Some(ast::DateTimeField::Minute),
                leading_precision: None,
                last_field: None,
                fractional_seconds_precision: None,
            };
            return Ok(ast::Expr::Interval(interval));
        }

        let hours = mins / 60;

        if hours % 24 != 0 {
            let interval = Interval {
                value: Box::new(ast::Expr::Value(ast::Value::Number(
                    hours.to_string(),
                    false,
                ))),
                leading_field: Some(ast::DateTimeField::Hour),
                leading_precision: None,
                last_field: None,
                fractional_seconds_precision: None,
            };
            return Ok(ast::Expr::Interval(interval));
        }

        let days = hours / 24;

        let interval = Interval {
            value: Box::new(ast::Expr::Value(ast::Value::Number(
                days.to_string(),
                false,
            ))),
            leading_field: Some(ast::DateTimeField::Day),
            leading_precision: None,
            last_field: None,
            fractional_seconds_precision: None,
        };
        Ok(ast::Expr::Interval(interval))
    }

    fn interval_scalar_to_sql(&self, v: &ScalarValue) -> Result<ast::Expr> {
        match self.dialect.interval_style() {
            IntervalStyle::PostgresVerbose => {
                let wrap_array = v.to_array()?;
                let Some(result) = array_value_to_string(&wrap_array, 0).ok() else {
                    return internal_err!(
                        "Unable to convert interval scalar value to string"
                    );
                };
                let interval = Interval {
                    value: Box::new(ast::Expr::Value(SingleQuotedString(
                        result.to_uppercase(),
                    ))),
                    leading_field: None,
                    leading_precision: None,
                    last_field: None,
                    fractional_seconds_precision: None,
                };
                Ok(ast::Expr::Interval(interval))
            }
            // If the interval standard is SQLStandard, implement a simple unparse logic
            IntervalStyle::SQLStandard => match v {
                ScalarValue::IntervalYearMonth(Some(v)) => {
                    let interval = Interval {
                        value: Box::new(ast::Expr::Value(SingleQuotedString(
                            v.to_string(),
                        ))),
                        leading_field: Some(ast::DateTimeField::Month),
                        leading_precision: None,
                        last_field: None,
                        fractional_seconds_precision: None,
                    };
                    Ok(ast::Expr::Interval(interval))
                }
                ScalarValue::IntervalDayTime(Some(v)) => {
                    let days = v.days;
                    let secs = v.milliseconds / 1_000;
                    let mins = secs / 60;
                    let hours = mins / 60;

                    let secs = secs - (mins * 60);
                    let mins = mins - (hours * 60);

                    let millis = v.milliseconds % 1_000;
                    let interval = Interval {
                        value: Box::new(ast::Expr::Value(SingleQuotedString(format!(
                            "{days} {hours}:{mins}:{secs}.{millis:3}"
                        )))),
                        leading_field: Some(ast::DateTimeField::Day),
                        leading_precision: None,
                        last_field: Some(ast::DateTimeField::Second),
                        fractional_seconds_precision: None,
                    };
                    Ok(ast::Expr::Interval(interval))
                }
                ScalarValue::IntervalMonthDayNano(Some(v)) => {
                    if v.months >= 0 && v.days == 0 && v.nanoseconds == 0 {
                        let interval = Interval {
                            value: Box::new(ast::Expr::Value(SingleQuotedString(
                                v.months.to_string(),
                            ))),
                            leading_field: Some(ast::DateTimeField::Month),
                            leading_precision: None,
                            last_field: None,
                            fractional_seconds_precision: None,
                        };
                        Ok(ast::Expr::Interval(interval))
                    } else if v.months == 0 && v.nanoseconds % 1_000_000 == 0 {
                        let days = v.days;
                        let secs = v.nanoseconds / 1_000_000_000;
                        let mins = secs / 60;
                        let hours = mins / 60;

                        let secs = secs - (mins * 60);
                        let mins = mins - (hours * 60);

                        let millis = (v.nanoseconds % 1_000_000_000) / 1_000_000;

                        let interval = Interval {
                            value: Box::new(ast::Expr::Value(SingleQuotedString(
                                format!("{days} {hours}:{mins}:{secs}.{millis:03}"),
                            ))),
                            leading_field: Some(ast::DateTimeField::Day),
                            leading_precision: None,
                            last_field: Some(ast::DateTimeField::Second),
                            fractional_seconds_precision: None,
                        };
                        Ok(ast::Expr::Interval(interval))
                    } else {
                        not_impl_err!("Unsupported IntervalMonthDayNano scalar with both Month and DayTime for IntervalStyle::SQLStandard")
                    }
                }
                _ => not_impl_err!(
                    "Unsupported ScalarValue for Interval conversion: {v:?}"
                ),
            },
            IntervalStyle::MySQL => match v {
                ScalarValue::IntervalYearMonth(Some(v)) => {
                    self.interval_to_mysql_expr(*v, 0, 0)
                }
                ScalarValue::IntervalDayTime(Some(v)) => {
                    self.interval_to_mysql_expr(0, v.days, v.milliseconds as i64 * 1_000)
                }
                ScalarValue::IntervalMonthDayNano(Some(v)) => {
                    if v.nanoseconds % 1_000 != 0 {
                        return not_impl_err!(
                            "Unsupported IntervalMonthDayNano scalar with nanoseconds precision for IntervalStyle::MySQL"
                        );
                    }
                    self.interval_to_mysql_expr(v.months, v.days, v.nanoseconds / 1_000)
                }
                _ => not_impl_err!(
                    "Unsupported ScalarValue for Interval conversion: {v:?}"
                ),
            },
        }
    }

    /// Converts an UNNEST operation to an AST expression by wrapping it as a function call,
    /// since there is no direct representation for UNNEST in the AST.
    fn unnest_to_sql(&self, unnest: &Unnest) -> Result<ast::Expr> {
        let args = self.function_args_to_sql(std::slice::from_ref(&unnest.expr))?;

        Ok(ast::Expr::Function(Function {
            name: ObjectName(vec![Ident {
                value: "UNNEST".to_string(),
                quote_style: None,
                span: Span::empty(),
            }]),
            args: ast::FunctionArguments::List(ast::FunctionArgumentList {
                duplicate_treatment: None,
                args,
                clauses: vec![],
            }),
            filter: None,
            null_treatment: None,
            over: None,
            within_group: vec![],
            parameters: ast::FunctionArguments::None,
            uses_odbc_syntax: false,
        }))
    }

    fn arrow_dtype_to_ast_dtype(&self, data_type: &DataType) -> Result<ast::DataType> {
        match data_type {
            DataType::Null => {
                not_impl_err!("Unsupported DataType: conversion: {data_type:?}")
            }
            DataType::Boolean => Ok(ast::DataType::Bool),
            DataType::Int8 => Ok(ast::DataType::TinyInt(None)),
            DataType::Int16 => Ok(ast::DataType::SmallInt(None)),
            DataType::Int32 => Ok(self.dialect.int32_cast_dtype()),
            DataType::Int64 => Ok(self.dialect.int64_cast_dtype()),
            DataType::UInt8 => Ok(ast::DataType::UnsignedTinyInt(None)),
            DataType::UInt16 => Ok(ast::DataType::UnsignedSmallInt(None)),
            DataType::UInt32 => Ok(ast::DataType::UnsignedInteger(None)),
            DataType::UInt64 => Ok(ast::DataType::UnsignedBigInt(None)),
            DataType::Float16 => {
                not_impl_err!("Unsupported DataType: conversion: {data_type:?}")
            }
            DataType::Float32 => Ok(ast::DataType::Float(None)),
            DataType::Float64 => Ok(self.dialect.float64_ast_dtype()),
            DataType::Timestamp(time_unit, tz) => {
                Ok(self.dialect.timestamp_cast_dtype(time_unit, tz))
            }
            DataType::Date32 => Ok(self.dialect.date32_cast_dtype()),
            DataType::Date64 => Ok(self.ast_type_for_date64_in_cast()),
            DataType::Time32(_) => {
                not_impl_err!("Unsupported DataType: conversion: {data_type:?}")
            }
            DataType::Time64(_) => {
                not_impl_err!("Unsupported DataType: conversion: {data_type:?}")
            }
            DataType::Duration(_) => {
                not_impl_err!("Unsupported DataType: conversion: {data_type:?}")
            }
            DataType::Interval(_) => Ok(ast::DataType::Interval),
            DataType::Binary => {
                not_impl_err!("Unsupported DataType: conversion: {data_type:?}")
            }
            DataType::FixedSizeBinary(_) => {
                not_impl_err!("Unsupported DataType: conversion: {data_type:?}")
            }
            DataType::LargeBinary => {
                not_impl_err!("Unsupported DataType: conversion: {data_type:?}")
            }
            DataType::BinaryView => {
                not_impl_err!("Unsupported DataType: conversion: {data_type:?}")
            }
            DataType::Utf8 => Ok(self.dialect.utf8_cast_dtype()),
            DataType::LargeUtf8 => Ok(self.dialect.large_utf8_cast_dtype()),
            DataType::Utf8View => Ok(self.dialect.utf8_cast_dtype()),
            DataType::List(_) => {
                not_impl_err!("Unsupported DataType: conversion: {data_type:?}")
            }
            DataType::FixedSizeList(_, _) => {
                not_impl_err!("Unsupported DataType: conversion: {data_type:?}")
            }
            DataType::LargeList(_) => {
                not_impl_err!("Unsupported DataType: conversion: {data_type:?}")
            }
            DataType::ListView(_) => {
                not_impl_err!("Unsupported DataType: conversion: {data_type:?}")
            }
            DataType::LargeListView(_) => {
                not_impl_err!("Unsupported DataType: conversion: {data_type:?}")
            }
            DataType::Struct(_) => {
                not_impl_err!("Unsupported DataType: conversion: {data_type:?}")
            }
            DataType::Union(_, _) => {
                not_impl_err!("Unsupported DataType: conversion: {data_type:?}")
            }
            DataType::Dictionary(_, val) => self.arrow_dtype_to_ast_dtype(val),
            DataType::Decimal128(precision, scale)
            | DataType::Decimal256(precision, scale) => {
                let mut new_precision = *precision as u64;
                let mut new_scale = *scale as u64;
                if *scale < 0 {
                    new_precision = (*precision as i16 - *scale as i16) as u64;
                    new_scale = 0
                }

                Ok(ast::DataType::Decimal(
                    ast::ExactNumberInfo::PrecisionAndScale(new_precision, new_scale),
                ))
            }
            DataType::Map(_, _) => {
                not_impl_err!("Unsupported DataType: conversion: {data_type:?}")
            }
            DataType::RunEndEncoded(_, _) => {
                not_impl_err!("Unsupported DataType: conversion: {data_type:?}")
            }
        }
    }
}

#[cfg(test)]
mod tests {
    use std::ops::{Add, Sub};
    use std::{any::Any, sync::Arc, vec};

    use arrow::array::{LargeListArray, ListArray};
    use arrow::datatypes::{DataType::Int8, Field, Int32Type, Schema, TimeUnit};
    use ast::ObjectName;
    use datafusion_common::{Spans, TableReference};
    use datafusion_expr::expr::WildcardOptions;
    use datafusion_expr::{
        case, cast, col, cube, exists, grouping_set, interval_datetime_lit,
        interval_year_month_lit, lit, not, not_exists, out_ref_col, placeholder, rollup,
<<<<<<< HEAD
        table_scan, try_cast, when, wildcard, ColumnarValue, ScalarFunctionArgs,
        ScalarUDF, ScalarUDFImpl, Signature, Volatility, WindowFrame,
        WindowFunctionDefinition,
=======
        table_scan, try_cast, when, ScalarUDF, ScalarUDFImpl, Signature, Volatility,
        WindowFrame, WindowFunctionDefinition,
>>>>>>> a27a9288
    };
    use datafusion_expr::{interval_month_day_nano_lit, ExprFunctionExt};
    use datafusion_functions::expr_fn::{get_field, named_struct};
    use datafusion_functions_aggregate::count::count_udaf;
    use datafusion_functions_aggregate::expr_fn::sum;
    use datafusion_functions_nested::expr_fn::{array_element, make_array};
    use datafusion_functions_nested::map::map;
    use datafusion_functions_window::rank::rank_udwf;
    use datafusion_functions_window::row_number::row_number_udwf;
    use sqlparser::ast::ExactNumberInfo;

    use crate::unparser::dialect::{
        CharacterLengthStyle, CustomDialect, CustomDialectBuilder, DateFieldExtractStyle,
        Dialect, DuckDBDialect, PostgreSqlDialect, ScalarFnToSqlHandler,
    };

    use super::*;

    /// Mocked UDF
    #[derive(Debug)]
    struct DummyUDF {
        signature: Signature,
    }

    impl DummyUDF {
        fn new() -> Self {
            Self {
                signature: Signature::variadic_any(Volatility::Immutable),
            }
        }
    }

    impl ScalarUDFImpl for DummyUDF {
        fn as_any(&self) -> &dyn Any {
            self
        }

        fn name(&self) -> &str {
            "dummy_udf"
        }

        fn signature(&self) -> &Signature {
            &self.signature
        }

        fn return_type(&self, _arg_types: &[DataType]) -> Result<DataType> {
            Ok(DataType::Int32)
        }

        fn invoke_with_args(&self, _args: ScalarFunctionArgs) -> Result<ColumnarValue> {
            panic!("dummy - not implemented")
        }
    }
    // See sql::tests for E2E tests.

    #[test]
    fn expr_to_sql_ok() -> Result<()> {
        let dummy_schema = Schema::new(vec![Field::new("a", DataType::Int32, false)]);
        #[expect(deprecated)]
        let dummy_logical_plan = table_scan(Some("t"), &dummy_schema, None)?
            .project(vec![Expr::Wildcard {
                qualifier: None,
                options: Box::new(WildcardOptions::default()),
            }])?
            .filter(col("a").eq(lit(1)))?
            .build()?;

        let tests: Vec<(Expr, &str)> = vec![
            ((col("a") + col("b")).gt(lit(4)), r#"((a + b) > 4)"#),
            (
                Expr::Column(Column {
                    relation: Some(TableReference::partial("a", "b")),
                    name: "c".to_string(),
                    spans: Spans::new(),
                })
                .gt(lit(4)),
                r#"(b.c > 4)"#,
            ),
            (
                case(col("a"))
                    .when(lit(1), lit(true))
                    .when(lit(0), lit(false))
                    .otherwise(lit(ScalarValue::Null))?,
                r#"CASE a WHEN 1 THEN true WHEN 0 THEN false ELSE NULL END"#,
            ),
            (
                when(col("a").is_null(), lit(true)).otherwise(lit(false))?,
                r#"CASE WHEN a IS NULL THEN true ELSE false END"#,
            ),
            (
                when(col("a").is_not_null(), lit(true)).otherwise(lit(false))?,
                r#"CASE WHEN a IS NOT NULL THEN true ELSE false END"#,
            ),
            (
                Expr::Cast(Cast {
                    expr: Box::new(col("a")),
                    data_type: DataType::Date64,
                }),
                r#"CAST(a AS DATETIME)"#,
            ),
            (
                Expr::Cast(Cast {
                    expr: Box::new(col("a")),
                    data_type: DataType::Timestamp(
                        TimeUnit::Nanosecond,
                        Some("+08:00".into()),
                    ),
                }),
                r#"CAST(a AS TIMESTAMP WITH TIME ZONE)"#,
            ),
            (
                Expr::Cast(Cast {
                    expr: Box::new(col("a")),
                    data_type: DataType::Timestamp(TimeUnit::Millisecond, None),
                }),
                r#"CAST(a AS TIMESTAMP)"#,
            ),
            (
                Expr::Cast(Cast {
                    expr: Box::new(col("a")),
                    data_type: DataType::UInt32,
                }),
                r#"CAST(a AS INTEGER UNSIGNED)"#,
            ),
            (
                col("a").in_list(vec![lit(1), lit(2), lit(3)], false),
                r#"a IN (1, 2, 3)"#,
            ),
            (
                col("a").in_list(vec![lit(1), lit(2), lit(3)], true),
                r#"a NOT IN (1, 2, 3)"#,
            ),
            (
                ScalarUDF::new_from_impl(DummyUDF::new()).call(vec![col("a"), col("b")]),
                r#"dummy_udf(a, b)"#,
            ),
            (
                ScalarUDF::new_from_impl(DummyUDF::new())
                    .call(vec![col("a"), col("b")])
                    .is_null(),
                r#"dummy_udf(a, b) IS NULL"#,
            ),
            (
                ScalarUDF::new_from_impl(DummyUDF::new())
                    .call(vec![col("a"), col("b")])
                    .is_not_null(),
                r#"dummy_udf(a, b) IS NOT NULL"#,
            ),
            (
                Expr::Like(Like {
                    negated: true,
                    expr: Box::new(col("a")),
                    pattern: Box::new(lit("foo")),
                    escape_char: Some('o'),
                    case_insensitive: true,
                }),
                r#"a NOT LIKE 'foo' ESCAPE 'o'"#,
            ),
            (
                Expr::SimilarTo(Like {
                    negated: false,
                    expr: Box::new(col("a")),
                    pattern: Box::new(lit("foo")),
                    escape_char: Some('o'),
                    case_insensitive: true,
                }),
                r#"a LIKE 'foo' ESCAPE 'o'"#,
            ),
            (
                Expr::Literal(ScalarValue::Date64(Some(0))),
                r#"CAST('1970-01-01 00:00:00' AS DATETIME)"#,
            ),
            (
                Expr::Literal(ScalarValue::Date64(Some(10000))),
                r#"CAST('1970-01-01 00:00:10' AS DATETIME)"#,
            ),
            (
                Expr::Literal(ScalarValue::Date64(Some(-10000))),
                r#"CAST('1969-12-31 23:59:50' AS DATETIME)"#,
            ),
            (
                Expr::Literal(ScalarValue::Date32(Some(0))),
                r#"CAST('1970-01-01' AS DATE)"#,
            ),
            (
                Expr::Literal(ScalarValue::Date32(Some(10))),
                r#"CAST('1970-01-11' AS DATE)"#,
            ),
            (
                Expr::Literal(ScalarValue::Date32(Some(-1))),
                r#"CAST('1969-12-31' AS DATE)"#,
            ),
            (
                Expr::Literal(ScalarValue::TimestampSecond(Some(10001), None)),
                r#"CAST('1970-01-01 02:46:41' AS TIMESTAMP)"#,
            ),
            (
                Expr::Literal(ScalarValue::TimestampSecond(
                    Some(10001),
                    Some("+08:00".into()),
                )),
                r#"CAST('1970-01-01 10:46:41 +08:00' AS TIMESTAMP)"#,
            ),
            (
                Expr::Literal(ScalarValue::TimestampMillisecond(Some(10001), None)),
                r#"CAST('1970-01-01 00:00:10.001' AS TIMESTAMP)"#,
            ),
            (
                Expr::Literal(ScalarValue::TimestampMillisecond(
                    Some(10001),
                    Some("+08:00".into()),
                )),
                r#"CAST('1970-01-01 08:00:10.001 +08:00' AS TIMESTAMP)"#,
            ),
            (
                Expr::Literal(ScalarValue::TimestampMicrosecond(Some(10001), None)),
                r#"CAST('1970-01-01 00:00:00.010001' AS TIMESTAMP)"#,
            ),
            (
                Expr::Literal(ScalarValue::TimestampMicrosecond(
                    Some(10001),
                    Some("+08:00".into()),
                )),
                r#"CAST('1970-01-01 08:00:00.010001 +08:00' AS TIMESTAMP)"#,
            ),
            (
                Expr::Literal(ScalarValue::TimestampNanosecond(Some(10001), None)),
                r#"CAST('1970-01-01 00:00:00.000010001' AS TIMESTAMP)"#,
            ),
            (
                Expr::Literal(ScalarValue::TimestampNanosecond(
                    Some(10001),
                    Some("+08:00".into()),
                )),
                r#"CAST('1970-01-01 08:00:00.000010001 +08:00' AS TIMESTAMP)"#,
            ),
            (
                Expr::Literal(ScalarValue::Time32Second(Some(10001))),
                r#"CAST('02:46:41' AS TIME)"#,
            ),
            (
                Expr::Literal(ScalarValue::Time32Millisecond(Some(10001))),
                r#"CAST('00:00:10.001' AS TIME)"#,
            ),
            (
                Expr::Literal(ScalarValue::Time64Microsecond(Some(10001))),
                r#"CAST('00:00:00.010001' AS TIME)"#,
            ),
            (
                Expr::Literal(ScalarValue::Time64Nanosecond(Some(10001))),
                r#"CAST('00:00:00.000010001' AS TIME)"#,
            ),
            (sum(col("a")), r#"sum(a)"#),
            (
                #[expect(deprecated)]
                count_udaf()
                    .call(vec![Expr::Wildcard {
                        qualifier: None,
                        options: Box::new(WildcardOptions::default()),
                    }])
                    .distinct()
                    .build()
                    .unwrap(),
                "count(DISTINCT *)",
            ),
            (
                #[expect(deprecated)]
                count_udaf()
                    .call(vec![Expr::Wildcard {
                        qualifier: None,
                        options: Box::new(WildcardOptions::default()),
                    }])
                    .filter(lit(true))
                    .build()
                    .unwrap(),
                "count(*) FILTER (WHERE true)",
            ),
            (
                Expr::WindowFunction(WindowFunction {
                    fun: WindowFunctionDefinition::WindowUDF(row_number_udwf()),
                    params: WindowFunctionParams {
                        args: vec![col("col")],
                        partition_by: vec![],
                        order_by: vec![],
                        window_frame: WindowFrame::new(None),
                        null_treatment: None,
                    },
                }),
                r#"row_number(col) OVER (ROWS BETWEEN UNBOUNDED PRECEDING AND UNBOUNDED FOLLOWING)"#,
            ),
            (
                #[expect(deprecated)]
                Expr::WindowFunction(WindowFunction {
                    fun: WindowFunctionDefinition::AggregateUDF(count_udaf()),
                    params: WindowFunctionParams {
                        args: vec![Expr::Wildcard {
                            qualifier: None,
                            options: Box::new(WildcardOptions::default()),
                        }],
                        partition_by: vec![],
                        order_by: vec![Sort::new(col("a"), false, true)],
                        window_frame: WindowFrame::new_bounds(
                            datafusion_expr::WindowFrameUnits::Range,
                            datafusion_expr::WindowFrameBound::Preceding(
                                ScalarValue::UInt32(Some(6)),
                            ),
                            datafusion_expr::WindowFrameBound::Following(
                                ScalarValue::UInt32(Some(2)),
                            ),
                        ),
                        null_treatment: None,
                    },
                }),
                r#"count(*) OVER (ORDER BY a DESC NULLS FIRST RANGE BETWEEN 6 PRECEDING AND 2 FOLLOWING)"#,
            ),
            (col("a").is_not_null(), r#"a IS NOT NULL"#),
            (col("a").is_null(), r#"a IS NULL"#),
            (
                (col("a") + col("b")).gt(lit(4)).is_true(),
                r#"((a + b) > 4) IS TRUE"#,
            ),
            (
                (col("a") + col("b")).gt(lit(4)).is_not_true(),
                r#"((a + b) > 4) IS NOT TRUE"#,
            ),
            (
                (col("a") + col("b")).gt(lit(4)).is_false(),
                r#"((a + b) > 4) IS FALSE"#,
            ),
            (
                (col("a") + col("b")).gt(lit(4)).is_not_false(),
                r#"((a + b) > 4) IS NOT FALSE"#,
            ),
            (
                (col("a") + col("b")).gt(lit(4)).is_unknown(),
                r#"((a + b) > 4) IS UNKNOWN"#,
            ),
            (
                (col("a") + col("b")).gt(lit(4)).is_not_unknown(),
                r#"((a + b) > 4) IS NOT UNKNOWN"#,
            ),
            (not(col("a")), r#"NOT a"#),
            (
                Expr::between(col("a"), lit(1), lit(7)),
                r#"(a BETWEEN 1 AND 7)"#,
            ),
            (Expr::Negative(Box::new(col("a"))), r#"-a"#),
            (
                exists(Arc::new(dummy_logical_plan.clone())),
                r#"EXISTS (SELECT * FROM t WHERE (t.a = 1))"#,
            ),
            (
                not_exists(Arc::new(dummy_logical_plan)),
                r#"NOT EXISTS (SELECT * FROM t WHERE (t.a = 1))"#,
            ),
            (
                try_cast(col("a"), DataType::Date64),
                r#"TRY_CAST(a AS DATETIME)"#,
            ),
            (
                try_cast(col("a"), DataType::UInt32),
                r#"TRY_CAST(a AS INTEGER UNSIGNED)"#,
            ),
            (
                Expr::ScalarVariable(Int8, vec![String::from("@a")]),
                r#"@a"#,
            ),
            (
                Expr::ScalarVariable(
                    Int8,
                    vec![String::from("@root"), String::from("foo")],
                ),
                r#"@root.foo"#,
            ),
            (col("x").eq(placeholder("$1")), r#"(x = $1)"#),
            (
                out_ref_col(DataType::Int32, "t.a").gt(lit(1)),
                r#"(t.a > 1)"#,
            ),
            (
                grouping_set(vec![vec![col("a"), col("b")], vec![col("a")]]),
                r#"GROUPING SETS ((a, b), (a))"#,
            ),
            (cube(vec![col("a"), col("b")]), r#"CUBE (a, b)"#),
            (rollup(vec![col("a"), col("b")]), r#"ROLLUP (a, b)"#),
            (col("table").eq(lit(1)), r#"("table" = 1)"#),
            (
                col("123_need_quoted").eq(lit(1)),
                r#"("123_need_quoted" = 1)"#,
            ),
            (col("need-quoted").eq(lit(1)), r#"("need-quoted" = 1)"#),
            (col("need quoted").eq(lit(1)), r#"("need quoted" = 1)"#),
            // See test_interval_scalar_to_expr for interval literals
            (
                (col("a") + col("b")).gt(Expr::Literal(ScalarValue::Decimal128(
                    Some(100123),
                    28,
                    3,
                ))),
                r#"((a + b) > 100.123)"#,
            ),
            (
                (col("a") + col("b")).gt(Expr::Literal(ScalarValue::Decimal256(
                    Some(100123.into()),
                    28,
                    3,
                ))),
                r#"((a + b) > 100.123)"#,
            ),
            (
                Expr::Cast(Cast {
                    expr: Box::new(col("a")),
                    data_type: DataType::Decimal128(10, -2),
                }),
                r#"CAST(a AS DECIMAL(12,0))"#,
            ),
            (
                Expr::Unnest(Unnest {
                    expr: Box::new(Expr::Column(Column {
                        relation: Some(TableReference::partial("schema", "table")),
                        name: "array_col".to_string(),
                        spans: Spans::new(),
                    })),
                }),
                r#"UNNEST("table".array_col)"#,
            ),
            (make_array(vec![lit(1), lit(2), lit(3)]), "[1, 2, 3]"),
            (array_element(col("array_col"), lit(1)), "array_col[1]"),
            (
                array_element(make_array(vec![lit(1), lit(2), lit(3)]), lit(1)),
                "[1, 2, 3][1]",
            ),
            (
                named_struct(vec![lit("a"), lit("1"), lit("b"), lit(2)]),
                "{a: '1', b: 2}",
            ),
            (get_field(col("a.b"), "c"), "a.b.c"),
            (
                map(vec![lit("a"), lit("b")], vec![lit(1), lit(2)]),
                "MAP {'a': 1, 'b': 2}",
            ),
            (
                Expr::Literal(ScalarValue::Dictionary(
                    Box::new(DataType::Int32),
                    Box::new(ScalarValue::Utf8(Some("foo".into()))),
                )),
                "'foo'",
            ),
            (
                Expr::Literal(ScalarValue::List(Arc::new(
                    ListArray::from_iter_primitive::<Int32Type, _, _>(vec![Some(vec![
                        Some(1),
                        Some(2),
                        Some(3),
                    ])]),
                ))),
                "[1, 2, 3]",
            ),
            (
                Expr::Literal(ScalarValue::LargeList(Arc::new(
                    LargeListArray::from_iter_primitive::<Int32Type, _, _>(vec![Some(
                        vec![Some(1), Some(2), Some(3)],
                    )]),
                ))),
                "[1, 2, 3]",
            ),
            (
                Expr::BinaryExpr(BinaryExpr {
                    left: Box::new(col("a")),
                    op: Operator::ArrowAt,
                    right: Box::new(col("b")),
                }),
                "(a <@ b)",
            ),
            (
                Expr::BinaryExpr(BinaryExpr {
                    left: Box::new(col("a")),
                    op: Operator::AtArrow,
                    right: Box::new(col("b")),
                }),
                "(a @> b)",
            ),
        ];

        for (expr, expected) in tests {
            let ast = expr_to_sql(&expr)?;

            let actual = format!("{}", ast);

            assert_eq!(actual, expected);
        }

        Ok(())
    }

    #[test]
    fn custom_dialect_with_identifier_quote_style() -> Result<()> {
        let dialect = CustomDialectBuilder::new()
            .with_identifier_quote_style('\'')
            .build();
        let unparser = Unparser::new(&dialect);

        let expr = col("a").gt(lit(4));
        let ast = unparser.expr_to_sql(&expr)?;

        let actual = format!("{}", ast);

        let expected = r#"('a' > 4)"#;
        assert_eq!(actual, expected);

        Ok(())
    }

    #[test]
    fn custom_dialect_without_identifier_quote_style() -> Result<()> {
        let dialect = CustomDialect::default();
        let unparser = Unparser::new(&dialect);

        let expr = col("a").gt(lit(4));
        let ast = unparser.expr_to_sql(&expr)?;

        let actual = format!("{}", ast);

        let expected = r#"(a > 4)"#;
        assert_eq!(actual, expected);

        Ok(())
    }

    #[test]
    fn custom_dialect_use_timestamp_for_date64() -> Result<()> {
        for (use_timestamp_for_date64, identifier) in
            [(false, "DATETIME"), (true, "TIMESTAMP")]
        {
            let dialect = CustomDialectBuilder::new()
                .with_use_timestamp_for_date64(use_timestamp_for_date64)
                .build();
            let unparser = Unparser::new(&dialect);

            let expr = Expr::Cast(Cast {
                expr: Box::new(col("a")),
                data_type: DataType::Date64,
            });
            let ast = unparser.expr_to_sql(&expr)?;

            let actual = format!("{}", ast);

            let expected = format!(r#"CAST(a AS {identifier})"#);
            assert_eq!(actual, expected);
        }
        Ok(())
    }

    #[test]
    fn custom_dialect_float64_ast_dtype() -> Result<()> {
        for (float64_ast_dtype, identifier) in [
            (ast::DataType::Double(ExactNumberInfo::None), "DOUBLE"),
            (ast::DataType::DoublePrecision, "DOUBLE PRECISION"),
        ] {
            let dialect = CustomDialectBuilder::new()
                .with_float64_ast_dtype(float64_ast_dtype)
                .build();
            let unparser = Unparser::new(&dialect);

            let expr = Expr::Cast(Cast {
                expr: Box::new(col("a")),
                data_type: DataType::Float64,
            });
            let ast = unparser.expr_to_sql(&expr)?;

            let actual = format!("{}", ast);

            let expected = format!(r#"CAST(a AS {identifier})"#);
            assert_eq!(actual, expected);
        }
        Ok(())
    }

    #[test]
    fn customer_dialect_support_nulls_first_in_ort() -> Result<()> {
        let tests: Vec<(Sort, &str, bool)> = vec![
            (col("a").sort(true, true), r#"a ASC NULLS FIRST"#, true),
            (col("a").sort(true, true), r#"a ASC"#, false),
        ];

        for (expr, expected, supports_nulls_first_in_sort) in tests {
            let dialect = CustomDialectBuilder::new()
                .with_supports_nulls_first_in_sort(supports_nulls_first_in_sort)
                .build();
            let unparser = Unparser::new(&dialect);
            let ast = unparser.sort_to_sql(&expr)?;

            let actual = format!("{}", ast);

            assert_eq!(actual, expected);
        }

        Ok(())
    }

    #[test]
    fn test_character_length_scalar_to_expr() {
        let tests = [
            (CharacterLengthStyle::Length, "length(x)"),
            (CharacterLengthStyle::CharacterLength, "character_length(x)"),
        ];

        for (style, expected) in tests {
            let dialect = CustomDialectBuilder::new()
                .with_character_length_style(style)
                .build();
            let unparser = Unparser::new(&dialect);

            let expr = ScalarUDF::new_from_impl(
                datafusion_functions::unicode::character_length::CharacterLengthFunc::new(
                ),
            )
            .call(vec![col("x")]);

            let ast = unparser.expr_to_sql(&expr).expect("to be unparsed");

            let actual = format!("{ast}");

            assert_eq!(actual, expected);
        }
    }

    #[test]
    fn test_interval_scalar_to_expr() {
        let tests = [
            (
                interval_month_day_nano_lit("1 MONTH"),
                IntervalStyle::SQLStandard,
                "INTERVAL '1' MONTH",
            ),
            (
                interval_month_day_nano_lit("1.5 DAY"),
                IntervalStyle::SQLStandard,
                "INTERVAL '1 12:0:0.000' DAY TO SECOND",
            ),
            (
                interval_month_day_nano_lit("-1.5 DAY"),
                IntervalStyle::SQLStandard,
                "INTERVAL '-1 -12:0:0.000' DAY TO SECOND",
            ),
            (
                interval_month_day_nano_lit("1.51234 DAY"),
                IntervalStyle::SQLStandard,
                "INTERVAL '1 12:17:46.176' DAY TO SECOND",
            ),
            (
                interval_datetime_lit("1.51234 DAY"),
                IntervalStyle::SQLStandard,
                "INTERVAL '1 12:17:46.176' DAY TO SECOND",
            ),
            (
                interval_year_month_lit("1 YEAR"),
                IntervalStyle::SQLStandard,
                "INTERVAL '12' MONTH",
            ),
            (
                interval_month_day_nano_lit(
                    "1 YEAR 1 MONTH 1 DAY 3 HOUR 10 MINUTE 20 SECOND",
                ),
                IntervalStyle::PostgresVerbose,
                r#"INTERVAL '13 MONS 1 DAYS 3 HOURS 10 MINS 20.000000000 SECS'"#,
            ),
            (
                interval_month_day_nano_lit("1.5 MONTH"),
                IntervalStyle::PostgresVerbose,
                r#"INTERVAL '1 MONS 15 DAYS'"#,
            ),
            (
                interval_month_day_nano_lit("-3 MONTH"),
                IntervalStyle::PostgresVerbose,
                r#"INTERVAL '-3 MONS'"#,
            ),
            (
                interval_month_day_nano_lit("1 MONTH")
                    .add(interval_month_day_nano_lit("1 DAY")),
                IntervalStyle::PostgresVerbose,
                r#"(INTERVAL '1 MONS' + INTERVAL '1 DAYS')"#,
            ),
            (
                interval_month_day_nano_lit("1 MONTH")
                    .sub(interval_month_day_nano_lit("1 DAY")),
                IntervalStyle::PostgresVerbose,
                r#"(INTERVAL '1 MONS' - INTERVAL '1 DAYS')"#,
            ),
            (
                interval_datetime_lit("10 DAY 1 HOUR 10 MINUTE 20 SECOND"),
                IntervalStyle::PostgresVerbose,
                r#"INTERVAL '10 DAYS 1 HOURS 10 MINS 20.000 SECS'"#,
            ),
            (
                interval_datetime_lit("10 DAY 1.5 HOUR 10 MINUTE 20 SECOND"),
                IntervalStyle::PostgresVerbose,
                r#"INTERVAL '10 DAYS 1 HOURS 40 MINS 20.000 SECS'"#,
            ),
            (
                interval_year_month_lit("1 YEAR 1 MONTH"),
                IntervalStyle::PostgresVerbose,
                r#"INTERVAL '1 YEARS 1 MONS'"#,
            ),
            (
                interval_year_month_lit("1.5 YEAR 1 MONTH"),
                IntervalStyle::PostgresVerbose,
                r#"INTERVAL '1 YEARS 7 MONS'"#,
            ),
            (
                interval_year_month_lit("1 YEAR 1 MONTH"),
                IntervalStyle::MySQL,
                r#"INTERVAL 13 MONTH"#,
            ),
            (
                interval_month_day_nano_lit("1 YEAR -1 MONTH"),
                IntervalStyle::MySQL,
                r#"INTERVAL 11 MONTH"#,
            ),
            (
                interval_month_day_nano_lit("15 DAY"),
                IntervalStyle::MySQL,
                r#"INTERVAL 15 DAY"#,
            ),
            (
                interval_month_day_nano_lit("-40 HOURS"),
                IntervalStyle::MySQL,
                r#"INTERVAL -40 HOUR"#,
            ),
            (
                interval_datetime_lit("-1.5 DAY 1 HOUR"),
                IntervalStyle::MySQL,
                "INTERVAL -35 HOUR",
            ),
            (
                interval_datetime_lit("1000000 DAY 1.5 HOUR 10 MINUTE 20 SECOND"),
                IntervalStyle::MySQL,
                r#"INTERVAL 86400006020 SECOND"#,
            ),
            (
                interval_year_month_lit("0 DAY 0 HOUR"),
                IntervalStyle::MySQL,
                r#"INTERVAL 0 DAY"#,
            ),
            (
                interval_month_day_nano_lit("-1296000000 SECOND"),
                IntervalStyle::MySQL,
                r#"INTERVAL -15000 DAY"#,
            ),
        ];

        for (value, style, expected) in tests {
            let dialect = CustomDialectBuilder::new()
                .with_interval_style(style)
                .build();
            let unparser = Unparser::new(&dialect);

            let ast = unparser.expr_to_sql(&value).expect("to be unparsed");

            let actual = format!("{ast}");

            assert_eq!(actual, expected);
        }
    }

    #[test]
    fn test_float_scalar_to_expr() {
        let tests = [
            (Expr::Literal(ScalarValue::Float64(Some(3f64))), "3.0"),
            (Expr::Literal(ScalarValue::Float64(Some(3.1f64))), "3.1"),
            (Expr::Literal(ScalarValue::Float32(Some(-2f32))), "-2.0"),
            (
                Expr::Literal(ScalarValue::Float32(Some(-2.989f32))),
                "-2.989",
            ),
        ];
        for (value, expected) in tests {
            let dialect = CustomDialectBuilder::new().build();
            let unparser = Unparser::new(&dialect);

            let ast = unparser.expr_to_sql(&value).expect("to be unparsed");
            let actual = format!("{ast}");

            assert_eq!(actual, expected);
        }
    }

    #[test]
    fn test_cast_value_to_binary_expr() {
        let tests = [
            (
                Expr::Cast(Cast {
                    expr: Box::new(Expr::Literal(ScalarValue::Utf8(Some(
                        "blah".to_string(),
                    )))),
                    data_type: DataType::Binary,
                }),
                "'blah'",
            ),
            (
                Expr::Cast(Cast {
                    expr: Box::new(Expr::Literal(ScalarValue::Utf8(Some(
                        "blah".to_string(),
                    )))),
                    data_type: DataType::BinaryView,
                }),
                "'blah'",
            ),
        ];
        for (value, expected) in tests {
            let dialect = CustomDialectBuilder::new().build();
            let unparser = Unparser::new(&dialect);

            let ast = unparser.expr_to_sql(&value).expect("to be unparsed");
            let actual = format!("{ast}");

            assert_eq!(actual, expected);
        }
    }

    #[test]
    fn custom_dialect_use_char_for_utf8_cast() -> Result<()> {
        let default_dialect = CustomDialectBuilder::default().build();
        let mysql_custom_dialect = CustomDialectBuilder::new()
            .with_utf8_cast_dtype(ast::DataType::Char(None))
            .with_large_utf8_cast_dtype(ast::DataType::Char(None))
            .build();

        for (dialect, data_type, identifier) in [
            (&default_dialect, DataType::Utf8, "VARCHAR"),
            (&default_dialect, DataType::LargeUtf8, "TEXT"),
            (&mysql_custom_dialect, DataType::Utf8, "CHAR"),
            (&mysql_custom_dialect, DataType::LargeUtf8, "CHAR"),
        ] {
            let unparser = Unparser::new(dialect);

            let expr = Expr::Cast(Cast {
                expr: Box::new(col("a")),
                data_type,
            });
            let ast = unparser.expr_to_sql(&expr)?;

            let actual = format!("{}", ast);
            let expected = format!(r#"CAST(a AS {identifier})"#);

            assert_eq!(actual, expected);
        }
        Ok(())
    }

    #[test]
    fn custom_dialect_with_date_field_extract_style() -> Result<()> {
        for (extract_style, unit, expected) in [
            (
                DateFieldExtractStyle::DatePart,
                "YEAR",
                "date_part('YEAR', x)",
            ),
            (
                DateFieldExtractStyle::Extract,
                "YEAR",
                "EXTRACT(YEAR FROM x)",
            ),
            (DateFieldExtractStyle::Strftime, "YEAR", "strftime('%Y', x)"),
            (
                DateFieldExtractStyle::DatePart,
                "MONTH",
                "date_part('MONTH', x)",
            ),
            (
                DateFieldExtractStyle::Extract,
                "MONTH",
                "EXTRACT(MONTH FROM x)",
            ),
            (
                DateFieldExtractStyle::Strftime,
                "MONTH",
                "strftime('%m', x)",
            ),
            (
                DateFieldExtractStyle::DatePart,
                "DAY",
                "date_part('DAY', x)",
            ),
            (DateFieldExtractStyle::Strftime, "DAY", "strftime('%d', x)"),
            (DateFieldExtractStyle::Extract, "DAY", "EXTRACT(DAY FROM x)"),
        ] {
            let dialect = CustomDialectBuilder::new()
                .with_date_field_extract_style(extract_style)
                .build();

            let unparser = Unparser::new(&dialect);
            let expr = ScalarUDF::new_from_impl(
                datafusion_functions::datetime::date_part::DatePartFunc::new(),
            )
            .call(vec![Expr::Literal(ScalarValue::new_utf8(unit)), col("x")]);

            let ast = unparser.expr_to_sql(&expr)?;
            let actual = format!("{}", ast);

            assert_eq!(actual, expected);
        }
        Ok(())
    }

    #[test]
    fn custom_dialect_with_int64_cast_dtype() -> Result<()> {
        let default_dialect = CustomDialectBuilder::new().build();
        let mysql_dialect = CustomDialectBuilder::new()
            .with_int64_cast_dtype(ast::DataType::Custom(
                ObjectName(vec![Ident::new("SIGNED")]),
                vec![],
            ))
            .build();

        for (dialect, identifier) in
            [(default_dialect, "BIGINT"), (mysql_dialect, "SIGNED")]
        {
            let unparser = Unparser::new(&dialect);
            let expr = Expr::Cast(Cast {
                expr: Box::new(col("a")),
                data_type: DataType::Int64,
            });
            let ast = unparser.expr_to_sql(&expr)?;

            let actual = format!("{}", ast);
            let expected = format!(r#"CAST(a AS {identifier})"#);

            assert_eq!(actual, expected);
        }
        Ok(())
    }

    #[test]
    fn custom_dialect_with_int32_cast_dtype() -> Result<()> {
        let default_dialect = CustomDialectBuilder::new().build();
        let mysql_dialect = CustomDialectBuilder::new()
            .with_int32_cast_dtype(ast::DataType::Custom(
                ObjectName(vec![Ident::new("SIGNED")]),
                vec![],
            ))
            .build();

        for (dialect, identifier) in
            [(default_dialect, "INTEGER"), (mysql_dialect, "SIGNED")]
        {
            let unparser = Unparser::new(&dialect);
            let expr = Expr::Cast(Cast {
                expr: Box::new(col("a")),
                data_type: DataType::Int32,
            });
            let ast = unparser.expr_to_sql(&expr)?;

            let actual = format!("{}", ast);
            let expected = format!(r#"CAST(a AS {identifier})"#);

            assert_eq!(actual, expected);
        }
        Ok(())
    }

    #[test]
    fn custom_dialect_with_timestamp_cast_dtype() -> Result<()> {
        let default_dialect = CustomDialectBuilder::new().build();
        let mysql_dialect = CustomDialectBuilder::new()
            .with_timestamp_cast_dtype(
                ast::DataType::Datetime(None),
                ast::DataType::Datetime(None),
            )
            .build();

        let timestamp = DataType::Timestamp(TimeUnit::Nanosecond, None);
        let timestamp_with_tz =
            DataType::Timestamp(TimeUnit::Nanosecond, Some("+08:00".into()));

        for (dialect, data_type, identifier) in [
            (&default_dialect, &timestamp, "TIMESTAMP"),
            (
                &default_dialect,
                &timestamp_with_tz,
                "TIMESTAMP WITH TIME ZONE",
            ),
            (&mysql_dialect, &timestamp, "DATETIME"),
            (&mysql_dialect, &timestamp_with_tz, "DATETIME"),
        ] {
            let unparser = Unparser::new(dialect);
            let expr = Expr::Cast(Cast {
                expr: Box::new(col("a")),
                data_type: data_type.clone(),
            });
            let ast = unparser.expr_to_sql(&expr)?;

            let actual = format!("{}", ast);
            let expected = format!(r#"CAST(a AS {identifier})"#);

            assert_eq!(actual, expected);
        }
        Ok(())
    }

    #[test]
    fn custom_dialect_with_timestamp_cast_dtype_scalar_expr() -> Result<()> {
        let default_dialect = CustomDialectBuilder::new().build();
        let mysql_dialect = CustomDialectBuilder::new()
            .with_timestamp_cast_dtype(
                ast::DataType::Datetime(None),
                ast::DataType::Datetime(None),
            )
            .build();

        for (dialect, identifier) in [
            (&default_dialect, "TIMESTAMP"),
            (&mysql_dialect, "DATETIME"),
        ] {
            let unparser = Unparser::new(dialect);
            let expr = Expr::Literal(ScalarValue::TimestampMillisecond(
                Some(1738285549123),
                None,
            ));
            let ast = unparser.expr_to_sql(&expr)?;

            let actual = format!("{}", ast);
            let expected = format!(r#"CAST('2025-01-31 01:05:49.123' AS {identifier})"#);

            assert_eq!(actual, expected);
        }
        Ok(())
    }

    #[test]
    fn custom_dialect_date32_ast_dtype() -> Result<()> {
        let default_dialect = CustomDialectBuilder::default().build();
        let sqlite_custom_dialect = CustomDialectBuilder::new()
            .with_date32_cast_dtype(ast::DataType::Text)
            .build();

        for (dialect, data_type, identifier) in [
            (&default_dialect, DataType::Date32, "DATE"),
            (&sqlite_custom_dialect, DataType::Date32, "TEXT"),
        ] {
            let unparser = Unparser::new(dialect);

            let expr = Expr::Cast(Cast {
                expr: Box::new(col("a")),
                data_type,
            });
            let ast = unparser.expr_to_sql(&expr)?;

            let actual = format!("{}", ast);
            let expected = format!(r#"CAST(a AS {identifier})"#);

            assert_eq!(actual, expected);
        }
        Ok(())
    }

    #[test]
    fn custom_dialect_division_operator() -> Result<()> {
        let default_dialect = CustomDialectBuilder::new().build();
        let duckdb_dialect = CustomDialectBuilder::new()
            .with_division_operator(BinaryOperator::DuckIntegerDivide)
            .build();

        for (dialect, expected) in
            [(default_dialect, "(a / b)"), (duckdb_dialect, "(a // b)")]
        {
            let unparser = Unparser::new(&dialect);
            let expr = Expr::BinaryExpr(BinaryExpr {
                left: Box::new(col("a")),
                op: Operator::Divide,
                right: Box::new(col("b")),
            });
            let ast = unparser.expr_to_sql(&expr)?;

            let actual = format!("{}", ast);
            let expected = expected.to_string();

            assert_eq!(actual, expected);
        }
        Ok(())
    }

    #[test]
    fn test_cast_value_to_dict_expr() {
        let tests = [(
            Expr::Cast(Cast {
                expr: Box::new(Expr::Literal(ScalarValue::Utf8(Some(
                    "variation".to_string(),
                )))),
                data_type: DataType::Dictionary(Box::new(Int8), Box::new(DataType::Utf8)),
            }),
            "'variation'",
        )];
        for (value, expected) in tests {
            let dialect = CustomDialectBuilder::new().build();
            let unparser = Unparser::new(&dialect);

            let ast = unparser.expr_to_sql(&value).expect("to be unparsed");
            let actual = format!("{ast}");

            assert_eq!(actual, expected);
        }
    }

    #[test]
    fn test_round_scalar_fn_to_expr() -> Result<()> {
        let default_dialect: Arc<dyn Dialect> = Arc::new(
            CustomDialectBuilder::new()
                .with_identifier_quote_style('"')
                .build(),
        );
        let postgres_dialect: Arc<dyn Dialect> = Arc::new(PostgreSqlDialect {});

        for (dialect, identifier) in
            [(default_dialect, "DOUBLE"), (postgres_dialect, "NUMERIC")]
        {
            let unparser = Unparser::new(dialect.as_ref());
            let expr = Expr::ScalarFunction(ScalarFunction {
                func: Arc::new(ScalarUDF::from(
                    datafusion_functions::math::round::RoundFunc::new(),
                )),
                args: vec![
                    Expr::Cast(Cast {
                        expr: Box::new(col("a")),
                        data_type: DataType::Float64,
                    }),
                    Expr::Literal(ScalarValue::Int64(Some(2))),
                ],
            });
            let ast = unparser.expr_to_sql(&expr)?;

            let actual = format!("{}", ast);
            let expected = format!(r#"round(CAST("a" AS {identifier}), 2)"#);

            assert_eq!(actual, expected);
        }
        Ok(())
    }

    #[test]
    fn test_window_func_support_window_frame() -> Result<()> {
        let default_dialect: Arc<dyn Dialect> =
            Arc::new(CustomDialectBuilder::new().build());

        let test_dialect: Arc<dyn Dialect> = Arc::new(
            CustomDialectBuilder::new()
                .with_window_func_support_window_frame(false)
                .build(),
        );

        for (dialect, expected) in [
            (
                default_dialect,
                "rank() OVER (ORDER BY a ASC NULLS FIRST ROWS BETWEEN UNBOUNDED PRECEDING AND UNBOUNDED FOLLOWING)",
            ),
            (test_dialect, "rank() OVER (ORDER BY a ASC NULLS FIRST)"),
        ] {
            let unparser = Unparser::new(dialect.as_ref());
            let func = WindowFunctionDefinition::WindowUDF(rank_udwf());
            let mut window_func = WindowFunction::new(func, vec![]);
            window_func.params.order_by = vec![Sort::new(col("a"), true, true)];
            let expr = Expr::WindowFunction(window_func);
            let ast = unparser.expr_to_sql(&expr)?;

            let actual = ast.to_string();
            let expected = expected.to_string();

            assert_eq!(actual, expected);
        }
        Ok(())
    }

    #[test]
    fn test_dictionary_to_sql() -> Result<()> {
        let dialect = CustomDialectBuilder::new().build();

        let unparser = Unparser::new(&dialect);

        let ast_dtype = unparser.arrow_dtype_to_ast_dtype(&DataType::Dictionary(
            Box::new(DataType::Int32),
            Box::new(DataType::Utf8),
        ))?;

        assert_eq!(ast_dtype, ast::DataType::Varchar(None));

        Ok(())
    }

    #[test]
    fn test_utf8_view_to_sql() -> Result<()> {
        let dialect = CustomDialectBuilder::new()
            .with_utf8_cast_dtype(ast::DataType::Char(None))
            .build();
        let unparser = Unparser::new(&dialect);

        let ast_dtype = unparser.arrow_dtype_to_ast_dtype(&DataType::Utf8View)?;

        assert_eq!(ast_dtype, ast::DataType::Char(None));

        let expr = cast(col("a"), DataType::Utf8View);
        let ast = unparser.expr_to_sql(&expr)?;

        let actual = format!("{}", ast);
        let expected = r#"CAST(a AS CHAR)"#.to_string();

        assert_eq!(actual, expected);

        let expr = col("a").eq(lit(ScalarValue::Utf8View(Some("hello".to_string()))));
        let ast = unparser.expr_to_sql(&expr)?;

        let actual = format!("{}", ast);
        let expected = r#"(a = 'hello')"#.to_string();

        assert_eq!(actual, expected);

        let expr = col("a").is_not_null();

        let ast = unparser.expr_to_sql(&expr)?;
        let actual = format!("{}", ast);
        let expected = r#"a IS NOT NULL"#.to_string();

        assert_eq!(actual, expected);

        let expr = col("a").is_null();

        let ast = unparser.expr_to_sql(&expr)?;
        let actual = format!("{}", ast);
        let expected = r#"a IS NULL"#.to_string();

        assert_eq!(actual, expected);

        Ok(())
    }

    #[test]
    fn test_custom_scalar_overrides_duckdb() -> Result<()> {
        let duckdb_default = DuckDBDialect::new();
        let duckdb_extended = DuckDBDialect::new().with_custom_scalar_overrides(vec![(
            "dummy_udf",
            Box::new(|unparser: &Unparser, args: &[Expr]| {
                unparser.scalar_function_to_sql("smart_udf", args).map(Some)
            }) as ScalarFnToSqlHandler,
        )]);

        for (dialect, expected) in [
            (duckdb_default, r#"dummy_udf("a", "b")"#),
            (duckdb_extended, r#"smart_udf("a", "b")"#),
        ] {
            let unparser = Unparser::new(&dialect);
            let expr =
                ScalarUDF::new_from_impl(DummyUDF::new()).call(vec![col("a"), col("b")]);
            let actual = format!("{}", unparser.expr_to_sql(&expr)?);
            assert_eq!(actual, expected);
        }

        Ok(())
    }
}<|MERGE_RESOLUTION|>--- conflicted
+++ resolved
@@ -1661,14 +1661,8 @@
     use datafusion_expr::{
         case, cast, col, cube, exists, grouping_set, interval_datetime_lit,
         interval_year_month_lit, lit, not, not_exists, out_ref_col, placeholder, rollup,
-<<<<<<< HEAD
-        table_scan, try_cast, when, wildcard, ColumnarValue, ScalarFunctionArgs,
-        ScalarUDF, ScalarUDFImpl, Signature, Volatility, WindowFrame,
-        WindowFunctionDefinition,
-=======
-        table_scan, try_cast, when, ScalarUDF, ScalarUDFImpl, Signature, Volatility,
-        WindowFrame, WindowFunctionDefinition,
->>>>>>> a27a9288
+        table_scan, try_cast, when, ColumnarValue, ScalarFunctionArgs, ScalarUDF,
+        ScalarUDFImpl, Signature, Volatility, WindowFrame, WindowFunctionDefinition,
     };
     use datafusion_expr::{interval_month_day_nano_lit, ExprFunctionExt};
     use datafusion_functions::expr_fn::{get_field, named_struct};
