--- conflicted
+++ resolved
@@ -287,32 +287,18 @@
             }),
             Expr::AggregateFunction(agg) => {
                 let func_name = agg.func.name();
-<<<<<<< HEAD
-                let within_group = if agg.func.is_ordered_set_aggregate().unwrap_or(false) {
-                    agg.order_by
-                        .as_ref()
-                        .unwrap_or(&Vec::new())
-                        .iter()
-                        .map(|sort_expr| self.sort_to_sql(sort_expr))
-                        .collect::<Result<Vec<_>>>()?
-                } else {
-                    Vec::new()
-                };
-=======
                 let AggregateFunctionParams {
                     distinct,
                     args,
                     filter,
                     ..
                 } = &agg.params;
->>>>>>> cf2b7e60
 
                 let args = self.function_args_to_sql(args)?;
                 let filter = match filter {
                     Some(filter) => Some(Box::new(self.expr_to_sql_inner(filter)?)),
                     None => None,
                 };
-
                 Ok(ast::Expr::Function(Function {
                     name: ObjectName(vec![Ident {
                         value: func_name.to_string(),
