// Licensed to the Apache Software Foundation (ASF) under one
// or more contributor license agreements.  See the NOTICE file
// distributed with this work for additional information
// regarding copyright ownership.  The ASF licenses this file
// to you under the Apache License, Version 2.0 (the
// "License"); you may not use this file except in compliance
// with the License.  You may obtain a copy of the License at
//
//   http://www.apache.org/licenses/LICENSE-2.0
//
// Unless required by applicable law or agreed to in writing,
// software distributed under the License is distributed on an
// "AS IS" BASIS, WITHOUT WARRANTIES OR CONDITIONS OF ANY
// KIND, either express or implied.  See the License for the
// specific language governing permissions and limitations
// under the License.

use datafusion_expr::expr::{AggregateFunctionParams, Unnest, WindowFunctionParams};
use sqlparser::ast::Value::SingleQuotedString;
use sqlparser::ast::{
    self, Array, BinaryOperator, CaseWhen, DuplicateTreatment, Expr as AstExpr, Function,
    Ident, Interval, ObjectName, OrderByOptions, Subscript, TimezoneInfo, UnaryOperator,
    ValueWithSpan,
};
use std::sync::Arc;
use std::vec;

use super::Unparser;
use super::dialect::IntervalStyle;
use arrow::array::{
    ArrayRef, Date32Array, Date64Array, PrimitiveArray,
    types::{
        ArrowTemporalType, Time32MillisecondType, Time32SecondType,
        Time64MicrosecondType, Time64NanosecondType, TimestampMicrosecondType,
        TimestampMillisecondType, TimestampNanosecondType, TimestampSecondType,
    },
};
use arrow::datatypes::{
<<<<<<< HEAD
    DataType, Decimal128Type, Decimal256Type, Decimal32Type, Decimal64Type, DecimalType,
    Field, FieldRef,
=======
    DataType, Decimal32Type, Decimal64Type, Decimal128Type, Decimal256Type, DecimalType,
>>>>>>> efd793ba
};
use arrow::util::display::array_value_to_string;
use datafusion_common::{
    Column, Result, ScalarValue, assert_eq_or_internal_err, assert_or_internal_err,
    internal_datafusion_err, internal_err, not_impl_err, plan_err,
};
use datafusion_expr::{
    Between, BinaryExpr, Case, Cast, Expr, GroupingSet, Like, Operator, TryCast,
    expr::{Alias, Exists, InList, ScalarFunction, Sort, WindowFunction},
};
use sqlparser::ast::helpers::attached_token::AttachedToken;
use sqlparser::tokenizer::Span;

/// Convert a DataFusion [`Expr`] to [`ast::Expr`]
///
/// This function is the opposite of [`SqlToRel::sql_to_expr`] and can be used
/// to, among other things, convert [`Expr`]s to SQL strings. Such strings could
/// be used to pass filters or other expressions to another SQL engine.
///
/// # Errors
///
/// Throws an error if [`Expr`] can not be represented by an [`ast::Expr`]
///
/// # See Also
///
/// * [`Unparser`] for more control over the conversion to SQL
/// * [`plan_to_sql`] for converting a [`LogicalPlan`] to SQL
///
/// # Example
/// ```
/// use datafusion_expr::{col, lit};
/// use datafusion_sql::unparser::expr_to_sql;
/// let expr = col("a").gt(lit(4)); // form an expression `a > 4`
/// let sql = expr_to_sql(&expr).unwrap(); // convert to ast::Expr, using
/// assert_eq!(sql.to_string(), "(a > 4)"); // use Display impl for SQL text
/// ```
///
/// [`SqlToRel::sql_to_expr`]: crate::planner::SqlToRel::sql_to_expr
/// [`plan_to_sql`]: crate::unparser::plan_to_sql
/// [`LogicalPlan`]: datafusion_expr::logical_plan::LogicalPlan
pub fn expr_to_sql(expr: &Expr) -> Result<ast::Expr> {
    let unparser = Unparser::default();
    unparser.expr_to_sql(expr)
}

const LOWEST: &BinaryOperator = &BinaryOperator::Or;
// Closest precedence we have to IS operator is BitwiseAnd (any other) in PG docs
// (https://www.postgresql.org/docs/7.2/sql-precedence.html)
const IS: &BinaryOperator = &BinaryOperator::BitwiseAnd;

impl Unparser<'_> {
    pub fn expr_to_sql(&self, expr: &Expr) -> Result<ast::Expr> {
        let mut root_expr = self.expr_to_sql_inner(expr)?;
        if self.pretty {
            root_expr = self.remove_unnecessary_nesting(root_expr, LOWEST, LOWEST);
        }
        Ok(root_expr)
    }

    #[cfg_attr(feature = "recursive_protection", recursive::recursive)]
    fn expr_to_sql_inner(&self, expr: &Expr) -> Result<ast::Expr> {
        match expr {
            Expr::InList(InList {
                expr,
                list,
                negated,
            }) => {
                let list_expr = list
                    .iter()
                    .map(|e| self.expr_to_sql_inner(e))
                    .collect::<Result<Vec<_>>>()?;
                Ok(ast::Expr::InList {
                    expr: Box::new(self.expr_to_sql_inner(expr)?),
                    list: list_expr,
                    negated: *negated,
                })
            }
            Expr::ScalarFunction(ScalarFunction { func, args }) => {
                let func_name = func.name();

                if let Some(expr) = self
                    .dialect
                    .scalar_function_to_sql_overrides(self, func_name, args)?
                {
                    return Ok(expr);
                }

                self.scalar_function_to_sql(func_name, args)
            }
            Expr::Between(Between {
                expr,
                negated,
                low,
                high,
            }) => {
                let sql_parser_expr = self.expr_to_sql_inner(expr)?;
                let sql_low = self.expr_to_sql_inner(low)?;
                let sql_high = self.expr_to_sql_inner(high)?;
                Ok(ast::Expr::Nested(Box::new(self.between_op_to_sql(
                    sql_parser_expr,
                    *negated,
                    sql_low,
                    sql_high,
                ))))
            }
            Expr::Column(col) => self.col_to_sql(col),
            Expr::BinaryExpr(BinaryExpr { left, op, right }) => {
                let l = self.expr_to_sql_inner(left.as_ref())?;
                let r = self.expr_to_sql_inner(right.as_ref())?;
                let op = self.op_to_sql(op)?;

                Ok(ast::Expr::Nested(Box::new(self.binary_op_to_sql(l, r, op))))
            }
            Expr::Case(Case {
                expr,
                when_then_expr,
                else_expr,
            }) => {
                let conditions = when_then_expr
                    .iter()
                    .map(|(cond, result)| {
                        Ok(CaseWhen {
                            condition: self.expr_to_sql_inner(cond)?,
                            result: self.expr_to_sql_inner(result)?,
                        })
                    })
                    .collect::<Result<Vec<CaseWhen>>>()?;

                let operand = match expr.as_ref() {
                    Some(e) => match self.expr_to_sql_inner(e) {
                        Ok(sql_expr) => Some(Box::new(sql_expr)),
                        Err(_) => None,
                    },
                    None => None,
                };
                let else_result = match else_expr.as_ref() {
                    Some(e) => match self.expr_to_sql_inner(e) {
                        Ok(sql_expr) => Some(Box::new(sql_expr)),
                        Err(_) => None,
                    },
                    None => None,
                };

                Ok(ast::Expr::Case {
                    operand,
                    conditions,
                    else_result,
                    case_token: AttachedToken::empty(),
                    end_token: AttachedToken::empty(),
                })
            }
            Expr::Cast(Cast { expr, field }) => Ok(self.cast_to_sql(expr, field)?),
            Expr::Literal(value, _) => Ok(self.scalar_to_sql(value)?),
            Expr::Alias(Alias { expr, name: _, .. }) => self.expr_to_sql_inner(expr),
            Expr::WindowFunction(window_fun) => {
                let WindowFunction {
                    fun,
                    params:
                        WindowFunctionParams {
                            args,
                            partition_by,
                            order_by,
                            window_frame,
                            filter,
                            distinct,
                            ..
                        },
                } = window_fun.as_ref();
                let func_name = fun.name();

                let args = self.function_args_to_sql(args)?;

                let units = match window_frame.units {
                    datafusion_expr::window_frame::WindowFrameUnits::Rows => {
                        ast::WindowFrameUnits::Rows
                    }
                    datafusion_expr::window_frame::WindowFrameUnits::Range => {
                        ast::WindowFrameUnits::Range
                    }
                    datafusion_expr::window_frame::WindowFrameUnits::Groups => {
                        ast::WindowFrameUnits::Groups
                    }
                };

                let order_by = order_by
                    .iter()
                    .map(|sort_expr| self.sort_to_sql(sort_expr))
                    .collect::<Result<Vec<_>>>()?;

                let start_bound = self.convert_bound(&window_frame.start_bound)?;
                let end_bound = self.convert_bound(&window_frame.end_bound)?;

                let window_frame = if self.dialect.window_func_support_window_frame(
                    func_name,
                    &start_bound,
                    &end_bound,
                ) {
                    Some(ast::WindowFrame {
                        units,
                        start_bound,
                        end_bound: Some(end_bound),
                    })
                } else {
                    None
                };

                let over = Some(ast::WindowType::WindowSpec(ast::WindowSpec {
                    window_name: None,
                    partition_by: partition_by
                        .iter()
                        .map(|e| self.expr_to_sql_inner(e))
                        .collect::<Result<Vec<_>>>()?,
                    order_by,
                    window_frame,
                }));

                Ok(ast::Expr::Function(Function {
                    name: ObjectName::from(vec![Ident {
                        value: func_name.to_string(),
                        quote_style: None,
                        span: Span::empty(),
                    }]),
                    args: ast::FunctionArguments::List(ast::FunctionArgumentList {
                        duplicate_treatment: distinct
                            .then_some(DuplicateTreatment::Distinct),
                        args,
                        clauses: vec![],
                    }),
                    filter: filter
                        .as_ref()
                        .map(|f| self.expr_to_sql_inner(f).map(Box::new))
                        .transpose()?,
                    null_treatment: None,
                    over,
                    within_group: vec![],
                    parameters: ast::FunctionArguments::None,
                    uses_odbc_syntax: false,
                }))
            }
            Expr::SimilarTo(Like {
                negated,
                expr,
                pattern,
                escape_char,
                case_insensitive: _,
            }) => Ok(ast::Expr::Like {
                negated: *negated,
                expr: Box::new(self.expr_to_sql_inner(expr)?),
                pattern: Box::new(self.expr_to_sql_inner(pattern)?),
                escape_char: escape_char.map(|c| SingleQuotedString(c.to_string())),
                any: false,
            }),
            Expr::Like(Like {
                negated,
                expr,
                pattern,
                escape_char,
                case_insensitive,
            }) => {
                if *case_insensitive {
                    Ok(ast::Expr::ILike {
                        negated: *negated,
                        expr: Box::new(self.expr_to_sql_inner(expr)?),
                        pattern: Box::new(self.expr_to_sql_inner(pattern)?),
                        escape_char: escape_char
                            .map(|c| SingleQuotedString(c.to_string())),
                        any: false,
                    })
                } else {
                    Ok(ast::Expr::Like {
                        negated: *negated,
                        expr: Box::new(self.expr_to_sql_inner(expr)?),
                        pattern: Box::new(self.expr_to_sql_inner(pattern)?),
                        escape_char: escape_char
                            .map(|c| SingleQuotedString(c.to_string())),
                        any: false,
                    })
                }
            }

            Expr::AggregateFunction(agg) => {
                let func_name = agg.func.name();
                let AggregateFunctionParams {
                    distinct,
                    args,
                    filter,
                    order_by,
                    ..
                } = &agg.params;

                let args = self.function_args_to_sql(args)?;
                let filter = match filter {
                    Some(filter) => Some(Box::new(self.expr_to_sql_inner(filter)?)),
                    None => None,
                };
                let within_group: Vec<ast::OrderByExpr> =
                    if agg.func.supports_within_group_clause() {
                        order_by
                            .iter()
                            .map(|sort_expr| self.sort_to_sql(sort_expr))
                            .collect::<Result<Vec<ast::OrderByExpr>>>()?
                    } else {
                        Vec::new()
                    };
                Ok(ast::Expr::Function(Function {
                    name: ObjectName::from(vec![Ident {
                        value: func_name.to_string(),
                        quote_style: None,
                        span: Span::empty(),
                    }]),
                    args: ast::FunctionArguments::List(ast::FunctionArgumentList {
                        duplicate_treatment: distinct
                            .then_some(DuplicateTreatment::Distinct),
                        args,
                        clauses: vec![],
                    }),
                    filter,
                    null_treatment: None,
                    over: None,
                    within_group,
                    parameters: ast::FunctionArguments::None,
                    uses_odbc_syntax: false,
                }))
            }
            Expr::ScalarSubquery(subq) => {
                let sub_statement = self.plan_to_sql(subq.subquery.as_ref())?;
                let sub_query = if let ast::Statement::Query(inner_query) = sub_statement
                {
                    inner_query
                } else {
                    return plan_err!(
                        "Subquery must be a Query, but found {sub_statement:?}"
                    );
                };
                Ok(ast::Expr::Subquery(sub_query))
            }
            Expr::InSubquery(insubq) => {
                let inexpr = Box::new(self.expr_to_sql_inner(insubq.expr.as_ref())?);
                let sub_statement =
                    self.plan_to_sql(insubq.subquery.subquery.as_ref())?;
                let sub_query = if let ast::Statement::Query(inner_query) = sub_statement
                {
                    inner_query
                } else {
                    return plan_err!(
                        "Subquery must be a Query, but found {sub_statement:?}"
                    );
                };
                Ok(ast::Expr::InSubquery {
                    expr: inexpr,
                    subquery: sub_query,
                    negated: insubq.negated,
                })
            }
            Expr::Exists(Exists { subquery, negated }) => {
                let sub_statement = self.plan_to_sql(subquery.subquery.as_ref())?;
                let sub_query = if let ast::Statement::Query(inner_query) = sub_statement
                {
                    inner_query
                } else {
                    return plan_err!(
                        "Subquery must be a Query, but found {sub_statement:?}"
                    );
                };
                Ok(ast::Expr::Exists {
                    subquery: sub_query,
                    negated: *negated,
                })
            }
            Expr::IsNull(expr) => {
                Ok(ast::Expr::IsNull(Box::new(self.expr_to_sql_inner(expr)?)))
            }
            Expr::IsNotNull(expr) => Ok(ast::Expr::IsNotNull(Box::new(
                self.expr_to_sql_inner(expr)?,
            ))),
            Expr::IsTrue(expr) => {
                Ok(ast::Expr::IsTrue(Box::new(self.expr_to_sql_inner(expr)?)))
            }
            Expr::IsNotTrue(expr) => Ok(ast::Expr::IsNotTrue(Box::new(
                self.expr_to_sql_inner(expr)?,
            ))),
            Expr::IsFalse(expr) => {
                Ok(ast::Expr::IsFalse(Box::new(self.expr_to_sql_inner(expr)?)))
            }
            Expr::IsNotFalse(expr) => Ok(ast::Expr::IsNotFalse(Box::new(
                self.expr_to_sql_inner(expr)?,
            ))),
            Expr::IsUnknown(expr) => Ok(ast::Expr::IsUnknown(Box::new(
                self.expr_to_sql_inner(expr)?,
            ))),
            Expr::IsNotUnknown(expr) => Ok(ast::Expr::IsNotUnknown(Box::new(
                self.expr_to_sql_inner(expr)?,
            ))),
            Expr::Not(expr) => {
                let sql_parser_expr = self.expr_to_sql_inner(expr)?;
                Ok(AstExpr::UnaryOp {
                    op: UnaryOperator::Not,
                    expr: Box::new(sql_parser_expr),
                })
            }
            Expr::Negative(expr) => {
                let sql_parser_expr = self.expr_to_sql_inner(expr)?;
                Ok(AstExpr::UnaryOp {
                    op: UnaryOperator::Minus,
                    expr: Box::new(sql_parser_expr),
                })
            }
            Expr::ScalarVariable(_, ids) => {
                assert_or_internal_err!(!ids.is_empty(), "Not a valid ScalarVariable");

                Ok(if ids.len() == 1 {
                    ast::Expr::Identifier(
                        self.new_ident_without_quote_style(ids[0].to_string()),
                    )
                } else {
                    ast::Expr::CompoundIdentifier(
                        ids.iter()
                            .map(|i| self.new_ident_without_quote_style(i.to_string()))
                            .collect(),
                    )
                })
            }
            Expr::TryCast(TryCast { expr, field }) => {
                let inner_expr = self.expr_to_sql_inner(expr)?;
                Ok(ast::Expr::Cast {
                    kind: ast::CastKind::TryCast,
                    expr: Box::new(inner_expr),
                    data_type: self.arrow_dtype_to_ast_dtype(field)?,
                    format: None,
                })
            }
            // TODO: unparsing wildcard addition options
            #[expect(deprecated)]
            Expr::Wildcard { qualifier, .. } => {
                let attached_token = AttachedToken::empty();
                if let Some(qualifier) = qualifier {
                    let idents: Vec<Ident> =
                        qualifier.to_vec().into_iter().map(Ident::new).collect();
                    Ok(ast::Expr::QualifiedWildcard(
                        ObjectName::from(idents),
                        attached_token,
                    ))
                } else {
                    Ok(ast::Expr::Wildcard(attached_token))
                }
            }
            Expr::GroupingSet(grouping_set) => match grouping_set {
                GroupingSet::GroupingSets(grouping_sets) => {
                    let expr_ast_sets = grouping_sets
                        .iter()
                        .map(|set| {
                            set.iter()
                                .map(|e| self.expr_to_sql_inner(e))
                                .collect::<Result<Vec<_>>>()
                        })
                        .collect::<Result<Vec<_>>>()?;

                    Ok(ast::Expr::GroupingSets(expr_ast_sets))
                }
                GroupingSet::Cube(cube) => {
                    let expr_ast_sets = cube
                        .iter()
                        .map(|e| {
                            let sql = self.expr_to_sql_inner(e)?;
                            Ok(vec![sql])
                        })
                        .collect::<Result<Vec<_>>>()?;
                    Ok(ast::Expr::Cube(expr_ast_sets))
                }
                GroupingSet::Rollup(rollup) => {
                    let expr_ast_sets: Vec<Vec<AstExpr>> = rollup
                        .iter()
                        .map(|e| {
                            let sql = self.expr_to_sql_inner(e)?;
                            Ok(vec![sql])
                        })
                        .collect::<Result<Vec<_>>>()?;
                    Ok(ast::Expr::Rollup(expr_ast_sets))
                }
            },
            Expr::Placeholder(p) => {
                Ok(ast::Expr::value(ast::Value::Placeholder(p.id.to_string())))
            }
            Expr::OuterReferenceColumn(_, col) => self.col_to_sql(col),
            Expr::Unnest(unnest) => self.unnest_to_sql(unnest),
        }
    }

    pub fn scalar_function_to_sql(
        &self,
        func_name: &str,
        args: &[Expr],
    ) -> Result<ast::Expr> {
        match func_name {
            "make_array" => self.make_array_to_sql(args),
            "array_element" => self.array_element_to_sql(args),
            "named_struct" => self.named_struct_to_sql(args),
            "get_field" => self.get_field_to_sql(args),
            "map" => self.map_to_sql(args),
            // TODO: support for the construct and access functions of the `map` type
            _ => self.scalar_function_to_sql_internal(func_name, args),
        }
    }

    fn scalar_function_to_sql_internal(
        &self,
        func_name: &str,
        args: &[Expr],
    ) -> Result<ast::Expr> {
        let args = self.function_args_to_sql(args)?;
        Ok(ast::Expr::Function(Function {
            name: ObjectName::from(vec![Ident {
                value: func_name.to_string(),
                quote_style: None,
                span: Span::empty(),
            }]),
            args: ast::FunctionArguments::List(ast::FunctionArgumentList {
                duplicate_treatment: None,
                args,
                clauses: vec![],
            }),
            filter: None,
            null_treatment: None,
            over: None,
            within_group: vec![],
            parameters: ast::FunctionArguments::None,
            uses_odbc_syntax: false,
        }))
    }

    fn make_array_to_sql(&self, args: &[Expr]) -> Result<ast::Expr> {
        let args = args
            .iter()
            .map(|e| self.expr_to_sql(e))
            .collect::<Result<Vec<_>>>()?;
        Ok(ast::Expr::Array(Array {
            elem: args,
            named: false,
        }))
    }

    fn scalar_value_list_to_sql(&self, array: &ArrayRef) -> Result<ast::Expr> {
        let mut elem = Vec::new();
        for i in 0..array.len() {
            let value = ScalarValue::try_from_array(&array, i)?;
            elem.push(self.scalar_to_sql(&value)?);
        }

        Ok(ast::Expr::Array(Array { elem, named: false }))
    }

    fn array_element_to_sql(&self, args: &[Expr]) -> Result<ast::Expr> {
        assert_eq_or_internal_err!(
            args.len(),
            2,
            "array_element must have exactly 2 arguments"
        );
        let array = self.expr_to_sql(&args[0])?;
        let index = self.expr_to_sql(&args[1])?;
        Ok(ast::Expr::CompoundFieldAccess {
            root: Box::new(array),
            access_chain: vec![ast::AccessExpr::Subscript(Subscript::Index { index })],
        })
    }

    fn named_struct_to_sql(&self, args: &[Expr]) -> Result<ast::Expr> {
        assert_or_internal_err!(
            args.len().is_multiple_of(2),
            "named_struct must have an even number of arguments"
        );

        let args = args
            .chunks_exact(2)
            .map(|chunk| {
                let key = match &chunk[0] {
                    Expr::Literal(ScalarValue::Utf8(Some(s)), _) => self.new_ident_quoted_if_needs(s.to_string()),
                    _ => return internal_err!("named_struct expects even arguments to be strings, but received: {:?}", &chunk[0])
                };

                Ok(ast::DictionaryField {
                    key,
                    value: Box::new(self.expr_to_sql(&chunk[1])?),
                })
            })
            .collect::<Result<Vec<_>>>()?;

        Ok(ast::Expr::Dictionary(args))
    }

    fn get_field_to_sql(&self, args: &[Expr]) -> Result<ast::Expr> {
        assert_eq_or_internal_err!(
            args.len(),
            2,
            "get_field must have exactly 2 arguments"
        );

        let field = match &args[1] {
            Expr::Literal(lit, _) => self.new_ident_quoted_if_needs(lit.to_string()),
            _ => {
                return internal_err!(
                    "get_field expects second argument to be a string, but received: {:?}",
                    &args[1]
                );
            }
        };

        match &args[0] {
            Expr::Column(col) => {
                let mut id = match self.col_to_sql(col)? {
                    ast::Expr::Identifier(ident) => vec![ident],
                    ast::Expr::CompoundIdentifier(idents) => idents,
                    other => {
                        return internal_err!(
                            "expected col_to_sql to return an Identifier or CompoundIdentifier, but received: {:?}",
                            other
                        );
                    }
                };
                id.push(field);
                Ok(ast::Expr::CompoundIdentifier(id))
            }
            Expr::ScalarFunction(struct_expr) => {
                let root = self
                    .scalar_function_to_sql(struct_expr.func.name(), &struct_expr.args)?;
                Ok(ast::Expr::CompoundFieldAccess {
                    root: Box::new(root),
                    access_chain: vec![ast::AccessExpr::Dot(ast::Expr::Identifier(
                        field,
                    ))],
                })
            }
            _ => {
                internal_err!(
                    "get_field expects first argument to be column or scalar function, but received: {:?}",
                    &args[0]
                )
            }
        }
    }

    fn map_to_sql(&self, args: &[Expr]) -> Result<ast::Expr> {
        assert_eq_or_internal_err!(args.len(), 2, "map must have exactly 2 arguments");

        let ast::Expr::Array(Array { elem: keys, .. }) = self.expr_to_sql(&args[0])?
        else {
            return internal_err!(
                "map expects first argument to be an array, but received: {:?}",
                &args[0]
            );
        };

        let ast::Expr::Array(Array { elem: values, .. }) = self.expr_to_sql(&args[1])?
        else {
            return internal_err!(
                "map expects second argument to be an array, but received: {:?}",
                &args[1]
            );
        };

        let entries = keys
            .into_iter()
            .zip(values)
            .map(|(key, value)| ast::MapEntry {
                key: Box::new(key),
                value: Box::new(value),
            })
            .collect();

        Ok(ast::Expr::Map(ast::Map { entries }))
    }

    pub fn sort_to_sql(&self, sort: &Sort) -> Result<ast::OrderByExpr> {
        let Sort {
            expr,
            asc,
            nulls_first,
        } = sort;
        let sql_parser_expr = self.expr_to_sql(expr)?;

        let nulls_first = if self.dialect.supports_nulls_first_in_sort() {
            Some(*nulls_first)
        } else {
            None
        };

        Ok(ast::OrderByExpr {
            expr: sql_parser_expr,
            options: OrderByOptions {
                asc: Some(*asc),
                nulls_first,
            },
            with_fill: None,
        })
    }

    fn ast_type_for_date64_in_cast(&self) -> ast::DataType {
        if self.dialect.use_timestamp_for_date64() {
            ast::DataType::Timestamp(None, TimezoneInfo::None)
        } else {
            ast::DataType::Datetime(None)
        }
    }

    pub fn col_to_sql(&self, col: &Column) -> Result<ast::Expr> {
        // Replace the column name if the dialect has an override
        let col_name =
            if let Some(rewritten_name) = self.dialect.col_alias_overrides(&col.name)? {
                rewritten_name
            } else {
                col.name.to_string()
            };

        if let Some(table_ref) = &col.relation {
            let mut id = if self.dialect.full_qualified_col() {
                table_ref.to_vec()
            } else {
                vec![table_ref.table().to_string()]
            };
            id.push(col_name);
            return Ok(ast::Expr::CompoundIdentifier(
                id.iter()
                    .map(|i| self.new_ident_quoted_if_needs(i.to_string()))
                    .collect(),
            ));
        }
        Ok(ast::Expr::Identifier(
            self.new_ident_quoted_if_needs(col_name),
        ))
    }

    fn convert_bound(
        &self,
        bound: &datafusion_expr::window_frame::WindowFrameBound,
    ) -> Result<ast::WindowFrameBound> {
        match bound {
            datafusion_expr::window_frame::WindowFrameBound::Preceding(val) => {
                Ok(ast::WindowFrameBound::Preceding({
                    let val = self.scalar_to_sql(val)?;
                    if let ast::Expr::Value(ValueWithSpan {
                        value: ast::Value::Null,
                        span: _,
                    }) = &val
                    {
                        None
                    } else {
                        Some(Box::new(val))
                    }
                }))
            }
            datafusion_expr::window_frame::WindowFrameBound::Following(val) => {
                Ok(ast::WindowFrameBound::Following({
                    let val = self.scalar_to_sql(val)?;
                    if let ast::Expr::Value(ValueWithSpan {
                        value: ast::Value::Null,
                        span: _,
                    }) = &val
                    {
                        None
                    } else {
                        Some(Box::new(val))
                    }
                }))
            }
            datafusion_expr::window_frame::WindowFrameBound::CurrentRow => {
                Ok(ast::WindowFrameBound::CurrentRow)
            }
        }
    }

    pub(crate) fn function_args_to_sql(
        &self,
        args: &[Expr],
    ) -> Result<Vec<ast::FunctionArg>> {
        args.iter()
            .map(|e| {
                #[expect(deprecated)]
                if matches!(
                    e,
                    Expr::Wildcard {
                        qualifier: None,
                        ..
                    }
                ) {
                    Ok(ast::FunctionArg::Unnamed(ast::FunctionArgExpr::Wildcard))
                } else {
                    self.expr_to_sql(e)
                        .map(|e| ast::FunctionArg::Unnamed(ast::FunctionArgExpr::Expr(e)))
                }
            })
            .collect::<Result<Vec<_>>>()
    }

    /// This function can create an identifier with or without quotes based on the dialect rules
    pub(super) fn new_ident_quoted_if_needs(&self, ident: String) -> Ident {
        let quote_style = self.dialect.identifier_quote_style(&ident);
        Ident {
            value: ident,
            quote_style,
            span: Span::empty(),
        }
    }

    pub(super) fn new_ident_without_quote_style(&self, str: String) -> Ident {
        Ident {
            value: str,
            quote_style: None,
            span: Span::empty(),
        }
    }

    pub(super) fn binary_op_to_sql(
        &self,
        lhs: ast::Expr,
        rhs: ast::Expr,
        op: BinaryOperator,
    ) -> ast::Expr {
        ast::Expr::BinaryOp {
            left: Box::new(lhs),
            op,
            right: Box::new(rhs),
        }
    }

    /// Given an expression of the form `((a + b) * (c * d))`,
    /// the parenthesis is redundant if the precedence of the nested expression is already higher
    /// than the surrounding operators' precedence. The above expression would become
    /// `(a + b) * c * d`.
    ///
    /// Also note that when fetching the precedence of a nested expression, we ignore other nested
    /// expressions, so precedence of expr `(a * (b + c))` equals `*` and not `+`.
    fn remove_unnecessary_nesting(
        &self,
        expr: ast::Expr,
        left_op: &BinaryOperator,
        right_op: &BinaryOperator,
    ) -> ast::Expr {
        match expr {
            ast::Expr::Nested(nested) => {
                let surrounding_precedence = self
                    .sql_op_precedence(left_op)
                    .max(self.sql_op_precedence(right_op));

                let inner_precedence = self.inner_precedence(&nested);

                let not_associative =
                    matches!(left_op, BinaryOperator::Minus | BinaryOperator::Divide);

                if inner_precedence == surrounding_precedence && not_associative {
                    ast::Expr::Nested(Box::new(
                        self.remove_unnecessary_nesting(*nested, LOWEST, LOWEST),
                    ))
                } else if inner_precedence >= surrounding_precedence {
                    self.remove_unnecessary_nesting(*nested, left_op, right_op)
                } else {
                    ast::Expr::Nested(Box::new(
                        self.remove_unnecessary_nesting(*nested, LOWEST, LOWEST),
                    ))
                }
            }
            ast::Expr::BinaryOp { left, op, right } => ast::Expr::BinaryOp {
                left: Box::new(self.remove_unnecessary_nesting(*left, left_op, &op)),
                right: Box::new(self.remove_unnecessary_nesting(*right, &op, right_op)),
                op,
            },
            ast::Expr::IsTrue(expr) => ast::Expr::IsTrue(Box::new(
                self.remove_unnecessary_nesting(*expr, left_op, IS),
            )),
            ast::Expr::IsNotTrue(expr) => ast::Expr::IsNotTrue(Box::new(
                self.remove_unnecessary_nesting(*expr, left_op, IS),
            )),
            ast::Expr::IsFalse(expr) => ast::Expr::IsFalse(Box::new(
                self.remove_unnecessary_nesting(*expr, left_op, IS),
            )),
            ast::Expr::IsNotFalse(expr) => ast::Expr::IsNotFalse(Box::new(
                self.remove_unnecessary_nesting(*expr, left_op, IS),
            )),
            ast::Expr::IsNull(expr) => ast::Expr::IsNull(Box::new(
                self.remove_unnecessary_nesting(*expr, left_op, IS),
            )),
            ast::Expr::IsNotNull(expr) => ast::Expr::IsNotNull(Box::new(
                self.remove_unnecessary_nesting(*expr, left_op, IS),
            )),
            ast::Expr::IsUnknown(expr) => ast::Expr::IsUnknown(Box::new(
                self.remove_unnecessary_nesting(*expr, left_op, IS),
            )),
            ast::Expr::IsNotUnknown(expr) => ast::Expr::IsNotUnknown(Box::new(
                self.remove_unnecessary_nesting(*expr, left_op, IS),
            )),
            _ => expr,
        }
    }

    fn inner_precedence(&self, expr: &ast::Expr) -> u8 {
        match expr {
            ast::Expr::Nested(_) | ast::Expr::Identifier(_) | ast::Expr::Value(_) => 100,
            ast::Expr::BinaryOp { op, .. } => self.sql_op_precedence(op),
            // Closest precedence we currently have to Between is PGLikeMatch
            // (https://www.postgresql.org/docs/7.2/sql-precedence.html)
            ast::Expr::Between { .. } => {
                self.sql_op_precedence(&BinaryOperator::PGLikeMatch)
            }
            _ => 0,
        }
    }

    pub(super) fn between_op_to_sql(
        &self,
        expr: ast::Expr,
        negated: bool,
        low: ast::Expr,
        high: ast::Expr,
    ) -> ast::Expr {
        ast::Expr::Between {
            expr: Box::new(expr),
            negated,
            low: Box::new(low),
            high: Box::new(high),
        }
    }

    fn sql_op_precedence(&self, op: &BinaryOperator) -> u8 {
        match self.sql_to_op(op) {
            Ok(op) => op.precedence(),
            Err(_) => 0,
        }
    }

    fn sql_to_op(&self, op: &BinaryOperator) -> Result<Operator> {
        match op {
            BinaryOperator::Eq => Ok(Operator::Eq),
            BinaryOperator::NotEq => Ok(Operator::NotEq),
            BinaryOperator::Lt => Ok(Operator::Lt),
            BinaryOperator::LtEq => Ok(Operator::LtEq),
            BinaryOperator::Gt => Ok(Operator::Gt),
            BinaryOperator::GtEq => Ok(Operator::GtEq),
            BinaryOperator::Plus => Ok(Operator::Plus),
            BinaryOperator::Minus => Ok(Operator::Minus),
            BinaryOperator::Multiply => Ok(Operator::Multiply),
            BinaryOperator::Divide => Ok(Operator::Divide),
            BinaryOperator::Modulo => Ok(Operator::Modulo),
            BinaryOperator::And => Ok(Operator::And),
            BinaryOperator::Or => Ok(Operator::Or),
            BinaryOperator::PGRegexMatch => Ok(Operator::RegexMatch),
            BinaryOperator::PGRegexIMatch => Ok(Operator::RegexIMatch),
            BinaryOperator::PGRegexNotMatch => Ok(Operator::RegexNotMatch),
            BinaryOperator::PGRegexNotIMatch => Ok(Operator::RegexNotIMatch),
            BinaryOperator::PGILikeMatch => Ok(Operator::ILikeMatch),
            BinaryOperator::PGNotLikeMatch => Ok(Operator::NotLikeMatch),
            BinaryOperator::PGLikeMatch => Ok(Operator::LikeMatch),
            BinaryOperator::PGNotILikeMatch => Ok(Operator::NotILikeMatch),
            BinaryOperator::BitwiseAnd => Ok(Operator::BitwiseAnd),
            BinaryOperator::BitwiseOr => Ok(Operator::BitwiseOr),
            BinaryOperator::BitwiseXor => Ok(Operator::BitwiseXor),
            BinaryOperator::PGBitwiseShiftRight => Ok(Operator::BitwiseShiftRight),
            BinaryOperator::PGBitwiseShiftLeft => Ok(Operator::BitwiseShiftLeft),
            BinaryOperator::StringConcat => Ok(Operator::StringConcat),
            BinaryOperator::AtArrow => Ok(Operator::AtArrow),
            BinaryOperator::ArrowAt => Ok(Operator::ArrowAt),
            BinaryOperator::Arrow => Ok(Operator::Arrow),
            BinaryOperator::LongArrow => Ok(Operator::LongArrow),
            BinaryOperator::HashArrow => Ok(Operator::HashArrow),
            BinaryOperator::HashLongArrow => Ok(Operator::HashLongArrow),
            BinaryOperator::AtAt => Ok(Operator::AtAt),
            BinaryOperator::DuckIntegerDivide | BinaryOperator::MyIntegerDivide => {
                Ok(Operator::IntegerDivide)
            }
            BinaryOperator::HashMinus => Ok(Operator::HashMinus),
            BinaryOperator::AtQuestion => Ok(Operator::AtQuestion),
            BinaryOperator::Question => Ok(Operator::Question),
            BinaryOperator::QuestionAnd => Ok(Operator::QuestionAnd),
            BinaryOperator::QuestionPipe => Ok(Operator::QuestionPipe),
            _ => not_impl_err!("unsupported operation: {op:?}"),
        }
    }

    fn op_to_sql(&self, op: &Operator) -> Result<BinaryOperator> {
        match op {
            Operator::Eq => Ok(BinaryOperator::Eq),
            Operator::NotEq => Ok(BinaryOperator::NotEq),
            Operator::Lt => Ok(BinaryOperator::Lt),
            Operator::LtEq => Ok(BinaryOperator::LtEq),
            Operator::Gt => Ok(BinaryOperator::Gt),
            Operator::GtEq => Ok(BinaryOperator::GtEq),
            Operator::Plus => Ok(BinaryOperator::Plus),
            Operator::Minus => Ok(BinaryOperator::Minus),
            Operator::Multiply => Ok(BinaryOperator::Multiply),
            Operator::Divide => Ok(self.dialect.division_operator()),
            Operator::Modulo => Ok(BinaryOperator::Modulo),
            Operator::And => Ok(BinaryOperator::And),
            Operator::Or => Ok(BinaryOperator::Or),
            Operator::IsDistinctFrom => not_impl_err!("unsupported operation: {op:?}"),
            Operator::IsNotDistinctFrom => not_impl_err!("unsupported operation: {op:?}"),
            Operator::RegexMatch => Ok(BinaryOperator::PGRegexMatch),
            Operator::RegexIMatch => Ok(BinaryOperator::PGRegexIMatch),
            Operator::RegexNotMatch => Ok(BinaryOperator::PGRegexNotMatch),
            Operator::RegexNotIMatch => Ok(BinaryOperator::PGRegexNotIMatch),
            Operator::ILikeMatch => Ok(BinaryOperator::PGILikeMatch),
            Operator::NotLikeMatch => Ok(BinaryOperator::PGNotLikeMatch),
            Operator::LikeMatch => Ok(BinaryOperator::PGLikeMatch),
            Operator::NotILikeMatch => Ok(BinaryOperator::PGNotILikeMatch),
            Operator::BitwiseAnd => Ok(BinaryOperator::BitwiseAnd),
            Operator::BitwiseOr => Ok(BinaryOperator::BitwiseOr),
            Operator::BitwiseXor => Ok(BinaryOperator::BitwiseXor),
            Operator::BitwiseShiftRight => Ok(BinaryOperator::PGBitwiseShiftRight),
            Operator::BitwiseShiftLeft => Ok(BinaryOperator::PGBitwiseShiftLeft),
            Operator::StringConcat => Ok(BinaryOperator::StringConcat),
            Operator::AtArrow => Ok(BinaryOperator::AtArrow),
            Operator::ArrowAt => Ok(BinaryOperator::ArrowAt),
            Operator::Arrow => Ok(BinaryOperator::Arrow),
            Operator::LongArrow => Ok(BinaryOperator::LongArrow),
            Operator::HashArrow => Ok(BinaryOperator::HashArrow),
            Operator::HashLongArrow => Ok(BinaryOperator::HashLongArrow),
            Operator::AtAt => Ok(BinaryOperator::AtAt),
            Operator::IntegerDivide => Ok(BinaryOperator::DuckIntegerDivide),
            Operator::HashMinus => Ok(BinaryOperator::HashMinus),
            Operator::AtQuestion => Ok(BinaryOperator::AtQuestion),
            Operator::Question => Ok(BinaryOperator::Question),
            Operator::QuestionAnd => Ok(BinaryOperator::QuestionAnd),
            Operator::QuestionPipe => Ok(BinaryOperator::QuestionPipe),
        }
    }

    fn handle_timestamp<T: ArrowTemporalType>(
        &self,
        v: &ScalarValue,
        tz: &Option<Arc<str>>,
    ) -> Result<ast::Expr>
    where
        i64: From<T::Native>,
    {
        let time_unit = match T::DATA_TYPE {
            DataType::Timestamp(unit, _) => unit,
            _ => {
                return Err(internal_datafusion_err!(
                    "Expected Timestamp, got {:?}",
                    T::DATA_TYPE
                ));
            }
        };

        let ts = if let Some(tz) = tz {
            let dt = v
                .to_array()?
                .as_any()
                .downcast_ref::<PrimitiveArray<T>>()
                .ok_or(internal_datafusion_err!(
                    "Failed to downcast type {v:?} to arrow array"
                ))?
                .value_as_datetime_with_tz(0, tz.parse()?)
                .ok_or(internal_datafusion_err!(
                    "Unable to convert {v:?} to DateTime"
                ))?;
            self.dialect.timestamp_with_tz_to_string(dt, time_unit)
        } else {
            v.to_array()?
                .as_any()
                .downcast_ref::<PrimitiveArray<T>>()
                .ok_or(internal_datafusion_err!(
                    "Failed to downcast type {v:?} to arrow array"
                ))?
                .value_as_datetime(0)
                .ok_or(internal_datafusion_err!(
                    "Unable to convert {v:?} to DateTime"
                ))?
                .to_string()
        };

        Ok(ast::Expr::Cast {
            kind: ast::CastKind::Cast,
            expr: Box::new(ast::Expr::value(SingleQuotedString(ts))),
            data_type: self.dialect.timestamp_cast_dtype(&time_unit, &None),
            format: None,
        })
    }

    fn handle_time<T: ArrowTemporalType>(&self, v: &ScalarValue) -> Result<ast::Expr>
    where
        i64: From<T::Native>,
    {
        let time = v
            .to_array()?
            .as_any()
            .downcast_ref::<PrimitiveArray<T>>()
            .ok_or(internal_datafusion_err!(
                "Failed to downcast type {v:?} to arrow array"
            ))?
            .value_as_time(0)
            .ok_or(internal_datafusion_err!("Unable to convert {v:?} to Time"))?
            .to_string();
        Ok(ast::Expr::Cast {
            kind: ast::CastKind::Cast,
            expr: Box::new(ast::Expr::value(SingleQuotedString(time))),
            data_type: ast::DataType::Time(None, TimezoneInfo::None),
            format: None,
        })
    }

    // Explicit type cast on ast::Expr::Value is not needed by underlying engine for certain types
    // For example: CAST(Utf8("binary_value") AS Binary) and  CAST(Utf8("dictionary_value") AS Dictionary)
    fn cast_to_sql(&self, expr: &Expr, field: &FieldRef) -> Result<ast::Expr> {
        let inner_expr = self.expr_to_sql_inner(expr)?;
        let data_type = field.data_type();
        match inner_expr {
            ast::Expr::Value(_) => match data_type {
                DataType::Dictionary(_, _) | DataType::Binary | DataType::BinaryView
                    if field.metadata().is_empty() =>
                {
                    Ok(inner_expr)
                }
                _ => Ok(ast::Expr::Cast {
                    kind: ast::CastKind::Cast,
                    expr: Box::new(inner_expr),
                    data_type: self.arrow_dtype_to_ast_dtype(field)?,
                    format: None,
                }),
            },
            _ => Ok(ast::Expr::Cast {
                kind: ast::CastKind::Cast,
                expr: Box::new(inner_expr),
                data_type: self.arrow_dtype_to_ast_dtype(field)?,
                format: None,
            }),
        }
    }

    /// DataFusion ScalarValues sometimes require a ast::Expr to construct.
    /// For example ScalarValue::Date32(d) corresponds to the ast::Expr CAST('datestr' as DATE)
    fn scalar_to_sql(&self, v: &ScalarValue) -> Result<ast::Expr> {
        match v {
            ScalarValue::Null => Ok(ast::Expr::value(ast::Value::Null)),
            ScalarValue::Boolean(Some(b)) => {
                Ok(ast::Expr::value(ast::Value::Boolean(b.to_owned())))
            }
            ScalarValue::Boolean(None) => Ok(ast::Expr::value(ast::Value::Null)),
            ScalarValue::Float16(Some(f)) => {
                Ok(ast::Expr::value(ast::Value::Number(f.to_string(), false)))
            }
            ScalarValue::Float16(None) => Ok(ast::Expr::value(ast::Value::Null)),
            ScalarValue::Float32(Some(f)) => {
                let f_val = match f.fract() {
                    0.0 => format!("{f:.1}"),
                    _ => format!("{f}"),
                };
                Ok(ast::Expr::value(ast::Value::Number(f_val, false)))
            }
            ScalarValue::Float32(None) => Ok(ast::Expr::value(ast::Value::Null)),
            ScalarValue::Float64(Some(f)) => {
                let f_val = match f.fract() {
                    0.0 => format!("{f:.1}"),
                    _ => format!("{f}"),
                };
                Ok(ast::Expr::value(ast::Value::Number(f_val, false)))
            }
            ScalarValue::Float64(None) => Ok(ast::Expr::value(ast::Value::Null)),
            ScalarValue::Decimal32(Some(value), precision, scale) => {
                Ok(ast::Expr::value(ast::Value::Number(
                    Decimal32Type::format_decimal(*value, *precision, *scale),
                    false,
                )))
            }
            ScalarValue::Decimal32(None, ..) => Ok(ast::Expr::value(ast::Value::Null)),
            ScalarValue::Decimal64(Some(value), precision, scale) => {
                Ok(ast::Expr::value(ast::Value::Number(
                    Decimal64Type::format_decimal(*value, *precision, *scale),
                    false,
                )))
            }
            ScalarValue::Decimal64(None, ..) => Ok(ast::Expr::value(ast::Value::Null)),
            ScalarValue::Decimal128(Some(value), precision, scale) => {
                Ok(ast::Expr::value(ast::Value::Number(
                    Decimal128Type::format_decimal(*value, *precision, *scale),
                    false,
                )))
            }
            ScalarValue::Decimal128(None, ..) => Ok(ast::Expr::value(ast::Value::Null)),
            ScalarValue::Decimal256(Some(value), precision, scale) => {
                Ok(ast::Expr::value(ast::Value::Number(
                    Decimal256Type::format_decimal(*value, *precision, *scale),
                    false,
                )))
            }
            ScalarValue::Decimal256(None, ..) => Ok(ast::Expr::value(ast::Value::Null)),
            ScalarValue::Int8(Some(i)) => {
                Ok(ast::Expr::value(ast::Value::Number(i.to_string(), false)))
            }
            ScalarValue::Int8(None) => Ok(ast::Expr::value(ast::Value::Null)),
            ScalarValue::Int16(Some(i)) => {
                Ok(ast::Expr::value(ast::Value::Number(i.to_string(), false)))
            }
            ScalarValue::Int16(None) => Ok(ast::Expr::value(ast::Value::Null)),
            ScalarValue::Int32(Some(i)) => {
                Ok(ast::Expr::value(ast::Value::Number(i.to_string(), false)))
            }
            ScalarValue::Int32(None) => Ok(ast::Expr::value(ast::Value::Null)),
            ScalarValue::Int64(Some(i)) => {
                Ok(ast::Expr::value(ast::Value::Number(i.to_string(), false)))
            }
            ScalarValue::Int64(None) => Ok(ast::Expr::value(ast::Value::Null)),
            ScalarValue::UInt8(Some(ui)) => {
                Ok(ast::Expr::value(ast::Value::Number(ui.to_string(), false)))
            }
            ScalarValue::UInt8(None) => Ok(ast::Expr::value(ast::Value::Null)),
            ScalarValue::UInt16(Some(ui)) => {
                Ok(ast::Expr::value(ast::Value::Number(ui.to_string(), false)))
            }
            ScalarValue::UInt16(None) => Ok(ast::Expr::value(ast::Value::Null)),
            ScalarValue::UInt32(Some(ui)) => {
                Ok(ast::Expr::value(ast::Value::Number(ui.to_string(), false)))
            }
            ScalarValue::UInt32(None) => Ok(ast::Expr::value(ast::Value::Null)),
            ScalarValue::UInt64(Some(ui)) => {
                Ok(ast::Expr::value(ast::Value::Number(ui.to_string(), false)))
            }
            ScalarValue::UInt64(None) => Ok(ast::Expr::value(ast::Value::Null)),
            ScalarValue::Utf8(Some(str)) => {
                Ok(ast::Expr::value(SingleQuotedString(str.to_string())))
            }
            ScalarValue::Utf8(None) => Ok(ast::Expr::value(ast::Value::Null)),
            ScalarValue::Utf8View(Some(str)) => {
                Ok(ast::Expr::value(SingleQuotedString(str.to_string())))
            }
            ScalarValue::Utf8View(None) => Ok(ast::Expr::value(ast::Value::Null)),
            ScalarValue::LargeUtf8(Some(str)) => {
                Ok(ast::Expr::value(SingleQuotedString(str.to_string())))
            }
            ScalarValue::LargeUtf8(None) => Ok(ast::Expr::value(ast::Value::Null)),
            ScalarValue::Binary(Some(_)) => not_impl_err!("Unsupported scalar: {v:?}"),
            ScalarValue::Binary(None) => Ok(ast::Expr::value(ast::Value::Null)),
            ScalarValue::BinaryView(Some(_)) => {
                not_impl_err!("Unsupported scalar: {v:?}")
            }
            ScalarValue::BinaryView(None) => Ok(ast::Expr::value(ast::Value::Null)),
            ScalarValue::FixedSizeBinary(..) => {
                not_impl_err!("Unsupported scalar: {v:?}")
            }
            ScalarValue::LargeBinary(Some(_)) => {
                not_impl_err!("Unsupported scalar: {v:?}")
            }
            ScalarValue::LargeBinary(None) => Ok(ast::Expr::value(ast::Value::Null)),
            ScalarValue::FixedSizeList(a) => self.scalar_value_list_to_sql(a.values()),
            ScalarValue::List(a) => self.scalar_value_list_to_sql(a.values()),
            ScalarValue::LargeList(a) => self.scalar_value_list_to_sql(a.values()),
            ScalarValue::Date32(Some(_)) => {
                let date = v
                    .to_array()?
                    .as_any()
                    .downcast_ref::<Date32Array>()
                    .ok_or(internal_datafusion_err!(
                        "Unable to downcast to Date32 from Date32 scalar"
                    ))?
                    .value_as_date(0)
                    .ok_or(internal_datafusion_err!(
                        "Unable to convert Date32 to NaiveDate"
                    ))?;

                Ok(ast::Expr::Cast {
                    kind: ast::CastKind::Cast,
                    expr: Box::new(ast::Expr::value(SingleQuotedString(
                        date.to_string(),
                    ))),
                    data_type: ast::DataType::Date,
                    format: None,
                })
            }
            ScalarValue::Date32(None) => Ok(ast::Expr::value(ast::Value::Null)),
            ScalarValue::Date64(Some(_)) => {
                let datetime = v
                    .to_array()?
                    .as_any()
                    .downcast_ref::<Date64Array>()
                    .ok_or(internal_datafusion_err!(
                        "Unable to downcast to Date64 from Date64 scalar"
                    ))?
                    .value_as_datetime(0)
                    .ok_or(internal_datafusion_err!(
                        "Unable to convert Date64 to NaiveDateTime"
                    ))?;

                Ok(ast::Expr::Cast {
                    kind: ast::CastKind::Cast,
                    expr: Box::new(ast::Expr::value(SingleQuotedString(
                        datetime.to_string(),
                    ))),
                    data_type: self.ast_type_for_date64_in_cast(),
                    format: None,
                })
            }
            ScalarValue::Date64(None) => Ok(ast::Expr::value(ast::Value::Null)),
            ScalarValue::Time32Second(Some(_t)) => {
                self.handle_time::<Time32SecondType>(v)
            }
            ScalarValue::Time32Second(None) => Ok(ast::Expr::value(ast::Value::Null)),
            ScalarValue::Time32Millisecond(Some(_t)) => {
                self.handle_time::<Time32MillisecondType>(v)
            }
            ScalarValue::Time32Millisecond(None) => {
                Ok(ast::Expr::value(ast::Value::Null))
            }
            ScalarValue::Time64Microsecond(Some(_t)) => {
                self.handle_time::<Time64MicrosecondType>(v)
            }
            ScalarValue::Time64Microsecond(None) => {
                Ok(ast::Expr::value(ast::Value::Null))
            }
            ScalarValue::Time64Nanosecond(Some(_t)) => {
                self.handle_time::<Time64NanosecondType>(v)
            }
            ScalarValue::Time64Nanosecond(None) => Ok(ast::Expr::value(ast::Value::Null)),
            ScalarValue::TimestampSecond(Some(_ts), tz) => {
                self.handle_timestamp::<TimestampSecondType>(v, tz)
            }
            ScalarValue::TimestampSecond(None, _) => {
                Ok(ast::Expr::value(ast::Value::Null))
            }
            ScalarValue::TimestampMillisecond(Some(_ts), tz) => {
                self.handle_timestamp::<TimestampMillisecondType>(v, tz)
            }
            ScalarValue::TimestampMillisecond(None, _) => {
                Ok(ast::Expr::value(ast::Value::Null))
            }
            ScalarValue::TimestampMicrosecond(Some(_ts), tz) => {
                self.handle_timestamp::<TimestampMicrosecondType>(v, tz)
            }
            ScalarValue::TimestampMicrosecond(None, _) => {
                Ok(ast::Expr::value(ast::Value::Null))
            }
            ScalarValue::TimestampNanosecond(Some(_ts), tz) => {
                self.handle_timestamp::<TimestampNanosecondType>(v, tz)
            }
            ScalarValue::TimestampNanosecond(None, _) => {
                Ok(ast::Expr::value(ast::Value::Null))
            }
            ScalarValue::IntervalYearMonth(Some(_))
            | ScalarValue::IntervalDayTime(Some(_))
            | ScalarValue::IntervalMonthDayNano(Some(_)) => {
                self.interval_scalar_to_sql(v)
            }
            ScalarValue::IntervalYearMonth(None) => {
                Ok(ast::Expr::value(ast::Value::Null))
            }
            ScalarValue::IntervalDayTime(None) => Ok(ast::Expr::value(ast::Value::Null)),
            ScalarValue::IntervalMonthDayNano(None) => {
                Ok(ast::Expr::value(ast::Value::Null))
            }
            ScalarValue::DurationSecond(Some(_d)) => {
                not_impl_err!("Unsupported scalar: {v:?}")
            }
            ScalarValue::DurationSecond(None) => Ok(ast::Expr::value(ast::Value::Null)),
            ScalarValue::DurationMillisecond(Some(_d)) => {
                not_impl_err!("Unsupported scalar: {v:?}")
            }
            ScalarValue::DurationMillisecond(None) => {
                Ok(ast::Expr::value(ast::Value::Null))
            }
            ScalarValue::DurationMicrosecond(Some(_d)) => {
                not_impl_err!("Unsupported scalar: {v:?}")
            }
            ScalarValue::DurationMicrosecond(None) => {
                Ok(ast::Expr::value(ast::Value::Null))
            }
            ScalarValue::DurationNanosecond(Some(_d)) => {
                not_impl_err!("Unsupported scalar: {v:?}")
            }
            ScalarValue::DurationNanosecond(None) => {
                Ok(ast::Expr::value(ast::Value::Null))
            }
            ScalarValue::Struct(_) => not_impl_err!("Unsupported scalar: {v:?}"),
            ScalarValue::Map(_) => not_impl_err!("Unsupported scalar: {v:?}"),
            ScalarValue::Union(..) => not_impl_err!("Unsupported scalar: {v:?}"),
            ScalarValue::Dictionary(_k, v) => self.scalar_to_sql(v),
        }
    }

    /// MySQL requires INTERVAL sql to be in the format: INTERVAL 1 YEAR + INTERVAL 1 MONTH + INTERVAL 1 DAY etc
    /// `<https://dev.mysql.com/doc/refman/8.4/en/expressions.html#temporal-intervals>`
    /// Interval sequence can't be wrapped in brackets - (INTERVAL 1 YEAR + INTERVAL 1 MONTH ...) so we need to generate
    /// a single INTERVAL expression so it works correct for interval subtraction cases
    /// MySQL supports the DAY_MICROSECOND unit type (format is DAYS HOURS:MINUTES:SECONDS.MICROSECONDS), but it is not supported by sqlparser
    /// so we calculate the best single interval to represent the provided duration
    fn interval_to_mysql_expr(
        &self,
        months: i32,
        days: i32,
        microseconds: i64,
    ) -> Result<ast::Expr> {
        // MONTH only
        if months != 0 && days == 0 && microseconds == 0 {
            let interval = Interval {
                value: Box::new(ast::Expr::value(ast::Value::Number(
                    months.to_string(),
                    false,
                ))),
                leading_field: Some(ast::DateTimeField::Month),
                leading_precision: None,
                last_field: None,
                fractional_seconds_precision: None,
            };
            return Ok(ast::Expr::Interval(interval));
        } else if months != 0 {
            return not_impl_err!(
                "Unsupported Interval scalar with both Month and DayTime for IntervalStyle::MySQL"
            );
        }

        // DAY only
        if microseconds == 0 {
            let interval = Interval {
                value: Box::new(ast::Expr::value(ast::Value::Number(
                    days.to_string(),
                    false,
                ))),
                leading_field: Some(ast::DateTimeField::Day),
                leading_precision: None,
                last_field: None,
                fractional_seconds_precision: None,
            };
            return Ok(ast::Expr::Interval(interval));
        }

        // Calculate the best single interval to represent the provided days and microseconds

        let microseconds = microseconds + (days as i64 * 24 * 60 * 60 * 1_000_000);

        if microseconds % 1_000_000 != 0 {
            let interval = Interval {
                value: Box::new(ast::Expr::value(ast::Value::Number(
                    microseconds.to_string(),
                    false,
                ))),
                leading_field: Some(ast::DateTimeField::Microsecond),
                leading_precision: None,
                last_field: None,
                fractional_seconds_precision: None,
            };
            return Ok(ast::Expr::Interval(interval));
        }

        let secs = microseconds / 1_000_000;

        if secs % 60 != 0 {
            let interval = Interval {
                value: Box::new(ast::Expr::value(ast::Value::Number(
                    secs.to_string(),
                    false,
                ))),
                leading_field: Some(ast::DateTimeField::Second),
                leading_precision: None,
                last_field: None,
                fractional_seconds_precision: None,
            };
            return Ok(ast::Expr::Interval(interval));
        }

        let mins = secs / 60;

        if mins % 60 != 0 {
            let interval = Interval {
                value: Box::new(ast::Expr::value(ast::Value::Number(
                    mins.to_string(),
                    false,
                ))),
                leading_field: Some(ast::DateTimeField::Minute),
                leading_precision: None,
                last_field: None,
                fractional_seconds_precision: None,
            };
            return Ok(ast::Expr::Interval(interval));
        }

        let hours = mins / 60;

        if hours % 24 != 0 {
            let interval = Interval {
                value: Box::new(ast::Expr::value(ast::Value::Number(
                    hours.to_string(),
                    false,
                ))),
                leading_field: Some(ast::DateTimeField::Hour),
                leading_precision: None,
                last_field: None,
                fractional_seconds_precision: None,
            };
            return Ok(ast::Expr::Interval(interval));
        }

        let days = hours / 24;

        let interval = Interval {
            value: Box::new(ast::Expr::value(ast::Value::Number(
                days.to_string(),
                false,
            ))),
            leading_field: Some(ast::DateTimeField::Day),
            leading_precision: None,
            last_field: None,
            fractional_seconds_precision: None,
        };
        Ok(ast::Expr::Interval(interval))
    }

    fn interval_scalar_to_sql(&self, v: &ScalarValue) -> Result<ast::Expr> {
        match self.dialect.interval_style() {
            IntervalStyle::PostgresVerbose => {
                let wrap_array = v.to_array()?;
                let Some(result) = array_value_to_string(&wrap_array, 0).ok() else {
                    return internal_err!(
                        "Unable to convert interval scalar value to string"
                    );
                };
                let interval = Interval {
                    value: Box::new(ast::Expr::value(SingleQuotedString(
                        result.to_uppercase(),
                    ))),
                    leading_field: None,
                    leading_precision: None,
                    last_field: None,
                    fractional_seconds_precision: None,
                };
                Ok(ast::Expr::Interval(interval))
            }
            // If the interval standard is SQLStandard, implement a simple unparse logic
            IntervalStyle::SQLStandard => match v {
                ScalarValue::IntervalYearMonth(Some(v)) => {
                    let interval = Interval {
                        value: Box::new(ast::Expr::value(SingleQuotedString(
                            v.to_string(),
                        ))),
                        leading_field: Some(ast::DateTimeField::Month),
                        leading_precision: None,
                        last_field: None,
                        fractional_seconds_precision: None,
                    };
                    Ok(ast::Expr::Interval(interval))
                }
                ScalarValue::IntervalDayTime(Some(v)) => {
                    let days = v.days;
                    let secs = v.milliseconds / 1_000;
                    let mins = secs / 60;
                    let hours = mins / 60;

                    let secs = secs - (mins * 60);
                    let mins = mins - (hours * 60);

                    let millis = v.milliseconds % 1_000;
                    let interval = Interval {
                        value: Box::new(ast::Expr::value(SingleQuotedString(format!(
                            "{days} {hours}:{mins}:{secs}.{millis:3}"
                        )))),
                        leading_field: Some(ast::DateTimeField::Day),
                        leading_precision: None,
                        last_field: Some(ast::DateTimeField::Second),
                        fractional_seconds_precision: None,
                    };
                    Ok(ast::Expr::Interval(interval))
                }
                ScalarValue::IntervalMonthDayNano(Some(v)) => {
                    if v.months >= 0 && v.days == 0 && v.nanoseconds == 0 {
                        let interval = Interval {
                            value: Box::new(ast::Expr::value(SingleQuotedString(
                                v.months.to_string(),
                            ))),
                            leading_field: Some(ast::DateTimeField::Month),
                            leading_precision: None,
                            last_field: None,
                            fractional_seconds_precision: None,
                        };
                        Ok(ast::Expr::Interval(interval))
                    } else if v.months == 0 && v.nanoseconds % 1_000_000 == 0 {
                        let days = v.days;
                        let secs = v.nanoseconds / 1_000_000_000;
                        let mins = secs / 60;
                        let hours = mins / 60;

                        let secs = secs - (mins * 60);
                        let mins = mins - (hours * 60);

                        let millis = (v.nanoseconds % 1_000_000_000) / 1_000_000;

                        let interval = Interval {
                            value: Box::new(ast::Expr::value(SingleQuotedString(
                                format!("{days} {hours}:{mins}:{secs}.{millis:03}"),
                            ))),
                            leading_field: Some(ast::DateTimeField::Day),
                            leading_precision: None,
                            last_field: Some(ast::DateTimeField::Second),
                            fractional_seconds_precision: None,
                        };
                        Ok(ast::Expr::Interval(interval))
                    } else {
                        not_impl_err!(
                            "Unsupported IntervalMonthDayNano scalar with both Month and DayTime for IntervalStyle::SQLStandard"
                        )
                    }
                }
                _ => not_impl_err!(
                    "Unsupported ScalarValue for Interval conversion: {v:?}"
                ),
            },
            IntervalStyle::MySQL => match v {
                ScalarValue::IntervalYearMonth(Some(v)) => {
                    self.interval_to_mysql_expr(*v, 0, 0)
                }
                ScalarValue::IntervalDayTime(Some(v)) => {
                    self.interval_to_mysql_expr(0, v.days, v.milliseconds as i64 * 1_000)
                }
                ScalarValue::IntervalMonthDayNano(Some(v)) => {
                    if v.nanoseconds % 1_000 != 0 {
                        return not_impl_err!(
                            "Unsupported IntervalMonthDayNano scalar with nanoseconds precision for IntervalStyle::MySQL"
                        );
                    }
                    self.interval_to_mysql_expr(v.months, v.days, v.nanoseconds / 1_000)
                }
                _ => not_impl_err!(
                    "Unsupported ScalarValue for Interval conversion: {v:?}"
                ),
            },
        }
    }

    /// Converts an UNNEST operation to an AST expression by wrapping it as a function call,
    /// since there is no direct representation for UNNEST in the AST.
    fn unnest_to_sql(&self, unnest: &Unnest) -> Result<ast::Expr> {
        let args = self.function_args_to_sql(std::slice::from_ref(&unnest.expr))?;

        Ok(ast::Expr::Function(Function {
            name: ObjectName::from(vec![Ident {
                value: "UNNEST".to_string(),
                quote_style: None,
                span: Span::empty(),
            }]),
            args: ast::FunctionArguments::List(ast::FunctionArgumentList {
                duplicate_treatment: None,
                args,
                clauses: vec![],
            }),
            filter: None,
            null_treatment: None,
            over: None,
            within_group: vec![],
            parameters: ast::FunctionArguments::None,
            uses_odbc_syntax: false,
        }))
    }

    fn arrow_dtype_to_ast_dtype(&self, field: &FieldRef) -> Result<ast::DataType> {
        let data_type = field.data_type();
        match data_type {
            DataType::Null => {
                not_impl_err!("Unsupported DataType: conversion: {data_type}")
            }
            DataType::Boolean => Ok(ast::DataType::Bool),
            DataType::Int8 => Ok(ast::DataType::TinyInt(None)),
            DataType::Int16 => Ok(ast::DataType::SmallInt(None)),
            DataType::Int32 => Ok(self.dialect.int32_cast_dtype()),
            DataType::Int64 => Ok(self.dialect.int64_cast_dtype()),
            DataType::UInt8 => Ok(ast::DataType::TinyIntUnsigned(None)),
            DataType::UInt16 => Ok(ast::DataType::SmallIntUnsigned(None)),
            DataType::UInt32 => Ok(ast::DataType::IntegerUnsigned(None)),
            DataType::UInt64 => Ok(ast::DataType::BigIntUnsigned(None)),
            DataType::Float16 => {
                not_impl_err!("Unsupported DataType: conversion: {data_type}")
            }
            DataType::Float32 => Ok(ast::DataType::Float(ast::ExactNumberInfo::None)),
            DataType::Float64 => Ok(self.dialect.float64_ast_dtype()),
            DataType::Timestamp(time_unit, tz) => {
                Ok(self.dialect.timestamp_cast_dtype(time_unit, tz))
            }
            DataType::Date32 => Ok(self.dialect.date32_cast_dtype()),
            DataType::Date64 => Ok(self.ast_type_for_date64_in_cast()),
            DataType::Time32(_) => {
                not_impl_err!("Unsupported DataType: conversion: {data_type}")
            }
            DataType::Time64(_) => {
                not_impl_err!("Unsupported DataType: conversion: {data_type}")
            }
            DataType::Duration(_) => {
                not_impl_err!("Unsupported DataType: conversion: {data_type}")
            }
            DataType::Interval(_) => Ok(ast::DataType::Interval {
                fields: None,
                precision: None,
            }),
            DataType::Binary => {
                not_impl_err!("Unsupported DataType: conversion: {data_type}")
            }
            DataType::FixedSizeBinary(_) => {
                not_impl_err!("Unsupported DataType: conversion: {data_type}")
            }
            DataType::LargeBinary => {
                not_impl_err!("Unsupported DataType: conversion: {data_type}")
            }
            DataType::BinaryView => {
                not_impl_err!("Unsupported DataType: conversion: {data_type}")
            }
            DataType::Utf8 => Ok(self.dialect.utf8_cast_dtype()),
            DataType::LargeUtf8 => Ok(self.dialect.large_utf8_cast_dtype()),
            DataType::Utf8View => Ok(self.dialect.utf8_cast_dtype()),
            DataType::List(_) => {
                not_impl_err!("Unsupported DataType: conversion: {data_type}")
            }
            DataType::FixedSizeList(_, _) => {
                not_impl_err!("Unsupported DataType: conversion: {data_type}")
            }
            DataType::LargeList(_) => {
                not_impl_err!("Unsupported DataType: conversion: {data_type}")
            }
            DataType::ListView(_) => {
                not_impl_err!("Unsupported DataType: conversion: {data_type}")
            }
            DataType::LargeListView(_) => {
                not_impl_err!("Unsupported DataType: conversion: {data_type}")
            }
            DataType::Struct(_) => {
                not_impl_err!("Unsupported DataType: conversion: {data_type}")
            }
            DataType::Union(_, _) => {
                not_impl_err!("Unsupported DataType: conversion: {data_type}")
            }
            DataType::Dictionary(_, val) => self.arrow_dtype_to_ast_dtype(
                &Field::new("", val.as_ref().clone(), true).into(),
            ),
            DataType::Decimal32(precision, scale)
            | DataType::Decimal64(precision, scale)
            | DataType::Decimal128(precision, scale)
            | DataType::Decimal256(precision, scale) => {
                let mut new_precision = *precision as u64;
                let mut new_scale = *scale as u64;
                if *scale < 0 {
                    new_precision = (*precision as i16 - *scale as i16) as u64;
                    new_scale = 0
                }

                Ok(ast::DataType::Decimal(
                    ast::ExactNumberInfo::PrecisionAndScale(
                        new_precision,
                        new_scale as i64,
                    ),
                ))
            }
            DataType::Map(_, _) => {
                not_impl_err!("Unsupported DataType: conversion: {data_type}")
            }
            DataType::RunEndEncoded(_, _) => {
                not_impl_err!("Unsupported DataType: conversion: {data_type}")
            }
        }
    }
}

#[cfg(test)]
mod tests {
    use std::ops::{Add, Sub};
    use std::{any::Any, sync::Arc, vec};

    use crate::unparser::dialect::SqliteDialect;
    use arrow::array::{LargeListArray, ListArray};
    use arrow::datatypes::{DataType::Int8, Field, Int32Type, Schema, TimeUnit};
    use ast::ObjectName;
    use datafusion_common::datatype::DataTypeExt;
    use datafusion_common::{Spans, TableReference};
    use datafusion_expr::expr::WildcardOptions;
    use datafusion_expr::{
        ColumnarValue, ScalarFunctionArgs, ScalarUDF, ScalarUDFImpl, Signature,
        Volatility, WindowFrame, WindowFunctionDefinition, case, cast, col, cube, exists,
        grouping_set, interval_datetime_lit, interval_year_month_lit, lit, not,
        not_exists, out_ref_col, placeholder, rollup, table_scan, try_cast, when,
    };
    use datafusion_expr::{ExprFunctionExt, interval_month_day_nano_lit};
    use datafusion_functions::datetime::from_unixtime::FromUnixtimeFunc;
    use datafusion_functions::expr_fn::{get_field, named_struct};
    use datafusion_functions_aggregate::count::count_udaf;
    use datafusion_functions_aggregate::expr_fn::sum;
    use datafusion_functions_nested::expr_fn::{array_element, make_array};
    use datafusion_functions_nested::map::map;
    use datafusion_functions_window::rank::rank_udwf;
    use datafusion_functions_window::row_number::row_number_udwf;
    use sqlparser::ast::ExactNumberInfo;

    use crate::unparser::dialect::{
        CharacterLengthStyle, CustomDialect, CustomDialectBuilder, DateFieldExtractStyle,
        DefaultDialect, Dialect, DuckDBDialect, PostgreSqlDialect, ScalarFnToSqlHandler,
    };

    use super::*;

    /// Mocked UDF
    #[derive(Debug, PartialEq, Eq, Hash)]
    struct DummyUDF {
        signature: Signature,
    }

    impl DummyUDF {
        fn new() -> Self {
            Self {
                signature: Signature::variadic_any(Volatility::Immutable),
            }
        }
    }

    impl ScalarUDFImpl for DummyUDF {
        fn as_any(&self) -> &dyn Any {
            self
        }

        fn name(&self) -> &str {
            "dummy_udf"
        }

        fn signature(&self) -> &Signature {
            &self.signature
        }

        fn return_type(&self, _arg_types: &[DataType]) -> Result<DataType> {
            Ok(DataType::Int32)
        }

        fn invoke_with_args(&self, _args: ScalarFunctionArgs) -> Result<ColumnarValue> {
            panic!("dummy - not implemented")
        }
    }
    // See sql::tests for E2E tests.

    #[test]
    fn expr_to_sql_ok() -> Result<()> {
        let dummy_schema = Schema::new(vec![Field::new("a", DataType::Int32, false)]);
        #[expect(deprecated)]
        let dummy_logical_plan = table_scan(Some("t"), &dummy_schema, None)?
            .project(vec![Expr::Wildcard {
                qualifier: None,
                options: Box::new(WildcardOptions::default()),
            }])?
            .filter(col("a").eq(lit(1)))?
            .build()?;

        let tests: Vec<(Expr, &str)> = vec![
            ((col("a") + col("b")).gt(lit(4)), r#"((a + b) > 4)"#),
            (
                Expr::Column(Column {
                    relation: Some(TableReference::partial("a", "b")),
                    name: "c".to_string(),
                    spans: Spans::new(),
                })
                .gt(lit(4)),
                r#"(b.c > 4)"#,
            ),
            (
                case(col("a"))
                    .when(lit(1), lit(true))
                    .when(lit(0), lit(false))
                    .otherwise(lit(ScalarValue::Null))?,
                r#"CASE a WHEN 1 THEN true WHEN 0 THEN false ELSE NULL END"#,
            ),
            (
                when(col("a").is_null(), lit(true)).otherwise(lit(false))?,
                r#"CASE WHEN a IS NULL THEN true ELSE false END"#,
            ),
            (
                when(col("a").is_not_null(), lit(true)).otherwise(lit(false))?,
                r#"CASE WHEN a IS NOT NULL THEN true ELSE false END"#,
            ),
            (
                Expr::Cast(Cast::new(Box::new(col("a")), DataType::Date64)),
                r#"CAST(a AS DATETIME)"#,
            ),
            (
                Expr::Cast(Cast::new(
                    Box::new(col("a")),
                    DataType::Timestamp(TimeUnit::Nanosecond, Some("+08:00".into())),
                )),
                r#"CAST(a AS TIMESTAMP WITH TIME ZONE)"#,
            ),
            (
                Expr::Cast(Cast::new(
                    Box::new(col("a")),
                    DataType::Timestamp(TimeUnit::Millisecond, None),
                )),
                r#"CAST(a AS TIMESTAMP)"#,
            ),
            (
                Expr::Cast(Cast::new(Box::new(col("a")), DataType::UInt32)),
                r#"CAST(a AS INTEGER UNSIGNED)"#,
            ),
            (
                col("a").in_list(vec![lit(1), lit(2), lit(3)], false),
                r#"a IN (1, 2, 3)"#,
            ),
            (
                col("a").in_list(vec![lit(1), lit(2), lit(3)], true),
                r#"a NOT IN (1, 2, 3)"#,
            ),
            (
                ScalarUDF::new_from_impl(DummyUDF::new()).call(vec![col("a"), col("b")]),
                r#"dummy_udf(a, b)"#,
            ),
            (
                ScalarUDF::new_from_impl(DummyUDF::new())
                    .call(vec![col("a"), col("b")])
                    .is_null(),
                r#"dummy_udf(a, b) IS NULL"#,
            ),
            (
                ScalarUDF::new_from_impl(DummyUDF::new())
                    .call(vec![col("a"), col("b")])
                    .is_not_null(),
                r#"dummy_udf(a, b) IS NOT NULL"#,
            ),
            (
                Expr::Like(Like {
                    negated: true,
                    expr: Box::new(col("a")),
                    pattern: Box::new(lit("foo")),
                    escape_char: Some('o'),
                    case_insensitive: false,
                }),
                r#"a NOT LIKE 'foo' ESCAPE 'o'"#,
            ),
            (
                Expr::Like(Like {
                    negated: true,
                    expr: Box::new(col("a")),
                    pattern: Box::new(lit("foo")),
                    escape_char: Some('o'),
                    case_insensitive: true,
                }),
                r#"a NOT ILIKE 'foo' ESCAPE 'o'"#,
            ),
            (
                Expr::SimilarTo(Like {
                    negated: false,
                    expr: Box::new(col("a")),
                    pattern: Box::new(lit("foo")),
                    escape_char: Some('o'),
                    case_insensitive: true,
                }),
                r#"a LIKE 'foo' ESCAPE 'o'"#,
            ),
            (
                Expr::Literal(ScalarValue::Date64(Some(0)), None),
                r#"CAST('1970-01-01 00:00:00' AS DATETIME)"#,
            ),
            (
                Expr::Literal(ScalarValue::Date64(Some(10000)), None),
                r#"CAST('1970-01-01 00:00:10' AS DATETIME)"#,
            ),
            (
                Expr::Literal(ScalarValue::Date64(Some(-10000)), None),
                r#"CAST('1969-12-31 23:59:50' AS DATETIME)"#,
            ),
            (
                Expr::Literal(ScalarValue::Date32(Some(0)), None),
                r#"CAST('1970-01-01' AS DATE)"#,
            ),
            (
                Expr::Literal(ScalarValue::Date32(Some(10)), None),
                r#"CAST('1970-01-11' AS DATE)"#,
            ),
            (
                Expr::Literal(ScalarValue::Date32(Some(-1)), None),
                r#"CAST('1969-12-31' AS DATE)"#,
            ),
            (
                Expr::Literal(ScalarValue::TimestampSecond(Some(10001), None), None),
                r#"CAST('1970-01-01 02:46:41' AS TIMESTAMP)"#,
            ),
            (
                Expr::Literal(
                    ScalarValue::TimestampSecond(Some(10001), Some("+08:00".into())),
                    None,
                ),
                r#"CAST('1970-01-01 10:46:41 +08:00' AS TIMESTAMP)"#,
            ),
            (
                Expr::Literal(ScalarValue::TimestampMillisecond(Some(10001), None), None),
                r#"CAST('1970-01-01 00:00:10.001' AS TIMESTAMP)"#,
            ),
            (
                Expr::Literal(
                    ScalarValue::TimestampMillisecond(Some(10001), Some("+08:00".into())),
                    None,
                ),
                r#"CAST('1970-01-01 08:00:10.001 +08:00' AS TIMESTAMP)"#,
            ),
            (
                Expr::Literal(ScalarValue::TimestampMicrosecond(Some(10001), None), None),
                r#"CAST('1970-01-01 00:00:00.010001' AS TIMESTAMP)"#,
            ),
            (
                Expr::Literal(
                    ScalarValue::TimestampMicrosecond(Some(10001), Some("+08:00".into())),
                    None,
                ),
                r#"CAST('1970-01-01 08:00:00.010001 +08:00' AS TIMESTAMP)"#,
            ),
            (
                Expr::Literal(ScalarValue::TimestampNanosecond(Some(10001), None), None),
                r#"CAST('1970-01-01 00:00:00.000010001' AS TIMESTAMP)"#,
            ),
            (
                Expr::Literal(
                    ScalarValue::TimestampNanosecond(Some(10001), Some("+08:00".into())),
                    None,
                ),
                r#"CAST('1970-01-01 08:00:00.000010001 +08:00' AS TIMESTAMP)"#,
            ),
            (
                Expr::Literal(ScalarValue::Time32Second(Some(10001)), None),
                r#"CAST('02:46:41' AS TIME)"#,
            ),
            (
                Expr::Literal(ScalarValue::Time32Millisecond(Some(10001)), None),
                r#"CAST('00:00:10.001' AS TIME)"#,
            ),
            (
                Expr::Literal(ScalarValue::Time64Microsecond(Some(10001)), None),
                r#"CAST('00:00:00.010001' AS TIME)"#,
            ),
            (
                Expr::Literal(ScalarValue::Time64Nanosecond(Some(10001)), None),
                r#"CAST('00:00:00.000010001' AS TIME)"#,
            ),
            (sum(col("a")), r#"sum(a)"#),
            (
                #[expect(deprecated)]
                count_udaf()
                    .call(vec![Expr::Wildcard {
                        qualifier: None,
                        options: Box::new(WildcardOptions::default()),
                    }])
                    .distinct()
                    .build()
                    .unwrap(),
                "count(DISTINCT *)",
            ),
            (
                #[expect(deprecated)]
                count_udaf()
                    .call(vec![Expr::Wildcard {
                        qualifier: None,
                        options: Box::new(WildcardOptions::default()),
                    }])
                    .filter(lit(true))
                    .build()
                    .unwrap(),
                "count(*) FILTER (WHERE true)",
            ),
            (
                Expr::from(WindowFunction {
                    fun: WindowFunctionDefinition::WindowUDF(row_number_udwf()),
                    params: WindowFunctionParams {
                        args: vec![col("col")],
                        partition_by: vec![],
                        order_by: vec![],
                        window_frame: WindowFrame::new(None),
                        null_treatment: None,
                        distinct: false,
                        filter: None,
                    },
                }),
                r#"row_number(col) OVER (ROWS BETWEEN UNBOUNDED PRECEDING AND UNBOUNDED FOLLOWING)"#,
            ),
            (
                #[expect(deprecated)]
                Expr::from(WindowFunction {
                    fun: WindowFunctionDefinition::AggregateUDF(count_udaf()),
                    params: WindowFunctionParams {
                        args: vec![Expr::Wildcard {
                            qualifier: None,
                            options: Box::new(WildcardOptions::default()),
                        }],
                        partition_by: vec![],
                        order_by: vec![Sort::new(col("a"), false, true)],
                        window_frame: WindowFrame::new_bounds(
                            datafusion_expr::WindowFrameUnits::Range,
                            datafusion_expr::WindowFrameBound::Preceding(
                                ScalarValue::UInt32(Some(6)),
                            ),
                            datafusion_expr::WindowFrameBound::Following(
                                ScalarValue::UInt32(Some(2)),
                            ),
                        ),
                        null_treatment: None,
                        distinct: false,
                        filter: Some(Box::new(col("a").gt(lit(100)))),
                    },
                }),
                r#"count(*) FILTER (WHERE (a > 100)) OVER (ORDER BY a DESC NULLS FIRST RANGE BETWEEN 6 PRECEDING AND 2 FOLLOWING)"#,
            ),
            (col("a").is_not_null(), r#"a IS NOT NULL"#),
            (col("a").is_null(), r#"a IS NULL"#),
            (
                (col("a") + col("b")).gt(lit(4)).is_true(),
                r#"((a + b) > 4) IS TRUE"#,
            ),
            (
                (col("a") + col("b")).gt(lit(4)).is_not_true(),
                r#"((a + b) > 4) IS NOT TRUE"#,
            ),
            (
                (col("a") + col("b")).gt(lit(4)).is_false(),
                r#"((a + b) > 4) IS FALSE"#,
            ),
            (
                (col("a") + col("b")).gt(lit(4)).is_not_false(),
                r#"((a + b) > 4) IS NOT FALSE"#,
            ),
            (
                (col("a") + col("b")).gt(lit(4)).is_unknown(),
                r#"((a + b) > 4) IS UNKNOWN"#,
            ),
            (
                (col("a") + col("b")).gt(lit(4)).is_not_unknown(),
                r#"((a + b) > 4) IS NOT UNKNOWN"#,
            ),
            (not(col("a")), r#"NOT a"#),
            (
                Expr::between(col("a"), lit(1), lit(7)),
                r#"(a BETWEEN 1 AND 7)"#,
            ),
            (Expr::Negative(Box::new(col("a"))), r#"-a"#),
            (
                exists(Arc::new(dummy_logical_plan.clone())),
                r#"EXISTS (SELECT * FROM t WHERE (t.a = 1))"#,
            ),
            (
                not_exists(Arc::new(dummy_logical_plan)),
                r#"NOT EXISTS (SELECT * FROM t WHERE (t.a = 1))"#,
            ),
            (
                try_cast(col("a"), DataType::Date64),
                r#"TRY_CAST(a AS DATETIME)"#,
            ),
            (
                try_cast(col("a"), DataType::UInt32),
                r#"TRY_CAST(a AS INTEGER UNSIGNED)"#,
            ),
            (
                Expr::ScalarVariable(
                    Int8.into_nullable_field_ref(),
                    vec![String::from("@a")],
                ),
                r#"@a"#,
            ),
            (
                Expr::ScalarVariable(
                    Int8.into_nullable_field_ref(),
                    vec![String::from("@root"), String::from("foo")],
                ),
                r#"@root.foo"#,
            ),
            (col("x").eq(placeholder("$1")), r#"(x = $1)"#),
            (
                out_ref_col(DataType::Int32, "t.a").gt(lit(1)),
                r#"(t.a > 1)"#,
            ),
            (
                grouping_set(vec![vec![col("a"), col("b")], vec![col("a")]]),
                r#"GROUPING SETS ((a, b), (a))"#,
            ),
            (cube(vec![col("a"), col("b")]), r#"CUBE (a, b)"#),
            (rollup(vec![col("a"), col("b")]), r#"ROLLUP (a, b)"#),
            (col("table").eq(lit(1)), r#"("table" = 1)"#),
            (
                col("123_need_quoted").eq(lit(1)),
                r#"("123_need_quoted" = 1)"#,
            ),
            (col("need-quoted").eq(lit(1)), r#"("need-quoted" = 1)"#),
            (col("need quoted").eq(lit(1)), r#"("need quoted" = 1)"#),
            // See test_interval_scalar_to_expr for interval literals
            (
                (col("a") + col("b")).gt(Expr::Literal(
                    ScalarValue::Decimal32(Some(1123), 4, 3),
                    None,
                )),
                r#"((a + b) > 1.123)"#,
            ),
            (
                (col("a") + col("b")).gt(Expr::Literal(
                    ScalarValue::Decimal64(Some(1123), 4, 3),
                    None,
                )),
                r#"((a + b) > 1.123)"#,
            ),
            (
                (col("a") + col("b")).gt(Expr::Literal(
                    ScalarValue::Decimal128(Some(100123), 28, 3),
                    None,
                )),
                r#"((a + b) > 100.123)"#,
            ),
            (
                (col("a") + col("b")).gt(Expr::Literal(
                    ScalarValue::Decimal256(Some(100123.into()), 28, 3),
                    None,
                )),
                r#"((a + b) > 100.123)"#,
            ),
            (
                Expr::Cast(Cast::new(Box::new(col("a")), DataType::Decimal128(10, -2))),
                r#"CAST(a AS DECIMAL(12,0))"#,
            ),
            (
                Expr::Unnest(Unnest {
                    expr: Box::new(Expr::Column(Column {
                        relation: Some(TableReference::partial("schema", "table")),
                        name: "array_col".to_string(),
                        spans: Spans::new(),
                    })),
                }),
                r#"UNNEST("table".array_col)"#,
            ),
            (make_array(vec![lit(1), lit(2), lit(3)]), "[1, 2, 3]"),
            (array_element(col("array_col"), lit(1)), "array_col[1]"),
            (
                array_element(make_array(vec![lit(1), lit(2), lit(3)]), lit(1)),
                "[1, 2, 3][1]",
            ),
            (
                named_struct(vec![lit("a"), lit("1"), lit("b"), lit(2)]),
                "{a: '1', b: 2}",
            ),
            (get_field(col("a.b"), "c"), "a.b.c"),
            (
                map(vec![lit("a"), lit("b")], vec![lit(1), lit(2)]),
                "MAP {'a': 1, 'b': 2}",
            ),
            (
                Expr::Literal(
                    ScalarValue::Dictionary(
                        Box::new(DataType::Int32),
                        Box::new(ScalarValue::Utf8(Some("foo".into()))),
                    ),
                    None,
                ),
                "'foo'",
            ),
            (
                Expr::Literal(
                    ScalarValue::List(Arc::new(ListArray::from_iter_primitive::<
                        Int32Type,
                        _,
                        _,
                    >(vec![Some(vec![
                        Some(1),
                        Some(2),
                        Some(3),
                    ])]))),
                    None,
                ),
                "[1, 2, 3]",
            ),
            (
                Expr::Literal(
                    ScalarValue::LargeList(Arc::new(
                        LargeListArray::from_iter_primitive::<Int32Type, _, _>(vec![
                            Some(vec![Some(1), Some(2), Some(3)]),
                        ]),
                    )),
                    None,
                ),
                "[1, 2, 3]",
            ),
            (
                Expr::BinaryExpr(BinaryExpr {
                    left: Box::new(col("a")),
                    op: Operator::ArrowAt,
                    right: Box::new(col("b")),
                }),
                "(a <@ b)",
            ),
            (
                Expr::BinaryExpr(BinaryExpr {
                    left: Box::new(col("a")),
                    op: Operator::AtArrow,
                    right: Box::new(col("b")),
                }),
                "(a @> b)",
            ),
        ];

        for (expr, expected) in tests {
            let ast = expr_to_sql(&expr)?;

            let actual = format!("{ast}");

            assert_eq!(actual, expected);
        }

        Ok(())
    }

    #[test]
    fn custom_dialect_with_identifier_quote_style() -> Result<()> {
        let dialect = CustomDialectBuilder::new()
            .with_identifier_quote_style('\'')
            .build();
        let unparser = Unparser::new(&dialect);

        let expr = col("a").gt(lit(4));
        let ast = unparser.expr_to_sql(&expr)?;

        let actual = format!("{ast}");

        let expected = r#"('a' > 4)"#;
        assert_eq!(actual, expected);

        Ok(())
    }

    #[test]
    fn custom_dialect_without_identifier_quote_style() -> Result<()> {
        let dialect = CustomDialect::default();
        let unparser = Unparser::new(&dialect);

        let expr = col("a").gt(lit(4));
        let ast = unparser.expr_to_sql(&expr)?;

        let actual = format!("{ast}");

        let expected = r#"(a > 4)"#;
        assert_eq!(actual, expected);

        Ok(())
    }

    #[test]
    fn custom_dialect_use_timestamp_for_date64() -> Result<()> {
        for (use_timestamp_for_date64, identifier) in
            [(false, "DATETIME"), (true, "TIMESTAMP")]
        {
            let dialect = CustomDialectBuilder::new()
                .with_use_timestamp_for_date64(use_timestamp_for_date64)
                .build();
            let unparser = Unparser::new(&dialect);

            let expr = Expr::Cast(Cast::new(Box::new(col("a")), DataType::Date64));
            let ast = unparser.expr_to_sql(&expr)?;

            let actual = format!("{ast}");

            let expected = format!(r#"CAST(a AS {identifier})"#);
            assert_eq!(actual, expected);
        }
        Ok(())
    }

    #[test]
    fn custom_dialect_float64_ast_dtype() -> Result<()> {
        for (float64_ast_dtype, identifier) in [
            (ast::DataType::Double(ExactNumberInfo::None), "DOUBLE"),
            (ast::DataType::DoublePrecision, "DOUBLE PRECISION"),
        ] {
            let dialect = CustomDialectBuilder::new()
                .with_float64_ast_dtype(float64_ast_dtype)
                .build();
            let unparser = Unparser::new(&dialect);

            let expr = Expr::Cast(Cast::new(Box::new(col("a")), DataType::Float64));
            let ast = unparser.expr_to_sql(&expr)?;

            let actual = format!("{ast}");

            let expected = format!(r#"CAST(a AS {identifier})"#);
            assert_eq!(actual, expected);
        }
        Ok(())
    }

    #[test]
    fn customer_dialect_support_nulls_first_in_ort() -> Result<()> {
        let tests: Vec<(Sort, &str, bool)> = vec![
            (col("a").sort(true, true), r#"a ASC NULLS FIRST"#, true),
            (col("a").sort(true, true), r#"a ASC"#, false),
        ];

        for (expr, expected, supports_nulls_first_in_sort) in tests {
            let dialect = CustomDialectBuilder::new()
                .with_supports_nulls_first_in_sort(supports_nulls_first_in_sort)
                .build();
            let unparser = Unparser::new(&dialect);
            let ast = unparser.sort_to_sql(&expr)?;

            let actual = format!("{ast}");

            assert_eq!(actual, expected);
        }

        Ok(())
    }

    #[test]
    fn test_character_length_scalar_to_expr() {
        let tests = [
            (CharacterLengthStyle::Length, "length(x)"),
            (CharacterLengthStyle::CharacterLength, "character_length(x)"),
        ];

        for (style, expected) in tests {
            let dialect = CustomDialectBuilder::new()
                .with_character_length_style(style)
                .build();
            let unparser = Unparser::new(&dialect);

            let expr = ScalarUDF::new_from_impl(
                datafusion_functions::unicode::character_length::CharacterLengthFunc::new(
                ),
            )
            .call(vec![col("x")]);

            let ast = unparser.expr_to_sql(&expr).expect("to be unparsed");

            let actual = format!("{ast}");

            assert_eq!(actual, expected);
        }
    }

    #[test]
    fn test_interval_scalar_to_expr() {
        let tests = [
            (
                interval_month_day_nano_lit("1 MONTH"),
                IntervalStyle::SQLStandard,
                "INTERVAL '1' MONTH",
            ),
            (
                interval_month_day_nano_lit("1.5 DAY"),
                IntervalStyle::SQLStandard,
                "INTERVAL '1 12:0:0.000' DAY TO SECOND",
            ),
            (
                interval_month_day_nano_lit("-1.5 DAY"),
                IntervalStyle::SQLStandard,
                "INTERVAL '-1 -12:0:0.000' DAY TO SECOND",
            ),
            (
                interval_month_day_nano_lit("1.51234 DAY"),
                IntervalStyle::SQLStandard,
                "INTERVAL '1 12:17:46.176' DAY TO SECOND",
            ),
            (
                interval_datetime_lit("1.51234 DAY"),
                IntervalStyle::SQLStandard,
                "INTERVAL '1 12:17:46.176' DAY TO SECOND",
            ),
            (
                interval_year_month_lit("1 YEAR"),
                IntervalStyle::SQLStandard,
                "INTERVAL '12' MONTH",
            ),
            (
                interval_month_day_nano_lit(
                    "1 YEAR 1 MONTH 1 DAY 3 HOUR 10 MINUTE 20 SECOND",
                ),
                IntervalStyle::PostgresVerbose,
                r#"INTERVAL '13 MONS 1 DAYS 3 HOURS 10 MINS 20.000000000 SECS'"#,
            ),
            (
                interval_month_day_nano_lit("1.5 MONTH"),
                IntervalStyle::PostgresVerbose,
                r#"INTERVAL '1 MONS 15 DAYS'"#,
            ),
            (
                interval_month_day_nano_lit("-3 MONTH"),
                IntervalStyle::PostgresVerbose,
                r#"INTERVAL '-3 MONS'"#,
            ),
            (
                interval_month_day_nano_lit("1 MONTH")
                    .add(interval_month_day_nano_lit("1 DAY")),
                IntervalStyle::PostgresVerbose,
                r#"(INTERVAL '1 MONS' + INTERVAL '1 DAYS')"#,
            ),
            (
                interval_month_day_nano_lit("1 MONTH")
                    .sub(interval_month_day_nano_lit("1 DAY")),
                IntervalStyle::PostgresVerbose,
                r#"(INTERVAL '1 MONS' - INTERVAL '1 DAYS')"#,
            ),
            (
                interval_datetime_lit("10 DAY 1 HOUR 10 MINUTE 20 SECOND"),
                IntervalStyle::PostgresVerbose,
                r#"INTERVAL '10 DAYS 1 HOURS 10 MINS 20.000 SECS'"#,
            ),
            (
                interval_datetime_lit("10 DAY 1.5 HOUR 10 MINUTE 20 SECOND"),
                IntervalStyle::PostgresVerbose,
                r#"INTERVAL '10 DAYS 1 HOURS 40 MINS 20.000 SECS'"#,
            ),
            (
                interval_year_month_lit("1 YEAR 1 MONTH"),
                IntervalStyle::PostgresVerbose,
                r#"INTERVAL '1 YEARS 1 MONS'"#,
            ),
            (
                interval_year_month_lit("1.5 YEAR 1 MONTH"),
                IntervalStyle::PostgresVerbose,
                r#"INTERVAL '1 YEARS 7 MONS'"#,
            ),
            (
                interval_year_month_lit("1 YEAR 1 MONTH"),
                IntervalStyle::MySQL,
                r#"INTERVAL 13 MONTH"#,
            ),
            (
                interval_month_day_nano_lit("1 YEAR -1 MONTH"),
                IntervalStyle::MySQL,
                r#"INTERVAL 11 MONTH"#,
            ),
            (
                interval_month_day_nano_lit("15 DAY"),
                IntervalStyle::MySQL,
                r#"INTERVAL 15 DAY"#,
            ),
            (
                interval_month_day_nano_lit("-40 HOURS"),
                IntervalStyle::MySQL,
                r#"INTERVAL -40 HOUR"#,
            ),
            (
                interval_datetime_lit("-1.5 DAY 1 HOUR"),
                IntervalStyle::MySQL,
                "INTERVAL -35 HOUR",
            ),
            (
                interval_datetime_lit("1000000 DAY 1.5 HOUR 10 MINUTE 20 SECOND"),
                IntervalStyle::MySQL,
                r#"INTERVAL 86400006020 SECOND"#,
            ),
            (
                interval_year_month_lit("0 DAY 0 HOUR"),
                IntervalStyle::MySQL,
                r#"INTERVAL 0 DAY"#,
            ),
            (
                interval_month_day_nano_lit("-1296000000 SECOND"),
                IntervalStyle::MySQL,
                r#"INTERVAL -15000 DAY"#,
            ),
        ];

        for (value, style, expected) in tests {
            let dialect = CustomDialectBuilder::new()
                .with_interval_style(style)
                .build();
            let unparser = Unparser::new(&dialect);

            let ast = unparser.expr_to_sql(&value).expect("to be unparsed");

            let actual = format!("{ast}");

            assert_eq!(actual, expected);
        }
    }

    #[test]
    fn test_float_scalar_to_expr() {
        let tests = [
            (Expr::Literal(ScalarValue::Float64(Some(3f64)), None), "3.0"),
            (
                Expr::Literal(ScalarValue::Float64(Some(3.1f64)), None),
                "3.1",
            ),
            (
                Expr::Literal(ScalarValue::Float32(Some(-2f32)), None),
                "-2.0",
            ),
            (
                Expr::Literal(ScalarValue::Float32(Some(-2.989f32)), None),
                "-2.989",
            ),
        ];
        for (value, expected) in tests {
            let dialect = CustomDialectBuilder::new().build();
            let unparser = Unparser::new(&dialect);

            let ast = unparser.expr_to_sql(&value).expect("to be unparsed");
            let actual = format!("{ast}");

            assert_eq!(actual, expected);
        }
    }

    #[test]
    fn test_cast_value_to_binary_expr() {
        let tests = [
            (
                Expr::Cast(Cast::new(
                    Box::new(Expr::Literal(
                        ScalarValue::Utf8(Some("blah".to_string())),
                        None,
                    )),
                    DataType::Binary,
                )),
                "'blah'",
            ),
            (
                Expr::Cast(Cast::new(
                    Box::new(Expr::Literal(
                        ScalarValue::Utf8(Some("blah".to_string())),
                        None,
                    )),
                    DataType::BinaryView,
                )),
                "'blah'",
            ),
        ];
        for (value, expected) in tests {
            let dialect = CustomDialectBuilder::new().build();
            let unparser = Unparser::new(&dialect);

            let ast = unparser.expr_to_sql(&value).expect("to be unparsed");
            let actual = format!("{ast}");

            assert_eq!(actual, expected);
        }
    }

    #[test]
    fn custom_dialect_use_char_for_utf8_cast() -> Result<()> {
        let default_dialect = CustomDialectBuilder::default().build();
        let mysql_custom_dialect = CustomDialectBuilder::new()
            .with_utf8_cast_dtype(ast::DataType::Char(None))
            .with_large_utf8_cast_dtype(ast::DataType::Char(None))
            .build();

        for (dialect, data_type, identifier) in [
            (&default_dialect, DataType::Utf8, "VARCHAR"),
            (&default_dialect, DataType::LargeUtf8, "TEXT"),
            (&mysql_custom_dialect, DataType::Utf8, "CHAR"),
            (&mysql_custom_dialect, DataType::LargeUtf8, "CHAR"),
        ] {
            let unparser = Unparser::new(dialect);

            let expr = Expr::Cast(Cast::new(Box::new(col("a")), data_type));
            let ast = unparser.expr_to_sql(&expr)?;

            let actual = format!("{ast}");
            let expected = format!(r#"CAST(a AS {identifier})"#);

            assert_eq!(actual, expected);
        }
        Ok(())
    }

    #[test]
    fn custom_dialect_with_date_field_extract_style() -> Result<()> {
        for (extract_style, unit, expected) in [
            (
                DateFieldExtractStyle::DatePart,
                "YEAR",
                "date_part('YEAR', x)",
            ),
            (
                DateFieldExtractStyle::Extract,
                "YEAR",
                "EXTRACT(YEAR FROM x)",
            ),
            (DateFieldExtractStyle::Strftime, "YEAR", "strftime('%Y', x)"),
            (
                DateFieldExtractStyle::DatePart,
                "MONTH",
                "date_part('MONTH', x)",
            ),
            (
                DateFieldExtractStyle::Extract,
                "MONTH",
                "EXTRACT(MONTH FROM x)",
            ),
            (
                DateFieldExtractStyle::Strftime,
                "MONTH",
                "strftime('%m', x)",
            ),
            (
                DateFieldExtractStyle::DatePart,
                "DAY",
                "date_part('DAY', x)",
            ),
            (DateFieldExtractStyle::Strftime, "DAY", "strftime('%d', x)"),
            (DateFieldExtractStyle::Extract, "DAY", "EXTRACT(DAY FROM x)"),
        ] {
            let dialect = CustomDialectBuilder::new()
                .with_date_field_extract_style(extract_style)
                .build();

            let unparser = Unparser::new(&dialect);
            let expr = ScalarUDF::new_from_impl(
                datafusion_functions::datetime::date_part::DatePartFunc::new(),
            )
            .call(vec![
                Expr::Literal(ScalarValue::new_utf8(unit), None),
                col("x"),
            ]);

            let ast = unparser.expr_to_sql(&expr)?;
            let actual = format!("{ast}");

            assert_eq!(actual, expected);
        }
        Ok(())
    }

    #[test]
    fn custom_dialect_with_int64_cast_dtype() -> Result<()> {
        let default_dialect = CustomDialectBuilder::new().build();
        let mysql_dialect = CustomDialectBuilder::new()
            .with_int64_cast_dtype(ast::DataType::Custom(
                ObjectName::from(vec![Ident::new("SIGNED")]),
                vec![],
            ))
            .build();

        for (dialect, identifier) in
            [(default_dialect, "BIGINT"), (mysql_dialect, "SIGNED")]
        {
            let unparser = Unparser::new(&dialect);
            let expr = Expr::Cast(Cast::new(Box::new(col("a")), DataType::Int64));
            let ast = unparser.expr_to_sql(&expr)?;

            let actual = format!("{ast}");
            let expected = format!(r#"CAST(a AS {identifier})"#);

            assert_eq!(actual, expected);
        }
        Ok(())
    }

    #[test]
    fn custom_dialect_with_int32_cast_dtype() -> Result<()> {
        let default_dialect = CustomDialectBuilder::new().build();
        let mysql_dialect = CustomDialectBuilder::new()
            .with_int32_cast_dtype(ast::DataType::Custom(
                ObjectName::from(vec![Ident::new("SIGNED")]),
                vec![],
            ))
            .build();

        for (dialect, identifier) in
            [(default_dialect, "INTEGER"), (mysql_dialect, "SIGNED")]
        {
            let unparser = Unparser::new(&dialect);
            let expr = Expr::Cast(Cast::new(Box::new(col("a")), DataType::Int32));
            let ast = unparser.expr_to_sql(&expr)?;

            let actual = format!("{ast}");
            let expected = format!(r#"CAST(a AS {identifier})"#);

            assert_eq!(actual, expected);
        }
        Ok(())
    }

    #[test]
    fn custom_dialect_with_timestamp_cast_dtype() -> Result<()> {
        let default_dialect = CustomDialectBuilder::new().build();
        let mysql_dialect = CustomDialectBuilder::new()
            .with_timestamp_cast_dtype(
                ast::DataType::Datetime(None),
                ast::DataType::Datetime(None),
            )
            .build();

        let timestamp = DataType::Timestamp(TimeUnit::Nanosecond, None);
        let timestamp_with_tz =
            DataType::Timestamp(TimeUnit::Nanosecond, Some("+08:00".into()));

        for (dialect, data_type, identifier) in [
            (&default_dialect, &timestamp, "TIMESTAMP"),
            (
                &default_dialect,
                &timestamp_with_tz,
                "TIMESTAMP WITH TIME ZONE",
            ),
            (&mysql_dialect, &timestamp, "DATETIME"),
            (&mysql_dialect, &timestamp_with_tz, "DATETIME"),
        ] {
            let unparser = Unparser::new(dialect);
            let expr = Expr::Cast(Cast::new(Box::new(col("a")), data_type.clone()));
            let ast = unparser.expr_to_sql(&expr)?;

            let actual = format!("{ast}");
            let expected = format!(r#"CAST(a AS {identifier})"#);

            assert_eq!(actual, expected);
        }
        Ok(())
    }

    #[test]
    fn custom_dialect_with_timestamp_cast_dtype_scalar_expr() -> Result<()> {
        let default_dialect = CustomDialectBuilder::new().build();
        let mysql_dialect = CustomDialectBuilder::new()
            .with_timestamp_cast_dtype(
                ast::DataType::Datetime(None),
                ast::DataType::Datetime(None),
            )
            .build();

        for (dialect, identifier) in [
            (&default_dialect, "TIMESTAMP"),
            (&mysql_dialect, "DATETIME"),
        ] {
            let unparser = Unparser::new(dialect);
            let expr = Expr::Literal(
                ScalarValue::TimestampMillisecond(Some(1738285549123), None),
                None,
            );
            let ast = unparser.expr_to_sql(&expr)?;

            let actual = format!("{ast}");
            let expected = format!(r#"CAST('2025-01-31 01:05:49.123' AS {identifier})"#);

            assert_eq!(actual, expected);
        }
        Ok(())
    }

    #[test]
    fn custom_dialect_date32_ast_dtype() -> Result<()> {
        let default_dialect = CustomDialectBuilder::default().build();
        let sqlite_custom_dialect = CustomDialectBuilder::new()
            .with_date32_cast_dtype(ast::DataType::Text)
            .build();

        for (dialect, data_type, identifier) in [
            (&default_dialect, DataType::Date32, "DATE"),
            (&sqlite_custom_dialect, DataType::Date32, "TEXT"),
        ] {
            let unparser = Unparser::new(dialect);

            let expr = Expr::Cast(Cast::new(Box::new(col("a")), data_type));
            let ast = unparser.expr_to_sql(&expr)?;

            let actual = format!("{ast}");
            let expected = format!(r#"CAST(a AS {identifier})"#);

            assert_eq!(actual, expected);
        }
        Ok(())
    }

    #[test]
    fn custom_dialect_division_operator() -> Result<()> {
        let default_dialect = CustomDialectBuilder::new().build();
        let duckdb_dialect = CustomDialectBuilder::new()
            .with_division_operator(BinaryOperator::DuckIntegerDivide)
            .build();

        for (dialect, expected) in
            [(default_dialect, "(a / b)"), (duckdb_dialect, "(a // b)")]
        {
            let unparser = Unparser::new(&dialect);
            let expr = Expr::BinaryExpr(BinaryExpr {
                left: Box::new(col("a")),
                op: Operator::Divide,
                right: Box::new(col("b")),
            });
            let ast = unparser.expr_to_sql(&expr)?;

            let actual = format!("{ast}");
            let expected = expected.to_string();

            assert_eq!(actual, expected);
        }
        Ok(())
    }

    #[test]
    fn test_cast_value_to_dict_expr() {
        let tests = [(
            Expr::Cast(Cast::new(
                Box::new(Expr::Literal(
                    ScalarValue::Utf8(Some("variation".to_string())),
                    None,
                )),
                DataType::Dictionary(Box::new(Int8), Box::new(DataType::Utf8)),
            )),
            "'variation'",
        )];
        for (value, expected) in tests {
            let dialect = CustomDialectBuilder::new().build();
            let unparser = Unparser::new(&dialect);

            let ast = unparser.expr_to_sql(&value).expect("to be unparsed");
            let actual = format!("{ast}");

            assert_eq!(actual, expected);
        }
    }

    #[test]
    fn test_round_scalar_fn_to_expr() -> Result<()> {
        let default_dialect: Arc<dyn Dialect> = Arc::new(
            CustomDialectBuilder::new()
                .with_identifier_quote_style('"')
                .build(),
        );
        let postgres_dialect: Arc<dyn Dialect> = Arc::new(PostgreSqlDialect {});

        for (dialect, identifier) in
            [(default_dialect, "DOUBLE"), (postgres_dialect, "NUMERIC")]
        {
            let unparser = Unparser::new(dialect.as_ref());
            let expr = Expr::ScalarFunction(ScalarFunction {
                func: Arc::new(ScalarUDF::from(
                    datafusion_functions::math::round::RoundFunc::new(),
                )),
                args: vec![
                    Expr::Cast(Cast::new(Box::new(col("a")), DataType::Float64)),
                    Expr::Literal(ScalarValue::Int64(Some(2)), None),
                ],
            });
            let ast = unparser.expr_to_sql(&expr)?;

            let actual = format!("{ast}");
            let expected = format!(r#"round(CAST("a" AS {identifier}), 2)"#);

            assert_eq!(actual, expected);
        }
        Ok(())
    }

    #[test]
    fn test_window_func_support_window_frame() -> Result<()> {
        let default_dialect: Arc<dyn Dialect> =
            Arc::new(CustomDialectBuilder::new().build());

        let test_dialect: Arc<dyn Dialect> = Arc::new(
            CustomDialectBuilder::new()
                .with_window_func_support_window_frame(false)
                .build(),
        );

        for (dialect, expected) in [
            (
                default_dialect,
                "rank() OVER (ORDER BY a ASC NULLS FIRST ROWS BETWEEN UNBOUNDED PRECEDING AND UNBOUNDED FOLLOWING)",
            ),
            (test_dialect, "rank() OVER (ORDER BY a ASC NULLS FIRST)"),
        ] {
            let unparser = Unparser::new(dialect.as_ref());
            let func = WindowFunctionDefinition::WindowUDF(rank_udwf());
            let mut window_func = WindowFunction::new(func, vec![]);
            window_func.params.order_by = vec![Sort::new(col("a"), true, true)];
            let expr = Expr::from(window_func);
            let ast = unparser.expr_to_sql(&expr)?;

            let actual = ast.to_string();
            let expected = expected.to_string();

            assert_eq!(actual, expected);
        }
        Ok(())
    }

    #[test]
    fn test_from_unixtime() -> Result<()> {
        let default_dialect: Arc<dyn Dialect> = Arc::new(DefaultDialect {});
        let sqlite_dialect: Arc<dyn Dialect> = Arc::new(SqliteDialect {});

        for (dialect, expected) in [
            (default_dialect, "from_unixtime(date_col)"),
            (sqlite_dialect, "datetime(`date_col`, 'unixepoch')"),
        ] {
            let unparser = Unparser::new(dialect.as_ref());
            let expr = Expr::ScalarFunction(ScalarFunction {
                func: Arc::new(ScalarUDF::from(FromUnixtimeFunc::new())),
                args: vec![col("date_col")],
            });

            let ast = unparser.expr_to_sql(&expr)?;

            let actual = ast.to_string();
            let expected = expected.to_string();

            assert_eq!(actual, expected);
        }
        Ok(())
    }

    #[test]
    fn test_date_trunc() -> Result<()> {
        let default_dialect: Arc<dyn Dialect> = Arc::new(DefaultDialect {});
        let sqlite_dialect: Arc<dyn Dialect> = Arc::new(SqliteDialect {});

        for (dialect, precision, expected) in [
            (
                Arc::clone(&default_dialect),
                "YEAR",
                "date_trunc('YEAR', date_col)",
            ),
            (
                Arc::clone(&sqlite_dialect),
                "YEAR",
                "strftime('%Y', `date_col`)",
            ),
            (
                Arc::clone(&default_dialect),
                "MONTH",
                "date_trunc('MONTH', date_col)",
            ),
            (
                Arc::clone(&sqlite_dialect),
                "MONTH",
                "strftime('%Y-%m', `date_col`)",
            ),
            (
                Arc::clone(&default_dialect),
                "DAY",
                "date_trunc('DAY', date_col)",
            ),
            (
                Arc::clone(&sqlite_dialect),
                "DAY",
                "strftime('%Y-%m-%d', `date_col`)",
            ),
            (
                Arc::clone(&default_dialect),
                "HOUR",
                "date_trunc('HOUR', date_col)",
            ),
            (
                Arc::clone(&sqlite_dialect),
                "HOUR",
                "strftime('%Y-%m-%d %H', `date_col`)",
            ),
            (
                Arc::clone(&default_dialect),
                "MINUTE",
                "date_trunc('MINUTE', date_col)",
            ),
            (
                Arc::clone(&sqlite_dialect),
                "MINUTE",
                "strftime('%Y-%m-%d %H:%M', `date_col`)",
            ),
            (default_dialect, "SECOND", "date_trunc('SECOND', date_col)"),
            (
                sqlite_dialect,
                "SECOND",
                "strftime('%Y-%m-%d %H:%M:%S', `date_col`)",
            ),
        ] {
            let unparser = Unparser::new(dialect.as_ref());
            let expr = Expr::ScalarFunction(ScalarFunction {
                func: Arc::new(ScalarUDF::from(
                    datafusion_functions::datetime::date_trunc::DateTruncFunc::new(),
                )),
                args: vec![
                    Expr::Literal(ScalarValue::Utf8(Some(precision.to_string())), None),
                    col("date_col"),
                ],
            });

            let ast = unparser.expr_to_sql(&expr)?;

            let actual = ast.to_string();
            let expected = expected.to_string();

            assert_eq!(actual, expected);
        }
        Ok(())
    }

    #[test]
    fn test_dictionary_to_sql() -> Result<()> {
        let dialect = CustomDialectBuilder::new().build();

        let unparser = Unparser::new(&dialect);

        let arrow_field = Arc::new(Field::new(
            "",
            DataType::Dictionary(Box::new(DataType::Int32), Box::new(DataType::Utf8)),
            true,
        ));
        let ast_dtype = unparser.arrow_dtype_to_ast_dtype(&arrow_field)?;

        assert_eq!(ast_dtype, ast::DataType::Varchar(None));

        Ok(())
    }

    #[test]
    fn test_utf8_view_to_sql() -> Result<()> {
        let dialect = CustomDialectBuilder::new()
            .with_utf8_cast_dtype(ast::DataType::Char(None))
            .build();
        let unparser = Unparser::new(&dialect);

        let arrow_field = Arc::new(Field::new("", DataType::Utf8View, true));
        let ast_dtype = unparser.arrow_dtype_to_ast_dtype(&arrow_field)?;

        assert_eq!(ast_dtype, ast::DataType::Char(None));

        let expr = cast(col("a"), DataType::Utf8View);
        let ast = unparser.expr_to_sql(&expr)?;

        let actual = format!("{ast}");
        let expected = r#"CAST(a AS CHAR)"#.to_string();

        assert_eq!(actual, expected);

        let expr = col("a").eq(lit(ScalarValue::Utf8View(Some("hello".to_string()))));
        let ast = unparser.expr_to_sql(&expr)?;

        let actual = format!("{ast}");
        let expected = r#"(a = 'hello')"#.to_string();

        assert_eq!(actual, expected);

        let expr = col("a").is_not_null();

        let ast = unparser.expr_to_sql(&expr)?;
        let actual = format!("{ast}");
        let expected = r#"a IS NOT NULL"#.to_string();

        assert_eq!(actual, expected);

        let expr = col("a").is_null();

        let ast = unparser.expr_to_sql(&expr)?;
        let actual = format!("{ast}");
        let expected = r#"a IS NULL"#.to_string();

        assert_eq!(actual, expected);

        Ok(())
    }

    #[test]
    fn test_custom_scalar_overrides_duckdb() -> Result<()> {
        let duckdb_default = DuckDBDialect::new();
        let duckdb_extended = DuckDBDialect::new().with_custom_scalar_overrides(vec![(
            "dummy_udf",
            Box::new(|unparser: &Unparser, args: &[Expr]| {
                unparser.scalar_function_to_sql("smart_udf", args).map(Some)
            }) as ScalarFnToSqlHandler,
        )]);

        for (dialect, expected) in [
            (duckdb_default, r#"dummy_udf("a", "b")"#),
            (duckdb_extended, r#"smart_udf("a", "b")"#),
        ] {
            let unparser = Unparser::new(&dialect);
            let expr =
                ScalarUDF::new_from_impl(DummyUDF::new()).call(vec![col("a"), col("b")]);
            let actual = format!("{}", unparser.expr_to_sql(&expr)?);
            assert_eq!(actual, expected);
        }

        Ok(())
    }

    #[test]
    fn test_cast_timestamp_sqlite() -> Result<()> {
        let dialect: Arc<dyn Dialect> = Arc::new(SqliteDialect {});

        let unparser = Unparser::new(dialect.as_ref());
        let expr = Expr::Cast(Cast::new(
            Box::new(col("a")),
            DataType::Timestamp(TimeUnit::Nanosecond, None),
        ));

        let ast = unparser.expr_to_sql(&expr)?;

        let actual = ast.to_string();
        let expected = "CAST(`a` AS TEXT)".to_string();

        assert_eq!(actual, expected);

        Ok(())
    }

    #[test]
    fn test_timestamp_with_tz_format() -> Result<()> {
        let default_dialect: Arc<dyn Dialect> =
            Arc::new(CustomDialectBuilder::new().build());

        let duckdb_dialect: Arc<dyn Dialect> = Arc::new(DuckDBDialect::new());

        for (dialect, scalar, expected) in [
            (
                Arc::clone(&default_dialect),
                ScalarValue::TimestampSecond(Some(1757934000), Some("+00:00".into())),
                "CAST('2025-09-15 11:00:00 +00:00' AS TIMESTAMP)",
            ),
            (
                Arc::clone(&default_dialect),
                ScalarValue::TimestampMillisecond(
                    Some(1757934000123),
                    Some("+01:00".into()),
                ),
                "CAST('2025-09-15 12:00:00.123 +01:00' AS TIMESTAMP)",
            ),
            (
                Arc::clone(&default_dialect),
                ScalarValue::TimestampMicrosecond(
                    Some(1757934000123456),
                    Some("-01:00".into()),
                ),
                "CAST('2025-09-15 10:00:00.123456 -01:00' AS TIMESTAMP)",
            ),
            (
                Arc::clone(&default_dialect),
                ScalarValue::TimestampNanosecond(
                    Some(1757934000123456789),
                    Some("+00:00".into()),
                ),
                "CAST('2025-09-15 11:00:00.123456789 +00:00' AS TIMESTAMP)",
            ),
            (
                Arc::clone(&duckdb_dialect),
                ScalarValue::TimestampSecond(Some(1757934000), Some("+00:00".into())),
                "CAST('2025-09-15 11:00:00+00:00' AS TIMESTAMP)",
            ),
            (
                Arc::clone(&duckdb_dialect),
                ScalarValue::TimestampMillisecond(
                    Some(1757934000123),
                    Some("+01:00".into()),
                ),
                "CAST('2025-09-15 12:00:00.123+01:00' AS TIMESTAMP)",
            ),
            (
                Arc::clone(&duckdb_dialect),
                ScalarValue::TimestampMicrosecond(
                    Some(1757934000123456),
                    Some("-01:00".into()),
                ),
                "CAST('2025-09-15 10:00:00.123456-01:00' AS TIMESTAMP)",
            ),
            (
                Arc::clone(&duckdb_dialect),
                ScalarValue::TimestampNanosecond(
                    Some(1757934000123456789),
                    Some("+00:00".into()),
                ),
                "CAST('2025-09-15 11:00:00.123456789+00:00' AS TIMESTAMP)",
            ),
        ] {
            let unparser = Unparser::new(dialect.as_ref());

            let expr = Expr::Literal(scalar, None);

            let actual = format!("{}", unparser.expr_to_sql(&expr)?);
            assert_eq!(actual, expected);
        }
        Ok(())
    }
}<|MERGE_RESOLUTION|>--- conflicted
+++ resolved
@@ -36,12 +36,8 @@
     },
 };
 use arrow::datatypes::{
-<<<<<<< HEAD
-    DataType, Decimal128Type, Decimal256Type, Decimal32Type, Decimal64Type, DecimalType,
+    DataType, Decimal32Type, Decimal64Type, Decimal128Type, Decimal256Type, DecimalType,
     Field, FieldRef,
-=======
-    DataType, Decimal32Type, Decimal64Type, Decimal128Type, Decimal256Type, DecimalType,
->>>>>>> efd793ba
 };
 use arrow::util::display::array_value_to_string;
 use datafusion_common::{
