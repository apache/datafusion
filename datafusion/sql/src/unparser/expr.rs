--- conflicted
+++ resolved
@@ -602,11 +602,7 @@
 
     use datafusion_common::TableReference;
     use datafusion_expr::{
-<<<<<<< HEAD
-        col, expr::AggregateFunction, lit, not, ColumnarValue, ScalarUDF, ScalarUDFImpl,
-=======
-        case, col, expr::AggregateFunction, lit, ColumnarValue, ScalarUDF, ScalarUDFImpl,
->>>>>>> 349c586e
+        case, col, expr::AggregateFunction, lit, not, ColumnarValue, ScalarUDF, ScalarUDFImpl,
         Signature, Volatility,
     };
 
