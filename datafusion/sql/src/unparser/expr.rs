// Licensed to the Apache Software Foundation (ASF) under one
// or more contributor license agreements.  See the NOTICE file
// distributed with this work for additional information
// regarding copyright ownership.  The ASF licenses this file
// to you under the Apache License, Version 2.0 (the
// "License"); you may not use this file except in compliance
// with the License.  You may obtain a copy of the License at
//
//   http://www.apache.org/licenses/LICENSE-2.0
//
// Unless required by applicable law or agreed to in writing,
// software distributed under the License is distributed on an
// "AS IS" BASIS, WITHOUT WARRANTIES OR CONDITIONS OF ANY
// KIND, either express or implied.  See the License for the
// specific language governing permissions and limitations
// under the License.

use core::fmt;
use std::sync::Arc;
use std::{fmt::Display, vec};

use arrow::datatypes::{Decimal128Type, Decimal256Type, DecimalType};
use arrow::util::display::array_value_to_string;
use arrow_array::types::{
    ArrowTemporalType, Time32MillisecondType, Time32SecondType, Time64MicrosecondType,
    Time64NanosecondType, TimestampMicrosecondType, TimestampMillisecondType,
    TimestampNanosecondType, TimestampSecondType,
};
use arrow_array::{Date32Array, Date64Array, PrimitiveArray};
use datafusion_common::logical_type::signature::LogicalType;
use sqlparser::ast::Value::SingleQuotedString;
use sqlparser::ast::{
    self, Expr as AstExpr, Function, FunctionArg, Ident, Interval, TimezoneInfo,
    UnaryOperator,
};

use datafusion_common::logical_type::{ExtensionType, TypeRelation};
use datafusion_common::{
    internal_datafusion_err, internal_err, not_impl_err, plan_err, Column, Result,
    ScalarValue,
};
use datafusion_expr::{
    expr::{Alias, Exists, InList, ScalarFunction, Sort, WindowFunction},
    Between, BinaryExpr, Case, Cast, Expr, GroupingSet, Like, Operator, TryCast,
};

use super::Unparser;

/// DataFusion's Exprs can represent either an `Expr` or an `OrderByExpr`
pub enum Unparsed {
    // SQL Expression
    Expr(ast::Expr),
    // SQL ORDER BY expression (e.g. `col ASC NULLS FIRST`)
    OrderByExpr(ast::OrderByExpr),
}

impl Unparsed {
    pub fn into_order_by_expr(self) -> Result<ast::OrderByExpr> {
        if let Unparsed::OrderByExpr(order_by_expr) = self {
            Ok(order_by_expr)
        } else {
            internal_err!("Expected Sort expression to be converted an OrderByExpr")
        }
    }
}

impl Display for Unparsed {
    fn fmt(&self, f: &mut fmt::Formatter<'_>) -> fmt::Result {
        match self {
            Unparsed::Expr(expr) => write!(f, "{}", expr),
            Unparsed::OrderByExpr(order_by_expr) => write!(f, "{}", order_by_expr),
        }
    }
}

/// Convert a DataFusion [`Expr`] to `sqlparser::ast::Expr`
///
/// This function is the opposite of `SqlToRel::sql_to_expr` and can
/// be used to, among other things, convert [`Expr`]s to strings.
/// Throws an error if [`Expr`] can not be represented by an `sqlparser::ast::Expr`
///
/// # Example
/// ```
/// use datafusion_expr::{col, lit};
/// use datafusion_sql::unparser::expr_to_sql;
/// let expr = col("a").gt(lit(4));
/// let sql = expr_to_sql(&expr).unwrap();
///
/// assert_eq!(format!("{}", sql), "(a > 4)")
/// ```
pub fn expr_to_sql(expr: &Expr) -> Result<ast::Expr> {
    let unparser = Unparser::default();
    unparser.expr_to_sql(expr)
}

/// Convert a DataFusion [`Expr`] to [`Unparsed`]
///
/// This function is similar to expr_to_sql, but it supports converting more [`Expr`] types like
/// `Sort` expressions to `OrderByExpr` expressions.
pub fn expr_to_unparsed(expr: &Expr) -> Result<Unparsed> {
    let unparser = Unparser::default();
    unparser.expr_to_unparsed(expr)
}

impl Unparser<'_> {
    pub fn expr_to_sql(&self, expr: &Expr) -> Result<ast::Expr> {
        match expr {
            Expr::InList(InList {
                expr,
                list,
                negated,
            }) => {
                let list_expr = list
                    .iter()
                    .map(|e| self.expr_to_sql(e))
                    .collect::<Result<Vec<_>>>()?;
                Ok(ast::Expr::InList {
                    expr: Box::new(self.expr_to_sql(expr)?),
                    list: list_expr,
                    negated: *negated,
                })
            }
            Expr::ScalarFunction(ScalarFunction { func, args }) => {
                let func_name = func.name();

                let args = args
                    .iter()
                    .map(|e| {
                        if matches!(e, Expr::Wildcard { qualifier: None }) {
                            Ok(FunctionArg::Unnamed(ast::FunctionArgExpr::Wildcard))
                        } else {
                            self.expr_to_sql(e).map(|e| {
                                FunctionArg::Unnamed(ast::FunctionArgExpr::Expr(e))
                            })
                        }
                    })
                    .collect::<Result<Vec<_>>>()?;

                Ok(ast::Expr::Function(Function {
                    name: ast::ObjectName(vec![Ident {
                        value: func_name.to_string(),
                        quote_style: None,
                    }]),
                    args: ast::FunctionArguments::List(ast::FunctionArgumentList {
                        duplicate_treatment: None,
                        args,
                        clauses: vec![],
                    }),
                    filter: None,
                    null_treatment: None,
                    over: None,
                    within_group: vec![],
                }))
            }
            Expr::Between(Between {
                expr,
                negated,
                low,
                high,
            }) => {
                let sql_parser_expr = self.expr_to_sql(expr)?;
                let sql_low = self.expr_to_sql(low)?;
                let sql_high = self.expr_to_sql(high)?;
                Ok(ast::Expr::Nested(Box::new(self.between_op_to_sql(
                    sql_parser_expr,
                    *negated,
                    sql_low,
                    sql_high,
                ))))
            }
            Expr::Column(col) => self.col_to_sql(col),
            Expr::BinaryExpr(BinaryExpr { left, op, right }) => {
                let l = self.expr_to_sql(left.as_ref())?;
                let r = self.expr_to_sql(right.as_ref())?;
                let op = self.op_to_sql(op)?;

                Ok(ast::Expr::Nested(Box::new(self.binary_op_to_sql(l, r, op))))
            }
            Expr::Case(Case {
                expr,
                when_then_expr,
                else_expr,
            }) => {
                let conditions = when_then_expr
                    .iter()
                    .map(|(w, _)| self.expr_to_sql(w))
                    .collect::<Result<Vec<_>>>()?;
                let results = when_then_expr
                    .iter()
                    .map(|(_, t)| self.expr_to_sql(t))
                    .collect::<Result<Vec<_>>>()?;
                let operand = match expr.as_ref() {
                    Some(e) => match self.expr_to_sql(e) {
                        Ok(sql_expr) => Some(Box::new(sql_expr)),
                        Err(_) => None,
                    },
                    None => None,
                };
                let else_result = match else_expr.as_ref() {
                    Some(e) => match self.expr_to_sql(e) {
                        Ok(sql_expr) => Some(Box::new(sql_expr)),
                        Err(_) => None,
                    },
                    None => None,
                };

                Ok(ast::Expr::Case {
                    operand,
                    conditions,
                    results,
                    else_result,
                })
            }
            Expr::Cast(Cast { expr, data_type }) => {
                let inner_expr = self.expr_to_sql(expr)?;
                Ok(ast::Expr::Cast {
                    kind: ast::CastKind::Cast,
                    expr: Box::new(inner_expr),
                    data_type: self.arrow_dtype_to_ast_dtype(data_type)?,
                    format: None,
                })
            }
            Expr::Literal(value) => Ok(self.scalar_to_sql(value)?),
            Expr::Alias(Alias { expr, name: _, .. }) => self.expr_to_sql(expr),
            Expr::WindowFunction(WindowFunction {
                fun,
                args,
                partition_by,
                order_by,
                window_frame,
                null_treatment: _,
            }) => {
                let func_name = fun.name();

                let args = self.function_args_to_sql(args)?;

                let units = match window_frame.units {
                    datafusion_expr::window_frame::WindowFrameUnits::Rows => {
                        ast::WindowFrameUnits::Rows
                    }
                    datafusion_expr::window_frame::WindowFrameUnits::Range => {
                        ast::WindowFrameUnits::Range
                    }
                    datafusion_expr::window_frame::WindowFrameUnits::Groups => {
                        ast::WindowFrameUnits::Groups
                    }
                };
                let order_by: Vec<ast::OrderByExpr> = order_by
                    .iter()
                    .map(|expr| expr_to_unparsed(expr)?.into_order_by_expr())
                    .collect::<Result<Vec<_>>>()?;

                let start_bound = self.convert_bound(&window_frame.start_bound)?;
                let end_bound = self.convert_bound(&window_frame.end_bound)?;
                let over = Some(ast::WindowType::WindowSpec(ast::WindowSpec {
                    window_name: None,
                    partition_by: partition_by
                        .iter()
                        .map(|e| self.expr_to_sql(e))
                        .collect::<Result<Vec<_>>>()?,
                    order_by,
                    window_frame: Some(ast::WindowFrame {
                        units,
                        start_bound,
                        end_bound: Option::from(end_bound),
                    }),
                }));

                Ok(ast::Expr::Function(Function {
                    name: ast::ObjectName(vec![Ident {
                        value: func_name.to_string(),
                        quote_style: None,
                    }]),
                    args: ast::FunctionArguments::List(ast::FunctionArgumentList {
                        duplicate_treatment: None,
                        args,
                        clauses: vec![],
                    }),
                    filter: None,
                    null_treatment: None,
                    over,
                    within_group: vec![],
                }))
            }
            Expr::SimilarTo(Like {
                negated,
                expr,
                pattern,
                escape_char,
                case_insensitive: _,
            })
            | Expr::Like(Like {
                negated,
                expr,
                pattern,
                escape_char,
                case_insensitive: _,
            }) => Ok(ast::Expr::Like {
                negated: *negated,
                expr: Box::new(self.expr_to_sql(expr)?),
                pattern: Box::new(self.expr_to_sql(pattern)?),
                escape_char: escape_char.map(|c| c.to_string()),
            }),
            Expr::AggregateFunction(agg) => {
                let func_name = agg.func_def.name();

                let args = self.function_args_to_sql(&agg.args)?;
                let filter = match &agg.filter {
                    Some(filter) => Some(Box::new(self.expr_to_sql(filter)?)),
                    None => None,
                };
                Ok(ast::Expr::Function(Function {
                    name: ast::ObjectName(vec![Ident {
                        value: func_name.to_string(),
                        quote_style: None,
                    }]),
                    args: ast::FunctionArguments::List(ast::FunctionArgumentList {
                        duplicate_treatment: agg
                            .distinct
                            .then_some(ast::DuplicateTreatment::Distinct),
                        args,
                        clauses: vec![],
                    }),
                    filter,
                    null_treatment: None,
                    over: None,
                    within_group: vec![],
                }))
            }
            Expr::ScalarSubquery(subq) => {
                let sub_statement = self.plan_to_sql(subq.subquery.as_ref())?;
                let sub_query = if let ast::Statement::Query(inner_query) = sub_statement
                {
                    inner_query
                } else {
                    return plan_err!(
                        "Subquery must be a Query, but found {sub_statement:?}"
                    );
                };
                Ok(ast::Expr::Subquery(sub_query))
            }
            Expr::InSubquery(insubq) => {
                let inexpr = Box::new(self.expr_to_sql(insubq.expr.as_ref())?);
                let sub_statement =
                    self.plan_to_sql(insubq.subquery.subquery.as_ref())?;
                let sub_query = if let ast::Statement::Query(inner_query) = sub_statement
                {
                    inner_query
                } else {
                    return plan_err!(
                        "Subquery must be a Query, but found {sub_statement:?}"
                    );
                };
                Ok(ast::Expr::InSubquery {
                    expr: inexpr,
                    subquery: sub_query,
                    negated: insubq.negated,
                })
            }
            Expr::Exists(Exists { subquery, negated }) => {
                let sub_statement = self.plan_to_sql(subquery.subquery.as_ref())?;
                let sub_query = if let ast::Statement::Query(inner_query) = sub_statement
                {
                    inner_query
                } else {
                    return plan_err!(
                        "Subquery must be a Query, but found {sub_statement:?}"
                    );
                };
                Ok(ast::Expr::Exists {
                    subquery: sub_query,
                    negated: *negated,
                })
            }
            Expr::Sort(Sort {
                expr: _,
                asc: _,
                nulls_first: _,
            }) => plan_err!("Sort expression should be handled by expr_to_unparsed"),
            Expr::IsNull(expr) => {
                Ok(ast::Expr::IsNull(Box::new(self.expr_to_sql(expr)?)))
            }
            Expr::IsNotNull(expr) => {
                Ok(ast::Expr::IsNotNull(Box::new(self.expr_to_sql(expr)?)))
            }
            Expr::IsTrue(expr) => {
                Ok(ast::Expr::IsTrue(Box::new(self.expr_to_sql(expr)?)))
            }
            Expr::IsNotTrue(expr) => {
                Ok(ast::Expr::IsNotTrue(Box::new(self.expr_to_sql(expr)?)))
            }
            Expr::IsFalse(expr) => {
                Ok(ast::Expr::IsFalse(Box::new(self.expr_to_sql(expr)?)))
            }
            Expr::IsNotFalse(expr) => {
                Ok(ast::Expr::IsNotFalse(Box::new(self.expr_to_sql(expr)?)))
            }
            Expr::IsUnknown(expr) => {
                Ok(ast::Expr::IsUnknown(Box::new(self.expr_to_sql(expr)?)))
            }
            Expr::IsNotUnknown(expr) => {
                Ok(ast::Expr::IsNotUnknown(Box::new(self.expr_to_sql(expr)?)))
            }
            Expr::Not(expr) => {
                let sql_parser_expr = self.expr_to_sql(expr)?;
                Ok(AstExpr::UnaryOp {
                    op: UnaryOperator::Not,
                    expr: Box::new(sql_parser_expr),
                })
            }
            Expr::Negative(expr) => {
                let sql_parser_expr = self.expr_to_sql(expr)?;
                Ok(AstExpr::UnaryOp {
                    op: UnaryOperator::Minus,
                    expr: Box::new(sql_parser_expr),
                })
            }
            Expr::ScalarVariable(_, ids) => {
                if ids.is_empty() {
                    return internal_err!("Not a valid ScalarVariable");
                }

                Ok(if ids.len() == 1 {
                    ast::Expr::Identifier(
                        self.new_ident_without_quote_style(ids[0].to_string()),
                    )
                } else {
                    ast::Expr::CompoundIdentifier(
                        ids.iter()
                            .map(|i| self.new_ident_without_quote_style(i.to_string()))
                            .collect(),
                    )
                })
            }
            Expr::TryCast(TryCast { expr, data_type }) => {
                let inner_expr = self.expr_to_sql(expr)?;
                Ok(ast::Expr::Cast {
                    kind: ast::CastKind::TryCast,
                    expr: Box::new(inner_expr),
                    data_type: self.arrow_dtype_to_ast_dtype(data_type)?,
                    format: None,
                })
            }
            Expr::Wildcard { qualifier: _ } => {
                not_impl_err!("Unsupported Expr conversion: {expr:?}")
            }
            Expr::GroupingSet(grouping_set) => match grouping_set {
                GroupingSet::GroupingSets(grouping_sets) => {
                    let expr_ast_sets = grouping_sets
                        .iter()
                        .map(|set| {
                            set.iter()
                                .map(|e| self.expr_to_sql(e))
                                .collect::<Result<Vec<_>>>()
                        })
                        .collect::<Result<Vec<_>>>()?;

                    Ok(ast::Expr::GroupingSets(expr_ast_sets))
                }
                GroupingSet::Cube(cube) => {
                    let expr_ast_sets = cube
                        .iter()
                        .map(|e| {
                            let sql = self.expr_to_sql(e)?;
                            Ok(vec![sql])
                        })
                        .collect::<Result<Vec<_>>>()?;
                    Ok(ast::Expr::Cube(expr_ast_sets))
                }
                GroupingSet::Rollup(rollup) => {
                    let expr_ast_sets: Vec<Vec<AstExpr>> = rollup
                        .iter()
                        .map(|e| {
                            let sql = self.expr_to_sql(e)?;
                            Ok(vec![sql])
                        })
                        .collect::<Result<Vec<_>>>()?;
                    Ok(ast::Expr::Rollup(expr_ast_sets))
                }
            },
            Expr::Placeholder(p) => {
                Ok(ast::Expr::Value(ast::Value::Placeholder(p.id.to_string())))
            }
            Expr::OuterReferenceColumn(_, col) => self.col_to_sql(col),
            Expr::Unnest(_) => not_impl_err!("Unsupported Expr conversion: {expr:?}"),
        }
    }

    /// This function can convert more [`Expr`] types than `expr_to_sql`, returning an [`Unparsed`]
    /// like `Sort` expressions to `OrderByExpr` expressions.
    pub fn expr_to_unparsed(&self, expr: &Expr) -> Result<Unparsed> {
        match expr {
            Expr::Sort(Sort {
                expr,
                asc,
                nulls_first,
            }) => {
                let sql_parser_expr = self.expr_to_sql(expr)?;

                let nulls_first = if self.dialect.supports_nulls_first_in_sort() {
                    Some(*nulls_first)
                } else {
                    None
                };

                Ok(Unparsed::OrderByExpr(ast::OrderByExpr {
                    expr: sql_parser_expr,
                    asc: Some(*asc),
                    nulls_first,
                }))
            }
            _ => {
                let sql_parser_expr = self.expr_to_sql(expr)?;
                Ok(Unparsed::Expr(sql_parser_expr))
            }
        }
    }

    fn col_to_sql(&self, col: &Column) -> Result<ast::Expr> {
        if let Some(table_ref) = &col.relation {
            let mut id = table_ref.to_vec();
            id.push(col.name.to_string());
            return Ok(ast::Expr::CompoundIdentifier(
                id.iter()
                    .map(|i| self.new_ident_quoted_if_needs(i.to_string()))
                    .collect(),
            ));
        }
        Ok(ast::Expr::Identifier(
            self.new_ident_quoted_if_needs(col.name.to_string()),
        ))
    }

    fn convert_bound(
        &self,
        bound: &datafusion_expr::window_frame::WindowFrameBound,
    ) -> Result<ast::WindowFrameBound> {
        match bound {
            datafusion_expr::window_frame::WindowFrameBound::Preceding(val) => {
                Ok(ast::WindowFrameBound::Preceding({
                    let val = self.scalar_to_sql(val)?;
                    if let ast::Expr::Value(ast::Value::Null) = &val {
                        None
                    } else {
                        Some(Box::new(val))
                    }
                }))
            }
            datafusion_expr::window_frame::WindowFrameBound::Following(val) => {
                Ok(ast::WindowFrameBound::Following({
                    let val = self.scalar_to_sql(val)?;
                    if let ast::Expr::Value(ast::Value::Null) = &val {
                        None
                    } else {
                        Some(Box::new(val))
                    }
                }))
            }
            datafusion_expr::window_frame::WindowFrameBound::CurrentRow => {
                Ok(ast::WindowFrameBound::CurrentRow)
            }
        }
    }

    fn function_args_to_sql(&self, args: &[Expr]) -> Result<Vec<ast::FunctionArg>> {
        args.iter()
            .map(|e| {
                if matches!(e, Expr::Wildcard { qualifier: None }) {
                    Ok(ast::FunctionArg::Unnamed(ast::FunctionArgExpr::Wildcard))
                } else {
                    self.expr_to_sql(e)
                        .map(|e| ast::FunctionArg::Unnamed(ast::FunctionArgExpr::Expr(e)))
                }
            })
            .collect::<Result<Vec<_>>>()
    }

    /// This function can create an identifier with or without quotes based on the dialect rules
    pub(super) fn new_ident_quoted_if_needs(&self, ident: String) -> ast::Ident {
        let quote_style = self.dialect.identifier_quote_style(&ident);
        ast::Ident {
            value: ident,
            quote_style,
        }
    }

    pub(super) fn new_ident_without_quote_style(&self, str: String) -> ast::Ident {
        ast::Ident {
            value: str,
            quote_style: None,
        }
    }

    pub(super) fn binary_op_to_sql(
        &self,
        lhs: ast::Expr,
        rhs: ast::Expr,
        op: ast::BinaryOperator,
    ) -> ast::Expr {
        ast::Expr::BinaryOp {
            left: Box::new(lhs),
            op,
            right: Box::new(rhs),
        }
    }

    pub(super) fn between_op_to_sql(
        &self,
        expr: ast::Expr,
        negated: bool,
        low: ast::Expr,
        high: ast::Expr,
    ) -> ast::Expr {
        ast::Expr::Between {
            expr: Box::new(expr),
            negated,
            low: Box::new(low),
            high: Box::new(high),
        }
    }

    fn op_to_sql(&self, op: &Operator) -> Result<ast::BinaryOperator> {
        match op {
            Operator::Eq => Ok(ast::BinaryOperator::Eq),
            Operator::NotEq => Ok(ast::BinaryOperator::NotEq),
            Operator::Lt => Ok(ast::BinaryOperator::Lt),
            Operator::LtEq => Ok(ast::BinaryOperator::LtEq),
            Operator::Gt => Ok(ast::BinaryOperator::Gt),
            Operator::GtEq => Ok(ast::BinaryOperator::GtEq),
            Operator::Plus => Ok(ast::BinaryOperator::Plus),
            Operator::Minus => Ok(ast::BinaryOperator::Minus),
            Operator::Multiply => Ok(ast::BinaryOperator::Multiply),
            Operator::Divide => Ok(ast::BinaryOperator::Divide),
            Operator::Modulo => Ok(ast::BinaryOperator::Modulo),
            Operator::And => Ok(ast::BinaryOperator::And),
            Operator::Or => Ok(ast::BinaryOperator::Or),
            Operator::IsDistinctFrom => not_impl_err!("unsupported operation: {op:?}"),
            Operator::IsNotDistinctFrom => not_impl_err!("unsupported operation: {op:?}"),
            Operator::RegexMatch => Ok(ast::BinaryOperator::PGRegexMatch),
            Operator::RegexIMatch => Ok(ast::BinaryOperator::PGRegexIMatch),
            Operator::RegexNotMatch => Ok(ast::BinaryOperator::PGRegexNotMatch),
            Operator::RegexNotIMatch => Ok(ast::BinaryOperator::PGRegexNotIMatch),
            Operator::ILikeMatch => Ok(ast::BinaryOperator::PGILikeMatch),
            Operator::NotLikeMatch => Ok(ast::BinaryOperator::PGNotLikeMatch),
            Operator::LikeMatch => Ok(ast::BinaryOperator::PGLikeMatch),
            Operator::NotILikeMatch => Ok(ast::BinaryOperator::PGNotILikeMatch),
            Operator::BitwiseAnd => Ok(ast::BinaryOperator::BitwiseAnd),
            Operator::BitwiseOr => Ok(ast::BinaryOperator::BitwiseOr),
            Operator::BitwiseXor => Ok(ast::BinaryOperator::BitwiseXor),
            Operator::BitwiseShiftRight => Ok(ast::BinaryOperator::PGBitwiseShiftRight),
            Operator::BitwiseShiftLeft => Ok(ast::BinaryOperator::PGBitwiseShiftLeft),
            Operator::StringConcat => Ok(ast::BinaryOperator::StringConcat),
            Operator::AtArrow => not_impl_err!("unsupported operation: {op:?}"),
            Operator::ArrowAt => not_impl_err!("unsupported operation: {op:?}"),
        }
    }

    fn handle_timestamp<T: ArrowTemporalType>(
        &self,
        v: &ScalarValue,
        tz: &Option<Arc<str>>,
    ) -> Result<ast::Expr>
    where
        i64: From<T::Native>,
    {
        let ts = if let Some(tz) = tz {
            v.to_array()?
                .as_any()
                .downcast_ref::<PrimitiveArray<T>>()
                .ok_or(internal_datafusion_err!(
                    "Failed to downcast type {v:?} to arrow array"
                ))?
                .value_as_datetime_with_tz(0, tz.parse()?)
                .ok_or(internal_datafusion_err!(
                    "Unable to convert {v:?} to DateTime"
                ))?
                .to_string()
        } else {
            v.to_array()?
                .as_any()
                .downcast_ref::<PrimitiveArray<T>>()
                .ok_or(internal_datafusion_err!(
                    "Failed to downcast type {v:?} to arrow array"
                ))?
                .value_as_datetime(0)
                .ok_or(internal_datafusion_err!(
                    "Unable to convert {v:?} to DateTime"
                ))?
                .to_string()
        };
        Ok(ast::Expr::Cast {
            kind: ast::CastKind::Cast,
            expr: Box::new(ast::Expr::Value(SingleQuotedString(ts))),
            data_type: ast::DataType::Timestamp(None, TimezoneInfo::None),
            format: None,
        })
    }

    fn handle_time<T: ArrowTemporalType>(&self, v: &ScalarValue) -> Result<ast::Expr>
    where
        i64: From<T::Native>,
    {
        let time = v
            .to_array()?
            .as_any()
            .downcast_ref::<PrimitiveArray<T>>()
            .ok_or(internal_datafusion_err!(
                "Failed to downcast type {v:?} to arrow array"
            ))?
            .value_as_time(0)
            .ok_or(internal_datafusion_err!("Unable to convert {v:?} to Time"))?
            .to_string();
        Ok(ast::Expr::Cast {
            kind: ast::CastKind::Cast,
            expr: Box::new(ast::Expr::Value(SingleQuotedString(time))),
            data_type: ast::DataType::Time(None, TimezoneInfo::None),
            format: None,
        })
    }

    /// DataFusion ScalarValues sometimes require a ast::Expr to construct.
    /// For example ScalarValue::Date32(d) corresponds to the ast::Expr CAST('datestr' as DATE)
    fn scalar_to_sql(&self, v: &ScalarValue) -> Result<ast::Expr> {
        match v {
            ScalarValue::Null => Ok(ast::Expr::Value(ast::Value::Null)),
            ScalarValue::Boolean(Some(b)) => {
                Ok(ast::Expr::Value(ast::Value::Boolean(b.to_owned())))
            }
            ScalarValue::Boolean(None) => Ok(ast::Expr::Value(ast::Value::Null)),
            ScalarValue::Float16(Some(f)) => {
                Ok(ast::Expr::Value(ast::Value::Number(f.to_string(), false)))
            }
            ScalarValue::Float16(None) => Ok(ast::Expr::Value(ast::Value::Null)),
            ScalarValue::Float32(Some(f)) => {
                Ok(ast::Expr::Value(ast::Value::Number(f.to_string(), false)))
            }
            ScalarValue::Float32(None) => Ok(ast::Expr::Value(ast::Value::Null)),
            ScalarValue::Float64(Some(f)) => {
                Ok(ast::Expr::Value(ast::Value::Number(f.to_string(), false)))
            }
            ScalarValue::Float64(None) => Ok(ast::Expr::Value(ast::Value::Null)),
            ScalarValue::Decimal128(Some(value), precision, scale) => {
                Ok(ast::Expr::Value(ast::Value::Number(
                    Decimal128Type::format_decimal(*value, *precision, *scale),
                    false,
                )))
            }
            ScalarValue::Decimal128(None, ..) => Ok(ast::Expr::Value(ast::Value::Null)),
            ScalarValue::Decimal256(Some(value), precision, scale) => {
                Ok(ast::Expr::Value(ast::Value::Number(
                    Decimal256Type::format_decimal(*value, *precision, *scale),
                    false,
                )))
            }
            ScalarValue::Decimal256(None, ..) => Ok(ast::Expr::Value(ast::Value::Null)),
            ScalarValue::Int8(Some(i)) => {
                Ok(ast::Expr::Value(ast::Value::Number(i.to_string(), false)))
            }
            ScalarValue::Int8(None) => Ok(ast::Expr::Value(ast::Value::Null)),
            ScalarValue::Int16(Some(i)) => {
                Ok(ast::Expr::Value(ast::Value::Number(i.to_string(), false)))
            }
            ScalarValue::Int16(None) => Ok(ast::Expr::Value(ast::Value::Null)),
            ScalarValue::Int32(Some(i)) => {
                Ok(ast::Expr::Value(ast::Value::Number(i.to_string(), false)))
            }
            ScalarValue::Int32(None) => Ok(ast::Expr::Value(ast::Value::Null)),
            ScalarValue::Int64(Some(i)) => {
                Ok(ast::Expr::Value(ast::Value::Number(i.to_string(), false)))
            }
            ScalarValue::Int64(None) => Ok(ast::Expr::Value(ast::Value::Null)),
            ScalarValue::UInt8(Some(ui)) => {
                Ok(ast::Expr::Value(ast::Value::Number(ui.to_string(), false)))
            }
            ScalarValue::UInt8(None) => Ok(ast::Expr::Value(ast::Value::Null)),
            ScalarValue::UInt16(Some(ui)) => {
                Ok(ast::Expr::Value(ast::Value::Number(ui.to_string(), false)))
            }
            ScalarValue::UInt16(None) => Ok(ast::Expr::Value(ast::Value::Null)),
            ScalarValue::UInt32(Some(ui)) => {
                Ok(ast::Expr::Value(ast::Value::Number(ui.to_string(), false)))
            }
            ScalarValue::UInt32(None) => Ok(ast::Expr::Value(ast::Value::Null)),
            ScalarValue::UInt64(Some(ui)) => {
                Ok(ast::Expr::Value(ast::Value::Number(ui.to_string(), false)))
            }
            ScalarValue::UInt64(None) => Ok(ast::Expr::Value(ast::Value::Null)),
            ScalarValue::Utf8(Some(str)) => Ok(ast::Expr::Value(
                ast::Value::SingleQuotedString(str.to_string()),
            )),
            ScalarValue::Utf8(None) => Ok(ast::Expr::Value(ast::Value::Null)),
            ScalarValue::Utf8View(Some(str)) => Ok(ast::Expr::Value(
                ast::Value::SingleQuotedString(str.to_string()),
            )),
            ScalarValue::Utf8View(None) => Ok(ast::Expr::Value(ast::Value::Null)),
            ScalarValue::LargeUtf8(Some(str)) => Ok(ast::Expr::Value(
                ast::Value::SingleQuotedString(str.to_string()),
            )),
            ScalarValue::LargeUtf8(None) => Ok(ast::Expr::Value(ast::Value::Null)),
            ScalarValue::Binary(Some(_)) => not_impl_err!("Unsupported scalar: {v:?}"),
            ScalarValue::Binary(None) => Ok(ast::Expr::Value(ast::Value::Null)),
            ScalarValue::BinaryView(Some(_)) => {
                not_impl_err!("Unsupported scalar: {v:?}")
            }
            ScalarValue::BinaryView(None) => Ok(ast::Expr::Value(ast::Value::Null)),
            ScalarValue::FixedSizeBinary(..) => {
                not_impl_err!("Unsupported scalar: {v:?}")
            }
            ScalarValue::LargeBinary(Some(_)) => {
                not_impl_err!("Unsupported scalar: {v:?}")
            }
            ScalarValue::LargeBinary(None) => Ok(ast::Expr::Value(ast::Value::Null)),
            ScalarValue::FixedSizeList(_a) => not_impl_err!("Unsupported scalar: {v:?}"),
            ScalarValue::List(_a) => not_impl_err!("Unsupported scalar: {v:?}"),
            ScalarValue::LargeList(_a) => not_impl_err!("Unsupported scalar: {v:?}"),
            ScalarValue::Date32(Some(_)) => {
                let date = v
                    .to_array()?
                    .as_any()
                    .downcast_ref::<Date32Array>()
                    .ok_or(internal_datafusion_err!(
                        "Unable to downcast to Date32 from Date32 scalar"
                    ))?
                    .value_as_date(0)
                    .ok_or(internal_datafusion_err!(
                        "Unable to convert Date32 to NaiveDate"
                    ))?;

                Ok(ast::Expr::Cast {
                    kind: ast::CastKind::Cast,
                    expr: Box::new(ast::Expr::Value(ast::Value::SingleQuotedString(
                        date.to_string(),
                    ))),
                    data_type: ast::DataType::Date,
                    format: None,
                })
            }
            ScalarValue::Date32(None) => Ok(ast::Expr::Value(ast::Value::Null)),
            ScalarValue::Date64(Some(_)) => {
                let datetime = v
                    .to_array()?
                    .as_any()
                    .downcast_ref::<Date64Array>()
                    .ok_or(internal_datafusion_err!(
                        "Unable to downcast to Date64 from Date64 scalar"
                    ))?
                    .value_as_datetime(0)
                    .ok_or(internal_datafusion_err!(
                        "Unable to convert Date64 to NaiveDateTime"
                    ))?;

                Ok(ast::Expr::Cast {
                    kind: ast::CastKind::Cast,
                    expr: Box::new(ast::Expr::Value(ast::Value::SingleQuotedString(
                        datetime.to_string(),
                    ))),
                    data_type: ast::DataType::Datetime(None),
                    format: None,
                })
            }
            ScalarValue::Date64(None) => Ok(ast::Expr::Value(ast::Value::Null)),
            ScalarValue::Time32Second(Some(_t)) => {
                self.handle_time::<Time32SecondType>(v)
            }
            ScalarValue::Time32Second(None) => Ok(ast::Expr::Value(ast::Value::Null)),
            ScalarValue::Time32Millisecond(Some(_t)) => {
                self.handle_time::<Time32MillisecondType>(v)
            }
            ScalarValue::Time32Millisecond(None) => {
                Ok(ast::Expr::Value(ast::Value::Null))
            }
            ScalarValue::Time64Microsecond(Some(_t)) => {
                self.handle_time::<Time64MicrosecondType>(v)
            }
            ScalarValue::Time64Microsecond(None) => {
                Ok(ast::Expr::Value(ast::Value::Null))
            }
            ScalarValue::Time64Nanosecond(Some(_t)) => {
                self.handle_time::<Time64NanosecondType>(v)
            }
            ScalarValue::Time64Nanosecond(None) => Ok(ast::Expr::Value(ast::Value::Null)),
            ScalarValue::TimestampSecond(Some(_ts), tz) => {
                self.handle_timestamp::<TimestampSecondType>(v, tz)
            }
            ScalarValue::TimestampSecond(None, _) => {
                Ok(ast::Expr::Value(ast::Value::Null))
            }
            ScalarValue::TimestampMillisecond(Some(_ts), tz) => {
                self.handle_timestamp::<TimestampMillisecondType>(v, tz)
            }
            ScalarValue::TimestampMillisecond(None, _) => {
                Ok(ast::Expr::Value(ast::Value::Null))
            }
            ScalarValue::TimestampMicrosecond(Some(_ts), tz) => {
                self.handle_timestamp::<TimestampMicrosecondType>(v, tz)
            }
            ScalarValue::TimestampMicrosecond(None, _) => {
                Ok(ast::Expr::Value(ast::Value::Null))
            }
            ScalarValue::TimestampNanosecond(Some(_ts), tz) => {
                self.handle_timestamp::<TimestampNanosecondType>(v, tz)
            }
            ScalarValue::TimestampNanosecond(None, _) => {
                Ok(ast::Expr::Value(ast::Value::Null))
            }
            ScalarValue::IntervalYearMonth(Some(_))
            | ScalarValue::IntervalDayTime(Some(_))
            | ScalarValue::IntervalMonthDayNano(Some(_)) => {
                let wrap_array = v.to_array()?;
                let Some(result) = array_value_to_string(&wrap_array, 0).ok() else {
                    return internal_err!(
                        "Unable to convert interval scalar value to string"
                    );
                };
                let interval = Interval {
                    value: Box::new(ast::Expr::Value(SingleQuotedString(
                        result.to_uppercase(),
                    ))),
                    leading_field: None,
                    leading_precision: None,
                    last_field: None,
                    fractional_seconds_precision: None,
                };
                Ok(ast::Expr::Interval(interval))
            }
            ScalarValue::IntervalYearMonth(None) => {
                Ok(ast::Expr::Value(ast::Value::Null))
            }
            ScalarValue::IntervalDayTime(None) => Ok(ast::Expr::Value(ast::Value::Null)),
            ScalarValue::IntervalMonthDayNano(None) => {
                Ok(ast::Expr::Value(ast::Value::Null))
            }
            ScalarValue::DurationSecond(Some(_d)) => {
                not_impl_err!("Unsupported scalar: {v:?}")
            }
            ScalarValue::DurationSecond(None) => Ok(ast::Expr::Value(ast::Value::Null)),
            ScalarValue::DurationMillisecond(Some(_d)) => {
                not_impl_err!("Unsupported scalar: {v:?}")
            }
            ScalarValue::DurationMillisecond(None) => {
                Ok(ast::Expr::Value(ast::Value::Null))
            }
            ScalarValue::DurationMicrosecond(Some(_d)) => {
                not_impl_err!("Unsupported scalar: {v:?}")
            }
            ScalarValue::DurationMicrosecond(None) => {
                Ok(ast::Expr::Value(ast::Value::Null))
            }
            ScalarValue::DurationNanosecond(Some(_d)) => {
                not_impl_err!("Unsupported scalar: {v:?}")
            }
            ScalarValue::DurationNanosecond(None) => {
                Ok(ast::Expr::Value(ast::Value::Null))
            }
            ScalarValue::Struct(_) => not_impl_err!("Unsupported scalar: {v:?}"),
            ScalarValue::Map(_) => not_impl_err!("Unsupported scalar: {v:?}"),
            ScalarValue::Union(..) => not_impl_err!("Unsupported scalar: {v:?}"),
            ScalarValue::Dictionary(..) => not_impl_err!("Unsupported scalar: {v:?}"),
        }
    }

<<<<<<< HEAD
    fn arrow_dtype_to_ast_dtype(
        &self,
        data_type: &TypeRelation,
    ) -> Result<ast::DataType> {
        match data_type.logical() {
            LogicalType::Null => {
=======
    fn arrow_dtype_to_ast_dtype(&self, data_type: &DataType) -> Result<ast::DataType> {
        match data_type {
            DataType::Null => {
                not_impl_err!("Unsupported DataType: conversion: {data_type:?}")
            }
            DataType::Boolean => Ok(ast::DataType::Bool),
            DataType::Int8 => Ok(ast::DataType::TinyInt(None)),
            DataType::Int16 => Ok(ast::DataType::SmallInt(None)),
            DataType::Int32 => Ok(ast::DataType::Integer(None)),
            DataType::Int64 => Ok(ast::DataType::BigInt(None)),
            DataType::UInt8 => Ok(ast::DataType::UnsignedTinyInt(None)),
            DataType::UInt16 => Ok(ast::DataType::UnsignedSmallInt(None)),
            DataType::UInt32 => Ok(ast::DataType::UnsignedInteger(None)),
            DataType::UInt64 => Ok(ast::DataType::UnsignedBigInt(None)),
            DataType::Float16 => {
                not_impl_err!("Unsupported DataType: conversion: {data_type:?}")
            }
            DataType::Float32 => Ok(ast::DataType::Float(None)),
            DataType::Float64 => Ok(ast::DataType::Double),
            DataType::Timestamp(_, tz) => {
                let tz_info = match tz {
                    Some(_) => TimezoneInfo::WithTimeZone,
                    None => TimezoneInfo::None,
                };

                Ok(ast::DataType::Timestamp(None, tz_info))
            }
            DataType::Date32 => Ok(ast::DataType::Date),
            DataType::Date64 => Ok(ast::DataType::Datetime(None)),
            DataType::Time32(_) => {
                not_impl_err!("Unsupported DataType: conversion: {data_type:?}")
            }
            DataType::Time64(_) => {
                not_impl_err!("Unsupported DataType: conversion: {data_type:?}")
            }
            DataType::Duration(_) => {
                not_impl_err!("Unsupported DataType: conversion: {data_type:?}")
            }
            DataType::Interval(_) => {
                not_impl_err!("Unsupported DataType: conversion: {data_type:?}")
            }
            DataType::Binary => {
                not_impl_err!("Unsupported DataType: conversion: {data_type:?}")
            }
            DataType::FixedSizeBinary(_) => {
                not_impl_err!("Unsupported DataType: conversion: {data_type:?}")
            }
            DataType::LargeBinary => {
>>>>>>> f5e114e4
                not_impl_err!("Unsupported DataType: conversion: {data_type:?}")
            }
            LogicalType::Boolean => Ok(ast::DataType::Bool),
            LogicalType::Int8 => Ok(ast::DataType::TinyInt(None)),
            LogicalType::Int16 => Ok(ast::DataType::SmallInt(None)),
            LogicalType::Int32 => Ok(ast::DataType::Integer(None)),
            LogicalType::Int64 => Ok(ast::DataType::BigInt(None)),
            LogicalType::UInt8 => Ok(ast::DataType::UnsignedTinyInt(None)),
            LogicalType::UInt16 => Ok(ast::DataType::UnsignedSmallInt(None)),
            LogicalType::UInt32 => Ok(ast::DataType::UnsignedInteger(None)),
            LogicalType::UInt64 => Ok(ast::DataType::UnsignedBigInt(None)),
            LogicalType::Float16 => {
                not_impl_err!("Unsupported DataType: conversion: {data_type:?}")
            }
            LogicalType::Float32 => Ok(ast::DataType::Float(None)),
            LogicalType::Float64 => Ok(ast::DataType::Double),
            LogicalType::Timestamp(_, _) => {
                not_impl_err!("Unsupported DataType: conversion: {data_type:?}")
            }
            LogicalType::Date => Ok(ast::DataType::Date),
            LogicalType::Time32(_) => {
                not_impl_err!("Unsupported DataType: conversion: {data_type:?}")
            }
            LogicalType::Time64(_) => {
                not_impl_err!("Unsupported DataType: conversion: {data_type:?}")
            }
            LogicalType::Duration(_) => {
                not_impl_err!("Unsupported DataType: conversion: {data_type:?}")
            }
            LogicalType::Interval(_) => {
                not_impl_err!("Unsupported DataType: conversion: {data_type:?}")
            }
            LogicalType::Binary => {
                not_impl_err!("Unsupported DataType: conversion: {data_type:?}")
            }
            LogicalType::Utf8 => Ok(ast::DataType::Varchar(None)),
            LogicalType::List(_) => {
                not_impl_err!("Unsupported DataType: conversion: {data_type:?}")
            }
            LogicalType::Struct(_) => {
                not_impl_err!("Unsupported DataType: conversion: {data_type:?}")
            }
            LogicalType::Union(_) => {
                not_impl_err!("Unsupported DataType: conversion: {data_type:?}")
            }
            LogicalType::Decimal128(precision, scale)
            | LogicalType::Decimal256(precision, scale) => {
                let mut new_precision = *precision as u64;
                let mut new_scale = *scale as u64;
                if *scale < 0 {
                    new_precision = (*precision as i16 - *scale as i16) as u64;
                    new_scale = 0
                }

                Ok(ast::DataType::Decimal(
                    ast::ExactNumberInfo::PrecisionAndScale(new_precision, new_scale),
                ))
            }
            LogicalType::Map(_, _) => {
                not_impl_err!("Unsupported DataType: conversion: {data_type:?}")
            }
        }
    }
}

#[cfg(test)]
mod tests {
    use std::ops::{Add, Sub};
    use std::{any::Any, sync::Arc, vec};

    use arrow::datatypes::TimeUnit;
    use arrow::datatypes::{Field, Schema};
<<<<<<< HEAD
    use arrow_schema::DataType;
=======
    use arrow_schema::DataType::Int8;
>>>>>>> f5e114e4
    use datafusion_common::TableReference;
    use datafusion_expr::{
        case, col, cube, exists, grouping_set, interval_datetime_lit,
        interval_year_month_lit, lit, not, not_exists, out_ref_col, placeholder, rollup,
        table_scan, try_cast, when, wildcard, ColumnarValue, ScalarUDF, ScalarUDFImpl,
        Signature, Volatility, WindowFrame, WindowFunctionDefinition,
    };
    use datafusion_expr::{interval_month_day_nano_lit, AggregateExt};
    use datafusion_functions_aggregate::count::count_udaf;
    use datafusion_functions_aggregate::expr_fn::sum;

    use crate::unparser::dialect::CustomDialect;

    use super::*;

    /// Mocked UDF
    #[derive(Debug)]
    struct DummyUDF {
        signature: Signature,
    }

    impl DummyUDF {
        fn new() -> Self {
            Self {
                signature: Signature::variadic_any(Volatility::Immutable),
            }
        }
    }

    impl ScalarUDFImpl for DummyUDF {
        fn as_any(&self) -> &dyn Any {
            self
        }

        fn name(&self) -> &str {
            "dummy_udf"
        }

        fn signature(&self) -> &Signature {
            &self.signature
        }

        fn return_type(&self, _arg_types: &[DataType]) -> Result<DataType> {
            Ok(DataType::Int32)
        }

        fn invoke(&self, _args: &[ColumnarValue]) -> Result<ColumnarValue> {
            unimplemented!("DummyUDF::invoke")
        }
    }
    // See sql::tests for E2E tests.

    #[test]
    fn expr_to_sql_ok() -> Result<()> {
        let dummy_schema = Schema::new(vec![Field::new("a", DataType::Int32, false)]);
        let dummy_logical_plan = table_scan(Some("t"), &dummy_schema, None)?
            .project(vec![Expr::Wildcard { qualifier: None }])?
            .filter(col("a").eq(lit(1)))?
            .build()?;

        let tests: Vec<(Expr, &str)> = vec![
            ((col("a") + col("b")).gt(lit(4)), r#"((a + b) > 4)"#),
            (
                Expr::Column(Column {
                    relation: Some(TableReference::partial("a", "b")),
                    name: "c".to_string(),
                })
                .gt(lit(4)),
                r#"(a.b.c > 4)"#,
            ),
            (
                case(col("a"))
                    .when(lit(1), lit(true))
                    .when(lit(0), lit(false))
                    .otherwise(lit(ScalarValue::Null))?,
                r#"CASE a WHEN 1 THEN true WHEN 0 THEN false ELSE NULL END"#,
            ),
            (
                when(col("a").is_null(), lit(true)).otherwise(lit(false))?,
                r#"CASE WHEN a IS NULL THEN true ELSE false END"#,
            ),
            (
                when(col("a").is_not_null(), lit(true)).otherwise(lit(false))?,
                r#"CASE WHEN a IS NOT NULL THEN true ELSE false END"#,
            ),
            (
                Expr::Cast(Cast {
                    expr: Box::new(col("a")),
                    data_type: DataType::Date64.into(),
                }),
                r#"CAST(a AS DATETIME)"#,
            ),
            (
                Expr::Cast(Cast {
                    expr: Box::new(col("a")),
<<<<<<< HEAD
                    data_type: DataType::UInt32.into(),
=======
                    data_type: DataType::Timestamp(
                        TimeUnit::Nanosecond,
                        Some("+08:00".into()),
                    ),
                }),
                r#"CAST(a AS TIMESTAMP WITH TIME ZONE)"#,
            ),
            (
                Expr::Cast(Cast {
                    expr: Box::new(col("a")),
                    data_type: DataType::Timestamp(TimeUnit::Millisecond, None),
                }),
                r#"CAST(a AS TIMESTAMP)"#,
            ),
            (
                Expr::Cast(Cast {
                    expr: Box::new(col("a")),
                    data_type: DataType::UInt32,
>>>>>>> f5e114e4
                }),
                r#"CAST(a AS INTEGER UNSIGNED)"#,
            ),
            (
                col("a").in_list(vec![lit(1), lit(2), lit(3)], false),
                r#"a IN (1, 2, 3)"#,
            ),
            (
                col("a").in_list(vec![lit(1), lit(2), lit(3)], true),
                r#"a NOT IN (1, 2, 3)"#,
            ),
            (
                ScalarUDF::new_from_impl(DummyUDF::new()).call(vec![col("a"), col("b")]),
                r#"dummy_udf(a, b)"#,
            ),
            (
                ScalarUDF::new_from_impl(DummyUDF::new())
                    .call(vec![col("a"), col("b")])
                    .is_null(),
                r#"dummy_udf(a, b) IS NULL"#,
            ),
            (
                ScalarUDF::new_from_impl(DummyUDF::new())
                    .call(vec![col("a"), col("b")])
                    .is_not_null(),
                r#"dummy_udf(a, b) IS NOT NULL"#,
            ),
            (
                Expr::Like(Like {
                    negated: true,
                    expr: Box::new(col("a")),
                    pattern: Box::new(lit("foo")),
                    escape_char: Some('o'),
                    case_insensitive: true,
                }),
                r#"a NOT LIKE 'foo' ESCAPE 'o'"#,
            ),
            (
                Expr::SimilarTo(Like {
                    negated: false,
                    expr: Box::new(col("a")),
                    pattern: Box::new(lit("foo")),
                    escape_char: Some('o'),
                    case_insensitive: true,
                }),
                r#"a LIKE 'foo' ESCAPE 'o'"#,
            ),
            (
                Expr::Literal(ScalarValue::Date64(Some(0))),
                r#"CAST('1970-01-01 00:00:00' AS DATETIME)"#,
            ),
            (
                Expr::Literal(ScalarValue::Date64(Some(10000))),
                r#"CAST('1970-01-01 00:00:10' AS DATETIME)"#,
            ),
            (
                Expr::Literal(ScalarValue::Date64(Some(-10000))),
                r#"CAST('1969-12-31 23:59:50' AS DATETIME)"#,
            ),
            (
                Expr::Literal(ScalarValue::Date32(Some(0))),
                r#"CAST('1970-01-01' AS DATE)"#,
            ),
            (
                Expr::Literal(ScalarValue::Date32(Some(10))),
                r#"CAST('1970-01-11' AS DATE)"#,
            ),
            (
                Expr::Literal(ScalarValue::Date32(Some(-1))),
                r#"CAST('1969-12-31' AS DATE)"#,
            ),
            (
                Expr::Literal(ScalarValue::TimestampSecond(Some(10001), None)),
                r#"CAST('1970-01-01 02:46:41' AS TIMESTAMP)"#,
            ),
            (
                Expr::Literal(ScalarValue::TimestampSecond(
                    Some(10001),
                    Some("+08:00".into()),
                )),
                r#"CAST('1970-01-01 10:46:41 +08:00' AS TIMESTAMP)"#,
            ),
            (
                Expr::Literal(ScalarValue::TimestampMillisecond(Some(10001), None)),
                r#"CAST('1970-01-01 00:00:10.001' AS TIMESTAMP)"#,
            ),
            (
                Expr::Literal(ScalarValue::TimestampMillisecond(
                    Some(10001),
                    Some("+08:00".into()),
                )),
                r#"CAST('1970-01-01 08:00:10.001 +08:00' AS TIMESTAMP)"#,
            ),
            (
                Expr::Literal(ScalarValue::TimestampMicrosecond(Some(10001), None)),
                r#"CAST('1970-01-01 00:00:00.010001' AS TIMESTAMP)"#,
            ),
            (
                Expr::Literal(ScalarValue::TimestampMicrosecond(
                    Some(10001),
                    Some("+08:00".into()),
                )),
                r#"CAST('1970-01-01 08:00:00.010001 +08:00' AS TIMESTAMP)"#,
            ),
            (
                Expr::Literal(ScalarValue::TimestampNanosecond(Some(10001), None)),
                r#"CAST('1970-01-01 00:00:00.000010001' AS TIMESTAMP)"#,
            ),
            (
                Expr::Literal(ScalarValue::TimestampNanosecond(
                    Some(10001),
                    Some("+08:00".into()),
                )),
                r#"CAST('1970-01-01 08:00:00.000010001 +08:00' AS TIMESTAMP)"#,
            ),
            (
                Expr::Literal(ScalarValue::Time32Second(Some(10001))),
                r#"CAST('02:46:41' AS TIME)"#,
            ),
            (
                Expr::Literal(ScalarValue::Time32Millisecond(Some(10001))),
                r#"CAST('00:00:10.001' AS TIME)"#,
            ),
            (
                Expr::Literal(ScalarValue::Time64Microsecond(Some(10001))),
                r#"CAST('00:00:00.010001' AS TIME)"#,
            ),
            (
                Expr::Literal(ScalarValue::Time64Nanosecond(Some(10001))),
                r#"CAST('00:00:00.000010001' AS TIME)"#,
            ),
            (sum(col("a")), r#"sum(a)"#),
            (
                count_udaf()
                    .call(vec![Expr::Wildcard { qualifier: None }])
                    .distinct()
                    .build()
                    .unwrap(),
                "count(DISTINCT *)",
            ),
            (
                count_udaf()
                    .call(vec![Expr::Wildcard { qualifier: None }])
                    .filter(lit(true))
                    .build()
                    .unwrap(),
                "count(*) FILTER (WHERE true)",
            ),
            (
                Expr::WindowFunction(WindowFunction {
                    fun: WindowFunctionDefinition::BuiltInWindowFunction(
                        datafusion_expr::BuiltInWindowFunction::RowNumber,
                    ),
                    args: vec![col("col")],
                    partition_by: vec![],
                    order_by: vec![],
                    window_frame: WindowFrame::new(None),
                    null_treatment: None,
                }),
                r#"ROW_NUMBER(col) OVER (ROWS BETWEEN UNBOUNDED PRECEDING AND UNBOUNDED FOLLOWING)"#,
            ),
            (
                Expr::WindowFunction(WindowFunction {
                    fun: WindowFunctionDefinition::AggregateUDF(count_udaf()),
                    args: vec![wildcard()],
                    partition_by: vec![],
                    order_by: vec![Expr::Sort(Sort::new(
                        Box::new(col("a")),
                        false,
                        true,
                    ))],
                    window_frame: WindowFrame::new_bounds(
                        datafusion_expr::WindowFrameUnits::Range,
                        datafusion_expr::WindowFrameBound::Preceding(
                            ScalarValue::UInt32(Some(6)),
                        ),
                        datafusion_expr::WindowFrameBound::Following(
                            ScalarValue::UInt32(Some(2)),
                        ),
                    ),
                    null_treatment: None,
                }),
                r#"count(*) OVER (ORDER BY a DESC NULLS FIRST RANGE BETWEEN 6 PRECEDING AND 2 FOLLOWING)"#,
            ),
            (col("a").is_not_null(), r#"a IS NOT NULL"#),
            (col("a").is_null(), r#"a IS NULL"#),
            (
                (col("a") + col("b")).gt(lit(4)).is_true(),
                r#"((a + b) > 4) IS TRUE"#,
            ),
            (
                (col("a") + col("b")).gt(lit(4)).is_not_true(),
                r#"((a + b) > 4) IS NOT TRUE"#,
            ),
            (
                (col("a") + col("b")).gt(lit(4)).is_false(),
                r#"((a + b) > 4) IS FALSE"#,
            ),
            (
                (col("a") + col("b")).gt(lit(4)).is_not_false(),
                r#"((a + b) > 4) IS NOT FALSE"#,
            ),
            (
                (col("a") + col("b")).gt(lit(4)).is_unknown(),
                r#"((a + b) > 4) IS UNKNOWN"#,
            ),
            (
                (col("a") + col("b")).gt(lit(4)).is_not_unknown(),
                r#"((a + b) > 4) IS NOT UNKNOWN"#,
            ),
            (not(col("a")), r#"NOT a"#),
            (
                Expr::between(col("a"), lit(1), lit(7)),
                r#"(a BETWEEN 1 AND 7)"#,
            ),
            (Expr::Negative(Box::new(col("a"))), r#"-a"#),
            (
                exists(Arc::new(dummy_logical_plan.clone())),
                r#"EXISTS (SELECT t.a FROM t WHERE (t.a = 1))"#,
            ),
            (
                not_exists(Arc::new(dummy_logical_plan.clone())),
                r#"NOT EXISTS (SELECT t.a FROM t WHERE (t.a = 1))"#,
            ),
            (
                try_cast(col("a"), DataType::Date64),
                r#"TRY_CAST(a AS DATETIME)"#,
            ),
            (
                try_cast(col("a"), DataType::UInt32),
                r#"TRY_CAST(a AS INTEGER UNSIGNED)"#,
            ),
            (
                Expr::ScalarVariable(DataType::Int8.into(), vec![String::from("@a")]),
                r#"@a"#,
            ),
            (
                Expr::ScalarVariable(
                    DataType::Int8.into(),
                    vec![String::from("@root"), String::from("foo")],
                ),
                r#"@root.foo"#,
            ),
            (col("x").eq(placeholder("$1")), r#"(x = $1)"#),
            (
                out_ref_col(DataType::Int32, "t.a").gt(lit(1)),
                r#"(t.a > 1)"#,
            ),
            (
                grouping_set(vec![vec![col("a"), col("b")], vec![col("a")]]),
                r#"GROUPING SETS ((a, b), (a))"#,
            ),
            (cube(vec![col("a"), col("b")]), r#"CUBE (a, b)"#),
            (rollup(vec![col("a"), col("b")]), r#"ROLLUP (a, b)"#),
            (col("table").eq(lit(1)), r#"("table" = 1)"#),
            (
                col("123_need_quoted").eq(lit(1)),
                r#"("123_need_quoted" = 1)"#,
            ),
            (col("need-quoted").eq(lit(1)), r#"("need-quoted" = 1)"#),
            (col("need quoted").eq(lit(1)), r#"("need quoted" = 1)"#),
            (
                interval_month_day_nano_lit(
                    "1 YEAR 1 MONTH 1 DAY 3 HOUR 10 MINUTE 20 SECOND",
                ),
                r#"INTERVAL '0 YEARS 13 MONS 1 DAYS 3 HOURS 10 MINS 20.000000000 SECS'"#,
            ),
            (
                interval_month_day_nano_lit("1.5 MONTH"),
                r#"INTERVAL '0 YEARS 1 MONS 15 DAYS 0 HOURS 0 MINS 0.000000000 SECS'"#,
            ),
            (
                interval_month_day_nano_lit("-3 MONTH"),
                r#"INTERVAL '0 YEARS -3 MONS 0 DAYS 0 HOURS 0 MINS 0.000000000 SECS'"#,
            ),
            (
                interval_month_day_nano_lit("1 MONTH")
                    .add(interval_month_day_nano_lit("1 DAY")),
                r#"(INTERVAL '0 YEARS 1 MONS 0 DAYS 0 HOURS 0 MINS 0.000000000 SECS' + INTERVAL '0 YEARS 0 MONS 1 DAYS 0 HOURS 0 MINS 0.000000000 SECS')"#,
            ),
            (
                interval_month_day_nano_lit("1 MONTH")
                    .sub(interval_month_day_nano_lit("1 DAY")),
                r#"(INTERVAL '0 YEARS 1 MONS 0 DAYS 0 HOURS 0 MINS 0.000000000 SECS' - INTERVAL '0 YEARS 0 MONS 1 DAYS 0 HOURS 0 MINS 0.000000000 SECS')"#,
            ),
            (
                interval_datetime_lit("10 DAY 1 HOUR 10 MINUTE 20 SECOND"),
                r#"INTERVAL '0 YEARS 0 MONS 10 DAYS 1 HOURS 10 MINS 20.000 SECS'"#,
            ),
            (
                interval_datetime_lit("10 DAY 1.5 HOUR 10 MINUTE 20 SECOND"),
                r#"INTERVAL '0 YEARS 0 MONS 10 DAYS 1 HOURS 40 MINS 20.000 SECS'"#,
            ),
            (
                interval_year_month_lit("1 YEAR 1 MONTH"),
                r#"INTERVAL '1 YEARS 1 MONS 0 DAYS 0 HOURS 0 MINS 0.00 SECS'"#,
            ),
            (
                interval_year_month_lit("1.5 YEAR 1 MONTH"),
                r#"INTERVAL '1 YEARS 7 MONS 0 DAYS 0 HOURS 0 MINS 0.00 SECS'"#,
            ),
            (
                (col("a") + col("b")).gt(Expr::Literal(ScalarValue::Decimal128(
                    Some(100123),
                    28,
                    3,
                ))),
                r#"((a + b) > 100.123)"#,
            ),
            (
                (col("a") + col("b")).gt(Expr::Literal(ScalarValue::Decimal256(
                    Some(100123.into()),
                    28,
                    3,
                ))),
                r#"((a + b) > 100.123)"#,
            ),
            (
                Expr::Cast(Cast {
                    expr: Box::new(col("a")),
                    data_type: DataType::Decimal128(10, -2).into(),
                }),
                r#"CAST(a AS DECIMAL(12,0))"#,
            ),
        ];

        for (expr, expected) in tests {
            let ast = expr_to_sql(&expr)?;

            let actual = format!("{}", ast);

            assert_eq!(actual, expected);
        }

        Ok(())
    }

    #[test]
    fn expr_to_unparsed_ok() -> Result<()> {
        let tests: Vec<(Expr, &str)> = vec![
            ((col("a") + col("b")).gt(lit(4)), r#"((a + b) > 4)"#),
            (col("a").sort(true, true), r#"a ASC NULLS FIRST"#),
        ];

        for (expr, expected) in tests {
            let ast = expr_to_unparsed(&expr)?;

            let actual = format!("{}", ast);

            assert_eq!(actual, expected);
        }

        Ok(())
    }
    #[test]
    fn custom_dialect() -> Result<()> {
        let dialect = CustomDialect::new(Some('\''));
        let unparser = Unparser::new(&dialect);

        let expr = col("a").gt(lit(4));
        let ast = unparser.expr_to_sql(&expr)?;

        let actual = format!("{}", ast);

        let expected = r#"('a' > 4)"#;
        assert_eq!(actual, expected);

        Ok(())
    }

    #[test]
    fn custom_dialect_none() -> Result<()> {
        let dialect = CustomDialect::new(None);
        let unparser = Unparser::new(&dialect);

        let expr = col("a").gt(lit(4));
        let ast = unparser.expr_to_sql(&expr)?;

        let actual = format!("{}", ast);

        let expected = r#"(a > 4)"#;
        assert_eq!(actual, expected);

        Ok(())
    }
}<|MERGE_RESOLUTION|>--- conflicted
+++ resolved
@@ -959,63 +959,12 @@
         }
     }
 
-<<<<<<< HEAD
     fn arrow_dtype_to_ast_dtype(
         &self,
         data_type: &TypeRelation,
     ) -> Result<ast::DataType> {
         match data_type.logical() {
             LogicalType::Null => {
-=======
-    fn arrow_dtype_to_ast_dtype(&self, data_type: &DataType) -> Result<ast::DataType> {
-        match data_type {
-            DataType::Null => {
-                not_impl_err!("Unsupported DataType: conversion: {data_type:?}")
-            }
-            DataType::Boolean => Ok(ast::DataType::Bool),
-            DataType::Int8 => Ok(ast::DataType::TinyInt(None)),
-            DataType::Int16 => Ok(ast::DataType::SmallInt(None)),
-            DataType::Int32 => Ok(ast::DataType::Integer(None)),
-            DataType::Int64 => Ok(ast::DataType::BigInt(None)),
-            DataType::UInt8 => Ok(ast::DataType::UnsignedTinyInt(None)),
-            DataType::UInt16 => Ok(ast::DataType::UnsignedSmallInt(None)),
-            DataType::UInt32 => Ok(ast::DataType::UnsignedInteger(None)),
-            DataType::UInt64 => Ok(ast::DataType::UnsignedBigInt(None)),
-            DataType::Float16 => {
-                not_impl_err!("Unsupported DataType: conversion: {data_type:?}")
-            }
-            DataType::Float32 => Ok(ast::DataType::Float(None)),
-            DataType::Float64 => Ok(ast::DataType::Double),
-            DataType::Timestamp(_, tz) => {
-                let tz_info = match tz {
-                    Some(_) => TimezoneInfo::WithTimeZone,
-                    None => TimezoneInfo::None,
-                };
-
-                Ok(ast::DataType::Timestamp(None, tz_info))
-            }
-            DataType::Date32 => Ok(ast::DataType::Date),
-            DataType::Date64 => Ok(ast::DataType::Datetime(None)),
-            DataType::Time32(_) => {
-                not_impl_err!("Unsupported DataType: conversion: {data_type:?}")
-            }
-            DataType::Time64(_) => {
-                not_impl_err!("Unsupported DataType: conversion: {data_type:?}")
-            }
-            DataType::Duration(_) => {
-                not_impl_err!("Unsupported DataType: conversion: {data_type:?}")
-            }
-            DataType::Interval(_) => {
-                not_impl_err!("Unsupported DataType: conversion: {data_type:?}")
-            }
-            DataType::Binary => {
-                not_impl_err!("Unsupported DataType: conversion: {data_type:?}")
-            }
-            DataType::FixedSizeBinary(_) => {
-                not_impl_err!("Unsupported DataType: conversion: {data_type:?}")
-            }
-            DataType::LargeBinary => {
->>>>>>> f5e114e4
                 not_impl_err!("Unsupported DataType: conversion: {data_type:?}")
             }
             LogicalType::Boolean => Ok(ast::DataType::Bool),
@@ -1032,8 +981,13 @@
             }
             LogicalType::Float32 => Ok(ast::DataType::Float(None)),
             LogicalType::Float64 => Ok(ast::DataType::Double),
-            LogicalType::Timestamp(_, _) => {
-                not_impl_err!("Unsupported DataType: conversion: {data_type:?}")
+            LogicalType::Timestamp(_, tz) => {
+                let tz_info = match tz {
+                    Some(_) => TimezoneInfo::WithTimeZone,
+                    None => TimezoneInfo::None,
+                };
+
+                Ok(ast::DataType::Timestamp(None, tz_info))
             }
             LogicalType::Date => Ok(ast::DataType::Date),
             LogicalType::Time32(_) => {
@@ -1088,11 +1042,7 @@
 
     use arrow::datatypes::TimeUnit;
     use arrow::datatypes::{Field, Schema};
-<<<<<<< HEAD
     use arrow_schema::DataType;
-=======
-    use arrow_schema::DataType::Int8;
->>>>>>> f5e114e4
     use datafusion_common::TableReference;
     use datafusion_expr::{
         case, col, cube, exists, grouping_set, interval_datetime_lit,
@@ -1188,9 +1138,6 @@
             (
                 Expr::Cast(Cast {
                     expr: Box::new(col("a")),
-<<<<<<< HEAD
-                    data_type: DataType::UInt32.into(),
-=======
                     data_type: DataType::Timestamp(
                         TimeUnit::Nanosecond,
                         Some("+08:00".into()),
@@ -1208,8 +1155,7 @@
             (
                 Expr::Cast(Cast {
                     expr: Box::new(col("a")),
-                    data_type: DataType::UInt32,
->>>>>>> f5e114e4
+                    data_type: DataType::UInt32.into(),
                 }),
                 r#"CAST(a AS INTEGER UNSIGNED)"#,
             ),
