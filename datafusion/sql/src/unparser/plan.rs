// Licensed to the Apache Software Foundation (ASF) under one
// or more contributor license agreements.  See the NOTICE file
// distributed with this work for additional information
// regarding copyright ownership.  The ASF licenses this file
// to you under the Apache License, Version 2.0 (the
// "License"); you may not use this file except in compliance
// with the License.  You may obtain a copy of the License at
//
//   http://www.apache.org/licenses/LICENSE-2.0
//
// Unless required by applicable law or agreed to in writing,
// software distributed under the License is distributed on an
// "AS IS" BASIS, WITHOUT WARRANTIES OR CONDITIONS OF ANY
// KIND, either express or implied.  See the License for the
// specific language governing permissions and limitations
// under the License.

use datafusion_common::{internal_err, not_impl_err, plan_err, DataFusionError, Result};
use datafusion_expr::{
    expr::Alias, Distinct, Expr, JoinConstraint, JoinType, LogicalPlan, Projection,
};
use sqlparser::ast::{self, Ident, SetExpr};

use crate::unparser::utils::unproject_agg_exprs;

use super::{
    ast::{
        BuilderError, DerivedRelationBuilder, QueryBuilder, RelationBuilder,
        SelectBuilder, TableRelationBuilder, TableWithJoinsBuilder,
    },
    rewrite::normalize_union_schema,
    rewrite::rewrite_plan_for_sort_on_non_projected_fields,
    utils::{find_agg_node_within_select, unproject_window_exprs, AggVariant},
    Unparser,
};

/// Convert a DataFusion [`LogicalPlan`] to [`ast::Statement`]
///
/// This function is the opposite of [`SqlToRel::sql_statement_to_plan`] and can
/// be used to, among other things, to convert `LogicalPlan`s to SQL strings.
///
/// # Errors
///
/// This function returns an error if the plan cannot be converted to SQL.
///
/// # See Also
///
/// * [`expr_to_sql`] for converting [`Expr`], a single expression to SQL
///
/// # Example
/// ```
/// use arrow::datatypes::{DataType, Field, Schema};
/// use datafusion_expr::{col, logical_plan::table_scan};
/// use datafusion_sql::unparser::plan_to_sql;
/// let schema = Schema::new(vec![
///     Field::new("id", DataType::Utf8, false),
///     Field::new("value", DataType::Utf8, false),
/// ]);
/// // Scan 'table' and select columns 'id' and 'value'
/// let plan = table_scan(Some("table"), &schema, None)
///     .unwrap()
///     .project(vec![col("id"), col("value")])
///     .unwrap()
///     .build()
///     .unwrap();
/// let sql = plan_to_sql(&plan).unwrap(); // convert to AST
/// // use the Display impl to convert to SQL text
/// assert_eq!(sql.to_string(), "SELECT \"table\".id, \"table\".\"value\" FROM \"table\"")
/// ```
///
/// [`SqlToRel::sql_statement_to_plan`]: crate::planner::SqlToRel::sql_statement_to_plan
/// [`expr_to_sql`]: crate::unparser::expr_to_sql
pub fn plan_to_sql(plan: &LogicalPlan) -> Result<ast::Statement> {
    let unparser = Unparser::default();
    unparser.plan_to_sql(plan)
}

impl Unparser<'_> {
    pub fn plan_to_sql(&self, plan: &LogicalPlan) -> Result<ast::Statement> {
        let plan = normalize_union_schema(plan)?;

        match plan {
            LogicalPlan::Projection(_)
            | LogicalPlan::Filter(_)
            | LogicalPlan::Window(_)
            | LogicalPlan::Aggregate(_)
            | LogicalPlan::Sort(_)
            | LogicalPlan::Join(_)
            | LogicalPlan::CrossJoin(_)
            | LogicalPlan::Repartition(_)
            | LogicalPlan::Union(_)
            | LogicalPlan::TableScan(_)
            | LogicalPlan::EmptyRelation(_)
            | LogicalPlan::Subquery(_)
            | LogicalPlan::SubqueryAlias(_)
            | LogicalPlan::Limit(_)
            | LogicalPlan::Statement(_)
            | LogicalPlan::Values(_)
            | LogicalPlan::Distinct(_) => self.select_to_sql_statement(&plan),
            LogicalPlan::Dml(_) => self.dml_to_sql(&plan),
            LogicalPlan::Explain(_)
            | LogicalPlan::Analyze(_)
            | LogicalPlan::Extension(_)
            | LogicalPlan::Prepare(_)
            | LogicalPlan::Ddl(_)
            | LogicalPlan::Copy(_)
            | LogicalPlan::DescribeTable(_)
            | LogicalPlan::RecursiveQuery(_)
            | LogicalPlan::Unnest(_) => not_impl_err!("Unsupported plan: {plan:?}"),
        }
    }

    fn select_to_sql_statement(&self, plan: &LogicalPlan) -> Result<ast::Statement> {
        let mut query_builder = Some(QueryBuilder::default());

        let body = self.select_to_sql_expr(plan, &mut query_builder)?;

        let query = query_builder.unwrap().body(Box::new(body)).build()?;

        Ok(ast::Statement::Query(Box::new(query)))
    }

    fn select_to_sql_expr(
        &self,
        plan: &LogicalPlan,
        query: &mut Option<QueryBuilder>,
    ) -> Result<SetExpr> {
        let mut select_builder = SelectBuilder::default();
        select_builder.push_from(TableWithJoinsBuilder::default());
        let mut relation_builder = RelationBuilder::default();
        self.select_to_sql_recursively(
            plan,
            query,
            &mut select_builder,
            &mut relation_builder,
        )?;

        // If we were able to construct a full body (i.e. UNION ALL), return it
        if let Some(body) = query.as_mut().and_then(|q| q.take_body()) {
            return Ok(*body);
        }

        let mut twj = select_builder.pop_from().unwrap();
        twj.relation(relation_builder);
        select_builder.push_from(twj);

        Ok(SetExpr::Select(Box::new(select_builder.build()?)))
    }

    /// Reconstructs a SELECT SQL statement from a logical plan by unprojecting column expressions
    /// found in a [Projection] node. This requires scanning the plan tree for relevant Aggregate
    /// and Window nodes and matching column expressions to the appropriate agg or window expressions.
    fn reconstruct_select_statement(
        &self,
        plan: &LogicalPlan,
        p: &Projection,
        select: &mut SelectBuilder,
    ) -> Result<()> {
        match find_agg_node_within_select(plan, None, true) {
            Some(AggVariant::Aggregate(agg)) => {
                let items = p
                    .expr
                    .iter()
                    .map(|proj_expr| {
                        let unproj = unproject_agg_exprs(proj_expr, agg)?;
                        self.select_item_to_sql(&unproj)
                    })
                    .collect::<Result<Vec<_>>>()?;

                select.projection(items);
                select.group_by(ast::GroupByExpr::Expressions(
                    agg.group_expr
                        .iter()
                        .map(|expr| self.expr_to_sql(expr))
                        .collect::<Result<Vec<_>>>()?,
                    vec![],
                ));
            }
            Some(AggVariant::Window(window)) => {
                let items = p
                    .expr
                    .iter()
                    .map(|proj_expr| {
                        let unproj = unproject_window_exprs(proj_expr, &window)?;
                        self.select_item_to_sql(&unproj)
                    })
                    .collect::<Result<Vec<_>>>()?;

                select.projection(items);
            }
            None => {
                let items = p
                    .expr
                    .iter()
                    .map(|e| self.select_item_to_sql(e))
                    .collect::<Result<Vec<_>>>()?;
                select.projection(items);
            }
        }
        Ok(())
    }

<<<<<<< HEAD
    fn derive(&self, plan: &LogicalPlan, relation: &mut RelationBuilder) -> Result<()> {
        let mut derived_builder = DerivedRelationBuilder::default();
        derived_builder.lateral(false).alias(None).subquery({
            let inner_statement = self.plan_to_sql(plan)?;
            if let ast::Statement::Query(inner_query) = inner_statement {
                inner_query
            } else {
                return internal_err!(
                    "Subquery must be a Query, but found {inner_statement:?}"
                );
            }
        });
        relation.derived(derived_builder);

        Ok(())
=======
    fn projection_to_sql(
        &self,
        plan: &LogicalPlan,
        p: &Projection,
        query: &mut Option<QueryBuilder>,
        select: &mut SelectBuilder,
        relation: &mut RelationBuilder,
    ) -> Result<()> {
        // A second projection implies a derived tablefactor
        if !select.already_projected() {
            self.reconstruct_select_statement(plan, p, select)?;
            self.select_to_sql_recursively(p.input.as_ref(), query, select, relation)
        } else {
            let mut derived_builder = DerivedRelationBuilder::default();
            derived_builder.lateral(false).alias(None).subquery({
                let inner_statement = self.plan_to_sql(plan)?;
                if let ast::Statement::Query(inner_query) = inner_statement {
                    inner_query
                } else {
                    return internal_err!(
                        "Subquery must be a Query, but found {inner_statement:?}"
                    );
                }
            });
            relation.derived(derived_builder);
            Ok(())
        }
>>>>>>> 63efaee2
    }

    fn select_to_sql_recursively(
        &self,
        plan: &LogicalPlan,
        query: &mut Option<QueryBuilder>,
        select: &mut SelectBuilder,
        relation: &mut RelationBuilder,
    ) -> Result<()> {
        match plan {
            LogicalPlan::TableScan(scan) => {
                let mut builder = TableRelationBuilder::default();
                let mut table_parts = vec![];
                if let Some(catalog_name) = scan.table_name.catalog() {
                    table_parts
                        .push(self.new_ident_quoted_if_needs(catalog_name.to_string()));
                }
                if let Some(schema_name) = scan.table_name.schema() {
                    table_parts
                        .push(self.new_ident_quoted_if_needs(schema_name.to_string()));
                }
                table_parts.push(
                    self.new_ident_quoted_if_needs(scan.table_name.table().to_string()),
                );
                builder.name(ast::ObjectName(table_parts));
                relation.table(builder);

                Ok(())
            }
            LogicalPlan::Projection(p) => {
                if let Some(new_plan) = rewrite_plan_for_sort_on_non_projected_fields(p) {
                    return self
                        .select_to_sql_recursively(&new_plan, query, select, relation);
                }

                // Projection can be top-level plan for derived table
                if select.already_projected() {
                    return self.derive(plan, relation);
                }
                self.reconstruct_select_statement(plan, p, select)?;
                self.select_to_sql_recursively(p.input.as_ref(), query, select, relation)
            }
            LogicalPlan::Filter(filter) => {
                if let Some(AggVariant::Aggregate(agg)) =
                    find_agg_node_within_select(plan, None, select.already_projected())
                {
                    let unprojected = unproject_agg_exprs(&filter.predicate, agg)?;
                    let filter_expr = self.expr_to_sql(&unprojected)?;
                    select.having(Some(filter_expr));
                } else {
                    let filter_expr = self.expr_to_sql(&filter.predicate)?;
                    select.selection(Some(filter_expr));
                }

                self.select_to_sql_recursively(
                    filter.input.as_ref(),
                    query,
                    select,
                    relation,
                )
            }
            LogicalPlan::Limit(limit) => {
                // Limit can be top-level plan for derived table
                if select.already_projected() {
                    return self.derive(plan, relation);
                }
                if let Some(fetch) = limit.fetch {
                    let Some(query) = query.as_mut() else {
                        return internal_err!(
                            "Limit operator only valid in a statement context."
                        );
                    };
                    query.limit(Some(ast::Expr::Value(ast::Value::Number(
                        fetch.to_string(),
                        false,
                    ))));
                }

                self.select_to_sql_recursively(
                    limit.input.as_ref(),
                    query,
                    select,
                    relation,
                )
            }
            LogicalPlan::Sort(sort) => {
                // Sort can be top-level plan for derived table
                if select.already_projected() {
                    return self.derive(plan, relation);
                }
                if let Some(query_ref) = query {
                    query_ref.order_by(self.sort_to_sql(sort.expr.clone())?);
                } else {
                    return internal_err!(
                        "Sort operator only valid in a statement context."
                    );
                }

                self.select_to_sql_recursively(
                    sort.input.as_ref(),
                    query,
                    select,
                    relation,
                )
            }
            LogicalPlan::Aggregate(agg) => {
                // Aggregate nodes are handled simultaneously with Projection nodes
                self.select_to_sql_recursively(
                    agg.input.as_ref(),
                    query,
                    select,
                    relation,
                )
            }
            LogicalPlan::Distinct(distinct) => {
                // Distinct can be top-level plan for derived table
                if select.already_projected() {
                    return self.derive(plan, relation);
                }
                let (select_distinct, input) = match distinct {
                    Distinct::All(input) => (ast::Distinct::Distinct, input.as_ref()),
                    Distinct::On(on) => {
                        let exprs = on
                            .on_expr
                            .iter()
                            .map(|e| self.expr_to_sql(e))
                            .collect::<Result<Vec<_>>>()?;
                        let items = on
                            .select_expr
                            .iter()
                            .map(|e| self.select_item_to_sql(e))
                            .collect::<Result<Vec<_>>>()?;
                        match &on.sort_expr {
                            Some(sort_expr) => {
                                if let Some(query_ref) = query {
                                    query_ref
                                        .order_by(self.sort_to_sql(sort_expr.clone())?);
                                } else {
                                    return internal_err!(
                                "Sort operator only valid in a statement context."
                            );
                                }
                            }
                            None => {}
                        }
                        select.projection(items);
                        (ast::Distinct::On(exprs), on.input.as_ref())
                    }
                };
                select.distinct(Some(select_distinct));
                self.select_to_sql_recursively(input, query, select, relation)
            }
            LogicalPlan::Join(join) => {
                match join.join_constraint {
                    JoinConstraint::On => {}
                    JoinConstraint::Using => {
                        return not_impl_err!(
                            "Unsupported join constraint: {:?}",
                            join.join_constraint
                        )
                    }
                }

                // parse filter if exists
                let join_filter = match &join.filter {
                    Some(filter) => Some(self.expr_to_sql(filter)?),
                    None => None,
                };

                // map join.on to `l.a = r.a AND l.b = r.b AND ...`
                let eq_op = ast::BinaryOperator::Eq;
                let join_on = self.join_conditions_to_sql(&join.on, eq_op)?;

                // Merge `join_on` and `join_filter`
                let join_expr = match (join_filter, join_on) {
                    (Some(filter), Some(on)) => Some(self.and_op_to_sql(filter, on)),
                    (Some(filter), None) => Some(filter),
                    (None, Some(on)) => Some(on),
                    (None, None) => None,
                };
                let join_constraint = match join_expr {
                    Some(expr) => ast::JoinConstraint::On(expr),
                    None => ast::JoinConstraint::None,
                };

                let mut right_relation = RelationBuilder::default();

                self.select_to_sql_recursively(
                    join.left.as_ref(),
                    query,
                    select,
                    relation,
                )?;
                self.select_to_sql_recursively(
                    join.right.as_ref(),
                    query,
                    select,
                    &mut right_relation,
                )?;

                let Ok(Some(relation)) = right_relation.build() else {
                    return internal_err!("Failed to build right relation");
                };

                let ast_join = ast::Join {
                    relation,
                    join_operator: self
                        .join_operator_to_sql(join.join_type, join_constraint),
                };
                let mut from = select.pop_from().unwrap();
                from.push_join(ast_join);
                select.push_from(from);

                Ok(())
            }
            LogicalPlan::CrossJoin(cross_join) => {
                // Cross joins are the same as unconditional inner joins
                let mut right_relation = RelationBuilder::default();

                self.select_to_sql_recursively(
                    cross_join.left.as_ref(),
                    query,
                    select,
                    relation,
                )?;
                self.select_to_sql_recursively(
                    cross_join.right.as_ref(),
                    query,
                    select,
                    &mut right_relation,
                )?;

                let Ok(Some(relation)) = right_relation.build() else {
                    return internal_err!("Failed to build right relation");
                };

                let ast_join = ast::Join {
                    relation,
                    join_operator: self.join_operator_to_sql(
                        JoinType::Inner,
                        ast::JoinConstraint::On(ast::Expr::Value(ast::Value::Boolean(
                            true,
                        ))),
                    ),
                };
                let mut from = select.pop_from().unwrap();
                from.push_join(ast_join);
                select.push_from(from);

                Ok(())
            }
            LogicalPlan::SubqueryAlias(plan_alias) => {
                // Handle bottom-up to allocate relation
                let (plan, columns) = subquery_alias_inner_query_and_columns(plan_alias);

                self.select_to_sql_recursively(plan, query, select, relation)?;
                relation.alias(Some(
                    self.new_table_alias(plan_alias.alias.table().to_string(), columns),
                ));

                Ok(())
            }
            LogicalPlan::Union(union) => {
                if union.inputs.len() != 2 {
                    return not_impl_err!(
                        "UNION ALL expected 2 inputs, but found {}",
                        union.inputs.len()
                    );
                }

                let input_exprs: Vec<SetExpr> = union
                    .inputs
                    .iter()
                    .map(|input| self.select_to_sql_expr(input, &mut None))
                    .collect::<Result<Vec<_>>>()?;

                let union_expr = SetExpr::SetOperation {
                    op: ast::SetOperator::Union,
                    set_quantifier: ast::SetQuantifier::All,
                    left: Box::new(input_exprs[0].clone()),
                    right: Box::new(input_exprs[1].clone()),
                };

                query
                    .as_mut()
                    .expect("to have a query builder")
                    .body(Box::new(union_expr));

                Ok(())
            }
            LogicalPlan::Window(window) => {
                // Window nodes are handled simultaneously with Projection nodes
                self.select_to_sql_recursively(
                    window.input.as_ref(),
                    query,
                    select,
                    relation,
                )
            }
            LogicalPlan::EmptyRelation(_) => {
                relation.empty();
                Ok(())
            }
            LogicalPlan::Extension(_) => not_impl_err!("Unsupported operator: {plan:?}"),
            _ => not_impl_err!("Unsupported operator: {plan:?}"),
        }
    }

    fn select_item_to_sql(&self, expr: &Expr) -> Result<ast::SelectItem> {
        match expr {
            Expr::Alias(Alias { expr, name, .. }) => {
                let inner = self.expr_to_sql(expr)?;

                Ok(ast::SelectItem::ExprWithAlias {
                    expr: inner,
                    alias: self.new_ident_quoted_if_needs(name.to_string()),
                })
            }
            _ => {
                let inner = self.expr_to_sql(expr)?;

                Ok(ast::SelectItem::UnnamedExpr(inner))
            }
        }
    }

    fn sort_to_sql(&self, sort_exprs: Vec<Expr>) -> Result<Vec<ast::OrderByExpr>> {
        sort_exprs
            .iter()
            .map(|expr: &Expr| match expr {
                Expr::Sort(sort_expr) => {
                    let col = self.expr_to_sql(&sort_expr.expr)?;

                    let nulls_first = if self.dialect.supports_nulls_first_in_sort() {
                        Some(sort_expr.nulls_first)
                    } else {
                        None
                    };

                    Ok(ast::OrderByExpr {
                        asc: Some(sort_expr.asc),
                        expr: col,
                        nulls_first,
                    })
                }
                _ => plan_err!("Expecting Sort expr"),
            })
            .collect::<Result<Vec<_>>>()
    }

    fn join_operator_to_sql(
        &self,
        join_type: JoinType,
        constraint: ast::JoinConstraint,
    ) -> ast::JoinOperator {
        match join_type {
            JoinType::Inner => ast::JoinOperator::Inner(constraint),
            JoinType::Left => ast::JoinOperator::LeftOuter(constraint),
            JoinType::Right => ast::JoinOperator::RightOuter(constraint),
            JoinType::Full => ast::JoinOperator::FullOuter(constraint),
            JoinType::LeftAnti => ast::JoinOperator::LeftAnti(constraint),
            JoinType::LeftSemi => ast::JoinOperator::LeftSemi(constraint),
            JoinType::RightAnti => ast::JoinOperator::RightAnti(constraint),
            JoinType::RightSemi => ast::JoinOperator::RightSemi(constraint),
        }
    }

    fn join_conditions_to_sql(
        &self,
        join_conditions: &Vec<(Expr, Expr)>,
        eq_op: ast::BinaryOperator,
    ) -> Result<Option<ast::Expr>> {
        // Only support AND conjunction for each binary expression in join conditions
        let mut exprs: Vec<ast::Expr> = vec![];
        for (left, right) in join_conditions {
            // Parse left
            let l = self.expr_to_sql(left)?;
            // Parse right
            let r = self.expr_to_sql(right)?;
            // AND with existing expression
            exprs.push(self.binary_op_to_sql(l, r, eq_op.clone()));
        }
        let join_expr: Option<ast::Expr> =
            exprs.into_iter().reduce(|r, l| self.and_op_to_sql(r, l));
        Ok(join_expr)
    }

    fn and_op_to_sql(&self, lhs: ast::Expr, rhs: ast::Expr) -> ast::Expr {
        self.binary_op_to_sql(lhs, rhs, ast::BinaryOperator::And)
    }

    fn new_table_alias(&self, alias: String, columns: Vec<Ident>) -> ast::TableAlias {
        ast::TableAlias {
            name: self.new_ident_quoted_if_needs(alias),
            columns,
        }
    }

    fn dml_to_sql(&self, plan: &LogicalPlan) -> Result<ast::Statement> {
        not_impl_err!("Unsupported plan: {plan:?}")
    }
}

// This logic is to work out the columns and inner query for SubqueryAlias plan for both types of
// subquery
// - `(SELECT column_a as a from table) AS A`
// - `(SELECT column_a from table) AS A (a)`
//
// A roundtrip example for table alias with columns
//
// query: SELECT id FROM (SELECT j1_id from j1) AS c (id)
//
// LogicPlan:
// Projection: c.id
//   SubqueryAlias: c
//     Projection: j1.j1_id AS id
//       Projection: j1.j1_id
//         TableScan: j1
//
// Before introducing this logic, the unparsed query would be `SELECT c.id FROM (SELECT j1.j1_id AS
// id FROM (SELECT j1.j1_id FROM j1)) AS c`.
// The query is invalid as `j1.j1_id` is not a valid identifier in the derived table
// `(SELECT j1.j1_id FROM j1)`
//
// With this logic, the unparsed query will be:
// `SELECT c.id FROM (SELECT j1.j1_id FROM j1) AS c (id)`
//
// Caveat: this won't handle the case like `select * from (select 1, 2) AS a (b, c)`
// as the parser gives a wrong plan which has mismatch `Int(1)` types: Literal and
// Column in the Projections. Once the parser side is fixed, this logic should work
fn subquery_alias_inner_query_and_columns(
    subquery_alias: &datafusion_expr::SubqueryAlias,
) -> (&LogicalPlan, Vec<Ident>) {
    let plan: &LogicalPlan = subquery_alias.input.as_ref();

    let LogicalPlan::Projection(outer_projections) = plan else {
        return (plan, vec![]);
    };

    // check if it's projection inside projection
    let LogicalPlan::Projection(inner_projection) = outer_projections.input.as_ref()
    else {
        return (plan, vec![]);
    };

    let mut columns: Vec<Ident> = vec![];
    // check if the inner projection and outer projection have a matching pattern like
    //     Projection: j1.j1_id AS id
    //       Projection: j1.j1_id
    for (i, inner_expr) in inner_projection.expr.iter().enumerate() {
        let Expr::Alias(ref outer_alias) = &outer_projections.expr[i] else {
            return (plan, vec![]);
        };

        if outer_alias.expr.as_ref() != inner_expr {
            return (plan, vec![]);
        };

        columns.push(outer_alias.name.as_str().into());
    }

    (outer_projections.input.as_ref(), columns)
}

impl From<BuilderError> for DataFusionError {
    fn from(e: BuilderError) -> Self {
        DataFusionError::External(Box::new(e))
    }
}<|MERGE_RESOLUTION|>--- conflicted
+++ resolved
@@ -200,7 +200,6 @@
         Ok(())
     }
 
-<<<<<<< HEAD
     fn derive(&self, plan: &LogicalPlan, relation: &mut RelationBuilder) -> Result<()> {
         let mut derived_builder = DerivedRelationBuilder::default();
         derived_builder.lateral(false).alias(None).subquery({
@@ -216,35 +215,6 @@
         relation.derived(derived_builder);
 
         Ok(())
-=======
-    fn projection_to_sql(
-        &self,
-        plan: &LogicalPlan,
-        p: &Projection,
-        query: &mut Option<QueryBuilder>,
-        select: &mut SelectBuilder,
-        relation: &mut RelationBuilder,
-    ) -> Result<()> {
-        // A second projection implies a derived tablefactor
-        if !select.already_projected() {
-            self.reconstruct_select_statement(plan, p, select)?;
-            self.select_to_sql_recursively(p.input.as_ref(), query, select, relation)
-        } else {
-            let mut derived_builder = DerivedRelationBuilder::default();
-            derived_builder.lateral(false).alias(None).subquery({
-                let inner_statement = self.plan_to_sql(plan)?;
-                if let ast::Statement::Query(inner_query) = inner_statement {
-                    inner_query
-                } else {
-                    return internal_err!(
-                        "Subquery must be a Query, but found {inner_statement:?}"
-                    );
-                }
-            });
-            relation.derived(derived_builder);
-            Ok(())
-        }
->>>>>>> 63efaee2
     }
 
     fn select_to_sql_recursively(
