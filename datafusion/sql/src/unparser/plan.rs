--- conflicted
+++ resolved
@@ -1098,39 +1098,9 @@
                 // Avoid creating a duplicate Projection node, which would result in an additional subquery if a projection already exists.
                 // For example, if the `optimize_projection` rule is applied, there will be a Projection node, and duplicate projection
                 // information included in the TableScan node.
-<<<<<<< HEAD
-                if !already_projected {
-                    if let Some(project_vec) = &table_scan.projection {
-                        if project_vec.is_empty() {
-                            builder =
-                                builder.project(self.empty_projection_fallback())?;
-                        } else {
-                            let project_columns = project_vec
-                                .iter()
-                                .cloned()
-                                .map(|i| {
-                                    let schema = table_scan.source.schema();
-                                    let field = schema.field(i);
-                                    if alias.is_some() {
-                                        Column::new(alias.clone(), field.name().clone())
-                                    } else {
-                                        Column::new(
-                                            Some(table_scan.table_name.clone()),
-                                            field.name().clone(),
-                                        )
-                                    }
-                                })
-                                .collect::<Vec<_>>();
-                            builder = builder.project(project_columns)?;
-                        };
-                    }
-=======
                 if !already_projected && let Some(project_vec) = &table_scan.projection {
                     if project_vec.is_empty() {
-                        builder = builder.project(vec![Expr::Literal(
-                            ScalarValue::Int64(Some(1)),
-                            None,
-                        )])?;
+                        builder = builder.project(self.empty_projection_fallback())?;
                     } else {
                         let project_columns = project_vec
                             .iter()
@@ -1150,7 +1120,6 @@
                             .collect::<Vec<_>>();
                         builder = builder.project(project_columns)?;
                     };
->>>>>>> 14cd71ea
                 }
 
                 let filter_expr: Result<Option<Expr>> = table_scan
