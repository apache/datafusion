// Licensed to the Apache Software Foundation (ASF) under one
// or more contributor license agreements.  See the NOTICE file
// distributed with this work for additional information
// regarding copyright ownership.  The ASF licenses this file
// to you under the Apache License, Version 2.0 (the
// "License"); you may not use this file except in compliance
// with the License.  You may obtain a copy of the License at
//
//   http://www.apache.org/licenses/LICENSE-2.0
//
// Unless required by applicable law or agreed to in writing,
// software distributed under the License is distributed on an
// "AS IS" BASIS, WITHOUT WARRANTIES OR CONDITIONS OF ANY
// KIND, either express or implied.  See the License for the
// specific language governing permissions and limitations
// under the License.

//! SQL Utility Functions

use std::cell::RefCell;
use std::collections::{HashMap, HashSet};
use std::vec;

use arrow_schema::{
    DataType, DECIMAL128_MAX_PRECISION, DECIMAL256_MAX_PRECISION, DECIMAL_DEFAULT_SCALE,
};
use datafusion_common::tree_node::{
    Transformed, TransformedResult, TreeNode, TreeNodeRecursion,
};
use datafusion_common::{
    exec_err, internal_err, plan_err, Column, DataFusionError, Result, ScalarValue,
};
use datafusion_expr::builder::get_struct_unnested_columns;
use datafusion_expr::expr::{Alias, GroupingSet, Unnest, WindowFunction};
use datafusion_expr::utils::{expr_as_column_expr, find_column_exprs};
use datafusion_expr::{expr_vec_fmt, Expr, ExprSchemable, LogicalPlan};
<<<<<<< HEAD
use datafusion_expr::{ColumnUnnestList, ColumnUnnestType};
use sqlparser::ast::Ident;
=======
use sqlparser::ast::{Ident, Value};
>>>>>>> 4baa901c

/// Make a best-effort attempt at resolving all columns in the expression tree
pub(crate) fn resolve_columns(expr: &Expr, plan: &LogicalPlan) -> Result<Expr> {
    expr.clone()
        .transform_up(|nested_expr| {
            match nested_expr {
                Expr::Column(col) => {
                    let (qualifier, field) =
                        plan.schema().qualified_field_from_column(&col)?;
                    Ok(Transformed::yes(Expr::Column(Column::from((
                        qualifier, field,
                    )))))
                }
                _ => {
                    // keep recursing
                    Ok(Transformed::no(nested_expr))
                }
            }
        })
        .data()
}

/// Rebuilds an `Expr` as a projection on top of a collection of `Expr`'s.
///
/// For example, the expression `a + b < 1` would require, as input, the 2
/// individual columns, `a` and `b`. But, if the base expressions already
/// contain the `a + b` result, then that may be used in lieu of the `a` and
/// `b` columns.
///
/// This is useful in the context of a query like:
///
/// SELECT a + b < 1 ... GROUP BY a + b
///
/// where post-aggregation, `a + b` need not be a projection against the
/// individual columns `a` and `b`, but rather it is a projection against the
/// `a + b` found in the GROUP BY.
pub(crate) fn rebase_expr(
    expr: &Expr,
    base_exprs: &[Expr],
    plan: &LogicalPlan,
) -> Result<Expr> {
    expr.clone()
        .transform_down(|nested_expr| {
            if base_exprs.contains(&nested_expr) {
                Ok(Transformed::yes(expr_as_column_expr(&nested_expr, plan)?))
            } else {
                Ok(Transformed::no(nested_expr))
            }
        })
        .data()
}

/// Determines if the set of `Expr`'s are a valid projection on the input
/// `Expr::Column`'s.
pub(crate) fn check_columns_satisfy_exprs(
    columns: &[Expr],
    exprs: &[Expr],
    message_prefix: &str,
) -> Result<()> {
    columns.iter().try_for_each(|c| match c {
        Expr::Column(_) => Ok(()),
        _ => internal_err!("Expr::Column are required"),
    })?;
    let column_exprs = find_column_exprs(exprs);
    for e in &column_exprs {
        match e {
            Expr::GroupingSet(GroupingSet::Rollup(exprs)) => {
                for e in exprs {
                    check_column_satisfies_expr(columns, e, message_prefix)?;
                }
            }
            Expr::GroupingSet(GroupingSet::Cube(exprs)) => {
                for e in exprs {
                    check_column_satisfies_expr(columns, e, message_prefix)?;
                }
            }
            Expr::GroupingSet(GroupingSet::GroupingSets(lists_of_exprs)) => {
                for exprs in lists_of_exprs {
                    for e in exprs {
                        check_column_satisfies_expr(columns, e, message_prefix)?;
                    }
                }
            }
            _ => check_column_satisfies_expr(columns, e, message_prefix)?,
        }
    }
    Ok(())
}

fn check_column_satisfies_expr(
    columns: &[Expr],
    expr: &Expr,
    message_prefix: &str,
) -> Result<()> {
    if !columns.contains(expr) {
        return plan_err!(
            "{}: Expression {} could not be resolved from available columns: {}",
            message_prefix,
            expr,
            expr_vec_fmt!(columns)
        );
    }
    Ok(())
}

/// Returns mapping of each alias (`String`) to the expression (`Expr`) it is
/// aliasing.
pub(crate) fn extract_aliases(exprs: &[Expr]) -> HashMap<String, Expr> {
    exprs
        .iter()
        .filter_map(|expr| match expr {
            Expr::Alias(Alias { expr, name, .. }) => Some((name.clone(), *expr.clone())),
            _ => None,
        })
        .collect::<HashMap<String, Expr>>()
}

/// Given an expression that's literal int encoding position, lookup the corresponding expression
/// in the select_exprs list, if the index is within the bounds and it is indeed a position literal,
/// otherwise, returns planning error.
/// If input expression is not an int literal, returns expression as-is.
pub(crate) fn resolve_positions_to_exprs(
    expr: Expr,
    select_exprs: &[Expr],
) -> Result<Expr> {
    match expr {
        // sql_expr_to_logical_expr maps number to i64
        // https://github.com/apache/datafusion/blob/8d175c759e17190980f270b5894348dc4cff9bbf/datafusion/src/sql/planner.rs#L882-L887
        Expr::Literal(ScalarValue::Int64(Some(position)))
            if position > 0_i64 && position <= select_exprs.len() as i64 =>
        {
            let index = (position - 1) as usize;
            let select_expr = &select_exprs[index];
            Ok(match select_expr {
                Expr::Alias(Alias { expr, .. }) => *expr.clone(),
                _ => select_expr.clone(),
            })
        }
        Expr::Literal(ScalarValue::Int64(Some(position))) => plan_err!(
            "Cannot find column with position {} in SELECT clause. Valid columns: 1 to {}",
            position, select_exprs.len()
        ),
        _ => Ok(expr),
    }
}

/// Rebuilds an `Expr` with columns that refer to aliases replaced by the
/// alias' underlying `Expr`.
pub(crate) fn resolve_aliases_to_exprs(
    expr: Expr,
    aliases: &HashMap<String, Expr>,
) -> Result<Expr> {
    expr.transform_up(|nested_expr| match nested_expr {
        Expr::Column(c) if c.relation.is_none() => {
            if let Some(aliased_expr) = aliases.get(&c.name) {
                Ok(Transformed::yes(aliased_expr.clone()))
            } else {
                Ok(Transformed::no(Expr::Column(c)))
            }
        }
        _ => Ok(Transformed::no(nested_expr)),
    })
    .data()
}

/// given a slice of window expressions sharing the same sort key, find their common partition
/// keys.
pub fn window_expr_common_partition_keys(window_exprs: &[Expr]) -> Result<&[Expr]> {
    let all_partition_keys = window_exprs
        .iter()
        .map(|expr| match expr {
            Expr::WindowFunction(WindowFunction { partition_by, .. }) => Ok(partition_by),
            Expr::Alias(Alias { expr, .. }) => match expr.as_ref() {
                Expr::WindowFunction(WindowFunction { partition_by, .. }) => {
                    Ok(partition_by)
                }
                expr => exec_err!("Impossibly got non-window expr {expr:?}"),
            },
            expr => exec_err!("Impossibly got non-window expr {expr:?}"),
        })
        .collect::<Result<Vec<_>>>()?;
    let result = all_partition_keys
        .iter()
        .min_by_key(|s| s.len())
        .ok_or_else(|| {
            DataFusionError::Execution("No window expressions found".to_owned())
        })?;
    Ok(result)
}

/// Returns a validated `DataType` for the specified precision and
/// scale
pub(crate) fn make_decimal_type(
    precision: Option<u64>,
    scale: Option<u64>,
) -> Result<DataType> {
    // postgres like behavior
    let (precision, scale) = match (precision, scale) {
        (Some(p), Some(s)) => (p as u8, s as i8),
        (Some(p), None) => (p as u8, 0),
        (None, Some(_)) => {
            return plan_err!("Cannot specify only scale for decimal data type")
        }
        (None, None) => (DECIMAL128_MAX_PRECISION, DECIMAL_DEFAULT_SCALE),
    };

    if precision == 0
        || precision > DECIMAL256_MAX_PRECISION
        || scale.unsigned_abs() > precision
    {
        plan_err!(
            "Decimal(precision = {precision}, scale = {scale}) should satisfy `0 < precision <= 76`, and `scale <= precision`."
        )
    } else if precision > DECIMAL128_MAX_PRECISION
        && precision <= DECIMAL256_MAX_PRECISION
    {
        Ok(DataType::Decimal256(precision, scale))
    } else {
        Ok(DataType::Decimal128(precision, scale))
    }
}

// Normalize an owned identifier to a lowercase string unless the identifier is quoted.
pub(crate) fn normalize_ident(id: Ident) -> String {
    match id.quote_style {
        Some(_) => id.value,
        None => id.value.to_ascii_lowercase(),
    }
}

<<<<<<< HEAD
/// TODO: explain me
=======
pub(crate) fn value_to_string(value: &Value) -> Option<String> {
    match value {
        Value::SingleQuotedString(s) => Some(s.to_string()),
        Value::DollarQuotedString(s) => Some(s.to_string()),
        Value::Number(_, _) | Value::Boolean(_) => Some(value.to_string()),
        Value::DoubleQuotedString(_)
        | Value::EscapedStringLiteral(_)
        | Value::NationalStringLiteral(_)
        | Value::SingleQuotedByteStringLiteral(_)
        | Value::DoubleQuotedByteStringLiteral(_)
        | Value::TripleSingleQuotedString(_)
        | Value::TripleDoubleQuotedString(_)
        | Value::TripleSingleQuotedByteStringLiteral(_)
        | Value::TripleDoubleQuotedByteStringLiteral(_)
        | Value::SingleQuotedRawStringLiteral(_)
        | Value::DoubleQuotedRawStringLiteral(_)
        | Value::TripleSingleQuotedRawStringLiteral(_)
        | Value::TripleDoubleQuotedRawStringLiteral(_)
        | Value::HexStringLiteral(_)
        | Value::Null
        | Value::Placeholder(_) => None,
    }
}

pub(crate) fn transform_bottom_unnests(
    input: &LogicalPlan,
    unnest_placeholder_columns: &mut Vec<String>,
    inner_projection_exprs: &mut Vec<Expr>,
    original_exprs: &[Expr],
) -> Result<Vec<Expr>> {
    Ok(original_exprs
        .iter()
        .map(|expr| {
            transform_bottom_unnest(
                input,
                unnest_placeholder_columns,
                inner_projection_exprs,
                expr,
            )
        })
        .collect::<Result<Vec<_>>>()?
        .into_iter()
        .flatten()
        .collect::<Vec<_>>())
}

>>>>>>> 4baa901c
/// The context is we want to rewrite unnest() into InnerProjection->Unnest->OuterProjection
/// Given an expression which contains unnest expr as one of its children,
/// Try transform depends on unnest type
/// - For list column: unnest(col) with type list -> unnest(col) with type list::item
/// - For struct column: unnest(struct(field1, field2)) -> unnest(struct).field1, unnest(struct).field2
///
/// The transformed exprs will be used in the outer projection
/// If along the path from root to bottom, there are multiple unnest expressions, the transformation
/// is done only for the bottom expression
pub(crate) fn transform_bottom_unnest(
    input: &LogicalPlan,
    unnest_placeholder_columns: &mut Vec<(Column, ColumnUnnestType)>,
    inner_projection_exprs: &mut Vec<Expr>,
    memo: &mut HashMap<String, Vec<Column>>,
    original_expr: &Expr,
) -> Result<Vec<Expr>> {
<<<<<<< HEAD
    let mut transform = |level: usize,
                         expr_in_unnest: &Expr,
                         struct_allowed: bool,
                         inner_projection_exprs: &mut Vec<Expr>|
     -> Result<Vec<Expr>> {
        let inner_expr_name = expr_in_unnest.display_name()?;
        // let col = match expr_in_unnest {
        //     Expr::Column(col) => col,
        //     _ => {
        //         // TODO: this failed
        //         return internal_err!("unnesting on non-column expr is not supported");
        //     }
        // };

        // Full context, we are trying to plan the execution as InnerProjection->Unnest->OuterProjection
        // inside unnest execution, each column inside the inner projection
        // will be transformed into new columns. Thus we need to keep track of these placeholding column names
        // let placeholder_name = unnest_expr.display_name()?;
        let placeholder_name = format!("unnest_placeholder({})", inner_expr_name);
        let post_unnest_name =
            format!("unnest_placeholder({},depth={})", inner_expr_name, level);
        let placeholder_column = Column::from_name(placeholder_name.clone());
        let schema = input.schema();

        let (data_type, _) = expr_in_unnest.data_type_and_nullable(schema)?;

        match data_type {
            DataType::Struct(inner_fields) => {
                if !struct_allowed {
                    return internal_err!("unnest on struct can only be applied at the root level of select expression");
                }
                inner_projection_exprs
                    .push(expr_in_unnest.clone().alias(placeholder_name.clone()));
                unnest_placeholder_columns.push((
                    Column::from_name(placeholder_name.clone()),
                    ColumnUnnestType::Struct,
                ));
                return Ok(
                    get_struct_unnested_columns(&placeholder_name, &inner_fields)
                        .into_iter()
                        .map(|c| Expr::Column(c))
                        .collect(),
                );
            }
            DataType::List(field)
            | DataType::FixedSizeList(field, _)
            | DataType::LargeList(field) => {
                // TODO: this memo only needs to be a hashset
                let (already_projected, transformed_cols) =
                    match memo.get_mut(&inner_expr_name) {
                        Some(vec) => (true, vec),
                        _ => {
                            memo.insert(inner_expr_name.clone(), vec![]);
                            (false, memo.get_mut(&inner_expr_name).unwrap())
                        }
                    };
                if !already_projected {
                    inner_projection_exprs
                        .push(expr_in_unnest.clone().alias(placeholder_name.clone()));
                }

                let post_unnest_column = Column::from_name(post_unnest_name);
                match unnest_placeholder_columns
                    .iter_mut()
                    .find(|(inner_col, _)| inner_col == &placeholder_column)
                {
                    None => {
                        unnest_placeholder_columns.push((
                            placeholder_column.clone(),
                            ColumnUnnestType::List(vec![ColumnUnnestList {
                                output_column: post_unnest_column.clone(),
                                depth: level,
                            }]),
                        ));
                    }
                    Some((col, unnesting)) => match unnesting {
                        ColumnUnnestType::List(list) => {
                            let unnesting = ColumnUnnestList {
                                output_column: post_unnest_column.clone(),
                                depth: level,
                            };
                            if !list.contains(&unnesting) {
                                list.push(unnesting);
                            }
                        }
                        _ => {
                            return internal_err!("expr_in_unnest is a list type, while previous unnesting on this column is not a list type");
                        }
                    },
                }
                return Ok(vec![Expr::Column(post_unnest_column)]);
            }
            _ => {
                return internal_err!(
                    "unnest on non-list or struct type is not supported"
                );
            }
        }
    };
    let latest_visited_unnest = RefCell::new(None);
    let exprs_under_unnest = RefCell::new(HashSet::new());
    let ancestor_unnest = RefCell::new(None);

    let consecutive_unnest = RefCell::new(Vec::<Option<Expr>>::new());
    // we need to mark only the latest unnest expr that was visitted during the down traversal
    let transform_down = |expr: Expr| -> Result<Transformed<Expr>> {
        if let Expr::Unnest(Unnest {
            expr: ref inner_expr,
        }) = expr
        {
            let mut consecutive_unnest_mut = consecutive_unnest.borrow_mut();
            consecutive_unnest_mut.push(Some(expr.clone()));

            let mut maybe_ancestor = ancestor_unnest.borrow_mut();
            if maybe_ancestor.is_none() {
                *maybe_ancestor = Some(expr.clone());
            }

            exprs_under_unnest.borrow_mut().insert(inner_expr.clone());
            *latest_visited_unnest.borrow_mut() = Some(expr.clone());
            Ok(Transformed::no(expr))
        } else {
            consecutive_unnest.borrow_mut().push(None);
            Ok(Transformed::no(expr))
        }
    };
    let transform_up = |expr: Expr| -> Result<Transformed<Expr>> {
        // From the bottom up, we know the latest consecutive unnest sequence
        // we only do the transformation at the top unnest node
        // For example given this complex expr
        // - unnest(array_concat(unnest([[1,2,3]]),unnest([[4,5,6]]))) + unnest(unnest([[7,8,9]))
        // traversal will be like this:
        // down[binary_add]
        //  ->down[unnest(...)]->down[array_concat]->down/up[unnest([[1,2,3]])]->down/up[unnest([[4,5,6]])]
        // ->up[array_concat]->up[unnest(...)]->down[unnest(unnest(...))]->down[unnest([[7,8,9]])]
        // ->up[unnest([[7,8,9]])]->up[unnest(unnest(...))]->up[binary_add]
        // the transformation only happens for unnest([[1,2,3]]), unnest([[4,5,6]]) and unnest(unnest([[7,8,9]]))
        // and the complex expr will be rewritten into:
        // unnest(array_concat(place_holder_col_1, place_holder_col_2)) + place_holder_col_3
        if let Expr::Unnest(Unnest { .. }) = expr {
            let mut down_unnest_mut = ancestor_unnest.borrow_mut();
            // upward traversal has reached the top unnest expr again
            // reset it to None
            if *down_unnest_mut == Some(expr.clone()) {
                down_unnest_mut.take();
            }
            // find inside consecutive_unnest, the sequence of continous unnest exprs
            let mut found_first_unnest = false;
            let mut unnest_stack = vec![];
            for item in consecutive_unnest.borrow().iter().rev() {
                if let Some(expr) = item {
                    found_first_unnest = true;
                    unnest_stack.push(expr.clone());
                } else {
                    if !found_first_unnest {
                        continue;
                    }
                    break;
                }
            }

            // this is the top most unnest expr inside the consecutive unnest exprs
            // e.g unnest(unnest(some_col))
            if expr == *unnest_stack.last().unwrap() {
                let most_inner = unnest_stack.first().unwrap();
                if let Expr::Unnest(Unnest { expr: ref arg }) = most_inner {
                    let depth = unnest_stack.len();
                    let struct_allowed = (&expr == original_expr) && depth == 1;

                    let mut transformed_exprs =
                        transform(depth, arg, struct_allowed, inner_projection_exprs)?;
                    // TODO: if transformed_exprs has > 1 expr, handle it properly
                    return Ok(Transformed::new(
                        transformed_exprs.swap_remove(0),
                        true,
                        TreeNodeRecursion::Continue,
                    ));
                } else {
                    return internal_err!("not reached");
                }

                // }
            }
        } else {
            consecutive_unnest.borrow_mut().push(None);
        }

        // For column exprs that are not descendants of any unnest node
        // retain their projection
        // e.g given expr tree unnest(col_a) + col_b, we have to retain projection of col_b
        // down_unnest is non means current upward traversal is not descendant of any unnest
        if matches!(&expr, Expr::Column(_)) && ancestor_unnest.borrow().is_none() {
            inner_projection_exprs.push(expr.clone());
        }

        Ok(Transformed::no(expr))
    };

=======
    let mut transform =
        |unnest_expr: &Expr, expr_in_unnest: &Expr| -> Result<Vec<Expr>> {
            // Full context, we are trying to plan the execution as InnerProjection->Unnest->OuterProjection
            // inside unnest execution, each column inside the inner projection
            // will be transformed into new columns. Thus we need to keep track of these placeholding column names
            let placeholder_name = unnest_expr.schema_name().to_string();

            unnest_placeholder_columns.push(placeholder_name.clone());
            // Add alias for the argument expression, to avoid naming conflicts
            // with other expressions in the select list. For example: `select unnest(col1), col1 from t`.
            // this extra projection is used to unnest transforming
            inner_projection_exprs
                .push(expr_in_unnest.clone().alias(placeholder_name.clone()));
            let schema = input.schema();

            let (data_type, _) = expr_in_unnest.data_type_and_nullable(schema)?;

            let outer_projection_columns =
                get_unnested_columns(&placeholder_name, &data_type)?;
            let expr = outer_projection_columns
                .iter()
                .map(|col| Expr::Column(col.0.clone()))
                .collect::<Vec<_>>();
            Ok(expr)
        };
>>>>>>> 4baa901c
    // This transformation is only done for list unnest
    // struct unnest is done at the root level, and at the later stage
    // because the syntax of TreeNode only support transform into 1 Expr, while
    // Unnest struct will be transformed into multiple Exprs
    // TODO: This can be resolved after this issue is resolved: https://github.com/apache/datafusion/issues/10102
    //
    // The transformation looks like:
    // - unnest(array_col) will be transformed into unnest(array_col)
    // - unnest(array_col) + 1 will be transformed into unnest(array_col) + 1
    let Transformed {
        data: transformed_expr,
        transformed,
        tnr: _,
    } = original_expr
        .clone()
        .transform_down_up(transform_down, transform_up)?;

    if !transformed {
        if matches!(&transformed_expr, Expr::Column(_)) {
            inner_projection_exprs.push(transformed_expr.clone());
            Ok(vec![transformed_expr])
        } else {
            // We need to evaluate the expr in the inner projection,
            // outer projection just select its name
            let column_name = transformed_expr.schema_name().to_string();
            inner_projection_exprs.push(transformed_expr);
            Ok(vec![Expr::Column(Column::from_name(column_name))])
        }
    } else {
        Ok(vec![transformed_expr])
    }
}

// write test for recursive_transform_unnest
#[cfg(test)]
mod tests {
    use std::{collections::HashMap, ops::Add, sync::Arc};

    use arrow::datatypes::{DataType as ArrowDataType, Field, Schema};
    use arrow_schema::Fields;
    use datafusion_common::{Column, DFSchema, Result};
    use datafusion_expr::{
        col, lit, unnest, ColumnUnnestType, EmptyRelation, LogicalPlan,
    };
    use datafusion_functions::core::expr_ext::FieldAccessor;
    use datafusion_functions_aggregate::expr_fn::count;

    use crate::utils::{resolve_positions_to_exprs, transform_bottom_unnest};
    fn column_unnests_eq(l: Vec<&str>, r: &[(Column, ColumnUnnestType)]) {
        let formatted: Vec<String> =
            r.iter().map(|i| format!("{}|{}", i.0, i.1)).collect();
        assert_eq!(l, formatted)
    }

    #[test]
    fn test_transform_bottom_unnest_recursive_memoization_struct() -> Result<()> {
        let three_d_dtype = ArrowDataType::List(Arc::new(Field::new(
            "2d_col",
            ArrowDataType::List(Arc::new(Field::new(
                "elements",
                ArrowDataType::Int64,
                true,
            ))),
            true,
        )));
        let schema = Schema::new(vec![
            // list[struct(3d_data)] [([[1,2,3]])]
            Field::new(
                "struct_arr_col",
                ArrowDataType::List(Arc::new(Field::new(
                    "struct",
                    ArrowDataType::Struct(Fields::from(vec![Field::new(
                        "field1",
                        three_d_dtype,
                        true,
                    )])),
                    true,
                ))),
                true,
            ),
            Field::new(
                "3d_col",
                ArrowDataType::List(Arc::new(Field::new(
                    "2d_col",
                    ArrowDataType::List(Arc::new(Field::new(
                        "elements",
                        ArrowDataType::Int64,
                        true,
                    ))),
                    true,
                ))),
                true,
            ),
            Field::new("i64_col", ArrowDataType::Int64, true),
        ]);

        let dfschema = DFSchema::try_from(schema)?;

        let input = LogicalPlan::EmptyRelation(EmptyRelation {
            produce_one_row: false,
            schema: Arc::new(dfschema),
        });

        let mut unnest_placeholder_columns = vec![];
        let mut inner_projection_exprs = vec![];

        // unnest(unnest(3d_col)) + unnest(unnest(3d_col))
        let original_expr = unnest(unnest(col("3d_col")))
            .add(unnest(unnest(col("3d_col"))))
            .add(col("i64_col"));
        let mut memo = HashMap::new();
        let transformed_exprs = transform_bottom_unnest(
            &input,
            &mut unnest_placeholder_columns,
            &mut inner_projection_exprs,
            &mut memo,
            &original_expr,
        )?;
        // only the bottom most unnest exprs are transformed
        assert_eq!(
            transformed_exprs,
            vec![col("unnest_placeholder(3d_col,depth=2)")
                .add(col("unnest_placeholder(3d_col,depth=2)"))
                .add(col("i64_col"))]
        );
        // memoization only contains 1 transformation
        assert_eq!(memo.len(), 1);
        assert!(memo.get("3d_col").is_some());
        column_unnests_eq(
            vec!["unnest_placeholder(3d_col)"],
            &unnest_placeholder_columns,
        );

        // still reference struct_col in original schema but with alias,
        // to avoid colliding with the projection on the column itself if any
        assert_eq!(
            inner_projection_exprs,
            vec![
                col("3d_col").alias("unnest_placeholder(3d_col)"),
                col("i64_col")
            ]
        );

        // unnest(3d_col) as 2d_col
        let original_expr_2 = unnest(col("3d_col")).alias("2d_col");
        let transformed_exprs = transform_bottom_unnest(
            &input,
            &mut unnest_placeholder_columns,
            &mut inner_projection_exprs,
            &mut memo,
            &original_expr_2,
        )?;

        assert_eq!(
            transformed_exprs,
            vec![col("unnest_placeholder(3d_col,depth=1)").alias("2d_col")]
        );
        // memoization still contains 1 transformation
        // and the previous transformation is reused
        assert_eq!(memo.len(), 1);
        assert!(memo.get("3d_col").is_some());
        column_unnests_eq(
            vec!["unnest_placeholder(3d_col)"],
            &mut unnest_placeholder_columns,
        );
        // still reference struct_col in original schema but with alias,
        // to avoid colliding with the projection on the column itself if any
        assert_eq!(
            inner_projection_exprs,
            vec![
                col("3d_col").alias("unnest_placeholder(3d_col)"),
                col("i64_col")
            ]
        );

        // unnest(unnset(unnest(struct_arr_col)['field1'])) as fully_unnested_struct_arr
        let original_expr_3 =
            unnest(unnest(unnest(col("struct_arr_col")).field("field1")))
                .alias("fully_unnested_struct_arr");
        let transformed_exprs = transform_bottom_unnest(
            &input,
            &mut unnest_placeholder_columns,
            &mut inner_projection_exprs,
            &mut memo,
            &original_expr_3,
        )?;

        assert_eq!(
            transformed_exprs,
            vec![unnest(unnest(
                col("unnest_placeholder(struct_arr_col,depth=1)").field("field1")
            ))
            .alias("fully_unnested_struct_arr")]
        );
        // memoization still contains 1 transformation
        // and the previous transformation is reused
        assert_eq!(memo.len(), 2);

        assert!(memo.get("struct_arr_col").is_some());
        column_unnests_eq(
            vec![
                "unnest_placeholder(3d_col)",
                "unnest_placeholder(struct_arr_col)",
            ],
            &mut unnest_placeholder_columns,
        );
        // still reference struct_col in original schema but with alias,
        // to avoid colliding with the projection on the column itself if any
        assert_eq!(
            inner_projection_exprs,
            vec![
                col("3d_col").alias("unnest_placeholder(3d_col)"),
                col("i64_col"),
                col("struct_arr_col").alias("unnest_placeholder(struct_arr_col)")
            ]
        );

        Ok(())
    }

    #[test]
    fn test_transform_bottom_unnest_recursive_memoization() -> Result<()> {
        let schema = Schema::new(vec![
            Field::new(
                "3d_col",
                ArrowDataType::List(Arc::new(Field::new(
                    "2d_col",
                    ArrowDataType::List(Arc::new(Field::new(
                        "elements",
                        ArrowDataType::Int64,
                        true,
                    ))),
                    true,
                ))),
                true,
            ),
            Field::new("i64_col", ArrowDataType::Int64, true),
        ]);

        let dfschema = DFSchema::try_from(schema)?;

        let input = LogicalPlan::EmptyRelation(EmptyRelation {
            produce_one_row: false,
            schema: Arc::new(dfschema),
        });

        let mut unnest_placeholder_columns = vec![];
        let mut inner_projection_exprs = vec![];

        // unnest(unnest(3d_col)) + unnest(unnest(3d_col))
        let original_expr = unnest(unnest(col("3d_col")))
            .add(unnest(unnest(col("3d_col"))))
            .add(col("i64_col"));
        let mut memo = HashMap::new();
        let transformed_exprs = transform_bottom_unnest(
            &input,
            &mut unnest_placeholder_columns,
            &mut inner_projection_exprs,
            &mut memo,
            &original_expr,
        )?;
        // only the bottom most unnest exprs are transformed
        assert_eq!(
            transformed_exprs,
            vec![col("unnest_placeholder(3d_col,depth=2)")
                .add(col("unnest_placeholder(3d_col,depth=2)"))
                .add(col("i64_col"))]
        );
        // memoization only contains 1 transformation
        assert_eq!(memo.len(), 1);
        assert!(memo.get("3d_col").is_some());
        column_unnests_eq(
            vec!["unnest_placeholder(3d_col)|List([unnest_placeholder(3d_col,depth=2)|depth=2])"],
            &unnest_placeholder_columns,
        );

        // still reference struct_col in original schema but with alias,
        // to avoid colliding with the projection on the column itself if any
        assert_eq!(
            inner_projection_exprs,
            vec![
                col("3d_col").alias("unnest_placeholder(3d_col)"),
                col("i64_col")
            ]
        );

        // unnest(3d_col) as 2d_col
        let original_expr_2 = unnest(col("3d_col")).alias("2d_col");
        let transformed_exprs = transform_bottom_unnest(
            &input,
            &mut unnest_placeholder_columns,
            &mut inner_projection_exprs,
            &mut memo,
            &original_expr_2,
        )?;

        assert_eq!(
            transformed_exprs,
            vec![col("unnest_placeholder(3d_col,depth=1)").alias("2d_col")]
        );
        // memoization still contains 1 transformation
        // and the for the same column, depth = 1 needs to be performed aside from depth = 2
        assert_eq!(memo.len(), 1);
        assert!(memo.get("3d_col").is_some());
        column_unnests_eq(
            vec!["unnest_placeholder(3d_col)|List([unnest_placeholder(3d_col,depth=2)|depth=2, unnest_placeholder(3d_col,depth=1)|depth=1])"],
            &unnest_placeholder_columns,
        );
        // still reference struct_col in original schema but with alias,
        // to avoid colliding with the projection on the column itself if any
        assert_eq!(
            inner_projection_exprs,
            vec![
                col("3d_col").alias("unnest_placeholder(3d_col)"),
                col("i64_col")
            ]
        );

        Ok(())
    }

    #[test]
    fn test_transform_bottom_unnest() -> Result<()> {
        let schema = Schema::new(vec![
            Field::new(
                "struct_col",
                ArrowDataType::Struct(Fields::from(vec![
                    Field::new("field1", ArrowDataType::Int32, false),
                    Field::new("field2", ArrowDataType::Int32, false),
                ])),
                false,
            ),
            Field::new(
                "array_col",
                ArrowDataType::List(Arc::new(Field::new(
                    "item",
                    ArrowDataType::Int64,
                    true,
                ))),
                true,
            ),
            Field::new("int_col", ArrowDataType::Int32, false),
        ]);

        let dfschema = DFSchema::try_from(schema)?;

        let input = LogicalPlan::EmptyRelation(EmptyRelation {
            produce_one_row: false,
            schema: Arc::new(dfschema),
        });

        let mut unnest_placeholder_columns = vec![];
        let mut inner_projection_exprs = vec![];

        let mut memo = HashMap::new();
        // unnest(struct_col)
        let original_expr = unnest(col("struct_col"));
        let transformed_exprs = transform_bottom_unnest(
            &input,
            &mut unnest_placeholder_columns,
            &mut inner_projection_exprs,
            &mut memo,
            &original_expr,
        )?;
        assert_eq!(
            transformed_exprs,
            vec![
                col("UNNEST(struct_col).field1"),
                col("UNNEST(struct_col).field2"),
            ]
        );
<<<<<<< HEAD
        column_unnests_eq(
            vec!["unnest_placeholder(struct_col)"],
            &mut unnest_placeholder_columns,
        );
=======
        assert_eq!(unnest_placeholder_columns, vec!["UNNEST(struct_col)"]);
>>>>>>> 4baa901c
        // still reference struct_col in original schema but with alias,
        // to avoid colliding with the projection on the column itself if any
        assert_eq!(
            inner_projection_exprs,
            vec![col("struct_col").alias("UNNEST(struct_col)"),]
        );

        memo.clear();
        // unnest(array_col) + 1
        let original_expr = unnest(col("array_col")).add(lit(1i64));
        let transformed_exprs = transform_bottom_unnest(
            &input,
            &mut unnest_placeholder_columns,
            &mut inner_projection_exprs,
            &mut memo,
            &original_expr,
        )?;
<<<<<<< HEAD
        column_unnests_eq(
            vec![
                "unnest_placeholder(struct_col)",
                "unnest_placeholder(array_col)",
            ],
            &mut unnest_placeholder_columns,
=======
        assert_eq!(
            unnest_placeholder_columns,
            vec!["UNNEST(struct_col)", "UNNEST(array_col)"]
>>>>>>> 4baa901c
        );
        // only transform the unnest children
        assert_eq!(
            transformed_exprs,
            vec![col("UNNEST(array_col)").add(lit(1i64))]
        );

        // keep appending to the current vector
        // still reference array_col in original schema but with alias,
        // to avoid colliding with the projection on the column itself if any
        assert_eq!(
            inner_projection_exprs,
            vec![
                col("struct_col").alias("UNNEST(struct_col)"),
                col("array_col").alias("UNNEST(array_col)")
            ]
        );

        // a nested structure struct[[]]
        let schema = Schema::new(vec![
            Field::new(
                "struct_col", // {array_col: [1,2,3]}
                ArrowDataType::Struct(Fields::from(vec![Field::new(
                    "matrix",
                    ArrowDataType::List(Arc::new(Field::new(
                        "matrix_row",
                        ArrowDataType::List(Arc::new(Field::new(
                            "item",
                            ArrowDataType::Int64,
                            true,
                        ))),
                        true,
                    ))),
                    true,
                )])),
                false,
            ),
            Field::new("int_col", ArrowDataType::Int32, false),
        ]);

        let dfschema = DFSchema::try_from(schema)?;

        let input = LogicalPlan::EmptyRelation(EmptyRelation {
            produce_one_row: false,
            schema: Arc::new(dfschema),
        });

        let mut unnest_placeholder_columns = vec![];
        let mut inner_projection_exprs = vec![];
        memo.clear();

        // An expr with multiple unnest
        let original_expr = unnest(unnest(col("struct_col").field("matrix")));
        let transformed_exprs = transform_bottom_unnest(
            &input,
            &mut unnest_placeholder_columns,
            &mut inner_projection_exprs,
            &mut memo,
            &original_expr,
        )?;
        // Only the inner most/ bottom most unnest is transformed
        assert_eq!(
            transformed_exprs,
            vec![unnest(col("UNNEST(struct_col[matrix])"))]
        );
<<<<<<< HEAD

        column_unnests_eq(
            vec!["unnest_placeholder(struct_col[matrix])"],
            &mut unnest_placeholder_columns,
=======
        assert_eq!(
            unnest_placeholder_columns,
            vec!["UNNEST(struct_col[matrix])"]
>>>>>>> 4baa901c
        );

        assert_eq!(
            inner_projection_exprs,
            vec![col("struct_col")
                .field("matrix")
                .alias("UNNEST(struct_col[matrix])"),]
        );

        Ok(())
    }

    #[test]
    fn test_resolve_positions_to_exprs() -> Result<()> {
        let select_exprs = vec![col("c1"), col("c2"), count(lit(1))];

        // Assert 1 resolved as first column in select list
        let resolved = resolve_positions_to_exprs(lit(1i64), &select_exprs)?;
        assert_eq!(resolved, col("c1"));

        // Assert error if index out of select clause bounds
        let resolved = resolve_positions_to_exprs(lit(-1i64), &select_exprs);
        assert!(resolved.is_err_and(|e| e.message().contains(
            "Cannot find column with position -1 in SELECT clause. Valid columns: 1 to 3"
        )));

        let resolved = resolve_positions_to_exprs(lit(5i64), &select_exprs);
        assert!(resolved.is_err_and(|e| e.message().contains(
            "Cannot find column with position 5 in SELECT clause. Valid columns: 1 to 3"
        )));

        // Assert expression returned as-is
        let resolved = resolve_positions_to_exprs(lit("text"), &select_exprs)?;
        assert_eq!(resolved, lit("text"));

        let resolved = resolve_positions_to_exprs(col("fake"), &select_exprs)?;
        assert_eq!(resolved, col("fake"));

        Ok(())
    }
}<|MERGE_RESOLUTION|>--- conflicted
+++ resolved
@@ -34,12 +34,9 @@
 use datafusion_expr::expr::{Alias, GroupingSet, Unnest, WindowFunction};
 use datafusion_expr::utils::{expr_as_column_expr, find_column_exprs};
 use datafusion_expr::{expr_vec_fmt, Expr, ExprSchemable, LogicalPlan};
-<<<<<<< HEAD
 use datafusion_expr::{ColumnUnnestList, ColumnUnnestType};
 use sqlparser::ast::Ident;
-=======
-use sqlparser::ast::{Ident, Value};
->>>>>>> 4baa901c
+use sqlparser::ast::Value;
 
 /// Make a best-effort attempt at resolving all columns in the expression tree
 pub(crate) fn resolve_columns(expr: &Expr, plan: &LogicalPlan) -> Result<Expr> {
@@ -270,9 +267,6 @@
     }
 }
 
-<<<<<<< HEAD
-/// TODO: explain me
-=======
 pub(crate) fn value_to_string(value: &Value) -> Option<String> {
     match value {
         Value::SingleQuotedString(s) => Some(s.to_string()),
@@ -299,8 +293,9 @@
 
 pub(crate) fn transform_bottom_unnests(
     input: &LogicalPlan,
-    unnest_placeholder_columns: &mut Vec<String>,
+    unnest_placeholder_columns: &mut Vec<(Column, ColumnUnnestType)>,
     inner_projection_exprs: &mut Vec<Expr>,
+    memo: &mut HashMap<String, Vec<Column>>,
     original_exprs: &[Expr],
 ) -> Result<Vec<Expr>> {
     Ok(original_exprs
@@ -310,6 +305,7 @@
                 input,
                 unnest_placeholder_columns,
                 inner_projection_exprs,
+                memo,
                 expr,
             )
         })
@@ -319,7 +315,7 @@
         .collect::<Vec<_>>())
 }
 
->>>>>>> 4baa901c
+/// Explain me
 /// The context is we want to rewrite unnest() into InnerProjection->Unnest->OuterProjection
 /// Given an expression which contains unnest expr as one of its children,
 /// Try transform depends on unnest type
@@ -336,13 +332,12 @@
     memo: &mut HashMap<String, Vec<Column>>,
     original_expr: &Expr,
 ) -> Result<Vec<Expr>> {
-<<<<<<< HEAD
     let mut transform = |level: usize,
                          expr_in_unnest: &Expr,
                          struct_allowed: bool,
                          inner_projection_exprs: &mut Vec<Expr>|
      -> Result<Vec<Expr>> {
-        let inner_expr_name = expr_in_unnest.display_name()?;
+        let inner_expr_name = expr_in_unnest.schema_name().to_string();
         // let col = match expr_in_unnest {
         //     Expr::Column(col) => col,
         //     _ => {
@@ -535,33 +530,6 @@
         Ok(Transformed::no(expr))
     };
 
-=======
-    let mut transform =
-        |unnest_expr: &Expr, expr_in_unnest: &Expr| -> Result<Vec<Expr>> {
-            // Full context, we are trying to plan the execution as InnerProjection->Unnest->OuterProjection
-            // inside unnest execution, each column inside the inner projection
-            // will be transformed into new columns. Thus we need to keep track of these placeholding column names
-            let placeholder_name = unnest_expr.schema_name().to_string();
-
-            unnest_placeholder_columns.push(placeholder_name.clone());
-            // Add alias for the argument expression, to avoid naming conflicts
-            // with other expressions in the select list. For example: `select unnest(col1), col1 from t`.
-            // this extra projection is used to unnest transforming
-            inner_projection_exprs
-                .push(expr_in_unnest.clone().alias(placeholder_name.clone()));
-            let schema = input.schema();
-
-            let (data_type, _) = expr_in_unnest.data_type_and_nullable(schema)?;
-
-            let outer_projection_columns =
-                get_unnested_columns(&placeholder_name, &data_type)?;
-            let expr = outer_projection_columns
-                .iter()
-                .map(|col| Expr::Column(col.0.clone()))
-                .collect::<Vec<_>>();
-            Ok(expr)
-        };
->>>>>>> 4baa901c
     // This transformation is only done for list unnest
     // struct unnest is done at the root level, and at the later stage
     // because the syntax of TreeNode only support transform into 1 Expr, while
@@ -933,14 +901,10 @@
                 col("UNNEST(struct_col).field2"),
             ]
         );
-<<<<<<< HEAD
         column_unnests_eq(
             vec!["unnest_placeholder(struct_col)"],
             &mut unnest_placeholder_columns,
         );
-=======
-        assert_eq!(unnest_placeholder_columns, vec!["UNNEST(struct_col)"]);
->>>>>>> 4baa901c
         // still reference struct_col in original schema but with alias,
         // to avoid colliding with the projection on the column itself if any
         assert_eq!(
@@ -958,18 +922,12 @@
             &mut memo,
             &original_expr,
         )?;
-<<<<<<< HEAD
         column_unnests_eq(
             vec![
                 "unnest_placeholder(struct_col)",
                 "unnest_placeholder(array_col)",
             ],
             &mut unnest_placeholder_columns,
-=======
-        assert_eq!(
-            unnest_placeholder_columns,
-            vec!["UNNEST(struct_col)", "UNNEST(array_col)"]
->>>>>>> 4baa901c
         );
         // only transform the unnest children
         assert_eq!(
@@ -1035,16 +993,10 @@
             transformed_exprs,
             vec![unnest(col("UNNEST(struct_col[matrix])"))]
         );
-<<<<<<< HEAD
 
         column_unnests_eq(
             vec!["unnest_placeholder(struct_col[matrix])"],
             &mut unnest_placeholder_columns,
-=======
-        assert_eq!(
-            unnest_placeholder_columns,
-            vec!["UNNEST(struct_col[matrix])"]
->>>>>>> 4baa901c
         );
 
         assert_eq!(
