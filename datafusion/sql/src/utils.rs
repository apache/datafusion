--- conflicted
+++ resolved
@@ -394,14 +394,9 @@
                     expr_in_unnest.clone().alias(placeholder_name.clone()),
                 );
 
-<<<<<<< HEAD
-=======
-                // Let post_unnest_column = Column::from_name(post_unnest_name);
->>>>>>> f718fe22
                 let post_unnest_expr = col(post_unnest_name.clone()).alias(alias_name);
                 let list_unnesting = self
                     .columns_unnestings
-<<<<<<< HEAD
                     .entry(placeholder_column)
                     .or_insert(Some(vec![]));
                 let unnesting = ColumnUnnestList {
@@ -411,37 +406,6 @@
                 let list_unnestings = list_unnesting.as_mut().unwrap();
                 if !list_unnestings.contains(&unnesting) {
                     list_unnestings.push(unnesting);
-=======
-                    .iter_mut()
-                    .find(|(inner_col, _)| inner_col == &placeholder_column)
-                {
-                    // There is not unnesting done on this column yet
-                    None => {
-                        self.columns_unnestings.push((
-                            Column::from_name(placeholder_name.clone()),
-                            ColumnUnnestType::List(vec![ColumnUnnestList {
-                                output_column: Column::from_name(post_unnest_name),
-                                depth: level,
-                            }]),
-                        ));
-                    }
-                    // Some unnesting(at some level) has been done on this column
-                    // e.g select unnest(column3), unnest(unnest(column3))
-                    Some((_, unnesting)) => match unnesting {
-                        ColumnUnnestType::List(list) => {
-                            let unnesting = ColumnUnnestList {
-                                output_column: Column::from_name(post_unnest_name),
-                                depth: level,
-                            };
-                            if !list.contains(&unnesting) {
-                                list.push(unnesting);
-                            }
-                        }
-                        _ => {
-                            return internal_err!("not reached");
-                        }
-                    },
->>>>>>> f718fe22
                 }
                 Ok(vec![post_unnest_expr])
             }
@@ -877,18 +841,14 @@
             ]
         );
 
-<<<<<<< HEAD
         Ok(())
     }
 
-    // unnest -> field access -> unnest
+    // Unnest -> field access -> unnest
     #[test]
     fn test_transform_non_consecutive_unnests() -> Result<()> {
-        // list of struct
+        // List of struct
         // [struct{'subfield1':list(i64), 'subfield2':list(utf8)}]
-=======
-        // A nested structure struct[[]]
->>>>>>> f718fe22
         let schema = Schema::new(vec![
             Field::new(
                 "struct_list",
