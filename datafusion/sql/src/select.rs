--- conflicted
+++ resolved
@@ -93,18 +93,9 @@
             planner_context,
         )?;
 
-<<<<<<< HEAD
-        // TOOD: remove this after Expr::Wildcard is removed
-        #[allow(deprecated)]
-        for expr in &select_exprs {
-            debug_assert!(!matches!(expr, Expr::Wildcard { .. }));
-        }
-
         let order_by =
             to_order_by_exprs_with_select(query_order_by, Some(select_exprs.clone()))?;
 
-=======
->>>>>>> f5821b9d
         // Having and group by clause may reference aliases defined in select projection
         let projected_plan = self.project(base_plan.clone(), select_exprs)?;
         let select_exprs = projected_plan.expressions();
