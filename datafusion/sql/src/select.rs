--- conflicted
+++ resolved
@@ -321,30 +321,13 @@
             // - unnest(struct_col) will be transformed into unnest(struct_col).field1, unnest(struct_col).field2
             // - unnest(array_col) will be transformed into unnest(array_col).element
             // - unnest(array_col) + 1 will be transformed into unnest(array_col).element +1
-<<<<<<< HEAD
-            let outer_projection_exprs: Vec<Expr> = intermediate_select_exprs
-                .iter()
-                .map(|expr| {
-                    transform_bottom_unnest(
-                        &intermediate_plan,
-                        &mut unnest_columns,
-                        &mut inner_projection_exprs,
-                        &mut memo,
-                        expr,
-                    )
-                })
-                .collect::<Result<Vec<_>>>()?
-                .into_iter()
-                .flatten()
-                .collect();
-=======
             let outer_projection_exprs = transform_bottom_unnests(
                 &intermediate_plan,
                 &mut unnest_columns,
                 &mut inner_projection_exprs,
+                &mut memo,
                 &intermediate_select_exprs,
             )?;
->>>>>>> 4baa901c
 
             // No more unnest is possible
             if unnest_columns.is_empty() {
@@ -450,30 +433,13 @@
             let mut unnest_columns = vec![];
             let mut inner_projection_exprs = vec![];
 
-<<<<<<< HEAD
-            let outer_projection_exprs: Vec<Expr> = intermediate_select_exprs
-                .iter()
-                .map(|expr| {
-                    transform_bottom_unnest(
-                        &intermediate_plan,
-                        &mut unnest_columns,
-                        &mut inner_projection_exprs,
-                        &mut memo,
-                        expr,
-                    )
-                })
-                .collect::<Result<Vec<_>>>()?
-                .into_iter()
-                .flatten()
-                .collect();
-=======
             let outer_projection_exprs = transform_bottom_unnests(
                 &intermediate_plan,
                 &mut unnest_columns,
                 &mut inner_projection_exprs,
+                &mut memo,
                 &intermediate_select_exprs,
             )?;
->>>>>>> 4baa901c
 
             if unnest_columns.is_empty() {
                 break;
