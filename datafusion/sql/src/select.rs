// Licensed to the Apache Software Foundation (ASF) under one
// or more contributor license agreements.  See the NOTICE file
// distributed with this work for additional information
// regarding copyright ownership.  The ASF licenses this file
// to you under the Apache License, Version 2.0 (the
// "License"); you may not use this file except in compliance
// with the License.  You may obtain a copy of the License at
//
//   http://www.apache.org/licenses/LICENSE-2.0
//
// Unless required by applicable law or agreed to in writing,
// software distributed under the License is distributed on an
// "AS IS" BASIS, WITHOUT WARRANTIES OR CONDITIONS OF ANY
// KIND, either express or implied.  See the License for the
// specific language governing permissions and limitations
// under the License.

use std::collections::HashSet;
use std::sync::Arc;

use crate::planner::{ContextProvider, PlannerContext, SqlToRel};
use crate::query::to_order_by_exprs_with_select;
use crate::utils::{
    check_columns_satisfy_exprs, extract_aliases, rebase_expr, resolve_aliases_to_exprs,
    resolve_columns, resolve_positions_to_exprs, rewrite_recursive_unnests_bottom_up,
    CheckColumnsSatisfyExprsPurpose,
};

use datafusion_common::error::DataFusionErrorBuilder;
use datafusion_common::tree_node::{TreeNode, TreeNodeRecursion};
use datafusion_common::{not_impl_err, plan_err, Column, Result};
use datafusion_common::{RecursionUnnestOption, UnnestOptions};
use datafusion_expr::expr::{Alias, PlannedReplaceSelectItem, WildcardOptions};
use datafusion_expr::expr_rewriter::{
    normalize_col, normalize_col_with_schemas_and_ambiguity_check, normalize_sorts,
};
use datafusion_expr::utils::{
    expand_qualified_wildcard, expand_wildcard, expr_as_column_expr, expr_to_columns,
    find_aggregate_exprs, find_window_exprs,
};
use datafusion_expr::{
    Aggregate, Expr, Filter, GroupingSet, LogicalPlan, LogicalPlanBuilder,
    LogicalPlanBuilderOptions, Partitioning,
};

use indexmap::IndexMap;
use sqlparser::ast::{
    Distinct, Expr as SQLExpr, GroupByExpr, NamedWindowExpr, OrderBy,
    SelectItemQualifiedWildcardKind, WildcardAdditionalOptions, WindowType,
};
use sqlparser::ast::{NamedWindowDefinition, Select, SelectItem, TableWithJoins};

impl<S: ContextProvider> SqlToRel<'_, S> {
    /// Generate a logic plan from an SQL select
    pub(super) fn select_to_plan(
        &self,
        mut select: Select,
        query_order_by: Option<OrderBy>,
        planner_context: &mut PlannerContext,
    ) -> Result<LogicalPlan> {
        // Check for unsupported syntax first
        if !select.cluster_by.is_empty() {
            return not_impl_err!("CLUSTER BY");
        }
        if !select.lateral_views.is_empty() {
            return not_impl_err!("LATERAL VIEWS");
        }
        if select.qualify.is_some() {
            return not_impl_err!("QUALIFY");
        }
        if select.top.is_some() {
            return not_impl_err!("TOP");
        }
        if !select.sort_by.is_empty() {
            return not_impl_err!("SORT BY");
        }

        // Process `from` clause
        let plan = self.plan_from_tables(select.from, planner_context)?;
        let empty_from = matches!(plan, LogicalPlan::EmptyRelation(_));

        // Process `where` clause
        let base_plan = self.plan_selection(select.selection, plan, planner_context)?;

        // Handle named windows before processing the projection expression
        check_conflicting_windows(&select.named_window)?;
        match_window_definitions(&mut select.projection, &select.named_window)?;
        // Process the SELECT expressions
        let select_exprs = self.prepare_select_exprs(
            &base_plan,
            select.projection,
            empty_from,
            planner_context,
        )?;

        // TOOD: remove this after Expr::Wildcard is removed
        #[allow(deprecated)]
        for expr in &select_exprs {
            debug_assert!(!matches!(expr, Expr::Wildcard { .. }));
        }

<<<<<<< HEAD
        // TOOD: remove this after Expr::Wildcard is removed
        #[allow(deprecated)]
        for expr in &select_exprs {
            debug_assert!(!matches!(expr, Expr::Wildcard { .. }));
        }

        // TOOD: remove this after Expr::Wildcard is removed
        #[allow(deprecated)]
        for expr in &select_exprs {
            debug_assert!(!matches!(expr, Expr::Wildcard { .. }));
        }

        let order_by =
            to_order_by_exprs_with_select(query_order_by, Some(select_exprs.clone()))?;

=======
>>>>>>> 079ddb04
        // Having and group by clause may reference aliases defined in select projection
        let projected_plan = self.project(base_plan.clone(), select_exprs.clone())?;

        // Place the fields of the base plan at the front so that when there are references
        // with the same name, the fields of the base plan will be searched first.
        // See https://github.com/apache/datafusion/issues/9162
        let mut combined_schema = base_plan.schema().as_ref().clone();
        combined_schema.merge(projected_plan.schema());

        // Order-by expressions prioritize referencing columns from the select list,
        // then from the FROM clause.
        let order_by_rex = self.order_by_to_sort_expr(
            order_by,
            projected_plan.schema().as_ref(),
            planner_context,
            true,
            Some(base_plan.schema().as_ref()),
        )?;
        let order_by_rex = normalize_sorts(order_by_rex, &projected_plan)?;

        // This alias map is resolved and looked up in both having exprs and group by exprs
        let alias_map = extract_aliases(&select_exprs);

        // Optionally the HAVING expression.
        let having_expr_opt = select
            .having
            .map::<Result<Expr>, _>(|having_expr| {
                let having_expr = self.sql_expr_to_logical_expr(
                    having_expr,
                    &combined_schema,
                    planner_context,
                )?;
                // This step "dereferences" any aliases in the HAVING clause.
                //
                // This is how we support queries with HAVING expressions that
                // refer to aliased columns.
                //
                // For example:
                //
                //   SELECT c1, MAX(c2) AS m FROM t GROUP BY c1 HAVING m > 10;
                //
                // are rewritten as, respectively:
                //
                //   SELECT c1, MAX(c2) AS m FROM t GROUP BY c1 HAVING MAX(c2) > 10;
                //
                let having_expr = resolve_aliases_to_exprs(having_expr, &alias_map)?;
                normalize_col(having_expr, &projected_plan)
            })
            .transpose()?;

        // The outer expressions we will search through for aggregates.
        // Aggregates may be sourced from the SELECT list or from the HAVING expression.
        let aggr_expr_haystack = select_exprs.iter().chain(having_expr_opt.iter());
        // All of the aggregate expressions (deduplicated).
        let aggr_exprs = find_aggregate_exprs(aggr_expr_haystack);

        // All of the group by expressions
        let group_by_exprs = if let GroupByExpr::Expressions(exprs, _) = select.group_by {
            exprs
                .into_iter()
                .map(|e| {
                    let group_by_expr = self.sql_expr_to_logical_expr(
                        e,
                        &combined_schema,
                        planner_context,
                    )?;

                    // Aliases from the projection can conflict with same-named expressions in the input
                    let mut alias_map = alias_map.clone();
                    for f in base_plan.schema().fields() {
                        alias_map.remove(f.name());
                    }
                    let group_by_expr =
                        resolve_aliases_to_exprs(group_by_expr, &alias_map)?;
                    let group_by_expr =
                        resolve_positions_to_exprs(group_by_expr, &select_exprs)?;
                    let group_by_expr = normalize_col(group_by_expr, &projected_plan)?;
                    self.validate_schema_satisfies_exprs(
                        base_plan.schema(),
                        std::slice::from_ref(&group_by_expr),
                    )?;
                    Ok(group_by_expr)
                })
                .collect::<Result<Vec<Expr>>>()?
        } else {
            // 'group by all' groups wrt. all select expressions except 'AggregateFunction's.
            // Filter and collect non-aggregate select expressions
            select_exprs
                .iter()
                .filter(|select_expr| match select_expr {
                    Expr::AggregateFunction(_) => false,
                    Expr::Alias(Alias { expr, name: _, .. }) => {
                        !matches!(**expr, Expr::AggregateFunction(_))
                    }
                    _ => true,
                })
                .cloned()
                .collect()
        };

        // Process group by, aggregation or having
        let (plan, mut select_exprs_post_aggr, having_expr_post_aggr) = if !group_by_exprs
            .is_empty()
            || !aggr_exprs.is_empty()
        {
            self.aggregate(
                &base_plan,
                &select_exprs,
                having_expr_opt.as_ref(),
                &group_by_exprs,
                &aggr_exprs,
            )?
        } else {
            match having_expr_opt {
                Some(having_expr) => return plan_err!("HAVING clause references: {having_expr} must appear in the GROUP BY clause or be used in an aggregate function"),
                None => (base_plan.clone(), select_exprs.clone(), having_expr_opt)
            }
        };

        let plan = if let Some(having_expr_post_aggr) = having_expr_post_aggr {
            LogicalPlanBuilder::from(plan)
                .having(having_expr_post_aggr)?
                .build()?
        } else {
            plan
        };

        // Process window function
        let window_func_exprs = find_window_exprs(&select_exprs_post_aggr);

        let plan = if window_func_exprs.is_empty() {
            plan
        } else {
            let plan = LogicalPlanBuilder::window_plan(plan, window_func_exprs.clone())?;

            // Re-write the projection
            select_exprs_post_aggr = select_exprs_post_aggr
                .iter()
                .map(|expr| rebase_expr(expr, &window_func_exprs, &plan))
                .collect::<Result<Vec<Expr>>>()?;

            plan
        };

        // Try processing unnest expression or do the final projection
        let plan = self.try_process_unnest(plan, select_exprs_post_aggr)?;

        // Process distinct clause
        let plan = match select.distinct {
            None => Ok(plan),
            Some(Distinct::Distinct) => {
                LogicalPlanBuilder::from(plan).distinct()?.build()
            }
            Some(Distinct::On(on_expr)) => {
                if !aggr_exprs.is_empty()
                    || !group_by_exprs.is_empty()
                    || !window_func_exprs.is_empty()
                {
                    return not_impl_err!("DISTINCT ON expressions with GROUP BY, aggregation or window functions are not supported ");
                }

                let on_expr = on_expr
                    .into_iter()
                    .map(|e| {
                        self.sql_expr_to_logical_expr(e, plan.schema(), planner_context)
                    })
                    .collect::<Result<Vec<_>>>()?;

                // Build the final plan
                LogicalPlanBuilder::from(base_plan)
                    .distinct_on(on_expr, select_exprs, None)?
                    .build()
            }
        }?;

        // DISTRIBUTE BY
        let plan = if !select.distribute_by.is_empty() {
            let x = select
                .distribute_by
                .iter()
                .map(|e| {
                    self.sql_expr_to_logical_expr(
                        e.clone(),
                        &combined_schema,
                        planner_context,
                    )
                })
                .collect::<Result<Vec<_>>>()?;
            LogicalPlanBuilder::from(plan)
                .repartition(Partitioning::DistributeBy(x))?
                .build()?
        } else {
            plan
        };

        self.order_by(plan, order_by_rex)
    }

    /// Try converting Expr(Unnest(Expr)) to Projection/Unnest/Projection
    pub(super) fn try_process_unnest(
        &self,
        input: LogicalPlan,
        select_exprs: Vec<Expr>,
    ) -> Result<LogicalPlan> {
        // Try process group by unnest
        let input = self.try_process_aggregate_unnest(input)?;

        let mut intermediate_plan = input;
        let mut intermediate_select_exprs = select_exprs;

        // Each expr in select_exprs can contains multiple unnest stage
        // The transformation happen bottom up, one at a time for each iteration
        // Only exhaust the loop if no more unnest transformation is found
        for i in 0.. {
            let mut unnest_columns = IndexMap::new();
            // from which column used for projection, before the unnest happen
            // including non unnest column and unnest column
            let mut inner_projection_exprs = vec![];

            // expr returned here maybe different from the originals in inner_projection_exprs
            // for example:
            // - unnest(struct_col) will be transformed into unnest(struct_col).field1, unnest(struct_col).field2
            // - unnest(array_col) will be transformed into unnest(array_col).element
            // - unnest(array_col) + 1 will be transformed into unnest(array_col).element +1
            let outer_projection_exprs = rewrite_recursive_unnests_bottom_up(
                &intermediate_plan,
                &mut unnest_columns,
                &mut inner_projection_exprs,
                &intermediate_select_exprs,
            )?;

            // No more unnest is possible
            if unnest_columns.is_empty() {
                // The original expr does not contain any unnest
                if i == 0 {
                    return LogicalPlanBuilder::from(intermediate_plan)
                        .project(intermediate_select_exprs)?
                        .build();
                }
                break;
            } else {
                // Set preserve_nulls to false to ensure compatibility with DuckDB and PostgreSQL
                let mut unnest_options = UnnestOptions::new().with_preserve_nulls(false);
                let mut unnest_col_vec = vec![];

                for (col, maybe_list_unnest) in unnest_columns.into_iter() {
                    if let Some(list_unnest) = maybe_list_unnest {
                        unnest_options = list_unnest.into_iter().fold(
                            unnest_options,
                            |options, unnest_list| {
                                options.with_recursions(RecursionUnnestOption {
                                    input_column: col.clone(),
                                    output_column: unnest_list.output_column,
                                    depth: unnest_list.depth,
                                })
                            },
                        );
                    }
                    unnest_col_vec.push(col);
                }
                let plan = LogicalPlanBuilder::from(intermediate_plan)
                    .project(inner_projection_exprs)?
                    .unnest_columns_with_options(unnest_col_vec, unnest_options)?
                    .build()?;
                intermediate_plan = plan;
                intermediate_select_exprs = outer_projection_exprs;
            }
        }

        LogicalPlanBuilder::from(intermediate_plan)
            .project(intermediate_select_exprs)?
            .build()
    }

    fn try_process_aggregate_unnest(&self, input: LogicalPlan) -> Result<LogicalPlan> {
        match input {
            LogicalPlan::Aggregate(agg) => {
                let agg_expr = agg.aggr_expr.clone();
                let (new_input, new_group_by_exprs) =
                    self.try_process_group_by_unnest(agg)?;
                let options = LogicalPlanBuilderOptions::new()
                    .with_add_implicit_group_by_exprs(true);
                LogicalPlanBuilder::from(new_input)
                    .with_options(options)
                    .aggregate(new_group_by_exprs, agg_expr)?
                    .build()
            }
            LogicalPlan::Filter(mut filter) => {
                filter.input =
                    Arc::new(self.try_process_aggregate_unnest(Arc::unwrap_or_clone(
                        filter.input,
                    ))?);
                Ok(LogicalPlan::Filter(filter))
            }
            _ => Ok(input),
        }
    }

    /// Try converting Unnest(Expr) of group by to Unnest/Projection.
    /// Return the new input and group_by_exprs of Aggregate.
    /// Select exprs can be different from agg exprs, for example:
    fn try_process_group_by_unnest(
        &self,
        agg: Aggregate,
    ) -> Result<(LogicalPlan, Vec<Expr>)> {
        let mut aggr_expr_using_columns: Option<HashSet<Expr>> = None;

        let Aggregate {
            input,
            group_expr,
            aggr_expr,
            ..
        } = agg;

        // Process unnest of group_by_exprs, and input of agg will be rewritten
        // for example:
        //
        // ```
        // Aggregate: groupBy=[[UNNEST(Column(Column { relation: Some(Bare { table: "tab" }), name: "array_col" }))]], aggr=[[]]
        //   TableScan: tab
        // ```
        //
        // will be transformed into
        //
        // ```
        // Aggregate: groupBy=[[unnest(tab.array_col)]], aggr=[[]]
        //   Unnest: lists[unnest(tab.array_col)] structs[]
        //     Projection: tab.array_col AS unnest(tab.array_col)
        //       TableScan: tab
        // ```
        let mut intermediate_plan = Arc::unwrap_or_clone(input);
        let mut intermediate_select_exprs = group_expr;

        loop {
            let mut unnest_columns = IndexMap::new();
            let mut inner_projection_exprs = vec![];

            let outer_projection_exprs = rewrite_recursive_unnests_bottom_up(
                &intermediate_plan,
                &mut unnest_columns,
                &mut inner_projection_exprs,
                &intermediate_select_exprs,
            )?;

            if unnest_columns.is_empty() {
                break;
            } else {
                let mut unnest_options = UnnestOptions::new().with_preserve_nulls(false);

                let mut projection_exprs = match &aggr_expr_using_columns {
                    Some(exprs) => (*exprs).clone(),
                    None => {
                        let mut columns = HashSet::new();
                        for expr in &aggr_expr {
                            expr.apply(|expr| {
                                if let Expr::Column(c) = expr {
                                    columns.insert(Expr::Column(c.clone()));
                                }
                                Ok(TreeNodeRecursion::Continue)
                            })
                            // As the closure always returns Ok, this "can't" error
                            .expect("Unexpected error");
                        }
                        aggr_expr_using_columns = Some(columns.clone());
                        columns
                    }
                };
                projection_exprs.extend(inner_projection_exprs);

                let mut unnest_col_vec = vec![];

                for (col, maybe_list_unnest) in unnest_columns.into_iter() {
                    if let Some(list_unnest) = maybe_list_unnest {
                        unnest_options = list_unnest.into_iter().fold(
                            unnest_options,
                            |options, unnest_list| {
                                options.with_recursions(RecursionUnnestOption {
                                    input_column: col.clone(),
                                    output_column: unnest_list.output_column,
                                    depth: unnest_list.depth,
                                })
                            },
                        );
                    }
                    unnest_col_vec.push(col);
                }

                intermediate_plan = LogicalPlanBuilder::from(intermediate_plan)
                    .project(projection_exprs)?
                    .unnest_columns_with_options(unnest_col_vec, unnest_options)?
                    .build()?;

                intermediate_select_exprs = outer_projection_exprs;
            }
        }

        Ok((intermediate_plan, intermediate_select_exprs))
    }

    fn plan_selection(
        &self,
        selection: Option<SQLExpr>,
        plan: LogicalPlan,
        planner_context: &mut PlannerContext,
    ) -> Result<LogicalPlan> {
        match selection {
            Some(predicate_expr) => {
                let fallback_schemas = plan.fallback_normalize_schemas();
                let outer_query_schema = planner_context.outer_query_schema().cloned();
                let outer_query_schema_vec = outer_query_schema
                    .as_ref()
                    .map(|schema| vec![schema])
                    .unwrap_or_else(Vec::new);

                let filter_expr =
                    self.sql_to_expr(predicate_expr, plan.schema(), planner_context)?;

                // Check for aggregation functions
                let aggregate_exprs =
                    find_aggregate_exprs(std::slice::from_ref(&filter_expr));
                if !aggregate_exprs.is_empty() {
                    return plan_err!(
                        "Aggregate functions are not allowed in the WHERE clause. Consider using HAVING instead"
                    );
                }

                let mut using_columns = HashSet::new();
                expr_to_columns(&filter_expr, &mut using_columns)?;
                let filter_expr = normalize_col_with_schemas_and_ambiguity_check(
                    filter_expr,
                    &[&[plan.schema()], &fallback_schemas, &outer_query_schema_vec],
                    &[using_columns],
                )?;

                Ok(LogicalPlan::Filter(Filter::try_new(
                    filter_expr,
                    Arc::new(plan),
                )?))
            }
            None => Ok(plan),
        }
    }

    pub(crate) fn plan_from_tables(
        &self,
        mut from: Vec<TableWithJoins>,
        planner_context: &mut PlannerContext,
    ) -> Result<LogicalPlan> {
        match from.len() {
            0 => Ok(LogicalPlanBuilder::empty(true).build()?),
            1 => {
                let input = from.remove(0);
                self.plan_table_with_joins(input, planner_context)
            }
            _ => {
                let mut from = from.into_iter();

                let mut left = LogicalPlanBuilder::from({
                    let input = from.next().unwrap();
                    self.plan_table_with_joins(input, planner_context)?
                });
                let old_outer_from_schema = {
                    let left_schema = Some(Arc::clone(left.schema()));
                    planner_context.set_outer_from_schema(left_schema)
                };
                for input in from {
                    // Join `input` with the current result (`left`).
                    let right = self.plan_table_with_joins(input, planner_context)?;
                    left = left.cross_join(right)?;
                    // Update the outer FROM schema.
                    let left_schema = Some(Arc::clone(left.schema()));
                    planner_context.set_outer_from_schema(left_schema);
                }
                planner_context.set_outer_from_schema(old_outer_from_schema);
                left.build()
            }
        }
    }

    /// Returns the `Expr`'s corresponding to a SQL query's SELECT expressions.
    fn prepare_select_exprs(
        &self,
        plan: &LogicalPlan,
        projection: Vec<SelectItem>,
        empty_from: bool,
        planner_context: &mut PlannerContext,
    ) -> Result<Vec<Expr>> {
        let mut prepared_select_exprs = vec![];
        let mut error_builder = DataFusionErrorBuilder::new();
        for expr in projection {
            match self.sql_select_to_rex(expr, plan, empty_from, planner_context) {
                Ok(expr) => prepared_select_exprs.extend(expr),
                Err(err) => error_builder.add_error(err),
            }
        }
        error_builder.error_or(prepared_select_exprs)
    }

    /// Generate a relational expression from a select SQL expression
    fn sql_select_to_rex(
        &self,
        sql: SelectItem,
        plan: &LogicalPlan,
        empty_from: bool,
        planner_context: &mut PlannerContext,
    ) -> Result<Vec<Expr>> {
        match sql {
            SelectItem::UnnamedExpr(expr) => {
                let expr = self.sql_to_expr(expr, plan.schema(), planner_context)?;
                let col = normalize_col_with_schemas_and_ambiguity_check(
                    expr,
                    &[&[plan.schema()]],
                    &plan.using_columns()?,
                )?;
                Ok(vec![col])
            }
            SelectItem::ExprWithAlias { expr, alias } => {
                let select_expr =
                    self.sql_to_expr(expr, plan.schema(), planner_context)?;
                let col = normalize_col_with_schemas_and_ambiguity_check(
                    select_expr,
                    &[&[plan.schema()]],
                    &plan.using_columns()?,
                )?;
                let name = self.ident_normalizer.normalize(alias);
                // avoiding adding an alias if the column name is the same.
                let expr = match &col {
                    Expr::Column(column) if column.name.eq(&name) => col,
                    _ => col.alias(name),
                };
                Ok(vec![expr])
            }
            SelectItem::Wildcard(options) => {
                Self::check_wildcard_options(&options)?;
                if empty_from {
                    return plan_err!("SELECT * with no tables specified is not valid");
                }
                let planned_options = self.plan_wildcard_options(
                    plan,
                    empty_from,
                    planner_context,
                    options,
                )?;

                let expanded =
                    expand_wildcard(plan.schema(), plan, Some(&planned_options))?;

                // If there is a REPLACE statement, replace that column with the given
                // replace expression. Column name remains the same.
                if let Some(replace) = planned_options.replace {
                    replace_columns(expanded, &replace)
                } else {
                    Ok(expanded)
                }
            }
            SelectItem::QualifiedWildcard(object_name, options) => {
                Self::check_wildcard_options(&options)?;
                let object_name = match object_name {
                    SelectItemQualifiedWildcardKind::ObjectName(object_name) => {
                        object_name
                    }
                    SelectItemQualifiedWildcardKind::Expr(_) => {
                        return plan_err!(
                            "Qualified wildcard with expression not supported"
                        )
                    }
                };
                let qualifier = self.object_name_to_table_reference(object_name)?;
                let planned_options = self.plan_wildcard_options(
                    plan,
                    empty_from,
                    planner_context,
                    options,
                )?;

                let expanded = expand_qualified_wildcard(
                    &qualifier,
                    plan.schema(),
                    Some(&planned_options),
                )?;
                // If there is a REPLACE statement, replace that column with the given
                // replace expression. Column name remains the same.
                if let Some(replace) = planned_options.replace {
                    replace_columns(expanded, &replace)
                } else {
                    Ok(expanded)
                }
            }
        }
    }

    fn check_wildcard_options(options: &WildcardAdditionalOptions) -> Result<()> {
        let WildcardAdditionalOptions {
            // opt_exclude is handled
            opt_exclude: _opt_exclude,
            opt_except: _opt_except,
            opt_rename,
            opt_replace: _opt_replace,
            opt_ilike: _opt_ilike,
            wildcard_token: _wildcard_token,
        } = options;

        if opt_rename.is_some() {
            not_impl_err!("wildcard * with RENAME not supported ")
        } else {
            Ok(())
        }
    }

    /// If there is a REPLACE statement in the projected expression in the form of
    /// "REPLACE (some_column_within_an_expr AS some_column)", we should plan the
    /// replace expressions first.
    fn plan_wildcard_options(
        &self,
        plan: &LogicalPlan,
        empty_from: bool,
        planner_context: &mut PlannerContext,
        options: WildcardAdditionalOptions,
    ) -> Result<WildcardOptions> {
        let planned_option = WildcardOptions {
            ilike: options.opt_ilike,
            exclude: options.opt_exclude,
            except: options.opt_except,
            replace: None,
            rename: options.opt_rename,
        };
        if let Some(replace) = options.opt_replace {
            let replace_expr = replace
                .items
                .iter()
                .map(|item| {
                    self.sql_select_to_rex(
                        SelectItem::UnnamedExpr(item.expr.clone()),
                        plan,
                        empty_from,
                        planner_context,
                    )
                })
                .collect::<Result<Vec<_>>>()?
                .into_iter()
                .flatten()
                .collect();
            let planned_replace = PlannedReplaceSelectItem {
                items: replace.items.into_iter().map(|i| *i).collect(),
                planned_expressions: replace_expr,
            };
            Ok(planned_option.with_replace(planned_replace))
        } else {
            Ok(planned_option)
        }
    }

    /// Wrap a plan in a projection
    fn project(&self, input: LogicalPlan, expr: Vec<Expr>) -> Result<LogicalPlan> {
        self.validate_schema_satisfies_exprs(input.schema(), &expr)?;
        LogicalPlanBuilder::from(input).project(expr)?.build()
    }

    /// Create an aggregate plan.
    ///
    /// An aggregate plan consists of grouping expressions, aggregate expressions, and an
    /// optional HAVING expression (which is a filter on the output of the aggregate).
    ///
    /// # Arguments
    ///
    /// * `input`           - The input plan that will be aggregated. The grouping, aggregate, and
    ///                       "having" expressions must all be resolvable from this plan.
    /// * `select_exprs`    - The projection expressions from the SELECT clause.
    /// * `having_expr_opt` - Optional HAVING clause.
    /// * `group_by_exprs`  - Grouping expressions from the GROUP BY clause. These can be column
    ///                       references or more complex expressions.
    /// * `aggr_exprs`      - Aggregate expressions, such as `SUM(a)` or `COUNT(1)`.
    ///
    /// # Return
    ///
    /// The return value is a triplet of the following items:
    ///
    /// * `plan`                   - A [LogicalPlan::Aggregate] plan for the newly created aggregate.
    /// * `select_exprs_post_aggr` - The projection expressions rewritten to reference columns from
    ///                              the aggregate
    /// * `having_expr_post_aggr`  - The "having" expression rewritten to reference a column from
    ///                              the aggregate
    fn aggregate(
        &self,
        input: &LogicalPlan,
        select_exprs: &[Expr],
        having_expr_opt: Option<&Expr>,
        group_by_exprs: &[Expr],
        aggr_exprs: &[Expr],
    ) -> Result<(LogicalPlan, Vec<Expr>, Option<Expr>)> {
        // create the aggregate plan
        let options =
            LogicalPlanBuilderOptions::new().with_add_implicit_group_by_exprs(true);
        let plan = LogicalPlanBuilder::from(input.clone())
            .with_options(options)
            .aggregate(group_by_exprs.to_vec(), aggr_exprs.to_vec())?
            .build()?;
        let group_by_exprs = if let LogicalPlan::Aggregate(agg) = &plan {
            &agg.group_expr
        } else {
            unreachable!();
        };

        // in this next section of code we are re-writing the projection to refer to columns
        // output by the aggregate plan. For example, if the projection contains the expression
        // `SUM(a)` then we replace that with a reference to a column `SUM(a)` produced by
        // the aggregate plan.

        // combine the original grouping and aggregate expressions into one list (note that
        // we do not add the "having" expression since that is not part of the projection)
        let mut aggr_projection_exprs = vec![];
        for expr in group_by_exprs {
            match expr {
                Expr::GroupingSet(GroupingSet::Rollup(exprs)) => {
                    aggr_projection_exprs.extend_from_slice(exprs)
                }
                Expr::GroupingSet(GroupingSet::Cube(exprs)) => {
                    aggr_projection_exprs.extend_from_slice(exprs)
                }
                Expr::GroupingSet(GroupingSet::GroupingSets(lists_of_exprs)) => {
                    for exprs in lists_of_exprs {
                        aggr_projection_exprs.extend_from_slice(exprs)
                    }
                }
                _ => aggr_projection_exprs.push(expr.clone()),
            }
        }
        aggr_projection_exprs.extend_from_slice(aggr_exprs);

        // now attempt to resolve columns and replace with fully-qualified columns
        let aggr_projection_exprs = aggr_projection_exprs
            .iter()
            .map(|expr| resolve_columns(expr, input))
            .collect::<Result<Vec<Expr>>>()?;

        // next we replace any expressions that are not a column with a column referencing
        // an output column from the aggregate schema
        let column_exprs_post_aggr = aggr_projection_exprs
            .iter()
            .map(|expr| expr_as_column_expr(expr, input))
            .collect::<Result<Vec<Expr>>>()?;

        // next we re-write the projection
        let select_exprs_post_aggr = select_exprs
            .iter()
            .map(|expr| rebase_expr(expr, &aggr_projection_exprs, input))
            .collect::<Result<Vec<Expr>>>()?;

        // finally, we have some validation that the re-written projection can be resolved
        // from the aggregate output columns
        check_columns_satisfy_exprs(
            &column_exprs_post_aggr,
            &select_exprs_post_aggr,
            CheckColumnsSatisfyExprsPurpose::ProjectionMustReferenceAggregate,
        )?;

        // Rewrite the HAVING expression to use the columns produced by the
        // aggregation.
        let having_expr_post_aggr = if let Some(having_expr) = having_expr_opt {
            let having_expr_post_aggr =
                rebase_expr(having_expr, &aggr_projection_exprs, input)?;

            check_columns_satisfy_exprs(
                &column_exprs_post_aggr,
                std::slice::from_ref(&having_expr_post_aggr),
                CheckColumnsSatisfyExprsPurpose::HavingMustReferenceAggregate,
            )?;

            Some(having_expr_post_aggr)
        } else {
            None
        };

        Ok((plan, select_exprs_post_aggr, having_expr_post_aggr))
    }
}

// If there are any multiple-defined windows, we raise an error.
fn check_conflicting_windows(window_defs: &[NamedWindowDefinition]) -> Result<()> {
    for (i, window_def_i) in window_defs.iter().enumerate() {
        for window_def_j in window_defs.iter().skip(i + 1) {
            if window_def_i.0 == window_def_j.0 {
                return plan_err!(
                    "The window {} is defined multiple times!",
                    window_def_i.0
                );
            }
        }
    }
    Ok(())
}

// If the projection is done over a named window, that window
// name must be defined. Otherwise, it gives an error.
fn match_window_definitions(
    projection: &mut [SelectItem],
    named_windows: &[NamedWindowDefinition],
) -> Result<()> {
    for proj in projection.iter_mut() {
        if let SelectItem::ExprWithAlias {
            expr: SQLExpr::Function(f),
            alias: _,
        }
        | SelectItem::UnnamedExpr(SQLExpr::Function(f)) = proj
        {
            for NamedWindowDefinition(window_ident, window_expr) in named_windows.iter() {
                if let Some(WindowType::NamedWindow(ident)) = &f.over {
                    if ident.eq(window_ident) {
                        f.over = Some(match window_expr {
                            NamedWindowExpr::NamedWindow(ident) => {
                                WindowType::NamedWindow(ident.clone())
                            }
                            NamedWindowExpr::WindowSpec(spec) => {
                                WindowType::WindowSpec(spec.clone())
                            }
                        })
                    }
                }
            }
            // All named windows must be defined with a WindowSpec.
            if let Some(WindowType::NamedWindow(ident)) = &f.over {
                return plan_err!("The window {ident} is not defined!");
            }
        }
    }
    Ok(())
}

/// If there is a REPLACE statement in the projected expression in the form of
/// "REPLACE (some_column_within_an_expr AS some_column)", this function replaces
/// that column with the given replace expression. Column name remains the same.
/// Multiple REPLACEs are also possible with comma separations.
fn replace_columns(
    mut exprs: Vec<Expr>,
    replace: &PlannedReplaceSelectItem,
) -> Result<Vec<Expr>> {
    for expr in exprs.iter_mut() {
        if let Expr::Column(Column { name, .. }) = expr {
            if let Some((_, new_expr)) = replace
                .items()
                .iter()
                .zip(replace.expressions().iter())
                .find(|(item, _)| item.column_name.value == *name)
            {
                *expr = new_expr.clone().alias(name.clone())
            }
        }
    }
    Ok(exprs)
}<|MERGE_RESOLUTION|>--- conflicted
+++ resolved
@@ -29,12 +29,15 @@
 use datafusion_common::error::DataFusionErrorBuilder;
 use datafusion_common::tree_node::{TreeNode, TreeNodeRecursion};
 use datafusion_common::{not_impl_err, plan_err, Column, Result};
+use datafusion_common::{not_impl_err, plan_err, Column, Result};
 use datafusion_common::{RecursionUnnestOption, UnnestOptions};
 use datafusion_expr::expr::{Alias, PlannedReplaceSelectItem, WildcardOptions};
 use datafusion_expr::expr_rewriter::{
     normalize_col, normalize_col_with_schemas_and_ambiguity_check, normalize_sorts,
 };
 use datafusion_expr::utils::{
+    expand_qualified_wildcard, expand_wildcard, expr_as_column_expr, expr_to_columns,
+    find_aggregate_exprs, find_window_exprs,
     expand_qualified_wildcard, expand_wildcard, expr_as_column_expr, expr_to_columns,
     find_aggregate_exprs, find_window_exprs,
 };
@@ -99,24 +102,9 @@
             debug_assert!(!matches!(expr, Expr::Wildcard { .. }));
         }
 
-<<<<<<< HEAD
-        // TOOD: remove this after Expr::Wildcard is removed
-        #[allow(deprecated)]
-        for expr in &select_exprs {
-            debug_assert!(!matches!(expr, Expr::Wildcard { .. }));
-        }
-
-        // TOOD: remove this after Expr::Wildcard is removed
-        #[allow(deprecated)]
-        for expr in &select_exprs {
-            debug_assert!(!matches!(expr, Expr::Wildcard { .. }));
-        }
-
         let order_by =
             to_order_by_exprs_with_select(query_order_by, Some(select_exprs.clone()))?;
 
-=======
->>>>>>> 079ddb04
         // Having and group by clause may reference aliases defined in select projection
         let projected_plan = self.project(base_plan.clone(), select_exprs.clone())?;
 
