--- conflicted
+++ resolved
@@ -1313,13 +1313,8 @@
                     None => {
                         // If the target table has an alias, use it to qualify the column name
                         if let Some(alias) = &table_alias {
-<<<<<<< HEAD
                             datafusion_expr::Expr::Column(Column::new(
                                 Some(self.ident_normalizer.normalize(alias.name.clone())),
-=======
-                            Expr::Column(Column::new(
-                                Some(self.normalizer.normalize(alias.name.clone())),
->>>>>>> 1b9b35c4
                                 field.name(),
                             ))
                         } else {
