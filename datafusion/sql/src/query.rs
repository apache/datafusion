// Licensed to the Apache Software Foundation (ASF) under one
// or more contributor license agreements.  See the NOTICE file
// distributed with this work for additional information
// regarding copyright ownership.  The ASF licenses this file
// to you under the Apache License, Version 2.0 (the
// "License"); you may not use this file except in compliance
// with the License.  You may obtain a copy of the License at
//
//   http://www.apache.org/licenses/LICENSE-2.0
//
// Unless required by applicable law or agreed to in writing,
// software distributed under the License is distributed on an
// "AS IS" BASIS, WITHOUT WARRANTIES OR CONDITIONS OF ANY
// KIND, either express or implied.  See the License for the
// specific language governing permissions and limitations
// under the License.

use std::sync::Arc;

use crate::planner::{ContextProvider, PlannerContext, SqlToRel};

use crate::stack::StackGuard;
use datafusion_common::{not_impl_err, Constraints, DFSchema, Result};
use datafusion_expr::expr::{Sort, WildcardOptions};

use datafusion_expr::select_expr::SelectExpr;
use datafusion_expr::{
    CreateMemoryTable, DdlStatement, Distinct, Expr, LogicalPlan, LogicalPlanBuilder,
};
use sqlparser::ast::{
<<<<<<< HEAD
    Expr as SQLExpr, ExprWithAliasAndOrderBy, Ident, LimitClause, Offset, OffsetRows,
    OrderBy, OrderByExpr, OrderByKind, PipeOperator, Query, SelectInto, SetExpr,
    SetOperator, SetQuantifier, TableAlias,
=======
    Expr as SQLExpr, Ident, LimitClause, Offset, OffsetRows, OrderBy, OrderByExpr,
    OrderByKind, PipeOperator, Query, SelectInto, SetExpr,
>>>>>>> 0104822e
};
use sqlparser::tokenizer::Span;

impl<S: ContextProvider> SqlToRel<'_, S> {
    /// Generate a logical plan from an SQL query/subquery
    pub(crate) fn query_to_plan(
        &self,
        query: Query,
        outer_planner_context: &mut PlannerContext,
    ) -> Result<LogicalPlan> {
        // Each query has its own planner context, including CTEs that are visible within that query.
        // It also inherits the CTEs from the outer query by cloning the outer planner context.
        let mut query_plan_context = outer_planner_context.clone();
        let planner_context = &mut query_plan_context;

        if let Some(with) = query.with {
            self.plan_with_clause(with, planner_context)?;
        }

        let pipe_operators = query.pipe_operators.clone();

        let set_expr = *query.body;
        let plan = match set_expr {
            SetExpr::Select(mut select) => {
                let select_into = select.into.take();
                let plan =
                    self.select_to_plan(*select, query.order_by, planner_context)?;
                let plan = self.limit(plan, query.limit_clause, planner_context)?;
                // Process the `SELECT INTO` after `LIMIT`.
                self.select_into(plan, select_into)
            }
            other => {
                // The functions called from `set_expr_to_plan()` need more than 128KB
                // stack in debug builds as investigated in:
                // https://github.com/apache/datafusion/pull/13310#discussion_r1836813902
                let plan = {
                    // scope for dropping _guard
                    let _guard = StackGuard::new(256 * 1024);
                    self.set_expr_to_plan(other, planner_context)
                }?;
                let oby_exprs = to_order_by_exprs(query.order_by)?;
                let order_by_rex = self.order_by_to_sort_expr(
                    oby_exprs,
                    plan.schema(),
                    planner_context,
                    true,
                    None,
                )?;
                let plan = self.order_by(plan, order_by_rex)?;
                self.limit(plan, query.limit_clause, planner_context)
            }
        }?;

<<<<<<< HEAD
        self.pipe_operators(plan, pipe_operators, planner_context)
=======
        self.pipe_operators(plan, query.pipe_operators, planner_context)
>>>>>>> 0104822e
    }

    /// Apply pipe operators to a plan
    fn pipe_operators(
        &self,
<<<<<<< HEAD
        plan: LogicalPlan,
        pipe_operators: Vec<PipeOperator>,
        planner_context: &mut PlannerContext,
    ) -> Result<LogicalPlan> {
        let mut plan = plan;
        for pipe_operator in pipe_operators {
            plan = self.pipe_operator(plan, pipe_operator, planner_context)?;
=======
        mut plan: LogicalPlan,
        pipe_operators: Vec<PipeOperator>,
        planner_context: &mut PlannerContext,
    ) -> Result<LogicalPlan> {
        for pipe_operator in pipe_operators {
            plan = self.pipe_operator(plan, pipe_operator, planner_context)?;
        }
        Ok(plan)
    }

    /// Apply a pipe operator to a plan
    fn pipe_operator(
        &self,
        plan: LogicalPlan,
        pipe_operator: PipeOperator,
        planner_context: &mut PlannerContext,
    ) -> Result<LogicalPlan> {
        match pipe_operator {
            PipeOperator::Where { expr } => {
                self.plan_selection(Some(expr), plan, planner_context)
            }
            PipeOperator::OrderBy { exprs } => {
                let sort_exprs = self.order_by_to_sort_expr(
                    exprs,
                    plan.schema(),
                    planner_context,
                    true,
                    None,
                )?;
                self.order_by(plan, sort_exprs)
            }
            PipeOperator::Limit { expr, offset } => self.limit(
                plan,
                Some(LimitClause::LimitOffset {
                    limit: Some(expr),
                    offset: offset.map(|offset| Offset {
                        value: offset,
                        rows: OffsetRows::None,
                    }),
                    limit_by: vec![],
                }),
                planner_context,
            ),
            PipeOperator::Select { exprs } => {
                let empty_from = matches!(plan, LogicalPlan::EmptyRelation(_));
                let select_exprs =
                    self.prepare_select_exprs(&plan, exprs, empty_from, planner_context)?;
                self.project(plan, select_exprs)
            }
            PipeOperator::Extend { exprs } => {
                let empty_from = matches!(plan, LogicalPlan::EmptyRelation(_));
                let extend_exprs =
                    self.prepare_select_exprs(&plan, exprs, empty_from, planner_context)?;
                let all_exprs =
                    std::iter::once(SelectExpr::Wildcard(WildcardOptions::default()))
                        .chain(extend_exprs)
                        .collect();
                self.project(plan, all_exprs)
            }

            x => not_impl_err!("`{x}` pipe operator is not supported yet"),
>>>>>>> 0104822e
        }
        Ok(plan)
    }

    /// Apply a pipe operator to a plan
    fn pipe_operator(
        &self,
        plan: LogicalPlan,
        pipe_operator: PipeOperator,
        planner_context: &mut PlannerContext,
    ) -> Result<LogicalPlan> {
        match pipe_operator {
            PipeOperator::Where { expr } => {
                self.plan_selection(Some(expr), plan, planner_context)
            }
            PipeOperator::OrderBy { exprs } => {
                let sort_exprs = self.order_by_to_sort_expr(
                    exprs,
                    plan.schema(),
                    planner_context,
                    true,
                    None,
                )?;
                self.order_by(plan, sort_exprs)
            }
            PipeOperator::Limit { expr, offset } => self.limit(
                plan,
                Some(LimitClause::LimitOffset {
                    limit: Some(expr),
                    offset: offset.map(|offset| Offset {
                        value: offset,
                        rows: OffsetRows::None,
                    }),
                    limit_by: vec![],
                }),
                planner_context,
            ),
            PipeOperator::Select { exprs } => {
                let empty_from = matches!(plan, LogicalPlan::EmptyRelation(_));
                let select_exprs =
                    self.prepare_select_exprs(&plan, exprs, empty_from, planner_context)?;
                self.project(plan, select_exprs)
            }
            PipeOperator::Extend { exprs } => {
                let empty_from = matches!(plan, LogicalPlan::EmptyRelation(_));
                let extend_exprs =
                    self.prepare_select_exprs(&plan, exprs, empty_from, planner_context)?;
                let all_exprs =
                    std::iter::once(SelectExpr::Wildcard(WildcardOptions::default()))
                        .chain(extend_exprs)
                        .collect();
                self.project(plan, all_exprs)
            }
            PipeOperator::As { alias } => self.apply_table_alias(
                plan,
                TableAlias {
                    name: alias,
                    // Apply to all fields
                    columns: vec![],
                },
            ),
            PipeOperator::Union {
                set_quantifier,
                queries,
            } => self.pipe_operator_set(
                plan,
                SetOperator::Union,
                set_quantifier,
                queries,
                planner_context,
            ),
            PipeOperator::Intersect {
                set_quantifier,
                queries,
            } => self.pipe_operator_set(
                plan,
                SetOperator::Intersect,
                set_quantifier,
                queries,
                planner_context,
            ),
            PipeOperator::Except {
                set_quantifier,
                queries,
            } => self.pipe_operator_set(
                plan,
                SetOperator::Except,
                set_quantifier,
                queries,
                planner_context,
            ),
            PipeOperator::Aggregate {
                full_table_exprs,
                group_by_expr,
            } => self.pipe_operator_aggregate(
                plan,
                full_table_exprs,
                group_by_expr,
                planner_context,
            ),

            x => not_impl_err!("`{x}` pipe operator is not supported yet"),
        }
    }

    /// Handle Union/Intersect/Except pipe operators
    fn pipe_operator_set(
        &self,
        plan: LogicalPlan,
        set_operator: SetOperator,
        set_quantifier: SetQuantifier,
        queries: Vec<Query>,
        planner_context: &mut PlannerContext,
    ) -> Result<LogicalPlan> {
        let mut result_plan = plan;

        // Process each query
        for query in queries {
            let right_plan = self.query_to_plan(query, planner_context)?;
            result_plan = self.set_operation_to_plan(
                set_operator,
                result_plan,
                right_plan,
                set_quantifier,
            )?;
        }

        Ok(result_plan)
    }

    /// Wrap a plan in a limit
    fn limit(
        &self,
        input: LogicalPlan,
        limit_clause: Option<LimitClause>,
        planner_context: &mut PlannerContext,
    ) -> Result<LogicalPlan> {
        let Some(limit_clause) = limit_clause else {
            return Ok(input);
        };

        let empty_schema = DFSchema::empty();

        let (skip, fetch, limit_by_exprs) = match limit_clause {
            LimitClause::LimitOffset {
                limit,
                offset,
                limit_by,
            } => {
                let skip = offset
                    .map(|o| self.sql_to_expr(o.value, &empty_schema, planner_context))
                    .transpose()?;

                let fetch = limit
                    .map(|e| self.sql_to_expr(e, &empty_schema, planner_context))
                    .transpose()?;

                let limit_by_exprs = limit_by
                    .into_iter()
                    .map(|e| self.sql_to_expr(e, &empty_schema, planner_context))
                    .collect::<Result<Vec<_>>>()?;

                (skip, fetch, limit_by_exprs)
            }
            LimitClause::OffsetCommaLimit { offset, limit } => {
                let skip =
                    Some(self.sql_to_expr(offset, &empty_schema, planner_context)?);
                let fetch =
                    Some(self.sql_to_expr(limit, &empty_schema, planner_context)?);
                (skip, fetch, vec![])
            }
        };

        if !limit_by_exprs.is_empty() {
            return not_impl_err!("LIMIT BY clause is not supported yet");
        }

        if skip.is_none() && fetch.is_none() {
            return Ok(input);
        }

        LogicalPlanBuilder::from(input)
            .limit_by_expr(skip, fetch)?
            .build()
    }

    /// Wrap the logical in a sort
    pub(super) fn order_by(
        &self,
        plan: LogicalPlan,
        order_by: Vec<Sort>,
    ) -> Result<LogicalPlan> {
        if order_by.is_empty() {
            return Ok(plan);
        }

        if let LogicalPlan::Distinct(Distinct::On(ref distinct_on)) = plan {
            // In case of `DISTINCT ON` we must capture the sort expressions since during the plan
            // optimization we're effectively doing a `first_value` aggregation according to them.
            let distinct_on = distinct_on.clone().with_sort_expr(order_by)?;
            Ok(LogicalPlan::Distinct(Distinct::On(distinct_on)))
        } else {
            LogicalPlanBuilder::from(plan).sort(order_by)?.build()
        }
    }

    /// Handle AGGREGATE pipe operator
    fn pipe_operator_aggregate(
        &self,
        plan: LogicalPlan,
        full_table_exprs: Vec<ExprWithAliasAndOrderBy>,
        group_by_expr: Vec<ExprWithAliasAndOrderBy>,
        planner_context: &mut PlannerContext,
    ) -> Result<LogicalPlan> {
        // Convert aggregate expressions directly
        let aggr_exprs: Vec<Expr> = full_table_exprs
            .into_iter()
            .map(|expr_with_alias_and_order_by| {
                let expr_with_alias = expr_with_alias_and_order_by.expr;
                let sql_expr = expr_with_alias.expr;
                let alias = expr_with_alias.alias;

                // Convert SQL expression to DataFusion expression
                let df_expr =
                    self.sql_to_expr(sql_expr, plan.schema(), planner_context)?;

                // Apply alias if present, but handle the case where the expression might already be aliased
                match alias {
                    Some(alias_ident) => {
                        // If the expression is already an alias, replace the alias name
                        match df_expr {
                            Expr::Alias(alias_expr) => {
                                Ok(alias_expr.expr.alias(alias_ident.value))
                            }
                            _ => Ok(df_expr.alias(alias_ident.value)),
                        }
                    }
                    None => Ok(df_expr),
                }
            })
            .collect::<Result<Vec<_>>>()?;

        // Convert group by expressions directly
        let group_by_exprs: Vec<Expr> = group_by_expr
            .into_iter()
            .map(|expr_with_alias_and_order_by| {
                let expr_with_alias = expr_with_alias_and_order_by.expr;
                let sql_expr = expr_with_alias.expr;
                let alias = expr_with_alias.alias;

                // Convert SQL expression to DataFusion expression
                let df_expr =
                    self.sql_to_expr(sql_expr, plan.schema(), planner_context)?;

                // Apply alias if present (though group by aliases are less common)
                match alias {
                    Some(alias_ident) => {
                        // If the expression is already an alias, replace the alias name
                        match df_expr {
                            Expr::Alias(alias_expr) => {
                                Ok(alias_expr.expr.alias(alias_ident.value))
                            }
                            _ => Ok(df_expr.alias(alias_ident.value)),
                        }
                    }
                    None => Ok(df_expr),
                }
            })
            .collect::<Result<Vec<_>>>()?;

        // Create the aggregate logical plan
        LogicalPlanBuilder::from(plan)
            .aggregate(group_by_exprs, aggr_exprs)?
            .build()
    }

    /// Wrap the logical plan in a `SelectInto`
    fn select_into(
        &self,
        plan: LogicalPlan,
        select_into: Option<SelectInto>,
    ) -> Result<LogicalPlan> {
        match select_into {
            Some(into) => Ok(LogicalPlan::Ddl(DdlStatement::CreateMemoryTable(
                CreateMemoryTable {
                    name: self.object_name_to_table_reference(into.name)?,
                    constraints: Constraints::default(),
                    input: Arc::new(plan),
                    if_not_exists: false,
                    or_replace: false,
                    temporary: false,
                    column_defaults: vec![],
                },
            ))),
            _ => Ok(plan),
        }
    }
}

/// Returns the order by expressions from the query.
fn to_order_by_exprs(order_by: Option<OrderBy>) -> Result<Vec<OrderByExpr>> {
    to_order_by_exprs_with_select(order_by, None)
}

/// Returns the order by expressions from the query with the select expressions.
pub(crate) fn to_order_by_exprs_with_select(
    order_by: Option<OrderBy>,
    select_exprs: Option<&Vec<Expr>>,
) -> Result<Vec<OrderByExpr>> {
    let Some(OrderBy { kind, interpolate }) = order_by else {
        // If no order by, return an empty array.
        return Ok(vec![]);
    };
    if let Some(_interpolate) = interpolate {
        return not_impl_err!("ORDER BY INTERPOLATE is not supported");
    }
    match kind {
        OrderByKind::All(order_by_options) => {
            let Some(exprs) = select_exprs else {
                return Ok(vec![]);
            };
            let order_by_exprs = exprs
                .iter()
                .map(|select_expr| match select_expr {
                    Expr::Column(column) => Ok(OrderByExpr {
                        expr: SQLExpr::Identifier(Ident {
                            value: column.name.clone(),
                            quote_style: None,
                            span: Span::empty(),
                        }),
                        options: order_by_options.clone(),
                        with_fill: None,
                    }),
                    // TODO: Support other types of expressions
                    _ => not_impl_err!(
                        "ORDER BY ALL is not supported for non-column expressions"
                    ),
                })
                .collect::<Result<Vec<_>>>()?;
            Ok(order_by_exprs)
        }
        OrderByKind::Expressions(order_by_exprs) => Ok(order_by_exprs),
    }
}<|MERGE_RESOLUTION|>--- conflicted
+++ resolved
@@ -28,14 +28,9 @@
     CreateMemoryTable, DdlStatement, Distinct, Expr, LogicalPlan, LogicalPlanBuilder,
 };
 use sqlparser::ast::{
-<<<<<<< HEAD
     Expr as SQLExpr, ExprWithAliasAndOrderBy, Ident, LimitClause, Offset, OffsetRows,
     OrderBy, OrderByExpr, OrderByKind, PipeOperator, Query, SelectInto, SetExpr,
     SetOperator, SetQuantifier, TableAlias,
-=======
-    Expr as SQLExpr, Ident, LimitClause, Offset, OffsetRows, OrderBy, OrderByExpr,
-    OrderByKind, PipeOperator, Query, SelectInto, SetExpr,
->>>>>>> 0104822e
 };
 use sqlparser::tokenizer::Span;
 
@@ -54,8 +49,6 @@
         if let Some(with) = query.with {
             self.plan_with_clause(with, planner_context)?;
         }
-
-        let pipe_operators = query.pipe_operators.clone();
 
         let set_expr = *query.body;
         let plan = match set_expr {
@@ -89,17 +82,12 @@
             }
         }?;
 
-<<<<<<< HEAD
-        self.pipe_operators(plan, pipe_operators, planner_context)
-=======
         self.pipe_operators(plan, query.pipe_operators, planner_context)
->>>>>>> 0104822e
     }
 
     /// Apply pipe operators to a plan
     fn pipe_operators(
         &self,
-<<<<<<< HEAD
         plan: LogicalPlan,
         pipe_operators: Vec<PipeOperator>,
         planner_context: &mut PlannerContext,
@@ -107,69 +95,6 @@
         let mut plan = plan;
         for pipe_operator in pipe_operators {
             plan = self.pipe_operator(plan, pipe_operator, planner_context)?;
-=======
-        mut plan: LogicalPlan,
-        pipe_operators: Vec<PipeOperator>,
-        planner_context: &mut PlannerContext,
-    ) -> Result<LogicalPlan> {
-        for pipe_operator in pipe_operators {
-            plan = self.pipe_operator(plan, pipe_operator, planner_context)?;
-        }
-        Ok(plan)
-    }
-
-    /// Apply a pipe operator to a plan
-    fn pipe_operator(
-        &self,
-        plan: LogicalPlan,
-        pipe_operator: PipeOperator,
-        planner_context: &mut PlannerContext,
-    ) -> Result<LogicalPlan> {
-        match pipe_operator {
-            PipeOperator::Where { expr } => {
-                self.plan_selection(Some(expr), plan, planner_context)
-            }
-            PipeOperator::OrderBy { exprs } => {
-                let sort_exprs = self.order_by_to_sort_expr(
-                    exprs,
-                    plan.schema(),
-                    planner_context,
-                    true,
-                    None,
-                )?;
-                self.order_by(plan, sort_exprs)
-            }
-            PipeOperator::Limit { expr, offset } => self.limit(
-                plan,
-                Some(LimitClause::LimitOffset {
-                    limit: Some(expr),
-                    offset: offset.map(|offset| Offset {
-                        value: offset,
-                        rows: OffsetRows::None,
-                    }),
-                    limit_by: vec![],
-                }),
-                planner_context,
-            ),
-            PipeOperator::Select { exprs } => {
-                let empty_from = matches!(plan, LogicalPlan::EmptyRelation(_));
-                let select_exprs =
-                    self.prepare_select_exprs(&plan, exprs, empty_from, planner_context)?;
-                self.project(plan, select_exprs)
-            }
-            PipeOperator::Extend { exprs } => {
-                let empty_from = matches!(plan, LogicalPlan::EmptyRelation(_));
-                let extend_exprs =
-                    self.prepare_select_exprs(&plan, exprs, empty_from, planner_context)?;
-                let all_exprs =
-                    std::iter::once(SelectExpr::Wildcard(WildcardOptions::default()))
-                        .chain(extend_exprs)
-                        .collect();
-                self.project(plan, all_exprs)
-            }
-
-            x => not_impl_err!("`{x}` pipe operator is not supported yet"),
->>>>>>> 0104822e
         }
         Ok(plan)
     }
