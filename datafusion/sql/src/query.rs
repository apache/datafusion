--- conflicted
+++ resolved
@@ -28,14 +28,9 @@
     CreateMemoryTable, DdlStatement, Distinct, Expr, LogicalPlan, LogicalPlanBuilder,
 };
 use sqlparser::ast::{
-<<<<<<< HEAD
-    Expr as SQLExpr, Ident, LimitClause, Offset, OffsetRows, OrderBy, OrderByExpr,
-    OrderByKind, PipeOperator, Query, SelectInto, SetExpr,
-=======
     Expr as SQLExpr, ExprWithAliasAndOrderBy, Ident, LimitClause, Offset, OffsetRows,
     OrderBy, OrderByExpr, OrderByKind, PipeOperator, Query, SelectInto, SetExpr,
     SetOperator, SetQuantifier, TableAlias,
->>>>>>> d1279731
 };
 use sqlparser::tokenizer::Span;
 
@@ -152,10 +147,6 @@
                         .collect();
                 self.project(plan, all_exprs)
             }
-<<<<<<< HEAD
-
-            x => not_impl_err!("`{x}` pipe operator is not supported yet"),
-=======
             PipeOperator::As { alias } => self.apply_table_alias(
                 plan,
                 TableAlias {
@@ -228,7 +219,6 @@
                 right_plan,
                 set_quantifier,
             )?;
->>>>>>> d1279731
         }
 
         Ok(plan)
