--- conflicted
+++ resolved
@@ -15,16 +15,10 @@
 // specific language governing permissions and limitations
 // under the License.
 
-<<<<<<< HEAD
 use arrow_schema::{DataType, TimeUnit};
 use datafusion_common::logical_type::signature::LogicalType;
-use datafusion_common::utils::list_ndims;
-=======
-use arrow_schema::DataType;
-use arrow_schema::TimeUnit;
 use datafusion_expr::planner::PlannerResult;
 use datafusion_expr::planner::RawFieldAccessExpr;
->>>>>>> ab8761d8
 use sqlparser::ast::{CastKind, Expr as SQLExpr, Subscript, TrimWhereField, Value};
 
 use datafusion_common::{
@@ -112,50 +106,12 @@
         right: Expr,
         schema: &DFSchema,
     ) -> Result<Expr> {
-<<<<<<< HEAD
-        // Rewrite string concat operator to function based on types
-        // if we get list || list then we rewrite it to array_concat()
-        // if we get list || non-list then we rewrite it to array_append()
-        // if we get non-list || list then we rewrite it to array_prepend()
-        // if we get string || string then we rewrite it to concat()
-        if op == Operator::StringConcat {
-            let left_type = left.get_type(schema)?;
-            let right_type = right.get_type(schema)?;
-            let left_list_ndims = list_ndims(&left_type.physical());
-            let right_list_ndims = list_ndims(&right_type.physical());
-
-            // We determine the target function to rewrite based on the list n-dimension, the check is not exact but sufficient.
-            // The exact validity check is handled in the actual function, so even if there is 3d list appended with 1d list, it is also fine to rewrite.
-            if left_list_ndims + right_list_ndims == 0 {
-                // TODO: concat function ignore null, but string concat takes null into consideration
-                // we can rewrite it to concat if we can configure the behaviour of concat function to the one like `string concat operator`
-            } else if left_list_ndims == right_list_ndims {
-                if let Some(udf) = self.context_provider.get_function_meta("array_concat")
-                {
-                    return Ok(Expr::ScalarFunction(ScalarFunction::new_udf(
-                        udf,
-                        vec![left, right],
-                    )));
-                } else {
-                    return internal_err!("array_concat not found");
-                }
-            } else if left_list_ndims > right_list_ndims {
-                if let Some(udf) = self.context_provider.get_function_meta("array_append")
-                {
-                    return Ok(Expr::ScalarFunction(ScalarFunction::new_udf(
-                        udf,
-                        vec![left, right],
-                    )));
-                } else {
-                    return internal_err!("array_append not found");
-=======
         // try extension planers
         let mut binary_expr = datafusion_expr::planner::RawBinaryExpr { op, left, right };
         for planner in self.planners.iter() {
             match planner.plan_binary_op(binary_expr, schema)? {
                 PlannerResult::Planned(expr) => {
                     return Ok(expr);
->>>>>>> ab8761d8
                 }
                 PlannerResult::Original(expr) => {
                     binary_expr = expr;
