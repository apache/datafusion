--- conflicted
+++ resolved
@@ -661,7 +661,6 @@
                 }
                 not_impl_err!("AnyOp not supported by ExprPlanner: {binary_expr:?}")
             }
-<<<<<<< HEAD
             SQLExpr::Wildcard => Ok(Expr::Wildcard {
                 qualifier: None,
                 options: WildcardOptions::default(),
@@ -670,9 +669,7 @@
                 qualifier: Some(TableReference::from(object_name.to_string())),
                 options: WildcardOptions::default(),
             }),
-=======
             SQLExpr::Tuple(values) => self.parse_tuple(schema, planner_context, values),
->>>>>>> 7a1a23d5
             _ => not_impl_err!("Unsupported ast node in sqltorel: {sql:?}"),
         }
     }
