// Licensed to the Apache Software Foundation (ASF) under one
// or more contributor license agreements.  See the NOTICE file
// distributed with this work for additional information
// regarding copyright ownership.  The ASF licenses this file
// to you under the Apache License, Version 2.0 (the
// "License"); you may not use this file except in compliance
// with the License.  You may obtain a copy of the License at
//
//   http://www.apache.org/licenses/LICENSE-2.0
//
// Unless required by applicable law or agreed to in writing,
// software distributed under the License is distributed on an
// "AS IS" BASIS, WITHOUT WARRANTIES OR CONDITIONS OF ANY
// KIND, either express or implied.  See the License for the
// specific language governing permissions and limitations
// under the License.

use arrow_schema::DataType;
use arrow_schema::TimeUnit;
use sqlparser::ast::{CastKind, Expr as SQLExpr, JsonPathElem, TrimWhereField, Value};
use sqlparser::parser::ParserError::ParserError;

use datafusion_common::{
    internal_datafusion_err, internal_err, not_impl_err, plan_err, DFSchema, Result,
    ScalarValue,
};
use datafusion_expr::expr::InList;
use datafusion_expr::expr::ScalarFunction;
use datafusion_expr::{
<<<<<<< HEAD
    col, lit, AggregateFunction, Between, BinaryExpr, Cast, Expr, ExprSchemable,
    GetFieldAccess, GetIndexedField, Like, Literal, Operator, TryCast,
=======
    col, expr, lit, AggregateFunction, Between, BinaryExpr, Cast, Expr, ExprSchemable,
    GetFieldAccess, Like, Literal, Operator, TryCast,
>>>>>>> 1d4b808c
};

use crate::planner::{ContextProvider, PlannerContext, SqlToRel};

mod binary_op;
mod function;
mod grouping_set;
mod identifier;
mod order_by;
mod subquery;
mod substring;
mod unary_op;
mod value;

impl<'a, S: ContextProvider> SqlToRel<'a, S> {
    pub(crate) fn sql_expr_to_logical_expr(
        &self,
        sql: SQLExpr,
        schema: &DFSchema,
        planner_context: &mut PlannerContext,
    ) -> Result<Expr> {
        enum StackEntry {
            SQLExpr(Box<SQLExpr>),
            Operator(Operator),
        }

        // Virtual stack machine to convert SQLExpr to Expr
        // This allows visiting the expr tree in a depth-first manner which
        // produces expressions in postfix notations, i.e. `a + b` => `a b +`.
        // See https://github.com/apache/datafusion/issues/1444
        let mut stack = vec![StackEntry::SQLExpr(Box::new(sql))];
        let mut eval_stack = vec![];

        while let Some(entry) = stack.pop() {
            match entry {
                StackEntry::SQLExpr(sql_expr) => {
                    match *sql_expr {
                        SQLExpr::BinaryOp { left, op, right } => {
                            // Note the order that we push the entries to the stack
                            // is important. We want to visit the left node first.
                            let op = self.parse_sql_binary_op(op)?;
                            stack.push(StackEntry::Operator(op));
                            stack.push(StackEntry::SQLExpr(right));
                            stack.push(StackEntry::SQLExpr(left));
                        }
                        _ => {
                            let expr = self.sql_expr_to_logical_expr_internal(
                                *sql_expr,
                                schema,
                                planner_context,
                            )?;
                            eval_stack.push(expr);
                        }
                    }
                }
                StackEntry::Operator(op) => {
                    let right = eval_stack.pop().unwrap();
                    let left = eval_stack.pop().unwrap();

                    let expr = Expr::BinaryExpr(BinaryExpr::new(
                        Box::new(left),
                        op,
                        Box::new(right),
                    ));

                    eval_stack.push(expr);
                }
            }
        }

        assert_eq!(1, eval_stack.len());
        let expr = eval_stack.pop().unwrap();
        Ok(expr)
    }

    /// Generate a relational expression from a SQL expression
    pub fn sql_to_expr(
        &self,
        sql: SQLExpr,
        schema: &DFSchema,
        planner_context: &mut PlannerContext,
    ) -> Result<Expr> {
        let mut expr = self.sql_expr_to_logical_expr(sql, schema, planner_context)?;
        expr = self.rewrite_partial_qualifier(expr, schema);
        self.validate_schema_satisfies_exprs(schema, &[expr.clone()])?;
        let expr = expr.infer_placeholder_types(schema)?;
        Ok(expr)
    }

    /// Rewrite aliases which are not-complete (e.g. ones that only include only table qualifier in a schema.table qualified relation)
    fn rewrite_partial_qualifier(&self, expr: Expr, schema: &DFSchema) -> Expr {
        match expr {
            Expr::Column(col) => match &col.relation {
                Some(q) => {
                    match schema.iter().find(|(qualifier, field)| match qualifier {
                        Some(field_q) => {
                            field.name() == &col.name
                                && field_q.to_string().ends_with(&format!(".{q}"))
                        }
                        _ => false,
                    }) {
                        Some((qualifier, df_field)) => Expr::from((qualifier, df_field)),
                        None => Expr::Column(col),
                    }
                }
                None => Expr::Column(col),
            },
            _ => expr,
        }
    }

    /// Internal implementation. Use
    /// [`Self::sql_expr_to_logical_expr`] to plan exprs.
    fn sql_expr_to_logical_expr_internal(
        &self,
        sql: SQLExpr,
        schema: &DFSchema,
        planner_context: &mut PlannerContext,
    ) -> Result<Expr> {
        match sql {
            SQLExpr::Value(value) => {
                self.parse_value(value, planner_context.prepare_param_data_types())
            }
            SQLExpr::Extract { field, expr } => {
                let date_part = self
                    .context_provider
                    .get_function_meta("date_part")
                    .ok_or_else(|| {
                        internal_datafusion_err!(
                            "Unable to find expected 'date_part' function"
                        )
                    })?;
                let args = vec![
                    Expr::Literal(ScalarValue::from(format!("{field}"))),
                    self.sql_expr_to_logical_expr(*expr, schema, planner_context)?,
                ];
                Ok(Expr::ScalarFunction(ScalarFunction::new_udf(
                    date_part, args,
                )))
            }

            SQLExpr::Array(arr) => self.sql_array_literal(arr.elem, schema),
            SQLExpr::Interval(interval) => {
                self.sql_interval_to_expr(false, interval, schema, planner_context)
            }
            SQLExpr::Identifier(id) => {
                self.sql_identifier_to_expr(id, schema, planner_context)
            }

            SQLExpr::MapAccess { column, keys } => {
                if let SQLExpr::Identifier(id) = *column {
                    let keys = keys.into_iter().map(|mak| mak.key).collect();
                    self.plan_indexed(
                        col(self.normalizer.normalize(id)),
                        keys,
                        schema,
                        planner_context,
                    )
                } else {
                    not_impl_err!(
                        "map access requires an identifier, found column {column} instead"
                    )
                }
            }

            SQLExpr::ArrayIndex { obj, indexes } => {
                fn is_unsupported(expr: &SQLExpr) -> bool {
                    matches!(expr, SQLExpr::JsonAccess { .. })
                }
                fn simplify_array_index_expr(expr: Expr, index: Expr) -> (Expr, bool) {
                    match &expr {
                        Expr::AggregateFunction(agg_func) if agg_func.func_def == datafusion_expr::expr::AggregateFunctionDefinition::BuiltIn(AggregateFunction::ArrayAgg) => {
                            let mut new_args = agg_func.args.clone();
                            new_args.push(index.clone());
                            (Expr::AggregateFunction(datafusion_expr::expr::AggregateFunction::new(
                                datafusion_expr::AggregateFunction::NthValue,
                                new_args,
                                agg_func.distinct,
                                agg_func.filter.clone(),
                                agg_func.order_by.clone(),
                                agg_func.null_treatment,
                            )), true)
                        }
                        _ => (expr, false),
                    }
                }
                let expr =
                    self.sql_expr_to_logical_expr(*obj, schema, planner_context)?;
                if indexes.len() > 1 || is_unsupported(&indexes[0]) {
                    return self.plan_indexed(expr, indexes, schema, planner_context);
                }
                let (new_expr, changed) = simplify_array_index_expr(
                    expr,
                    self.sql_expr_to_logical_expr(
                        indexes[0].clone(),
                        schema,
                        planner_context,
                    )?,
                );

                if changed {
                    Ok(new_expr)
                } else {
                    self.plan_indexed(new_expr, indexes, schema, planner_context)
                }
            }

            SQLExpr::CompoundIdentifier(ids) => {
                self.sql_compound_identifier_to_expr(ids, schema, planner_context)
            }

            SQLExpr::Case {
                operand,
                conditions,
                results,
                else_result,
            } => self.sql_case_identifier_to_expr(
                operand,
                conditions,
                results,
                else_result,
                schema,
                planner_context,
            ),

            SQLExpr::Cast {
                kind: CastKind::Cast | CastKind::DoubleColon,
                expr,
                data_type,
                format,
            } => {
                if let Some(format) = format {
                    return not_impl_err!("CAST with format is not supported: {format}");
                }

                let dt = self.convert_data_type(&data_type)?;
                let expr =
                    self.sql_expr_to_logical_expr(*expr, schema, planner_context)?;

                // numeric constants are treated as seconds (rather as nanoseconds)
                // to align with postgres / duckdb semantics
                let expr = match &dt {
                    DataType::Timestamp(TimeUnit::Nanosecond, tz)
                        if expr.get_type(schema)? == DataType::Int64 =>
                    {
                        Expr::Cast(Cast::new(
                            Box::new(expr),
                            DataType::Timestamp(TimeUnit::Second, tz.clone()),
                        ))
                    }
                    _ => expr,
                };

                Ok(Expr::Cast(Cast::new(Box::new(expr), dt)))
            }

            SQLExpr::Cast {
                kind: CastKind::TryCast | CastKind::SafeCast,
                expr,
                data_type,
                format,
            } => {
                if let Some(format) = format {
                    return not_impl_err!("CAST with format is not supported: {format}");
                }

                Ok(Expr::TryCast(TryCast::new(
                    Box::new(self.sql_expr_to_logical_expr(
                        *expr,
                        schema,
                        planner_context,
                    )?),
                    self.convert_data_type(&data_type)?,
                )))
            }

            SQLExpr::TypedString { data_type, value } => Ok(Expr::Cast(Cast::new(
                Box::new(lit(value)),
                self.convert_data_type(&data_type)?,
            ))),

            SQLExpr::IsNull(expr) => Ok(Expr::IsNull(Box::new(
                self.sql_expr_to_logical_expr(*expr, schema, planner_context)?,
            ))),

            SQLExpr::IsNotNull(expr) => Ok(Expr::IsNotNull(Box::new(
                self.sql_expr_to_logical_expr(*expr, schema, planner_context)?,
            ))),

            SQLExpr::IsDistinctFrom(left, right) => {
                Ok(Expr::BinaryExpr(BinaryExpr::new(
                    Box::new(self.sql_expr_to_logical_expr(
                        *left,
                        schema,
                        planner_context,
                    )?),
                    Operator::IsDistinctFrom,
                    Box::new(self.sql_expr_to_logical_expr(
                        *right,
                        schema,
                        planner_context,
                    )?),
                )))
            }

            SQLExpr::IsNotDistinctFrom(left, right) => {
                Ok(Expr::BinaryExpr(BinaryExpr::new(
                    Box::new(self.sql_expr_to_logical_expr(
                        *left,
                        schema,
                        planner_context,
                    )?),
                    Operator::IsNotDistinctFrom,
                    Box::new(self.sql_expr_to_logical_expr(
                        *right,
                        schema,
                        planner_context,
                    )?),
                )))
            }

            SQLExpr::IsTrue(expr) => Ok(Expr::IsTrue(Box::new(
                self.sql_expr_to_logical_expr(*expr, schema, planner_context)?,
            ))),

            SQLExpr::IsFalse(expr) => Ok(Expr::IsFalse(Box::new(
                self.sql_expr_to_logical_expr(*expr, schema, planner_context)?,
            ))),

            SQLExpr::IsNotTrue(expr) => Ok(Expr::IsNotTrue(Box::new(
                self.sql_expr_to_logical_expr(*expr, schema, planner_context)?,
            ))),

            SQLExpr::IsNotFalse(expr) => Ok(Expr::IsNotFalse(Box::new(
                self.sql_expr_to_logical_expr(*expr, schema, planner_context)?,
            ))),

            SQLExpr::IsUnknown(expr) => Ok(Expr::IsUnknown(Box::new(
                self.sql_expr_to_logical_expr(*expr, schema, planner_context)?,
            ))),

            SQLExpr::IsNotUnknown(expr) => Ok(Expr::IsNotUnknown(Box::new(
                self.sql_expr_to_logical_expr(*expr, schema, planner_context)?,
            ))),

            SQLExpr::UnaryOp { op, expr } => {
                self.parse_sql_unary_op(op, *expr, schema, planner_context)
            }

            SQLExpr::Between {
                expr,
                negated,
                low,
                high,
            } => Ok(Expr::Between(Between::new(
                Box::new(self.sql_expr_to_logical_expr(
                    *expr,
                    schema,
                    planner_context,
                )?),
                negated,
                Box::new(self.sql_expr_to_logical_expr(*low, schema, planner_context)?),
                Box::new(self.sql_expr_to_logical_expr(
                    *high,
                    schema,
                    planner_context,
                )?),
            ))),

            SQLExpr::InList {
                expr,
                list,
                negated,
            } => self.sql_in_list_to_expr(*expr, list, negated, schema, planner_context),

            SQLExpr::Like {
                negated,
                expr,
                pattern,
                escape_char,
            } => self.sql_like_to_expr(
                negated,
                *expr,
                *pattern,
                escape_char,
                schema,
                planner_context,
                false,
            ),

            SQLExpr::ILike {
                negated,
                expr,
                pattern,
                escape_char,
            } => self.sql_like_to_expr(
                negated,
                *expr,
                *pattern,
                escape_char,
                schema,
                planner_context,
                true,
            ),

            SQLExpr::SimilarTo {
                negated,
                expr,
                pattern,
                escape_char,
            } => self.sql_similarto_to_expr(
                negated,
                *expr,
                *pattern,
                escape_char,
                schema,
                planner_context,
            ),

            SQLExpr::BinaryOp { .. } => {
                internal_err!("binary_op should be handled by sql_expr_to_logical_expr.")
            }

            #[cfg(feature = "unicode_expressions")]
            SQLExpr::Substring {
                expr,
                substring_from,
                substring_for,
                special: _,
            } => self.sql_substring_to_expr(
                expr,
                substring_from,
                substring_for,
                schema,
                planner_context,
            ),

            #[cfg(not(feature = "unicode_expressions"))]
            SQLExpr::Substring { .. } => {
                internal_err!(
                    "statement substring requires compilation with feature flag: unicode_expressions."
                )
            }

            SQLExpr::Trim {
                expr,
                trim_where,
                trim_what,
                trim_characters,
            } => self.sql_trim_to_expr(
                *expr,
                trim_where,
                trim_what,
                trim_characters,
                schema,
                planner_context,
            ),

            SQLExpr::Function(function) => {
                self.sql_function_to_expr(function, schema, planner_context)
            }

            SQLExpr::Rollup(exprs) => {
                self.sql_rollup_to_expr(exprs, schema, planner_context)
            }
            SQLExpr::Cube(exprs) => self.sql_cube_to_expr(exprs, schema, planner_context),
            SQLExpr::GroupingSets(exprs) => {
                self.sql_grouping_sets_to_expr(exprs, schema, planner_context)
            }

            SQLExpr::Floor {
                expr,
                field: _field,
            } => self.sql_fn_name_to_expr(*expr, "floor", schema, planner_context),
            SQLExpr::Ceil {
                expr,
                field: _field,
            } => self.sql_fn_name_to_expr(*expr, "ceil", schema, planner_context),
            SQLExpr::Overlay {
                expr,
                overlay_what,
                overlay_from,
                overlay_for,
            } => self.sql_overlay_to_expr(
                *expr,
                *overlay_what,
                *overlay_from,
                overlay_for,
                schema,
                planner_context,
            ),
            SQLExpr::Nested(e) => {
                self.sql_expr_to_logical_expr(*e, schema, planner_context)
            }

            SQLExpr::Exists { subquery, negated } => {
                self.parse_exists_subquery(*subquery, negated, schema, planner_context)
            }
            SQLExpr::InSubquery {
                expr,
                subquery,
                negated,
            } => {
                self.parse_in_subquery(*expr, *subquery, negated, schema, planner_context)
            }
            SQLExpr::Subquery(subquery) => {
                self.parse_scalar_subquery(*subquery, schema, planner_context)
            }

            SQLExpr::Struct { values, fields } => {
                self.parse_struct(values, fields, schema, planner_context)
            }
            SQLExpr::Position { expr, r#in } => {
                self.sql_position_to_expr(*expr, *r#in, schema, planner_context)
            }
            SQLExpr::AtTimeZone {
                timestamp,
                time_zone,
            } => Ok(Expr::Cast(Cast::new(
                Box::new(self.sql_expr_to_logical_expr_internal(
                    *timestamp,
                    schema,
                    planner_context,
                )?),
                DataType::Timestamp(TimeUnit::Nanosecond, Some(time_zone.into())),
            ))),
            _ => not_impl_err!("Unsupported ast node in sqltorel: {sql:?}"),
        }
    }

    /// Parses a struct(..) expression
    fn parse_struct(
        &self,
        values: Vec<SQLExpr>,
        fields: Vec<sqlparser::ast::StructField>,
        input_schema: &DFSchema,
        planner_context: &mut PlannerContext,
    ) -> Result<Expr> {
        if !fields.is_empty() {
            return not_impl_err!("Struct fields are not supported yet");
        }

        if values
            .iter()
            .any(|value| matches!(value, SQLExpr::Named { .. }))
        {
            self.create_named_struct(values, input_schema, planner_context)
        } else {
            self.create_struct(values, input_schema, planner_context)
        }
    }

    // Handles a call to struct(...) where the arguments are named. For example
    // `struct (v as foo, v2 as bar)` by creating a call to the `named_struct` function
    fn create_named_struct(
        &self,
        values: Vec<SQLExpr>,
        input_schema: &DFSchema,
        planner_context: &mut PlannerContext,
    ) -> Result<Expr> {
        let args = values
            .into_iter()
            .enumerate()
            .map(|(i, value)| {
                let args = if let SQLExpr::Named { expr, name } = value {
                    [
                        name.value.lit(),
                        self.sql_expr_to_logical_expr(
                            *expr,
                            input_schema,
                            planner_context,
                        )?,
                    ]
                } else {
                    [
                        format!("c{i}").lit(),
                        self.sql_expr_to_logical_expr(
                            value,
                            input_schema,
                            planner_context,
                        )?,
                    ]
                };

                Ok(args)
            })
            .collect::<Result<Vec<_>>>()?
            .into_iter()
            .flatten()
            .collect();

        let named_struct_func = self
            .context_provider
            .get_function_meta("named_struct")
            .ok_or_else(|| {
            internal_datafusion_err!("Unable to find expected 'named_struct' function")
        })?;

        Ok(Expr::ScalarFunction(ScalarFunction::new_udf(
            named_struct_func,
            args,
        )))
    }

    // Handles a call to struct(...) where the arguments are not named. For example
    // `struct (v, v2)` by creating a call to the `struct` function
    // which will create a struct with fields named `c0`, `c1`, etc.
    fn create_struct(
        &self,
        values: Vec<SQLExpr>,
        input_schema: &DFSchema,
        planner_context: &mut PlannerContext,
    ) -> Result<Expr> {
        let args = values
            .into_iter()
            .map(|value| {
                self.sql_expr_to_logical_expr(value, input_schema, planner_context)
            })
            .collect::<Result<Vec<_>>>()?;
        let struct_func = self
            .context_provider
            .get_function_meta("struct")
            .ok_or_else(|| {
                internal_datafusion_err!("Unable to find expected 'struct' function")
            })?;

        Ok(Expr::ScalarFunction(ScalarFunction::new_udf(
            struct_func,
            args,
        )))
    }

    fn sql_in_list_to_expr(
        &self,
        expr: SQLExpr,
        list: Vec<SQLExpr>,
        negated: bool,
        schema: &DFSchema,
        planner_context: &mut PlannerContext,
    ) -> Result<Expr> {
        let list_expr = list
            .into_iter()
            .map(|e| self.sql_expr_to_logical_expr(e, schema, planner_context))
            .collect::<Result<Vec<_>>>()?;

        Ok(Expr::InList(InList::new(
            Box::new(self.sql_expr_to_logical_expr(expr, schema, planner_context)?),
            list_expr,
            negated,
        )))
    }

    #[allow(clippy::too_many_arguments)]
    fn sql_like_to_expr(
        &self,
        negated: bool,
        expr: SQLExpr,
        pattern: SQLExpr,
        escape_char: Option<String>,
        schema: &DFSchema,
        planner_context: &mut PlannerContext,
        case_insensitive: bool,
    ) -> Result<Expr> {
        let pattern = self.sql_expr_to_logical_expr(pattern, schema, planner_context)?;
        let pattern_type = pattern.get_type(schema)?;
        if pattern_type != DataType::Utf8 && pattern_type != DataType::Null {
            return plan_err!("Invalid pattern in LIKE expression");
        }
        let escape_char = if let Some(char) = escape_char {
            if char.len() != 1 {
                return plan_err!("Invalid escape character in LIKE expression");
            }
            Some(char.chars().next().unwrap())
        } else {
            None
        };
        Ok(Expr::Like(Like::new(
            negated,
            Box::new(self.sql_expr_to_logical_expr(expr, schema, planner_context)?),
            Box::new(pattern),
            escape_char,
            case_insensitive,
        )))
    }

    fn sql_similarto_to_expr(
        &self,
        negated: bool,
        expr: SQLExpr,
        pattern: SQLExpr,
        escape_char: Option<String>,
        schema: &DFSchema,
        planner_context: &mut PlannerContext,
    ) -> Result<Expr> {
        let pattern = self.sql_expr_to_logical_expr(pattern, schema, planner_context)?;
        let pattern_type = pattern.get_type(schema)?;
        if pattern_type != DataType::Utf8 && pattern_type != DataType::Null {
            return plan_err!("Invalid pattern in SIMILAR TO expression");
        }
        let escape_char = if let Some(char) = escape_char {
            if char.len() != 1 {
                return plan_err!("Invalid escape character in SIMILAR TO expression");
            }
            Some(char.chars().next().unwrap())
        } else {
            None
        };
        Ok(Expr::SimilarTo(Like::new(
            negated,
            Box::new(self.sql_expr_to_logical_expr(expr, schema, planner_context)?),
            Box::new(pattern),
            escape_char,
            false,
        )))
    }

    fn sql_trim_to_expr(
        &self,
        expr: SQLExpr,
        trim_where: Option<TrimWhereField>,
        trim_what: Option<Box<SQLExpr>>,
        trim_characters: Option<Vec<SQLExpr>>,
        schema: &DFSchema,
        planner_context: &mut PlannerContext,
    ) -> Result<Expr> {
        let arg = self.sql_expr_to_logical_expr(expr, schema, planner_context)?;
        let args = match (trim_what, trim_characters) {
            (Some(to_trim), None) => {
                let to_trim =
                    self.sql_expr_to_logical_expr(*to_trim, schema, planner_context)?;
                Ok(vec![arg, to_trim])
            }
            (None, Some(trim_characters)) => {
                if let Some(first) = trim_characters.first() {
                    let to_trim = self.sql_expr_to_logical_expr(
                        first.clone(),
                        schema,
                        planner_context,
                    )?;
                    Ok(vec![arg, to_trim])
                } else {
                    plan_err!("TRIM CHARACTERS cannot be empty")
                }
            }
            (Some(_), Some(_)) => {
                plan_err!("Both TRIM and TRIM CHARACTERS cannot be specified")
            }
            (None, None) => Ok(vec![arg]),
        }?;

        let fun_name = match trim_where {
            Some(TrimWhereField::Leading) => "ltrim",
            Some(TrimWhereField::Trailing) => "rtrim",
            Some(TrimWhereField::Both) => "btrim",
            None => "trim",
        };
        let fun = self
            .context_provider
            .get_function_meta(fun_name)
            .ok_or_else(|| {
                internal_datafusion_err!("Unable to find expected '{fun_name}' function")
            })?;

        Ok(Expr::ScalarFunction(ScalarFunction::new_udf(fun, args)))
    }

    fn sql_overlay_to_expr(
        &self,
        expr: SQLExpr,
        overlay_what: SQLExpr,
        overlay_from: SQLExpr,
        overlay_for: Option<Box<SQLExpr>>,
        schema: &DFSchema,
        planner_context: &mut PlannerContext,
    ) -> Result<Expr> {
        let fun = self
            .context_provider
            .get_function_meta("overlay")
            .ok_or_else(|| {
                internal_datafusion_err!("Unable to find expected 'overlay' function")
            })?;
        let arg = self.sql_expr_to_logical_expr(expr, schema, planner_context)?;
        let what_arg =
            self.sql_expr_to_logical_expr(overlay_what, schema, planner_context)?;
        let from_arg =
            self.sql_expr_to_logical_expr(overlay_from, schema, planner_context)?;
        let args = match overlay_for {
            Some(for_expr) => {
                let for_expr =
                    self.sql_expr_to_logical_expr(*for_expr, schema, planner_context)?;
                vec![arg, what_arg, from_arg, for_expr]
            }
            None => vec![arg, what_arg, from_arg],
        };
        Ok(Expr::ScalarFunction(ScalarFunction::new_udf(fun, args)))
    }
    fn sql_position_to_expr(
        &self,
        substr_expr: SQLExpr,
        str_expr: SQLExpr,
        schema: &DFSchema,
        planner_context: &mut PlannerContext,
    ) -> Result<Expr> {
        let fun = self
            .context_provider
            .get_function_meta("strpos")
            .ok_or_else(|| {
                internal_datafusion_err!("Unable to find expected 'strpos' function")
            })?;
        let substr =
            self.sql_expr_to_logical_expr(substr_expr, schema, planner_context)?;
        let fullstr = self.sql_expr_to_logical_expr(str_expr, schema, planner_context)?;
        let args = vec![fullstr, substr];
        Ok(Expr::ScalarFunction(ScalarFunction::new_udf(fun, args)))
    }

    fn plan_indices(
        &self,
        expr: SQLExpr,
        schema: &DFSchema,
        planner_context: &mut PlannerContext,
    ) -> Result<GetFieldAccess> {
        match expr.clone() {
            SQLExpr::Value(
                Value::SingleQuotedString(s) | Value::DoubleQuotedString(s),
            ) => Ok(GetFieldAccess::NamedStructField {
                name: ScalarValue::from(s),
            }),
            SQLExpr::JsonAccess { value, path } => {
                let start = Box::new(self.sql_expr_to_logical_expr(
                    *value,
                    schema,
                    planner_context,
                )?);

                fn json_path_elem_to_expr(expr: JsonPathElem) -> SQLExpr {
                    match expr {
                        JsonPathElem::Dot { key, .. } => {
                            SQLExpr::Value(Value::SingleQuotedString(key))
                        }
                        JsonPathElem::Bracket { key } => key,
                    }
                }

                let mut path_iter = path.path.into_iter();
                let stop = match path_iter.next() {
                    None => {
                        return Ok(GetFieldAccess::ListIndex {
                            key: Box::new(self.sql_expr_to_logical_expr(
                                expr,
                                schema,
                                planner_context,
                            )?),
                        })
                    }
                    Some(expr) => Box::new(self.sql_expr_to_logical_expr(
                        json_path_elem_to_expr(expr),
                        schema,
                        planner_context,
                    )?),
                };
                let stride = match path_iter.next() {
                    None => Box::new(Expr::Literal(ScalarValue::Int64(Some(1)))),
                    Some(expr) => Box::new(self.sql_expr_to_logical_expr(
                        json_path_elem_to_expr(expr),
                        schema,
                        planner_context,
                    )?),
                };

                Ok(GetFieldAccess::ListRange {
                    start,
                    stop,
                    stride,
                })
            }
            _ => Ok(GetFieldAccess::ListIndex {
                key: Box::new(self.sql_expr_to_logical_expr(
                    expr,
                    schema,
                    planner_context,
                )?),
            }),
        }
    }

    fn plan_indexed(
        &self,
        expr: Expr,
        mut keys: Vec<SQLExpr>,
        schema: &DFSchema,
        planner_context: &mut PlannerContext,
    ) -> Result<Expr> {
        let indices = keys.pop().ok_or_else(|| {
            ParserError("Internal error: Missing index key expression".to_string())
        })?;

        let expr = if !keys.is_empty() {
            self.plan_indexed(expr, keys, schema, planner_context)?
        } else {
            expr
        };

        let field = self.plan_indices(indices, schema, planner_context)?;
        match field {
            GetFieldAccess::NamedStructField { name } => {
                if let Some(udf) = self.context_provider.get_function_meta("get_field") {
                    Ok(Expr::ScalarFunction(ScalarFunction::new_udf(
                        udf,
                        vec![expr, lit(name)],
                    )))
                } else {
                    internal_err!("get_field not found")
                }
            }
            // expr[idx] ==> array_element(expr, idx)
            GetFieldAccess::ListIndex { key } => {
                if let Some(udf) =
                    self.context_provider.get_function_meta("array_element")
                {
                    Ok(Expr::ScalarFunction(ScalarFunction::new_udf(
                        udf,
                        vec![expr, *key],
                    )))
                } else {
                    internal_err!("get_field not found")
                }
            }
            // expr[start, stop, stride] ==> array_slice(expr, start, stop, stride)
            GetFieldAccess::ListRange {
                start,
                stop,
                stride,
            } => {
                if let Some(udf) = self.context_provider.get_function_meta("array_slice")
                {
                    Ok(Expr::ScalarFunction(ScalarFunction::new_udf(
                        udf,
                        vec![expr, *start, *stop, *stride],
                    )))
                } else {
                    internal_err!("array_slice not found")
                }
            }
        }
    }
}

#[cfg(test)]
mod tests {
    use std::collections::HashMap;
    use std::sync::Arc;

    use arrow::datatypes::{Field, Schema};
    use sqlparser::dialect::GenericDialect;
    use sqlparser::parser::Parser;

    use datafusion_common::config::ConfigOptions;
    use datafusion_expr::logical_plan::builder::LogicalTableSource;
    use datafusion_expr::{AggregateUDF, ScalarUDF, TableSource, WindowUDF};

    use crate::TableReference;

    use super::*;

    struct TestContextProvider {
        options: ConfigOptions,
        tables: HashMap<String, Arc<dyn TableSource>>,
    }

    impl TestContextProvider {
        pub fn new() -> Self {
            let mut tables = HashMap::new();
            tables.insert(
                "table1".to_string(),
                create_table_source(vec![Field::new(
                    "column1".to_string(),
                    DataType::Utf8,
                    false,
                )]),
            );

            Self {
                options: Default::default(),
                tables,
            }
        }
    }

    impl ContextProvider for TestContextProvider {
        fn get_table_source(&self, name: TableReference) -> Result<Arc<dyn TableSource>> {
            match self.tables.get(name.table()) {
                Some(table) => Ok(table.clone()),
                _ => plan_err!("Table not found: {}", name.table()),
            }
        }

        fn get_function_meta(&self, _name: &str) -> Option<Arc<ScalarUDF>> {
            None
        }

        fn get_aggregate_meta(&self, _name: &str) -> Option<Arc<AggregateUDF>> {
            None
        }

        fn get_variable_type(&self, _variable_names: &[String]) -> Option<DataType> {
            None
        }

        fn options(&self) -> &ConfigOptions {
            &self.options
        }

        fn get_window_meta(&self, _name: &str) -> Option<Arc<WindowUDF>> {
            None
        }

        fn udfs_names(&self) -> Vec<String> {
            Vec::new()
        }

        fn udafs_names(&self) -> Vec<String> {
            Vec::new()
        }

        fn udwfs_names(&self) -> Vec<String> {
            Vec::new()
        }
    }

    fn create_table_source(fields: Vec<Field>) -> Arc<dyn TableSource> {
        Arc::new(LogicalTableSource::new(Arc::new(
            Schema::new_with_metadata(fields, HashMap::new()),
        )))
    }

    macro_rules! test_stack_overflow {
        ($num_expr:expr) => {
            paste::item! {
                #[test]
                fn [<test_stack_overflow_ $num_expr>]() {
                    let schema = DFSchema::empty();
                    let mut planner_context = PlannerContext::default();

                    let expr_str = (0..$num_expr)
                        .map(|i| format!("column1 = 'value{:?}'", i))
                        .collect::<Vec<String>>()
                        .join(" OR ");

                    let dialect = GenericDialect{};
                    let mut parser = Parser::new(&dialect)
                        .try_with_sql(expr_str.as_str())
                        .unwrap();
                    let sql_expr = parser.parse_expr().unwrap();

                    let context_provider = TestContextProvider::new();
                    let sql_to_rel = SqlToRel::new(&context_provider);

                    // Should not stack overflow
                    sql_to_rel.sql_expr_to_logical_expr(
                        sql_expr,
                        &schema,
                        &mut planner_context,
                    ).unwrap();
                }
            }
        };
    }

    test_stack_overflow!(64);
    test_stack_overflow!(128);
    test_stack_overflow!(256);
    test_stack_overflow!(512);
    test_stack_overflow!(1024);
    test_stack_overflow!(2048);
    test_stack_overflow!(4096);
    test_stack_overflow!(8192);
}<|MERGE_RESOLUTION|>--- conflicted
+++ resolved
@@ -27,13 +27,8 @@
 use datafusion_expr::expr::InList;
 use datafusion_expr::expr::ScalarFunction;
 use datafusion_expr::{
-<<<<<<< HEAD
     col, lit, AggregateFunction, Between, BinaryExpr, Cast, Expr, ExprSchemable,
-    GetFieldAccess, GetIndexedField, Like, Literal, Operator, TryCast,
-=======
-    col, expr, lit, AggregateFunction, Between, BinaryExpr, Cast, Expr, ExprSchemable,
     GetFieldAccess, Like, Literal, Operator, TryCast,
->>>>>>> 1d4b808c
 };
 
 use crate::planner::{ContextProvider, PlannerContext, SqlToRel};
