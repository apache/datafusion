--- conflicted
+++ resolved
@@ -1966,13 +1966,13 @@
                 expr,
                 list,
                 negated,
-            } => self.sql_in_list_to_expr(expr, list, negated, schema, planner_context),
-
-            SQLExpr::Like { negated, expr, pattern, escape_char } => self.sql_like_to_expr(negated, expr, pattern, escape_char, schema, planner_context),
-
-            SQLExpr::ILike { negated, expr, pattern, escape_char } =>  self.sql_ilike_to_expr(negated, expr, pattern, escape_char, schema, planner_context),
-
-            SQLExpr::SimilarTo { negated, expr, pattern, escape_char } => self.sql_similarto_to_expr(negated, expr, pattern, escape_char, schema, planner_context),
+            } => self.sql_in_list_to_expr(*expr, list, negated, schema, planner_context),
+
+            SQLExpr::Like { negated, expr, pattern, escape_char } => self.sql_like_to_expr(negated, *expr, *pattern, escape_char, schema, planner_context),
+
+            SQLExpr::ILike { negated, expr, pattern, escape_char } =>  self.sql_ilike_to_expr(negated, *expr, *pattern, escape_char, schema, planner_context),
+
+            SQLExpr::SimilarTo { negated, expr, pattern, escape_char } => self.sql_similarto_to_expr(negated, *expr, *pattern, escape_char, schema, planner_context),
 
 
             SQLExpr::BinaryOp {
@@ -2038,125 +2038,11 @@
                 ))
             }
 
-            SQLExpr::Trim { expr, trim_where, trim_what } => self.sql_trim_to_expr(expr, trim_where, trim_what, schema, planner_context),
-
-            SQLExpr::AggregateExpressionWithFilter { expr, filter } => self.sql_agg_with_filter_to_expr(expr, filter, schema, planner_context),
-
-<<<<<<< HEAD
+            SQLExpr::Trim { expr, trim_where, trim_what } => self.sql_trim_to_expr(*expr, trim_where, trim_what, schema, planner_context),
+
+            SQLExpr::AggregateExpressionWithFilter { expr, filter } => self.sql_agg_with_filter_to_expr(*expr, *filter, schema, planner_context),
+
             SQLExpr::Function(function) => self.sql_function_to_expr(function, schema, planner_context),
-=======
-            SQLExpr::Function(mut function) => {
-                let name = if function.name.0.len() > 1 {
-                    // DF doesn't handle compound identifiers
-                    // (e.g. "foo.bar") for function names yet
-                    function.name.to_string()
-                } else {
-                    normalize_ident(function.name.0[0].clone())
-                };
-
-                // next, scalar built-in
-                if let Ok(fun) = BuiltinScalarFunction::from_str(&name) {
-                    let args = self.function_args_to_expr(function.args, schema)?;
-                    return Ok(Expr::ScalarFunction { fun, args });
-                };
-
-                // then, window function
-                if let Some(window) = function.over.take() {
-                    let partition_by = window
-                        .partition_by
-                        .into_iter()
-                        .map(|e| self.sql_expr_to_logical_expr(e, schema, planner_context))
-                        .collect::<Result<Vec<_>>>()?;
-                    let order_by = window
-                        .order_by
-                        .into_iter()
-                        .map(|e| self.order_by_to_sort_expr(e, schema))
-                        .collect::<Result<Vec<_>>>()?;
-                    let window_frame = window
-                        .window_frame
-                        .as_ref()
-                        .map(|window_frame| {
-                            let window_frame: WindowFrame = window_frame.clone().try_into()?;
-                            if WindowFrameUnits::Range == window_frame.units
-                                && order_by.len() != 1
-                            {
-                                Err(DataFusionError::Plan(format!(
-                                    "With window frame of type RANGE, the order by expression must be of length 1, got {}", order_by.len())))
-                            } else {
-                                Ok(window_frame)
-                            }
-                        })
-                        .transpose()?;
-                    let window_frame = if let Some(window_frame) = window_frame {
-                        window_frame
-                    } else {
-                        WindowFrame::new(!order_by.is_empty())
-                    };
-                    let fun = self.find_window_func(&name)?;
-                    let expr = match fun {
-                        WindowFunction::AggregateFunction(
-                            aggregate_fun,
-                        ) => {
-                            let (aggregate_fun, args) = self.aggregate_fn_to_expr(
-                                aggregate_fun,
-                                function.args,
-                                schema,
-                            )?;
-
-                            Expr::WindowFunction(expr::WindowFunction::new(
-                                 WindowFunction::AggregateFunction(
-                                    aggregate_fun,
-                                ),
-                                args,
-                                partition_by,
-                                order_by,
-                                window_frame,
-                            ))
-                        }
-                        _ => {
-                            Expr::WindowFunction(expr::WindowFunction::new(
-                                fun,
-                                self.function_args_to_expr(function.args, schema)?,
-                                partition_by,
-                                order_by,
-                                window_frame,
-                            ))
-                        }
-                    };
-                    return Ok(expr);
-                }
-
-                // next, aggregate built-ins
-                if let Ok(fun) = AggregateFunction::from_str(&name) {
-                    let distinct = function.distinct;
-                    let (fun, args) = self.aggregate_fn_to_expr(fun, function.args, schema)?;
-                    return Ok(Expr::AggregateFunction(expr::AggregateFunction::new(
-                        fun,
-                        args,
-                        distinct,
-                        None,
-                    )));
-                };
-
-                // finally, user-defined functions (UDF) and UDAF
-                match self.schema_provider.get_function_meta(&name) {
-                    Some(fm) => {
-                        let args = self.function_args_to_expr(function.args, schema)?;
-
-                        Ok(Expr::ScalarUDF { fun: fm, args })
-                    }
-                    None => match self.schema_provider.get_aggregate_meta(&name) {
-                        Some(fm) => {
-                            let args = self.function_args_to_expr(function.args, schema)?;
-                            Ok(Expr::AggregateUDF { fun: fm, args, filter: None })
-                        }
-                        _ => Err(DataFusionError::Plan(format!(
-                            "Invalid function '{name}'"
-                        ))),
-                    },
-                }
-            }
->>>>>>> 9a8190a4
 
             SQLExpr::Rollup(exprs) => self.sql_rollup_to_expr(exprs, schema, planner_context),
             SQLExpr::Cube(exprs) => self.sql_cube_to_expr(exprs,schema, planner_context),
@@ -2203,15 +2089,6 @@
         } else {
             normalize_ident(function.name.0[0].clone())
         };
-
-        // first, check SQL reserved words
-        if name == "rollup" {
-            let args = self.function_args_to_expr(function.args, schema)?;
-            return Ok(Expr::GroupingSet(GroupingSet::Rollup(args)));
-        } else if name == "cube" {
-            let args = self.function_args_to_expr(function.args, schema)?;
-            return Ok(Expr::GroupingSet(GroupingSet::Cube(args)));
-        }
 
         // next, scalar built-in
         if let Ok(fun) = BuiltinScalarFunction::from_str(&name) {
@@ -2308,7 +2185,7 @@
 
     fn sql_in_list_to_expr(
         &self,
-        expr: Box<SQLExpr>,
+        expr: SQLExpr,
         list: Vec<SQLExpr>,
         negated: bool,
         schema: &DFSchema,
@@ -2321,7 +2198,7 @@
 
         Ok(Expr::InList {
             expr: Box::new(self.sql_expr_to_logical_expr(
-                *expr,
+                expr,
                 schema,
                 planner_context,
             )?),
@@ -2333,13 +2210,13 @@
     fn sql_like_to_expr(
         &self,
         negated: bool,
-        expr: Box<SQLExpr>,
-        pattern: Box<SQLExpr>,
+        expr: SQLExpr,
+        pattern: SQLExpr,
         escape_char: Option<char>,
         schema: &DFSchema,
         planner_context: &mut PlannerContext,
     ) -> Result<Expr> {
-        let pattern = self.sql_expr_to_logical_expr(*pattern, schema, planner_context)?;
+        let pattern = self.sql_expr_to_logical_expr(pattern, schema, planner_context)?;
         let pattern_type = pattern.get_type(schema)?;
         if pattern_type != DataType::Utf8 && pattern_type != DataType::Null {
             return Err(DataFusionError::Plan(
@@ -2348,7 +2225,7 @@
         }
         Ok(Expr::Like(Like::new(
             negated,
-            Box::new(self.sql_expr_to_logical_expr(*expr, schema, planner_context)?),
+            Box::new(self.sql_expr_to_logical_expr(expr, schema, planner_context)?),
             Box::new(pattern),
             escape_char,
         )))
@@ -2357,13 +2234,13 @@
     fn sql_ilike_to_expr(
         &self,
         negated: bool,
-        expr: Box<SQLExpr>,
-        pattern: Box<SQLExpr>,
+        expr: SQLExpr,
+        pattern: SQLExpr,
         escape_char: Option<char>,
         schema: &DFSchema,
         planner_context: &mut PlannerContext,
     ) -> Result<Expr> {
-        let pattern = self.sql_expr_to_logical_expr(*pattern, schema, planner_context)?;
+        let pattern = self.sql_expr_to_logical_expr(pattern, schema, planner_context)?;
         let pattern_type = pattern.get_type(schema)?;
         if pattern_type != DataType::Utf8 && pattern_type != DataType::Null {
             return Err(DataFusionError::Plan(
@@ -2372,7 +2249,7 @@
         }
         Ok(Expr::ILike(Like::new(
             negated,
-            Box::new(self.sql_expr_to_logical_expr(*expr, schema, planner_context)?),
+            Box::new(self.sql_expr_to_logical_expr(expr, schema, planner_context)?),
             Box::new(pattern),
             escape_char,
         )))
@@ -2381,13 +2258,13 @@
     fn sql_similarto_to_expr(
         &self,
         negated: bool,
-        expr: Box<SQLExpr>,
-        pattern: Box<SQLExpr>,
+        expr: SQLExpr,
+        pattern: SQLExpr,
         escape_char: Option<char>,
         schema: &DFSchema,
         planner_context: &mut PlannerContext,
     ) -> Result<Expr> {
-        let pattern = self.sql_expr_to_logical_expr(*pattern, schema, planner_context)?;
+        let pattern = self.sql_expr_to_logical_expr(pattern, schema, planner_context)?;
         let pattern_type = pattern.get_type(schema)?;
         if pattern_type != DataType::Utf8 && pattern_type != DataType::Null {
             return Err(DataFusionError::Plan(
@@ -2396,7 +2273,7 @@
         }
         Ok(Expr::SimilarTo(Like::new(
             negated,
-            Box::new(self.sql_expr_to_logical_expr(*expr, schema, planner_context)?),
+            Box::new(self.sql_expr_to_logical_expr(expr, schema, planner_context)?),
             Box::new(pattern),
             escape_char,
         )))
@@ -2404,7 +2281,7 @@
 
     fn sql_trim_to_expr(
         &self,
-        expr: Box<SQLExpr>,
+        expr: SQLExpr,
         trim_where: Option<TrimWhereField>,
         trim_what: Option<Box<SQLExpr>>,
         schema: &DFSchema,
@@ -2416,7 +2293,7 @@
             Some(TrimWhereField::Both) => BuiltinScalarFunction::Btrim,
             None => BuiltinScalarFunction::Trim,
         };
-        let arg = self.sql_expr_to_logical_expr(*expr, schema, planner_context)?;
+        let arg = self.sql_expr_to_logical_expr(expr, schema, planner_context)?;
         let args = match trim_what {
             Some(to_trim) => {
                 let to_trim =
@@ -2430,12 +2307,12 @@
 
     fn sql_agg_with_filter_to_expr(
         &self,
-        expr: Box<SQLExpr>,
-        filter: Box<SQLExpr>,
+        expr: SQLExpr,
+        filter: SQLExpr,
         schema: &DFSchema,
         planner_context: &mut PlannerContext,
     ) -> Result<Expr> {
-        match self.sql_expr_to_logical_expr(*expr, schema, planner_context)? {
+        match self.sql_expr_to_logical_expr(expr, schema, planner_context)? {
             Expr::AggregateFunction(expr::AggregateFunction {
                 fun,
                 args,
@@ -2446,7 +2323,7 @@
                 args,
                 distinct,
                 Some(Box::new(self.sql_expr_to_logical_expr(
-                    *filter,
+                    filter,
                     schema,
                     planner_context,
                 )?)),
