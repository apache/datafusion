// Licensed to the Apache Software Foundation (ASF) under one
// or more contributor license agreements.  See the NOTICE file
// distributed with this work for additional information
// regarding copyright ownership.  The ASF licenses this file
// to you under the Apache License, Version 2.0 (the
// "License"); you may not use this file except in compliance
// with the License.  You may obtain a copy of the License at
//
//   http://www.apache.org/licenses/LICENSE-2.0
//
// Unless required by applicable law or agreed to in writing,
// software distributed under the License is distributed on an
// "AS IS" BASIS, WITHOUT WARRANTIES OR CONDITIONS OF ANY
// KIND, either express or implied.  See the License for the
// specific language governing permissions and limitations
// under the License.

//! [`SqlToRel`]: SQL Query Planner (produces [`LogicalPlan`] from SQL AST)
use std::collections::HashMap;
use std::str::FromStr;
use std::sync::Arc;
use std::vec;

use arrow::datatypes::*;
use datafusion_common::config::SqlParserOptions;
use datafusion_common::error::add_possible_columns_to_diag;
use datafusion_common::TableReference;
use datafusion_common::{
    field_not_found, internal_err, plan_datafusion_err, DFSchemaRef, Diagnostic,
    SchemaError,
};
use datafusion_common::{not_impl_err, plan_err, DFSchema, DataFusionError, Result};
use datafusion_expr::logical_plan::{LogicalPlan, LogicalPlanBuilder};
use datafusion_expr::utils::find_column_exprs;
use datafusion_expr::{col, Expr};
use sqlparser::ast::{ArrayElemTypeDef, ExactNumberInfo, TimezoneInfo};
use sqlparser::ast::{ColumnDef as SQLColumnDef, ColumnOption};
use sqlparser::ast::{DataType as SQLDataType, Ident, ObjectName, TableAlias};

use crate::utils::make_decimal_type;
pub use datafusion_expr::planner::ContextProvider;

/// SQL parser options
#[derive(Debug, Clone, Copy)]
pub struct ParserOptions {
    /// Whether to parse float as decimal.
    pub parse_float_as_decimal: bool,
    /// Whether to normalize identifiers.
    pub enable_ident_normalization: bool,
    /// Whether to support varchar with length.
    pub support_varchar_with_length: bool,
    /// Whether to normalize options value.
    pub enable_options_value_normalization: bool,
    /// Whether to collect spans
    pub collect_spans: bool,
    /// Whether string types (VARCHAR, CHAR, Text, and String) are mapped to `Utf8View` during SQL planning.
    pub map_string_types_to_utf8view: bool,
    /// Default null ordering for sorting expressions.
    pub default_null_ordering: NullOrdering,
}

impl ParserOptions {
    /// Creates a new `ParserOptions` instance with default values.
    ///
    /// # Examples
    ///
    /// ```
    /// use datafusion_sql::planner::ParserOptions;
    /// let opts = ParserOptions::new();
    /// assert_eq!(opts.parse_float_as_decimal, false);
    /// assert_eq!(opts.enable_ident_normalization, true);
    /// ```
    pub fn new() -> Self {
        Self {
            parse_float_as_decimal: false,
            enable_ident_normalization: true,
            support_varchar_with_length: true,
            map_string_types_to_utf8view: true,
            enable_options_value_normalization: false,
            collect_spans: false,
            // By default, `nulls_max` is used to follow Postgres's behavior.
            // postgres rule: https://www.postgresql.org/docs/current/queries-order.html
            default_null_ordering: NullOrdering::NullsMax,
        }
    }

    /// Sets the `parse_float_as_decimal` option.
    ///
    /// # Examples
    ///
    /// ```
    /// use datafusion_sql::planner::ParserOptions;
    /// let opts = ParserOptions::new().with_parse_float_as_decimal(true);
    /// assert_eq!(opts.parse_float_as_decimal, true);
    /// ```
    pub fn with_parse_float_as_decimal(mut self, value: bool) -> Self {
        self.parse_float_as_decimal = value;
        self
    }

    /// Sets the `enable_ident_normalization` option.
    ///
    /// # Examples
    ///
    /// ```
    /// use datafusion_sql::planner::ParserOptions;
    /// let opts = ParserOptions::new().with_enable_ident_normalization(false);
    /// assert_eq!(opts.enable_ident_normalization, false);
    /// ```
    pub fn with_enable_ident_normalization(mut self, value: bool) -> Self {
        self.enable_ident_normalization = value;
        self
    }

    /// Sets the `support_varchar_with_length` option.
    pub fn with_support_varchar_with_length(mut self, value: bool) -> Self {
        self.support_varchar_with_length = value;
        self
    }

    /// Sets the `map_string_types_to_utf8view` option.
    pub fn with_map_string_types_to_utf8view(mut self, value: bool) -> Self {
        self.map_string_types_to_utf8view = value;
        self
    }

    /// Sets the `enable_options_value_normalization` option.
    pub fn with_enable_options_value_normalization(mut self, value: bool) -> Self {
        self.enable_options_value_normalization = value;
        self
    }

    /// Sets the `collect_spans` option.
    pub fn with_collect_spans(mut self, value: bool) -> Self {
        self.collect_spans = value;
        self
    }

    /// Sets the `default_null_ordering` option.
    pub fn with_default_null_ordering(mut self, value: NullOrdering) -> Self {
        self.default_null_ordering = value;
        self
    }
}

impl Default for ParserOptions {
    fn default() -> Self {
        Self::new()
    }
}

impl From<&SqlParserOptions> for ParserOptions {
    fn from(options: &SqlParserOptions) -> Self {
        Self {
            parse_float_as_decimal: options.parse_float_as_decimal,
            enable_ident_normalization: options.enable_ident_normalization,
            support_varchar_with_length: options.support_varchar_with_length,
            map_string_types_to_utf8view: options.map_string_types_to_utf8view,
            enable_options_value_normalization: options
                .enable_options_value_normalization,
            collect_spans: options.collect_spans,
            default_null_ordering: options.default_null_ordering.as_str().into(),
        }
    }
}

/// Represents the null ordering for sorting expressions.
#[derive(Debug, Clone, Copy)]
pub enum NullOrdering {
    /// Nulls appear last in ascending order.
    NullsMax,
    /// Nulls appear first in descending order.
    NullsMin,
    /// Nulls appear first.
    NullsFirst,
    /// Nulls appear last.
    NullsLast,
}

impl NullOrdering {
    /// Evaluates the null ordering based on the given ascending flag.
    ///
    /// # Returns
    /// * `true` if nulls should appear first.
    /// * `false` if nulls should appear last.
    pub fn nulls_first(&self, asc: bool) -> bool {
        match self {
            Self::NullsMax => !asc,
            Self::NullsMin => asc,
            Self::NullsFirst => true,
            Self::NullsLast => false,
        }
    }
}

impl FromStr for NullOrdering {
    type Err = DataFusionError;

    fn from_str(s: &str) -> Result<Self> {
        match s {
            "nulls_max" => Ok(Self::NullsMax),
            "nulls_min" => Ok(Self::NullsMin),
            "nulls_first" => Ok(Self::NullsFirst),
            "nulls_last" => Ok(Self::NullsLast),
            _ => plan_err!("Unknown null ordering: Expected one of 'nulls_first', 'nulls_last', 'nulls_min' or 'nulls_max'. Got {s}"),
        }
    }
}

impl From<&str> for NullOrdering {
    fn from(s: &str) -> Self {
        Self::from_str(s).unwrap_or(Self::NullsMax)
    }
}

/// Ident Normalizer
#[derive(Debug)]
pub struct IdentNormalizer {
    normalize: bool,
}

impl Default for IdentNormalizer {
    fn default() -> Self {
        Self { normalize: true }
    }
}

impl IdentNormalizer {
    pub fn new(normalize: bool) -> Self {
        Self { normalize }
    }

    pub fn normalize(&self, ident: Ident) -> String {
        if self.normalize {
            crate::utils::normalize_ident(ident)
        } else {
            ident.value
        }
    }
}

/// Struct to store the states used by the Planner. The Planner will leverage the states
/// to resolve CTEs, Views, subqueries and PREPARE statements. The states include
/// Common Table Expression (CTE) provided with WITH clause and
/// Parameter Data Types provided with PREPARE statement and the query schema of the
/// outer query plan.
///
/// # Cloning
///
/// Only the `ctes` are truly cloned when the `PlannerContext` is cloned.
/// This helps resolve scoping issues of CTEs.
/// By using cloning, a subquery can inherit CTEs from the outer query
/// and can also define its own private CTEs without affecting the outer query.
///
#[derive(Debug, Clone)]
pub struct PlannerContext {
    /// Data types for numbered parameters ($1, $2, etc), if supplied
    /// in `PREPARE` statement
    prepare_param_data_types: Arc<Vec<DataType>>,
    /// Map of CTE name to logical plan of the WITH clause.
    /// Use `Arc<LogicalPlan>` to allow cheap cloning
    ctes: HashMap<String, Arc<LogicalPlan>>,
    /// The query schema of the outer query plan, used to resolve the columns in subquery
    outer_query_schema: Option<DFSchemaRef>,
    /// The joined schemas of all FROM clauses planned so far. When planning LATERAL
    /// FROM clauses, this should become a suffix of the `outer_query_schema`.
    outer_from_schema: Option<DFSchemaRef>,
    /// The query schema defined by the table
    create_table_schema: Option<DFSchemaRef>,
}

impl Default for PlannerContext {
    fn default() -> Self {
        Self::new()
    }
}

impl PlannerContext {
    /// Create an empty PlannerContext
    pub fn new() -> Self {
        Self {
            prepare_param_data_types: Arc::new(vec![]),
            ctes: HashMap::new(),
            outer_query_schema: None,
            outer_from_schema: None,
            create_table_schema: None,
        }
    }

    /// Update the PlannerContext with provided prepare_param_data_types
    pub fn with_prepare_param_data_types(
        mut self,
        prepare_param_data_types: Vec<DataType>,
    ) -> Self {
        self.prepare_param_data_types = prepare_param_data_types.into();
        self
    }

    // Return a reference to the outer query's schema
    pub fn outer_query_schema(&self) -> Option<&DFSchema> {
        self.outer_query_schema.as_ref().map(|s| s.as_ref())
    }

    /// Sets the outer query schema, returning the existing one, if
    /// any
    pub fn set_outer_query_schema(
        &mut self,
        mut schema: Option<DFSchemaRef>,
    ) -> Option<DFSchemaRef> {
        std::mem::swap(&mut self.outer_query_schema, &mut schema);
        schema
    }

    pub fn set_table_schema(
        &mut self,
        mut schema: Option<DFSchemaRef>,
    ) -> Option<DFSchemaRef> {
        std::mem::swap(&mut self.create_table_schema, &mut schema);
        schema
    }

    pub fn table_schema(&self) -> Option<DFSchemaRef> {
        self.create_table_schema.clone()
    }

    // Return a clone of the outer FROM schema
    pub fn outer_from_schema(&self) -> Option<Arc<DFSchema>> {
        self.outer_from_schema.clone()
    }

    /// Sets the outer FROM schema, returning the existing one, if any
    pub fn set_outer_from_schema(
        &mut self,
        mut schema: Option<DFSchemaRef>,
    ) -> Option<DFSchemaRef> {
        std::mem::swap(&mut self.outer_from_schema, &mut schema);
        schema
    }

    /// Extends the FROM schema, returning the existing one, if any
    pub fn extend_outer_from_schema(&mut self, schema: &DFSchemaRef) -> Result<()> {
        match self.outer_from_schema.as_mut() {
            Some(from_schema) => Arc::make_mut(from_schema).merge(schema),
            None => self.outer_from_schema = Some(Arc::clone(schema)),
        };
        Ok(())
    }

    /// Return the types of parameters (`$1`, `$2`, etc) if known
    pub fn prepare_param_data_types(&self) -> &[DataType] {
        &self.prepare_param_data_types
    }

    /// Returns true if there is a Common Table Expression (CTE) /
    /// Subquery for the specified name
    pub fn contains_cte(&self, cte_name: &str) -> bool {
        self.ctes.contains_key(cte_name)
    }

    /// Inserts a LogicalPlan for the Common Table Expression (CTE) /
    /// Subquery for the specified name
    pub fn insert_cte(&mut self, cte_name: impl Into<String>, plan: LogicalPlan) {
        let cte_name = cte_name.into();
        self.ctes.insert(cte_name, Arc::new(plan));
    }

    /// Return a plan for the Common Table Expression (CTE) / Subquery for the
    /// specified name
    pub fn get_cte(&self, cte_name: &str) -> Option<&LogicalPlan> {
        self.ctes.get(cte_name).map(|cte| cte.as_ref())
    }

    /// Remove the plan of CTE / Subquery for the specified name
    pub(super) fn remove_cte(&mut self, cte_name: &str) {
        self.ctes.remove(cte_name);
    }
}

/// SQL query planner and binder
///
/// This struct is used to convert a SQL AST into a [`LogicalPlan`].
///
/// You can control the behavior of the planner by providing [`ParserOptions`].
///
/// It performs the following tasks:
///
/// 1. Name and type resolution (called "binding" in other systems). This
///    phase looks up table and column names using the [`ContextProvider`].
/// 2. Mechanical translation of the AST into a [`LogicalPlan`].
///
/// It does not perform type coercion, or perform optimization, which are done
/// by subsequent passes.
///
/// Key interfaces are:
/// * [`Self::sql_statement_to_plan`]: Convert a statement
///   (e.g. `SELECT ...`) into a [`LogicalPlan`]
/// * [`Self::sql_to_expr`]: Convert an expression (e.g. `1 + 2`) into an [`Expr`]
pub struct SqlToRel<'a, S: ContextProvider> {
    pub(crate) context_provider: &'a S,
    pub(crate) options: ParserOptions,
    pub(crate) ident_normalizer: IdentNormalizer,
}

impl<'a, S: ContextProvider> SqlToRel<'a, S> {
    /// Create a new query planner.
    ///
    /// The query planner derives the parser options from the context provider.
    pub fn new(context_provider: &'a S) -> Self {
        let parser_options = ParserOptions::from(&context_provider.options().sql_parser);
        Self::new_with_options(context_provider, parser_options)
    }

    /// Create a new query planner with the given parser options.
    ///
    /// The query planner ignores the parser options from the context provider
    /// and uses the given parser options instead.
    pub fn new_with_options(context_provider: &'a S, options: ParserOptions) -> Self {
        let ident_normalize = options.enable_ident_normalization;

        SqlToRel {
            context_provider,
            options,
            ident_normalizer: IdentNormalizer::new(ident_normalize),
        }
    }

    pub fn build_schema(&self, columns: Vec<SQLColumnDef>) -> Result<Schema> {
        let mut fields = Vec::with_capacity(columns.len());

        for column in columns {
            let data_type = self.convert_data_type(&column.data_type)?;
            let not_nullable = column
                .options
                .iter()
                .any(|x| x.option == ColumnOption::NotNull);
            fields.push(Field::new(
                self.ident_normalizer.normalize(column.name),
                data_type,
                !not_nullable,
            ));
        }

        Ok(Schema::new(fields))
    }

    /// Returns a vector of (column_name, default_expr) pairs
    pub(super) fn build_column_defaults(
        &self,
        columns: &Vec<SQLColumnDef>,
        planner_context: &mut PlannerContext,
    ) -> Result<Vec<(String, Expr)>> {
        let mut column_defaults = vec![];
        // Default expressions are restricted, column references are not allowed
        let empty_schema = DFSchema::empty();
        let error_desc = |e: DataFusionError| match e {
            DataFusionError::SchemaError(ref err, _)
                if matches!(**err, SchemaError::FieldNotFound { .. }) =>
            {
                plan_datafusion_err!(
                    "Column reference is not allowed in the DEFAULT expression : {}",
                    e
                )
            }
            _ => e,
        };

        for column in columns {
            if let Some(default_sql_expr) =
                column.options.iter().find_map(|o| match &o.option {
                    ColumnOption::Default(expr) => Some(expr),
                    _ => None,
                })
            {
                let default_expr = self
                    .sql_to_expr(default_sql_expr.clone(), &empty_schema, planner_context)
                    .map_err(error_desc)?;
                column_defaults.push((
                    self.ident_normalizer.normalize(column.name.clone()),
                    default_expr,
                ));
            }
        }
        Ok(column_defaults)
    }

    /// Apply the given TableAlias to the input plan
    pub(crate) fn apply_table_alias(
        &self,
        plan: LogicalPlan,
        alias: TableAlias,
    ) -> Result<LogicalPlan> {
        let idents = alias.columns.into_iter().map(|c| c.name).collect();
        let plan = self.apply_expr_alias(plan, idents)?;

        LogicalPlanBuilder::from(plan)
            .alias(TableReference::bare(
                self.ident_normalizer.normalize(alias.name),
            ))?
            .build()
    }

    pub(crate) fn apply_expr_alias(
        &self,
        plan: LogicalPlan,
        idents: Vec<Ident>,
    ) -> Result<LogicalPlan> {
        if idents.is_empty() {
            Ok(plan)
        } else if idents.len() != plan.schema().fields().len() {
            plan_err!(
                "Source table contains {} columns but only {} \
                names given as column alias",
                plan.schema().fields().len(),
                idents.len()
            )
        } else {
            let fields = plan.schema().fields().clone();
            LogicalPlanBuilder::from(plan)
                .project(fields.iter().zip(idents.into_iter()).map(|(field, ident)| {
                    col(field.name()).alias(self.ident_normalizer.normalize(ident))
                }))?
                .build()
        }
    }

    /// Validate the schema provides all of the columns referenced in the expressions.
    pub(crate) fn validate_schema_satisfies_exprs(
        &self,
        schema: &DFSchema,
        exprs: &[Expr],
    ) -> Result<()> {
        find_column_exprs(exprs)
            .iter()
            .try_for_each(|col| match col {
                Expr::Column(col) => match &col.relation {
                    Some(r) => schema.field_with_qualified_name(r, &col.name).map(|_| ()),
                    None => {
                        if !schema.fields_with_unqualified_name(&col.name).is_empty() {
                            Ok(())
                        } else {
                            Err(field_not_found(
                                col.relation.clone(),
                                col.name.as_str(),
                                schema,
                            ))
                        }
                    }
                }
                .map_err(|err: DataFusionError| match &err {
                    DataFusionError::SchemaError(inner, _)
                        if matches!(
                            inner.as_ref(),
                            SchemaError::FieldNotFound { .. }
                        ) =>
                    {
                        let SchemaError::FieldNotFound {
                            field,
                            valid_fields,
                        } = inner.as_ref()
                        else {
                            unreachable!()
                        };
                        let mut diagnostic = if let Some(relation) = &col.relation {
                            Diagnostic::new_error(
                                format!(
                                    "column '{}' not found in '{}'",
                                    &col.name, relation
                                ),
                                col.spans().first(),
                            )
                        } else {
                            Diagnostic::new_error(
                                format!("column '{}' not found", &col.name),
                                col.spans().first(),
                            )
                        };
                        add_possible_columns_to_diag(
                            &mut diagnostic,
                            field,
                            valid_fields,
                        );
                        err.with_diagnostic(diagnostic)
                    }
                    _ => err,
                }),
                _ => internal_err!("Not a column"),
            })
    }

    pub(crate) fn convert_data_type(&self, sql_type: &SQLDataType) -> Result<DataType> {
        // First check if any of the registered type_planner can handle this type
        if let Some(type_planner) = self.context_provider.get_type_planner() {
            if let Some(data_type) = type_planner.plan_type(sql_type)? {
                return Ok(data_type);
            }
        }

        // If no type_planner can handle this type, use the default conversion
        match sql_type {
            SQLDataType::Array(ArrayElemTypeDef::AngleBracket(inner_sql_type)) => {
                // Arrays may be multi-dimensional.
                let inner_data_type = self.convert_data_type(inner_sql_type)?;
                Ok(DataType::new_list(inner_data_type, true))
            }
            SQLDataType::Array(ArrayElemTypeDef::SquareBracket(
                inner_sql_type,
                maybe_array_size,
            )) => {
                let inner_data_type = self.convert_data_type(inner_sql_type)?;
                if let Some(array_size) = maybe_array_size {
                    Ok(DataType::new_fixed_size_list(
                        inner_data_type,
                        *array_size as i32,
                        true,
                    ))
                } else {
                    Ok(DataType::new_list(inner_data_type, true))
                }
            }
            SQLDataType::Array(ArrayElemTypeDef::None) => {
                not_impl_err!("Arrays with unspecified type is not supported")
            }
            other => self.convert_simple_data_type(other),
        }
    }

    fn convert_simple_data_type(&self, sql_type: &SQLDataType) -> Result<DataType> {
        match sql_type {
            SQLDataType::Boolean | SQLDataType::Bool => Ok(DataType::Boolean),
            SQLDataType::TinyInt(_) => Ok(DataType::Int8),
            SQLDataType::SmallInt(_) | SQLDataType::Int2(_) => Ok(DataType::Int16),
            SQLDataType::Int(_) | SQLDataType::Integer(_) | SQLDataType::Int4(_) => {
                Ok(DataType::Int32)
            }
            SQLDataType::BigInt(_) | SQLDataType::Int8(_) => Ok(DataType::Int64),
            SQLDataType::TinyIntUnsigned(_) => Ok(DataType::UInt8),
            SQLDataType::SmallIntUnsigned(_) | SQLDataType::Int2Unsigned(_) => {
                Ok(DataType::UInt16)
            }
            SQLDataType::IntUnsigned(_)
            | SQLDataType::IntegerUnsigned(_)
            | SQLDataType::Int4Unsigned(_) => Ok(DataType::UInt32),
            SQLDataType::Varchar(length) => {
                match (length, self.options.support_varchar_with_length) {
                    (Some(_), false) => plan_err!(
                        "does not support Varchar with length, \
                    please set `support_varchar_with_length` to be true"
                    ),
                    _ => {
                        if self.options.map_string_types_to_utf8view {
                            Ok(DataType::Utf8View)
                        } else {
                            Ok(DataType::Utf8)
                        }
                    }
                }
            }
            SQLDataType::BigIntUnsigned(_) | SQLDataType::Int8Unsigned(_) => {
                Ok(DataType::UInt64)
            }
            SQLDataType::Float(_) => Ok(DataType::Float32),
            SQLDataType::Real | SQLDataType::Float4 => Ok(DataType::Float32),
            SQLDataType::Double(ExactNumberInfo::None)
            | SQLDataType::DoublePrecision
            | SQLDataType::Float8 => Ok(DataType::Float64),
            SQLDataType::Double(
                ExactNumberInfo::Precision(_) | ExactNumberInfo::PrecisionAndScale(_, _),
            ) => {
                not_impl_err!(
                    "Unsupported SQL type (precision/scale not supported) {sql_type}"
                )
            }
            SQLDataType::Char(_) | SQLDataType::Text | SQLDataType::String(_) => {
                if self.options.map_string_types_to_utf8view {
                    Ok(DataType::Utf8View)
                } else {
                    Ok(DataType::Utf8)
                }
            }
            SQLDataType::Timestamp(precision, tz_info)
                if precision.is_none() || [0, 3, 6, 9].contains(&precision.unwrap()) =>
            {
                let tz = if matches!(tz_info, TimezoneInfo::Tz)
                    || matches!(tz_info, TimezoneInfo::WithTimeZone)
                {
                    // Timestamp With Time Zone
                    // INPUT : [SQLDataType]   TimestampTz + [Config] Time Zone
                    // OUTPUT: [ArrowDataType] Timestamp<TimeUnit, Some(Time Zone)>
                    Some(self.context_provider.options().execution.time_zone.clone())
                } else {
                    // Timestamp Without Time zone
                    None
                };
                let precision = match precision {
                    Some(0) => TimeUnit::Second,
                    Some(3) => TimeUnit::Millisecond,
                    Some(6) => TimeUnit::Microsecond,
                    None | Some(9) => TimeUnit::Nanosecond,
                    _ => unreachable!(),
                };
                Ok(DataType::Timestamp(precision, tz.map(Into::into)))
            }
            SQLDataType::Date => Ok(DataType::Date32),
            SQLDataType::Time(None, tz_info) => {
                if matches!(tz_info, TimezoneInfo::None)
                    || matches!(tz_info, TimezoneInfo::WithoutTimeZone)
                {
                    Ok(DataType::Time64(TimeUnit::Nanosecond))
                } else {
                    // We don't support TIMETZ and TIME WITH TIME ZONE for now
                    not_impl_err!("Unsupported SQL type {sql_type}")
                }
            }
            SQLDataType::Numeric(exact_number_info)
            | SQLDataType::Decimal(exact_number_info) => {
                let (precision, scale) = match *exact_number_info {
                    ExactNumberInfo::None => (None, None),
                    ExactNumberInfo::Precision(precision) => (Some(precision), None),
                    ExactNumberInfo::PrecisionAndScale(precision, scale) => {
                        (Some(precision), Some(scale))
                    }
                };
                make_decimal_type(precision, scale.map(|s| s as u64))
            }
            SQLDataType::Bytea => Ok(DataType::Binary),
            SQLDataType::Interval { fields, precision } => {
                if fields.is_some() || precision.is_some() {
                    return not_impl_err!("Unsupported SQL type {sql_type}");
                }
                Ok(DataType::Interval(IntervalUnit::MonthDayNano))
            }
            SQLDataType::Struct(fields, _) => {
                let fields = fields
                    .iter()
                    .enumerate()
                    .map(|(idx, field)| {
                        let data_type = self.convert_data_type(&field.field_type)?;
                        let field_name = match &field.field_name {
                            Some(ident) => ident.clone(),
                            None => Ident::new(format!("c{idx}")),
                        };
                        Ok(Arc::new(Field::new(
                            self.ident_normalizer.normalize(field_name),
                            data_type,
                            true,
                        )))
                    })
                    .collect::<Result<Vec<_>>>()?;
                Ok(DataType::Struct(Fields::from(fields)))
            }
            SQLDataType::Nvarchar(_)
            | SQLDataType::JSON
            | SQLDataType::Uuid
            | SQLDataType::Binary(_)
            | SQLDataType::Varbinary(_)
            | SQLDataType::Blob(_)
            | SQLDataType::Datetime(_)
            | SQLDataType::Regclass
            | SQLDataType::Custom(_, _)
            | SQLDataType::Array(_)
            | SQLDataType::Enum(_, _)
            | SQLDataType::Set(_)
            | SQLDataType::MediumInt(_)
            | SQLDataType::MediumIntUnsigned(_)
            | SQLDataType::Character(_)
            | SQLDataType::CharacterVarying(_)
            | SQLDataType::CharVarying(_)
            | SQLDataType::CharacterLargeObject(_)
            | SQLDataType::CharLargeObject(_)
            | SQLDataType::Timestamp(_, _)
            | SQLDataType::Time(Some(_), _)
            | SQLDataType::Dec(_)
            | SQLDataType::BigNumeric(_)
            | SQLDataType::BigDecimal(_)
            | SQLDataType::Clob(_)
            | SQLDataType::Bytes(_)
            | SQLDataType::Int64
            | SQLDataType::Float64
            | SQLDataType::JSONB
            | SQLDataType::Unspecified
            | SQLDataType::Int16
            | SQLDataType::Int32
            | SQLDataType::Int128
            | SQLDataType::Int256
            | SQLDataType::UInt8
            | SQLDataType::UInt16
            | SQLDataType::UInt32
            | SQLDataType::UInt64
            | SQLDataType::UInt128
            | SQLDataType::UInt256
            | SQLDataType::Float32
            | SQLDataType::Date32
            | SQLDataType::Datetime64(_, _)
            | SQLDataType::FixedString(_)
            | SQLDataType::Map(_, _)
            | SQLDataType::Tuple(_)
            | SQLDataType::Nested(_)
            | SQLDataType::Union(_)
            | SQLDataType::Nullable(_)
            | SQLDataType::LowCardinality(_)
            | SQLDataType::Trigger
            | SQLDataType::TinyBlob
            | SQLDataType::MediumBlob
            | SQLDataType::LongBlob
            | SQLDataType::TinyText
            | SQLDataType::MediumText
            | SQLDataType::LongText
            | SQLDataType::Bit(_)
            | SQLDataType::BitVarying(_)
            | SQLDataType::Signed
            | SQLDataType::SignedInteger
            | SQLDataType::Unsigned
            | SQLDataType::UnsignedInteger
            | SQLDataType::AnyType
            | SQLDataType::Table(_)
            | SQLDataType::VarBit(_)
            | SQLDataType::UTinyInt
            | SQLDataType::USmallInt
            | SQLDataType::HugeInt
            | SQLDataType::UHugeInt
            | SQLDataType::UBigInt
            | SQLDataType::TimestampNtz
            | SQLDataType::NamedTable { .. }
            | SQLDataType::TsVector
            | SQLDataType::TsQuery
<<<<<<< HEAD
            | SQLDataType::GeometricType(_) => {
=======
            | SQLDataType::GeometricType(_)
            | SQLDataType::DecimalUnsigned(_) // deprecated mysql type
            | SQLDataType::FloatUnsigned(_) // deprecated mysql type
            | SQLDataType::RealUnsigned // deprecated mysql type
            | SQLDataType::DecUnsigned(_) // deprecated mysql type
            | SQLDataType::DoubleUnsigned(_) // deprecated mysql type
            | SQLDataType::DoublePrecisionUnsigned // deprecated mysql type
            => {
>>>>>>> d1279731
                not_impl_err!("Unsupported SQL type {sql_type}")
            }
        }
    }

    pub(crate) fn object_name_to_table_reference(
        &self,
        object_name: ObjectName,
    ) -> Result<TableReference> {
        object_name_to_table_reference(
            object_name,
            self.options.enable_ident_normalization,
        )
    }
}

/// Create a [`TableReference`] after normalizing the specified ObjectName
///
/// Examples
/// ```text
/// ['foo']          -> Bare { table: "foo" }
/// ['"foo.bar"]]    -> Bare { table: "foo.bar" }
/// ['foo', 'Bar']   -> Partial { schema: "foo", table: "bar" } <-- note lower case "bar"
/// ['foo', 'bar']   -> Partial { schema: "foo", table: "bar" }
/// ['foo', '"Bar"'] -> Partial { schema: "foo", table: "Bar" }
/// ```
pub fn object_name_to_table_reference(
    object_name: ObjectName,
    enable_normalization: bool,
) -> Result<TableReference> {
    // Use destructure to make it clear no fields on ObjectName are ignored
    let ObjectName(object_name_parts) = object_name;
    let idents = object_name_parts
        .into_iter()
        .map(|object_name_part| {
            object_name_part.as_ident().cloned().ok_or_else(|| {
                plan_datafusion_err!(
                    "Expected identifier, but found: {:?}",
                    object_name_part
                )
            })
        })
        .collect::<Result<Vec<_>>>()?;
    idents_to_table_reference(idents, enable_normalization)
}

struct IdentTaker {
    normalizer: IdentNormalizer,
    idents: Vec<Ident>,
}

/// Take the next identifier from the back of idents, panic'ing if
/// there are none left
impl IdentTaker {
    fn new(idents: Vec<Ident>, enable_normalization: bool) -> Self {
        Self {
            normalizer: IdentNormalizer::new(enable_normalization),
            idents,
        }
    }

    fn take(&mut self) -> String {
        let ident = self.idents.pop().expect("no more identifiers");
        self.normalizer.normalize(ident)
    }

    /// Returns the number of remaining identifiers
    fn len(&self) -> usize {
        self.idents.len()
    }
}

// impl Display for a nicer error message
impl std::fmt::Display for IdentTaker {
    fn fmt(&self, f: &mut std::fmt::Formatter<'_>) -> std::fmt::Result {
        let mut first = true;
        for ident in self.idents.iter() {
            if !first {
                write!(f, ".")?;
            }
            write!(f, "{ident}")?;
            first = false;
        }

        Ok(())
    }
}

/// Create a [`TableReference`] after normalizing the specified identifier
pub(crate) fn idents_to_table_reference(
    idents: Vec<Ident>,
    enable_normalization: bool,
) -> Result<TableReference> {
    let mut taker = IdentTaker::new(idents, enable_normalization);

    match taker.len() {
        1 => {
            let table = taker.take();
            Ok(TableReference::bare(table))
        }
        2 => {
            let table = taker.take();
            let schema = taker.take();
            Ok(TableReference::partial(schema, table))
        }
        3 => {
            let table = taker.take();
            let schema = taker.take();
            let catalog = taker.take();
            Ok(TableReference::full(catalog, schema, table))
        }
        _ => plan_err!(
            "Unsupported compound identifier '{}'. Expected 1, 2 or 3 parts, got {}",
            taker,
            taker.len()
        ),
    }
}

/// Construct a WHERE qualifier suitable for e.g. information_schema filtering
/// from the provided object identifiers (catalog, schema and table names).
pub fn object_name_to_qualifier(
    sql_table_name: &ObjectName,
    enable_normalization: bool,
) -> Result<String> {
    let columns = vec!["table_name", "table_schema", "table_catalog"].into_iter();
    let normalizer = IdentNormalizer::new(enable_normalization);
    sql_table_name
        .0
        .iter()
        .rev()
        .zip(columns)
        .map(|(object_name_part, column_name)| {
            object_name_part
                .as_ident()
                .map(|ident| {
                    format!(
                        r#"{} = '{}'"#,
                        column_name,
                        normalizer.normalize(ident.clone())
                    )
                })
                .ok_or_else(|| {
                    plan_datafusion_err!(
                        "Expected identifier, but found: {:?}",
                        object_name_part
                    )
                })
        })
        .collect::<Result<Vec<_>>>()
        .map(|parts| parts.join(" AND "))
}<|MERGE_RESOLUTION|>--- conflicted
+++ resolved
@@ -823,9 +823,6 @@
             | SQLDataType::NamedTable { .. }
             | SQLDataType::TsVector
             | SQLDataType::TsQuery
-<<<<<<< HEAD
-            | SQLDataType::GeometricType(_) => {
-=======
             | SQLDataType::GeometricType(_)
             | SQLDataType::DecimalUnsigned(_) // deprecated mysql type
             | SQLDataType::FloatUnsigned(_) // deprecated mysql type
@@ -834,7 +831,6 @@
             | SQLDataType::DoubleUnsigned(_) // deprecated mysql type
             | SQLDataType::DoublePrecisionUnsigned // deprecated mysql type
             => {
->>>>>>> d1279731
                 not_impl_err!("Unsupported SQL type {sql_type}")
             }
         }
