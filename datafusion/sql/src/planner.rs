// Licensed to the Apache Software Foundation (ASF) under one
// or more contributor license agreements.  See the NOTICE file
// distributed with this work for additional information
// regarding copyright ownership.  The ASF licenses this file
// to you under the Apache License, Version 2.0 (the
// "License"); you may not use this file except in compliance
// with the License.  You may obtain a copy of the License at
//
//   http://www.apache.org/licenses/LICENSE-2.0
//
// Unless required by applicable law or agreed to in writing,
// software distributed under the License is distributed on an
// "AS IS" BASIS, WITHOUT WARRANTIES OR CONDITIONS OF ANY
// KIND, either express or implied.  See the License for the
// specific language governing permissions and limitations
// under the License.

//! SQL Query Planner (produces logical plan from SQL AST)

use crate::parser::{CreateExternalTable, DescribeTable, Statement as DFStatement};
use arrow::datatypes::*;
use datafusion_common::parsers::parse_interval;
use datafusion_common::{context, ToDFSchema};
use datafusion_expr::expr_rewriter::normalize_col;
use datafusion_expr::expr_rewriter::normalize_col_with_schemas;
use datafusion_expr::logical_plan::{
    Analyze, CreateCatalog, CreateCatalogSchema,
    CreateExternalTable as PlanCreateExternalTable, CreateMemoryTable, CreateView,
    DropTable, DropView, Explain, JoinType, LogicalPlan, LogicalPlanBuilder,
    Partitioning, PlanType, SetVariable, ToStringifiedPlan,
};
use datafusion_expr::utils::{
    can_hash, expand_qualified_wildcard, expand_wildcard, expr_as_column_expr,
    find_aggregate_exprs, find_column_exprs, find_window_exprs, COUNT_STAR_EXPANSION,
};
use datafusion_expr::{
    and, col, lit, AggregateFunction, AggregateUDF, Expr, ExprSchemable, GetIndexedField,
    Operator, ScalarUDF, WindowFrame, WindowFrameUnits,
};
use datafusion_expr::{
    window_function::WindowFunction, BuiltinScalarFunction, TableSource,
};
use std::collections::{HashMap, HashSet};
use std::str::FromStr;
use std::sync::Arc;
use std::{convert::TryInto, vec};

use crate::utils::{make_decimal_type, normalize_ident, resolve_columns};
use datafusion_common::TableReference;
use datafusion_common::{
    field_not_found, Column, DFSchema, DFSchemaRef, DataFusionError, Result, ScalarValue,
};
use datafusion_expr::expr::{Between, BinaryExpr, Case, Cast, GroupingSet, Like};
use datafusion_expr::logical_plan::builder::project_with_alias;
use datafusion_expr::logical_plan::{Filter, Subquery};
use datafusion_expr::utils::check_all_column_from_schema;
use datafusion_expr::Expr::Alias;

use sqlparser::ast::TimezoneInfo;
use sqlparser::ast::{
    BinaryOperator, DataType as SQLDataType, DateTimeField, Expr as SQLExpr, FunctionArg,
    FunctionArgExpr, Ident, Join, JoinConstraint, JoinOperator, ObjectName,
    Offset as SQLOffset, Query, Select, SelectItem, SetExpr, SetOperator,
    ShowCreateObject, ShowStatementFilter, TableAlias, TableFactor, TableWithJoins,
    TrimWhereField, UnaryOperator, Value, Values as SQLValues,
};
use sqlparser::ast::{ColumnDef as SQLColumnDef, ColumnOption};
use sqlparser::ast::{ObjectType, OrderByExpr, Statement};
use sqlparser::parser::ParserError::ParserError;

use sqlparser::ast::ExactNumberInfo;

use super::{
    parser::DFParser,
    utils::{
        check_columns_satisfy_exprs, extract_aliases, rebase_expr,
        resolve_aliases_to_exprs, resolve_positions_to_exprs,
    },
};

/// The ContextProvider trait allows the query planner to obtain meta-data about tables and
/// functions referenced in SQL statements
pub trait ContextProvider {
    /// Getter for a datasource
    fn get_table_provider(&self, name: TableReference) -> Result<Arc<dyn TableSource>>;
    /// Getter for a UDF description
    fn get_function_meta(&self, name: &str) -> Option<Arc<ScalarUDF>>;
    /// Getter for a UDAF description
    fn get_aggregate_meta(&self, name: &str) -> Option<Arc<AggregateUDF>>;
    /// Getter for system/user-defined variable type
    fn get_variable_type(&self, variable_names: &[String]) -> Option<DataType>;
    /// Getter for config_options
    fn get_config_option(&self, variable: &str) -> Option<ScalarValue>;
}

/// SQL parser options
#[derive(Debug, Default)]
pub struct ParserOptions {
    parse_float_as_decimal: bool,
}

/// SQL query planner
pub struct SqlToRel<'a, S: ContextProvider> {
    schema_provider: &'a S,
    options: ParserOptions,
}

fn plan_key(key: SQLExpr) -> Result<ScalarValue> {
    let scalar = match key {
        SQLExpr::Value(Value::Number(s, _)) => ScalarValue::Int64(Some(
            s.parse()
                .map_err(|_| ParserError(format!("Cannot parse {} as i64.", s)))?,
        )),
        SQLExpr::Value(Value::SingleQuotedString(s) | Value::DoubleQuotedString(s)) => {
            ScalarValue::Utf8(Some(s))
        }
        _ => {
            return Err(DataFusionError::SQL(ParserError(format!(
                "Unsuported index key expression: {:?}",
                key
            ))));
        }
    };

    Ok(scalar)
}

fn plan_indexed(expr: Expr, mut keys: Vec<SQLExpr>) -> Result<Expr> {
    let key = keys.pop().ok_or_else(|| {
        ParserError("Internal error: Missing index key expression".to_string())
    })?;

    let expr = if !keys.is_empty() {
        plan_indexed(expr, keys)?
    } else {
        expr
    };

    Ok(Expr::GetIndexedField(GetIndexedField::new(
        Box::new(expr),
        plan_key(key)?,
    )))
}

impl<'a, S: ContextProvider> SqlToRel<'a, S> {
    /// Create a new query planner
    pub fn new(schema_provider: &'a S) -> Self {
        Self::new_with_options(schema_provider, ParserOptions::default())
    }

    /// Create a new query planner
    pub fn new_with_options(schema_provider: &'a S, options: ParserOptions) -> Self {
        SqlToRel {
            schema_provider,
            options,
        }
    }

    /// Generate a logical plan from an DataFusion SQL statement
    pub fn statement_to_plan(&self, statement: DFStatement) -> Result<LogicalPlan> {
        match statement {
            DFStatement::CreateExternalTable(s) => self.external_table_to_plan(s),
            DFStatement::Statement(s) => self.sql_statement_to_plan(*s),
            DFStatement::DescribeTable(s) => self.describe_table_to_plan(s),
        }
    }

    /// Generate a logical plan from an SQL statement
    pub fn sql_statement_to_plan(&self, statement: Statement) -> Result<LogicalPlan> {
        let sql = Some(statement.to_string());
        match statement {
            Statement::Explain {
                verbose,
                statement,
                analyze,
                format: _,
                describe_alias: _,
                ..
            } => self.explain_statement_to_plan(verbose, analyze, *statement),
            Statement::Query(query) => self.query_to_plan(*query, &mut HashMap::new()),
            Statement::ShowVariable { variable } => self.show_variable_to_plan(&variable),
            Statement::SetVariable {
                local,
                hivevar,
                variable,
                value,
            } => self.set_variable_to_plan(local, hivevar, &variable, value),

            Statement::CreateTable {
                query: Some(query),
                name,
                columns,
                constraints,
                table_properties,
                with_options,
                if_not_exists,
                or_replace,
                ..
            } if columns.is_empty()
                && constraints.is_empty()
                && table_properties.is_empty()
                && with_options.is_empty() =>
            {
                let plan = self.query_to_plan(*query, &mut HashMap::new())?;

                Ok(LogicalPlan::CreateMemoryTable(CreateMemoryTable {
                    name: name.to_string(),
                    input: Arc::new(plan),
                    if_not_exists,
                    or_replace,
                }))
            }
            Statement::CreateView {
                or_replace,
                name,
                columns,
                query,
                with_options,
                ..
            } if with_options.is_empty() => {
                let mut plan = self.query_to_plan(*query, &mut HashMap::new())?;

                if !columns.is_empty() {
                    plan = LogicalPlanBuilder::from(plan.clone())
                        .project(
                            plan.schema().fields().iter().zip(columns.into_iter()).map(
                                |(field, ident)| {
                                    col(field.name()).alias(normalize_ident(&ident))
                                },
                            ),
                        )
                        .map_err(|e| {
                            context!("Failed to apply alias to inline projection.\n", e)
                        })?
                        .build()
                        .map_err(|e| {
                            context!("Failed to build plan for 'CREATE VIEW'.\n", e)
                        })?;
                }

                Ok(LogicalPlan::CreateView(CreateView {
                    name: name.to_string(),
                    input: Arc::new(plan),
                    or_replace,
                    definition: sql,
                }))
            }
            Statement::CreateTable { .. } => Err(DataFusionError::NotImplemented(
                "Only `CREATE TABLE table_name AS SELECT ...` statement is supported"
                    .to_string(),
            )),
            Statement::ShowCreate { obj_type, obj_name } => match obj_type {
                ShowCreateObject::Table => self.show_create_table_to_plan(&obj_name),
                _ => Err(DataFusionError::NotImplemented(
                    "Only `SHOW CREATE TABLE  ...` statement is supported".to_string(),
                )),
            },
            Statement::CreateSchema {
                schema_name,
                if_not_exists,
            } => Ok(LogicalPlan::CreateCatalogSchema(CreateCatalogSchema {
                schema_name: schema_name.to_string(),
                if_not_exists,
                schema: Arc::new(DFSchema::empty()),
            })),
            Statement::CreateDatabase {
                db_name,
                if_not_exists,
                ..
            } => Ok(LogicalPlan::CreateCatalog(CreateCatalog {
                catalog_name: db_name.to_string(),
                if_not_exists,
                schema: Arc::new(DFSchema::empty()),
            })),
            Statement::Drop {
                object_type,
                if_exists,
                names,
                cascade: _,
                restrict: _,
                purge: _,
                // We don't support cascade and purge for now.
                // nor do we support multiple object names
            } => match object_type {
                ObjectType::Table => Ok(LogicalPlan::DropTable(DropTable {
                    name: names
                        .get(0)
                        .ok_or_else(|| ParserError("Missing table name.".to_string()))?
                        .to_string(),
                    if_exists,
                    schema: DFSchemaRef::new(DFSchema::empty()),
                })),
                ObjectType::View => Ok(LogicalPlan::DropView(DropView {
                    name: names
                        .get(0)
                        .ok_or_else(|| ParserError("Missing table name.".to_string()))?
                        .to_string(),
                    if_exists,
                    schema: DFSchemaRef::new(DFSchema::empty()),
                })),
                _ => Err(DataFusionError::NotImplemented(
                    "Only `DROP TABLE/VIEW  ...` statement is supported currently"
                        .to_string(),
                )),
            },

            Statement::ShowTables {
                extended,
                full,
                db_name,
                filter,
            } => self.show_tables_to_plan(extended, full, db_name, filter),

            Statement::ShowColumns {
                extended,
                full,
                table_name,
                filter,
            } => self.show_columns_to_plan(extended, full, &table_name, filter.as_ref()),
            _ => Err(DataFusionError::NotImplemented(format!(
                "Unsupported SQL statement: {:?}",
                sql
            ))),
        }
    }

    /// Generate a logical plan from a "SHOW TABLES" query
    fn show_tables_to_plan(
        &self,
        extended: bool,
        full: bool,
        db_name: Option<Ident>,
        filter: Option<ShowStatementFilter>,
    ) -> Result<LogicalPlan> {
        if self.has_table("information_schema", "tables") {
            // we only support the basic "SHOW TABLES"
            // https://github.com/apache/arrow-datafusion/issues/3188
            if db_name.is_some() || filter.is_some() || full || extended {
                Err(DataFusionError::Plan(
                    "Unsupported parameters to SHOW TABLES".to_string(),
                ))
            } else {
                let query = "SELECT * FROM information_schema.tables;";
                let mut rewrite = DFParser::parse_sql(query)?;
                assert_eq!(rewrite.len(), 1);
                self.statement_to_plan(rewrite.pop_front().unwrap()) // length of rewrite is 1
            }
        } else {
            Err(DataFusionError::Plan(
                "SHOW TABLES is not supported unless information_schema is enabled"
                    .to_string(),
            ))
        }
    }

    /// Generate a logical plan from an SQL query
    pub fn query_to_plan(
        &self,
        query: Query,
        ctes: &mut HashMap<String, LogicalPlan>,
    ) -> Result<LogicalPlan> {
        self.query_to_plan_with_alias(query, None, ctes, None)
    }

    /// Generate a logical plan from a SQL subquery
    pub fn subquery_to_plan(
        &self,
        query: Query,
        ctes: &mut HashMap<String, LogicalPlan>,
        outer_query_schema: &DFSchema,
    ) -> Result<LogicalPlan> {
        self.query_to_plan_with_alias(query, None, ctes, Some(outer_query_schema))
    }

    /// Generate a logic plan from an SQL query with optional alias
    pub fn query_to_plan_with_alias(
        &self,
        query: Query,
        alias: Option<String>,
        ctes: &mut HashMap<String, LogicalPlan>,
        outer_query_schema: Option<&DFSchema>,
    ) -> Result<LogicalPlan> {
        let set_expr = query.body;
        if let Some(with) = query.with {
            // Process CTEs from top to bottom
            // do not allow self-references
            if with.recursive {
                return Err(DataFusionError::NotImplemented(
                    "Recursive CTEs are not supported".to_string(),
                ));
            }

            for cte in with.cte_tables {
                // A `WITH` block can't use the same name more than once
                let cte_name = normalize_ident(&cte.alias.name);
                if ctes.contains_key(&cte_name) {
                    return Err(DataFusionError::SQL(ParserError(format!(
                        "WITH query name {:?} specified more than once",
                        cte_name
                    ))));
                }
                // create logical plan & pass backreferencing CTEs
                let logical_plan = self.query_to_plan_with_alias(
                    *cte.query,
                    Some(cte_name.clone()),
                    &mut ctes.clone(),
                    outer_query_schema,
                )?;

                // Each `WITH` block can change the column names in the last
                // projection (e.g. "WITH table(t1, t2) AS SELECT 1, 2").
                let logical_plan = self.apply_table_alias(logical_plan, cte.alias)?;

                ctes.insert(cte_name, logical_plan);
            }
        }
        let plan = self.set_expr_to_plan(*set_expr, alias, ctes, outer_query_schema)?;
        let plan = self.order_by(plan, query.order_by)?;
        self.limit(plan, query.offset, query.limit)
    }

    fn set_expr_to_plan(
        &self,
        set_expr: SetExpr,
        alias: Option<String>,
        ctes: &mut HashMap<String, LogicalPlan>,
        outer_query_schema: Option<&DFSchema>,
    ) -> Result<LogicalPlan> {
        match set_expr {
            SetExpr::Select(s) => {
                self.select_to_plan(*s, ctes, alias, outer_query_schema)
            }
            SetExpr::Values(v) => self.sql_values_to_plan(v),
            SetExpr::SetOperation {
                op,
                left,
                right,
                all,
            } => {
                let left_plan =
                    self.set_expr_to_plan(*left, None, ctes, outer_query_schema)?;
                let right_plan =
                    self.set_expr_to_plan(*right, None, ctes, outer_query_schema)?;
                match (op, all) {
                    (SetOperator::Union, true) => LogicalPlanBuilder::from(left_plan)
                        .union(right_plan)?
                        .build(),
                    (SetOperator::Union, false) => LogicalPlanBuilder::from(left_plan)
                        .union_distinct(right_plan)?
                        .build(),
                    (SetOperator::Intersect, true) => {
                        LogicalPlanBuilder::intersect(left_plan, right_plan, true)
                    }
                    (SetOperator::Intersect, false) => {
                        LogicalPlanBuilder::intersect(left_plan, right_plan, false)
                    }
                    (SetOperator::Except, true) => {
                        LogicalPlanBuilder::except(left_plan, right_plan, true)
                    }
                    (SetOperator::Except, false) => {
                        LogicalPlanBuilder::except(left_plan, right_plan, false)
                    }
                }
            }
            SetExpr::Query(q) => self.query_to_plan(*q, ctes),
            _ => Err(DataFusionError::NotImplemented(format!(
                "Query {} not implemented yet",
                set_expr
            ))),
        }
    }

    pub fn describe_table_to_plan(
        &self,
        statement: DescribeTable,
    ) -> Result<LogicalPlan> {
        let table_name = statement.table_name;
        let table_ref: TableReference = table_name.as_str().into();

        // check if table_name exists
        let _ = self.schema_provider.get_table_provider(table_ref)?;

        if self.has_table("information_schema", "tables") {
            let sql = format!("SELECT column_name, data_type, is_nullable \
                                FROM information_schema.columns WHERE table_name = '{table_name}';");
            let mut rewrite = DFParser::parse_sql(&sql[..])?;
            self.statement_to_plan(rewrite.pop_front().unwrap())
        } else {
            Err(DataFusionError::Plan(
                "DESCRIBE TABLE is not supported unless information_schema is enabled"
                    .to_string(),
            ))
        }
    }

    /// Generate a logical plan from a CREATE EXTERNAL TABLE statement
    pub fn external_table_to_plan(
        &self,
        statement: CreateExternalTable,
    ) -> Result<LogicalPlan> {
        let definition = Some(statement.to_string());
        let CreateExternalTable {
            name,
            columns,
            file_type,
            has_header,
            delimiter,
            location,
            table_partition_cols,
            if_not_exists,
            file_compression_type,
            options,
        } = statement;

        // semantic checks
        if file_type == "PARQUET" && !columns.is_empty() {
            Err(DataFusionError::Plan(
                "Column definitions can not be specified for PARQUET files.".into(),
            ))?;
        }

        if file_type != "CSV" && file_type != "JSON" && !file_compression_type.is_empty()
        {
            Err(DataFusionError::Plan(
                "File compression type can be specified for CSV/JSON files.".into(),
            ))?;
        }

        let schema = self.build_schema(columns)?;

        Ok(LogicalPlan::CreateExternalTable(PlanCreateExternalTable {
            schema: schema.to_dfschema_ref()?,
            name,
            location,
            file_type,
            has_header,
            delimiter,
            table_partition_cols,
            if_not_exists,
            definition,
            file_compression_type,
            options,
        }))
    }

    /// Generate a plan for EXPLAIN ... that will print out a plan
    ///
    pub fn explain_statement_to_plan(
        &self,
        verbose: bool,
        analyze: bool,
        statement: Statement,
    ) -> Result<LogicalPlan> {
        let plan = self.sql_statement_to_plan(statement)?;
        let plan = Arc::new(plan);
        let schema = LogicalPlan::explain_schema();
        let schema = schema.to_dfschema_ref()?;

        if analyze {
            Ok(LogicalPlan::Analyze(Analyze {
                verbose,
                input: plan,
                schema,
            }))
        } else {
            let stringified_plans =
                vec![plan.to_stringified(PlanType::InitialLogicalPlan)];
            Ok(LogicalPlan::Explain(Explain {
                verbose,
                plan,
                stringified_plans,
                schema,
            }))
        }
    }

    fn build_schema(&self, columns: Vec<SQLColumnDef>) -> Result<Schema> {
        let mut fields = Vec::with_capacity(columns.len());

        for column in columns {
            let data_type = self.convert_simple_data_type(&column.data_type)?;
            let allow_null = column
                .options
                .iter()
                .any(|x| x.option == ColumnOption::Null);
            fields.push(Field::new(
                &normalize_ident(&column.name),
                data_type,
                allow_null,
            ));
        }

        Ok(Schema::new(fields))
    }

    fn plan_from_tables(
        &self,
        from: Vec<TableWithJoins>,
        ctes: &mut HashMap<String, LogicalPlan>,
        outer_query_schema: Option<&DFSchema>,
    ) -> Result<Vec<LogicalPlan>> {
        match from.len() {
            0 => Ok(vec![LogicalPlanBuilder::empty(true).build()?]),
            _ => from
                .into_iter()
                .map(|t| self.plan_table_with_joins(t, ctes, outer_query_schema))
                .collect::<Result<Vec<_>>>(),
        }
    }

    fn plan_table_with_joins(
        &self,
        t: TableWithJoins,
        ctes: &mut HashMap<String, LogicalPlan>,
        outer_query_schema: Option<&DFSchema>,
    ) -> Result<LogicalPlan> {
        let left = self.create_relation(t.relation, ctes, outer_query_schema)?;
        match t.joins.len() {
            0 => Ok(left),
            _ => {
                let mut joins = t.joins.into_iter();
                let mut left = self.parse_relation_join(
                    left,
                    joins.next().unwrap(), // length of joins > 0
                    ctes,
                    outer_query_schema,
                )?;
                for join in joins {
                    left =
                        self.parse_relation_join(left, join, ctes, outer_query_schema)?;
                }
                Ok(left)
            }
        }
    }

    fn parse_relation_join(
        &self,
        left: LogicalPlan,
        join: Join,
        ctes: &mut HashMap<String, LogicalPlan>,
        outer_query_schema: Option<&DFSchema>,
    ) -> Result<LogicalPlan> {
        let right = self.create_relation(join.relation, ctes, outer_query_schema)?;
        match join.join_operator {
            JoinOperator::LeftOuter(constraint) => {
                self.parse_join(left, right, constraint, JoinType::Left, ctes)
            }
            JoinOperator::RightOuter(constraint) => {
                self.parse_join(left, right, constraint, JoinType::Right, ctes)
            }
            JoinOperator::Inner(constraint) => {
                self.parse_join(left, right, constraint, JoinType::Inner, ctes)
            }
            JoinOperator::FullOuter(constraint) => {
                self.parse_join(left, right, constraint, JoinType::Full, ctes)
            }
            JoinOperator::CrossJoin => self.parse_cross_join(left, &right),
            other => Err(DataFusionError::NotImplemented(format!(
                "Unsupported JOIN operator {:?}",
                other
            ))),
        }
    }

    fn parse_cross_join(
        &self,
        left: LogicalPlan,
        right: &LogicalPlan,
    ) -> Result<LogicalPlan> {
        LogicalPlanBuilder::from(left).cross_join(right)?.build()
    }

    fn parse_join(
        &self,
        left: LogicalPlan,
        right: LogicalPlan,
        constraint: JoinConstraint,
        join_type: JoinType,
        ctes: &mut HashMap<String, LogicalPlan>,
    ) -> Result<LogicalPlan> {
        match constraint {
            JoinConstraint::On(sql_expr) => {
                let mut keys: Vec<(Expr, Expr)> = vec![];
                let join_schema = left.schema().join(right.schema())?;

                // parse ON expression
                let expr = self.sql_to_rex(sql_expr, &join_schema, ctes)?;

                // normalize all columns in expression
                let using_columns = expr.to_columns()?;
                let normalized_expr = normalize_col_with_schemas(
                    expr,
                    &[left.schema(), right.schema()],
                    &[using_columns],
                )?;

                // expression that didn't match equi-join pattern
                let mut filter = vec![];

                // extract join keys
                extract_join_keys(
                    normalized_expr,
                    &mut keys,
                    &mut filter,
                    left.schema(),
                    right.schema(),
                )?;

                let (left_keys, right_keys): (Vec<Expr>, Vec<Expr>) =
                    keys.into_iter().unzip();

                let join_filter = filter.into_iter().reduce(Expr::and);

                if left_keys.is_empty() {
                    // When we don't have join keys, use cross join
                    let join = LogicalPlanBuilder::from(left).cross_join(&right)?;
                    join_filter
                        .map(|filter| join.filter(filter))
                        .unwrap_or(Ok(join))?
                        .build()
                } else {
                    // Wrap projection for left input if left join keys contain normal expression.
                    let left_child =
                        wrap_projection_for_join_if_necessary(&left_keys, left)?;
                    let left_join_keys = left_keys
                        .iter()
                        .map(|key| {
                            key.try_into_col()
                                .or_else(|_| Ok(Column::from_name(key.display_name()?)))
                        })
                        .collect::<Result<Vec<_>>>()?;

                    // Wrap projection for right input if right join keys contains normal expression.
                    let right_child =
                        wrap_projection_for_join_if_necessary(&right_keys, right)?;
                    let right_join_keys = right_keys
                        .iter()
                        .map(|key| {
                            key.try_into_col()
                                .or_else(|_| Ok(Column::from_name(key.display_name()?)))
                        })
                        .collect::<Result<Vec<_>>>()?;

                    LogicalPlanBuilder::from(left_child)
                        .join(
                            &right_child,
                            join_type,
                            (left_join_keys, right_join_keys),
                            join_filter,
                        )?
                        .build()
                }
            }
            JoinConstraint::Using(idents) => {
                let keys: Vec<Column> = idents
                    .into_iter()
                    .map(|x| Column::from_name(normalize_ident(&x)))
                    .collect();
                LogicalPlanBuilder::from(left)
                    .join_using(&right, join_type, keys)?
                    .build()
            }
            JoinConstraint::Natural => {
                // https://issues.apache.org/jira/browse/ARROW-10727
                Err(DataFusionError::NotImplemented(
                    "NATURAL JOIN is not supported (https://issues.apache.org/jira/browse/ARROW-10727)".to_string(),
                ))
            }
            JoinConstraint::None => Err(DataFusionError::NotImplemented(
                "NONE constraint is not supported".to_string(),
            )),
        }
    }
    fn create_relation(
        &self,
        relation: TableFactor,
        ctes: &mut HashMap<String, LogicalPlan>,
        outer_query_schema: Option<&DFSchema>,
    ) -> Result<LogicalPlan> {
        let (plan, alias) = match relation {
            TableFactor::Table {
                name: ref sql_object_name,
                alias,
                ..
            } => {
                // normalize name and alias
                let table_name = normalize_sql_object_name(sql_object_name);
                let table_ref: TableReference = table_name.as_str().into();
                let table_alias = alias.as_ref().map(|a| normalize_ident(&a.name));
                let cte = ctes.get(&table_name);
                (
                    match (cte, self.schema_provider.get_table_provider(table_ref)) {
                        (Some(cte_plan), _) => match table_alias {
                            Some(cte_alias) => project_with_alias(
                                cte_plan.clone(),
                                vec![Expr::Wildcard],
                                Some(cte_alias),
                            ),
                            _ => Ok(cte_plan.clone()),
                        },
                        (_, Ok(provider)) => {
                            let scan =
                                LogicalPlanBuilder::scan(&table_name, provider, None);
                            let scan = match table_alias.as_ref() {
                                Some(ref name) => scan?.alias(name.to_owned().as_str()),
                                _ => scan,
                            };
                            scan?.build()
                        }
                        (None, Err(e)) => Err(e),
                    }?,
                    alias,
                )
            }
            TableFactor::Derived {
                subquery, alias, ..
            } => {
                let normalized_alias = alias.as_ref().map(|a| normalize_ident(&a.name));
                let logical_plan = self.query_to_plan_with_alias(
                    *subquery,
                    None,
                    ctes,
                    outer_query_schema,
                )?;
                (
                    project_with_alias(
                        logical_plan.clone(),
                        logical_plan
                            .schema()
                            .fields()
                            .iter()
                            .map(|field| col(field.name())),
                        normalized_alias,
                    )?,
                    alias,
                )
            }
            TableFactor::NestedJoin {
                table_with_joins,
                alias,
            } => (
                self.plan_table_with_joins(*table_with_joins, ctes, outer_query_schema)?,
                alias,
            ),
            // @todo Support TableFactory::TableFunction?
            _ => {
                return Err(DataFusionError::NotImplemented(format!(
                    "Unsupported ast node {:?} in create_relation",
                    relation
                )));
            }
        };
        if let Some(alias) = alias {
            self.apply_table_alias(plan, alias)
        } else {
            Ok(plan)
        }
    }

    /// Apply the given TableAlias to the top-level projection.
    fn apply_table_alias(
        &self,
        plan: LogicalPlan,
        alias: TableAlias,
    ) -> Result<LogicalPlan> {
        let columns_alias = alias.clone().columns;
        if columns_alias.is_empty() {
            // sqlparser-rs encodes AS t as an empty list of column alias
            Ok(plan)
        } else if columns_alias.len() != plan.schema().fields().len() {
            Err(DataFusionError::Plan(format!(
                "Source table contains {} columns but only {} names given as column alias",
                plan.schema().fields().len(),
                columns_alias.len(),
            )))
        } else {
            Ok(LogicalPlanBuilder::from(plan.clone())
                .project_with_alias(
                    plan.schema().fields().iter().zip(columns_alias.iter()).map(
                        |(field, ident)| col(field.name()).alias(normalize_ident(ident)),
                    ),
                    Some(normalize_ident(&alias.name)),
                )?
                .build()?)
        }
    }

    /// Generate a logic plan from selection clause, the function contain optimization for cross join to inner join
    /// Related PR: <https://github.com/apache/arrow-datafusion/pull/1566>
    fn plan_selection(
        &self,
        selection: Option<SQLExpr>,
        plans: Vec<LogicalPlan>,
        outer_query_schema: Option<&DFSchema>,
        ctes: &mut HashMap<String, LogicalPlan>,
    ) -> Result<LogicalPlan> {
        match selection {
            Some(predicate_expr) => {
                // build join schema
                let mut fields = vec![];
                let mut metadata = std::collections::HashMap::new();
                for plan in &plans {
                    fields.extend_from_slice(plan.schema().fields());
                    metadata.extend(plan.schema().metadata().clone());
                }
                let mut join_schema = DFSchema::new_with_metadata(fields, metadata)?;
                if let Some(outer) = outer_query_schema {
                    join_schema.merge(outer);
                }

                let filter_expr = self.sql_to_rex(predicate_expr, &join_schema, ctes)?;

                // look for expressions of the form `<column> = <column>`
                let mut possible_join_keys = vec![];
                extract_possible_join_keys(&filter_expr, &mut possible_join_keys)?;

                let mut all_join_keys = HashSet::new();

                let orig_plans = plans.clone();
                let mut plans = plans.into_iter();
                let mut left = plans.next().unwrap(); // have at least one plan

                // List of the plans that have not yet been joined
                let mut remaining_plans: Vec<Option<LogicalPlan>> =
                    plans.into_iter().map(Some).collect();

                // Take from the list of remaining plans,
                loop {
                    let mut join_keys = vec![];

                    // Search all remaining plans for the next to
                    // join. Prefer the first one that has a join
                    // predicate in the predicate lists
                    let plan_with_idx =
                        remaining_plans.iter().enumerate().find(|(_idx, plan)| {
                            // skip plans that have been joined already
                            let plan = if let Some(plan) = plan {
                                plan
                            } else {
                                return false;
                            };

                            // can we find a match?
                            let left_schema = left.schema();
                            let right_schema = plan.schema();
                            for (l, r) in &possible_join_keys {
                                if left_schema.field_from_column(l).is_ok()
                                    && right_schema.field_from_column(r).is_ok()
                                    && can_hash(
                                        left_schema
                                            .field_from_column(l)
                                            .unwrap() // the result must be OK
                                            .data_type(),
                                    )
                                {
                                    join_keys.push((l.clone(), r.clone()));
                                } else if left_schema.field_from_column(r).is_ok()
                                    && right_schema.field_from_column(l).is_ok()
                                    && can_hash(
                                        left_schema
                                            .field_from_column(r)
                                            .unwrap() // the result must be OK
                                            .data_type(),
                                    )
                                {
                                    join_keys.push((r.clone(), l.clone()));
                                }
                            }
                            // stop if we found join keys
                            !join_keys.is_empty()
                        });

                    // If we did not find join keys, either there are
                    // no more plans, or we can't find any plans that
                    // can be joined with predicates
                    if join_keys.is_empty() {
                        assert!(plan_with_idx.is_none());

                        // pick the first non null plan to join
                        let plan_with_idx = remaining_plans
                            .iter()
                            .enumerate()
                            .find(|(_idx, plan)| plan.is_some());
                        if let Some((idx, _)) = plan_with_idx {
                            let plan = std::mem::take(&mut remaining_plans[idx]).unwrap();
                            left = LogicalPlanBuilder::from(left)
                                .cross_join(&plan)?
                                .build()?;
                        } else {
                            // no more plans to join
                            break;
                        }
                    } else {
                        // have a plan
                        let (idx, _) = plan_with_idx.expect("found plan node");
                        let plan = std::mem::take(&mut remaining_plans[idx]).unwrap();

                        let left_keys: Vec<Column> =
                            join_keys.iter().map(|(l, _)| l.clone()).collect();
                        let right_keys: Vec<Column> =
                            join_keys.iter().map(|(_, r)| r.clone()).collect();
                        let builder = LogicalPlanBuilder::from(left);
                        left = builder
                            .join(&plan, JoinType::Inner, (left_keys, right_keys), None)?
                            .build()?;
                    }

                    all_join_keys.extend(join_keys);
                }

                // remove join expressions from filter
                match remove_join_expressions(&filter_expr, &all_join_keys)? {
                    Some(filter_expr) => {
                        // this logic is adapted from [`LogicalPlanBuilder::filter`] to take
                        // the query outer schema into account so that joins in subqueries
                        // can reference outer query fields.
                        let mut all_schemas: Vec<DFSchemaRef> = vec![];
                        for plan in orig_plans {
                            for schema in plan.all_schemas() {
                                all_schemas.push(schema.clone());
                            }
                        }
                        if let Some(outer_query_schema) = outer_query_schema {
                            all_schemas.push(Arc::new(outer_query_schema.clone()));
                        }
                        let mut join_columns = HashSet::new();
                        for (l, r) in &all_join_keys {
                            join_columns.insert(l.clone());
                            join_columns.insert(r.clone());
                        }
                        let x: Vec<&DFSchemaRef> = all_schemas.iter().collect();
                        let filter_expr = normalize_col_with_schemas(
                            filter_expr,
                            x.as_slice(),
                            &[join_columns],
                        )?;
                        Ok(LogicalPlan::Filter(Filter::try_new(
                            filter_expr,
                            Arc::new(left),
                        )?))
                    }
                    _ => Ok(left),
                }
            }
            None => {
                if plans.len() == 1 {
                    Ok(plans[0].clone())
                } else {
                    let mut left = plans[0].clone();
                    for right in plans.iter().skip(1) {
                        left =
                            LogicalPlanBuilder::from(left).cross_join(right)?.build()?;
                    }
                    Ok(left)
                }
            }
        }
    }

    /// Generate a logic plan from an SQL select
    fn select_to_plan(
        &self,
        select: Select,
        ctes: &mut HashMap<String, LogicalPlan>,
        alias: Option<String>,
        outer_query_schema: Option<&DFSchema>,
    ) -> Result<LogicalPlan> {
        // check for unsupported syntax first
        if !select.cluster_by.is_empty() {
            return Err(DataFusionError::NotImplemented("CLUSTER BY".to_string()));
        }
        if !select.lateral_views.is_empty() {
            return Err(DataFusionError::NotImplemented("LATERAL VIEWS".to_string()));
        }
        if select.qualify.is_some() {
            return Err(DataFusionError::NotImplemented("QUALIFY".to_string()));
        }
        if select.top.is_some() {
            return Err(DataFusionError::NotImplemented("TOP".to_string()));
        }

        // process `from` clause
        let plans = self.plan_from_tables(select.from, ctes, outer_query_schema)?;
        let empty_from = matches!(plans.first(), Some(LogicalPlan::EmptyRelation(_)));

        // process `where` clause
        let plan =
            self.plan_selection(select.selection, plans, outer_query_schema, ctes)?;

        // process the SELECT expressions, with wildcards expanded.
        let select_exprs = self.prepare_select_exprs(
            &plan,
            select.projection,
            empty_from,
            outer_query_schema,
            ctes,
        )?;

        // having and group by clause may reference aliases defined in select projection
        let projected_plan = self.project(plan.clone(), select_exprs.clone())?;
        let mut combined_schema = (**projected_plan.schema()).clone();
        combined_schema.merge(plan.schema());

        // this alias map is resolved and looked up in both having exprs and group by exprs
        let alias_map = extract_aliases(&select_exprs);

        // Optionally the HAVING expression.
        let having_expr_opt = select
            .having
            .map::<Result<Expr>, _>(|having_expr| {
                let having_expr =
                    self.sql_expr_to_logical_expr(having_expr, &combined_schema, ctes)?;
                // This step "dereferences" any aliases in the HAVING clause.
                //
                // This is how we support queries with HAVING expressions that
                // refer to aliased columns.
                //
                // For example:
                //
                //   SELECT c1 AS m FROM t HAVING m > 10;
                //   SELECT c1, MAX(c2) AS m FROM t GROUP BY c1 HAVING m > 10;
                //
                // are rewritten as, respectively:
                //
                //   SELECT c1 AS m FROM t HAVING c1 > 10;
                //   SELECT c1, MAX(c2) AS m FROM t GROUP BY c1 HAVING MAX(c2) > 10;
                //
                let having_expr = resolve_aliases_to_exprs(&having_expr, &alias_map)?;
                normalize_col(having_expr, &projected_plan)
            })
            .transpose()?;

        // The outer expressions we will search through for
        // aggregates. Aggregates may be sourced from the SELECT...
        let mut aggr_expr_haystack = select_exprs.clone();
        // ... or from the HAVING.
        if let Some(having_expr) = &having_expr_opt {
            aggr_expr_haystack.push(having_expr.clone());
        }

        // All of the aggregate expressions (deduplicated).
        let aggr_exprs = find_aggregate_exprs(&aggr_expr_haystack);

        // All of the group by expressions
        let group_by_exprs = select
            .group_by
            .into_iter()
            .map(|e| {
                let group_by_expr =
                    self.sql_expr_to_logical_expr(e, &combined_schema, ctes)?;
                // aliases from the projection can conflict with same-named expressions in the input
                let mut alias_map = alias_map.clone();
                for f in plan.schema().fields() {
                    alias_map.remove(f.name());
                }
                let group_by_expr = resolve_aliases_to_exprs(&group_by_expr, &alias_map)?;
                let group_by_expr =
                    resolve_positions_to_exprs(&group_by_expr, &select_exprs)
                        .unwrap_or(group_by_expr);
                let group_by_expr = normalize_col(group_by_expr, &projected_plan)?;
                self.validate_schema_satisfies_exprs(
                    plan.schema(),
                    &[group_by_expr.clone()],
                )?;
                Ok(group_by_expr)
            })
            .collect::<Result<Vec<Expr>>>()?;

        // process group by, aggregation or having
        let (plan, mut select_exprs_post_aggr, having_expr_post_aggr) =
            if !group_by_exprs.is_empty() || !aggr_exprs.is_empty() {
                self.aggregate(
                    plan,
                    &select_exprs,
                    &having_expr_opt,
                    group_by_exprs,
                    aggr_exprs,
                )?
            } else {
                if let Some(having_expr) = &having_expr_opt {
                    let available_columns = select_exprs
                        .iter()
                        .map(|expr| expr_as_column_expr(expr, &plan))
                        .collect::<Result<Vec<Expr>>>()?;

                    // Ensure the HAVING expression is using only columns
                    // provided by the SELECT.
                    check_columns_satisfy_exprs(
                        &available_columns,
                        &[having_expr.clone()],
                        "HAVING clause references column(s) not provided by the select",
                    )?;
                }

                (plan, select_exprs, having_expr_opt)
            };

        let plan = if let Some(having_expr_post_aggr) = having_expr_post_aggr {
            LogicalPlanBuilder::from(plan)
                .filter(having_expr_post_aggr)?
                .build()?
        } else {
            plan
        };

        // process window function
        let window_func_exprs = find_window_exprs(&select_exprs_post_aggr);

        let plan = if window_func_exprs.is_empty() {
            plan
        } else {
            let plan = LogicalPlanBuilder::window_plan(plan, window_func_exprs.clone())?;

            // re-write the projection
            select_exprs_post_aggr = select_exprs_post_aggr
                .iter()
                .map(|expr| rebase_expr(expr, &window_func_exprs, &plan))
                .collect::<Result<Vec<Expr>>>()?;

            plan
        };

        // final projection
        let plan = project_with_alias(plan, select_exprs_post_aggr, alias)?;

        // process distinct clause
        let plan = if select.distinct {
            LogicalPlanBuilder::from(plan).distinct()?.build()
        } else {
            Ok(plan)
        }?;

        // DISTRIBUTE BY
        if !select.distribute_by.is_empty() {
            let x = select
                .distribute_by
                .iter()
                .map(|e| self.sql_expr_to_logical_expr(e.clone(), &combined_schema, ctes))
                .collect::<Result<Vec<_>>>()?;
            LogicalPlanBuilder::from(plan)
                .repartition(Partitioning::DistributeBy(x))?
                .build()
        } else {
            Ok(plan)
        }
    }

    /// Returns the `Expr`'s corresponding to a SQL query's SELECT expressions.
    ///
    /// Wildcards are expanded into the concrete list of columns.
    fn prepare_select_exprs(
        &self,
        plan: &LogicalPlan,
        projection: Vec<SelectItem>,
        empty_from: bool,
        outer_query_schema: Option<&DFSchema>,
        ctes: &mut HashMap<String, LogicalPlan>,
    ) -> Result<Vec<Expr>> {
        projection
            .into_iter()
            .map(|expr| {
                self.sql_select_to_rex(expr, plan, empty_from, outer_query_schema, ctes)
            })
            .flat_map(|result| match result {
                Ok(vec) => vec.into_iter().map(Ok).collect(),
                Err(err) => vec![Err(err)],
            })
            .collect::<Result<Vec<Expr>>>()
    }

    /// Wrap a plan in a projection
    fn project(&self, input: LogicalPlan, expr: Vec<Expr>) -> Result<LogicalPlan> {
        self.validate_schema_satisfies_exprs(input.schema(), &expr)?;
        LogicalPlanBuilder::from(input).project(expr)?.build()
    }

    /// Create an aggregate plan.
    ///
    /// An aggregate plan consists of grouping expressions, aggregate expressions, and an
    /// optional HAVING expression (which is a filter on the output of the aggregate).
    ///
    /// # Arguments
    ///
    /// * `input`           - The input plan that will be aggregated. The grouping, aggregate, and
    ///                       "having" expressions must all be resolvable from this plan.
    /// * `select_exprs`    - The projection expressions from the SELECT clause.
    /// * `having_expr_opt` - Optional HAVING clause.
    /// * `group_by_exprs`  - Grouping expressions from the GROUP BY clause. These can be column
    ///                       references or more complex expressions.
    /// * `aggr_exprs`      - Aggregate expressions, such as `SUM(a)` or `COUNT(1)`.
    ///
    /// # Return
    ///
    /// The return value is a triplet of the following items:
    ///
    /// * `plan`                   - A [LogicalPlan::Aggregate] plan for the newly created aggregate.
    /// * `select_exprs_post_aggr` - The projection expressions rewritten to reference columns from
    ///                              the aggregate
    /// * `having_expr_post_aggr`  - The "having" expression rewritten to reference a column from
    ///                              the aggregate
    fn aggregate(
        &self,
        input: LogicalPlan,
        select_exprs: &[Expr],
        having_expr_opt: &Option<Expr>,
        group_by_exprs: Vec<Expr>,
        aggr_exprs: Vec<Expr>,
    ) -> Result<(LogicalPlan, Vec<Expr>, Option<Expr>)> {
        // create the aggregate plan
        let plan = LogicalPlanBuilder::from(input.clone())
            .aggregate(group_by_exprs.clone(), aggr_exprs.clone())?
            .build()?;

        // in this next section of code we are re-writing the projection to refer to columns
        // output by the aggregate plan. For example, if the projection contains the expression
        // `SUM(a)` then we replace that with a reference to a column `SUM(a)` produced by
        // the aggregate plan.

        // combine the original grouping and aggregate expressions into one list (note that
        // we do not add the "having" expression since that is not part of the projection)
        let mut aggr_projection_exprs = vec![];
        for expr in &group_by_exprs {
            match expr {
                Expr::GroupingSet(GroupingSet::Rollup(exprs)) => {
                    aggr_projection_exprs.extend_from_slice(exprs)
                }
                Expr::GroupingSet(GroupingSet::Cube(exprs)) => {
                    aggr_projection_exprs.extend_from_slice(exprs)
                }
                Expr::GroupingSet(GroupingSet::GroupingSets(lists_of_exprs)) => {
                    for exprs in lists_of_exprs {
                        aggr_projection_exprs.extend_from_slice(exprs)
                    }
                }
                _ => aggr_projection_exprs.push(expr.clone()),
            }
        }
        aggr_projection_exprs.extend_from_slice(&aggr_exprs);

        // now attempt to resolve columns and replace with fully-qualified columns
        let aggr_projection_exprs = aggr_projection_exprs
            .iter()
            .map(|expr| resolve_columns(expr, &input))
            .collect::<Result<Vec<Expr>>>()?;

        // next we replace any expressions that are not a column with a column referencing
        // an output column from the aggregate schema
        let column_exprs_post_aggr = aggr_projection_exprs
            .iter()
            .map(|expr| expr_as_column_expr(expr, &input))
            .collect::<Result<Vec<Expr>>>()?;

        // next we re-write the projection
        let select_exprs_post_aggr = select_exprs
            .iter()
            .map(|expr| rebase_expr(expr, &aggr_projection_exprs, &input))
            .collect::<Result<Vec<Expr>>>()?;

        // finally, we have some validation that the re-written projection can be resolved
        // from the aggregate output columns
        check_columns_satisfy_exprs(
            &column_exprs_post_aggr,
            &select_exprs_post_aggr,
            "Projection references non-aggregate values",
        )?;

        // Rewrite the HAVING expression to use the columns produced by the
        // aggregation.
        let having_expr_post_aggr = if let Some(having_expr) = having_expr_opt {
            let having_expr_post_aggr =
                rebase_expr(having_expr, &aggr_projection_exprs, &input)?;

            check_columns_satisfy_exprs(
                &column_exprs_post_aggr,
                &[having_expr_post_aggr.clone()],
                "HAVING clause references non-aggregate values",
            )?;

            Some(having_expr_post_aggr)
        } else {
            None
        };

        Ok((plan, select_exprs_post_aggr, having_expr_post_aggr))
    }

    /// Wrap a plan in a limit
    fn limit(
        &self,
        input: LogicalPlan,
        skip: Option<SQLOffset>,
        fetch: Option<SQLExpr>,
    ) -> Result<LogicalPlan> {
        if skip.is_none() && fetch.is_none() {
            return Ok(input);
        }

        let skip = match skip {
            Some(skip_expr) => match self.sql_to_rex(
                skip_expr.value,
                input.schema(),
                &mut HashMap::new(),
            )? {
                Expr::Literal(ScalarValue::Int64(Some(s))) => {
                    if s < 0 {
                        return Err(DataFusionError::Plan(format!(
                            "Offset must be >= 0, '{}' was provided.",
                            s
                        )));
                    }
                    Ok(s as usize)
                }
                _ => Err(DataFusionError::Plan(
                    "Unexpected expression in OFFSET clause".to_string(),
                )),
            }?,
            _ => 0,
        };

        let fetch = match fetch {
            Some(limit_expr) => {
                let n = match self.sql_to_rex(
                    limit_expr,
                    input.schema(),
                    &mut HashMap::new(),
                )? {
                    Expr::Literal(ScalarValue::Int64(Some(n))) => Ok(n as usize),
                    _ => Err(DataFusionError::Plan(
                        "Unexpected expression for LIMIT clause".to_string(),
                    )),
                }?;
                Some(n)
            }
            _ => None,
        };

        LogicalPlanBuilder::from(input).limit(skip, fetch)?.build()
    }

    /// Wrap the logical in a sort
    fn order_by(
        &self,
        plan: LogicalPlan,
        order_by: Vec<OrderByExpr>,
    ) -> Result<LogicalPlan> {
        if order_by.is_empty() {
            return Ok(plan);
        }

        let order_by_rex = order_by
            .into_iter()
            .map(|e| self.order_by_to_sort_expr(e, plan.schema()))
            .collect::<Result<Vec<_>>>()?;

        LogicalPlanBuilder::from(plan).sort(order_by_rex)?.build()
    }

    /// convert sql OrderByExpr to Expr::Sort
    fn order_by_to_sort_expr(&self, e: OrderByExpr, schema: &DFSchema) -> Result<Expr> {
        let OrderByExpr {
            asc,
            expr,
            nulls_first,
        } = e;

        let expr = match expr {
            SQLExpr::Value(Value::Number(v, _)) => {
                let field_index = v
                    .parse::<usize>()
                    .map_err(|err| DataFusionError::Plan(err.to_string()))?;

                if field_index == 0 {
                    return Err(DataFusionError::Plan(
                        "Order by index starts at 1 for column indexes".to_string(),
                    ));
                } else if schema.fields().len() < field_index {
                    return Err(DataFusionError::Plan(format!(
                        "Order by column out of bounds, specified: {}, max: {}",
                        field_index,
                        schema.fields().len()
                    )));
                }

                let field = schema.field(field_index - 1);
                Expr::Column(field.qualified_column())
            }
            e => self.sql_expr_to_logical_expr(e, schema, &mut HashMap::new())?,
        };
        Ok({
            let asc = asc.unwrap_or(true);
            Expr::Sort {
                expr: Box::new(expr),
                asc,
                // when asc is true, by default nulls last to be consistent with postgres
                // postgres rule: https://www.postgresql.org/docs/current/queries-order.html
                nulls_first: nulls_first.unwrap_or(!asc),
            }
        })
    }

    /// Validate the schema provides all of the columns referenced in the expressions.
    fn validate_schema_satisfies_exprs(
        &self,
        schema: &DFSchema,
        exprs: &[Expr],
    ) -> Result<()> {
        find_column_exprs(exprs)
            .iter()
            .try_for_each(|col| match col {
                Expr::Column(col) => match &col.relation {
                    Some(r) => {
                        schema.field_with_qualified_name(r, &col.name)?;
                        Ok(())
                    }
                    None => {
                        if !schema.fields_with_unqualified_name(&col.name).is_empty() {
                            Ok(())
                        } else {
                            Err(field_not_found(None, col.name.as_str(), schema))
                        }
                    }
                }
                .map_err(|_: DataFusionError| {
                    field_not_found(
                        col.relation.as_ref().map(|s| s.to_owned()),
                        col.name.as_str(),
                        schema,
                    )
                }),
                _ => Err(DataFusionError::Internal("Not a column".to_string())),
            })
    }

    /// Generate a relational expression from a select SQL expression
    fn sql_select_to_rex(
        &self,
        sql: SelectItem,
        plan: &LogicalPlan,
        empty_from: bool,
        outer_query_schema: Option<&DFSchema>,
        ctes: &mut HashMap<String, LogicalPlan>,
    ) -> Result<Vec<Expr>> {
        let input_schema = match outer_query_schema {
            Some(x) => {
                let mut input_schema = plan.schema().as_ref().clone();
                input_schema.merge(x);
                input_schema
            }
            _ => plan.schema().as_ref().clone(),
        };

        match sql {
            SelectItem::UnnamedExpr(expr) => {
                let expr = self.sql_to_rex(expr, &input_schema, ctes)?;
                Ok(vec![normalize_col(expr, plan)?])
            }
            SelectItem::ExprWithAlias { expr, alias } => {
                let expr = Alias(
                    Box::new(self.sql_to_rex(expr, &input_schema, ctes)?),
                    normalize_ident(&alias),
                );
                Ok(vec![normalize_col(expr, plan)?])
            }
            SelectItem::Wildcard => {
                if empty_from {
                    return Err(DataFusionError::Plan(
                        "SELECT * with no tables specified is not valid".to_string(),
                    ));
                }
                // do not expand from outer schema
                expand_wildcard(plan.schema().as_ref(), plan)
            }
            SelectItem::QualifiedWildcard(ref object_name) => {
                let qualifier = format!("{}", object_name);
                // do not expand from outer schema
                expand_qualified_wildcard(&qualifier, plan.schema().as_ref(), plan)
            }
        }
    }

    /// Generate a relational expression from a SQL expression
    pub fn sql_to_rex(
        &self,
        sql: SQLExpr,
        schema: &DFSchema,
        ctes: &mut HashMap<String, LogicalPlan>,
    ) -> Result<Expr> {
        let mut expr = self.sql_expr_to_logical_expr(sql, schema, ctes)?;
        expr = self.rewrite_partial_qualifier(expr, schema);
        self.validate_schema_satisfies_exprs(schema, &[expr.clone()])?;
        Ok(expr)
    }

    /// Rewrite aliases which are not-complete (e.g. ones that only include only table qualifier in a schema.table qualified relation)
    fn rewrite_partial_qualifier(&self, expr: Expr, schema: &DFSchema) -> Expr {
        match expr {
            Expr::Column(col) => match &col.relation {
                Some(q) => {
                    match schema
                        .fields()
                        .iter()
                        .find(|field| match field.qualifier() {
                            Some(field_q) => {
                                field.name() == &col.name
                                    && field_q.ends_with(&format!(".{}", q))
                            }
                            _ => false,
                        }) {
                        Some(df_field) => Expr::Column(Column {
                            relation: df_field.qualifier().cloned(),
                            name: df_field.name().clone(),
                        }),
                        None => Expr::Column(col),
                    }
                }
                None => Expr::Column(col),
            },
            _ => expr,
        }
    }

    fn sql_fn_arg_to_logical_expr(
        &self,
        sql: FunctionArg,
        schema: &DFSchema,
        ctes: &mut HashMap<String, LogicalPlan>,
    ) -> Result<Expr> {
        match sql {
            FunctionArg::Named {
                name: _,
                arg: FunctionArgExpr::Expr(arg),
            } => self.sql_expr_to_logical_expr(arg, schema, ctes),
            FunctionArg::Named {
                name: _,
                arg: FunctionArgExpr::Wildcard,
            } => Ok(Expr::Wildcard),
            FunctionArg::Unnamed(FunctionArgExpr::Expr(arg)) => {
                self.sql_expr_to_logical_expr(arg, schema, ctes)
            }
            FunctionArg::Unnamed(FunctionArgExpr::Wildcard) => Ok(Expr::Wildcard),
            _ => Err(DataFusionError::NotImplemented(format!(
                "Unsupported qualified wildcard argument: {:?}",
                sql
            ))),
        }
    }

    fn parse_sql_binary_op(
        &self,
        left: SQLExpr,
        op: BinaryOperator,
        right: SQLExpr,
        schema: &DFSchema,
        ctes: &mut HashMap<String, LogicalPlan>,
    ) -> Result<Expr> {
        let operator = match op {
            BinaryOperator::Gt => Ok(Operator::Gt),
            BinaryOperator::GtEq => Ok(Operator::GtEq),
            BinaryOperator::Lt => Ok(Operator::Lt),
            BinaryOperator::LtEq => Ok(Operator::LtEq),
            BinaryOperator::Eq => Ok(Operator::Eq),
            BinaryOperator::NotEq => Ok(Operator::NotEq),
            BinaryOperator::Plus => Ok(Operator::Plus),
            BinaryOperator::Minus => Ok(Operator::Minus),
            BinaryOperator::Multiply => Ok(Operator::Multiply),
            BinaryOperator::Divide => Ok(Operator::Divide),
            BinaryOperator::Modulo => Ok(Operator::Modulo),
            BinaryOperator::And => Ok(Operator::And),
            BinaryOperator::Or => Ok(Operator::Or),
            BinaryOperator::PGRegexMatch => Ok(Operator::RegexMatch),
            BinaryOperator::PGRegexIMatch => Ok(Operator::RegexIMatch),
            BinaryOperator::PGRegexNotMatch => Ok(Operator::RegexNotMatch),
            BinaryOperator::PGRegexNotIMatch => Ok(Operator::RegexNotIMatch),
            BinaryOperator::BitwiseAnd => Ok(Operator::BitwiseAnd),
            BinaryOperator::BitwiseOr => Ok(Operator::BitwiseOr),
            BinaryOperator::BitwiseXor => Ok(Operator::BitwiseXor),
            BinaryOperator::PGBitwiseShiftRight => Ok(Operator::BitwiseShiftRight),
            BinaryOperator::PGBitwiseShiftLeft => Ok(Operator::BitwiseShiftLeft),
            BinaryOperator::StringConcat => Ok(Operator::StringConcat),
            _ => Err(DataFusionError::NotImplemented(format!(
                "Unsupported SQL binary operator {:?}",
                op
            ))),
        }?;

        Ok(Expr::BinaryExpr(BinaryExpr::new(
            Box::new(self.sql_expr_to_logical_expr(left, schema, ctes)?),
            operator,
            Box::new(self.sql_expr_to_logical_expr(right, schema, ctes)?),
        )))
    }

    fn parse_sql_unary_op(
        &self,
        op: UnaryOperator,
        expr: SQLExpr,
        schema: &DFSchema,
        ctes: &mut HashMap<String, LogicalPlan>,
    ) -> Result<Expr> {
        match op {
            UnaryOperator::Not => Ok(Expr::Not(Box::new(
                self.sql_expr_to_logical_expr(expr, schema, ctes)?,
            ))),
            UnaryOperator::Plus => Ok(self.sql_expr_to_logical_expr(expr, schema, ctes)?),
            UnaryOperator::Minus => {
                match expr {
                    // optimization: if it's a number literal, we apply the negative operator
                    // here directly to calculate the new literal.
                    SQLExpr::Value(Value::Number(n, _)) => match n.parse::<i64>() {
                        Ok(n) => Ok(lit(-n)),
                        Err(_) => Ok(lit(-n
                            .parse::<f64>()
                            .map_err(|_e| {
                                DataFusionError::Internal(format!(
                                    "negative operator can be only applied to integer and float operands, got: {}",
                                    n))
                            })?)),
                    },
                    // not a literal, apply negative operator on expression
                    _ => Ok(Expr::Negative(Box::new(self.sql_expr_to_logical_expr(expr, schema, ctes)?))),
                }
            }
            _ => Err(DataFusionError::NotImplemented(format!(
                "Unsupported SQL unary operator {:?}",
                op
            ))),
        }
    }

    fn sql_values_to_plan(&self, values: SQLValues) -> Result<LogicalPlan> {
        // values should not be based on any other schema
        let schema = DFSchema::empty();
        let values = values
            .0
            .into_iter()
            .map(|row| {
                row.into_iter()
                    .map(|v| match v {
                        SQLExpr::Value(Value::Number(n, _)) => self.parse_sql_number(&n),
                        SQLExpr::Value(
                            Value::SingleQuotedString(s) | Value::DoubleQuotedString(s),
                        ) => Ok(lit(s)),
                        SQLExpr::Value(Value::Null) => {
                            Ok(Expr::Literal(ScalarValue::Null))
                        }
                        SQLExpr::Value(Value::Boolean(n)) => Ok(lit(n)),
                        SQLExpr::UnaryOp { op, expr } => self.parse_sql_unary_op(
                            op,
                            *expr,
                            &schema,
                            &mut HashMap::new(),
                        ),
                        SQLExpr::BinaryOp { left, op, right } => self
                            .parse_sql_binary_op(
                                *left,
                                op,
                                *right,
                                &schema,
                                &mut HashMap::new(),
                            ),
                        SQLExpr::TypedString { data_type, value } => {
                            Ok(Expr::Cast(Cast::new(
                                Box::new(lit(value)),
                                self.convert_data_type(&data_type)?,
                            )))
                        }
                        SQLExpr::Cast { expr, data_type } => Ok(Expr::Cast(Cast::new(
                            Box::new(self.sql_expr_to_logical_expr(
                                *expr,
                                &schema,
                                &mut HashMap::new(),
                            )?),
                            self.convert_data_type(&data_type)?,
                        ))),
                        other => Err(DataFusionError::NotImplemented(format!(
                            "Unsupported value {:?} in a values list expression",
                            other
                        ))),
                    })
                    .collect::<Result<Vec<_>>>()
            })
            .collect::<Result<Vec<_>>>()?;
        LogicalPlanBuilder::values(values)?.build()
    }

    fn sql_expr_to_logical_expr(
        &self,
        sql: SQLExpr,
        schema: &DFSchema,
        ctes: &mut HashMap<String, LogicalPlan>,
    ) -> Result<Expr> {
        match sql {
            SQLExpr::Value(Value::Number(n, _)) => self.parse_sql_number(&n),
            SQLExpr::Value(Value::SingleQuotedString(ref s) | Value::DoubleQuotedString(ref s)) => Ok(lit(s.clone())),
            SQLExpr::Value(Value::Boolean(n)) => Ok(lit(n)),
            SQLExpr::Value(Value::Null) => Ok(Expr::Literal(ScalarValue::Null)),
            SQLExpr::Extract { field, expr } => Ok(Expr::ScalarFunction {
                fun: BuiltinScalarFunction::DatePart,
                args: vec![
                    Expr::Literal(ScalarValue::Utf8(Some(format!("{}", field)))),
                    self.sql_expr_to_logical_expr(*expr, schema, ctes)?,
                ],
            }),

            SQLExpr::Array(arr) => self.sql_array_literal(arr.elem, schema),
            SQLExpr::Interval {
                value,
                leading_field,
                leading_precision,
                last_field,
                fractional_seconds_precision,
            } => self.sql_interval_to_expr(
                *value,
                leading_field,
                leading_precision,
                last_field,
                fractional_seconds_precision,
            ),
            SQLExpr::Identifier(id) => {
                if id.value.starts_with('@') {
                    // TODO: figure out if ScalarVariables should be insensitive.
                    let var_names = vec![id.value];
                    let ty = self
                        .schema_provider
                        .get_variable_type(&var_names)
                        .ok_or_else(|| {
                            DataFusionError::Execution(format!(
                                "variable {:?} has no type information",
                                var_names
                            ))
                        })?;
                    Ok(Expr::ScalarVariable(ty, var_names))
                } else {
                    // Don't use `col()` here because it will try to
                    // interpret names with '.' as if they were
                    // compound identifiers, but this is not a compound
                    // identifier. (e.g. it is "foo.bar" not foo.bar)
                    Ok(Expr::Column(Column {
                        relation: None,
                        name: normalize_ident(&id),
                    }))
                }
            }

            SQLExpr::MapAccess { ref column, keys } => {
                if let SQLExpr::Identifier(ref id) = column.as_ref() {
                    plan_indexed(col(&normalize_ident(id)), keys)
                } else {
                    Err(DataFusionError::NotImplemented(format!(
                        "map access requires an identifier, found column {} instead",
                        column
                    )))
                }
            }

            SQLExpr::ArrayIndex { obj, indexes } => {
                let expr = self.sql_expr_to_logical_expr(*obj, schema, ctes)?;
                plan_indexed(expr, indexes)
            }

            SQLExpr::CompoundIdentifier(ids) => {
                let mut var_names: Vec<_> = ids.into_iter().map(|s| normalize_ident(&s)).collect();

                if var_names[0].get(0..1) == Some("@") {
                    let ty = self
                        .schema_provider
                        .get_variable_type(&var_names)
                        .ok_or_else(|| {
                            DataFusionError::Execution(format!(
                                "variable {:?} has no type information",
                                var_names
                            ))
                        })?;
                    Ok(Expr::ScalarVariable(ty, var_names))
                } else {
                    match (var_names.pop(), var_names.pop()) {
                        (Some(name), Some(relation)) if var_names.is_empty() => {
                            match schema.field_with_qualified_name(&relation, &name) {
                                Ok(_) => {
                                    // found an exact match on a qualified name so this is a table.column identifier
                                    Ok(Expr::Column(Column {
                                        relation: Some(relation),
                                        name,
                                    }))
                                }
                                Err(_) => {
                                    if let Some(field) = schema.fields().iter().find(|f| f.name().eq(&relation)) {
                                        // Access to a field of a column which is a structure, example: SELECT my_struct.key
                                        Ok(Expr::GetIndexedField(GetIndexedField::new(
                                            Box::new(Expr::Column(field.qualified_column())),
                                            ScalarValue::Utf8(Some(name)),
                                        )))
                                    } else {
                                        // table.column identifier
                                        Ok(Expr::Column(Column {
                                            relation: Some(relation),
                                            name,
                                        }))
                                    }
                                }
                            }
                        }
                        _ => Err(DataFusionError::NotImplemented(format!(
                            "Unsupported compound identifier '{:?}'",
                            var_names,
                        ))),
                    }
                }
            }

            SQLExpr::Case {
                operand,
                conditions,
                results,
                else_result,
            } => {
                let expr = if let Some(e) = operand {
                    Some(Box::new(self.sql_expr_to_logical_expr(*e, schema, ctes)?))
                } else {
                    None
                };
                let when_expr = conditions
                    .into_iter()
                    .map(|e| self.sql_expr_to_logical_expr(e, schema, ctes))
                    .collect::<Result<Vec<_>>>()?;
                let then_expr = results
                    .into_iter()
                    .map(|e| self.sql_expr_to_logical_expr(e, schema, ctes))
                    .collect::<Result<Vec<_>>>()?;
                let else_expr = if let Some(e) = else_result {
                    Some(Box::new(self.sql_expr_to_logical_expr(*e, schema, ctes)?))
                } else {
                    None
                };

                Ok(Expr::Case(Case::new(
                    expr,
                    when_expr
                        .iter()
                        .zip(then_expr.iter())
                        .map(|(w, t)| (Box::new(w.to_owned()), Box::new(t.to_owned())))
                        .collect(),
                    else_expr,
                )))
            }

            SQLExpr::Cast {
                expr,
                data_type,
            } => Ok(Expr::Cast(Cast::new(
                Box::new(self.sql_expr_to_logical_expr(*expr, schema, ctes)?),
                self.convert_data_type(&data_type)?,
            ))),

            SQLExpr::TryCast {
                expr,
                data_type,
            } => Ok(Expr::TryCast {
                expr: Box::new(self.sql_expr_to_logical_expr(*expr, schema, ctes)?),
                data_type: self.convert_data_type(&data_type)?,
            }),

            SQLExpr::TypedString {
                data_type,
                value,
            } => Ok(Expr::Cast(Cast::new(
                Box::new(lit(value)),
                self.convert_data_type(&data_type)?,
            ))),

            SQLExpr::IsNull(expr) => Ok(Expr::IsNull(Box::new(
                self.sql_expr_to_logical_expr(*expr, schema, ctes)?,
            ))),

            SQLExpr::IsNotNull(expr) => Ok(Expr::IsNotNull(Box::new(
                self.sql_expr_to_logical_expr(*expr, schema, ctes)?,
            ))),

            SQLExpr::IsDistinctFrom(left, right) => Ok(Expr::BinaryExpr(BinaryExpr::new(
                Box::new(self.sql_expr_to_logical_expr(*left, schema, ctes)?),
                Operator::IsDistinctFrom,
                Box::new(self.sql_expr_to_logical_expr(*right, schema, ctes)?),
            ))),

            SQLExpr::IsNotDistinctFrom(left, right) => Ok(Expr::BinaryExpr(BinaryExpr::new(
                Box::new(self.sql_expr_to_logical_expr(*left, schema, ctes)?),
                Operator::IsNotDistinctFrom,
                Box::new(self.sql_expr_to_logical_expr(*right, schema, ctes)?),
            ))),

            SQLExpr::IsTrue(expr) => Ok(Expr::IsTrue(Box::new(self.sql_expr_to_logical_expr(*expr, schema, ctes)?))),

            SQLExpr::IsFalse(expr) => Ok(Expr::IsFalse(Box::new(self.sql_expr_to_logical_expr(*expr, schema, ctes)?))),

            SQLExpr::IsNotTrue(expr) => Ok(Expr::IsNotTrue(Box::new(self.sql_expr_to_logical_expr(*expr, schema, ctes)?))),

            SQLExpr::IsNotFalse(expr) => Ok(Expr::IsNotFalse(Box::new(self.sql_expr_to_logical_expr(*expr, schema, ctes)?))),

            SQLExpr::IsUnknown(expr) => Ok(Expr::IsUnknown(Box::new(self.sql_expr_to_logical_expr(*expr, schema, ctes)?))),

            SQLExpr::IsNotUnknown(expr) => Ok(Expr::IsNotUnknown(Box::new(self.sql_expr_to_logical_expr(*expr, schema, ctes)?))),

            SQLExpr::UnaryOp { op, expr } => self.parse_sql_unary_op(op, *expr, schema, ctes),

            SQLExpr::Between {
                expr,
                negated,
                low,
                high,
            } => Ok(Expr::Between(Between::new(
                Box::new(self.sql_expr_to_logical_expr(*expr, schema, ctes)?),
                negated,
                Box::new(self.sql_expr_to_logical_expr(*low, schema, ctes)?),
                Box::new(self.sql_expr_to_logical_expr(*high, schema, ctes)?),
            ))),

            SQLExpr::InList {
                expr,
                list,
                negated,
            } => {
                let list_expr = list
                    .into_iter()
                    .map(|e| self.sql_expr_to_logical_expr(e, schema, ctes))
                    .collect::<Result<Vec<_>>>()?;

                Ok(Expr::InList {
                    expr: Box::new(self.sql_expr_to_logical_expr(*expr, schema, ctes)?),
                    list: list_expr,
                    negated,
                })
            }

            SQLExpr::Like { negated, expr, pattern, escape_char } => {
                let pattern = self.sql_expr_to_logical_expr(*pattern, schema, ctes)?;
                let pattern_type = pattern.get_type(schema)?;
                if pattern_type != DataType::Utf8 && pattern_type != DataType::Null {
                    return Err(DataFusionError::Plan(
                        "Invalid pattern in LIKE expression".to_string(),
                    ));
                }
                Ok(Expr::Like(Like::new(
                    negated,
                    Box::new(self.sql_expr_to_logical_expr(*expr, schema, ctes)?),
                    Box::new(pattern),
                    escape_char,
                )))
            }

            SQLExpr::ILike { negated, expr, pattern, escape_char } => {
                let pattern = self.sql_expr_to_logical_expr(*pattern, schema, ctes)?;
                let pattern_type = pattern.get_type(schema)?;
                if pattern_type != DataType::Utf8 && pattern_type != DataType::Null {
                    return Err(DataFusionError::Plan(
                        "Invalid pattern in ILIKE expression".to_string(),
                    ));
                }
                Ok(Expr::ILike(Like::new(
                    negated,
                    Box::new(self.sql_expr_to_logical_expr(*expr, schema, ctes)?),
                    Box::new(pattern),
                    escape_char,
                )))
            }

            SQLExpr::SimilarTo { negated, expr, pattern, escape_char } => {
                let pattern = self.sql_expr_to_logical_expr(*pattern, schema, ctes)?;
                let pattern_type = pattern.get_type(schema)?;
                if pattern_type != DataType::Utf8 && pattern_type != DataType::Null {
                    return Err(DataFusionError::Plan(
                        "Invalid pattern in SIMILAR TO expression".to_string(),
                    ));
                }
                Ok(Expr::SimilarTo(Like::new(
                    negated,
                    Box::new(self.sql_expr_to_logical_expr(*expr, schema, ctes)?),
                    Box::new(pattern),
                    escape_char
                )))
            }

            SQLExpr::BinaryOp {
                left,
                op,
                right,
            } => self.parse_sql_binary_op(*left, op, *right, schema, ctes),

            #[cfg(feature = "unicode_expressions")]
            SQLExpr::Substring {
                expr,
                substring_from,
                substring_for,
            } => {
                let args = match (substring_from, substring_for) {
                    (Some(from_expr), Some(for_expr)) => {
                        let arg = self.sql_expr_to_logical_expr(*expr, schema, ctes)?;
                        let from_logic =
                            self.sql_expr_to_logical_expr(*from_expr, schema, ctes)?;
                        let for_logic =
                            self.sql_expr_to_logical_expr(*for_expr, schema, ctes)?;
                        vec![arg, from_logic, for_logic]
                    }
                    (Some(from_expr), None) => {
                        let arg = self.sql_expr_to_logical_expr(*expr, schema, ctes)?;
                        let from_logic =
                            self.sql_expr_to_logical_expr(*from_expr, schema, ctes)?;
                        vec![arg, from_logic]
                    }
                    (None, Some(for_expr)) => {
                        let arg = self.sql_expr_to_logical_expr(*expr, schema, ctes)?;
                        let from_logic = Expr::Literal(ScalarValue::Int64(Some(1)));
                        let for_logic =
                            self.sql_expr_to_logical_expr(*for_expr, schema, ctes)?;
                        vec![arg, from_logic, for_logic]
                    }
                    (None, None) => {
                        let orig_sql = SQLExpr::Substring {
                            expr,
                            substring_from: None,
                            substring_for: None,
                        };

                        return Err(DataFusionError::Plan(format!(
                            "Substring without for/from is not valid {:?}",
                            orig_sql
                        )));
                    }
                };


                Ok(Expr::ScalarFunction {
                    fun: BuiltinScalarFunction::Substr,
                    args,
                })
            }

            #[cfg(not(feature = "unicode_expressions"))]
            SQLExpr::Substring {
                ..
            } => {
                Err(DataFusionError::Internal(
                    "statement substring requires compilation with feature flag: unicode_expressions.".to_string()
                ))
            }

            SQLExpr::Trim { expr, trim_where, trim_what } => {
                let fun = match trim_where {
                    Some(TrimWhereField::Leading) => {
                        BuiltinScalarFunction::Ltrim
                    }
                    Some(TrimWhereField::Trailing) => {
                        BuiltinScalarFunction::Rtrim
                    }
                    Some(TrimWhereField::Both) => {
                        BuiltinScalarFunction::Btrim
                    }
                    None => BuiltinScalarFunction::Trim
                };
                let arg = self.sql_expr_to_logical_expr(*expr, schema, ctes)?;
                let args = match trim_what {
                    Some(to_trim) => {
                        let to_trim = self.sql_expr_to_logical_expr(*to_trim, schema, ctes)?;
                        vec![arg, to_trim]
                    }
                    None => vec![arg],
                };
                Ok(Expr::ScalarFunction { fun, args })
            }

            SQLExpr::AggregateExpressionWithFilter { expr, filter } => {
                match self.sql_expr_to_logical_expr(*expr, schema, ctes)? {
                    Expr::AggregateFunction {
                        fun, args, distinct, ..
                    } => Ok(Expr::AggregateFunction { fun, args, distinct, filter: Some(Box::new(self.sql_expr_to_logical_expr(*filter, schema, ctes)?)) }),
                    _ => Err(DataFusionError::Internal("AggregateExpressionWithFilter expression was not an AggregateFunction".to_string()))
                }
            }

            SQLExpr::Function(mut function) => {
                let name = if function.name.0.len() > 1 {
                    // DF doesn't handle compound identifiers
                    // (e.g. "foo.bar") for function names yet
                    function.name.to_string()
                } else {
                    normalize_ident(&function.name.0[0])
                };

                // first, check SQL reserved words
                if name == "rollup" {
                    let args = self.function_args_to_expr(function.args, schema)?;
                    return Ok(Expr::GroupingSet(GroupingSet::Rollup(args)));
                } else if name == "cube" {
                    let args = self.function_args_to_expr(function.args, schema)?;
                    return Ok(Expr::GroupingSet(GroupingSet::Cube(args)));
                }

                // next, scalar built-in
                if let Ok(fun) = BuiltinScalarFunction::from_str(&name) {
                    let args = self.function_args_to_expr(function.args, schema)?;
                    return Ok(Expr::ScalarFunction { fun, args });
                };

                // then, window function
                if let Some(window) = function.over.take() {
                    let partition_by = window
                        .partition_by
                        .into_iter()
                        .map(|e| self.sql_expr_to_logical_expr(e, schema, ctes))
                        .collect::<Result<Vec<_>>>()?;
                    let order_by = window
                        .order_by
                        .into_iter()
                        .map(|e| self.order_by_to_sort_expr(e, schema))
                        .collect::<Result<Vec<_>>>()?;
                    let window_frame = window
                        .window_frame
                        .as_ref()
                        .map(|window_frame| {
                            let window_frame: WindowFrame = window_frame.clone().try_into()?;
                            if WindowFrameUnits::Range == window_frame.units
                                && order_by.len() != 1
                            {
                                Err(DataFusionError::Plan(format!(
                                    "With window frame of type RANGE, the order by expression must be of length 1, got {}", order_by.len())))
                            } else {
                                Ok(window_frame)
                            }
                        })
                        .transpose()?;
                    let fun = WindowFunction::from_str(&name)?;
                    match fun {
                        WindowFunction::AggregateFunction(
                            aggregate_fun,
                        ) => {
                            let (aggregate_fun, args) = self.aggregate_fn_to_expr(
                                aggregate_fun,
                                function.args,
                                schema,
                            )?;

                            return Ok(Expr::WindowFunction {
                                fun: WindowFunction::AggregateFunction(
                                    aggregate_fun,
                                ),
                                args,
                                partition_by,
                                order_by,
                                window_frame,
                            });
                        }
                        WindowFunction::BuiltInWindowFunction(
                            window_fun,
                        ) => {
                            return Ok(Expr::WindowFunction {
                                fun: WindowFunction::BuiltInWindowFunction(
                                    window_fun,
                                ),
                                args: self.function_args_to_expr(function.args, schema)?,
                                partition_by,
                                order_by,
                                window_frame,
                            });
                        }
                    }
                }

                // next, aggregate built-ins
                if let Ok(fun) = AggregateFunction::from_str(&name) {
                    let distinct = function.distinct;
                    let (fun, args) = self.aggregate_fn_to_expr(fun, function.args, schema)?;
                    return Ok(Expr::AggregateFunction {
                        fun,
                        distinct,
                        args,
                        filter: None,
                    });
                };

                // finally, user-defined functions (UDF) and UDAF
                match self.schema_provider.get_function_meta(&name) {
                    Some(fm) => {
                        let args = self.function_args_to_expr(function.args, schema)?;

                        Ok(Expr::ScalarUDF { fun: fm, args })
                    }
                    None => match self.schema_provider.get_aggregate_meta(&name) {
                        Some(fm) => {
                            let args = self.function_args_to_expr(function.args, schema)?;
                            Ok(Expr::AggregateUDF { fun: fm, args, filter: None })
                        }
                        _ => Err(DataFusionError::Plan(format!(
                            "Invalid function '{}'",
                            name
                        ))),
                    },
                }
            }

            SQLExpr::Floor{expr, field: _field} => {
                let fun = BuiltinScalarFunction::Floor;
                let args = vec![self.sql_expr_to_logical_expr(*expr, schema, ctes)?];
                Ok(Expr::ScalarFunction { fun, args })
            }

            SQLExpr::Ceil{expr, field: _field} => {
                let fun = BuiltinScalarFunction::Ceil;
                let args = vec![self.sql_expr_to_logical_expr(*expr, schema, ctes)?];
                Ok(Expr::ScalarFunction { fun, args })
            }

            SQLExpr::Nested(e) => self.sql_expr_to_logical_expr(*e, schema, ctes),

            SQLExpr::Exists { subquery, negated } => self.parse_exists_subquery(&subquery, negated, schema, ctes),

            SQLExpr::InSubquery { expr, subquery, negated } => self.parse_in_subquery(&expr, &subquery, negated, schema, ctes),

            SQLExpr::Subquery(subquery) => self.parse_scalar_subquery(&subquery, schema, ctes),

            _ => Err(DataFusionError::NotImplemented(format!(
                "Unsupported ast node in sqltorel: {:?}",
                sql
            ))),
        }
    }

    fn parse_exists_subquery(
        &self,
        subquery: &Query,
        negated: bool,
        input_schema: &DFSchema,
        ctes: &mut HashMap<String, LogicalPlan>,
    ) -> Result<Expr> {
        Ok(Expr::Exists {
            subquery: Subquery {
                subquery: Arc::new(self.subquery_to_plan(
                    subquery.clone(),
                    ctes,
                    input_schema,
                )?),
            },
            negated,
        })
    }

    fn parse_in_subquery(
        &self,
        expr: &SQLExpr,
        subquery: &Query,
        negated: bool,
        input_schema: &DFSchema,
        ctes: &mut HashMap<String, LogicalPlan>,
    ) -> Result<Expr> {
        Ok(Expr::InSubquery {
            expr: Box::new(self.sql_to_rex(expr.clone(), input_schema, ctes)?),
            subquery: Subquery {
                subquery: Arc::new(self.subquery_to_plan(
                    subquery.clone(),
                    ctes,
                    input_schema,
                )?),
            },
            negated,
        })
    }

    fn parse_scalar_subquery(
        &self,
        subquery: &Query,
        input_schema: &DFSchema,
        ctes: &mut HashMap<String, LogicalPlan>,
    ) -> Result<Expr> {
        Ok(Expr::ScalarSubquery(Subquery {
            subquery: Arc::new(self.subquery_to_plan(
                subquery.clone(),
                ctes,
                input_schema,
            )?),
        }))
    }

    fn function_args_to_expr(
        &self,
        args: Vec<FunctionArg>,
        schema: &DFSchema,
    ) -> Result<Vec<Expr>> {
        args.into_iter()
            .map(|a| self.sql_fn_arg_to_logical_expr(a, schema, &mut HashMap::new()))
            .collect::<Result<Vec<Expr>>>()
    }

    fn aggregate_fn_to_expr(
        &self,
        fun: AggregateFunction,
        args: Vec<FunctionArg>,
        schema: &DFSchema,
    ) -> Result<(AggregateFunction, Vec<Expr>)> {
        let args = match fun {
            // Special case rewrite COUNT(*) to COUNT(constant)
            AggregateFunction::Count => args
                .into_iter()
                .map(|a| match a {
                    FunctionArg::Unnamed(FunctionArgExpr::Wildcard) => {
                        Ok(Expr::Literal(COUNT_STAR_EXPANSION.clone()))
                    }
                    _ => self.sql_fn_arg_to_logical_expr(a, schema, &mut HashMap::new()),
                })
                .collect::<Result<Vec<Expr>>>()?,
            _ => self.function_args_to_expr(args, schema)?,
        };

        Ok((fun, args))
    }

    fn sql_interval_to_expr(
        &self,
        value: SQLExpr,
        leading_field: Option<DateTimeField>,
        leading_precision: Option<u64>,
        last_field: Option<DateTimeField>,
        fractional_seconds_precision: Option<u64>,
    ) -> Result<Expr> {
        if leading_precision.is_some() {
            return Err(DataFusionError::NotImplemented(format!(
                "Unsupported Interval Expression with leading_precision {:?}",
                leading_precision
            )));
        }

        if last_field.is_some() {
            return Err(DataFusionError::NotImplemented(format!(
                "Unsupported Interval Expression with last_field {:?}",
                last_field
            )));
        }

        if fractional_seconds_precision.is_some() {
            return Err(DataFusionError::NotImplemented(format!(
                "Unsupported Interval Expression with fractional_seconds_precision {:?}",
                fractional_seconds_precision
            )));
        }

        // Only handle string exprs for now
        let value = match value {
            SQLExpr::Value(
                Value::SingleQuotedString(s) | Value::DoubleQuotedString(s),
            ) => s,
            _ => {
                return Err(DataFusionError::NotImplemented(format!(
                    "Unsupported interval argument. Expected string literal, got: {:?}",
                    value
                )));
            }
        };

        let leading_field = leading_field
            .as_ref()
            .map(|dt| dt.to_string())
            .unwrap_or_else(|| "second".to_string());

        Ok(lit(parse_interval(&leading_field, &value)?))
    }

    fn show_variable_to_plan(&self, variable: &[Ident]) -> Result<LogicalPlan> {
        let variable = ObjectName(variable.to_vec()).to_string();

        if !self.has_table("information_schema", "df_settings") {
            return Err(DataFusionError::Plan(
                "SHOW [VARIABLE] is not supported unless information_schema is enabled"
                    .to_string(),
            ));
        }

        let variable_lower = variable.to_lowercase();

        let query = if variable_lower == "all" {
            // Add an ORDER BY so the output comes out in a consistent order
            String::from(
                "SELECT name, setting FROM information_schema.df_settings ORDER BY name",
            )
        } else if variable_lower == "timezone" || variable_lower == "time.zone" {
            // we could introduce alias in OptionDefinition if this string matching thing grows
            String::from("SELECT name, setting FROM information_schema.df_settings WHERE name = 'datafusion.execution.time_zone'")
        } else {
            format!(
                "SELECT name, setting FROM information_schema.df_settings WHERE name = '{}'",
                variable
            )
        };

        let mut rewrite = DFParser::parse_sql(&query)?;
        assert_eq!(rewrite.len(), 1);

        self.statement_to_plan(rewrite.pop_front().unwrap())
    }

    fn set_variable_to_plan(
        &self,
        local: bool,
        hivevar: bool,
        variable: &ObjectName,
        value: Vec<sqlparser::ast::Expr>,
    ) -> Result<LogicalPlan> {
        if local {
            return Err(DataFusionError::NotImplemented(
                "LOCAL is not supported".to_string(),
            ));
        }

        if hivevar {
            return Err(DataFusionError::NotImplemented(
                "HIVEVAR is not supported".to_string(),
            ));
        }

        let variable = variable.to_string();
        let mut variable_lower = variable.to_lowercase();

        if variable_lower == "timezone" || variable_lower == "time.zone" {
            // we could introduce alias in OptionDefinition if this string matching thing grows
            variable_lower = "datafusion.execution.time_zone".to_string();
        }

        // parse value string from Expr
        let value_string = match &value[0] {
            SQLExpr::Identifier(i) => i.to_string(),
            SQLExpr::Value(v) => match v {
                Value::SingleQuotedString(s) => s.to_string(),
                Value::Number(_, _) | Value::Boolean(_) => v.to_string(),
                Value::DoubleQuotedString(_)
                | Value::EscapedStringLiteral(_)
                | Value::NationalStringLiteral(_)
                | Value::HexStringLiteral(_)
                | Value::Null
                | Value::Placeholder(_) => {
                    return Err(DataFusionError::Plan(format!(
                        "Unspported Value {}",
                        value[0]
                    )))
                }
            },
            // for capture signed number e.g. +8, -8
            SQLExpr::UnaryOp { op, expr } => match op {
                UnaryOperator::Plus => format!("+{}", expr),
                UnaryOperator::Minus => format!("-{}", expr),
                _ => {
                    return Err(DataFusionError::Plan(format!(
                        "Unspported Value {}",
                        value[0]
                    )))
                }
            },
            _ => {
                return Err(DataFusionError::Plan(format!(
                    "Unspported Value {}",
                    value[0]
                )))
            }
        };

        Ok(LogicalPlan::SetVariable(SetVariable {
            variable: variable_lower,
            value: value_string,
            schema: DFSchemaRef::new(DFSchema::empty()),
        }))
    }

    fn show_columns_to_plan(
        &self,
        extended: bool,
        full: bool,
        sql_table_name: &ObjectName,
        filter: Option<&ShowStatementFilter>,
    ) -> Result<LogicalPlan> {
        if filter.is_some() {
            return Err(DataFusionError::Plan(
                "SHOW COLUMNS with WHERE or LIKE is not supported".to_string(),
            ));
        }

        if !self.has_table("information_schema", "columns") {
            return Err(DataFusionError::Plan(
                "SHOW COLUMNS is not supported unless information_schema is enabled"
                    .to_string(),
            ));
        }
        let table_name = normalize_sql_object_name(sql_table_name);
        let table_ref: TableReference = table_name.as_str().into();

        let _ = self.schema_provider.get_table_provider(table_ref)?;

        // Figure out the where clause
        let columns = vec!["table_name", "table_schema", "table_catalog"].into_iter();
        let where_clause = sql_table_name
            .0
            .iter()
            .rev()
            .zip(columns)
            .map(|(ident, column_name)| {
                format!(r#"{} = '{}'"#, column_name, normalize_ident(ident))
            })
            .collect::<Vec<_>>()
            .join(" AND ");

        // treat both FULL and EXTENDED as the same
        let select_list = if full || extended {
            "*"
        } else {
            "table_catalog, table_schema, table_name, column_name, data_type, is_nullable"
        };

        let query = format!(
            "SELECT {} FROM information_schema.columns WHERE {}",
            select_list, where_clause
        );

        let mut rewrite = DFParser::parse_sql(&query)?;
        assert_eq!(rewrite.len(), 1);
        self.statement_to_plan(rewrite.pop_front().unwrap()) // length of rewrite is 1
    }

    fn show_create_table_to_plan(
        &self,
        sql_table_name: &ObjectName,
    ) -> Result<LogicalPlan> {
        if !self.has_table("information_schema", "tables") {
            return Err(DataFusionError::Plan(
                "SHOW CREATE TABLE is not supported unless information_schema is enabled"
                    .to_string(),
            ));
        }
        let table_name = normalize_sql_object_name(sql_table_name);
        let table_ref: TableReference = table_name.as_str().into();

        let _ = self.schema_provider.get_table_provider(table_ref)?;

        // Figure out the where clause
        let columns = vec!["table_name", "table_schema", "table_catalog"].into_iter();
        let where_clause = sql_table_name
            .0
            .iter()
            .rev()
            .zip(columns)
            .map(|(ident, column_name)| {
                format!(r#"{} = '{}'"#, column_name, normalize_ident(ident))
            })
            .collect::<Vec<_>>()
            .join(" AND ");

        let query = format!(
            "SELECT table_catalog, table_schema, table_name, definition FROM information_schema.views WHERE {}",
            where_clause
        );

        let mut rewrite = DFParser::parse_sql(&query)?;
        assert_eq!(rewrite.len(), 1);
        self.statement_to_plan(rewrite.pop_front().unwrap()) // length of rewrite is 1
    }

    /// Return true if there is a table provider available for "schema.table"
    fn has_table(&self, schema: &str, table: &str) -> bool {
        let tables_reference = TableReference::Partial { schema, table };
        self.schema_provider
            .get_table_provider(tables_reference)
            .is_ok()
    }

    fn sql_array_literal(
        &self,
        elements: Vec<SQLExpr>,
        schema: &DFSchema,
    ) -> Result<Expr> {
        let mut values = Vec::with_capacity(elements.len());

        for element in elements {
            let value =
                self.sql_expr_to_logical_expr(element, schema, &mut HashMap::new())?;
            match value {
                Expr::Literal(scalar) => {
                    values.push(scalar);
                }
                _ => {
                    return Err(DataFusionError::NotImplemented(format!(
                        "Arrays with elements other than literal are not supported: {}",
                        value
                    )));
                }
            }
        }

        let data_types: HashSet<DataType> =
            values.iter().map(|e| e.get_datatype()).collect();

        if data_types.is_empty() {
            Ok(lit(ScalarValue::new_list(None, DataType::Utf8)))
        } else if data_types.len() > 1 {
            Err(DataFusionError::NotImplemented(format!(
                "Arrays with different types are not supported: {:?}",
                data_types,
            )))
        } else {
            let data_type = values[0].get_datatype();

            Ok(lit(ScalarValue::new_list(Some(values), data_type)))
        }
    }

    /// Parse number in sql string, convert to Expr::Literal
    fn parse_sql_number(&self, n: &str) -> Result<Expr> {
        if n.find('E').is_some() {
            // not implemented yet
            // https://github.com/apache/arrow-datafusion/issues/3448
            Err(DataFusionError::NotImplemented(
                "sql numeric literals in scientific notation are not supported"
                    .to_string(),
            ))
        } else if let Ok(n) = n.parse::<i64>() {
            Ok(lit(n))
        } else if self.options.parse_float_as_decimal {
            // remove leading zeroes
            let str = n.trim_start_matches('0');
            if let Some(i) = str.find('.') {
                let p = str.len() - 1;
                let s = str.len() - i - 1;
                let str = str.replace('.', "");
                let n = str.parse::<i128>().map_err(|_| {
                    DataFusionError::from(ParserError(format!(
                        "Cannot parse {} as i128 when building decimal",
                        str
                    )))
                })?;
                Ok(Expr::Literal(ScalarValue::Decimal128(
                    Some(n),
                    p as u8,
                    s as u8,
                )))
            } else {
                let number = n.parse::<i128>().map_err(|_| {
                    DataFusionError::from(ParserError(format!(
                        "Cannot parse {} as i128 when building decimal",
                        n
                    )))
                })?;
                Ok(Expr::Literal(ScalarValue::Decimal128(Some(number), 38, 0)))
            }
        } else {
            n.parse::<f64>().map(lit).map_err(|_| {
                DataFusionError::from(ParserError(format!("Cannot parse {} as f64", n)))
            })
        }
    }

    fn convert_data_type(&self, sql_type: &SQLDataType) -> Result<DataType> {
        match sql_type {
            SQLDataType::Array(inner_sql_type) => {
                let data_type = self.convert_simple_data_type(inner_sql_type)?;

                Ok(DataType::List(Box::new(Field::new(
                    "field", data_type, true,
                ))))
            }
            other => self.convert_simple_data_type(other),
        }
    }
    fn convert_simple_data_type(&self, sql_type: &SQLDataType) -> Result<DataType> {
        match sql_type {
            SQLDataType::Boolean => Ok(DataType::Boolean),
            SQLDataType::TinyInt(_) => Ok(DataType::Int8),
            SQLDataType::SmallInt(_) => Ok(DataType::Int16),
            SQLDataType::Int(_) | SQLDataType::Integer(_) => Ok(DataType::Int32),
            SQLDataType::BigInt(_) => Ok(DataType::Int64),
            SQLDataType::UnsignedTinyInt(_) => Ok(DataType::UInt8),
            SQLDataType::UnsignedSmallInt(_) => Ok(DataType::UInt16),
            SQLDataType::UnsignedInt(_) | SQLDataType::UnsignedInteger(_) => {
                Ok(DataType::UInt32)
            }
            SQLDataType::UnsignedBigInt(_) => Ok(DataType::UInt64),
            SQLDataType::Float(_) => Ok(DataType::Float32),
            SQLDataType::Real => Ok(DataType::Float32),
            SQLDataType::Double | SQLDataType::DoublePrecision => Ok(DataType::Float64),
            SQLDataType::Char(_)
            | SQLDataType::Varchar(_)
            | SQLDataType::Text
            | SQLDataType::String => Ok(DataType::Utf8),
            SQLDataType::Timestamp(tz_info) => {
                let tz = if matches!(tz_info, TimezoneInfo::Tz)
                    || matches!(tz_info, TimezoneInfo::WithTimeZone)
                {
                    // Timestamp With Time Zone
                    // INPUT : [SQLDataType]   TimestampTz + [RuntimeConfig] Time Zone
                    // OUTPUT: [ArrowDataType] Timestamp<TimeUnit, Some(Time Zone)>
                    match self
                        .schema_provider
                        .get_config_option("datafusion.execution.time_zone")
                    {
                        Some(ScalarValue::Utf8(s)) => s,
                        Some(v) => {
                            return Err(DataFusionError::Internal(format!(
                                "Incorrect data type for time_zone: {}",
                                v.get_datatype(),
                            )))
                        }
                        None => return Err(DataFusionError::Internal(
                            "Config Option datafusion.execution.time_zone doesn't exist"
                                .to_string(),
                        )),
                    }
                } else {
                    // Timestamp Without Time zone
                    None
                };
                Ok(DataType::Timestamp(TimeUnit::Nanosecond, tz))
            }
            SQLDataType::Date => Ok(DataType::Date32),
            SQLDataType::Time(tz_info) => {
                if matches!(tz_info, TimezoneInfo::None)
                    || matches!(tz_info, TimezoneInfo::WithoutTimeZone)
                {
                    Ok(DataType::Time64(TimeUnit::Nanosecond))
                } else {
                    // We dont support TIMETZ and TIME WITH TIME ZONE for now
                    Err(DataFusionError::NotImplemented(format!(
                        "Unsupported SQL type {:?}",
                        sql_type
                    )))
                }
            }
            SQLDataType::Decimal(exact_number_info) => {
                let (precision, scale) = match *exact_number_info {
                    ExactNumberInfo::None => (None, None),
                    ExactNumberInfo::Precision(precision) => (Some(precision), None),
                    ExactNumberInfo::PrecisionAndScale(precision, scale) => {
                        (Some(precision), Some(scale))
                    }
                };
                make_decimal_type(precision, scale)
            }
            SQLDataType::Bytea => Ok(DataType::Binary),
            // Explicitly list all other types so that if sqlparser
            // adds/changes the `SQLDataType` the compiler will tell us on upgrade
            // and avoid bugs like https://github.com/apache/arrow-datafusion/issues/3059
            SQLDataType::Nvarchar(_)
            | SQLDataType::Uuid
            | SQLDataType::Binary(_)
            | SQLDataType::Varbinary(_)
            | SQLDataType::Blob(_)
            | SQLDataType::Datetime
            | SQLDataType::Interval
            | SQLDataType::Regclass
            | SQLDataType::Custom(_)
            | SQLDataType::Array(_)
            | SQLDataType::Enum(_)
            | SQLDataType::Set(_)
            | SQLDataType::MediumInt(_)
            | SQLDataType::UnsignedMediumInt(_)
            | SQLDataType::Character(_)
            | SQLDataType::CharacterVarying(_)
            | SQLDataType::CharVarying(_)
            | SQLDataType::CharacterLargeObject(_)
            | SQLDataType::CharLargeObject(_)
            | SQLDataType::Clob(_) => Err(DataFusionError::NotImplemented(format!(
                "Unsupported SQL type {:?}",
                sql_type
            ))),
        }
    }
}

/// Normalize a SQL object name
fn normalize_sql_object_name(sql_object_name: &ObjectName) -> String {
    sql_object_name
        .0
        .iter()
        .map(normalize_ident)
        .collect::<Vec<String>>()
        .join(".")
}

/// Remove join expressions from a filter expression
fn remove_join_expressions(
    expr: &Expr,
    join_columns: &HashSet<(Column, Column)>,
) -> Result<Option<Expr>> {
    match expr {
        Expr::BinaryExpr(BinaryExpr { left, op, right }) => match op {
            Operator::Eq => match (left.as_ref(), right.as_ref()) {
                (Expr::Column(l), Expr::Column(r)) => {
                    if join_columns.contains(&(l.clone(), r.clone()))
                        || join_columns.contains(&(r.clone(), l.clone()))
                    {
                        Ok(None)
                    } else {
                        Ok(Some(expr.clone()))
                    }
                }
                _ => Ok(Some(expr.clone())),
            },
            Operator::And => {
                let l = remove_join_expressions(left, join_columns)?;
                let r = remove_join_expressions(right, join_columns)?;
                match (l, r) {
                    (Some(ll), Some(rr)) => Ok(Some(and(ll, rr))),
                    (Some(ll), _) => Ok(Some(ll)),
                    (_, Some(rr)) => Ok(Some(rr)),
                    _ => Ok(None),
                }
            }
            _ => Ok(Some(expr.clone())),
        },
        _ => Ok(Some(expr.clone())),
    }
}

/// Extracts equijoin ON condition be a single Eq or multiple conjunctive Eqs
/// Filters matching this pattern are added to `accum`
/// Filters that don't match this pattern are added to `accum_filter`
/// Examples:
/// ```text
/// foo = bar => accum=[(foo, bar)] accum_filter=[]
/// foo = bar AND bar = baz => accum=[(foo, bar), (bar, baz)] accum_filter=[]
/// foo = bar AND baz > 1 => accum=[(foo, bar)] accum_filter=[baz > 1]
///
/// For equijoin join key, assume we have tables -- a(c0, c1 c2) and b(c0, c1, c2):
/// (a.c0 = 10) => accum=[], accum_filter=[a.c0 = 10]
/// (a.c0 + 1 = b.c0 * 2) => accum=[(a.c0 + 1, b.c0 * 2)],  accum_filter=[]
/// (a.c0 + b.c0 = 10) =>  accum=[], accum_filter=[a.c0 + b.c0 = 10]
/// ```
fn extract_join_keys(
    expr: Expr,
    accum: &mut Vec<(Expr, Expr)>,
    accum_filter: &mut Vec<Expr>,
    left_schema: &Arc<DFSchema>,
    right_schema: &Arc<DFSchema>,
) -> Result<()> {
    match &expr {
        Expr::BinaryExpr(BinaryExpr { left, op, right }) => match op {
            Operator::Eq => {
                let left = *left.clone();
                let right = *right.clone();
                let left_using_columns = left.to_columns()?;
                let right_using_columns = right.to_columns()?;

                // When one side key does not contain columns, we need move this expression to filter.
                // For example: a = 1, a = now() + 10.
                if left_using_columns.is_empty() || right_using_columns.is_empty() {
                    accum_filter.push(expr);
                    return Ok(());
                }

                // Checking left join key is from left schema, right join key is from right schema, or the opposite.
                let l_is_left = check_all_column_from_schema(
                    &left_using_columns,
                    left_schema.clone(),
                )?;
                let r_is_right = check_all_column_from_schema(
                    &right_using_columns,
                    right_schema.clone(),
                )?;

                let r_is_left_and_l_is_right = || {
                    let result = check_all_column_from_schema(
                        &right_using_columns,
                        left_schema.clone(),
                    )? && check_all_column_from_schema(
                        &left_using_columns,
                        right_schema.clone(),
                    )?;

                    Result::Ok(result)
                };

                let join_key_pair = match (l_is_left, r_is_right) {
                    (true, true) => Some((left, right)),
                    (_, _) if r_is_left_and_l_is_right()? => Some((right, left)),
                    _ => None,
                };

                if let Some((left_expr, right_expr)) = join_key_pair {
                    let left_expr_type = left_expr.get_type(left_schema)?;
                    let right_expr_type = right_expr.get_type(right_schema)?;

                    if can_hash(&left_expr_type) && can_hash(&right_expr_type) {
                        accum.push((left_expr, right_expr));
                    } else {
                        accum_filter.push(expr);
                    }
                } else {
                    accum_filter.push(expr);
                }
            }
            Operator::And => {
                if let Expr::BinaryExpr(BinaryExpr { left, op: _, right }) = expr {
                    extract_join_keys(
                        *left,
                        accum,
                        accum_filter,
                        left_schema,
                        right_schema,
                    )?;
                    extract_join_keys(
                        *right,
                        accum,
                        accum_filter,
                        left_schema,
                        right_schema,
                    )?;
                }
            }
            _other => {
                accum_filter.push(expr);
            }
        },
        _other => {
            accum_filter.push(expr);
        }
    }

    Ok(())
}

/// Extract join keys from a WHERE clause
fn extract_possible_join_keys(
    expr: &Expr,
    accum: &mut Vec<(Column, Column)>,
) -> Result<()> {
    match expr {
        Expr::BinaryExpr(BinaryExpr { left, op, right }) => match op {
            Operator::Eq => match (left.as_ref(), right.as_ref()) {
                (Expr::Column(l), Expr::Column(r)) => {
                    accum.push((l.clone(), r.clone()));
                    Ok(())
                }
                _ => Ok(()),
            },
            Operator::And => {
                extract_possible_join_keys(left, accum)?;
                extract_possible_join_keys(right, accum)
            }
            _ => Ok(()),
        },
        _ => Ok(()),
    }
}

<<<<<<< HEAD
// Parse number in sql string, convert to Expr::Literal
fn parse_sql_number(n: &str) -> Result<Expr> {
    // parse first as i64
    n.parse::<i64>()
        .map(lit)
        // if parsing as i64 fails try f64
        .or_else(|_| n.parse::<f64>().map(lit))
        .map_err(|_| {
            DataFusionError::from(ParserError(format!(
                "Cannot parse {} as i64 or f64",
                n
            )))
        })
}

/// Wrap projection for a plan, if the join keys contains normal expression.
fn wrap_projection_for_join_if_necessary(
    join_keys: &[Expr],
    input: LogicalPlan,
) -> Result<LogicalPlan> {
    let expr_join_keys = join_keys
        .iter()
        .flat_map(|expr| expr.try_into_col().is_err().then_some(expr))
        .cloned()
        .collect::<Vec<_>>();

    let plan = if !expr_join_keys.is_empty() {
        let mut projection = vec![Expr::Wildcard];
        projection.extend_from_slice(&expr_join_keys);

        LogicalPlanBuilder::from(input)
            .project(projection)?
            .build()?
    } else {
        input
    };

    Ok(plan)
}

=======
>>>>>>> 406c1087
#[cfg(test)]
mod tests {
    use super::*;
    use datafusion_common::assert_contains;
    use sqlparser::dialect::{Dialect, GenericDialect, HiveDialect, MySqlDialect};
    use std::any::Any;

    #[test]
    fn parse_decimals() {
        let test_data = [
            ("1", "Int64(1)"),
            ("001", "Int64(1)"),
            ("0.1", "Decimal128(Some(1),1,1)"),
            ("0.01", "Decimal128(Some(1),2,2)"),
            ("1.0", "Decimal128(Some(10),2,1)"),
            ("10.01", "Decimal128(Some(1001),4,2)"),
            (
                "10000000000000000000.00",
                "Decimal128(Some(1000000000000000000000),22,2)",
            ),
        ];
        for (a, b) in test_data {
            let sql = format!("SELECT {}", a);
            let expected = format!("Projection: {}\n  EmptyRelation", b);
            quick_test_with_options(
                &sql,
                &expected,
                ParserOptions {
                    parse_float_as_decimal: true,
                },
            );
        }
    }

    #[test]
    fn select_no_relation() {
        quick_test(
            "SELECT 1",
            "Projection: Int64(1)\
             \n  EmptyRelation",
        );
    }

    #[test]
    fn test_real_f32() {
        quick_test(
            "SELECT CAST(1.1 AS REAL)",
            "Projection: CAST(Float64(1.1) AS Float32)\
             \n  EmptyRelation",
        );
    }

    #[test]
    fn test_int_decimal_default() {
        quick_test(
            "SELECT CAST(10 AS DECIMAL)",
            "Projection: CAST(Int64(10) AS Decimal128(38, 10))\
             \n  EmptyRelation",
        );
    }

    #[test]
    fn test_int_decimal_no_scale() {
        quick_test(
            "SELECT CAST(10 AS DECIMAL(5))",
            "Projection: CAST(Int64(10) AS Decimal128(5, 0))\
             \n  EmptyRelation",
        );
    }

    #[test]
    fn test_tinyint() {
        quick_test(
            "SELECT CAST(6 AS TINYINT)",
            "Projection: CAST(Int64(6) AS Int8)\
             \n  EmptyRelation",
        );
    }

    #[test]
    fn cast_from_subquery() {
        quick_test(
            "SELECT CAST (a AS FLOAT) FROM (SELECT 1 AS a)",
            "Projection: CAST(a AS Float32)\
             \n  Projection: a\
             \n    Projection: Int64(1) AS a\
             \n      EmptyRelation",
        );
    }

    #[test]
    fn cast_to_invalid_decimal_type() {
        // precision == 0
        {
            let sql = "SELECT CAST(10 AS DECIMAL(0))";
            let err = logical_plan(sql).expect_err("query should have failed");
            assert_eq!(
                r##"Internal("Decimal(precision = 0, scale = 0) should satisty `0 < precision <= 38`, and `scale <= precision`.")"##,
                format!("{:?}", err)
            );
        }
        // precision > 38
        {
            let sql = "SELECT CAST(10 AS DECIMAL(39))";
            let err = logical_plan(sql).expect_err("query should have failed");
            assert_eq!(
                r##"Internal("Decimal(precision = 39, scale = 0) should satisty `0 < precision <= 38`, and `scale <= precision`.")"##,
                format!("{:?}", err)
            );
        }
        // precision < scale
        {
            let sql = "SELECT CAST(10 AS DECIMAL(5, 10))";
            let err = logical_plan(sql).expect_err("query should have failed");
            assert_eq!(
                r##"Internal("Decimal(precision = 5, scale = 10) should satisty `0 < precision <= 38`, and `scale <= precision`.")"##,
                format!("{:?}", err)
            );
        }
    }

    #[test]
    fn select_column_does_not_exist() {
        let sql = "SELECT doesnotexist FROM person";
        let err = logical_plan(sql).expect_err("query should have failed");
        assert_field_not_found(err, "doesnotexist");
    }

    #[test]
    fn select_repeated_column() {
        let sql = "SELECT age, age FROM person";
        let err = logical_plan(sql).expect_err("query should have failed");
        assert_eq!(
            r##"Plan("Projections require unique expression names but the expression \"person.age\" at position 0 and \"person.age\" at position 1 have the same name. Consider aliasing (\"AS\") one of them.")"##,
            format!("{:?}", err)
        );
    }

    #[test]
    fn select_wildcard_with_repeated_column() {
        let sql = "SELECT *, age FROM person";
        let err = logical_plan(sql).expect_err("query should have failed");
        assert_eq!(
            r##"Plan("Projections require unique expression names but the expression \"person.age\" at position 3 and \"person.age\" at position 8 have the same name. Consider aliasing (\"AS\") one of them.")"##,
            format!("{:?}", err)
        );
    }

    #[test]
    fn select_wildcard_with_repeated_column_but_is_aliased() {
        quick_test(
            "SELECT *, first_name AS fn from person",
            "Projection: person.id, person.first_name, person.last_name, person.age, person.state, person.salary, person.birth_date, person.😀, person.first_name AS fn\
            \n  TableScan: person",
        );
    }

    #[test]
    fn select_scalar_func_with_literal_no_relation() {
        quick_test(
            "SELECT sqrt(9)",
            "Projection: sqrt(Int64(9))\
             \n  EmptyRelation",
        );
    }

    #[test]
    fn select_simple_filter() {
        let sql = "SELECT id, first_name, last_name \
                   FROM person WHERE state = 'CO'";
        let expected = "Projection: person.id, person.first_name, person.last_name\
                        \n  Filter: person.state = Utf8(\"CO\")\
                        \n    TableScan: person";
        quick_test(sql, expected);
    }

    #[test]
    fn select_filter_column_does_not_exist() {
        let sql = "SELECT first_name FROM person WHERE doesnotexist = 'A'";
        let err = logical_plan(sql).expect_err("query should have failed");
        assert_field_not_found(err, "doesnotexist");
    }

    #[test]
    fn select_filter_cannot_use_alias() {
        let sql = "SELECT first_name AS x FROM person WHERE x = 'A'";
        let err = logical_plan(sql).expect_err("query should have failed");
        assert_field_not_found(err, "x");
    }

    #[test]
    fn select_neg_filter() {
        let sql = "SELECT id, first_name, last_name \
                   FROM person WHERE NOT state";
        let expected = "Projection: person.id, person.first_name, person.last_name\
                        \n  Filter: NOT person.state\
                        \n    TableScan: person";
        quick_test(sql, expected);
    }

    #[test]
    fn select_compound_filter() {
        let sql = "SELECT id, first_name, last_name \
                   FROM person WHERE state = 'CO' AND age >= 21 AND age <= 65";
        let expected = "Projection: person.id, person.first_name, person.last_name\
            \n  Filter: person.state = Utf8(\"CO\") AND person.age >= Int64(21) AND person.age <= Int64(65)\
            \n    TableScan: person";
        quick_test(sql, expected);
    }

    #[test]
    fn test_timestamp_filter() {
        let sql =
            "SELECT state FROM person WHERE birth_date < CAST (158412331400600000 as timestamp)";

        let expected = "Projection: person.state\
            \n  Filter: person.birth_date < CAST(Int64(158412331400600000) AS Timestamp(Nanosecond, None))\
            \n    TableScan: person";

        quick_test(sql, expected);
    }

    #[test]
    fn test_date_filter() {
        let sql =
            "SELECT state FROM person WHERE birth_date < CAST ('2020-01-01' as date)";

        let expected = "Projection: person.state\
            \n  Filter: person.birth_date < CAST(Utf8(\"2020-01-01\") AS Date32)\
            \n    TableScan: person";

        quick_test(sql, expected);
    }

    #[test]
    fn select_all_boolean_operators() {
        let sql = "SELECT age, first_name, last_name \
                   FROM person \
                   WHERE age = 21 \
                   AND age != 21 \
                   AND age > 21 \
                   AND age >= 21 \
                   AND age < 65 \
                   AND age <= 65";
        let expected = "Projection: person.age, person.first_name, person.last_name\
                        \n  Filter: person.age = Int64(21) \
                        AND person.age != Int64(21) \
                        AND person.age > Int64(21) \
                        AND person.age >= Int64(21) \
                        AND person.age < Int64(65) \
                        AND person.age <= Int64(65)\
                        \n    TableScan: person";
        quick_test(sql, expected);
    }

    #[test]
    fn select_between() {
        let sql = "SELECT state FROM person WHERE age BETWEEN 21 AND 65";
        let expected = "Projection: person.state\
            \n  Filter: person.age BETWEEN Int64(21) AND Int64(65)\
            \n    TableScan: person";

        quick_test(sql, expected);
    }

    #[test]
    fn select_between_negated() {
        let sql = "SELECT state FROM person WHERE age NOT BETWEEN 21 AND 65";
        let expected = "Projection: person.state\
            \n  Filter: person.age NOT BETWEEN Int64(21) AND Int64(65)\
            \n    TableScan: person";

        quick_test(sql, expected);
    }

    #[test]
    fn select_nested() {
        let sql = "SELECT fn2, last_name
                   FROM (
                     SELECT fn1 as fn2, last_name, birth_date
                     FROM (
                       SELECT first_name AS fn1, last_name, birth_date, age
                       FROM person
                     ) AS a
                   ) AS b";
        let expected = "Projection: b.fn2, b.last_name\
                        \n  Projection: fn2, a.last_name, a.birth_date, alias=b\
                        \n    Projection: a.fn1 AS fn2, a.last_name, a.birth_date\
                        \n      Projection: fn1, person.last_name, person.birth_date, person.age, alias=a\
                        \n        Projection: person.first_name AS fn1, person.last_name, person.birth_date, person.age\
                        \n          TableScan: person";
        quick_test(sql, expected);
    }

    #[test]
    fn select_nested_with_filters() {
        let sql = "SELECT fn1, age
                   FROM (
                     SELECT first_name AS fn1, age
                     FROM person
                     WHERE age > 20
                   ) AS a
                   WHERE fn1 = 'X' AND age < 30";

        let expected = "Projection: a.fn1, a.age\
                        \n  Filter: a.fn1 = Utf8(\"X\") AND a.age < Int64(30)\
                        \n    Projection: fn1, person.age, alias=a\
                        \n      Projection: person.first_name AS fn1, person.age\
                        \n        Filter: person.age > Int64(20)\
                        \n          TableScan: person";

        quick_test(sql, expected);
    }

    #[test]
    fn table_with_column_alias() {
        let sql = "SELECT a, b, c
                   FROM lineitem l (a, b, c)";
        let expected = "Projection: l.a, l.b, l.c\
                        \n  Projection: l.l_item_id AS a, l.l_description AS b, l.price AS c, alias=l\
                        \n    SubqueryAlias: l\
                        \n      TableScan: lineitem";
        quick_test(sql, expected);
    }

    #[test]
    fn table_with_column_alias_number_cols() {
        let sql = "SELECT a, b, c
                   FROM lineitem l (a, b)";
        let err = logical_plan(sql).expect_err("query should have failed");
        assert_eq!(
            "Plan(\"Source table contains 3 columns but only 2 names given as column alias\")",
            format!("{:?}", err)
        );
    }

    #[test]
    fn select_with_having() {
        let sql = "SELECT id, age
                   FROM person
                   HAVING age > 100 AND age < 200";
        let expected = "Projection: person.id, person.age\
                        \n  Filter: person.age > Int64(100) AND person.age < Int64(200)\
                        \n    TableScan: person";
        quick_test(sql, expected);
    }

    #[test]
    fn select_with_having_referencing_column_not_in_select() {
        let sql = "SELECT id, age
                   FROM person
                   HAVING first_name = 'M'";
        let err = logical_plan(sql).expect_err("query should have failed");
        assert_eq!(
            "Plan(\"HAVING clause references column(s) not provided by the select: Expression person.first_name could not be resolved from available columns: person.id, person.age\")",
            format!("{:?}", err)
        );
    }

    #[test]
    fn select_with_having_referencing_column_nested_in_select_expression() {
        let sql = "SELECT id, age + 1
                   FROM person
                   HAVING age > 100";
        let err = logical_plan(sql).expect_err("query should have failed");
        assert_eq!(
            "Plan(\"HAVING clause references column(s) not provided by the select: \
            Expression person.age could not be resolved from available columns: \
            person.id, person.age + Int64(1)\")",
            format!("{:?}", err)
        );
    }

    #[test]
    fn select_with_having_with_aggregate_not_in_select() {
        let sql = "SELECT first_name
                   FROM person
                   HAVING MAX(age) > 100";
        let err = logical_plan(sql).expect_err("query should have failed");
        assert_eq!(
            "Plan(\"Projection references non-aggregate values: Expression person.first_name could not be resolved from available columns: MAX(person.age)\")",
            format!("{:?}", err)
        );
    }

    #[test]
    fn select_aggregate_with_having_that_reuses_aggregate() {
        let sql = "SELECT MAX(age)
                   FROM person
                   HAVING MAX(age) < 30";
        let expected = "Projection: MAX(person.age)\
                        \n  Filter: MAX(person.age) < Int64(30)\
                        \n    Aggregate: groupBy=[[]], aggr=[[MAX(person.age)]]\
                        \n      TableScan: person";
        quick_test(sql, expected);
    }

    #[test]
    fn select_aggregate_with_having_with_aggregate_not_in_select() {
        let sql = "SELECT MAX(age)
                   FROM person
                   HAVING MAX(first_name) > 'M'";
        let expected = "Projection: MAX(person.age)\
                        \n  Filter: MAX(person.first_name) > Utf8(\"M\")\
                        \n    Aggregate: groupBy=[[]], aggr=[[MAX(person.age), MAX(person.first_name)]]\
                        \n      TableScan: person";
        quick_test(sql, expected);
    }

    #[test]
    fn select_aggregate_with_having_referencing_column_not_in_select() {
        let sql = "SELECT COUNT(*)
                   FROM person
                   HAVING first_name = 'M'";
        let err = logical_plan(sql).expect_err("query should have failed");
        assert_eq!(
            "Plan(\"HAVING clause references non-aggregate values: \
            Expression person.first_name could not be resolved from available columns: \
            COUNT(UInt8(1))\")",
            format!("{:?}", err)
        );
    }

    #[test]
    fn select_aggregate_aliased_with_having_referencing_aggregate_by_its_alias() {
        let sql = "SELECT MAX(age) as max_age
                   FROM person
                   HAVING max_age < 30";
        // FIXME: add test for having in execution
        let expected = "Projection: MAX(person.age) AS max_age\
                        \n  Filter: MAX(person.age) < Int64(30)\
                        \n    Aggregate: groupBy=[[]], aggr=[[MAX(person.age)]]\
                        \n      TableScan: person";
        quick_test(sql, expected);
    }

    #[test]
    fn select_aggregate_aliased_with_having_that_reuses_aggregate_but_not_by_its_alias() {
        let sql = "SELECT MAX(age) as max_age
                   FROM person
                   HAVING MAX(age) < 30";
        let expected = "Projection: MAX(person.age) AS max_age\
                        \n  Filter: MAX(person.age) < Int64(30)\
                        \n    Aggregate: groupBy=[[]], aggr=[[MAX(person.age)]]\
                        \n      TableScan: person";
        quick_test(sql, expected);
    }

    #[test]
    fn select_aggregate_with_group_by_with_having() {
        let sql = "SELECT first_name, MAX(age)
                   FROM person
                   GROUP BY first_name
                   HAVING first_name = 'M'";
        let expected = "Projection: person.first_name, MAX(person.age)\
                        \n  Filter: person.first_name = Utf8(\"M\")\
                        \n    Aggregate: groupBy=[[person.first_name]], aggr=[[MAX(person.age)]]\
                        \n      TableScan: person";
        quick_test(sql, expected);
    }

    #[test]
    fn select_aggregate_with_group_by_with_having_and_where() {
        let sql = "SELECT first_name, MAX(age)
                   FROM person
                   WHERE id > 5
                   GROUP BY first_name
                   HAVING MAX(age) < 100";
        let expected = "Projection: person.first_name, MAX(person.age)\
                        \n  Filter: MAX(person.age) < Int64(100)\
                        \n    Aggregate: groupBy=[[person.first_name]], aggr=[[MAX(person.age)]]\
                        \n      Filter: person.id > Int64(5)\
                        \n        TableScan: person";
        quick_test(sql, expected);
    }

    #[test]
    fn select_aggregate_with_group_by_with_having_and_where_filtering_on_aggregate_column(
    ) {
        let sql = "SELECT first_name, MAX(age)
                   FROM person
                   WHERE id > 5 AND age > 18
                   GROUP BY first_name
                   HAVING MAX(age) < 100";
        let expected = "Projection: person.first_name, MAX(person.age)\
                        \n  Filter: MAX(person.age) < Int64(100)\
                        \n    Aggregate: groupBy=[[person.first_name]], aggr=[[MAX(person.age)]]\
                        \n      Filter: person.id > Int64(5) AND person.age > Int64(18)\
                        \n        TableScan: person";
        quick_test(sql, expected);
    }

    #[test]
    fn select_aggregate_with_group_by_with_having_using_column_by_alias() {
        let sql = "SELECT first_name AS fn, MAX(age)
                   FROM person
                   GROUP BY first_name
                   HAVING MAX(age) > 2 AND fn = 'M'";
        let expected = "Projection: person.first_name AS fn, MAX(person.age)\
                        \n  Filter: MAX(person.age) > Int64(2) AND person.first_name = Utf8(\"M\")\
                        \n    Aggregate: groupBy=[[person.first_name]], aggr=[[MAX(person.age)]]\
                        \n      TableScan: person";
        quick_test(sql, expected);
    }

    #[test]
    fn select_aggregate_with_group_by_with_having_using_columns_with_and_without_their_aliases(
    ) {
        let sql = "SELECT first_name AS fn, MAX(age) AS max_age
                   FROM person
                   GROUP BY first_name
                   HAVING MAX(age) > 2 AND max_age < 5 AND first_name = 'M' AND fn = 'N'";
        let expected = "Projection: person.first_name AS fn, MAX(person.age) AS max_age\
                        \n  Filter: MAX(person.age) > Int64(2) AND MAX(person.age) < Int64(5) AND person.first_name = Utf8(\"M\") AND person.first_name = Utf8(\"N\")\
                        \n    Aggregate: groupBy=[[person.first_name]], aggr=[[MAX(person.age)]]\
                        \n      TableScan: person";
        quick_test(sql, expected);
    }

    #[test]
    fn select_aggregate_with_group_by_with_having_that_reuses_aggregate() {
        let sql = "SELECT first_name, MAX(age)
                   FROM person
                   GROUP BY first_name
                   HAVING MAX(age) > 100";
        let expected = "Projection: person.first_name, MAX(person.age)\
                        \n  Filter: MAX(person.age) > Int64(100)\
                        \n    Aggregate: groupBy=[[person.first_name]], aggr=[[MAX(person.age)]]\
                        \n      TableScan: person";
        quick_test(sql, expected);
    }

    #[test]
    fn select_aggregate_with_group_by_with_having_referencing_column_not_in_group_by() {
        let sql = "SELECT first_name, MAX(age)
                   FROM person
                   GROUP BY first_name
                   HAVING MAX(age) > 10 AND last_name = 'M'";
        let err = logical_plan(sql).expect_err("query should have failed");
        assert_eq!(
            "Plan(\"HAVING clause references non-aggregate values: \
            Expression person.last_name could not be resolved from available columns: \
            person.first_name, MAX(person.age)\")",
            format!("{:?}", err)
        );
    }

    #[test]
    fn select_aggregate_with_group_by_with_having_that_reuses_aggregate_multiple_times() {
        let sql = "SELECT first_name, MAX(age)
                   FROM person
                   GROUP BY first_name
                   HAVING MAX(age) > 100 AND MAX(age) < 200";
        let expected = "Projection: person.first_name, MAX(person.age)\
                        \n  Filter: MAX(person.age) > Int64(100) AND MAX(person.age) < Int64(200)\
                        \n    Aggregate: groupBy=[[person.first_name]], aggr=[[MAX(person.age)]]\
                        \n      TableScan: person";
        quick_test(sql, expected);
    }

    #[test]
    fn select_aggregate_with_group_by_with_having_using_aggreagate_not_in_select() {
        let sql = "SELECT first_name, MAX(age)
                   FROM person
                   GROUP BY first_name
                   HAVING MAX(age) > 100 AND MIN(id) < 50";
        let expected = "Projection: person.first_name, MAX(person.age)\
                        \n  Filter: MAX(person.age) > Int64(100) AND MIN(person.id) < Int64(50)\
                        \n    Aggregate: groupBy=[[person.first_name]], aggr=[[MAX(person.age), MIN(person.id)]]\
                        \n      TableScan: person";
        quick_test(sql, expected);
    }

    #[test]
    fn select_aggregate_aliased_with_group_by_with_having_referencing_aggregate_by_its_alias(
    ) {
        let sql = "SELECT first_name, MAX(age) AS max_age
                   FROM person
                   GROUP BY first_name
                   HAVING max_age > 100";
        let expected = "Projection: person.first_name, MAX(person.age) AS max_age\
                        \n  Filter: MAX(person.age) > Int64(100)\
                        \n    Aggregate: groupBy=[[person.first_name]], aggr=[[MAX(person.age)]]\
                        \n      TableScan: person";
        quick_test(sql, expected);
    }

    #[test]
    fn select_aggregate_compound_aliased_with_group_by_with_having_referencing_compound_aggregate_by_its_alias(
    ) {
        let sql = "SELECT first_name, MAX(age) + 1 AS max_age_plus_one
                   FROM person
                   GROUP BY first_name
                   HAVING max_age_plus_one > 100";
        let expected =
            "Projection: person.first_name, MAX(person.age) + Int64(1) AS max_age_plus_one\
                        \n  Filter: MAX(person.age) + Int64(1) > Int64(100)\
                        \n    Aggregate: groupBy=[[person.first_name]], aggr=[[MAX(person.age)]]\
                        \n      TableScan: person";
        quick_test(sql, expected);
    }

    #[test]
    fn select_aggregate_with_group_by_with_having_using_derived_column_aggreagate_not_in_select(
    ) {
        let sql = "SELECT first_name, MAX(age)
                   FROM person
                   GROUP BY first_name
                   HAVING MAX(age) > 100 AND MIN(id - 2) < 50";
        let expected = "Projection: person.first_name, MAX(person.age)\
                        \n  Filter: MAX(person.age) > Int64(100) AND MIN(person.id - Int64(2)) < Int64(50)\
                        \n    Aggregate: groupBy=[[person.first_name]], aggr=[[MAX(person.age), MIN(person.id - Int64(2))]]\
                        \n      TableScan: person";
        quick_test(sql, expected);
    }

    #[test]
    fn select_aggregate_with_group_by_with_having_using_count_star_not_in_select() {
        let sql = "SELECT first_name, MAX(age)
                   FROM person
                   GROUP BY first_name
                   HAVING MAX(age) > 100 AND COUNT(*) < 50";
        let expected = "Projection: person.first_name, MAX(person.age)\
                        \n  Filter: MAX(person.age) > Int64(100) AND COUNT(UInt8(1)) < Int64(50)\
                        \n    Aggregate: groupBy=[[person.first_name]], aggr=[[MAX(person.age), COUNT(UInt8(1))]]\
                        \n      TableScan: person";
        quick_test(sql, expected);
    }

    #[test]
    fn select_binary_expr() {
        let sql = "SELECT age + salary from person";
        let expected = "Projection: person.age + person.salary\
                        \n  TableScan: person";
        quick_test(sql, expected);
    }

    #[test]
    fn select_binary_expr_nested() {
        let sql = "SELECT (age + salary)/2 from person";
        let expected = "Projection: (person.age + person.salary) / Int64(2)\
                        \n  TableScan: person";
        quick_test(sql, expected);
    }

    #[test]
    fn select_wildcard_with_groupby() {
        quick_test(
            r#"SELECT * FROM person GROUP BY id, first_name, last_name, age, state, salary, birth_date, "😀""#,
            "Projection: person.id, person.first_name, person.last_name, person.age, person.state, person.salary, person.birth_date, person.😀\
             \n  Aggregate: groupBy=[[person.id, person.first_name, person.last_name, person.age, person.state, person.salary, person.birth_date, person.😀]], aggr=[[]]\
             \n    TableScan: person",
        );
        quick_test(
            "SELECT * FROM (SELECT first_name, last_name FROM person) AS a GROUP BY first_name, last_name",
            "Projection: a.first_name, a.last_name\
             \n  Aggregate: groupBy=[[a.first_name, a.last_name]], aggr=[[]]\
             \n    Projection: person.first_name, person.last_name, alias=a\
             \n      Projection: person.first_name, person.last_name\
             \n        TableScan: person",
        );
    }

    #[test]
    fn select_simple_aggregate() {
        quick_test(
            "SELECT MIN(age) FROM person",
            "Projection: MIN(person.age)\
            \n  Aggregate: groupBy=[[]], aggr=[[MIN(person.age)]]\
            \n    TableScan: person",
        );
    }

    #[test]
    fn test_sum_aggregate() {
        quick_test(
            "SELECT SUM(age) from person",
            "Projection: SUM(person.age)\
            \n  Aggregate: groupBy=[[]], aggr=[[SUM(person.age)]]\
            \n    TableScan: person",
        );
    }

    #[test]
    fn select_simple_aggregate_column_does_not_exist() {
        let sql = "SELECT MIN(doesnotexist) FROM person";
        let err = logical_plan(sql).expect_err("query should have failed");
        assert_field_not_found(err, "doesnotexist");
    }

    #[test]
    fn select_simple_aggregate_repeated_aggregate() {
        let sql = "SELECT MIN(age), MIN(age) FROM person";
        let err = logical_plan(sql).expect_err("query should have failed");
        assert_eq!(
            r##"Plan("Projections require unique expression names but the expression \"MIN(person.age)\" at position 0 and \"MIN(person.age)\" at position 1 have the same name. Consider aliasing (\"AS\") one of them.")"##,
            format!("{:?}", err)
        );
    }

    #[test]
    fn select_simple_aggregate_repeated_aggregate_with_single_alias() {
        quick_test(
            "SELECT MIN(age), MIN(age) AS a FROM person",
            "Projection: MIN(person.age), MIN(person.age) AS a\
             \n  Aggregate: groupBy=[[]], aggr=[[MIN(person.age)]]\
             \n    TableScan: person",
        );
    }

    #[test]
    fn select_simple_aggregate_repeated_aggregate_with_unique_aliases() {
        quick_test(
            "SELECT MIN(age) AS a, MIN(age) AS b FROM person",
            "Projection: MIN(person.age) AS a, MIN(person.age) AS b\
             \n  Aggregate: groupBy=[[]], aggr=[[MIN(person.age)]]\
             \n    TableScan: person",
        );
    }

    #[test]
    fn select_from_typed_string_values() {
        quick_test(
            "SELECT col1, col2 FROM (VALUES (TIMESTAMP '2021-06-10 17:01:00Z', DATE '2004-04-09')) as t (col1, col2)",
            "Projection: t.col1, t.col2\
            \n  Projection: t.column1 AS col1, t.column2 AS col2, alias=t\
            \n    Projection: column1, column2, alias=t\
            \n      Values: (CAST(Utf8(\"2021-06-10 17:01:00Z\") AS Timestamp(Nanosecond, None)), CAST(Utf8(\"2004-04-09\") AS Date32))",
        );
    }

    #[test]
    fn select_simple_aggregate_repeated_aggregate_with_repeated_aliases() {
        let sql = "SELECT MIN(age) AS a, MIN(age) AS a FROM person";
        let err = logical_plan(sql).expect_err("query should have failed");
        assert_eq!(
            r##"Plan("Projections require unique expression names but the expression \"MIN(person.age) AS a\" at position 0 and \"MIN(person.age) AS a\" at position 1 have the same name. Consider aliasing (\"AS\") one of them.")"##,
            format!("{:?}", err)
        );
    }

    #[test]
    fn select_simple_aggregate_with_groupby() {
        quick_test(
            "SELECT state, MIN(age), MAX(age) FROM person GROUP BY state",
            "Projection: person.state, MIN(person.age), MAX(person.age)\
            \n  Aggregate: groupBy=[[person.state]], aggr=[[MIN(person.age), MAX(person.age)]]\
            \n    TableScan: person",
        );
    }

    #[test]
    fn select_simple_aggregate_with_groupby_with_aliases() {
        quick_test(
            "SELECT state AS a, MIN(age) AS b FROM person GROUP BY state",
            "Projection: person.state AS a, MIN(person.age) AS b\
             \n  Aggregate: groupBy=[[person.state]], aggr=[[MIN(person.age)]]\
             \n    TableScan: person",
        );
    }

    #[test]
    fn select_simple_aggregate_with_groupby_with_aliases_repeated() {
        let sql = "SELECT state AS a, MIN(age) AS a FROM person GROUP BY state";
        let err = logical_plan(sql).expect_err("query should have failed");
        assert_eq!(
            r##"Plan("Projections require unique expression names but the expression \"person.state AS a\" at position 0 and \"MIN(person.age) AS a\" at position 1 have the same name. Consider aliasing (\"AS\") one of them.")"##,
            format!("{:?}", err)
        );
    }

    #[test]
    fn select_simple_aggregate_with_groupby_column_unselected() {
        quick_test(
            "SELECT MIN(age), MAX(age) FROM person GROUP BY state",
            "Projection: MIN(person.age), MAX(person.age)\
             \n  Aggregate: groupBy=[[person.state]], aggr=[[MIN(person.age), MAX(person.age)]]\
             \n    TableScan: person",
        );
    }

    #[test]
    fn select_simple_aggregate_with_groupby_and_column_in_group_by_does_not_exist() {
        let sql = "SELECT SUM(age) FROM person GROUP BY doesnotexist";
        let err = logical_plan(sql).expect_err("query should have failed");
        assert_eq!("Schema error: No field named 'doesnotexist'. Valid fields are 'SUM(person.age)', \
        'person'.'id', 'person'.'first_name', 'person'.'last_name', 'person'.'age', 'person'.'state', \
        'person'.'salary', 'person'.'birth_date', 'person'.'😀'.", format!("{}", err));
    }

    #[test]
    fn select_simple_aggregate_with_groupby_and_column_in_aggregate_does_not_exist() {
        let sql = "SELECT SUM(doesnotexist) FROM person GROUP BY first_name";
        let err = logical_plan(sql).expect_err("query should have failed");
        assert_field_not_found(err, "doesnotexist");
    }

    #[test]
    fn select_interval_out_of_range() {
        let sql = "SELECT INTERVAL '100000000000000000 day'";
        let err = logical_plan(sql).expect_err("query should have failed");
        assert_eq!(
            r#"NotImplemented("Interval field value out of range: \"100000000000000000 day\"")"#,
            format!("{:?}", err)
        );
    }

    #[test]
    fn select_array_no_common_type() {
        let sql = "SELECT [1, true, null]";
        let err = logical_plan(sql).expect_err("query should have failed");

        // HashSet doesn't guarantee order
        assert_contains!(
            err.to_string(),
            r#"Arrays with different types are not supported: "#
        );
    }

    #[test]
    fn recursive_ctes() {
        let sql = "
        WITH RECURSIVE numbers AS (
              select 1 as n
            UNION ALL
              select n + 1 FROM numbers WHERE N < 10
        )
        select * from numbers;";
        let err = logical_plan(sql).expect_err("query should have failed");
        assert_eq!(
            r#"NotImplemented("Recursive CTEs are not supported")"#,
            format!("{:?}", err)
        );
    }

    #[test]
    fn select_array_non_literal_type() {
        let sql = "SELECT [now()]";
        let err = logical_plan(sql).expect_err("query should have failed");
        assert_eq!(
            r#"NotImplemented("Arrays with elements other than literal are not supported: now()")"#,
            format!("{:?}", err)
        );
    }

    #[test]
    fn select_simple_aggregate_with_groupby_and_column_is_in_aggregate_and_groupby() {
        quick_test(
            "SELECT MAX(first_name) FROM person GROUP BY first_name",
            "Projection: MAX(person.first_name)\
             \n  Aggregate: groupBy=[[person.first_name]], aggr=[[MAX(person.first_name)]]\
             \n    TableScan: person",
        );
    }

    #[test]
    fn select_simple_aggregate_with_groupby_can_use_positions() {
        quick_test(
            "SELECT state, age AS b, COUNT(1) FROM person GROUP BY 1, 2",
            "Projection: person.state, person.age AS b, COUNT(Int64(1))\
             \n  Aggregate: groupBy=[[person.state, person.age]], aggr=[[COUNT(Int64(1))]]\
             \n    TableScan: person",
        );
        quick_test(
            "SELECT state, age AS b, COUNT(1) FROM person GROUP BY 2, 1",
            "Projection: person.state, person.age AS b, COUNT(Int64(1))\
             \n  Aggregate: groupBy=[[person.age, person.state]], aggr=[[COUNT(Int64(1))]]\
             \n    TableScan: person",
        );
    }

    #[test]
    fn select_simple_aggregate_with_groupby_position_out_of_range() {
        let sql = "SELECT state, MIN(age) FROM person GROUP BY 0";
        let err = logical_plan(sql).expect_err("query should have failed");
        assert_eq!(
            "Plan(\"Projection references non-aggregate values: Expression person.state could not be resolved from available columns: Int64(0), MIN(person.age)\")",
            format!("{:?}", err)
        );

        let sql2 = "SELECT state, MIN(age) FROM person GROUP BY 5";
        let err2 = logical_plan(sql2).expect_err("query should have failed");
        assert_eq!(
            "Plan(\"Projection references non-aggregate values: Expression person.state could not be resolved from available columns: Int64(5), MIN(person.age)\")",
            format!("{:?}", err2)
        );
    }

    #[test]
    fn select_simple_aggregate_with_groupby_can_use_alias() {
        quick_test(
            "SELECT state AS a, MIN(age) AS b FROM person GROUP BY a",
            "Projection: person.state AS a, MIN(person.age) AS b\
             \n  Aggregate: groupBy=[[person.state]], aggr=[[MIN(person.age)]]\
             \n    TableScan: person",
        );
    }

    #[test]
    fn select_simple_aggregate_with_groupby_aggregate_repeated() {
        let sql = "SELECT state, MIN(age), MIN(age) FROM person GROUP BY state";
        let err = logical_plan(sql).expect_err("query should have failed");
        assert_eq!(
            r##"Plan("Projections require unique expression names but the expression \"MIN(person.age)\" at position 1 and \"MIN(person.age)\" at position 2 have the same name. Consider aliasing (\"AS\") one of them.")"##,
            format!("{:?}", err)
        );
    }

    #[test]
    fn select_simple_aggregate_with_groupby_aggregate_repeated_and_one_has_alias() {
        quick_test(
            "SELECT state, MIN(age), MIN(age) AS ma FROM person GROUP BY state",
            "Projection: person.state, MIN(person.age), MIN(person.age) AS ma\
             \n  Aggregate: groupBy=[[person.state]], aggr=[[MIN(person.age)]]\
             \n    TableScan: person",
        )
    }

    #[test]
    fn select_simple_aggregate_with_groupby_non_column_expression_unselected() {
        quick_test(
            "SELECT MIN(first_name) FROM person GROUP BY age + 1",
            "Projection: MIN(person.first_name)\
             \n  Aggregate: groupBy=[[person.age + Int64(1)]], aggr=[[MIN(person.first_name)]]\
             \n    TableScan: person",
        );
    }

    #[test]
    fn select_simple_aggregate_with_groupby_non_column_expression_selected_and_resolvable(
    ) {
        quick_test(
            "SELECT age + 1, MIN(first_name) FROM person GROUP BY age + 1",
            "Projection: person.age + Int64(1), MIN(person.first_name)\
             \n  Aggregate: groupBy=[[person.age + Int64(1)]], aggr=[[MIN(person.first_name)]]\
             \n    TableScan: person",
        );
        quick_test(
            "SELECT MIN(first_name), age + 1 FROM person GROUP BY age + 1",
            "Projection: MIN(person.first_name), person.age + Int64(1)\
             \n  Aggregate: groupBy=[[person.age + Int64(1)]], aggr=[[MIN(person.first_name)]]\
             \n    TableScan: person",
        );
    }

    #[test]
    fn select_simple_aggregate_with_groupby_non_column_expression_nested_and_resolvable()
    {
        quick_test(
            "SELECT ((age + 1) / 2) * (age + 1), MIN(first_name) FROM person GROUP BY age + 1",
            "Projection: person.age + Int64(1) / Int64(2) * person.age + Int64(1), MIN(person.first_name)\
             \n  Aggregate: groupBy=[[person.age + Int64(1)]], aggr=[[MIN(person.first_name)]]\
             \n    TableScan: person",
        );
    }

    #[test]
    fn select_simple_aggregate_with_groupby_non_column_expression_nested_and_not_resolvable(
    ) {
        // The query should fail, because age + 9 is not in the group by.
        let sql =
            "SELECT ((age + 1) / 2) * (age + 9), MIN(first_name) FROM person GROUP BY age + 1";
        let err = logical_plan(sql).expect_err("query should have failed");
        assert_eq!(
            "Plan(\"Projection references non-aggregate values: Expression person.age could not be resolved from available columns: person.age + Int64(1), MIN(person.first_name)\")",
            format!("{:?}", err)
        );
    }

    #[test]
    fn select_simple_aggregate_with_groupby_non_column_expression_and_its_column_selected(
    ) {
        let sql = "SELECT age, MIN(first_name) FROM person GROUP BY age + 1";
        let err = logical_plan(sql).expect_err("query should have failed");
        assert_eq!("Plan(\"Projection references non-aggregate values: Expression person.age could not be resolved from available columns: person.age + Int64(1), MIN(person.first_name)\")",
            format!("{:?}", err)
        );
    }

    #[test]
    fn select_simple_aggregate_nested_in_binary_expr_with_groupby() {
        quick_test(
            "SELECT state, MIN(age) < 10 FROM person GROUP BY state",
            "Projection: person.state, MIN(person.age) < Int64(10)\
             \n  Aggregate: groupBy=[[person.state]], aggr=[[MIN(person.age)]]\
             \n    TableScan: person",
        );
    }

    #[test]
    fn select_simple_aggregate_and_nested_groupby_column() {
        quick_test(
            "SELECT age + 1, MAX(first_name) FROM person GROUP BY age",
            "Projection: person.age + Int64(1), MAX(person.first_name)\
             \n  Aggregate: groupBy=[[person.age]], aggr=[[MAX(person.first_name)]]\
             \n    TableScan: person",
        );
    }

    #[test]
    fn select_aggregate_compounded_with_groupby_column() {
        quick_test(
            "SELECT age + MIN(salary) FROM person GROUP BY age",
            "Projection: person.age + MIN(person.salary)\
             \n  Aggregate: groupBy=[[person.age]], aggr=[[MIN(person.salary)]]\
             \n    TableScan: person",
        );
    }

    #[test]
    fn select_aggregate_with_non_column_inner_expression_with_groupby() {
        quick_test(
            "SELECT state, MIN(age + 1) FROM person GROUP BY state",
            "Projection: person.state, MIN(person.age + Int64(1))\
            \n  Aggregate: groupBy=[[person.state]], aggr=[[MIN(person.age + Int64(1))]]\
            \n    TableScan: person",
        );
    }

    #[test]
    fn test_wildcard() {
        quick_test(
            "SELECT * from person",
            "Projection: person.id, person.first_name, person.last_name, person.age, person.state, person.salary, person.birth_date, person.😀\
            \n  TableScan: person",
        );
    }

    #[test]
    fn select_count_one() {
        let sql = "SELECT COUNT(1) FROM person";
        let expected = "Projection: COUNT(Int64(1))\
                        \n  Aggregate: groupBy=[[]], aggr=[[COUNT(Int64(1))]]\
                        \n    TableScan: person";
        quick_test(sql, expected);
    }

    #[test]
    fn select_count_column() {
        let sql = "SELECT COUNT(id) FROM person";
        let expected = "Projection: COUNT(person.id)\
                        \n  Aggregate: groupBy=[[]], aggr=[[COUNT(person.id)]]\
                        \n    TableScan: person";
        quick_test(sql, expected);
    }

    #[test]
    fn select_approx_median() {
        let sql = "SELECT approx_median(age) FROM person";
        let expected = "Projection: APPROXMEDIAN(person.age)\
                        \n  Aggregate: groupBy=[[]], aggr=[[APPROXMEDIAN(person.age)]]\
                        \n    TableScan: person";
        quick_test(sql, expected);
    }

    #[test]
    fn select_scalar_func() {
        let sql = "SELECT sqrt(age) FROM person";
        let expected = "Projection: sqrt(person.age)\
                        \n  TableScan: person";
        quick_test(sql, expected);
    }

    #[test]
    fn select_aliased_scalar_func() {
        let sql = "SELECT sqrt(person.age) AS square_people FROM person";
        let expected = "Projection: sqrt(person.age) AS square_people\
                        \n  TableScan: person";
        quick_test(sql, expected);
    }

    #[test]
    fn select_where_nullif_division() {
        let sql = "SELECT c3/(c4+c5) \
                   FROM aggregate_test_100 WHERE c3/nullif(c4+c5, 0) > 0.1";
        let expected = "Projection: aggregate_test_100.c3 / (aggregate_test_100.c4 + aggregate_test_100.c5)\
            \n  Filter: aggregate_test_100.c3 / nullif(aggregate_test_100.c4 + aggregate_test_100.c5, Int64(0)) > Float64(0.1)\
            \n    TableScan: aggregate_test_100";
        quick_test(sql, expected);
    }

    #[test]
    fn select_where_with_negative_operator() {
        let sql = "SELECT c3 FROM aggregate_test_100 WHERE c3 > -0.1 AND -c4 > 0";
        let expected = "Projection: aggregate_test_100.c3\
            \n  Filter: aggregate_test_100.c3 > Float64(-0.1) AND (- aggregate_test_100.c4) > Int64(0)\
            \n    TableScan: aggregate_test_100";
        quick_test(sql, expected);
    }

    #[test]
    fn select_where_with_positive_operator() {
        let sql = "SELECT c3 FROM aggregate_test_100 WHERE c3 > +0.1 AND +c4 > 0";
        let expected = "Projection: aggregate_test_100.c3\
            \n  Filter: aggregate_test_100.c3 > Float64(0.1) AND aggregate_test_100.c4 > Int64(0)\
            \n    TableScan: aggregate_test_100";
        quick_test(sql, expected);
    }

    #[test]
    fn select_order_by_index() {
        let sql = "SELECT id FROM person ORDER BY 1";
        let expected = "Sort: person.id ASC NULLS LAST\
                        \n  Projection: person.id\
                        \n    TableScan: person";

        quick_test(sql, expected);
    }

    #[test]
    fn select_order_by_multiple_index() {
        let sql = "SELECT id, state, age FROM person ORDER BY 1, 3";
        let expected = "Sort: person.id ASC NULLS LAST, person.age ASC NULLS LAST\
                        \n  Projection: person.id, person.state, person.age\
                        \n    TableScan: person";

        quick_test(sql, expected);
    }

    #[test]
    fn select_order_by_index_of_0() {
        let sql = "SELECT id FROM person ORDER BY 0";
        let err = logical_plan(sql).expect_err("query should have failed");
        assert_eq!(
            "Plan(\"Order by index starts at 1 for column indexes\")",
            format!("{:?}", err)
        );
    }

    #[test]
    fn select_order_by_index_oob() {
        let sql = "SELECT id FROM person ORDER BY 2";
        let err = logical_plan(sql).expect_err("query should have failed");
        assert_eq!(
            "Plan(\"Order by column out of bounds, specified: 2, max: 1\")",
            format!("{:?}", err)
        );
    }

    #[test]
    fn select_order_by() {
        let sql = "SELECT id FROM person ORDER BY id";
        let expected = "Sort: person.id ASC NULLS LAST\
                        \n  Projection: person.id\
                        \n    TableScan: person";
        quick_test(sql, expected);
    }

    #[test]
    fn select_order_by_desc() {
        let sql = "SELECT id FROM person ORDER BY id DESC";
        let expected = "Sort: person.id DESC NULLS FIRST\
                        \n  Projection: person.id\
                        \n    TableScan: person";
        quick_test(sql, expected);
    }

    #[test]
    fn select_order_by_nulls_last() {
        quick_test(
            "SELECT id FROM person ORDER BY id DESC NULLS LAST",
            "Sort: person.id DESC NULLS LAST\
            \n  Projection: person.id\
            \n    TableScan: person",
        );

        quick_test(
            "SELECT id FROM person ORDER BY id NULLS LAST",
            "Sort: person.id ASC NULLS LAST\
            \n  Projection: person.id\
            \n    TableScan: person",
        );
    }

    #[test]
    fn select_group_by() {
        let sql = "SELECT state FROM person GROUP BY state";
        let expected = "Projection: person.state\
                        \n  Aggregate: groupBy=[[person.state]], aggr=[[]]\
                        \n    TableScan: person";

        quick_test(sql, expected);
    }

    #[test]
    fn select_group_by_columns_not_in_select() {
        let sql = "SELECT MAX(age) FROM person GROUP BY state";
        let expected = "Projection: MAX(person.age)\
                        \n  Aggregate: groupBy=[[person.state]], aggr=[[MAX(person.age)]]\
                        \n    TableScan: person";

        quick_test(sql, expected);
    }

    #[test]
    fn select_group_by_count_star() {
        let sql = "SELECT state, COUNT(*) FROM person GROUP BY state";
        let expected = "Projection: person.state, COUNT(UInt8(1))\
                        \n  Aggregate: groupBy=[[person.state]], aggr=[[COUNT(UInt8(1))]]\
                        \n    TableScan: person";

        quick_test(sql, expected);
    }

    #[test]
    fn select_group_by_needs_projection() {
        let sql = "SELECT COUNT(state), state FROM person GROUP BY state";
        let expected = "\
        Projection: COUNT(person.state), person.state\
        \n  Aggregate: groupBy=[[person.state]], aggr=[[COUNT(person.state)]]\
        \n    TableScan: person";

        quick_test(sql, expected);
    }

    #[test]
    fn select_7480_1() {
        let sql = "SELECT c1, MIN(c12) FROM aggregate_test_100 GROUP BY c1, c13";
        let expected = "Projection: aggregate_test_100.c1, MIN(aggregate_test_100.c12)\
                       \n  Aggregate: groupBy=[[aggregate_test_100.c1, aggregate_test_100.c13]], aggr=[[MIN(aggregate_test_100.c12)]]\
                       \n    TableScan: aggregate_test_100";
        quick_test(sql, expected);
    }

    #[test]
    fn select_7480_2() {
        let sql = "SELECT c1, c13, MIN(c12) FROM aggregate_test_100 GROUP BY c1";
        let err = logical_plan(sql).expect_err("query should have failed");
        assert_eq!(
            "Plan(\"Projection references non-aggregate values: \
            Expression aggregate_test_100.c13 could not be resolved from available columns: \
            aggregate_test_100.c1, MIN(aggregate_test_100.c12)\")",
            format!("{:?}", err)
        );
    }

    #[test]
    fn create_external_table_csv() {
        let sql = "CREATE EXTERNAL TABLE t(c1 int) STORED AS CSV LOCATION 'foo.csv'";
        let expected = "CreateExternalTable: \"t\"";
        quick_test(sql, expected);
    }

    #[test]
    fn create_external_table_custom() {
        let sql = "CREATE EXTERNAL TABLE dt STORED AS DELTATABLE LOCATION 's3://bucket/schema/table';";
        let expected = r#"CreateExternalTable: "dt""#;
        quick_test(sql, expected);
    }

    #[test]
    fn create_external_table_csv_no_schema() {
        let sql = "CREATE EXTERNAL TABLE t STORED AS CSV LOCATION 'foo.csv'";
        let expected = "CreateExternalTable: \"t\"";
        quick_test(sql, expected);
    }

    #[test]
    fn create_external_table_with_compression_type() {
        // positive case
        let sqls = vec![
            "CREATE EXTERNAL TABLE t(c1 int) STORED AS CSV COMPRESSION TYPE GZIP LOCATION 'foo.csv.gz'",
            "CREATE EXTERNAL TABLE t(c1 int) STORED AS CSV COMPRESSION TYPE BZIP2 LOCATION 'foo.csv.bz2'",
            "CREATE EXTERNAL TABLE t(c1 int) STORED AS JSON COMPRESSION TYPE GZIP LOCATION 'foo.json.gz'",
            "CREATE EXTERNAL TABLE t(c1 int) STORED AS JSON COMPRESSION TYPE BZIP2 LOCATION 'foo.json.bz2'",
        ];
        for sql in sqls {
            let expected = "CreateExternalTable: \"t\"";
            quick_test(sql, expected);
        }

        // negative case
        let sqls = vec![
            "CREATE EXTERNAL TABLE t STORED AS AVRO COMPRESSION TYPE GZIP LOCATION 'foo.avro'",
            "CREATE EXTERNAL TABLE t STORED AS AVRO COMPRESSION TYPE BZIP2 LOCATION 'foo.avro'",
            "CREATE EXTERNAL TABLE t STORED AS PARQUET COMPRESSION TYPE GZIP LOCATION 'foo.parquet'",
            "CREATE EXTERNAL TABLE t STORED AS PARQUET COMPRESSION TYPE BZIP2 LOCATION 'foo.parquet'",
        ];
        for sql in sqls {
            let err = logical_plan(sql).expect_err("query should have failed");
            assert_eq!(
                "Plan(\"File compression type can be specified for CSV/JSON files.\")",
                format!("{:?}", err)
            );
        }
    }

    #[test]
    fn create_external_table_parquet() {
        let sql =
            "CREATE EXTERNAL TABLE t(c1 int) STORED AS PARQUET LOCATION 'foo.parquet'";
        let err = logical_plan(sql).expect_err("query should have failed");
        assert_eq!(
            "Plan(\"Column definitions can not be specified for PARQUET files.\")",
            format!("{:?}", err)
        );
    }

    #[test]
    fn create_external_table_parquet_no_schema() {
        let sql = "CREATE EXTERNAL TABLE t STORED AS PARQUET LOCATION 'foo.parquet'";
        let expected = "CreateExternalTable: \"t\"";
        quick_test(sql, expected);
    }

    #[test]
    fn equijoin_explicit_syntax() {
        let sql = "SELECT id, order_id \
            FROM person \
            JOIN orders \
            ON id = customer_id";
        let expected = "Projection: person.id, orders.order_id\
        \n  Inner Join: person.id = orders.customer_id\
        \n    TableScan: person\
        \n    TableScan: orders";
        quick_test(sql, expected);
    }

    #[test]
    fn equijoin_with_condition() {
        let sql = "SELECT id, order_id \
            FROM person \
            JOIN orders \
            ON id = customer_id AND order_id > 1 ";
        let expected = "Projection: person.id, orders.order_id\
            \n  Inner Join: person.id = orders.customer_id Filter: orders.order_id > Int64(1)\
            \n    TableScan: person\
            \n    TableScan: orders";

        quick_test(sql, expected);
    }

    #[test]
    fn left_equijoin_with_conditions() {
        let sql = "SELECT id, order_id \
            FROM person \
            LEFT JOIN orders \
            ON id = customer_id AND order_id > 1 AND age < 30";
        let expected = "Projection: person.id, orders.order_id\
            \n  Left Join: person.id = orders.customer_id Filter: orders.order_id > Int64(1) AND person.age < Int64(30)\
            \n    TableScan: person\
            \n    TableScan: orders";
        quick_test(sql, expected);
    }

    #[test]
    fn right_equijoin_with_conditions() {
        let sql = "SELECT id, order_id \
            FROM person \
            RIGHT JOIN orders \
            ON id = customer_id AND id > 1 AND order_id < 100";
        let expected = "Projection: person.id, orders.order_id\
            \n  Right Join: person.id = orders.customer_id Filter: person.id > Int64(1) AND orders.order_id < Int64(100)\
            \n    TableScan: person\
            \n    TableScan: orders";
        quick_test(sql, expected);
    }

    #[test]
    fn full_equijoin_with_conditions() {
        let sql = "SELECT id, order_id \
            FROM person \
            FULL JOIN orders \
            ON id = customer_id AND id > 1 AND order_id < 100";
        let expected = "Projection: person.id, orders.order_id\
        \n  Full Join: person.id = orders.customer_id Filter: person.id > Int64(1) AND orders.order_id < Int64(100)\
        \n    TableScan: person\
        \n    TableScan: orders";
        quick_test(sql, expected);
    }

    #[test]
    fn join_with_table_name() {
        let sql = "SELECT id, order_id \
            FROM person \
            JOIN orders \
            ON person.id = orders.customer_id";
        let expected = "Projection: person.id, orders.order_id\
        \n  Inner Join: person.id = orders.customer_id\
        \n    TableScan: person\
        \n    TableScan: orders";
        quick_test(sql, expected);
    }

    #[test]
    fn join_with_using() {
        let sql = "SELECT person.first_name, id \
            FROM person \
            JOIN person as person2 \
            USING (id)";
        let expected = "Projection: person.first_name, person.id\
        \n  Inner Join: Using person.id = person2.id\
        \n    TableScan: person\
        \n    SubqueryAlias: person2\
        \n      TableScan: person";
        quick_test(sql, expected);
    }

    #[test]
    fn project_wildcard_on_join_with_using() {
        let sql = "SELECT * \
            FROM lineitem \
            JOIN lineitem as lineitem2 \
            USING (l_item_id)";
        let expected = "Projection: lineitem.l_item_id, lineitem.l_description, lineitem.price, lineitem2.l_description, lineitem2.price\
        \n  Inner Join: Using lineitem.l_item_id = lineitem2.l_item_id\
        \n    TableScan: lineitem\
        \n    SubqueryAlias: lineitem2\
        \n      TableScan: lineitem";
        quick_test(sql, expected);
    }

    #[test]
    fn equijoin_explicit_syntax_3_tables() {
        let sql = "SELECT id, order_id, l_description \
            FROM person \
            JOIN orders ON id = customer_id \
            JOIN lineitem ON o_item_id = l_item_id";
        let expected = "Projection: person.id, orders.order_id, lineitem.l_description\
            \n  Inner Join: orders.o_item_id = lineitem.l_item_id\
            \n    Inner Join: person.id = orders.customer_id\
            \n      TableScan: person\
            \n      TableScan: orders\
            \n    TableScan: lineitem";
        quick_test(sql, expected);
    }

    #[test]
    fn boolean_literal_in_condition_expression() {
        let sql = "SELECT order_id \
        FROM orders \
        WHERE delivered = false OR delivered = true";
        let expected = "Projection: orders.order_id\
            \n  Filter: orders.delivered = Boolean(false) OR orders.delivered = Boolean(true)\
            \n    TableScan: orders";
        quick_test(sql, expected);
    }

    #[test]
    fn union() {
        let sql = "SELECT order_id from orders UNION SELECT order_id FROM orders";
        let expected = "\
        Distinct:\
        \n  Union\
        \n    Projection: orders.order_id\
        \n      TableScan: orders\
        \n    Projection: orders.order_id\
        \n      TableScan: orders";
        quick_test(sql, expected);
    }

    #[test]
    fn union_all() {
        let sql = "SELECT order_id from orders UNION ALL SELECT order_id FROM orders";
        let expected = "Union\
            \n  Projection: orders.order_id\
            \n    TableScan: orders\
            \n  Projection: orders.order_id\
            \n    TableScan: orders";
        quick_test(sql, expected);
    }

    #[test]
    fn union_4_combined_in_one() {
        let sql = "SELECT order_id from orders
                    UNION ALL SELECT order_id FROM orders
                    UNION ALL SELECT order_id FROM orders
                    UNION ALL SELECT order_id FROM orders";
        let expected = "Union\
            \n  Projection: orders.order_id\
            \n    TableScan: orders\
            \n  Projection: orders.order_id\
            \n    TableScan: orders\
            \n  Projection: orders.order_id\
            \n    TableScan: orders\
            \n  Projection: orders.order_id\
            \n    TableScan: orders";
        quick_test(sql, expected);
    }

    #[test]
    fn union_with_different_column_names() {
        let sql = "SELECT order_id from orders UNION ALL SELECT customer_id FROM orders";
        let expected = "Union\
            \n  Projection: orders.order_id\
            \n    TableScan: orders\
            \n  Projection: orders.customer_id\
            \n    TableScan: orders";
        quick_test(sql, expected);
    }

    #[test]
    fn union_values_with_no_alias() {
        let sql = "SELECT 1, 2 UNION ALL SELECT 3, 4";
        let expected = "Union\
            \n  Projection: Int64(1) AS Int64(1), Int64(2) AS Int64(2)\
            \n    EmptyRelation\
            \n  Projection: Int64(3) AS Int64(1), Int64(4) AS Int64(2)\
            \n    EmptyRelation";
        quick_test(sql, expected);
    }

    #[test]
    fn union_with_incompatible_data_type() {
        let sql = "SELECT interval '1 year 1 day' UNION ALL SELECT 1";
        let err = logical_plan(sql).expect_err("query should have failed");
        assert_eq!(
            "Plan(\"UNION Column Int64(1) (type: Int64) is \
            not compatible with column IntervalMonthDayNano\
            (\\\"950737950189618795196236955648\\\") \
            (type: Interval(MonthDayNano))\")",
            format!("{:?}", err)
        );
    }

    #[test]
    fn union_with_different_decimal_data_types() {
        let sql = "SELECT 1 a UNION ALL SELECT 1.1 a";
        let expected = "Union\
            \n  Projection: CAST(Int64(1) AS Float64) AS a\
            \n    EmptyRelation\
            \n  Projection: Float64(1.1) AS a\
            \n    EmptyRelation";
        quick_test(sql, expected);
    }

    #[test]
    fn union_with_null() {
        let sql = "SELECT NULL a UNION ALL SELECT 1.1 a";
        let expected = "Union\
            \n  Projection: CAST(NULL AS Float64) AS a\
            \n    EmptyRelation\
            \n  Projection: Float64(1.1) AS a\
            \n    EmptyRelation";
        quick_test(sql, expected);
    }

    #[test]
    fn union_with_float_and_string() {
        let sql = "SELECT 'a' a UNION ALL SELECT 1.1 a";
        let expected = "Union\
            \n  Projection: Utf8(\"a\") AS a\
            \n    EmptyRelation\
            \n  Projection: CAST(Float64(1.1) AS Utf8) AS a\
            \n    EmptyRelation";
        quick_test(sql, expected);
    }

    #[test]
    fn union_with_multiply_cols() {
        let sql = "SELECT 'a' a, 1 b UNION ALL SELECT 1.1 a, 1.1 b";
        let expected = "Union\
            \n  Projection: Utf8(\"a\") AS a, CAST(Int64(1) AS Float64) AS b\
            \n    EmptyRelation\
            \n  Projection: CAST(Float64(1.1) AS Utf8) AS a, Float64(1.1) AS b\
            \n    EmptyRelation";
        quick_test(sql, expected);
    }

    #[test]
    fn sorted_union_with_different_types_and_group_by() {
        let sql = "SELECT a FROM (select 1 a) x GROUP BY 1 UNION ALL (SELECT a FROM (select 1.1 a) x GROUP BY 1) ORDER BY 1";
        let expected = "Sort: a ASC NULLS LAST\
            \n  Union\
            \n    Projection: CAST(x.a AS Float64) AS a\
            \n      Aggregate: groupBy=[[x.a]], aggr=[[]]\
            \n        Projection: a, alias=x\
            \n          Projection: Int64(1) AS a\
            \n            EmptyRelation\
            \n    Projection: x.a\
            \n      Aggregate: groupBy=[[x.a]], aggr=[[]]\
            \n        Projection: a, alias=x\
            \n          Projection: Float64(1.1) AS a\
            \n            EmptyRelation";
        quick_test(sql, expected);
    }

    #[test]
    fn union_with_binary_expr_and_cast() {
        let sql = "SELECT cast(0.0 + a as integer) FROM (select 1 a) x GROUP BY 1 UNION ALL (SELECT 2.1 + a FROM (select 1 a) x GROUP BY 1)";
        let expected = "Union\
            \n  Projection: CAST(Float64(0) + x.a AS Float64) AS Float64(0) + x.a\
            \n    Aggregate: groupBy=[[CAST(Float64(0) + x.a AS Int32)]], aggr=[[]]\
            \n      Projection: a, alias=x\
            \n        Projection: Int64(1) AS a\
            \n          EmptyRelation\
            \n  Projection: Float64(2.1) + x.a\
            \n    Aggregate: groupBy=[[Float64(2.1) + x.a]], aggr=[[]]\
            \n      Projection: a, alias=x\
            \n        Projection: Int64(1) AS a\
            \n          EmptyRelation";
        quick_test(sql, expected);
    }

    #[test]
    fn union_with_aliases() {
        let sql = "SELECT a as a1 FROM (select 1 a) x GROUP BY 1 UNION ALL (SELECT a as a1 FROM (select 1.1 a) x GROUP BY 1)";
        let expected = "Union\
            \n  Projection: CAST(x.a AS Float64) AS a1\
            \n    Aggregate: groupBy=[[x.a]], aggr=[[]]\
            \n      Projection: a, alias=x\
            \n        Projection: Int64(1) AS a\
            \n          EmptyRelation\
            \n  Projection: x.a AS a1\
            \n    Aggregate: groupBy=[[x.a]], aggr=[[]]\
            \n      Projection: a, alias=x\
            \n        Projection: Float64(1.1) AS a\
            \n          EmptyRelation";
        quick_test(sql, expected);
    }

    #[test]
    fn union_with_incompatible_data_types() {
        let sql = "SELECT 'a' a UNION ALL SELECT true a";
        let err = logical_plan(sql).expect_err("query should have failed");
        assert_eq!(
            "Plan(\"UNION Column a (type: Boolean) is not compatible with column a (type: Utf8)\")",
            format!("{:?}", err)
        );
    }

    #[test]
    fn empty_over() {
        let sql = "SELECT order_id, MAX(order_id) OVER () from orders";
        let expected = "\
        Projection: orders.order_id, MAX(orders.order_id)\
        \n  WindowAggr: windowExpr=[[MAX(orders.order_id)]]\
        \n    TableScan: orders";
        quick_test(sql, expected);
    }

    #[test]
    fn empty_over_with_alias() {
        let sql = "SELECT order_id oid, MAX(order_id) OVER () max_oid from orders";
        let expected = "\
        Projection: orders.order_id AS oid, MAX(orders.order_id) AS max_oid\
        \n  WindowAggr: windowExpr=[[MAX(orders.order_id)]]\
        \n    TableScan: orders";
        quick_test(sql, expected);
    }

    #[test]
    fn empty_over_dup_with_alias() {
        let sql = "SELECT order_id oid, MAX(order_id) OVER () max_oid, MAX(order_id) OVER () max_oid_dup from orders";
        let expected = "\
        Projection: orders.order_id AS oid, MAX(orders.order_id) AS max_oid, MAX(orders.order_id) AS max_oid_dup\
        \n  WindowAggr: windowExpr=[[MAX(orders.order_id)]]\
        \n    TableScan: orders";
        quick_test(sql, expected);
    }

    #[test]
    fn empty_over_dup_with_different_sort() {
        let sql = "SELECT order_id oid, MAX(order_id) OVER (), MAX(order_id) OVER (ORDER BY order_id) from orders";
        let expected = "\
        Projection: orders.order_id AS oid, MAX(orders.order_id), MAX(orders.order_id) ORDER BY [orders.order_id ASC NULLS LAST]\
        \n  WindowAggr: windowExpr=[[MAX(orders.order_id)]]\
        \n    WindowAggr: windowExpr=[[MAX(orders.order_id) ORDER BY [orders.order_id ASC NULLS LAST]]]\
        \n      TableScan: orders";
        quick_test(sql, expected);
    }

    #[test]
    fn empty_over_plus() {
        let sql = "SELECT order_id, MAX(qty * 1.1) OVER () from orders";
        let expected = "\
        Projection: orders.order_id, MAX(orders.qty * Float64(1.1))\
        \n  WindowAggr: windowExpr=[[MAX(orders.qty * Float64(1.1))]]\
        \n    TableScan: orders";
        quick_test(sql, expected);
    }

    #[test]
    fn empty_over_multiple() {
        let sql =
            "SELECT order_id, MAX(qty) OVER (), min(qty) over (), aVg(qty) OVER () from orders";
        let expected = "\
        Projection: orders.order_id, MAX(orders.qty), MIN(orders.qty), AVG(orders.qty)\
        \n  WindowAggr: windowExpr=[[MAX(orders.qty), MIN(orders.qty), AVG(orders.qty)]]\
        \n    TableScan: orders";
        quick_test(sql, expected);
    }

    /// psql result
    /// ```text
    ///                               QUERY PLAN
    /// ----------------------------------------------------------------------
    /// WindowAgg  (cost=69.83..87.33 rows=1000 width=8)
    ///   ->  Sort  (cost=69.83..72.33 rows=1000 width=8)
    ///         Sort Key: order_id
    ///         ->  Seq Scan on orders  (cost=0.00..20.00 rows=1000 width=8)
    /// ```
    #[test]
    fn over_partition_by() {
        let sql = "SELECT order_id, MAX(qty) OVER (PARTITION BY order_id) from orders";
        let expected = "\
        Projection: orders.order_id, MAX(orders.qty) PARTITION BY [orders.order_id]\
        \n  WindowAggr: windowExpr=[[MAX(orders.qty) PARTITION BY [orders.order_id]]]\
        \n    TableScan: orders";
        quick_test(sql, expected);
    }

    /// psql result
    /// ```text
    ///                                     QUERY PLAN
    /// ----------------------------------------------------------------------------------
    /// WindowAgg  (cost=137.16..154.66 rows=1000 width=12)
    /// ->  Sort  (cost=137.16..139.66 rows=1000 width=12)
    ///         Sort Key: order_id
    ///         ->  WindowAgg  (cost=69.83..87.33 rows=1000 width=12)
    ///             ->  Sort  (cost=69.83..72.33 rows=1000 width=8)
    ///                     Sort Key: order_id DESC
    ///                     ->  Seq Scan on orders  (cost=0.00..20.00 rows=1000 width=8)
    /// ```
    #[test]
    fn over_order_by() {
        let sql = "SELECT order_id, MAX(qty) OVER (ORDER BY order_id), MIN(qty) OVER (ORDER BY order_id DESC) from orders";
        let expected = "\
        Projection: orders.order_id, MAX(orders.qty) ORDER BY [orders.order_id ASC NULLS LAST], MIN(orders.qty) ORDER BY [orders.order_id DESC NULLS FIRST]\
        \n  WindowAggr: windowExpr=[[MAX(orders.qty) ORDER BY [orders.order_id ASC NULLS LAST]]]\
        \n    WindowAggr: windowExpr=[[MIN(orders.qty) ORDER BY [orders.order_id DESC NULLS FIRST]]]\
        \n      TableScan: orders";
        quick_test(sql, expected);
    }

    #[test]
    fn over_order_by_with_window_frame_double_end() {
        let sql = "SELECT order_id, MAX(qty) OVER (ORDER BY order_id ROWS BETWEEN 3 PRECEDING and 3 FOLLOWING), MIN(qty) OVER (ORDER BY order_id DESC) from orders";
        let expected = "\
        Projection: orders.order_id, MAX(orders.qty) ORDER BY [orders.order_id ASC NULLS LAST] ROWS BETWEEN 3 PRECEDING AND 3 FOLLOWING, MIN(orders.qty) ORDER BY [orders.order_id DESC NULLS FIRST]\
        \n  WindowAggr: windowExpr=[[MAX(orders.qty) ORDER BY [orders.order_id ASC NULLS LAST] ROWS BETWEEN 3 PRECEDING AND 3 FOLLOWING]]\
        \n    WindowAggr: windowExpr=[[MIN(orders.qty) ORDER BY [orders.order_id DESC NULLS FIRST]]]\
        \n      TableScan: orders";
        quick_test(sql, expected);
    }

    #[test]
    fn over_order_by_with_window_frame_single_end() {
        let sql = "SELECT order_id, MAX(qty) OVER (ORDER BY order_id ROWS 3 PRECEDING), MIN(qty) OVER (ORDER BY order_id DESC) from orders";
        let expected = "\
        Projection: orders.order_id, MAX(orders.qty) ORDER BY [orders.order_id ASC NULLS LAST] ROWS BETWEEN 3 PRECEDING AND CURRENT ROW, MIN(orders.qty) ORDER BY [orders.order_id DESC NULLS FIRST]\
        \n  WindowAggr: windowExpr=[[MAX(orders.qty) ORDER BY [orders.order_id ASC NULLS LAST] ROWS BETWEEN 3 PRECEDING AND CURRENT ROW]]\
        \n    WindowAggr: windowExpr=[[MIN(orders.qty) ORDER BY [orders.order_id DESC NULLS FIRST]]]\
        \n      TableScan: orders";
        quick_test(sql, expected);
    }

    #[test]
    fn over_order_by_with_window_frame_range_order_by_check() {
        let sql =
            "SELECT order_id, MAX(qty) OVER (RANGE UNBOUNDED PRECEDING) from orders";
        let err = logical_plan(sql).expect_err("query should have failed");
        assert_eq!(
            "Plan(\"With window frame of type RANGE, the order by expression must be of length 1, got 0\")",
            format!("{:?}", err)
        );
    }

    #[test]
    fn over_order_by_with_window_frame_range_order_by_check_2() {
        let sql =
            "SELECT order_id, MAX(qty) OVER (ORDER BY order_id, qty RANGE UNBOUNDED PRECEDING) from orders";
        let err = logical_plan(sql).expect_err("query should have failed");
        assert_eq!(
            "Plan(\"With window frame of type RANGE, the order by expression must be of length 1, got 2\")",
            format!("{:?}", err)
        );
    }

    #[test]
    fn over_order_by_with_window_frame_single_end_groups() {
        let sql = "SELECT order_id, MAX(qty) OVER (ORDER BY order_id GROUPS 3 PRECEDING), MIN(qty) OVER (ORDER BY order_id DESC) from orders";
        let expected = "\
        Projection: orders.order_id, MAX(orders.qty) ORDER BY [orders.order_id ASC NULLS LAST] GROUPS BETWEEN 3 PRECEDING AND CURRENT ROW, MIN(orders.qty) ORDER BY [orders.order_id DESC NULLS FIRST]\
        \n  WindowAggr: windowExpr=[[MAX(orders.qty) ORDER BY [orders.order_id ASC NULLS LAST] GROUPS BETWEEN 3 PRECEDING AND CURRENT ROW]]\
        \n    WindowAggr: windowExpr=[[MIN(orders.qty) ORDER BY [orders.order_id DESC NULLS FIRST]]]\
        \n      TableScan: orders";
        quick_test(sql, expected);
    }

    /// psql result
    /// ```text
    ///                                     QUERY PLAN
    /// -----------------------------------------------------------------------------------
    /// WindowAgg  (cost=142.16..162.16 rows=1000 width=16)
    ///   ->  Sort  (cost=142.16..144.66 rows=1000 width=16)
    ///         Sort Key: order_id
    ///         ->  WindowAgg  (cost=72.33..92.33 rows=1000 width=16)
    ///               ->  Sort  (cost=72.33..74.83 rows=1000 width=12)
    ///                     Sort Key: ((order_id + 1))
    ///                     ->  Seq Scan on orders  (cost=0.00..22.50 rows=1000 width=12)
    /// ```
    #[test]
    fn over_order_by_two_sort_keys() {
        let sql = "SELECT order_id, MAX(qty) OVER (ORDER BY order_id), MIN(qty) OVER (ORDER BY (order_id + 1)) from orders";
        let expected = "\
        Projection: orders.order_id, MAX(orders.qty) ORDER BY [orders.order_id ASC NULLS LAST], MIN(orders.qty) ORDER BY [orders.order_id + Int64(1) ASC NULLS LAST]\
        \n  WindowAggr: windowExpr=[[MAX(orders.qty) ORDER BY [orders.order_id ASC NULLS LAST]]]\
        \n    WindowAggr: windowExpr=[[MIN(orders.qty) ORDER BY [orders.order_id + Int64(1) ASC NULLS LAST]]]\
        \n      TableScan: orders";
        quick_test(sql, expected);
    }

    /// psql result
    /// ```text
    ///                                        QUERY PLAN
    /// ----------------------------------------------------------------------------------------
    /// WindowAgg  (cost=139.66..172.16 rows=1000 width=24)
    ///   ->  WindowAgg  (cost=139.66..159.66 rows=1000 width=16)
    ///         ->  Sort  (cost=139.66..142.16 rows=1000 width=12)
    ///               Sort Key: qty, order_id
    ///               ->  WindowAgg  (cost=69.83..89.83 rows=1000 width=12)
    ///                     ->  Sort  (cost=69.83..72.33 rows=1000 width=8)
    ///                           Sort Key: order_id, qty
    ///                           ->  Seq Scan on orders  (cost=0.00..20.00 rows=1000 width=8)
    /// ```
    #[test]
    fn over_order_by_sort_keys_sorting() {
        let sql = "SELECT order_id, MAX(qty) OVER (ORDER BY qty, order_id), SUM(qty) OVER (), MIN(qty) OVER (ORDER BY order_id, qty) from orders";
        let expected = "\
        Projection: orders.order_id, MAX(orders.qty) ORDER BY [orders.qty ASC NULLS LAST, orders.order_id ASC NULLS LAST], SUM(orders.qty), MIN(orders.qty) ORDER BY [orders.order_id ASC NULLS LAST, orders.qty ASC NULLS LAST]\
        \n  WindowAggr: windowExpr=[[SUM(orders.qty)]]\
        \n    WindowAggr: windowExpr=[[MAX(orders.qty) ORDER BY [orders.qty ASC NULLS LAST, orders.order_id ASC NULLS LAST]]]\
        \n      WindowAggr: windowExpr=[[MIN(orders.qty) ORDER BY [orders.order_id ASC NULLS LAST, orders.qty ASC NULLS LAST]]]\
        \n        TableScan: orders";
        quick_test(sql, expected);
    }

    /// psql result
    /// ```text
    ///                                     QUERY PLAN
    /// ----------------------------------------------------------------------------------
    /// WindowAgg  (cost=69.83..117.33 rows=1000 width=24)
    ///   ->  WindowAgg  (cost=69.83..104.83 rows=1000 width=16)
    ///         ->  WindowAgg  (cost=69.83..89.83 rows=1000 width=12)
    ///               ->  Sort  (cost=69.83..72.33 rows=1000 width=8)
    ///                     Sort Key: order_id, qty
    ///                     ->  Seq Scan on orders  (cost=0.00..20.00 rows=1000 width=8)
    /// ```
    ///
    /// FIXME: for now we are not detecting prefix of sorting keys in order to save one sort exec phase
    #[test]
    fn over_order_by_sort_keys_sorting_prefix_compacting() {
        let sql = "SELECT order_id, MAX(qty) OVER (ORDER BY order_id), SUM(qty) OVER (), MIN(qty) OVER (ORDER BY order_id, qty) from orders";
        let expected = "\
        Projection: orders.order_id, MAX(orders.qty) ORDER BY [orders.order_id ASC NULLS LAST], SUM(orders.qty), MIN(orders.qty) ORDER BY [orders.order_id ASC NULLS LAST, orders.qty ASC NULLS LAST]\
        \n  WindowAggr: windowExpr=[[SUM(orders.qty)]]\
        \n    WindowAggr: windowExpr=[[MAX(orders.qty) ORDER BY [orders.order_id ASC NULLS LAST]]]\
        \n      WindowAggr: windowExpr=[[MIN(orders.qty) ORDER BY [orders.order_id ASC NULLS LAST, orders.qty ASC NULLS LAST]]]\
        \n        TableScan: orders";
        quick_test(sql, expected);
    }

    /// psql result
    /// ```text
    ///                                        QUERY PLAN
    /// ----------------------------------------------------------------------------------------
    /// WindowAgg  (cost=139.66..172.16 rows=1000 width=24)
    ///   ->  WindowAgg  (cost=139.66..159.66 rows=1000 width=16)
    ///         ->  Sort  (cost=139.66..142.16 rows=1000 width=12)
    ///               Sort Key: order_id, qty
    ///               ->  WindowAgg  (cost=69.83..89.83 rows=1000 width=12)
    ///                     ->  Sort  (cost=69.83..72.33 rows=1000 width=8)
    ///                           Sort Key: qty, order_id
    ///                           ->  Seq Scan on orders  (cost=0.00..20.00 rows=1000 width=8)
    /// ```
    ///
    /// FIXME: for now we are not detecting prefix of sorting keys in order to re-arrange with global
    /// sort
    #[test]
    fn over_order_by_sort_keys_sorting_global_order_compacting() {
        let sql = "SELECT order_id, MAX(qty) OVER (ORDER BY qty, order_id), SUM(qty) OVER (), MIN(qty) OVER (ORDER BY order_id, qty) from orders ORDER BY order_id";
        let expected = "\
        Sort: orders.order_id ASC NULLS LAST\
        \n  Projection: orders.order_id, MAX(orders.qty) ORDER BY [orders.qty ASC NULLS LAST, orders.order_id ASC NULLS LAST], SUM(orders.qty), MIN(orders.qty) ORDER BY [orders.order_id ASC NULLS LAST, orders.qty ASC NULLS LAST]\
        \n    WindowAggr: windowExpr=[[SUM(orders.qty)]]\
        \n      WindowAggr: windowExpr=[[MAX(orders.qty) ORDER BY [orders.qty ASC NULLS LAST, orders.order_id ASC NULLS LAST]]]\
        \n        WindowAggr: windowExpr=[[MIN(orders.qty) ORDER BY [orders.order_id ASC NULLS LAST, orders.qty ASC NULLS LAST]]]\
        \n          TableScan: orders";
        quick_test(sql, expected);
    }

    /// psql result
    /// ```text
    ///                               QUERY PLAN
    /// ----------------------------------------------------------------------
    /// WindowAgg  (cost=69.83..89.83 rows=1000 width=12)
    ///   ->  Sort  (cost=69.83..72.33 rows=1000 width=8)
    ///         Sort Key: order_id, qty
    ///         ->  Seq Scan on orders  (cost=0.00..20.00 rows=1000 width=8)
    /// ```
    #[test]
    fn over_partition_by_order_by() {
        let sql =
            "SELECT order_id, MAX(qty) OVER (PARTITION BY order_id ORDER BY qty) from orders";
        let expected = "\
        Projection: orders.order_id, MAX(orders.qty) PARTITION BY [orders.order_id] ORDER BY [orders.qty ASC NULLS LAST]\
        \n  WindowAggr: windowExpr=[[MAX(orders.qty) PARTITION BY [orders.order_id] ORDER BY [orders.qty ASC NULLS LAST]]]\
        \n    TableScan: orders";
        quick_test(sql, expected);
    }

    /// psql result
    /// ```text
    ///                               QUERY PLAN
    /// ----------------------------------------------------------------------
    /// WindowAgg  (cost=69.83..89.83 rows=1000 width=12)
    ///   ->  Sort  (cost=69.83..72.33 rows=1000 width=8)
    ///         Sort Key: order_id, qty
    ///         ->  Seq Scan on orders  (cost=0.00..20.00 rows=1000 width=8)
    /// ```
    #[test]
    fn over_partition_by_order_by_no_dup() {
        let sql =
            "SELECT order_id, MAX(qty) OVER (PARTITION BY order_id, qty ORDER BY qty) from orders";
        let expected = "\
        Projection: orders.order_id, MAX(orders.qty) PARTITION BY [orders.order_id, orders.qty] ORDER BY [orders.qty ASC NULLS LAST]\
        \n  WindowAggr: windowExpr=[[MAX(orders.qty) PARTITION BY [orders.order_id, orders.qty] ORDER BY [orders.qty ASC NULLS LAST]]]\
        \n    TableScan: orders";
        quick_test(sql, expected);
    }

    /// psql result
    /// ```text
    ///                                     QUERY PLAN
    /// ----------------------------------------------------------------------------------
    /// WindowAgg  (cost=142.16..162.16 rows=1000 width=16)
    ///   ->  Sort  (cost=142.16..144.66 rows=1000 width=12)
    ///         Sort Key: qty, order_id
    ///         ->  WindowAgg  (cost=69.83..92.33 rows=1000 width=12)
    ///               ->  Sort  (cost=69.83..72.33 rows=1000 width=8)
    ///                     Sort Key: order_id, qty
    ///                     ->  Seq Scan on orders  (cost=0.00..20.00 rows=1000 width=8)
    /// ```
    #[test]
    fn over_partition_by_order_by_mix_up() {
        let sql =
            "SELECT order_id, MAX(qty) OVER (PARTITION BY order_id, qty ORDER BY qty), MIN(qty) OVER (PARTITION BY qty ORDER BY order_id) from orders";
        let expected = "\
        Projection: orders.order_id, MAX(orders.qty) PARTITION BY [orders.order_id, orders.qty] ORDER BY [orders.qty ASC NULLS LAST], MIN(orders.qty) PARTITION BY [orders.qty] ORDER BY [orders.order_id ASC NULLS LAST]\
        \n  WindowAggr: windowExpr=[[MIN(orders.qty) PARTITION BY [orders.qty] ORDER BY [orders.order_id ASC NULLS LAST]]]\
        \n    WindowAggr: windowExpr=[[MAX(orders.qty) PARTITION BY [orders.order_id, orders.qty] ORDER BY [orders.qty ASC NULLS LAST]]]\
        \n      TableScan: orders";
        quick_test(sql, expected);
    }

    /// psql result
    /// ```text
    ///                                  QUERY PLAN
    /// -----------------------------------------------------------------------------
    /// WindowAgg  (cost=69.83..109.83 rows=1000 width=24)
    ///   ->  WindowAgg  (cost=69.83..92.33 rows=1000 width=20)
    ///         ->  Sort  (cost=69.83..72.33 rows=1000 width=16)
    ///               Sort Key: order_id, qty, price
    ///               ->  Seq Scan on orders  (cost=0.00..20.00 rows=1000 width=16)
    /// ```
    /// FIXME: for now we are not detecting prefix of sorting keys in order to save one sort exec phase
    #[test]
    fn over_partition_by_order_by_mix_up_prefix() {
        let sql =
            "SELECT order_id, MAX(qty) OVER (PARTITION BY order_id ORDER BY qty), MIN(qty) OVER (PARTITION BY order_id, qty ORDER BY price) from orders";
        let expected = "\
        Projection: orders.order_id, MAX(orders.qty) PARTITION BY [orders.order_id] ORDER BY [orders.qty ASC NULLS LAST], MIN(orders.qty) PARTITION BY [orders.order_id, orders.qty] ORDER BY [orders.price ASC NULLS LAST]\
        \n  WindowAggr: windowExpr=[[MAX(orders.qty) PARTITION BY [orders.order_id] ORDER BY [orders.qty ASC NULLS LAST]]]\
        \n    WindowAggr: windowExpr=[[MIN(orders.qty) PARTITION BY [orders.order_id, orders.qty] ORDER BY [orders.price ASC NULLS LAST]]]\
        \n      TableScan: orders";
        quick_test(sql, expected);
    }

    #[test]
    fn approx_median_window() {
        let sql =
            "SELECT order_id, APPROX_MEDIAN(qty) OVER(PARTITION BY order_id) from orders";
        let expected = "\
        Projection: orders.order_id, APPROXMEDIAN(orders.qty) PARTITION BY [orders.order_id]\
        \n  WindowAggr: windowExpr=[[APPROXMEDIAN(orders.qty) PARTITION BY [orders.order_id]]]\
        \n    TableScan: orders";
        quick_test(sql, expected);
    }

    #[test]
    fn select_typed_date_string() {
        let sql = "SELECT date '2020-12-10' AS date";
        let expected = "Projection: CAST(Utf8(\"2020-12-10\") AS Date32) AS date\
            \n  EmptyRelation";
        quick_test(sql, expected);
    }

    #[test]
    fn select_typed_time_string() {
        let sql = "SELECT TIME '08:09:10.123' AS time";
        let expected =
            "Projection: CAST(Utf8(\"08:09:10.123\") AS Time64(Nanosecond)) AS time\
            \n  EmptyRelation";
        quick_test(sql, expected);
    }

    #[test]
    fn select_multibyte_column() {
        let sql = r#"SELECT "😀" FROM person"#;
        let expected = "Projection: person.😀\
            \n  TableScan: person";
        quick_test(sql, expected);
    }

    fn logical_plan(sql: &str) -> Result<LogicalPlan> {
        logical_plan_with_options(sql, ParserOptions::default())
    }

    fn logical_plan_with_options(
        sql: &str,
        options: ParserOptions,
    ) -> Result<LogicalPlan> {
        let dialect = &GenericDialect {};
        logical_plan_with_dialect_and_options(sql, dialect, options)
    }

    fn logical_plan_with_dialect(
        sql: &str,
        dialect: &dyn Dialect,
    ) -> Result<LogicalPlan> {
        let planner = SqlToRel::new(&MockContextProvider {});
        let result = DFParser::parse_sql_with_dialect(sql, dialect);
        let mut ast = result?;
        planner.statement_to_plan(ast.pop_front().unwrap())
    }

    fn logical_plan_with_dialect_and_options(
        sql: &str,
        dialect: &dyn Dialect,
        options: ParserOptions,
    ) -> Result<LogicalPlan> {
        let planner = SqlToRel::new_with_options(&MockContextProvider {}, options);
        let result = DFParser::parse_sql_with_dialect(sql, dialect);
        let mut ast = result?;
        planner.statement_to_plan(ast.pop_front().unwrap())
    }

    /// Create logical plan, write with formatter, compare to expected output
    fn quick_test(sql: &str, expected: &str) {
        let plan = logical_plan(sql).unwrap();
        assert_eq!(format!("{:?}", plan), expected);
    }

    fn quick_test_with_options(sql: &str, expected: &str, options: ParserOptions) {
        let plan = logical_plan_with_options(sql, options).unwrap();
        assert_eq!(format!("{:?}", plan), expected);
    }

    struct MockContextProvider {}

    impl ContextProvider for MockContextProvider {
        fn get_table_provider(
            &self,
            name: TableReference,
        ) -> Result<Arc<dyn TableSource>> {
            let schema = match name.table() {
                "test" => Ok(Schema::new(vec![
                    Field::new("t_date32", DataType::Date32, false),
                    Field::new("t_date64", DataType::Date64, false),
                ])),
                "j1" => Ok(Schema::new(vec![
                    Field::new("j1_id", DataType::Int32, false),
                    Field::new("j1_string", DataType::Utf8, false),
                ])),
                "j2" => Ok(Schema::new(vec![
                    Field::new("j2_id", DataType::Int32, false),
                    Field::new("j2_string", DataType::Utf8, false),
                ])),
                "j3" => Ok(Schema::new(vec![
                    Field::new("j3_id", DataType::Int32, false),
                    Field::new("j3_string", DataType::Utf8, false),
                ])),
                "test_decimal" => Ok(Schema::new(vec![
                    Field::new("id", DataType::Int32, false),
                    Field::new("price", DataType::Decimal128(10, 2), false),
                ])),
                "person" => Ok(Schema::new(vec![
                    Field::new("id", DataType::UInt32, false),
                    Field::new("first_name", DataType::Utf8, false),
                    Field::new("last_name", DataType::Utf8, false),
                    Field::new("age", DataType::Int32, false),
                    Field::new("state", DataType::Utf8, false),
                    Field::new("salary", DataType::Float64, false),
                    Field::new(
                        "birth_date",
                        DataType::Timestamp(TimeUnit::Nanosecond, None),
                        false,
                    ),
                    Field::new("😀", DataType::Int32, false),
                ])),
                "orders" => Ok(Schema::new(vec![
                    Field::new("order_id", DataType::UInt32, false),
                    Field::new("customer_id", DataType::UInt32, false),
                    Field::new("o_item_id", DataType::Utf8, false),
                    Field::new("qty", DataType::Int32, false),
                    Field::new("price", DataType::Float64, false),
                    Field::new("delivered", DataType::Boolean, false),
                ])),
                "lineitem" => Ok(Schema::new(vec![
                    Field::new("l_item_id", DataType::UInt32, false),
                    Field::new("l_description", DataType::Utf8, false),
                    Field::new("price", DataType::Float64, false),
                ])),
                "aggregate_test_100" => Ok(Schema::new(vec![
                    Field::new("c1", DataType::Utf8, false),
                    Field::new("c2", DataType::UInt32, false),
                    Field::new("c3", DataType::Int8, false),
                    Field::new("c4", DataType::Int16, false),
                    Field::new("c5", DataType::Int32, false),
                    Field::new("c6", DataType::Int64, false),
                    Field::new("c7", DataType::UInt8, false),
                    Field::new("c8", DataType::UInt16, false),
                    Field::new("c9", DataType::UInt32, false),
                    Field::new("c10", DataType::UInt64, false),
                    Field::new("c11", DataType::Float32, false),
                    Field::new("c12", DataType::Float64, false),
                    Field::new("c13", DataType::Utf8, false),
                ])),
                _ => Err(DataFusionError::Plan(format!(
                    "No table named: {} found",
                    name.table()
                ))),
            };

            match schema {
                Ok(t) => Ok(Arc::new(EmptyTable::new(Arc::new(t)))),
                Err(e) => Err(e),
            }
        }

        fn get_function_meta(&self, _name: &str) -> Option<Arc<ScalarUDF>> {
            unimplemented!()
        }

        fn get_aggregate_meta(&self, _name: &str) -> Option<Arc<AggregateUDF>> {
            unimplemented!()
        }

        fn get_variable_type(&self, _: &[String]) -> Option<DataType> {
            unimplemented!()
        }

        fn get_config_option(&self, _: &str) -> Option<ScalarValue> {
            unimplemented!()
        }
    }

    #[test]
    fn select_partially_qualified_column() {
        let sql = r#"SELECT person.first_name FROM public.person"#;
        let expected = "Projection: public.person.first_name\
            \n  TableScan: public.person";
        quick_test(sql, expected);
    }

    #[test]
    fn cross_join_to_inner_join() {
        let sql = "select person.id from person, orders, lineitem where person.id = lineitem.l_item_id and orders.o_item_id = lineitem.l_description;";
        let expected = "Projection: person.id\
                                 \n  Inner Join: lineitem.l_description = orders.o_item_id\
                                 \n    Inner Join: person.id = lineitem.l_item_id\
                                 \n      TableScan: person\
                                 \n      TableScan: lineitem\
                                 \n    TableScan: orders";
        quick_test(sql, expected);
    }

    #[test]
    fn cross_join_not_to_inner_join() {
        let sql = "select person.id from person, orders, lineitem where person.id = person.age;";
        let expected = "Projection: person.id\
                                    \n  Filter: person.id = person.age\
                                    \n    CrossJoin:\
                                    \n      CrossJoin:\
                                    \n        TableScan: person\
                                    \n        TableScan: orders\
                                    \n      TableScan: lineitem";
        quick_test(sql, expected);
    }

    #[test]
    fn join_with_aliases() {
        let sql = "select peeps.id, folks.first_name from person as peeps join person as folks on peeps.id = folks.id";
        let expected = "Projection: peeps.id, folks.first_name\
                                    \n  Inner Join: peeps.id = folks.id\
                                    \n    SubqueryAlias: peeps\
                                    \n      TableScan: person\
                                    \n    SubqueryAlias: folks\
                                    \n      TableScan: person";
        quick_test(sql, expected);
    }

    #[test]
    fn cte_use_same_name_multiple_times() {
        let sql = "with a as (select * from person), a as (select * from orders) select * from a;";
        let expected = "SQL error: ParserError(\"WITH query name \\\"a\\\" specified more than once\")";
        let result = logical_plan(sql).err().unwrap();
        assert_eq!(expected, format!("{}", result));
    }

    #[test]
    fn date_plus_interval_in_projection() {
        let sql = "select t_date32 + interval '5 days' FROM test";
        let expected = "Projection: test.t_date32 + IntervalDayTime(\"21474836480\")\
                            \n  TableScan: test";
        quick_test(sql, expected);
    }

    #[test]
    fn date_plus_interval_in_filter() {
        let sql = "select t_date64 FROM test \
                    WHERE t_date64 \
                    BETWEEN cast('1999-12-31' as date) \
                        AND cast('1999-12-31' as date) + interval '30 days'";
        let expected =
            "Projection: test.t_date64\
            \n  Filter: test.t_date64 BETWEEN CAST(Utf8(\"1999-12-31\") AS Date32) AND CAST(Utf8(\"1999-12-31\") AS Date32) + IntervalDayTime(\"128849018880\")\
            \n    TableScan: test";
        quick_test(sql, expected);
    }

    #[test]
    fn exists_subquery() {
        let sql = "SELECT id FROM person p WHERE EXISTS \
            (SELECT first_name FROM person \
            WHERE last_name = p.last_name \
            AND state = p.state)";

        let expected = "Projection: p.id\
        \n  Filter: EXISTS (<subquery>)\
        \n    Subquery:\
        \n      Projection: person.first_name\
        \n        Filter: person.last_name = p.last_name AND person.state = p.state\
        \n          TableScan: person\
        \n    SubqueryAlias: p\
        \n      TableScan: person";
        quick_test(sql, expected);
    }

    #[test]
    fn exists_subquery_schema_outer_schema_overlap() {
        // both the outer query and the schema select from unaliased "person"
        let sql = "SELECT person.id FROM person, person p \
            WHERE person.id = p.id AND EXISTS \
            (SELECT person.first_name FROM person, person p2 \
            WHERE person.id = p2.id \
            AND person.last_name = p.last_name \
            AND person.state = p.state)";

        let expected = "Projection: person.id\
        \n  Filter: EXISTS (<subquery>)\
        \n    Subquery:\
        \n      Projection: person.first_name\
        \n        Filter: person.last_name = p.last_name AND person.state = p.state\
        \n          Inner Join: person.id = p2.id\
        \n            TableScan: person\
        \n            SubqueryAlias: p2\
        \n              TableScan: person\
        \n    Inner Join: person.id = p.id\
        \n      TableScan: person\
        \n      SubqueryAlias: p\
        \n        TableScan: person";
        quick_test(sql, expected);
    }

    #[test]
    fn exists_subquery_wildcard() {
        let sql = "SELECT id FROM person p WHERE EXISTS \
            (SELECT * FROM person \
            WHERE last_name = p.last_name \
            AND state = p.state)";

        let expected = "Projection: p.id\
        \n  Filter: EXISTS (<subquery>)\
        \n    Subquery:\
        \n      Projection: person.id, person.first_name, person.last_name, person.age, person.state, person.salary, person.birth_date, person.😀\
        \n        Filter: person.last_name = p.last_name AND person.state = p.state\
        \n          TableScan: person\
        \n    SubqueryAlias: p\
        \n      TableScan: person";
        quick_test(sql, expected);
    }

    #[test]
    fn in_subquery_uncorrelated() {
        let sql = "SELECT id FROM person p WHERE id IN \
            (SELECT id FROM person)";

        let expected = "Projection: p.id\
        \n  Filter: p.id IN (<subquery>)\
        \n    Subquery:\
        \n      Projection: person.id\
        \n        TableScan: person\
        \n    SubqueryAlias: p\
        \n      TableScan: person";
        quick_test(sql, expected);
    }

    #[test]
    fn not_in_subquery_correlated() {
        let sql = "SELECT id FROM person p WHERE id NOT IN \
            (SELECT id FROM person WHERE last_name = p.last_name AND state = 'CO')";

        let expected = "Projection: p.id\
        \n  Filter: p.id NOT IN (<subquery>)\
        \n    Subquery:\
        \n      Projection: person.id\
        \n        Filter: person.last_name = p.last_name AND person.state = Utf8(\"CO\")\
        \n          TableScan: person\
        \n    SubqueryAlias: p\
        \n      TableScan: person";
        quick_test(sql, expected);
    }

    #[test]
    fn scalar_subquery() {
        let sql = "SELECT p.id, (SELECT MAX(id) FROM person WHERE last_name = p.last_name) FROM person p";

        let expected = "Projection: p.id, (<subquery>)\
        \n  Subquery:\
        \n    Projection: MAX(person.id)\
        \n      Aggregate: groupBy=[[]], aggr=[[MAX(person.id)]]\
        \n        Filter: person.last_name = p.last_name\
        \n          TableScan: person\
        \n  SubqueryAlias: p\
        \n    TableScan: person";
        quick_test(sql, expected);
    }

    #[test]
    fn scalar_subquery_reference_outer_field() {
        let sql = "SELECT j1_string, j2_string \
        FROM j1, j2 \
        WHERE j1_id = j2_id - 1 \
        AND j2_id < (SELECT count(*) \
            FROM j1, j3 \
            WHERE j2_id = j1_id \
            AND j1_id = j3_id)";

        let expected = "Projection: j1.j1_string, j2.j2_string\
        \n  Filter: j1.j1_id = j2.j2_id - Int64(1) AND j2.j2_id < (<subquery>)\
        \n    Subquery:\
        \n      Projection: COUNT(UInt8(1))\
        \n        Aggregate: groupBy=[[]], aggr=[[COUNT(UInt8(1))]]\
        \n          Filter: j2.j2_id = j1.j1_id\
        \n            Inner Join: j1.j1_id = j3.j3_id\
        \n              TableScan: j1\
        \n              TableScan: j3\
        \n    CrossJoin:\
        \n      TableScan: j1\
        \n      TableScan: j2";

        quick_test(sql, expected);
    }

    #[test]
    fn subquery_references_cte() {
        let sql = "WITH \
        cte AS (SELECT * FROM person) \
        SELECT * FROM person WHERE EXISTS (SELECT * FROM cte WHERE id = person.id)";

        let expected = "Projection: person.id, person.first_name, person.last_name, person.age, person.state, person.salary, person.birth_date, person.😀\
        \n  Filter: EXISTS (<subquery>)\
        \n    Subquery:\
        \n      Projection: cte.id, cte.first_name, cte.last_name, cte.age, cte.state, cte.salary, cte.birth_date, cte.😀\
        \n        Filter: cte.id = person.id\
        \n          Projection: person.id, person.first_name, person.last_name, person.age, person.state, person.salary, person.birth_date, person.😀, alias=cte\
        \n            TableScan: person\
        \n    TableScan: person";

        quick_test(sql, expected)
    }

    #[test]
    fn cte_with_no_column_names() {
        let sql = "WITH \
        numbers AS ( \
            SELECT 1 as a, 2 as b, 3 as c \
        ) \
        SELECT * FROM numbers;";

        let expected = "Projection: numbers.a, numbers.b, numbers.c\
        \n  Projection: Int64(1) AS a, Int64(2) AS b, Int64(3) AS c, alias=numbers\
        \n    EmptyRelation";

        quick_test(sql, expected)
    }

    #[test]
    fn cte_with_column_names() {
        let sql = "WITH \
        numbers(a, b, c) AS ( \
            SELECT 1, 2, 3 \
        ) \
        SELECT * FROM numbers;";

        let expected = "Projection: numbers.a, numbers.b, numbers.c\
        \n  Projection: numbers.Int64(1) AS a, numbers.Int64(2) AS b, numbers.Int64(3) AS c, alias=numbers\
        \n    Projection: Int64(1), Int64(2), Int64(3), alias=numbers\
        \n      EmptyRelation";

        quick_test(sql, expected)
    }

    #[test]
    fn cte_with_column_aliases_precedence() {
        // The end result should always be what CTE specification says
        let sql = "WITH \
        numbers(a, b, c) AS ( \
            SELECT 1 as x, 2 as y, 3 as z \
        ) \
        SELECT * FROM numbers;";

        let expected = "Projection: numbers.a, numbers.b, numbers.c\
        \n  Projection: numbers.x AS a, numbers.y AS b, numbers.z AS c, alias=numbers\
        \n    Projection: Int64(1) AS x, Int64(2) AS y, Int64(3) AS z, alias=numbers\
        \n      EmptyRelation";

        quick_test(sql, expected)
    }

    #[test]
    fn cte_unbalanced_number_of_columns() {
        let sql = "WITH \
        numbers(a) AS ( \
            SELECT 1, 2, 3 \
        ) \
        SELECT * FROM numbers;";

        let expected = "Error during planning: Source table contains 3 columns but only 1 names given as column alias";
        let result = logical_plan(sql).err().unwrap();
        assert_eq!(expected, format!("{}", result));
    }

    #[test]
    fn aggregate_with_rollup() {
        let sql = "SELECT id, state, age, COUNT(*) FROM person GROUP BY id, ROLLUP (state, age)";
        let expected = "Projection: person.id, person.state, person.age, COUNT(UInt8(1))\
        \n  Aggregate: groupBy=[[person.id, ROLLUP (person.state, person.age)]], aggr=[[COUNT(UInt8(1))]]\
        \n    TableScan: person";
        quick_test(sql, expected);
    }

    #[test]
    fn aggregate_with_rollup_with_grouping() {
        let sql = "SELECT id, state, age, grouping(state), grouping(age), grouping(state) + grouping(age), COUNT(*) \
        FROM person GROUP BY id, ROLLUP (state, age)";
        let expected = "Projection: person.id, person.state, person.age, GROUPING(person.state), GROUPING(person.age), GROUPING(person.state) + GROUPING(person.age), COUNT(UInt8(1))\
        \n  Aggregate: groupBy=[[person.id, ROLLUP (person.state, person.age)]], aggr=[[GROUPING(person.state), GROUPING(person.age), COUNT(UInt8(1))]]\
        \n    TableScan: person";
        quick_test(sql, expected);
    }

    #[test]
    fn rank_partition_grouping() {
        let sql = "select
            sum(age) as total_sum,
            state,
            last_name,
            grouping(state) + grouping(last_name) as x,
            rank() over (
                partition by grouping(state) + grouping(last_name),
                case when grouping(last_name) = 0 then state end
                order by sum(age) desc
                ) as the_rank
            from
                person
            group by rollup(state, last_name)";
        let expected = "Projection: SUM(person.age) AS total_sum, person.state, person.last_name, GROUPING(person.state) + GROUPING(person.last_name) AS x, RANK() PARTITION BY [GROUPING(person.state) + GROUPING(person.last_name), CASE WHEN GROUPING(person.last_name) = Int64(0) THEN person.state END] ORDER BY [SUM(person.age) DESC NULLS FIRST] AS the_rank\
        \n  WindowAggr: windowExpr=[[RANK() PARTITION BY [GROUPING(person.state) + GROUPING(person.last_name), CASE WHEN GROUPING(person.last_name) = Int64(0) THEN person.state END] ORDER BY [SUM(person.age) DESC NULLS FIRST]]]\
        \n    Aggregate: groupBy=[[ROLLUP (person.state, person.last_name)]], aggr=[[SUM(person.age), GROUPING(person.state), GROUPING(person.last_name)]]\
        \n      TableScan: person";
        quick_test(sql, expected);
    }

    #[test]
    fn aggregate_with_cube() {
        let sql =
            "SELECT id, state, age, COUNT(*) FROM person GROUP BY id, CUBE (state, age)";
        let expected = "Projection: person.id, person.state, person.age, COUNT(UInt8(1))\
        \n  Aggregate: groupBy=[[person.id, CUBE (person.state, person.age)]], aggr=[[COUNT(UInt8(1))]]\
        \n    TableScan: person";
        quick_test(sql, expected);
    }

    #[test]
    fn round_decimal() {
        let sql = "SELECT round(price/3, 2) FROM test_decimal";
        let expected = "Projection: round(test_decimal.price / Int64(3), Int64(2))\
        \n  TableScan: test_decimal";
        quick_test(sql, expected);
    }

    #[ignore] // see https://github.com/apache/arrow-datafusion/issues/2469
    #[test]
    fn aggregate_with_grouping_sets() {
        let sql = "SELECT id, state, age, COUNT(*) FROM person GROUP BY id, GROUPING SETS ((state), (state, age), (id, state))";
        let expected = "TBD";
        quick_test(sql, expected);
    }

    #[test]
    fn join_on_disjunction_condition() {
        let sql = "SELECT id, order_id \
            FROM person \
            JOIN orders ON id = customer_id OR person.age > 30";
        let expected = "Projection: person.id, orders.order_id\
            \n  Filter: person.id = orders.customer_id OR person.age > Int64(30)\
            \n    CrossJoin:\
            \n      TableScan: person\
            \n      TableScan: orders";
        quick_test(sql, expected);
    }

    #[test]
    fn join_on_complex_condition() {
        let sql = "SELECT id, order_id \
            FROM person \
            JOIN orders ON id = customer_id AND (person.age > 30 OR person.last_name = 'X')";
        let expected = "Projection: person.id, orders.order_id\
            \n  Inner Join: person.id = orders.customer_id Filter: person.age > Int64(30) OR person.last_name = Utf8(\"X\")\
            \n    TableScan: person\
            \n    TableScan: orders";
        quick_test(sql, expected);
    }

    #[test]
    fn hive_aggregate_with_filter() -> Result<()> {
        let dialect = &HiveDialect {};
        let sql = "SELECT SUM(age) FILTER (WHERE age > 4) FROM person";
        let plan = logical_plan_with_dialect(sql, dialect)?;
        let expected = "Projection: SUM(person.age) FILTER (WHERE age > Int64(4))\
        \n  Aggregate: groupBy=[[]], aggr=[[SUM(person.age) FILTER (WHERE age > Int64(4))]]\
        \n    TableScan: person".to_string();
        assert_eq!(expected, format!("{}", plan.display_indent()));
        Ok(())
    }

    #[test]
    fn order_by_unaliased_name() {
        // https://github.com/apache/arrow-datafusion/issues/3160
        // This query was failing with:
        // SchemaError(FieldNotFound { qualifier: Some("p"), name: "state", valid_fields: Some(["z", "q"]) })
        let sql = "select p.state z, sum(age) q from person p group by p.state order by p.state";
        let expected = "Projection: z, q\
        \n  Sort: p.state ASC NULLS LAST\
        \n    Projection: p.state AS z, SUM(p.age) AS q, p.state\
        \n      Aggregate: groupBy=[[p.state]], aggr=[[SUM(p.age)]]\
        \n        SubqueryAlias: p\
        \n          TableScan: person";
        quick_test(sql, expected);
    }

    #[test]
    fn test_zero_offset_with_limit() {
        let sql = "select id from person where person.id > 100 LIMIT 5 OFFSET 0;";
        let expected = "Limit: skip=0, fetch=5\
                                    \n  Projection: person.id\
                                    \n    Filter: person.id > Int64(100)\
                                    \n      TableScan: person";
        quick_test(sql, expected);

        // Flip the order of LIMIT and OFFSET in the query. Plan should remain the same.
        let sql = "SELECT id FROM person WHERE person.id > 100 OFFSET 0 LIMIT 5;";
        quick_test(sql, expected);
    }

    #[test]
    fn test_offset_no_limit() {
        let sql = "SELECT id FROM person WHERE person.id > 100 OFFSET 5;";
        let expected = "Limit: skip=5, fetch=None\
        \n  Projection: person.id\
        \n    Filter: person.id > Int64(100)\
        \n      TableScan: person";
        quick_test(sql, expected);
    }

    #[test]
    fn test_offset_after_limit() {
        let sql = "select id from person where person.id > 100 LIMIT 5 OFFSET 3;";
        let expected = "Limit: skip=3, fetch=5\
        \n  Projection: person.id\
        \n    Filter: person.id > Int64(100)\
        \n      TableScan: person";
        quick_test(sql, expected);
    }

    #[test]
    fn test_offset_before_limit() {
        let sql = "select id from person where person.id > 100 OFFSET 3 LIMIT 5;";
        let expected = "Limit: skip=3, fetch=5\
        \n  Projection: person.id\
        \n    Filter: person.id > Int64(100)\
        \n      TableScan: person";
        quick_test(sql, expected);
    }

    #[test]
    fn test_distribute_by() {
        let sql = "select id from person distribute by state";
        let expected = "Repartition: DistributeBy(state)\
        \n  Projection: person.id\
        \n    TableScan: person";
        quick_test(sql, expected);
    }

    #[test]
    fn test_double_quoted_literal_string() {
        // Assert double quoted literal string is parsed correctly like single quoted one in specific dialect.
        let dialect = &MySqlDialect {};
        let single_quoted_res = format!(
            "{:?}",
            logical_plan_with_dialect("SELECT '1'", dialect).unwrap()
        );
        let double_quoted_res = format!(
            "{:?}",
            logical_plan_with_dialect("SELECT \"1\"", dialect).unwrap()
        );
        assert_eq!(single_quoted_res, double_quoted_res);

        // It should return error in other dialect.
        assert!(logical_plan("SELECT \"1\"").is_err());
    }

    #[test]
    fn test_constant_expr_eq_join() {
        let sql = "SELECT id, order_id \
            FROM person \
            INNER JOIN orders \
            ON person.id = 10";

        let expected = "Projection: person.id, orders.order_id\
        \n  Filter: person.id = Int64(10)\
        \n    CrossJoin:\
        \n      TableScan: person\
        \n      TableScan: orders";
        quick_test(sql, expected);
    }

    #[test]
    fn test_right_left_expr_eq_join() {
        let sql = "SELECT id, order_id \
            FROM person \
            INNER JOIN orders \
            ON orders.customer_id * 2 = person.id + 10";

        let expected = "Projection: person.id, orders.order_id\
        \n  Inner Join: person.id + Int64(10) = orders.customer_id * Int64(2)\
        \n    Projection: person.id, person.first_name, person.last_name, person.age, person.state, person.salary, person.birth_date, person.😀, person.id + Int64(10)\
        \n      TableScan: person\
        \n    Projection: orders.order_id, orders.customer_id, orders.o_item_id, orders.qty, orders.price, orders.delivered, orders.customer_id * Int64(2)\
        \n      TableScan: orders";
        quick_test(sql, expected);
    }

    #[test]
    fn test_single_column_expr_eq_join() {
        let sql = "SELECT id, order_id \
            FROM person \
            INNER JOIN orders \
            ON person.id + 10 = orders.customer_id * 2";

        let expected = "Projection: person.id, orders.order_id\
        \n  Inner Join: person.id + Int64(10) = orders.customer_id * Int64(2)\
        \n    Projection: person.id, person.first_name, person.last_name, person.age, person.state, person.salary, person.birth_date, person.😀, person.id + Int64(10)\
        \n      TableScan: person\
        \n    Projection: orders.order_id, orders.customer_id, orders.o_item_id, orders.qty, orders.price, orders.delivered, orders.customer_id * Int64(2)\
        \n      TableScan: orders";
        quick_test(sql, expected);
    }

    #[test]
    fn test_multiple_column_expr_eq_join() {
        let sql = "SELECT id, order_id \
            FROM person \
            INNER JOIN orders \
            ON person.id + person.age + 10 = orders.customer_id * 2 - orders.price";

        let expected = "Projection: person.id, orders.order_id\
        \n  Inner Join: person.id + person.age + Int64(10) = orders.customer_id * Int64(2) - orders.price\
        \n    Projection: person.id, person.first_name, person.last_name, person.age, person.state, person.salary, person.birth_date, person.😀, person.id + person.age + Int64(10)\
        \n      TableScan: person\
        \n    Projection: orders.order_id, orders.customer_id, orders.o_item_id, orders.qty, orders.price, orders.delivered, orders.customer_id * Int64(2) - orders.price\
        \n      TableScan: orders";
        quick_test(sql, expected);
    }

    #[test]
    fn test_left_projection_expr_eq_join() {
        let sql = "SELECT id, order_id \
            FROM person \
            INNER JOIN orders \
            ON person.id + person.age + 10 = orders.customer_id";

        let expected = "Projection: person.id, orders.order_id\
        \n  Inner Join: person.id + person.age + Int64(10) = orders.customer_id\
        \n    Projection: person.id, person.first_name, person.last_name, person.age, person.state, person.salary, person.birth_date, person.😀, person.id + person.age + Int64(10)\
        \n      TableScan: person\
        \n    TableScan: orders";
        quick_test(sql, expected);
    }

    #[test]
    fn test_right_projection_expr_eq_join() {
        let sql = "SELECT id, order_id \
            FROM person \
            INNER JOIN orders \
            ON person.id = orders.customer_id * 2 - orders.price";

        let expected = "Projection: person.id, orders.order_id\
        \n  Inner Join: person.id = orders.customer_id * Int64(2) - orders.price\
        \n    TableScan: person\
        \n    Projection: orders.order_id, orders.customer_id, orders.o_item_id, orders.qty, orders.price, orders.delivered, orders.customer_id * Int64(2) - orders.price\
        \n      TableScan: orders";
        quick_test(sql, expected);
    }

    #[test]
    fn test_one_side_constant_full_join() {
        // TODO: this sql should transfer to join after
        // https://github.com/apache/arrow-datafusion/issues/2877 is resolved.
        let sql = "SELECT id, order_id \
            FROM person \
            FULL OUTER JOIN orders \
            ON person.id = 10";

        let expected = "Projection: person.id, orders.order_id\
        \n  Filter: person.id = Int64(10)\
        \n    CrossJoin:\
        \n      TableScan: person\
        \n      TableScan: orders";
        quick_test(sql, expected);
    }

    fn assert_field_not_found(err: DataFusionError, name: &str) {
        match err {
            DataFusionError::SchemaError { .. } => {
                let msg = format!("{}", err);
                let expected = format!("Schema error: No field named '{}'.", name);
                if !msg.starts_with(&expected) {
                    panic!("error [{}] did not start with [{}]", msg, expected);
                }
            }
            _ => panic!("assert_field_not_found wrong error type"),
        }
    }

    struct EmptyTable {
        table_schema: SchemaRef,
    }

    impl EmptyTable {
        fn new(table_schema: SchemaRef) -> Self {
            Self { table_schema }
        }
    }

    impl TableSource for EmptyTable {
        fn as_any(&self) -> &dyn Any {
            self
        }

        fn schema(&self) -> SchemaRef {
            self.table_schema.clone()
        }
    }
}<|MERGE_RESOLUTION|>--- conflicted
+++ resolved
@@ -3043,22 +3043,6 @@
     }
 }
 
-<<<<<<< HEAD
-// Parse number in sql string, convert to Expr::Literal
-fn parse_sql_number(n: &str) -> Result<Expr> {
-    // parse first as i64
-    n.parse::<i64>()
-        .map(lit)
-        // if parsing as i64 fails try f64
-        .or_else(|_| n.parse::<f64>().map(lit))
-        .map_err(|_| {
-            DataFusionError::from(ParserError(format!(
-                "Cannot parse {} as i64 or f64",
-                n
-            )))
-        })
-}
-
 /// Wrap projection for a plan, if the join keys contains normal expression.
 fn wrap_projection_for_join_if_necessary(
     join_keys: &[Expr],
@@ -3084,8 +3068,6 @@
     Ok(plan)
 }
 
-=======
->>>>>>> 406c1087
 #[cfg(test)]
 mod tests {
     use super::*;
