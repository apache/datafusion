// Licensed to the Apache Software Foundation (ASF) under one
// or more contributor license agreements.  See the NOTICE file
// distributed with this work for additional information
// regarding copyright ownership.  The ASF licenses this file
// to you under the Apache License, Version 2.0 (the
// "License"); you may not use this file except in compliance
// with the License.  You may obtain a copy of the License at
//
//   http://www.apache.org/licenses/LICENSE-2.0
//
// Unless required by applicable law or agreed to in writing,
// software distributed under the License is distributed on an
// "AS IS" BASIS, WITHOUT WARRANTIES OR CONDITIONS OF ANY
// KIND, either express or implied.  See the License for the
// specific language governing permissions and limitations
// under the License.

use std::sync::Arc;
use std::vec;

use arrow_schema::*;
use datafusion_common::{DFSchema, Result, TableReference};
use datafusion_expr::test::function_stub::{count_udaf, sum_udaf};
use datafusion_expr::{col, table_scan};
use datafusion_sql::planner::{ContextProvider, PlannerContext, SqlToRel};
use datafusion_sql::unparser::dialect::{
    DefaultDialect as UnparserDefaultDialect, Dialect as UnparserDialect,
    MySqlDialect as UnparserMySqlDialect,
};
use datafusion_sql::unparser::{expr_to_sql, plan_to_sql, Unparser};

use datafusion_functions::core::planner::CoreFunctionPlanner;
use sqlparser::dialect::{Dialect, GenericDialect, MySqlDialect};
use sqlparser::parser::Parser;

use crate::common::MockContextProvider;

#[test]
fn roundtrip_expr() {
    let tests: Vec<(TableReference, &str, &str)> = vec![
        (TableReference::bare("person"), "age > 35", r#"(age > 35)"#),
        (
            TableReference::bare("person"),
            "id = '10'",
            r#"(id = '10')"#,
        ),
        (
            TableReference::bare("person"),
            "CAST(id AS VARCHAR)",
            r#"CAST(id AS VARCHAR)"#,
        ),
        (
            TableReference::bare("person"),
            "sum((age * 2))",
            r#"sum((age * 2))"#,
        ),
    ];

    let roundtrip = |table, sql: &str| -> Result<String> {
        let dialect = GenericDialect {};
        let sql_expr = Parser::new(&dialect).try_with_sql(sql)?.parse_expr()?;

        let context = MockContextProvider::default().with_udaf(sum_udaf());
        let schema = context.get_table_source(table)?.schema();
        let df_schema = DFSchema::try_from(schema.as_ref().clone())?;
        let sql_to_rel = SqlToRel::new(&context);
        let expr =
            sql_to_rel.sql_to_expr(sql_expr, &df_schema, &mut PlannerContext::new())?;

        let ast = expr_to_sql(&expr)?;

        Ok(format!("{}", ast))
    };

    for (table, query, expected) in tests {
        let actual = roundtrip(table, query).unwrap();
        assert_eq!(actual, expected);
    }
}

#[test]
fn roundtrip_statement() -> Result<()> {
    let tests: Vec<&str> = vec![
            "select 1;",
            "select 1 limit 0;",
            "select ta.j1_id from j1 ta join (select 1 as j1_id) tb on ta.j1_id = tb.j1_id;",
            "select ta.j1_id from j1 ta join (select 1 as j1_id) tb on ta.j1_id = tb.j1_id where ta.j1_id > 1;",
            "select ta.j1_id from (select 1 as j1_id) ta;",
            "select ta.j1_id from j1 ta;",
            "select ta.j1_id from j1 ta order by ta.j1_id;",
            "select * from j1 ta order by ta.j1_id, ta.j1_string desc;",
            "select * from j1 limit 10;",
            "select ta.j1_id from j1 ta where ta.j1_id > 1;",
            "select ta.j1_id, tb.j2_string from j1 ta join j2 tb on (ta.j1_id = tb.j2_id);",
            "select ta.j1_id, tb.j2_string, tc.j3_string from j1 ta join j2 tb on (ta.j1_id = tb.j2_id) join j3 tc on (ta.j1_id = tc.j3_id);",
            "select * from (select id, first_name from person)",
            "select * from (select id, first_name from (select * from person))",
            "select id, count(*) as cnt from (select id from person) group by id",
            "select (id-1)/2, count(*) / (sum(id/10)-1) as agg_expr from (select (id-1) as id from person) group by id",
            "select CAST(id/2 as VARCHAR) NOT LIKE 'foo*' from person where NOT EXISTS (select ta.j1_id, tb.j2_string from j1 ta join j2 tb on (ta.j1_id = tb.j2_id))",
            r#"select "First Name" from person_quoted_cols"#,
            "select DISTINCT id FROM person",
            "select DISTINCT on (id) id, first_name from person",
            "select DISTINCT on (id) id, first_name from person order by id",
            r#"select id, count("First Name") as cnt from (select id, "First Name" from person_quoted_cols) group by id"#,
            "select id, count(*) as cnt from (select p1.id as id from person p1 inner join person p2 on p1.id=p2.id) group by id",
            "select id, count(*), first_name from person group by first_name, id",
            "select id, sum(age), first_name from person group by first_name, id",
            "select id, count(*), first_name
            from person
            where id!=3 and first_name=='test'
            group by first_name, id
            having count(*)>5 and count(*)<10
            order by count(*)",
            r#"select id, count("First Name") as count_first_name, "Last Name"
            from person_quoted_cols
            where id!=3 and "First Name"=='test'
            group by "Last Name", id
            having count_first_name>5 and count_first_name<10
            order by count_first_name, "Last Name""#,
            r#"select p.id, count("First Name") as count_first_name,
            "Last Name", sum(qp.id/p.id - (select sum(id) from person_quoted_cols) ) / (select count(*) from person)
            from (select id, "First Name", "Last Name" from person_quoted_cols) qp
            inner join (select * from person) p
            on p.id = qp.id
            where p.id!=3 and "First Name"=='test' and qp.id in
            (select id from (select id, count(*) from person group by id having count(*) > 0))
            group by "Last Name", p.id
            having count_first_name>5 and count_first_name<10
            order by count_first_name, "Last Name""#,
            r#"SELECT j1_string as string FROM j1
            UNION ALL
            SELECT j2_string as string FROM j2"#,
            r#"SELECT j1_string as string FROM j1
            UNION ALL
            SELECT j2_string as string FROM j2
            ORDER BY string DESC
            LIMIT 10"#,
            "SELECT id, count(*) over (PARTITION BY first_name ROWS BETWEEN UNBOUNDED PRECEDING AND UNBOUNDED FOLLOWING),
            last_name, sum(id) over (PARTITION BY first_name ROWS BETWEEN UNBOUNDED PRECEDING AND UNBOUNDED FOLLOWING),
            first_name from person",
            r#"SELECT id, count(distinct id) over (ROWS BETWEEN UNBOUNDED PRECEDING AND UNBOUNDED FOLLOWING),
            sum(id) OVER (PARTITION BY first_name ROWS BETWEEN UNBOUNDED PRECEDING AND UNBOUNDED FOLLOWING) from person"#,
            "SELECT id, sum(id) OVER (PARTITION BY first_name ROWS BETWEEN 5 PRECEDING AND 2 FOLLOWING) from person",
        ];

    // For each test sql string, we transform as follows:
    // sql -> ast::Statement (s1) -> LogicalPlan (p1) -> ast::Statement (s2) -> LogicalPlan (p2)
    // We test not that s1==s2, but rather p1==p2. This ensures that unparser preserves the logical
    // query information of the original sql string and disreguards other differences in syntax or
    // quoting.
    for query in tests {
        let dialect = GenericDialect {};
        let statement = Parser::new(&dialect)
            .try_with_sql(query)?
            .parse_statement()?;

        let context = MockContextProvider::default()
            .with_udaf(sum_udaf())
            .with_udaf(count_udaf())
            .with_expr_planner(Arc::new(CoreFunctionPlanner::default()));
        let sql_to_rel = SqlToRel::new(&context);
        let plan = sql_to_rel.sql_statement_to_plan(statement).unwrap();

        let roundtrip_statement = plan_to_sql(&plan)?;

        let actual = format!("{}", &roundtrip_statement);
        println!("roundtrip sql: {actual}");
        println!("plan {}", plan.display_indent());

        let plan_roundtrip = sql_to_rel
            .sql_statement_to_plan(roundtrip_statement.clone())
            .unwrap();

        assert_eq!(plan, plan_roundtrip);
    }

    Ok(())
}

#[test]
fn roundtrip_crossjoin() -> Result<()> {
    let query = "select j1.j1_id, j2.j2_string from j1, j2";

    let dialect = GenericDialect {};
    let statement = Parser::new(&dialect)
        .try_with_sql(query)?
        .parse_statement()?;

    let context = MockContextProvider::default()
        .with_expr_planner(Arc::new(CoreFunctionPlanner::default()));
    let sql_to_rel = SqlToRel::new(&context);
    let plan = sql_to_rel.sql_statement_to_plan(statement).unwrap();

    let roundtrip_statement = plan_to_sql(&plan)?;

    let actual = format!("{}", &roundtrip_statement);
    println!("roundtrip sql: {actual}");
    println!("plan {}", plan.display_indent());

    let plan_roundtrip = sql_to_rel
        .sql_statement_to_plan(roundtrip_statement.clone())
        .unwrap();

    let expected = "Projection: j1.j1_id, j2.j2_string\
        \n  Inner Join:  Filter: Boolean(true)\
        \n    TableScan: j1\
        \n    TableScan: j2";

    assert_eq!(format!("{plan_roundtrip:?}"), expected);

    Ok(())
}

#[test]
fn roundtrip_statement_with_dialect() -> Result<()> {
    struct TestStatementWithDialect {
        sql: &'static str,
        expected: &'static str,
        parser_dialect: Box<dyn Dialect>,
        unparser_dialect: Box<dyn UnparserDialect>,
    }
    let tests: Vec<TestStatementWithDialect> = vec![
        TestStatementWithDialect {
            sql: "select ta.j1_id from j1 ta order by j1_id limit 10;",
            expected:
                "SELECT `ta`.`j1_id` FROM `j1` AS `ta` ORDER BY `ta`.`j1_id` ASC LIMIT 10",
            parser_dialect: Box::new(MySqlDialect {}),
            unparser_dialect: Box::new(UnparserMySqlDialect {}),
        },
        TestStatementWithDialect {
            sql: "select ta.j1_id from j1 ta order by j1_id limit 10;",
            expected: r#"SELECT ta.j1_id FROM j1 AS ta ORDER BY ta.j1_id ASC NULLS LAST LIMIT 10"#,
            parser_dialect: Box::new(GenericDialect {}),
            unparser_dialect: Box::new(UnparserDefaultDialect {}),
        },
        TestStatementWithDialect {
            sql: "SELECT j1_id FROM j1
                  UNION ALL
                  SELECT tb.j2_id as j1_id FROM j2 tb
                  ORDER BY j1_id
                  LIMIT 10;",
            expected: r#"SELECT j1.j1_id FROM j1 UNION ALL SELECT tb.j2_id AS j1_id FROM j2 AS tb ORDER BY j1_id ASC NULLS LAST LIMIT 10"#,
            parser_dialect: Box::new(GenericDialect {}),
            unparser_dialect: Box::new(UnparserDefaultDialect {}),
        },
<<<<<<< HEAD
        // Test query with derived tables that put distinct,sort,limit on the wrong level
        TestStatementWithDialect {
            sql: "SELECT j1_string from j1 order by j1_id",
            expected: r#"SELECT j1.j1_string FROM j1 ORDER BY j1.j1_id ASC NULLS LAST"#,
            parser_dialect: Box::new(GenericDialect {}),
            unparser_dialect: Box::new(UnparserDefaultDialect {}),
        },
        TestStatementWithDialect {
            sql: "SELECT j1_string AS a from j1 order by j1_id",
            expected: r#"SELECT j1.j1_string AS a FROM j1 ORDER BY j1.j1_id ASC NULLS LAST"#,
            parser_dialect: Box::new(GenericDialect {}),
            unparser_dialect: Box::new(UnparserDefaultDialect {}),
        },
        TestStatementWithDialect {
            sql: "SELECT j1_string from j1 join j2 on j1.j1_id = j2.j2_id order by j1_id",
            expected: r#"SELECT j1.j1_string FROM j1 JOIN j2 ON (j1.j1_id = j2.j2_id) ORDER BY j1.j1_id ASC NULLS LAST"#,
            parser_dialect: Box::new(GenericDialect {}),
            unparser_dialect: Box::new(UnparserDefaultDialect {}),
        },
        TestStatementWithDialect {
            sql: "
                SELECT
                  j1_string,
                  j2_string
                FROM
                  (
                    SELECT
                      distinct j1_id,
                      j1_string,
                      j2_string
                    from
                      j1
                      INNER join j2 ON j1.j1_id = j2.j2_id
                    order by
                      j1.j1_id desc
                    limit
                      10
                  ) abc
                ORDER BY
                  abc.j2_string",
            expected: r#"SELECT abc.j1_string, abc.j2_string FROM (SELECT DISTINCT j1.j1_id, j1.j1_string, j2.j2_string FROM j1 JOIN j2 ON (j1.j1_id = j2.j2_id) ORDER BY j1.j1_id DESC NULLS FIRST LIMIT 10) AS abc ORDER BY abc.j2_string ASC NULLS LAST"#,
=======
        // more tests around subquery/derived table roundtrip
        TestStatementWithDialect {
            sql: "SELECT string_count FROM (
                    SELECT
                        j1_id,
                        MIN(j2_string)
                    FROM
                        j1 LEFT OUTER JOIN j2 ON
                                    j1_id = j2_id
                    GROUP BY
                        j1_id
                ) AS agg (id, string_count)
            ",
            expected: r#"SELECT agg.string_count FROM (SELECT j1.j1_id, MIN(j2.j2_string) FROM j1 LEFT JOIN j2 ON (j1.j1_id = j2.j2_id) GROUP BY j1.j1_id) AS agg (id, string_count)"#,
>>>>>>> 63efaee2
            parser_dialect: Box::new(GenericDialect {}),
            unparser_dialect: Box::new(UnparserDefaultDialect {}),
        },
        TestStatementWithDialect {
<<<<<<< HEAD
            sql: "
                SELECT
                  j1_string,
                  j2_string
                FROM
                  (
                    SELECT
                      j1_id,
                      j1_string,
                      j2_string
                    from
                      j1
                      INNER join j2 ON j1.j1_id = j2.j2_id
                    group by
                      j1_id,
                      j1_string,
                      j2_string
                    order by
                      j1.j1_id desc
                    limit
                      10
                  ) abc
                ORDER BY
                  abc.j2_string",
            expected: r#"SELECT abc.j1_string, abc.j2_string FROM (SELECT j1.j1_id, j1.j1_string, j2.j2_string FROM j1 JOIN j2 ON (j1.j1_id = j2.j2_id) GROUP BY j1.j1_id, j1.j1_string, j2.j2_string ORDER BY j1.j1_id DESC NULLS FIRST LIMIT 10) AS abc ORDER BY abc.j2_string ASC NULLS LAST"#,
            parser_dialect: Box::new(GenericDialect {}),
            unparser_dialect: Box::new(UnparserDefaultDialect {}),
        },
        // Test query that order by columns are not in select columns
        TestStatementWithDialect {
            sql: "
                SELECT
                  j1_string
                FROM
                  (
                    SELECT
                      j1_string,
                      j2_string
                    from
                      j1
                      INNER join j2 ON j1.j1_id = j2.j2_id
                    order by
                      j1.j1_id desc,
                      j2.j2_id desc
                    limit
                      10
                  ) abc
                ORDER BY
                  j2_string",
            expected: r#"SELECT abc.j1_string FROM (SELECT j1.j1_string, j2.j2_string FROM j1 JOIN j2 ON (j1.j1_id = j2.j2_id) ORDER BY j1.j1_id DESC NULLS FIRST, j2.j2_id DESC NULLS FIRST LIMIT 10) AS abc ORDER BY abc.j2_string ASC NULLS LAST"#,
=======
            sql: "SELECT id FROM (SELECT j1_id from j1) AS c (id)",
            expected: r#"SELECT c.id FROM (SELECT j1.j1_id FROM j1) AS c (id)"#,
            parser_dialect: Box::new(GenericDialect {}),
            unparser_dialect: Box::new(UnparserDefaultDialect {}),
        },
        TestStatementWithDialect {
            sql: "SELECT id FROM (SELECT j1_id as id from j1) AS c",
            expected: r#"SELECT c.id FROM (SELECT j1.j1_id AS id FROM j1) AS c"#,
>>>>>>> 63efaee2
            parser_dialect: Box::new(GenericDialect {}),
            unparser_dialect: Box::new(UnparserDefaultDialect {}),
        },
    ];

    for query in tests {
        let statement = Parser::new(&*query.parser_dialect)
            .try_with_sql(query.sql)?
            .parse_statement()?;

        let context = MockContextProvider::default()
            .with_expr_planner(Arc::new(CoreFunctionPlanner::default()));
        let sql_to_rel = SqlToRel::new(&context);
        let plan = sql_to_rel
            .sql_statement_to_plan(statement)
            .unwrap_or_else(|e| panic!("Failed to parse sql: {}\n{e}", query.sql));

        let unparser = Unparser::new(&*query.unparser_dialect);
        let roundtrip_statement = unparser.plan_to_sql(&plan)?;

        let actual = format!("{}", &roundtrip_statement);
        println!("roundtrip sql: {actual}");
        println!("plan {}", plan.display_indent());

        assert_eq!(query.expected, actual);
    }

    Ok(())
}

#[test]
fn test_unnest_logical_plan() -> Result<()> {
    let query = "select unnest(struct_col), unnest(array_col), struct_col, array_col from unnest_table";

    let dialect = GenericDialect {};
    let statement = Parser::new(&dialect)
        .try_with_sql(query)?
        .parse_statement()?;

    let context = MockContextProvider::default();
    let sql_to_rel = SqlToRel::new(&context);
    let plan = sql_to_rel.sql_statement_to_plan(statement).unwrap();

    let expected = "Projection: unnest(unnest_table.struct_col).field1, unnest(unnest_table.struct_col).field2, unnest(unnest_table.array_col), unnest_table.struct_col, unnest_table.array_col\
        \n  Unnest: lists[unnest(unnest_table.array_col)] structs[unnest(unnest_table.struct_col)]\
        \n    Projection: unnest_table.struct_col AS unnest(unnest_table.struct_col), unnest_table.array_col AS unnest(unnest_table.array_col), unnest_table.struct_col, unnest_table.array_col\
        \n      TableScan: unnest_table";

    assert_eq!(format!("{plan:?}"), expected);

    Ok(())
}

#[test]
fn test_table_references_in_plan_to_sql() {
    fn test(table_name: &str, expected_sql: &str) {
        let schema = Schema::new(vec![
            Field::new("id", DataType::Utf8, false),
            Field::new("value", DataType::Utf8, false),
        ]);
        let plan = table_scan(Some(table_name), &schema, None)
            .unwrap()
            .project(vec![col("id"), col("value")])
            .unwrap()
            .build()
            .unwrap();
        let sql = plan_to_sql(&plan).unwrap();

        assert_eq!(format!("{}", sql), expected_sql)
    }

    test("catalog.schema.table", "SELECT catalog.\"schema\".\"table\".id, catalog.\"schema\".\"table\".\"value\" FROM catalog.\"schema\".\"table\"");
    test("schema.table", "SELECT \"schema\".\"table\".id, \"schema\".\"table\".\"value\" FROM \"schema\".\"table\"");
    test(
        "table",
        "SELECT \"table\".id, \"table\".\"value\" FROM \"table\"",
    );
}

#[test]
fn test_pretty_roundtrip() -> Result<()> {
    let schema = Schema::new(vec![
        Field::new("id", DataType::Utf8, false),
        Field::new("age", DataType::Utf8, false),
    ]);

    let df_schema = DFSchema::try_from(schema)?;

    let context = MockContextProvider::default();
    let sql_to_rel = SqlToRel::new(&context);

    let unparser = Unparser::default().with_pretty(true);

    let sql_to_pretty_unparse = vec![
        ("((id < 5) OR (age = 8))", "id < 5 OR age = 8"),
        ("((id + 5) * (age * 8))", "(id + 5) * age * 8"),
        ("(3 + (5 * 6) * 3)", "3 + 5 * 6 * 3"),
        ("((3 * (5 + 6)) * 3)", "3 * (5 + 6) * 3"),
        ("((3 AND (5 OR 6)) * 3)", "(3 AND (5 OR 6)) * 3"),
        ("((3 + (5 + 6)) * 3)", "(3 + 5 + 6) * 3"),
        ("((3 + (5 + 6)) + 3)", "3 + 5 + 6 + 3"),
        ("3 + 5 + 6 + 3", "3 + 5 + 6 + 3"),
        ("3 + (5 + (6 + 3))", "3 + 5 + 6 + 3"),
        ("3 + ((5 + 6) + 3)", "3 + 5 + 6 + 3"),
        ("(3 + 5) + (6 + 3)", "3 + 5 + 6 + 3"),
        ("((3 + 5) + (6 + 3))", "3 + 5 + 6 + 3"),
        (
            "((id > 10) OR (age BETWEEN 10 AND 20))",
            "id > 10 OR age BETWEEN 10 AND 20",
        ),
        (
            "((id > 10) * (age BETWEEN 10 AND 20))",
            "(id > 10) * (age BETWEEN 10 AND 20)",
        ),
        ("id - (age - 8)", "id - (age - 8)"),
        ("((id - age) - 8)", "id - age - 8"),
        ("(id OR (age - 8))", "id OR age - 8"),
        ("(id / (age - 8))", "id / (age - 8)"),
        ("((id / age) * 8)", "id / age * 8"),
        ("((age + 10) < 20) IS TRUE", "(age + 10 < 20) IS TRUE"),
        (
            "(20 > (age + 5)) IS NOT FALSE",
            "(20 > age + 5) IS NOT FALSE",
        ),
        ("(true AND false) IS FALSE", "(true AND false) IS FALSE"),
        ("true AND (false IS FALSE)", "true AND false IS FALSE"),
    ];

    for (sql, pretty) in sql_to_pretty_unparse.iter() {
        let sql_expr = Parser::new(&GenericDialect {})
            .try_with_sql(sql)?
            .parse_expr()?;
        let expr =
            sql_to_rel.sql_to_expr(sql_expr, &df_schema, &mut PlannerContext::new())?;
        let round_trip_sql = unparser.expr_to_sql(&expr)?.to_string();
        assert_eq!(pretty.to_string(), round_trip_sql);

        // verify that the pretty string parses to the same underlying Expr
        let pretty_sql_expr = Parser::new(&GenericDialect {})
            .try_with_sql(pretty)?
            .parse_expr()?;

        let pretty_expr = sql_to_rel.sql_to_expr(
            pretty_sql_expr,
            &df_schema,
            &mut PlannerContext::new(),
        )?;

        assert_eq!(expr.to_string(), pretty_expr.to_string());
    }

    Ok(())
}<|MERGE_RESOLUTION|>--- conflicted
+++ resolved
@@ -244,7 +244,6 @@
             parser_dialect: Box::new(GenericDialect {}),
             unparser_dialect: Box::new(UnparserDefaultDialect {}),
         },
-<<<<<<< HEAD
         // Test query with derived tables that put distinct,sort,limit on the wrong level
         TestStatementWithDialect {
             sql: "SELECT j1_string from j1 order by j1_id",
@@ -286,7 +285,9 @@
                 ORDER BY
                   abc.j2_string",
             expected: r#"SELECT abc.j1_string, abc.j2_string FROM (SELECT DISTINCT j1.j1_id, j1.j1_string, j2.j2_string FROM j1 JOIN j2 ON (j1.j1_id = j2.j2_id) ORDER BY j1.j1_id DESC NULLS FIRST LIMIT 10) AS abc ORDER BY abc.j2_string ASC NULLS LAST"#,
-=======
+            parser_dialect: Box::new(GenericDialect {}),
+            unparser_dialect: Box::new(UnparserDefaultDialect {}),
+        },
         // more tests around subquery/derived table roundtrip
         TestStatementWithDialect {
             sql: "SELECT string_count FROM (
@@ -301,12 +302,10 @@
                 ) AS agg (id, string_count)
             ",
             expected: r#"SELECT agg.string_count FROM (SELECT j1.j1_id, MIN(j2.j2_string) FROM j1 LEFT JOIN j2 ON (j1.j1_id = j2.j2_id) GROUP BY j1.j1_id) AS agg (id, string_count)"#,
->>>>>>> 63efaee2
-            parser_dialect: Box::new(GenericDialect {}),
-            unparser_dialect: Box::new(UnparserDefaultDialect {}),
-        },
-        TestStatementWithDialect {
-<<<<<<< HEAD
+            parser_dialect: Box::new(GenericDialect {}),
+            unparser_dialect: Box::new(UnparserDefaultDialect {}),
+        },
+        TestStatementWithDialect {
             sql: "
                 SELECT
                   j1_string,
@@ -357,7 +356,10 @@
                 ORDER BY
                   j2_string",
             expected: r#"SELECT abc.j1_string FROM (SELECT j1.j1_string, j2.j2_string FROM j1 JOIN j2 ON (j1.j1_id = j2.j2_id) ORDER BY j1.j1_id DESC NULLS FIRST, j2.j2_id DESC NULLS FIRST LIMIT 10) AS abc ORDER BY abc.j2_string ASC NULLS LAST"#,
-=======
+            parser_dialect: Box::new(GenericDialect {}),
+            unparser_dialect: Box::new(UnparserDefaultDialect {}),
+        },
+        TestStatementWithDialect {
             sql: "SELECT id FROM (SELECT j1_id from j1) AS c (id)",
             expected: r#"SELECT c.id FROM (SELECT j1.j1_id FROM j1) AS c (id)"#,
             parser_dialect: Box::new(GenericDialect {}),
@@ -366,7 +368,6 @@
         TestStatementWithDialect {
             sql: "SELECT id FROM (SELECT j1_id as id from j1) AS c",
             expected: r#"SELECT c.id FROM (SELECT j1.j1_id AS id FROM j1) AS c"#,
->>>>>>> 63efaee2
             parser_dialect: Box::new(GenericDialect {}),
             unparser_dialect: Box::new(UnparserDefaultDialect {}),
         },
