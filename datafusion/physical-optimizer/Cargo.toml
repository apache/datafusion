--- conflicted
+++ resolved
@@ -49,11 +49,7 @@
 itertools = { workspace = true }
 log = { workspace = true }
 recursive = { workspace = true, optional = true }
-<<<<<<< HEAD
-parquet = { workspace = true, optional = true, default-features = true }
-=======
 url = { workspace = true }
->>>>>>> eb8ac39e
 
 [dev-dependencies]
 datafusion-expr = { workspace = true }
