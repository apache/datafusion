--- conflicted
+++ resolved
@@ -1627,7 +1627,6 @@
     Ok(statistics_expr)
 }
 
-<<<<<<< HEAD
 /// Convert `column LIKE literal` where P is a constant prefix of the literal
 /// to a range check on the column: `P <= column && column < P'`, where P' is the
 /// lowest string after all P* strings.
@@ -1749,16 +1748,12 @@
     None
 }
 
-/// Wrap the statistics expression in a case expression.
-/// This is necessary to handle the case where the column is known
-/// to be all nulls.
-=======
 /// Wrap the statistics expression in a check that skips the expression if the column is all nulls.
+///
 /// This is important not only as an optimization but also because statistics may not be
 /// accurate for columns that are all nulls.
 /// For example, for an `int` column `x` with all nulls, the min/max/null_count statistics
 /// might be set to 0 and evaluating `x = 0` would incorrectly include the column.
->>>>>>> a08dc0af
 ///
 /// For example:
 ///
