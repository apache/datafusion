--- conflicted
+++ resolved
@@ -26,13 +26,9 @@
 use datafusion_common::tree_node::{Transformed, TransformedResult, TreeNode};
 use datafusion_common::utils::expr::COUNT_STAR_EXPANSION;
 use datafusion_common::{JoinType, Result};
-<<<<<<< HEAD
+use datafusion_execution::{SendableRecordBatchStream, TaskContext};
 use datafusion_expr::test::function_stub::{avg_udaf, count_udaf};
-=======
-use datafusion_execution::{SendableRecordBatchStream, TaskContext};
->>>>>>> 0228bee2
 use datafusion_expr::{WindowFrame, WindowFunctionDefinition};
-use datafusion_functions_aggregate::count::count_udaf;
 use datafusion_physical_expr::aggregate::{AggregateExprBuilder, AggregateFunctionExpr};
 use datafusion_physical_expr::expressions::col;
 use datafusion_physical_expr::{expressions, PhysicalExpr};
@@ -55,14 +51,6 @@
 use datafusion_physical_plan::tree_node::PlanContext;
 use datafusion_physical_plan::union::UnionExec;
 use datafusion_physical_plan::windows::{create_window_expr, BoundedWindowAggExec};
-<<<<<<< HEAD
-use datafusion_physical_plan::{InputOrderMode, Partitioning};
-
-use datafusion_execution::{SendableRecordBatchStream, TaskContext};
-use datafusion_physical_expr::aggregate::AggregateExprBuilder;
-use datafusion_physical_expr_common::sort_expr::{LexOrdering, LexRequirement};
-=======
->>>>>>> 0228bee2
 use datafusion_physical_plan::ExecutionPlan;
 use datafusion_physical_plan::{
     displayable, DisplayAs, DisplayFormatType, PlanProperties,
@@ -103,6 +91,17 @@
     let c = Field::new("c", DataType::Int32, true);
     let d = Field::new("d", DataType::Int32, false);
     let e = Field::new("e", DataType::Int32, false);
+    let schema = Arc::new(Schema::new(vec![a, b, c, d, e]));
+    Ok(schema)
+}
+
+// Generate a schema which consists of 5 columns (a, b, c, d, e) of Uint64
+pub fn create_test_schema4() -> Result<SchemaRef> {
+    let a = Field::new("a", DataType::UInt64, true);
+    let b = Field::new("b", DataType::UInt64, false);
+    let c = Field::new("c", DataType::UInt64, true);
+    let d = Field::new("d", DataType::UInt64, false);
+    let e = Field::new("e", DataType::UInt64, false);
     let schema = Arc::new(Schema::new(vec![a, b, c, d, e]));
     Ok(schema)
 }
