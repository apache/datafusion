// Licensed to the Apache Software Foundation (ASF) under one
// or more contributor license agreements.  See the NOTICE file
// distributed with this work for additional information
// regarding copyright ownership.  The ASF licenses this file
// to you under the Apache License, Version 2.0 (the
// "License"); you may not use this file except in compliance
// with the License.  You may obtain a copy of the License at
//
//   http://www.apache.org/licenses/LICENSE-2.0
//
// Unless required by applicable law or agreed to in writing,
// software distributed under the License is distributed on an
// "AS IS" BASIS, WITHOUT WARRANTIES OR CONDITIONS OF ANY
// KIND, either express or implied.  See the License for the
// specific language governing permissions and limitations
// under the License.

//! EnforceSorting optimizer rule inspects the physical plan with respect
//! to local sorting requirements and does the following:
//! - Adds a [`SortExec`] when a requirement is not met,
//! - Removes an already-existing [`SortExec`] if it is possible to prove
//!   that this sort is unnecessary
//!
//! The rule can work on valid *and* invalid physical plans with respect to
//! sorting requirements, but always produces a valid physical plan in this sense.
//!
//! A non-realistic but easy to follow example for sort removals: Assume that we
//! somehow get the fragment
//!
//! ```text
//! SortExec: expr=[nullable_col@0 ASC]
//!   SortExec: expr=[non_nullable_col@1 ASC]
//! ```
//!
//! in the physical plan. The first sort is unnecessary since its result is overwritten
//! by another [`SortExec`]. Therefore, this rule removes it from the physical plan.

pub mod replace_with_order_preserving_variants;
pub mod sort_pushdown;

use std::sync::Arc;

use crate::enforce_sorting::replace_with_order_preserving_variants::{
    replace_with_order_preserving_variants, OrderPreservationContext,
};
use crate::enforce_sorting::sort_pushdown::{
    assign_initial_requirements, pushdown_sorts, SortPushDown,
};
use crate::utils::{
    add_sort_above, add_sort_above_with_check, is_coalesce_partitions, is_limit,
    is_repartition, is_sort, is_sort_preserving_merge, is_union, is_window,
};
use crate::PhysicalOptimizerRule;

use datafusion_common::config::ConfigOptions;
use datafusion_common::plan_err;
use datafusion_common::tree_node::{Transformed, TransformedResult, TreeNode};
use datafusion_common::Result;
use datafusion_physical_expr::{Distribution, Partitioning};
use datafusion_physical_expr_common::sort_expr::{LexOrdering, LexRequirement};
use datafusion_physical_plan::coalesce_partitions::CoalescePartitionsExec;
use datafusion_physical_plan::limit::{GlobalLimitExec, LocalLimitExec};
use datafusion_physical_plan::repartition::RepartitionExec;
use datafusion_physical_plan::sorts::partial_sort::PartialSortExec;
use datafusion_physical_plan::sorts::sort::SortExec;
use datafusion_physical_plan::sorts::sort_preserving_merge::SortPreservingMergeExec;
use datafusion_physical_plan::tree_node::PlanContext;
use datafusion_physical_plan::windows::{
    get_best_fitting_window, BoundedWindowAggExec, WindowAggExec,
};
use datafusion_physical_plan::{ExecutionPlan, ExecutionPlanProperties, InputOrderMode};

use itertools::izip;

/// This rule inspects [`SortExec`]'s in the given physical plan in order to
/// remove unnecessary sorts, and optimize sort performance across the plan.
#[derive(Default, Debug)]
pub struct EnforceSorting {}

impl EnforceSorting {
    #[allow(missing_docs)]
    pub fn new() -> Self {
        Self {}
    }
}

/// This context object is used within the [`EnforceSorting`] rule to track the closest
/// [`SortExec`] descendant(s) for every child of a plan. The data attribute
/// stores whether the plan is a `SortExec` or is connected to a `SortExec`
/// via its children.
pub type PlanWithCorrespondingSort = PlanContext<bool>;

<<<<<<< HEAD
/// For a given node, update the [`PlanContext.data`] attribute.
///
/// If the node is a `SortExec`, or any of the node's children are a `SortExec`,
/// then set the attribute to true.
///
/// This requires a bottom-up traversal was previously performed, updating the
/// children previously.
fn update_sort_ctx_children(
    mut node_and_ctx: PlanWithCorrespondingSort,
=======
fn update_sort_ctx_children_data(
    mut node: PlanWithCorrespondingSort,
>>>>>>> 22386801
    data: bool,
) -> Result<PlanWithCorrespondingSort> {
    // Update `child.data` for all children.
    for child_node in node_and_ctx.children.iter_mut() {
        let child_plan = &child_node.plan;
        child_node.data = if is_sort(child_plan) {
            // child is sort
            true
        } else if is_limit(child_plan) {
            // There is no sort linkage for this path, it starts at a limit.
            false
        } else {
            // If a descendent is a sort, and the child maintains the sort.
            let is_spm = is_sort_preserving_merge(child_plan);
            let required_orderings = child_plan.required_input_ordering();
            let flags = child_plan.maintains_input_order();
            // Add parent node to the tree if there is at least one child with
            // a sort connection:
            izip!(flags, required_orderings).any(|(maintains, required_ordering)| {
                let propagates_ordering =
                    (maintains && required_ordering.is_none()) || is_spm;
                // `connected_to_sort` only returns the correct answer with bottom-up traversal
                let connected_to_sort =
                    child_node.children.iter().any(|child| child.data);
                propagates_ordering && connected_to_sort
            })
        }
    }

<<<<<<< HEAD
    // set data attribute on current node
    node_and_ctx.data = data;

    node_and_ctx.update_plan_from_children()
=======
    node.data = data;
    Ok(node)
>>>>>>> 22386801
}

/// This object is used within the [`EnforceSorting`] rule to track the closest
/// [`CoalescePartitionsExec`] descendant(s) for every child of a plan. The data
/// attribute stores whether the plan is a `CoalescePartitionsExec` or is
/// connected to a `CoalescePartitionsExec` via its children.
pub type PlanWithCorrespondingCoalescePartitions = PlanContext<bool>;

fn update_coalesce_ctx_children(
    coalesce_context: &mut PlanWithCorrespondingCoalescePartitions,
) {
    let children = &coalesce_context.children;
    coalesce_context.data = if children.is_empty() {
        // Plan has no children, it cannot be a `CoalescePartitionsExec`.
        false
    } else if is_coalesce_partitions(&coalesce_context.plan) {
        // Initiate a connection:
        true
    } else {
        children.iter().enumerate().any(|(idx, node)| {
            // Only consider operators that don't require a single partition,
            // and connected to some `CoalescePartitionsExec`:
            node.data
                && !matches!(
                    coalesce_context.plan.required_input_distribution()[idx],
                    Distribution::SinglePartition
                )
        })
    };
}

/// Performs optimizations based upon a series of subrules.
///
/// Refer to each subrule for detailed descriptions of the optimizations performed:
/// [`ensure_sorting`], [`parallelize_sorts`], [`replace_with_order_preserving_variants()`],
/// and [`pushdown_sorts`].
///
/// Subrule application is ordering dependent.
///
/// The subrule `parallelize_sorts` is only applied if `repartition_sorts` is enabled.
impl PhysicalOptimizerRule for EnforceSorting {
    fn optimize(
        &self,
        plan: Arc<dyn ExecutionPlan>,
        config: &ConfigOptions,
    ) -> Result<Arc<dyn ExecutionPlan>> {
        let plan_requirements = PlanWithCorrespondingSort::new_default(plan);
        // Execute a bottom-up traversal to enforce sorting requirements,
        // remove unnecessary sorts, and optimize sort-sensitive operators:
        let adjusted = plan_requirements.transform_up(ensure_sorting)?.data;
        let new_plan = if config.optimizer.repartition_sorts {
            let plan_with_coalesce_partitions =
                PlanWithCorrespondingCoalescePartitions::new_default(adjusted.plan);
            let parallel = plan_with_coalesce_partitions
                .transform_up(parallelize_sorts)
                .data()?;
            parallel.plan
        } else {
            adjusted.plan
        };

        let plan_with_pipeline_fixer = OrderPreservationContext::new_default(new_plan);
        let updated_plan = plan_with_pipeline_fixer
            .transform_up(|plan_with_pipeline_fixer| {
                replace_with_order_preserving_variants(
                    plan_with_pipeline_fixer,
                    false,
                    true,
                    config,
                )
            })
            .data()?;
        // Execute a top-down traversal to exploit sort push-down opportunities
        // missed by the bottom-up traversal:
        let mut sort_pushdown = SortPushDown::new_default(updated_plan.plan);
        assign_initial_requirements(&mut sort_pushdown);
        let adjusted = pushdown_sorts(sort_pushdown)?;
        adjusted
            .plan
            .transform_up(|plan| Ok(Transformed::yes(replace_with_partial_sort(plan)?)))
            .data()
    }

    fn name(&self) -> &str {
        "EnforceSorting"
    }

    fn schema_check(&self) -> bool {
        true
    }
}

fn replace_with_partial_sort(
    plan: Arc<dyn ExecutionPlan>,
) -> Result<Arc<dyn ExecutionPlan>> {
    let plan_any = plan.as_any();
    if let Some(sort_plan) = plan_any.downcast_ref::<SortExec>() {
        let child = Arc::clone(sort_plan.children()[0]);
        if !child.boundedness().is_unbounded() {
            return Ok(plan);
        }

        // here we're trying to find the common prefix for sorted columns that is required for the
        // sort and already satisfied by the given ordering
        let child_eq_properties = child.equivalence_properties();
        let sort_req = LexRequirement::from(sort_plan.expr().clone());

        let mut common_prefix_length = 0;
        while child_eq_properties.ordering_satisfy_requirement(&LexRequirement {
            inner: sort_req[0..common_prefix_length + 1].to_vec(),
        }) {
            common_prefix_length += 1;
        }
        if common_prefix_length > 0 {
            return Ok(Arc::new(
                PartialSortExec::new(
                    LexOrdering::new(sort_plan.expr().to_vec()),
                    Arc::clone(sort_plan.input()),
                    common_prefix_length,
                )
                .with_preserve_partitioning(sort_plan.preserve_partitioning())
                .with_fetch(sort_plan.fetch()),
            ));
        }
    }
    Ok(plan)
}

/// Transform [`CoalescePartitionsExec`] + [`SortExec`] into
/// [`SortExec`] + [`SortPreservingMergeExec`] as illustrated below:
///
/// The [`CoalescePartitionsExec`] + [`SortExec`] cascades
/// combine the partitions first, and then sort:
/// ```text
///   ┌ ─ ─ ─ ─ ─ ┐                                                                                   
///    ┌─┬─┬─┐                                                                                        
///   ││B│A│D│... ├──┐                                                                                
///    └─┴─┴─┘       │                                                                                
///   └ ─ ─ ─ ─ ─ ┘  │  ┌────────────────────────┐   ┌ ─ ─ ─ ─ ─ ─ ┐   ┌────────┐    ┌ ─ ─ ─ ─ ─ ─ ─ ┐
///    Partition 1   │  │        Coalesce        │    ┌─┬─┬─┬─┬─┐      │        │     ┌─┬─┬─┬─┬─┐     
///                  ├──▶(no ordering guarantees)│──▶││B│E│A│D│C│...───▶  Sort  ├───▶││A│B│C│D│E│... │
///                  │  │                        │    └─┴─┴─┴─┴─┘      │        │     └─┴─┴─┴─┴─┘     
///   ┌ ─ ─ ─ ─ ─ ┐  │  └────────────────────────┘   └ ─ ─ ─ ─ ─ ─ ┘   └────────┘    └ ─ ─ ─ ─ ─ ─ ─ ┘
///    ┌─┬─┐         │                                 Partition                       Partition      
///   ││E│C│ ...  ├──┘                                                                                
///    └─┴─┘                                                                                          
///   └ ─ ─ ─ ─ ─ ┘                                                                                   
///    Partition 2                                                                                    
/// ```                                                                                                 
///
///
/// The [`SortExec`] + [`SortPreservingMergeExec`] cascades
/// sorts each partition first, then merge partitions while retaining the sort:
/// ```text
///   ┌ ─ ─ ─ ─ ─ ┐   ┌────────┐   ┌ ─ ─ ─ ─ ─ ┐                                                 
///    ┌─┬─┬─┐        │        │    ┌─┬─┬─┐                                                      
///   ││B│A│D│... │──▶│  Sort  │──▶││A│B│D│... │──┐                                              
///    └─┴─┴─┘        │        │    └─┴─┴─┘       │                                              
///   └ ─ ─ ─ ─ ─ ┘   └────────┘   └ ─ ─ ─ ─ ─ ┘  │  ┌─────────────────────┐    ┌ ─ ─ ─ ─ ─ ─ ─ ┐
///    Partition 1                  Partition 1   │  │                     │     ┌─┬─┬─┬─┬─┐     
///                                               ├──▶ SortPreservingMerge ├───▶││A│B│C│D│E│... │
///                                               │  │                     │     └─┴─┴─┴─┴─┘     
///   ┌ ─ ─ ─ ─ ─ ┐   ┌────────┐   ┌ ─ ─ ─ ─ ─ ┐  │  └─────────────────────┘    └ ─ ─ ─ ─ ─ ─ ─ ┘
///    ┌─┬─┐          │        │    ┌─┬─┐         │                               Partition      
///   ││E│C│ ...  │──▶│  Sort  ├──▶││C│E│ ...  │──┘                                              
///    └─┴─┘          │        │    └─┴─┘                                                        
///   └ ─ ─ ─ ─ ─ ┘   └────────┘   └ ─ ─ ─ ─ ─ ┘                                                 
///    Partition 2                  Partition 2                                                  
/// ```
///
/// The latter [`SortExec`] + [`SortPreservingMergeExec`] cascade performs the
/// sort first on a per-partition basis, thereby parallelizing the sort.
///
///
/// The outcome is that plans of the form
/// ```text
///      "SortExec: expr=\[a@0 ASC\]",
///      "  ...nodes..."
///      "    CoalescePartitionsExec",
///      "      RepartitionExec: partitioning=RoundRobinBatch(8), input_partitions=1",
/// ```
/// are transformed into
/// ```text
///      "SortPreservingMergeExec: \[a@0 ASC\]",
///      "  ...nodes..."
///      "    SortExec: expr=\[a@0 ASC\]",
///      "      RepartitionExec: partitioning=RoundRobinBatch(8), input_partitions=1",
/// ```
pub fn parallelize_sorts(
    mut requirements: PlanWithCorrespondingCoalescePartitions,
) -> Result<Transformed<PlanWithCorrespondingCoalescePartitions>> {
    update_coalesce_ctx_children(&mut requirements);

    if requirements.children.is_empty() || !requirements.children[0].data {
        // We only take an action when the plan is either a `SortExec`, a
        // `SortPreservingMergeExec` or a `CoalescePartitionsExec`, and they
        // all have a single child. Therefore, if the first child has no
        // connection, we can return immediately.
        Ok(Transformed::no(requirements))
    } else if (is_sort(&requirements.plan)
        || is_sort_preserving_merge(&requirements.plan))
        && requirements.plan.output_partitioning().partition_count() <= 1
    {
        // Take the initial sort expressions and requirements
        let (sort_exprs, fetch) = get_sort_exprs(&requirements.plan)?;
        let sort_reqs = LexRequirement::from(sort_exprs.clone());
        let sort_exprs = sort_exprs.clone();

        // If there is a connection between a `CoalescePartitionsExec` and a
        // global sort that satisfy the requirements (i.e. intermediate
        // executors don't require single partition), then we can replace
        // the `CoalescePartitionsExec` + `SortExec` cascade with a `SortExec`
        // + `SortPreservingMergeExec` cascade to parallelize sorting.
        requirements = remove_bottleneck_in_subplan(requirements)?;
        // We also need to remove the self node since `remove_corresponding_coalesce_in_sub_plan`
        // deals with the children and their children and so on.
        requirements = requirements.children.swap_remove(0);

        requirements = add_sort_above_with_check(requirements, sort_reqs, fetch);

        let spm =
            SortPreservingMergeExec::new(sort_exprs, Arc::clone(&requirements.plan));
        Ok(Transformed::yes(
            PlanWithCorrespondingCoalescePartitions::new(
                Arc::new(spm.with_fetch(fetch)),
                false,
                vec![requirements],
            ),
        ))
    } else if is_coalesce_partitions(&requirements.plan) {
        // There is an unnecessary `CoalescePartitionsExec` in the plan.
        // This will handle the recursive `CoalescePartitionsExec` plans.
        requirements = remove_bottleneck_in_subplan(requirements)?;
        // For the removal of self node which is also a `CoalescePartitionsExec`.
        requirements = requirements.children.swap_remove(0);

        Ok(Transformed::yes(
            PlanWithCorrespondingCoalescePartitions::new(
                Arc::new(CoalescePartitionsExec::new(Arc::clone(&requirements.plan))),
                false,
                vec![requirements],
            ),
        ))
    } else {
        Ok(Transformed::yes(requirements))
    }
}

/// This function enforces sorting requirements and makes optimizations without
/// violating these requirements whenever possible. Requires a bottom-up traversal.
pub fn ensure_sorting(
    mut requirements: PlanWithCorrespondingSort,
) -> Result<Transformed<PlanWithCorrespondingSort>> {
    // Before starting, making requirements' children's ExecutionPlan be same as the requirements' plan's children's ExecutionPlan.
    // It should be guaranteed by previous code, but we need to make sure to avoid any potential missing.
    requirements = requirements.update_plan_from_children()?;
    requirements = update_sort_ctx_children_data(requirements, false)?;

    // Perform naive analysis at the beginning -- remove already-satisfied sorts:
    if requirements.children.is_empty() {
        return Ok(Transformed::no(requirements));
    }
    let maybe_requirements = analyze_immediate_sort_removal(requirements);
    requirements = if !maybe_requirements.transformed {
        maybe_requirements.data
    } else {
        return Ok(maybe_requirements);
    };

    let plan = &requirements.plan;
    let mut updated_children = vec![];
    for (idx, (required_ordering, mut child)) in plan
        .required_input_ordering()
        .into_iter()
        .zip(requirements.children.into_iter())
        .enumerate()
    {
        let physical_ordering = child.plan.output_ordering();

        if let Some(required) = required_ordering {
            let eq_properties = child.plan.equivalence_properties();
            if !eq_properties.ordering_satisfy_requirement(&required) {
                // Make sure we preserve the ordering requirements:
                if physical_ordering.is_some() {
                    child = update_child_to_remove_unnecessary_sort(idx, child, plan)?;
                }
                child = add_sort_above(child, required, None);
                child = child.update_plan_from_children()?;
                child = update_sort_ctx_children_data(child, true)?;
            }
        } else if physical_ordering.is_none()
            || !plan.maintains_input_order()[idx]
            || is_union(plan)
        {
            // We have a `SortExec` whose effect may be neutralized by another
            // order-imposing operator, remove this sort:
            child = update_child_to_remove_unnecessary_sort(idx, child, plan)?;
        }
        updated_children.push(child);
    }
    requirements.children = updated_children;
    // For window expressions, we can remove some sorts when we can
    // calculate the result in reverse:
    let child_node = &requirements.children[0];
    if is_window(plan) && child_node.data {
        return adjust_window_sort_removal(requirements).map(Transformed::yes);
    } else if is_sort_preserving_merge(plan)
        && child_node.plan.output_partitioning().partition_count() <= 1
    {
        // This `SortPreservingMergeExec` is unnecessary, input already has a
        // single partition and no fetch is required.
        let mut child_node = requirements.children.swap_remove(0);
        if let Some(fetch) = plan.fetch() {
            // Add the limit exec if the spm has a fetch
            child_node.plan =
                Arc::new(LocalLimitExec::new(Arc::clone(&child_node.plan), fetch));
        }
        return Ok(Transformed::yes(child_node));
    } else {
        requirements = requirements.update_plan_from_children()?;
    }
    update_sort_ctx_children_data(requirements, false).map(Transformed::yes)
}

/// Analyzes a given [`SortExec`] (`plan`) to determine whether its input
/// already has a finer ordering than it enforces.
fn analyze_immediate_sort_removal(
    mut node: PlanWithCorrespondingSort,
) -> Transformed<PlanWithCorrespondingSort> {
    if let Some(sort_exec) = node.plan.as_any().downcast_ref::<SortExec>() {
        let sort_input = sort_exec.input();
        // If this sort is unnecessary, we should remove it:
        if sort_input.equivalence_properties().ordering_satisfy(
            sort_exec
                .properties()
                .output_ordering()
                .unwrap_or(LexOrdering::empty()),
        ) {
            node.plan = if !sort_exec.preserve_partitioning()
                && sort_input.output_partitioning().partition_count() > 1
            {
                // Replace the sort with a sort-preserving merge:
                let expr = LexOrdering::new(sort_exec.expr().to_vec());
                Arc::new(
                    SortPreservingMergeExec::new(expr, Arc::clone(sort_input))
                        .with_fetch(sort_exec.fetch()),
                ) as _
            } else {
                // Remove the sort:
                node.children = node.children.swap_remove(0).children;
                if let Some(fetch) = sort_exec.fetch() {
                    // If the sort has a fetch, we need to add a limit:
                    if sort_exec
                        .properties()
                        .output_partitioning()
                        .partition_count()
                        == 1
                    {
                        Arc::new(GlobalLimitExec::new(
                            Arc::clone(sort_input),
                            0,
                            Some(fetch),
                        ))
                    } else {
                        Arc::new(LocalLimitExec::new(Arc::clone(sort_input), fetch))
                    }
                } else {
                    Arc::clone(sort_input)
                }
            };
            for child in node.children.iter_mut() {
                child.data = false;
            }
            node.data = false;
            return Transformed::yes(node);
        }
    }
    Transformed::no(node)
}

/// Adjusts a [`WindowAggExec`] or a [`BoundedWindowAggExec`] to determine
/// whether it may allow removing a sort.
fn adjust_window_sort_removal(
    mut window_tree: PlanWithCorrespondingSort,
) -> Result<PlanWithCorrespondingSort> {
    // Window operators have a single child we need to adjust:
    let child_node = remove_corresponding_sort_from_sub_plan(
        window_tree.children.swap_remove(0),
        matches!(
            window_tree.plan.required_input_distribution()[0],
            Distribution::SinglePartition
        ),
    )?;
    window_tree.children.push(child_node);

    let plan = window_tree.plan.as_any();
    let child_plan = &window_tree.children[0].plan;
    let (window_expr, new_window) =
        if let Some(exec) = plan.downcast_ref::<WindowAggExec>() {
            let window_expr = exec.window_expr();
            let new_window =
                get_best_fitting_window(window_expr, child_plan, &exec.partition_keys())?;
            (window_expr, new_window)
        } else if let Some(exec) = plan.downcast_ref::<BoundedWindowAggExec>() {
            let window_expr = exec.window_expr();
            let new_window =
                get_best_fitting_window(window_expr, child_plan, &exec.partition_keys())?;
            (window_expr, new_window)
        } else {
            return plan_err!("Expected WindowAggExec or BoundedWindowAggExec");
        };

    window_tree.plan = if let Some(new_window) = new_window {
        // We were able to change the window to accommodate the input, use it:
        new_window
    } else {
        // We were unable to change the window to accommodate the input, so we
        // will insert a sort.
        let reqs = window_tree
            .plan
            .required_input_ordering()
            .swap_remove(0)
            .unwrap_or_default();

        // Satisfy the ordering requirement so that the window can run:
        let mut child_node = window_tree.children.swap_remove(0);
        child_node = add_sort_above(child_node, reqs, None);
        let child_plan = Arc::clone(&child_node.plan);
        window_tree.children.push(child_node);

        if window_expr.iter().all(|e| e.uses_bounded_memory()) {
            Arc::new(BoundedWindowAggExec::try_new(
                window_expr.to_vec(),
                child_plan,
                InputOrderMode::Sorted,
                !window_expr[0].partition_by().is_empty(),
            )?) as _
        } else {
            Arc::new(WindowAggExec::try_new(
                window_expr.to_vec(),
                child_plan,
                !window_expr[0].partition_by().is_empty(),
            )?) as _
        }
    };

    window_tree.data = false;
    Ok(window_tree)
}

/// Removes parallelization-reducing, avoidable [`CoalescePartitionsExec`]s from
/// the plan in `node`. After the removal of such `CoalescePartitionsExec`s from
/// the plan, some of the remaining `RepartitionExec`s might become unnecessary.
/// Removes such `RepartitionExec`s from the plan as well.
fn remove_bottleneck_in_subplan(
    mut requirements: PlanWithCorrespondingCoalescePartitions,
) -> Result<PlanWithCorrespondingCoalescePartitions> {
    let plan = &requirements.plan;
    let children = &mut requirements.children;
    if is_coalesce_partitions(&children[0].plan) {
        // We can safely use the 0th index since we have a `CoalescePartitionsExec`.
        let mut new_child_node = children[0].children.swap_remove(0);
        while new_child_node.plan.output_partitioning() == plan.output_partitioning()
            && is_repartition(&new_child_node.plan)
            && is_repartition(plan)
        {
            new_child_node = new_child_node.children.swap_remove(0)
        }
        children[0] = new_child_node;
    } else {
        requirements.children = requirements
            .children
            .into_iter()
            .map(|node| {
                if node.data {
                    remove_bottleneck_in_subplan(node)
                } else {
                    Ok(node)
                }
            })
            .collect::<Result<_>>()?;
    }
    let mut new_reqs = requirements.update_plan_from_children()?;
    if let Some(repartition) = new_reqs.plan.as_any().downcast_ref::<RepartitionExec>() {
        let input_partitioning = repartition.input().output_partitioning();
        // We can remove this repartitioning operator if it is now a no-op:
        let mut can_remove = input_partitioning.eq(repartition.partitioning());
        // We can also remove it if we ended up with an ineffective RR:
        if let Partitioning::RoundRobinBatch(n_out) = repartition.partitioning() {
            can_remove |= *n_out == input_partitioning.partition_count();
        }
        if can_remove {
            new_reqs = new_reqs.children.swap_remove(0)
        }
    }
    Ok(new_reqs)
}

/// Updates child to remove the unnecessary sort below it.
fn update_child_to_remove_unnecessary_sort(
    child_idx: usize,
    mut node: PlanWithCorrespondingSort,
    parent: &Arc<dyn ExecutionPlan>,
) -> Result<PlanWithCorrespondingSort> {
    if node.data {
        let requires_single_partition = matches!(
            parent.required_input_distribution()[child_idx],
            Distribution::SinglePartition
        );
        node = remove_corresponding_sort_from_sub_plan(node, requires_single_partition)?;
    }
    node.data = false;
    Ok(node)
}

/// Removes the sort from the plan in `node`.
fn remove_corresponding_sort_from_sub_plan(
    mut node: PlanWithCorrespondingSort,
    requires_single_partition: bool,
) -> Result<PlanWithCorrespondingSort> {
    // A `SortExec` is always at the bottom of the tree.
    if let Some(sort_exec) = node.plan.as_any().downcast_ref::<SortExec>() {
        // Do not remove sorts with fetch:
        if sort_exec.fetch().is_none() {
            node = node.children.swap_remove(0);
        }
    } else {
        let mut any_connection = false;
        let required_dist = node.plan.required_input_distribution();
        node.children = node
            .children
            .into_iter()
            .enumerate()
            .map(|(idx, child)| {
                if child.data {
                    any_connection = true;
                    remove_corresponding_sort_from_sub_plan(
                        child,
                        matches!(required_dist[idx], Distribution::SinglePartition),
                    )
                } else {
                    Ok(child)
                }
            })
            .collect::<Result<_>>()?;
        node = node.update_plan_from_children()?;
        if any_connection || node.children.is_empty() {
            node = update_sort_ctx_children_data(node, false)?;
        }

        // Replace with variants that do not preserve order.
        if is_sort_preserving_merge(&node.plan) {
            node.children = node.children.swap_remove(0).children;
            node.plan = Arc::clone(node.plan.children().swap_remove(0));
        } else if let Some(repartition) =
            node.plan.as_any().downcast_ref::<RepartitionExec>()
        {
            node.plan = Arc::new(RepartitionExec::try_new(
                Arc::clone(&node.children[0].plan),
                repartition.properties().output_partitioning().clone(),
            )?) as _;
        }
    };
    // Deleting a merging sort may invalidate distribution requirements.
    // Ensure that we stay compliant with such requirements:
    if requires_single_partition && node.plan.output_partitioning().partition_count() > 1
    {
        // If there is existing ordering, to preserve ordering use
        // `SortPreservingMergeExec` instead of a `CoalescePartitionsExec`.
        let plan = Arc::clone(&node.plan);
        let fetch = plan.fetch();
        let plan = if let Some(ordering) = plan.output_ordering() {
            Arc::new(
                SortPreservingMergeExec::new(LexOrdering::new(ordering.to_vec()), plan)
                    .with_fetch(fetch),
            ) as _
        } else {
            Arc::new(CoalescePartitionsExec::new(plan)) as _
        };
        node = PlanWithCorrespondingSort::new(plan, false, vec![node]);
        node = node.update_plan_from_children()?;
        node = update_sort_ctx_children_data(node, false)?;
    }
    Ok(node)
}

/// Converts an [ExecutionPlan] trait object to a [LexOrdering] reference when possible.
fn get_sort_exprs(
    sort_any: &Arc<dyn ExecutionPlan>,
) -> Result<(&LexOrdering, Option<usize>)> {
    if let Some(sort_exec) = sort_any.as_any().downcast_ref::<SortExec>() {
        Ok((sort_exec.expr(), sort_exec.fetch()))
    } else if let Some(spm) = sort_any.as_any().downcast_ref::<SortPreservingMergeExec>()
    {
        Ok((spm.expr(), spm.fetch()))
    } else {
        plan_err!("Given ExecutionPlan is not a SortExec or a SortPreservingMergeExec")
    }
}

// Tests are in tests/cases/enforce_sorting.rs<|MERGE_RESOLUTION|>--- conflicted
+++ resolved
@@ -90,7 +90,6 @@
 /// via its children.
 pub type PlanWithCorrespondingSort = PlanContext<bool>;
 
-<<<<<<< HEAD
 /// For a given node, update the [`PlanContext.data`] attribute.
 ///
 /// If the node is a `SortExec`, or any of the node's children are a `SortExec`,
@@ -98,12 +97,8 @@
 ///
 /// This requires a bottom-up traversal was previously performed, updating the
 /// children previously.
-fn update_sort_ctx_children(
+fn update_sort_ctx_children_data(
     mut node_and_ctx: PlanWithCorrespondingSort,
-=======
-fn update_sort_ctx_children_data(
-    mut node: PlanWithCorrespondingSort,
->>>>>>> 22386801
     data: bool,
 ) -> Result<PlanWithCorrespondingSort> {
     // Update `child.data` for all children.
@@ -133,15 +128,10 @@
         }
     }
 
-<<<<<<< HEAD
     // set data attribute on current node
     node_and_ctx.data = data;
 
-    node_and_ctx.update_plan_from_children()
-=======
-    node.data = data;
-    Ok(node)
->>>>>>> 22386801
+    Ok(node_and_ctx)
 }
 
 /// This object is used within the [`EnforceSorting`] rule to track the closest
