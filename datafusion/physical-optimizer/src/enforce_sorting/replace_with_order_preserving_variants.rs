--- conflicted
+++ resolved
@@ -212,14 +212,8 @@
         // Replace `SortPreservingMergeExec` with a `CoalescePartitionsExec`
         // SPM may have `fetch`, so pass it to the `CoalescePartitionsExec`
         let child = Arc::clone(&sort_input.children[0].plan);
-<<<<<<< HEAD
-        let coalesce = CoalescePartitionsExec::new(child)
-            .with_fetch(plan.fetch())
-            .unwrap();
-=======
         let coalesce =
             Arc::new(CoalescePartitionsExec::new(child).with_fetch(plan.fetch()));
->>>>>>> 33a32d43
         sort_input.plan = coalesce;
     } else {
         return sort_input.update_plan_from_children();
