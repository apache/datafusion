// Licensed to the Apache Software Foundation (ASF) under one
// or more contributor license agreements.  See the NOTICE file
// distributed with this work for additional information
// regarding copyright ownership.  The ASF licenses this file
// to you under the Apache License, Version 2.0 (the
// "License"); you may not use this file except in compliance
// with the License.  You may obtain a copy of the License at
//
//   http://www.apache.org/licenses/LICENSE-2.0
//
// Unless required by applicable law or agreed to in writing,
// software distributed under the License is distributed on an
// "AS IS" BASIS, WITHOUT WARRANTIES OR CONDITIONS OF ANY
// KIND, either express or implied.  See the License for the
// specific language governing permissions and limitations
// under the License.

use std::fmt::Debug;
use std::sync::Arc;

use crate::utils::{
    add_sort_above, is_sort, is_sort_preserving_merge, is_union, is_window,
};

use arrow::datatypes::SchemaRef;
use datafusion_common::tree_node::{Transformed, TreeNode};
use datafusion_common::{internal_err, HashSet, JoinSide, Result};
use datafusion_expr::JoinType;
use datafusion_physical_expr::expressions::Column;
use datafusion_physical_expr::utils::collect_columns;
use datafusion_physical_expr::{
    add_offset_to_physical_sort_exprs, EquivalenceProperties,
};
use datafusion_physical_expr_common::sort_expr::{
    LexOrdering, LexRequirement, OrderingRequirements, PhysicalSortExpr,
    PhysicalSortRequirement,
};
use datafusion_physical_plan::filter::FilterExec;
use datafusion_physical_plan::joins::utils::{
    calculate_join_output_ordering, ColumnIndex,
};
use datafusion_physical_plan::joins::{HashJoinExec, SortMergeJoinExec};
use datafusion_physical_plan::projection::ProjectionExec;
use datafusion_physical_plan::repartition::RepartitionExec;
use datafusion_physical_plan::sorts::sort::SortExec;
use datafusion_physical_plan::tree_node::PlanContext;
use datafusion_physical_plan::{ExecutionPlan, ExecutionPlanProperties};

/// This is a "data class" we use within the [`EnforceSorting`] rule to push
/// down [`SortExec`] in the plan. In some cases, we can reduce the total
/// computational cost by pushing down `SortExec`s through some executors. The
/// object carries the parent required ordering and the (optional) `fetch` value
/// of the parent node as its data.
///
/// [`EnforceSorting`]: crate::enforce_sorting::EnforceSorting
#[derive(Default, Clone, Debug)]
pub struct ParentRequirements {
    ordering_requirement: Option<OrderingRequirements>,
    fetch: Option<usize>,
}

pub type SortPushDown = PlanContext<ParentRequirements>;

/// Assigns the ordering requirement of the root node to the its children.
pub fn assign_initial_requirements(sort_push_down: &mut SortPushDown) {
    let reqs = sort_push_down.plan.required_input_ordering();
    for (child, requirement) in sort_push_down.children.iter_mut().zip(reqs) {
        child.data = ParentRequirements {
            ordering_requirement: requirement,
            // If the parent has a fetch value, assign it to the children
            // Or use the fetch value of the child.
            fetch: child.plan.fetch(),
        };
    }
}

/// Tries to push down the sort requirements as far as possible, if decides a `SortExec` is unnecessary removes it.
pub fn pushdown_sorts(sort_push_down: SortPushDown) -> Result<SortPushDown> {
    sort_push_down
        .transform_down(pushdown_sorts_helper)
        .map(|transformed| transformed.data)
}

fn min_fetch(f1: Option<usize>, f2: Option<usize>) -> Option<usize> {
    match (f1, f2) {
        (Some(f1), Some(f2)) => Some(f1.min(f2)),
        (Some(_), _) => f1,
        (_, Some(_)) => f2,
        _ => None,
    }
}

fn pushdown_sorts_helper(
    mut sort_push_down: SortPushDown,
) -> Result<Transformed<SortPushDown>> {
    let plan = sort_push_down.plan;
    let parent_fetch = sort_push_down.data.fetch;

    let Some(parent_requirement) = sort_push_down.data.ordering_requirement.clone()
    else {
        // If there are no ordering requirements from the parent, nothing to do
        // unless we have a sort.
        if is_sort(&plan) {
            let Some(sort_ordering) = plan.output_ordering().cloned() else {
                return internal_err!("SortExec should have output ordering");
            };
            // The sort is unnecessary, just propagate the stricter fetch and
            // ordering requirements.
            let fetch = min_fetch(plan.fetch(), parent_fetch);
            sort_push_down = sort_push_down
                .children
                .swap_remove(0)
                .update_plan_from_children()?;
            sort_push_down.data.fetch = fetch;
            sort_push_down.data.ordering_requirement =
                Some(OrderingRequirements::from(sort_ordering));
            // Recursive call to helper, so it doesn't transform_down and miss
            // the new node (previous child of sort):
            return pushdown_sorts_helper(sort_push_down);
        }
        sort_push_down.plan = plan;
        return Ok(Transformed::no(sort_push_down));
    };

    let eqp = plan.equivalence_properties();
    let satisfy_parent =
        eqp.ordering_satisfy_requirement(parent_requirement.first().clone())?;

    if is_sort(&plan) {
        let Some(sort_ordering) = plan.output_ordering().cloned() else {
            return internal_err!("SortExec should have output ordering");
        };

        let sort_fetch = plan.fetch();
        let parent_is_stricter = eqp.requirements_compatible(
            parent_requirement.first().clone(),
            sort_ordering.clone().into(),
        );

        // Remove the current sort as we are either going to prove that it is
        // unnecessary, or replace it with a stricter sort.
        sort_push_down = sort_push_down
            .children
            .swap_remove(0)
            .update_plan_from_children()?;
        if !satisfy_parent && !parent_is_stricter {
            // The sort was imposing a different ordering than the one being
            // pushed down. Replace it with a sort that matches the pushed-down
            // ordering, and continue the pushdown.
            // Add back the sort:
            sort_push_down = add_sort_above(
                sort_push_down,
                parent_requirement.into_single(),
                parent_fetch,
            );
            // Update pushdown requirements:
            sort_push_down.children[0].data = ParentRequirements {
                ordering_requirement: Some(OrderingRequirements::from(sort_ordering)),
                fetch: sort_fetch,
            };
            return Ok(Transformed::yes(sort_push_down));
        } else {
            // Sort was unnecessary, just propagate the stricter fetch and
            // ordering requirements:
            sort_push_down.data.fetch = min_fetch(sort_fetch, parent_fetch);
            let current_is_stricter = eqp.requirements_compatible(
                sort_ordering.clone().into(),
                parent_requirement.first().clone(),
            );
            sort_push_down.data.ordering_requirement = if current_is_stricter {
                Some(OrderingRequirements::from(sort_ordering))
            } else {
                Some(parent_requirement)
            };
            // Recursive call to helper, so it doesn't transform_down and miss
            // the new node (previous child of sort):
            return pushdown_sorts_helper(sort_push_down);
        }
    }

    sort_push_down.plan = plan;
    if satisfy_parent {
        // For non-sort operators which satisfy ordering:
        let reqs = sort_push_down.plan.required_input_ordering();

        for (child, order) in sort_push_down.children.iter_mut().zip(reqs) {
            child.data.ordering_requirement = order;
            child.data.fetch = min_fetch(parent_fetch, child.data.fetch);
        }
    } else if let Some(adjusted) = pushdown_requirement_to_children(
        &sort_push_down.plan,
        parent_requirement.clone(),
    )? {
        // For operators that can take a sort pushdown, continue with updated
        // requirements:
        let current_fetch = sort_push_down.plan.fetch();
        for (child, order) in sort_push_down.children.iter_mut().zip(adjusted) {
            child.data.ordering_requirement = order;
            child.data.fetch = min_fetch(current_fetch, parent_fetch);
        }
        sort_push_down.data.ordering_requirement = None;
    } else {
        // Can not push down requirements, add new `SortExec`:
        sort_push_down = add_sort_above(
            sort_push_down,
            parent_requirement.into_single(),
            parent_fetch,
        );
        assign_initial_requirements(&mut sort_push_down);
    }
    Ok(Transformed::yes(sort_push_down))
}

/// Calculate the pushdown ordering requirements for children.
/// If sort cannot be pushed down, return None.
fn pushdown_requirement_to_children(
    plan: &Arc<dyn ExecutionPlan>,
    parent_required: OrderingRequirements,
) -> Result<Option<Vec<Option<OrderingRequirements>>>> {
    let maintains_input_order = plan.maintains_input_order();
    if is_window(plan) {
        let mut required_input_ordering = plan.required_input_ordering();
        let maybe_child_requirement = required_input_ordering.swap_remove(0);
        let child_plan = plan.children().swap_remove(0);
        let Some(child_req) = maybe_child_requirement else {
            return Ok(None);
        };
        match determine_children_requirement(&parent_required, &child_req, child_plan) {
            RequirementsCompatibility::Satisfy => Ok(Some(vec![Some(child_req)])),
            RequirementsCompatibility::Compatible(adjusted) => {
                // If parent requirements are more specific than output ordering
                // of the window plan, then we can deduce that the parent expects
                // an ordering from the columns created by window functions. If
                // that's the case, we block the pushdown of sort operation.
                if !plan
                    .equivalence_properties()
                    .ordering_satisfy_requirement(parent_required.into_single())?
                {
                    return Ok(None);
                }

                Ok(Some(vec![adjusted]))
            }
            RequirementsCompatibility::NonCompatible => Ok(None),
        }
    } else if let Some(sort_exec) = plan.as_any().downcast_ref::<SortExec>() {
        let Some(sort_ordering) = sort_exec.properties().output_ordering().cloned()
        else {
            return internal_err!("SortExec should have output ordering");
        };
        sort_exec
            .properties()
            .eq_properties
            .requirements_compatible(
                parent_required.first().clone(),
                sort_ordering.into(),
            )
            .then(|| Ok(vec![Some(parent_required)]))
            .transpose()
    } else if plan.fetch().is_some()
        && plan.supports_limit_pushdown()
        && plan
            .maintains_input_order()
            .into_iter()
            .all(|maintain| maintain)
    {
        // Push down through operator with fetch when:
        // - requirement is aligned with output ordering
        // - it preserves ordering during execution
        let Some(ordering) = plan.properties().output_ordering() else {
            return Ok(Some(vec![Some(parent_required)]));
        };
        if plan.properties().eq_properties.requirements_compatible(
            parent_required.first().clone(),
            ordering.clone().into(),
        ) {
            Ok(Some(vec![Some(parent_required)]))
        } else {
            Ok(None)
        }
    } else if is_union(plan) {
        // `UnionExec` does not have real sort requirements for its input, we
        // just propagate the sort requirements down:
        Ok(Some(vec![Some(parent_required); plan.children().len()]))
    } else if let Some(smj) = plan.as_any().downcast_ref::<SortMergeJoinExec>() {
        let left_columns_len = smj.left().schema().fields().len();
        let parent_ordering: Vec<PhysicalSortExpr> = parent_required
            .first()
            .iter()
            .cloned()
            .map(Into::into)
            .collect();
        let eqp = smj.properties().equivalence_properties();
        match expr_source_side(eqp, parent_ordering, smj.join_type(), left_columns_len) {
            Some((JoinSide::Left, ordering)) => try_pushdown_requirements_to_join(
                smj,
                parent_required.into_single(),
                ordering,
                JoinSide::Left,
            ),
            Some((JoinSide::Right, ordering)) => {
                let right_offset =
                    smj.schema().fields.len() - smj.right().schema().fields.len();
                let ordering = add_offset_to_physical_sort_exprs(
                    ordering,
                    -(right_offset as isize),
                )?;
                try_pushdown_requirements_to_join(
                    smj,
                    parent_required.into_single(),
                    ordering,
                    JoinSide::Right,
                )
            }
            _ => {
                // Can not decide the expr side for SortMergeJoinExec, can not push down
                Ok(None)
            }
        }
    } else if maintains_input_order.is_empty()
        || !maintains_input_order.iter().any(|o| *o)
        || plan.as_any().is::<RepartitionExec>()
        || plan.as_any().is::<FilterExec>()
        // TODO: Add support for Projection push down
        || plan.as_any().is::<ProjectionExec>()
        || pushdown_would_violate_requirements(&parent_required, plan.as_ref())
    {
        // If the current plan is a leaf node or can not maintain any of the input ordering, can not pushed down requirements.
        // For RepartitionExec, we always choose to not push down the sort requirements even the RepartitionExec(input_partition=1) could maintain input ordering.
        // Pushing down is not beneficial
        Ok(None)
    } else if is_sort_preserving_merge(plan) {
        let new_ordering = LexOrdering::from(parent_required.first().clone());
        let mut spm_eqs = plan.equivalence_properties().clone();
        let old_ordering = spm_eqs.output_ordering().unwrap();
        // Sort preserving merge will have new ordering, one requirement above is pushed down to its below.
        let change = spm_eqs.reorder(new_ordering)?;
        if !change || spm_eqs.ordering_satisfy(old_ordering)? {
            // Can push-down through SortPreservingMergeExec, because parent requirement is finer
            // than SortPreservingMergeExec output ordering.
            Ok(Some(vec![Some(parent_required)]))
        } else {
            // Do not push-down through SortPreservingMergeExec when
            // ordering requirement invalidates requirement of sort preserving merge exec.
            Ok(None)
        }
    } else if let Some(hash_join) = plan.as_any().downcast_ref::<HashJoinExec>() {
        handle_hash_join(hash_join, parent_required)
    } else {
        handle_custom_pushdown(plan, parent_required, maintains_input_order)
    }
    // TODO: Add support for Projection push down
}

/// Return true if pushing the sort requirements through a node would violate
/// the input sorting requirements for the plan
fn pushdown_would_violate_requirements(
    parent_required: &OrderingRequirements,
    child: &dyn ExecutionPlan,
) -> bool {
    child
        .required_input_ordering()
        .into_iter()
        // If there is no requirement, pushing down would not violate anything.
        .flatten()
        .any(|child_required| {
            // Check if the plan's requirements would still be satisfied if we
            // pushed down the parent requirements:
            child_required
                .into_single()
                .iter()
                .zip(parent_required.first().iter())
                .all(|(c, p)| !c.compatible(p))
        })
}

/// Determine children requirements:
/// - If children requirements are more specific, do not push down parent
///   requirements.
/// - If parent requirements are more specific, push down parent requirements.
/// - If they are not compatible, need to add a sort.
fn determine_children_requirement(
    parent_required: &OrderingRequirements,
    child_requirement: &OrderingRequirements,
    child_plan: &Arc<dyn ExecutionPlan>,
) -> RequirementsCompatibility {
    let eqp = child_plan.equivalence_properties();
    if eqp.requirements_compatible(
        child_requirement.first().clone(),
        parent_required.first().clone(),
    ) {
        // Child requirements are more specific, no need to push down.
        RequirementsCompatibility::Satisfy
    } else if eqp.requirements_compatible(
        parent_required.first().clone(),
        child_requirement.first().clone(),
    ) {
        // Parent requirements are more specific, adjust child's requirements
        // and push down the new requirements:
        RequirementsCompatibility::Compatible(Some(parent_required.clone()))
    } else {
        RequirementsCompatibility::NonCompatible
    }
}

fn try_pushdown_requirements_to_join(
    smj: &SortMergeJoinExec,
    parent_required: LexRequirement,
    sort_exprs: Vec<PhysicalSortExpr>,
    push_side: JoinSide,
) -> Result<Option<Vec<Option<OrderingRequirements>>>> {
    let mut smj_required_orderings = smj.required_input_ordering();

    let ordering = LexOrdering::new(sort_exprs.clone());
    let (new_left_ordering, new_right_ordering) = match push_side {
        JoinSide::Left => {
            let mut left_eq_properties = smj.left().equivalence_properties().clone();
            left_eq_properties.reorder(sort_exprs)?;
            let Some(left_requirement) = smj_required_orderings.swap_remove(0) else {
                return Ok(None);
            };
            if !left_eq_properties
                .ordering_satisfy_requirement(left_requirement.into_single())?
            {
                return Ok(None);
            }
            // After re-ordering, requirement is still satisfied:
            (ordering.as_ref(), smj.right().output_ordering())
        }
        JoinSide::Right => {
            let mut right_eq_properties = smj.right().equivalence_properties().clone();
            right_eq_properties.reorder(sort_exprs)?;
            let Some(right_requirement) = smj_required_orderings.swap_remove(1) else {
                return Ok(None);
            };
            if !right_eq_properties
                .ordering_satisfy_requirement(right_requirement.into_single())?
            {
                return Ok(None);
            }
            // After re-ordering, requirement is still satisfied:
            (smj.left().output_ordering(), ordering.as_ref())
        }
        JoinSide::None => return Ok(None),
    };
    let join_type = smj.join_type();
    let probe_side = SortMergeJoinExec::probe_side(&join_type);
    let new_output_ordering = calculate_join_output_ordering(
        new_left_ordering,
        new_right_ordering,
        join_type,
        smj.left().schema().fields.len(),
        &smj.maintains_input_order(),
        Some(probe_side),
    )?;
    let mut smj_eqs = smj.properties().equivalence_properties().clone();
    if let Some(new_output_ordering) = new_output_ordering {
        // smj will have this ordering when its input changes.
        smj_eqs.reorder(new_output_ordering)?;
    }
    let should_pushdown = smj_eqs.ordering_satisfy_requirement(parent_required)?;
    Ok(should_pushdown.then(|| {
        let mut required_input_ordering = smj.required_input_ordering();
        let new_req = ordering.map(Into::into);
        match push_side {
            JoinSide::Left => {
                required_input_ordering[0] = new_req;
            }
            JoinSide::Right => {
                required_input_ordering[1] = new_req;
            }
            JoinSide::None => unreachable!(),
        }
        required_input_ordering
    }))
}

fn expr_source_side(
    eqp: &EquivalenceProperties,
    mut ordering: Vec<PhysicalSortExpr>,
    join_type: JoinType,
    left_columns_len: usize,
) -> Option<(JoinSide, Vec<PhysicalSortExpr>)> {
    // TODO: Handle the case where a prefix of the ordering comes from the left
    //       and a suffix from the right.
    match join_type {
        JoinType::Inner
        | JoinType::Left
        | JoinType::Right
        | JoinType::Full
<<<<<<< HEAD
        | JoinType::LeftMark
        | JoinType::RightMark => {
            let all_column_sides = required_exprs
                .iter()
                .filter_map(|r| {
                    r.expr.as_any().downcast_ref::<Column>().map(|col| {
                        if col.index() < left_columns_len {
                            JoinSide::Left
                        } else {
                            JoinSide::Right
=======
        | JoinType::LeftMark => {
            let eq_group = eqp.eq_group();
            let mut right_ordering = ordering.clone();
            let (mut valid_left, mut valid_right) = (true, true);
            for (left, right) in ordering.iter_mut().zip(right_ordering.iter_mut()) {
                let col = left.expr.as_any().downcast_ref::<Column>()?;
                let eq_class = eq_group.get_equivalence_class(&left.expr);
                if col.index() < left_columns_len {
                    if valid_right {
                        valid_right = eq_class.is_some_and(|cls| {
                            for expr in cls.iter() {
                                if expr
                                    .as_any()
                                    .downcast_ref::<Column>()
                                    .is_some_and(|c| c.index() >= left_columns_len)
                                {
                                    right.expr = Arc::clone(expr);
                                    return true;
                                }
                            }
                            false
                        });
                    }
                } else if valid_left {
                    valid_left = eq_class.is_some_and(|cls| {
                        for expr in cls.iter() {
                            if expr
                                .as_any()
                                .downcast_ref::<Column>()
                                .is_some_and(|c| c.index() < left_columns_len)
                            {
                                left.expr = Arc::clone(expr);
                                return true;
                            }
>>>>>>> 39c100a0
                        }
                        false
                    });
                };
                if !(valid_left || valid_right) {
                    return None;
                }
            }
            if valid_left {
                Some((JoinSide::Left, ordering))
            } else if valid_right {
                Some((JoinSide::Right, right_ordering))
            } else {
                // TODO: Handle the case where we can push down to both sides.
                None
            }
        }
        JoinType::LeftSemi | JoinType::LeftAnti => ordering
            .iter()
            .all(|e| e.expr.as_any().is::<Column>())
            .then_some((JoinSide::Left, ordering)),
        JoinType::RightSemi | JoinType::RightAnti => ordering
            .iter()
            .all(|e| e.expr.as_any().is::<Column>())
            .then_some((JoinSide::Right, ordering)),
    }
}

/// Handles the custom pushdown of parent-required sorting requirements down to
/// the child execution plans, considering whether the input order is maintained.
///
/// # Arguments
///
/// * `plan` - A reference to an `ExecutionPlan` for which the pushdown will be applied.
/// * `parent_required` - The sorting requirements expected by the parent node.
/// * `maintains_input_order` - A vector of booleans indicating whether each child
///   maintains the input order.
///
/// # Returns
///
/// Returns `Ok(Some(Vec<Option<LexRequirement>>))` if the sorting requirements can be
/// pushed down, `Ok(None)` if not. On error, returns a `Result::Err`.
fn handle_custom_pushdown(
    plan: &Arc<dyn ExecutionPlan>,
    parent_required: OrderingRequirements,
    maintains_input_order: Vec<bool>,
) -> Result<Option<Vec<Option<OrderingRequirements>>>> {
    // If the plan has no children, return early:
    if plan.children().is_empty() {
        return Ok(None);
    }

    // Collect all unique column indices used in the parent-required sorting
    // expression:
    let requirement = parent_required.into_single();
    let all_indices: HashSet<usize> = requirement
        .iter()
        .flat_map(|order| {
            collect_columns(&order.expr)
                .iter()
                .map(|col| col.index())
                .collect::<HashSet<_>>()
        })
        .collect();

    // Get the number of fields in each child's schema:
    let children_schema_lengths: Vec<usize> = plan
        .children()
        .iter()
        .map(|c| c.schema().fields().len())
        .collect();

    // Find the index of the order-maintaining child:
    let Some(maintained_child_idx) = maintains_input_order
        .iter()
        .enumerate()
        .find(|(_, m)| **m)
        .map(|pair| pair.0)
    else {
        return Ok(None);
    };

    // Check if all required columns come from the order-maintaining child:
    let start_idx = children_schema_lengths[..maintained_child_idx]
        .iter()
        .sum::<usize>();
    let end_idx = start_idx + children_schema_lengths[maintained_child_idx];
    let all_from_maintained_child =
        all_indices.iter().all(|i| i >= &start_idx && i < &end_idx);

    // If all columns are from the maintained child, update the parent requirements:
    if all_from_maintained_child {
        let sub_offset = children_schema_lengths
            .iter()
            .take(maintained_child_idx)
            .sum::<usize>();
        // Transform the parent-required expression for the child schema by
        // adjusting columns:
        let updated_parent_req = requirement
            .into_iter()
            .map(|req| {
                let child_schema = plan.children()[maintained_child_idx].schema();
                let updated_columns = req
                    .expr
                    .transform_up(|expr| {
                        if let Some(col) = expr.as_any().downcast_ref::<Column>() {
                            let new_index = col.index() - sub_offset;
                            Ok(Transformed::yes(Arc::new(Column::new(
                                child_schema.field(new_index).name(),
                                new_index,
                            ))))
                        } else {
                            Ok(Transformed::no(expr))
                        }
                    })?
                    .data;
                Ok(PhysicalSortRequirement::new(updated_columns, req.options))
            })
            .collect::<Result<Vec<_>>>()?;

        // Prepare the result, populating with the updated requirements for children that maintain order
        let result = maintains_input_order
            .iter()
            .map(|&maintains_order| {
                if maintains_order {
                    LexRequirement::new(updated_parent_req.clone())
                        .map(OrderingRequirements::new)
                } else {
                    None
                }
            })
            .collect();

        Ok(Some(result))
    } else {
        Ok(None)
    }
}

// For hash join we only maintain the input order for the right child
// for join type: Inner, Right, RightSemi, RightAnti
fn handle_hash_join(
    plan: &HashJoinExec,
    parent_required: OrderingRequirements,
) -> Result<Option<Vec<Option<OrderingRequirements>>>> {
    // If the plan has no children or does not maintain the right side ordering,
    // return early:
    if !plan.maintains_input_order()[1] {
        return Ok(None);
    }

    // Collect all unique column indices used in the parent-required sorting expression
    let requirement = parent_required.into_single();
    let all_indices: HashSet<_> = requirement
        .iter()
        .flat_map(|order| {
            collect_columns(&order.expr)
                .into_iter()
                .map(|col| col.index())
                .collect::<HashSet<_>>()
        })
        .collect();

    let column_indices = build_join_column_index(plan);
    let projected_indices: Vec<_> = if let Some(projection) = &plan.projection {
        projection.iter().map(|&i| &column_indices[i]).collect()
    } else {
        column_indices.iter().collect()
    };
    let len_of_left_fields = projected_indices
        .iter()
        .filter(|ci| ci.side == JoinSide::Left)
        .count();

    let all_from_right_child = all_indices.iter().all(|i| *i >= len_of_left_fields);

    // If all columns are from the right child, update the parent requirements
    if all_from_right_child {
        // Transform the parent-required expression for the child schema by adjusting columns
        let updated_parent_req = requirement
            .into_iter()
            .map(|req| {
                let child_schema = plan.children()[1].schema();
                let updated_columns = req
                    .expr
                    .transform_up(|expr| {
                        if let Some(col) = expr.as_any().downcast_ref::<Column>() {
                            let index = projected_indices[col.index()].index;
                            Ok(Transformed::yes(Arc::new(Column::new(
                                child_schema.field(index).name(),
                                index,
                            ))))
                        } else {
                            Ok(Transformed::no(expr))
                        }
                    })?
                    .data;
                Ok(PhysicalSortRequirement::new(updated_columns, req.options))
            })
            .collect::<Result<Vec<_>>>()?;

        // Populating with the updated requirements for children that maintain order
        Ok(Some(vec![
            None,
            LexRequirement::new(updated_parent_req).map(OrderingRequirements::new),
        ]))
    } else {
        Ok(None)
    }
}

// this function is used to build the column index for the hash join
// push down sort requirements to the right child
fn build_join_column_index(plan: &HashJoinExec) -> Vec<ColumnIndex> {
    let map_fields = |schema: SchemaRef, side: JoinSide| {
        schema
            .fields()
            .iter()
            .enumerate()
            .map(|(index, _)| ColumnIndex { index, side })
            .collect::<Vec<_>>()
    };

    match plan.join_type() {
        JoinType::Inner | JoinType::Right => {
            map_fields(plan.left().schema(), JoinSide::Left)
                .into_iter()
                .chain(map_fields(plan.right().schema(), JoinSide::Right))
                .collect::<Vec<_>>()
        }
        JoinType::RightSemi | JoinType::RightAnti => {
            map_fields(plan.right().schema(), JoinSide::Right)
        }
        _ => unreachable!("unexpected join type: {}", plan.join_type()),
    }
}

/// Define the Requirements Compatibility
#[derive(Debug)]
enum RequirementsCompatibility {
    /// Requirements satisfy
    Satisfy,
    /// Requirements compatible
    Compatible(Option<OrderingRequirements>),
    /// Requirements not compatible
    NonCompatible,
}<|MERGE_RESOLUTION|>--- conflicted
+++ resolved
@@ -488,19 +488,8 @@
         | JoinType::Left
         | JoinType::Right
         | JoinType::Full
-<<<<<<< HEAD
         | JoinType::LeftMark
         | JoinType::RightMark => {
-            let all_column_sides = required_exprs
-                .iter()
-                .filter_map(|r| {
-                    r.expr.as_any().downcast_ref::<Column>().map(|col| {
-                        if col.index() < left_columns_len {
-                            JoinSide::Left
-                        } else {
-                            JoinSide::Right
-=======
-        | JoinType::LeftMark => {
             let eq_group = eqp.eq_group();
             let mut right_ordering = ordering.clone();
             let (mut valid_left, mut valid_right) = (true, true);
@@ -534,7 +523,6 @@
                                 left.expr = Arc::clone(expr);
                                 return true;
                             }
->>>>>>> 39c100a0
                         }
                         false
                     });
