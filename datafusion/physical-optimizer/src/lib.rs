// Licensed to the Apache Software Foundation (ASF) under one
// or more contributor license agreements.  See the NOTICE file
// distributed with this work for additional information
// regarding copyright ownership.  The ASF licenses this file
// to you under the Apache License, Version 2.0 (the
// "License"); you may not use this file except in compliance
// with the License.  You may obtain a copy of the License at
//
//   http://www.apache.org/licenses/LICENSE-2.0
//
// Unless required by applicable law or agreed to in writing,
// software distributed under the License is distributed on an
// "AS IS" BASIS, WITHOUT WARRANTIES OR CONDITIONS OF ANY
// KIND, either express or implied.  See the License for the
// specific language governing permissions and limitations
// under the License.

// Make cheap clones clear: https://github.com/apache/datafusion/issues/11143
#![deny(clippy::clone_on_ref_ptr)]

pub mod aggregate_statistics;
pub mod coalesce_batches;
pub mod combine_partial_final_agg;
<<<<<<< HEAD
pub mod enforce_distribution;
=======
>>>>>>> 274e5356
pub mod enforce_sorting;
pub mod join_selection;
pub mod limit_pushdown;
pub mod limited_distinct_aggregation;
mod optimizer;
pub mod output_requirements;
pub mod pruning;
pub mod sanity_checker;
pub mod test_utils;
pub mod topk_aggregation;
pub mod update_aggr_exprs;
<<<<<<< HEAD
pub use optimizer::PhysicalOptimizerRule;
pub mod utils;
=======
pub mod utils;

pub use optimizer::PhysicalOptimizerRule;
>>>>>>> 274e5356
<|MERGE_RESOLUTION|>--- conflicted
+++ resolved
@@ -21,10 +21,7 @@
 pub mod aggregate_statistics;
 pub mod coalesce_batches;
 pub mod combine_partial_final_agg;
-<<<<<<< HEAD
 pub mod enforce_distribution;
-=======
->>>>>>> 274e5356
 pub mod enforce_sorting;
 pub mod join_selection;
 pub mod limit_pushdown;
@@ -36,11 +33,7 @@
 pub mod test_utils;
 pub mod topk_aggregation;
 pub mod update_aggr_exprs;
-<<<<<<< HEAD
-pub use optimizer::PhysicalOptimizerRule;
-pub mod utils;
-=======
 pub mod utils;
 
 pub use optimizer::PhysicalOptimizerRule;
->>>>>>> 274e5356
+pub mod utils;