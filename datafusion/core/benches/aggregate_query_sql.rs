--- conflicted
+++ resolved
@@ -157,12 +157,7 @@
         b.iter(|| {
             query(
                 ctx.clone(),
-<<<<<<< HEAD
                 "SELECT utf8, approx_percentile_cont(0.5, 2500) WITHIN GROUP (ORDER BY u64_wide)  \
-=======
-                &rt,
-                "SELECT utf8, approx_percentile_cont(u64_wide, 0.5, 2500)  \
->>>>>>> 230f31b0
                  FROM t GROUP BY utf8",
             )
         })
@@ -172,12 +167,7 @@
         b.iter(|| {
             query(
                 ctx.clone(),
-<<<<<<< HEAD
                 "SELECT utf8, approx_percentile_cont(0.5, 2500) WITHIN GROUP (ORDER BY f32)  \
-=======
-                &rt,
-                "SELECT utf8, approx_percentile_cont(f32, 0.5, 2500)  \
->>>>>>> 230f31b0
                  FROM t GROUP BY utf8",
             )
         })
