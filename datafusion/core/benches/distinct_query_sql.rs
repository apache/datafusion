--- conflicted
+++ resolved
@@ -123,17 +123,9 @@
     Ok(())
 }
 
-<<<<<<< HEAD
-fn run(plan: Arc<dyn ExecutionPlan>, ctx: Arc<TaskContext>, rt: &Runtime) {
-    criterion::black_box(
-        rt.block_on(async { distinct_with_limit(plan.clone(), ctx.clone()).await }),
-    )
-    .unwrap();
-=======
 fn run(rt: &Runtime, plan: Arc<dyn ExecutionPlan>, ctx: Arc<TaskContext>) {
     criterion::black_box(rt.block_on(distinct_with_limit(plan.clone(), ctx.clone())))
         .unwrap();
->>>>>>> 818e7390
 }
 
 pub async fn create_context_sampled_data(
@@ -162,17 +154,12 @@
         format!("select DISTINCT trace_id from traces group by trace_id limit {limit};");
     c.bench_function(
         format!("distinct query with {} partitions and {} samples per partition with limit {}", partitions, samples, limit).as_str(),
-<<<<<<< HEAD
-        |b| b.iter(|| run(distinct_trace_id_100_partitions_100_000_samples_limit_100.0.clone(),
-                                   distinct_trace_id_100_partitions_100_000_samples_limit_100.1.clone(), &rt)),
-=======
         |b| b.iter(|| {
             let (plan, ctx) = rt.block_on(
                 create_context_sampled_data(sql.as_str(), partitions, samples)
             ).unwrap();
             run(&rt, plan.clone(), ctx.clone())
         }),
->>>>>>> 818e7390
     );
 
     let partitions = 10;
@@ -181,36 +168,18 @@
         format!("select DISTINCT trace_id from traces group by trace_id limit {limit};");
     c.bench_function(
         format!("distinct query with {} partitions and {} samples per partition with limit {}", partitions, samples, limit).as_str(),
-<<<<<<< HEAD
-        |b| b.iter(|| run(distinct_trace_id_10_partitions_1_000_000_samples_limit_10.0.clone(),
-                                   distinct_trace_id_10_partitions_1_000_000_samples_limit_10.1.clone(), &rt)),
-=======
         |b| b.iter(|| {
             let (plan, ctx) = rt.block_on(
                 create_context_sampled_data(sql.as_str(), partitions, samples)
             ).unwrap();
             run(&rt, plan.clone(), ctx.clone())
         }),
->>>>>>> 818e7390
     );
 
     let partitions = 1;
     let samples = 10_000_000;
     let sql =
         format!("select DISTINCT trace_id from traces group by trace_id limit {limit};");
-<<<<<<< HEAD
-
-    let distinct_trace_id_1_partition_10_000_000_samples_limit_10 = rt.block_on(async {
-        create_context_sampled_data(sql.as_str(), partitions, samples)
-            .await
-            .unwrap()
-    });
-
-    c.bench_function(
-        format!("distinct query with {} partitions and {} samples per partition with limit {}", partitions, samples, limit).as_str(),
-        |b| b.iter(|| run(distinct_trace_id_1_partition_10_000_000_samples_limit_10.0.clone(),
-                                   distinct_trace_id_1_partition_10_000_000_samples_limit_10.1.clone(), &rt)),
-=======
     c.bench_function(
         format!("distinct query with {} partitions and {} samples per partition with limit {}", partitions, samples, limit).as_str(),
         |b| b.iter(|| {
@@ -219,7 +188,6 @@
             ).unwrap();
             run(&rt, plan.clone(), ctx.clone())
         }),
->>>>>>> 818e7390
     );
 }
 
