// Licensed to the Apache Software Foundation (ASF) under one
// or more contributor license agreements.  See the NOTICE file
// distributed with this work for additional information
// regarding copyright ownership.  The ASF licenses this file
// to you under the Apache License, Version 2.0 (the
// "License"); you may not use this file except in compliance
// with the License.  You may obtain a copy of the License at
//
//   http://www.apache.org/licenses/LICENSE-2.0
//
// Unless required by applicable law or agreed to in writing,
// software distributed under the License is distributed on an
// "AS IS" BASIS, WITHOUT WARRANTIES OR CONDITIONS OF ANY
// KIND, either express or implied.  See the License for the
// specific language governing permissions and limitations
// under the License.

//! Benchmarks of benchmark for extracting arrow statistics from parquet

use arrow::array::{ArrayRef, DictionaryArray, Float64Array, StringArray, UInt64Array};
use arrow_array::{Int32Array, Int64Array, RecordBatch};
use arrow_schema::{
    DataType::{self, *},
    Field, Schema,
};
use criterion::{criterion_group, criterion_main, BenchmarkId, Criterion};
use datafusion::datasource::physical_plan::parquet::StatisticsConverter;
use parquet::{
    arrow::arrow_reader::ArrowReaderOptions, file::properties::WriterProperties,
};
use parquet::{
    arrow::{arrow_reader::ArrowReaderBuilder, ArrowWriter},
    file::properties::EnabledStatistics,
};
use std::sync::Arc;
use tempfile::NamedTempFile;
#[derive(Debug, Clone)]
enum TestTypes {
    UInt64,
    Int64,
    F64,
    String,
    Dictionary,
}

use std::fmt;

impl fmt::Display for TestTypes {
    fn fmt(&self, f: &mut fmt::Formatter) -> fmt::Result {
        match self {
            TestTypes::UInt64 => write!(f, "UInt64"),
            TestTypes::Int64 => write!(f, "Int64"),
            TestTypes::F64 => write!(f, "F64"),
            TestTypes::String => write!(f, "String"),
            TestTypes::Dictionary => write!(f, "Dictionary(Int32, String)"),
        }
    }
}

fn create_parquet_file(
    dtype: TestTypes,
    row_groups: usize,
    data_page_row_count_limit: &Option<usize>,
) -> NamedTempFile {
    let schema = match dtype {
        TestTypes::UInt64 => {
            Arc::new(Schema::new(vec![Field::new("col", DataType::UInt64, true)]))
        }
        TestTypes::Int64 => {
            Arc::new(Schema::new(vec![Field::new("col", DataType::Int64, true)]))
        }
        TestTypes::F64 => Arc::new(Schema::new(vec![Field::new(
            "col",
            DataType::Float64,
            true,
        )])),
        TestTypes::String => {
            Arc::new(Schema::new(vec![Field::new("col", DataType::Utf8, true)]))
        }
        TestTypes::Dictionary => Arc::new(Schema::new(vec![Field::new(
            "col",
            DataType::Dictionary(Box::new(Int32), Box::new(Utf8)),
            true,
        )])),
    };

    let mut props = WriterProperties::builder().set_max_row_group_size(row_groups);
    if let Some(limit) = data_page_row_count_limit {
        props = props
            .set_data_page_row_count_limit(*limit)
            .set_statistics_enabled(EnabledStatistics::Page);
    };
    let props = props.build();

    let file = tempfile::Builder::new()
        .suffix(".parquet")
        .tempfile()
        .unwrap();
    let mut writer =
        ArrowWriter::try_new(file.reopen().unwrap(), schema.clone(), Some(props))
            .unwrap();

    for _ in 0..row_groups {
        let batch = match dtype {
            TestTypes::UInt64 => make_uint64_batch(),
            TestTypes::Int64 => make_int64_batch(),
            TestTypes::F64 => make_f64_batch(),
            TestTypes::String => make_string_batch(),
            TestTypes::Dictionary => make_dict_batch(),
        };
        if data_page_row_count_limit.is_some() {
            // Send batches one at a time. This allows the
            // writer to apply the page limit, that is only
            // checked on RecordBatch boundaries.
            for i in 0..batch.num_rows() {
                writer.write(&batch.slice(i, 1)).unwrap();
            }
        } else {
            writer.write(&batch).unwrap();
        }
    }
    writer.close().unwrap();
    file
}

fn make_uint64_batch() -> RecordBatch {
    let array: ArrayRef = Arc::new(UInt64Array::from(vec![
        Some(1),
        Some(2),
        Some(3),
        Some(4),
        Some(5),
    ]));
    RecordBatch::try_new(
        Arc::new(arrow::datatypes::Schema::new(vec![
            arrow::datatypes::Field::new("col", UInt64, false),
        ])),
        vec![array],
    )
    .unwrap()
}

fn make_int64_batch() -> RecordBatch {
    let array: ArrayRef = Arc::new(Int64Array::from(vec![
        Some(1),
        Some(2),
        Some(3),
        Some(4),
        Some(5),
    ]));
    RecordBatch::try_new(
        Arc::new(arrow::datatypes::Schema::new(vec![
            arrow::datatypes::Field::new("col", Int64, false),
        ])),
        vec![array],
    )
    .unwrap()
}

fn make_f64_batch() -> RecordBatch {
    let array: ArrayRef = Arc::new(Float64Array::from(vec![1.0, 2.0, 3.0, 4.0, 5.0]));
    RecordBatch::try_new(
        Arc::new(arrow::datatypes::Schema::new(vec![
            arrow::datatypes::Field::new("col", Float64, false),
        ])),
        vec![array],
    )
    .unwrap()
}

fn make_string_batch() -> RecordBatch {
    let array: ArrayRef = Arc::new(StringArray::from(vec!["a", "b", "c", "d", "e"]));
    RecordBatch::try_new(
        Arc::new(arrow::datatypes::Schema::new(vec![
            arrow::datatypes::Field::new("col", Utf8, false),
        ])),
        vec![array],
    )
    .unwrap()
}

fn make_dict_batch() -> RecordBatch {
    let keys = Int32Array::from(vec![0, 1, 2, 3, 4]);
    let values = StringArray::from(vec!["a", "b", "c", "d", "e"]);
    let array: ArrayRef =
        Arc::new(DictionaryArray::try_new(keys, Arc::new(values)).unwrap());
    RecordBatch::try_new(
        Arc::new(Schema::new(vec![Field::new(
            "col",
            Dictionary(Box::new(Int32), Box::new(Utf8)),
            false,
        )])),
        vec![array],
    )
    .unwrap()
}

fn criterion_benchmark(c: &mut Criterion) {
    let row_groups = 100;
    use TestTypes::*;
    let types = vec![Int64, UInt64, F64, String, Dictionary];
    let data_page_row_count_limits = vec![None, Some(1)];

    for dtype in types {
<<<<<<< HEAD
        for data_page_row_count_limit in &data_page_row_count_limits {
            let file =
                create_parquet_file(dtype.clone(), row_groups, data_page_row_count_limit);
            let file = file.reopen().unwrap();
            let options = ArrowReaderOptions::new().with_page_index(true);
            let reader = ArrowReaderBuilder::try_new_with_options(file, options).unwrap();
            let metadata = reader.metadata();
            let row_groups = metadata.row_groups();
            let row_group_indices: Vec<_> = (0..row_groups.len()).collect();

            let statistic_type = if data_page_row_count_limit.is_some() {
                "data page"
            } else {
                "row group"
            };

            let mut group = c.benchmark_group(format!(
                "Extract {} statistics for {}",
                statistic_type,
                dtype.clone()
            ));
            group.bench_function(
                BenchmarkId::new("extract_statistics", dtype.clone()),
                |b| {
                    b.iter(|| {
                        let converter = StatisticsConverter::try_new(
                            "col",
                            reader.schema(),
                            reader.parquet_schema(),
                        )
                        .unwrap();

                        if data_page_row_count_limit.is_some() {
                            let column_page_index = reader
                                .metadata()
                                .column_index()
                                .expect("File should have column page indices");

                            let column_offset_index = reader
                                .metadata()
                                .offset_index()
                                .expect("File should have column offset indices");

                            let _ = converter.data_page_mins(
                                column_page_index,
                                column_offset_index,
                                &row_group_indices,
                            );
                            let _ = converter.data_page_maxes(
                                column_page_index,
                                column_offset_index,
                                &row_group_indices,
                            );
                            let _ = converter.data_page_null_counts(
                                column_page_index,
                                column_offset_index,
                                &row_group_indices,
                            );
                            let _ = converter.data_page_row_counts(
                                column_offset_index,
                                row_groups,
                                &row_group_indices,
                            );
                        } else {
                            let _ = converter.row_group_mins(row_groups.iter()).unwrap();
                            let _ = converter.row_group_maxes(row_groups.iter()).unwrap();
                            let _ = converter
                                .row_group_null_counts(row_groups.iter())
                                .unwrap();
                            let _ = StatisticsConverter::row_group_row_counts(
                                row_groups.iter(),
                            )
                            .unwrap();
                        }
                    })
                },
            );
            group.finish();
        }
=======
        let file = create_parquet_file(dtype.clone(), row_groups);
        let file = file.reopen().unwrap();
        let reader = ArrowReaderBuilder::try_new(file).unwrap();
        let metadata = reader.metadata();
        let row_groups = metadata.row_groups();

        let mut group =
            c.benchmark_group(format!("Extract statistics for {}", dtype.clone()));
        group.bench_function(
            BenchmarkId::new("extract_statistics", dtype.clone()),
            |b| {
                b.iter(|| {
                    let converter = StatisticsConverter::try_new(
                        "col",
                        reader.schema(),
                        reader.parquet_schema(),
                    )
                    .unwrap();

                    let _ = converter.row_group_mins(row_groups.iter()).unwrap();
                    let _ = converter.row_group_maxes(row_groups.iter()).unwrap();
                    let _ = converter.row_group_null_counts(row_groups.iter()).unwrap();
                    let _ = converter.row_group_row_counts(row_groups.iter()).unwrap();
                })
            },
        );
        group.finish();
>>>>>>> c6eee619
    }
}

criterion_group!(benches, criterion_benchmark);
criterion_main!(benches);<|MERGE_RESOLUTION|>--- conflicted
+++ resolved
@@ -202,7 +202,6 @@
     let data_page_row_count_limits = vec![None, Some(1)];
 
     for dtype in types {
-<<<<<<< HEAD
         for data_page_row_count_limit in &data_page_row_count_limits {
             let file =
                 create_parquet_file(dtype.clone(), row_groups, data_page_row_count_limit);
@@ -272,45 +271,15 @@
                             let _ = converter
                                 .row_group_null_counts(row_groups.iter())
                                 .unwrap();
-                            let _ = StatisticsConverter::row_group_row_counts(
-                                row_groups.iter(),
-                            )
-                            .unwrap();
+                            let _ = converter
+                                .row_group_row_counts(row_groups.iter())
+                                .unwrap();
                         }
                     })
                 },
             );
             group.finish();
         }
-=======
-        let file = create_parquet_file(dtype.clone(), row_groups);
-        let file = file.reopen().unwrap();
-        let reader = ArrowReaderBuilder::try_new(file).unwrap();
-        let metadata = reader.metadata();
-        let row_groups = metadata.row_groups();
-
-        let mut group =
-            c.benchmark_group(format!("Extract statistics for {}", dtype.clone()));
-        group.bench_function(
-            BenchmarkId::new("extract_statistics", dtype.clone()),
-            |b| {
-                b.iter(|| {
-                    let converter = StatisticsConverter::try_new(
-                        "col",
-                        reader.schema(),
-                        reader.parquet_schema(),
-                    )
-                    .unwrap();
-
-                    let _ = converter.row_group_mins(row_groups.iter()).unwrap();
-                    let _ = converter.row_group_maxes(row_groups.iter()).unwrap();
-                    let _ = converter.row_group_null_counts(row_groups.iter()).unwrap();
-                    let _ = converter.row_group_row_counts(row_groups.iter()).unwrap();
-                })
-            },
-        );
-        group.finish();
->>>>>>> c6eee619
     }
 }
 
