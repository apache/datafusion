--- conflicted
+++ resolved
@@ -29,16 +29,10 @@
 };
 use arrow_array::{
     make_array, Array, ArrayRef, BinaryArray, BooleanArray, Date32Array, Date64Array,
-<<<<<<< HEAD
     Decimal128Array, FixedSizeBinaryArray, Float16Array, Float32Array, Float64Array,
-    Int16Array, Int32Array, Int64Array, Int8Array, RecordBatch, StringArray, UInt16Array,
-    UInt32Array, UInt64Array, UInt8Array,
-=======
-    Decimal128Array, FixedSizeBinaryArray, Float32Array, Float64Array, Int16Array,
-    Int32Array, Int64Array, Int8Array, RecordBatch, StringArray,
+    Int16Array, Int32Array, Int64Array, Int8Array, RecordBatch, StringArray,
     TimestampMicrosecondArray, TimestampMillisecondArray, TimestampNanosecondArray,
     TimestampSecondArray, UInt16Array, UInt32Array, UInt64Array, UInt8Array,
->>>>>>> eabbd286
 };
 use arrow_schema::{DataType, Field, Schema};
 use datafusion::datasource::physical_plan::parquet::{
