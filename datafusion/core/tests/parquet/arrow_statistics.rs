// Licensed to the Apache Software Foundation (ASF) under one
// or more contributor license agreements.  See the NOTICE file
// distributed with this work for additional information
// regarding copyright ownership.  The ASF licenses this file
// to you under the Apache License, Version 2.0 (the
// "License"); you may not use this file except in compliance
// with the License.  You may obtain a copy of the License at
//
//   http://www.apache.org/licenses/LICENSE-2.0
//
// Unless required by applicable law or agreed to in writing,
// software distributed under the License is distributed on an
// "AS IS" BASIS, WITHOUT WARRANTIES OR CONDITIONS OF ANY
// KIND, either express or implied.  See the License for the
// specific language governing permissions and limitations
// under the License.

//! This file contains an end to end test of extracting statitics from parquet files.
//! It writes data into a parquet file, reads statistics and verifies they are correct

use std::fs::File;
use std::sync::Arc;

use crate::parquet::{struct_array, Scenario};
use arrow::compute::kernels::cast_utils::Parser;
use arrow::datatypes::{
<<<<<<< HEAD
    Date32Type, Date64Type, TimestampMicrosecondType, TimestampMillisecondType,
=======
    i256, Date32Type, Date64Type, TimestampMicrosecondType, TimestampMillisecondType,
>>>>>>> 1c85d6ab
    TimestampNanosecondType, TimestampSecondType,
};
use arrow_array::{
    make_array, Array, ArrayRef, BinaryArray, BooleanArray, Date32Array, Date64Array,
<<<<<<< HEAD
    Decimal128Array, FixedSizeBinaryArray, Float32Array, Float64Array, Int16Array,
    Int32Array, Int64Array, Int8Array, RecordBatch, StringArray,
=======
    Decimal128Array, Decimal256Array, FixedSizeBinaryArray, Float16Array, Float32Array,
    Float64Array, Int16Array, Int32Array, Int64Array, Int8Array, LargeBinaryArray,
    LargeStringArray, RecordBatch, StringArray, Time32MillisecondArray,
    Time32SecondArray, Time64MicrosecondArray, Time64NanosecondArray,
>>>>>>> 1c85d6ab
    TimestampMicrosecondArray, TimestampMillisecondArray, TimestampNanosecondArray,
    TimestampSecondArray, UInt16Array, UInt32Array, UInt64Array, UInt8Array,
};
use arrow_schema::{DataType, Field, Schema};
use datafusion::datasource::physical_plan::parquet::{
    RequestedStatistics, StatisticsConverter,
};
use half::f16;
use parquet::arrow::arrow_reader::{ArrowReaderBuilder, ParquetRecordBatchReaderBuilder};
use parquet::arrow::ArrowWriter;
use parquet::file::properties::{EnabledStatistics, WriterProperties};

use super::make_test_file_rg;

// TEST HELPERS

/// Return a record batch with i64 with Null values
fn make_int64_batches_with_null(
    null_values: usize,
    no_null_values_start: i64,
    no_null_values_end: i64,
) -> RecordBatch {
    let schema = Arc::new(Schema::new(vec![Field::new("i64", DataType::Int64, true)]));

    let v64: Vec<i64> = (no_null_values_start as _..no_null_values_end as _).collect();

    RecordBatch::try_new(
        schema,
        vec![make_array(
            Int64Array::from_iter(
                v64.into_iter()
                    .map(Some)
                    .chain(std::iter::repeat(None).take(null_values)),
            )
            .to_data(),
        )],
    )
    .unwrap()
}

// Create a parquet file with one column for data type i64
// Data of the file include
//   . Number of null rows is the given num_null
//   . There are non-null values in the range [no_null_values_start, no_null_values_end], one value each row
//   . The file is divided into row groups of size row_per_group
pub fn parquet_file_one_column(
    num_null: usize,
    no_null_values_start: i64,
    no_null_values_end: i64,
    row_per_group: usize,
) -> ParquetRecordBatchReaderBuilder<File> {
    parquet_file_one_column_stats(
        num_null,
        no_null_values_start,
        no_null_values_end,
        row_per_group,
        EnabledStatistics::Chunk,
    )
}

// Create a parquet file with one column for data type i64
// Data of the file include
//   . Number of null rows is the given num_null
//   . There are non-null values in the range [no_null_values_start, no_null_values_end], one value each row
//   . The file is divided into row groups of size row_per_group
//  . Statistics are enabled/disabled based on the given enable_stats
pub fn parquet_file_one_column_stats(
    num_null: usize,
    no_null_values_start: i64,
    no_null_values_end: i64,
    row_per_group: usize,
    enable_stats: EnabledStatistics,
) -> ParquetRecordBatchReaderBuilder<File> {
    let mut output_file = tempfile::Builder::new()
        .prefix("parquert_statistics_test")
        .suffix(".parquet")
        .tempfile()
        .expect("tempfile creation");

    let props = WriterProperties::builder()
        .set_max_row_group_size(row_per_group)
        .set_statistics_enabled(enable_stats)
        .build();

    let batches = vec![make_int64_batches_with_null(
        num_null,
        no_null_values_start,
        no_null_values_end,
    )];

    let schema = batches[0].schema();

    let mut writer = ArrowWriter::try_new(&mut output_file, schema, Some(props)).unwrap();

    for batch in batches {
        writer.write(&batch).expect("writing batch");
    }

    // close file
    let _file_meta = writer.close().unwrap();

    // open the file & get the reader
    let file = output_file.reopen().unwrap();
    ArrowReaderBuilder::try_new(file).unwrap()
}

/// Defines what data to create in a parquet file
#[derive(Debug, Clone, Copy)]
struct TestReader {
    /// What data to create in the parquet file
    scenario: Scenario,
    /// Number of rows per row group
    row_per_group: usize,
}

impl TestReader {
    /// Create a parquet file with the specified data, and return a
    /// ParquetRecordBatchReaderBuilder opened to that file.
    async fn build(self) -> ParquetRecordBatchReaderBuilder<File> {
        let TestReader {
            scenario,
            row_per_group,
        } = self;
        let file = make_test_file_rg(scenario, row_per_group).await;

        // open the file & get the reader
        let file = file.reopen().unwrap();
        ArrowReaderBuilder::try_new(file).unwrap()
    }
}

/// Defines a test case for statistics extraction
struct Test<'a> {
    /// The parquet file reader
    reader: &'a ParquetRecordBatchReaderBuilder<File>,
    expected_min: ArrayRef,
    expected_max: ArrayRef,
    expected_null_counts: UInt64Array,
    expected_row_counts: UInt64Array,
    /// Which column to extract statistics from
    column_name: &'static str,
}

impl<'a> Test<'a> {
    fn run(self) {
        let Self {
            reader,
            expected_min,
            expected_max,
            expected_null_counts,
            expected_row_counts,
            column_name,
        } = self;

        let min = StatisticsConverter::try_new(
            column_name,
            RequestedStatistics::Min,
            reader.schema(),
        )
        .unwrap()
        .extract(reader.metadata())
        .unwrap();

        assert_eq!(
            &min, &expected_min,
            "{column_name}: Mismatch with expected minimums"
        );

        let max = StatisticsConverter::try_new(
            column_name,
            RequestedStatistics::Max,
            reader.schema(),
        )
        .unwrap()
        .extract(reader.metadata())
        .unwrap();
        assert_eq!(
            &max, &expected_max,
            "{column_name}: Mismatch with expected maximum"
        );

        let null_counts = StatisticsConverter::try_new(
            column_name,
            RequestedStatistics::NullCount,
            reader.schema(),
        )
        .unwrap()
        .extract(reader.metadata())
        .unwrap();
        let expected_null_counts = Arc::new(expected_null_counts) as ArrayRef;
        assert_eq!(
            &null_counts, &expected_null_counts,
            "{column_name}: Mismatch with expected null counts. \
            Actual: {null_counts:?}. Expected: {expected_null_counts:?}"
        );

        let row_counts = StatisticsConverter::row_counts(reader.metadata()).unwrap();
        assert_eq!(
            row_counts, expected_row_counts,
            "{column_name}: Mismatch with expected row counts. \
            Actual: {row_counts:?}. Expected: {expected_row_counts:?}"
        );
    }

    /// Run the test and expect a column not found error
    fn run_col_not_found(self) {
        let Self {
            reader,
            expected_min: _,
            expected_max: _,
            expected_null_counts: _,
            expected_row_counts: _,
            column_name,
        } = self;

        let min = StatisticsConverter::try_new(
            column_name,
            RequestedStatistics::Min,
            reader.schema(),
        );

        assert!(min.is_err());
    }
}

// TESTS
//
// Remaining cases
//   f64::NAN
// - Using truncated statistics  ("exact min value" and "exact max value" https://docs.rs/parquet/latest/parquet/file/statistics/enum.Statistics.html#method.max_is_exact)

#[tokio::test]
async fn test_one_row_group_without_null() {
    let row_per_group = 20;
    let reader = parquet_file_one_column(0, 4, 7, row_per_group);
    Test {
        reader: &reader,
        // min is 4
        expected_min: Arc::new(Int64Array::from(vec![4])),
        // max is 6
        expected_max: Arc::new(Int64Array::from(vec![6])),
        // no nulls
        expected_null_counts: UInt64Array::from(vec![0]),
        // 3 rows
        expected_row_counts: UInt64Array::from(vec![3]),
        column_name: "i64",
    }
    .run()
}

#[tokio::test]
async fn test_one_row_group_with_null_and_negative() {
    let row_per_group = 20;
    let reader = parquet_file_one_column(2, -1, 5, row_per_group);

    Test {
        reader: &reader,
        // min is -1
        expected_min: Arc::new(Int64Array::from(vec![-1])),
        // max is 4
        expected_max: Arc::new(Int64Array::from(vec![4])),
        // 2 nulls
        expected_null_counts: UInt64Array::from(vec![2]),
        // 8 rows
        expected_row_counts: UInt64Array::from(vec![8]),
        column_name: "i64",
    }
    .run()
}

#[tokio::test]
async fn test_two_row_group_with_null() {
    let row_per_group = 10;
    let reader = parquet_file_one_column(2, 4, 17, row_per_group);

    Test {
        reader: &reader,
        // mins are [4, 14]
        expected_min: Arc::new(Int64Array::from(vec![4, 14])),
        // maxes are [13, 16]
        expected_max: Arc::new(Int64Array::from(vec![13, 16])),
        // nulls are [0, 2]
        expected_null_counts: UInt64Array::from(vec![0, 2]),
        // row counts are [10, 5]
        expected_row_counts: UInt64Array::from(vec![10, 5]),
        column_name: "i64",
    }
    .run()
}

#[tokio::test]
async fn test_two_row_groups_with_all_nulls_in_one() {
    let row_per_group = 5;
    let reader = parquet_file_one_column(4, -2, 2, row_per_group);

    Test {
        reader: &reader,
        // mins are [-2, null]
        expected_min: Arc::new(Int64Array::from(vec![Some(-2), None])),
        // maxes are [1, null]
        expected_max: Arc::new(Int64Array::from(vec![Some(1), None])),
        // nulls are [1, 3]
        expected_null_counts: UInt64Array::from(vec![1, 3]),
        // row counts are [5, 3]
        expected_row_counts: UInt64Array::from(vec![5, 3]),
        column_name: "i64",
    }
    .run()
}

/////////////// MORE GENERAL TESTS //////////////////////
// . Many columns in a file
// . Differnet data types
// . Different row group sizes

// Four different integer types
#[tokio::test]
async fn test_int_64() {
    // This creates a parquet files of 4 columns named "i8", "i16", "i32", "i64"
    let reader = TestReader {
        scenario: Scenario::Int,
        row_per_group: 5,
    }
    .build()
    .await;

    Test {
        reader: &reader,
        // mins are [-5, -4, 0, 5]
        expected_min: Arc::new(Int64Array::from(vec![-5, -4, 0, 5])),
        // maxes are [-1, 0, 4, 9]
        expected_max: Arc::new(Int64Array::from(vec![-1, 0, 4, 9])),
        // nulls are [0, 0, 0, 0]
        expected_null_counts: UInt64Array::from(vec![0, 0, 0, 0]),
        // row counts are [5, 5, 5, 5]
        expected_row_counts: UInt64Array::from(vec![5, 5, 5, 5]),
        column_name: "i64",
    }
    .run();
}

#[tokio::test]
async fn test_int_32() {
    // This creates a parquet files of 4 columns named "i8", "i16", "i32", "i64"
    let reader = TestReader {
        scenario: Scenario::Int,
        row_per_group: 5,
    }
    .build()
    .await;

    Test {
        reader: &reader,
        // mins are [-5, -4, 0, 5]
        expected_min: Arc::new(Int32Array::from(vec![-5, -4, 0, 5])),
        // maxes are [-1, 0, 4, 9]
        expected_max: Arc::new(Int32Array::from(vec![-1, 0, 4, 9])),
        // nulls are [0, 0, 0, 0]
        expected_null_counts: UInt64Array::from(vec![0, 0, 0, 0]),
        // row counts are [5, 5, 5, 5]
        expected_row_counts: UInt64Array::from(vec![5, 5, 5, 5]),
        column_name: "i32",
    }
    .run();
}

// BUG: ignore this test for now
// https://github.com/apache/datafusion/issues/10585
// Note that the file has 4 columns named "i8", "i16", "i32", "i64".
//   - The tests on column i32 and i64 passed.
//   - The tests on column i8 and i16 failed.
#[tokio::test]
async fn test_int_16() {
    // This creates a parquet files of 4 columns named "i8", "i16", "i32", "i64"
    let reader = TestReader {
        scenario: Scenario::Int,
        row_per_group: 5,
    }
    .build()
    .await;

    Test {
        reader: &reader,
        // mins are [-5, -4, 0, 5]
        // BUG: not sure why this returns same data but in Int32Array type even though I debugged and the columns name is "i16" an its data is Int16
        // My debugging tells me the bug is either at:
        //   1. The new code to get "iter". See the code in this PR with
        // // Get an iterator over the column statistics
        // let iter = row_groups
        // .iter()
        // .map(|x| x.column(parquet_idx).statistics());
        //    OR
        //   2. in the function (and/or its marco) `pub(crate) fn min_statistics<'a, I: Iterator<Item = Option<&'a ParquetStatistics>>>` here
        //      https://github.com/apache/datafusion/blob/ea023e2d4878240eece870cf4b346c7a0667aeed/datafusion/core/src/datasource/physical_plan/parquet/statistics.rs#L179
        expected_min: Arc::new(Int16Array::from(vec![-5, -4, 0, 5])), // panic here because the actual data is Int32Array
        // maxes are [-1, 0, 4, 9]
        expected_max: Arc::new(Int16Array::from(vec![-1, 0, 4, 9])),
        // nulls are [0, 0, 0, 0]
        expected_null_counts: UInt64Array::from(vec![0, 0, 0, 0]),
        // row counts are [5, 5, 5, 5]
        expected_row_counts: UInt64Array::from(vec![5, 5, 5, 5]),
        column_name: "i16",
    }
    .run();
}

// BUG (same as above): ignore this test for now
// https://github.com/apache/datafusion/issues/10585
#[tokio::test]
async fn test_int_8() {
    // This creates a parquet files of 4 columns named "i8", "i16", "i32", "i64"
    let reader = TestReader {
        scenario: Scenario::Int,
        row_per_group: 5,
    }
    .build()
    .await;

    Test {
        reader: &reader,
        // mins are [-5, -4, 0, 5]
        // BUG: not sure why this returns same data but in Int32Array even though I debugged and the columns name is "i8" an its data is Int8
        expected_min: Arc::new(Int8Array::from(vec![-5, -4, 0, 5])), // panic here because the actual data is Int32Array
        // maxes are [-1, 0, 4, 9]
        expected_max: Arc::new(Int8Array::from(vec![-1, 0, 4, 9])),
        // nulls are [0, 0, 0, 0]
        expected_null_counts: UInt64Array::from(vec![0, 0, 0, 0]),
        // row counts are [5, 5, 5, 5]
        expected_row_counts: UInt64Array::from(vec![5, 5, 5, 5]),
        column_name: "i8",
    }
    .run();
}

// timestamp
#[tokio::test]
async fn test_timestamp() {
    // This creates a parquet files of 9 columns named "nanos", "nanos_timezoned", "micros", "micros_timezoned", "millis", "millis_timezoned", "seconds", "seconds_timezoned", "names"
    // "nanos" --> TimestampNanosecondArray
    // "nanos_timezoned" --> TimestampNanosecondArray
    // "micros" --> TimestampMicrosecondArray
    // "micros_timezoned" --> TimestampMicrosecondArray
    // "millis" --> TimestampMillisecondArray
    // "millis_timezoned" --> TimestampMillisecondArray
    // "seconds" --> TimestampSecondArray
    // "seconds_timezoned" --> TimestampSecondArray
    // "names" --> StringArray
    //
    // The file is created by 4 record batches, each has 5 rowws.
    // Since the row group isze is set to 5, those 4 batches will go into 4 row groups
    // This creates a parquet files of 4 columns named "nanos", "nanos_timezoned", "micros", "micros_timezoned", "millis", "millis_timezoned", "seconds", "seconds_timezoned"
    let reader = TestReader {
        scenario: Scenario::Timestamps,
        row_per_group: 5,
    }
    .build()
    .await;

    let tz = "Pacific/Efate";

    let tz = "Pacific/Efate";

    Test {
<<<<<<< HEAD
        reader: reader.build().await,
        // mins are [2020-01-01T01:01:01, 2020-01-01T01:01:11, 2020-01-01T01:11:01, 2020-01-10T01:01:01]
=======
        reader: &reader,
        // mins are [1577840461000000000, 1577840471000000000, 1577841061000000000, 1578704461000000000,]
>>>>>>> 1c85d6ab
        expected_min: Arc::new(TimestampNanosecondArray::from(vec![
            TimestampNanosecondType::parse("2020-01-01T01:01:01"),
            TimestampNanosecondType::parse("2020-01-01T01:01:11"),
            TimestampNanosecondType::parse("2020-01-01T01:11:01"),
            TimestampNanosecondType::parse("2020-01-11T01:01:01"),
        ])),
<<<<<<< HEAD
        // maxes are [2020-01-02T01:01:01, 2020-01-02T01:01:11, 2020-01-02T01:11:01, 2020-01-12T01:01:01]
=======
>>>>>>> 1c85d6ab
        expected_max: Arc::new(TimestampNanosecondArray::from(vec![
            TimestampNanosecondType::parse("2020-01-02T01:01:01"),
            TimestampNanosecondType::parse("2020-01-02T01:01:11"),
            TimestampNanosecondType::parse("2020-01-02T01:11:01"),
            TimestampNanosecondType::parse("2020-01-12T01:01:01"),
        ])),
        // nulls are [1, 1, 1, 1]
        expected_null_counts: UInt64Array::from(vec![1, 1, 1, 1]),
        // row counts are [5, 5, 5, 5]
        expected_row_counts: UInt64Array::from(vec![5, 5, 5, 5]),
        column_name: "nanos",
    }
    .run();

    Test {
<<<<<<< HEAD
        reader: reader.build().await,
        // mins are [2020-01-01T12:01:01+11:00, 2020-01-01T12:01:11+11:00, 2020-01-01T12:11:01+11:00, 2020-01-10T12:01:01+11:00]
=======
        reader: &reader,
>>>>>>> 1c85d6ab
        expected_min: Arc::new(
            TimestampNanosecondArray::from(vec![
                TimestampNanosecondType::parse("2020-01-01T01:01:01"),
                TimestampNanosecondType::parse("2020-01-01T01:01:11"),
                TimestampNanosecondType::parse("2020-01-01T01:11:01"),
                TimestampNanosecondType::parse("2020-01-11T01:01:01"),
            ])
            .with_timezone(tz),
        ),
<<<<<<< HEAD
        // maxes are [2020-01-02T12:01:01+11:00, 2020-01-02T12:01:11+11:00, 2020-01-02T12:11:01+11:00, 2020-01-12T12:01:01+11:00]
=======
>>>>>>> 1c85d6ab
        expected_max: Arc::new(
            TimestampNanosecondArray::from(vec![
                TimestampNanosecondType::parse("2020-01-02T01:01:01"),
                TimestampNanosecondType::parse("2020-01-02T01:01:11"),
                TimestampNanosecondType::parse("2020-01-02T01:11:01"),
                TimestampNanosecondType::parse("2020-01-12T01:01:01"),
            ])
            .with_timezone(tz),
        ),
        // nulls are [1, 1, 1, 1]
        expected_null_counts: UInt64Array::from(vec![1, 1, 1, 1]),
        // row counts are [5, 5, 5, 5]
        expected_row_counts: UInt64Array::from(vec![5, 5, 5, 5]),
        column_name: "nanos_timezoned",
    }
    .run();

    // micros
    Test {
<<<<<<< HEAD
        reader: reader.build().await,
        // mins are [2020-01-01T01:01:01, 2020-01-01T01:01:11, 2020-01-01T01:11:01, 2020-01-10T01:01:01]
=======
        reader: &reader,
>>>>>>> 1c85d6ab
        expected_min: Arc::new(TimestampMicrosecondArray::from(vec![
            TimestampMicrosecondType::parse("2020-01-01T01:01:01"),
            TimestampMicrosecondType::parse("2020-01-01T01:01:11"),
            TimestampMicrosecondType::parse("2020-01-01T01:11:01"),
            TimestampMicrosecondType::parse("2020-01-11T01:01:01"),
        ])),
<<<<<<< HEAD
        // maxes are [2020-01-02T01:01:01, 2020-01-02T01:01:11, 2020-01-02T01:11:01, 2020-01-12T01:01:01]
=======
>>>>>>> 1c85d6ab
        expected_max: Arc::new(TimestampMicrosecondArray::from(vec![
            TimestampMicrosecondType::parse("2020-01-02T01:01:01"),
            TimestampMicrosecondType::parse("2020-01-02T01:01:11"),
            TimestampMicrosecondType::parse("2020-01-02T01:11:01"),
            TimestampMicrosecondType::parse("2020-01-12T01:01:01"),
        ])),
        expected_null_counts: UInt64Array::from(vec![1, 1, 1, 1]),
        expected_row_counts: UInt64Array::from(vec![5, 5, 5, 5]),
        column_name: "micros",
    }
    .run();

    Test {
<<<<<<< HEAD
        reader: reader.build().await,
        // mins are [2020-01-01T12:01:01+11:00, 2020-01-01T12:01:11+11:00, 2020-01-01T12:11:01+11:00, 2020-01-10T12:01:01+11:00]
=======
        reader: &reader,
>>>>>>> 1c85d6ab
        expected_min: Arc::new(
            TimestampMicrosecondArray::from(vec![
                TimestampMicrosecondType::parse("2020-01-01T01:01:01"),
                TimestampMicrosecondType::parse("2020-01-01T01:01:11"),
                TimestampMicrosecondType::parse("2020-01-01T01:11:01"),
                TimestampMicrosecondType::parse("2020-01-11T01:01:01"),
            ])
            .with_timezone(tz),
        ),
<<<<<<< HEAD
        // maxes are [2020-01-02T12:01:01+11:00, 2020-01-02T12:01:11+11:00, 2020-01-02T12:11:01+11:00, 2020-01-12T12:01:01+11:00]
=======
>>>>>>> 1c85d6ab
        expected_max: Arc::new(
            TimestampMicrosecondArray::from(vec![
                TimestampMicrosecondType::parse("2020-01-02T01:01:01"),
                TimestampMicrosecondType::parse("2020-01-02T01:01:11"),
                TimestampMicrosecondType::parse("2020-01-02T01:11:01"),
                TimestampMicrosecondType::parse("2020-01-12T01:01:01"),
            ])
            .with_timezone(tz),
        ),
        // nulls are [1, 1, 1, 1]
        expected_null_counts: UInt64Array::from(vec![1, 1, 1, 1]),
        // row counts are [5, 5, 5, 5]
        expected_row_counts: UInt64Array::from(vec![5, 5, 5, 5]),
        column_name: "micros_timezoned",
    }
    .run();

    // millis
    Test {
<<<<<<< HEAD
        reader: reader.build().await,
        // mins are [2020-01-01T01:01:01, 2020-01-01T01:01:11, 2020-01-01T01:11:01, 2020-01-10T01:01:01]
=======
        reader: &reader,
>>>>>>> 1c85d6ab
        expected_min: Arc::new(TimestampMillisecondArray::from(vec![
            TimestampMillisecondType::parse("2020-01-01T01:01:01"),
            TimestampMillisecondType::parse("2020-01-01T01:01:11"),
            TimestampMillisecondType::parse("2020-01-01T01:11:01"),
            TimestampMillisecondType::parse("2020-01-11T01:01:01"),
        ])),
<<<<<<< HEAD
        // maxes are [2020-01-02T01:01:01, 2020-01-02T01:01:11, 2020-01-02T01:11:01, 2020-01-12T01:01:01]
=======
>>>>>>> 1c85d6ab
        expected_max: Arc::new(TimestampMillisecondArray::from(vec![
            TimestampMillisecondType::parse("2020-01-02T01:01:01"),
            TimestampMillisecondType::parse("2020-01-02T01:01:11"),
            TimestampMillisecondType::parse("2020-01-02T01:11:01"),
            TimestampMillisecondType::parse("2020-01-12T01:01:01"),
        ])),
        expected_null_counts: UInt64Array::from(vec![1, 1, 1, 1]),
        expected_row_counts: UInt64Array::from(vec![5, 5, 5, 5]),
        column_name: "millis",
    }
    .run();

    Test {
<<<<<<< HEAD
        reader: reader.build().await,
        // mins are [2020-01-01T12:01:01+11:00, 2020-01-01T12:01:11+11:00, 2020-01-01T12:11:01+11:00, 2020-01-10T12:01:01+11:00]
=======
        reader: &reader,
>>>>>>> 1c85d6ab
        expected_min: Arc::new(
            TimestampMillisecondArray::from(vec![
                TimestampMillisecondType::parse("2020-01-01T01:01:01"),
                TimestampMillisecondType::parse("2020-01-01T01:01:11"),
                TimestampMillisecondType::parse("2020-01-01T01:11:01"),
                TimestampMillisecondType::parse("2020-01-11T01:01:01"),
            ])
            .with_timezone(tz),
        ),
<<<<<<< HEAD
        // maxes are [2020-01-02T12:01:01+11:00, 2020-01-02T12:01:11+11:00, 2020-01-02T12:11:01+11:00, 2020-01-12T12:01:01+11:00]
=======
>>>>>>> 1c85d6ab
        expected_max: Arc::new(
            TimestampMillisecondArray::from(vec![
                TimestampMillisecondType::parse("2020-01-02T01:01:01"),
                TimestampMillisecondType::parse("2020-01-02T01:01:11"),
                TimestampMillisecondType::parse("2020-01-02T01:11:01"),
                TimestampMillisecondType::parse("2020-01-12T01:01:01"),
            ])
            .with_timezone(tz),
        ),
        // nulls are [1, 1, 1, 1]
        expected_null_counts: UInt64Array::from(vec![1, 1, 1, 1]),
        // row counts are [5, 5, 5, 5]
        expected_row_counts: UInt64Array::from(vec![5, 5, 5, 5]),
        column_name: "millis_timezoned",
    }
    .run();

    // seconds
    Test {
<<<<<<< HEAD
        reader: reader.build().await,
        // mins are [2020-01-01T01:01:01, 2020-01-01T01:01:11, 2020-01-01T01:11:01, 2020-01-10T01:01:01]
=======
        reader: &reader,
>>>>>>> 1c85d6ab
        expected_min: Arc::new(TimestampSecondArray::from(vec![
            TimestampSecondType::parse("2020-01-01T01:01:01"),
            TimestampSecondType::parse("2020-01-01T01:01:11"),
            TimestampSecondType::parse("2020-01-01T01:11:01"),
            TimestampSecondType::parse("2020-01-11T01:01:01"),
        ])),
<<<<<<< HEAD
        // maxes are [2020-01-02T01:01:01, 2020-01-02T01:01:11, 2020-01-02T01:11:01, 2020-01-12T01:01:01]
=======
>>>>>>> 1c85d6ab
        expected_max: Arc::new(TimestampSecondArray::from(vec![
            TimestampSecondType::parse("2020-01-02T01:01:01"),
            TimestampSecondType::parse("2020-01-02T01:01:11"),
            TimestampSecondType::parse("2020-01-02T01:11:01"),
            TimestampSecondType::parse("2020-01-12T01:01:01"),
        ])),
        expected_null_counts: UInt64Array::from(vec![1, 1, 1, 1]),
        expected_row_counts: UInt64Array::from(vec![5, 5, 5, 5]),
        column_name: "seconds",
    }
    .run();

    Test {
<<<<<<< HEAD
        reader: reader.build().await,
        // mins are [2020-01-01T12:01:01+11:00, 2020-01-01T12:01:11+11:00, 2020-01-01T12:11:01+11:00, 2020-01-10T12:01:01+11:00]
=======
        reader: &reader,
>>>>>>> 1c85d6ab
        expected_min: Arc::new(
            TimestampSecondArray::from(vec![
                TimestampSecondType::parse("2020-01-01T01:01:01"),
                TimestampSecondType::parse("2020-01-01T01:01:11"),
                TimestampSecondType::parse("2020-01-01T01:11:01"),
                TimestampSecondType::parse("2020-01-11T01:01:01"),
            ])
            .with_timezone(tz),
        ),
<<<<<<< HEAD
        // maxes are [2020-01-02T12:01:01+11:00, 2020-01-02T12:01:11+11:00, 2020-01-02T12:11:01+11:00, 2020-01-12T12:01:01+11:00]
=======
>>>>>>> 1c85d6ab
        expected_max: Arc::new(
            TimestampSecondArray::from(vec![
                TimestampSecondType::parse("2020-01-02T01:01:01"),
                TimestampSecondType::parse("2020-01-02T01:01:11"),
                TimestampSecondType::parse("2020-01-02T01:11:01"),
                TimestampSecondType::parse("2020-01-12T01:01:01"),
            ])
            .with_timezone(tz),
        ),
        // nulls are [1, 1, 1, 1]
        expected_null_counts: UInt64Array::from(vec![1, 1, 1, 1]),
        // row counts are [5, 5, 5, 5]
        expected_row_counts: UInt64Array::from(vec![5, 5, 5, 5]),
        column_name: "seconds_timezoned",
    }
    .run();
}

// timestamp with different row group sizes
#[tokio::test]
async fn test_timestamp_diff_rg_sizes() {
    // This creates a parquet files of 9 columns named "nanos", "nanos_timezoned", "micros", "micros_timezoned", "millis", "millis_timezoned", "seconds", "seconds_timezoned", "names"
    // "nanos" --> TimestampNanosecondArray
    // "nanos_timezoned" --> TimestampNanosecondArray
    // "micros" --> TimestampMicrosecondArray
    // "micros_timezoned" --> TimestampMicrosecondArray
    // "millis" --> TimestampMillisecondArray
    // "millis_timezoned" --> TimestampMillisecondArray
    // "seconds" --> TimestampSecondArray
    // "seconds_timezoned" --> TimestampSecondArray
    // "names" --> StringArray
    //
    // The file is created by 4 record batches (each has a null row), each has 5 rows but then will be split into 3 row groups with size 8, 8, 4
    let reader = TestReader {
        scenario: Scenario::Timestamps,
        row_per_group: 8, // note that the row group size is 8
    }
    .build()
    .await;

    let tz = "Pacific/Efate";

    let tz = "Pacific/Efate";

    Test {
<<<<<<< HEAD
        reader: reader.build().await,
        // mins are [2020-01-01T01:01:01, 2020-01-01T01:11:01, 2020-01-11T01:02:01]
=======
        reader: &reader,
>>>>>>> 1c85d6ab
        expected_min: Arc::new(TimestampNanosecondArray::from(vec![
            TimestampNanosecondType::parse("2020-01-01T01:01:01"),
            TimestampNanosecondType::parse("2020-01-01T01:11:01"),
            TimestampNanosecondType::parse("2020-01-11T01:02:01"),
        ])),
<<<<<<< HEAD
        // maxes are [2020-01-02T01:01:01, 2020-01-11T01:01:01, 2020-01-12T01:01:01]
=======
>>>>>>> 1c85d6ab
        expected_max: Arc::new(TimestampNanosecondArray::from(vec![
            TimestampNanosecondType::parse("2020-01-02T01:01:01"),
            TimestampNanosecondType::parse("2020-01-11T01:01:01"),
            TimestampNanosecondType::parse("2020-01-12T01:01:01"),
        ])),
        // nulls are [1, 2, 1]
        expected_null_counts: UInt64Array::from(vec![1, 2, 1]),
        // row counts are [8, 8, 4]
        expected_row_counts: UInt64Array::from(vec![8, 8, 4]),
        column_name: "nanos",
    }
    .run();

    Test {
<<<<<<< HEAD
        reader: reader.build().await,
        // mins are [2020-01-01T12:01:01+11:00, 2020-01-01T12:11:01+11:00, 2020-01-11T12:02:01+11:00]
=======
        reader: &reader,
>>>>>>> 1c85d6ab
        expected_min: Arc::new(
            TimestampNanosecondArray::from(vec![
                TimestampNanosecondType::parse("2020-01-01T01:01:01"),
                TimestampNanosecondType::parse("2020-01-01T01:11:01"),
                TimestampNanosecondType::parse("2020-01-11T01:02:01"),
            ])
            .with_timezone(tz),
        ),
<<<<<<< HEAD
        // maxes are [2020-01-02T01:01:01+11:00, 2020-01-11T01:01:01+11:00, 2020-01-12T01:01:01+11:00]
=======
>>>>>>> 1c85d6ab
        expected_max: Arc::new(
            TimestampNanosecondArray::from(vec![
                TimestampNanosecondType::parse("2020-01-02T01:01:01"),
                TimestampNanosecondType::parse("2020-01-11T01:01:01"),
                TimestampNanosecondType::parse("2020-01-12T01:01:01"),
            ])
            .with_timezone(tz),
        ),
        // nulls are [1, 2, 1]
        expected_null_counts: UInt64Array::from(vec![1, 2, 1]),
        // row counts are [8, 8, 4]
        expected_row_counts: UInt64Array::from(vec![8, 8, 4]),
        column_name: "nanos_timezoned",
    }
    .run();

    // micros
    Test {
<<<<<<< HEAD
        reader: reader.build().await,
        // mins are [2020-01-01T01:01:01, 2020-01-01T01:11:01, 2020-01-11T01:02:01]
=======
        reader: &reader,
>>>>>>> 1c85d6ab
        expected_min: Arc::new(TimestampMicrosecondArray::from(vec![
            TimestampMicrosecondType::parse("2020-01-01T01:01:01"),
            TimestampMicrosecondType::parse("2020-01-01T01:11:01"),
            TimestampMicrosecondType::parse("2020-01-11T01:02:01"),
        ])),
<<<<<<< HEAD
        // maxes are [2020-01-02T01:01:01, 2020-01-11T01:01:01, 2020-01-12T01:01:01]
=======
>>>>>>> 1c85d6ab
        expected_max: Arc::new(TimestampMicrosecondArray::from(vec![
            TimestampMicrosecondType::parse("2020-01-02T01:01:01"),
            TimestampMicrosecondType::parse("2020-01-11T01:01:01"),
            TimestampMicrosecondType::parse("2020-01-12T01:01:01"),
        ])),
        expected_null_counts: UInt64Array::from(vec![1, 2, 1]),
        expected_row_counts: UInt64Array::from(vec![8, 8, 4]),
        column_name: "micros",
    }
    .run();

    Test {
<<<<<<< HEAD
        reader: reader.build().await,
        // mins are [2020-01-01T12:01:01+11:00, 2020-01-01T12:11:01+11:00, 2020-01-11T12:02:01+11:00]
=======
        reader: &reader,
>>>>>>> 1c85d6ab
        expected_min: Arc::new(
            TimestampMicrosecondArray::from(vec![
                TimestampMicrosecondType::parse("2020-01-01T01:01:01"),
                TimestampMicrosecondType::parse("2020-01-01T01:11:01"),
                TimestampMicrosecondType::parse("2020-01-11T01:02:01"),
            ])
            .with_timezone(tz),
        ),
<<<<<<< HEAD
        // maxes are [2020-01-02T01:01:01+11:00, 2020-01-11T01:01:01+11:00, 2020-01-12T01:01:01+11:00]
=======
>>>>>>> 1c85d6ab
        expected_max: Arc::new(
            TimestampMicrosecondArray::from(vec![
                TimestampMicrosecondType::parse("2020-01-02T01:01:01"),
                TimestampMicrosecondType::parse("2020-01-11T01:01:01"),
                TimestampMicrosecondType::parse("2020-01-12T01:01:01"),
            ])
            .with_timezone(tz),
        ),
        // nulls are [1, 2, 1]
        expected_null_counts: UInt64Array::from(vec![1, 2, 1]),
        // row counts are [8, 8, 4]
        expected_row_counts: UInt64Array::from(vec![8, 8, 4]),
        column_name: "micros_timezoned",
    }
    .run();

    // millis
    Test {
<<<<<<< HEAD
        reader: reader.build().await,
        // mins are [2020-01-01T01:01:01, 2020-01-01T01:11:01, 2020-01-11T01:02:01]
=======
        reader: &reader,
>>>>>>> 1c85d6ab
        expected_min: Arc::new(TimestampMillisecondArray::from(vec![
            TimestampMillisecondType::parse("2020-01-01T01:01:01"),
            TimestampMillisecondType::parse("2020-01-01T01:11:01"),
            TimestampMillisecondType::parse("2020-01-11T01:02:01"),
        ])),
<<<<<<< HEAD
        // maxes are [2020-01-02T01:01:01, 2020-01-11T01:01:01, 2020-01-12T01:01:01]
=======
>>>>>>> 1c85d6ab
        expected_max: Arc::new(TimestampMillisecondArray::from(vec![
            TimestampMillisecondType::parse("2020-01-02T01:01:01"),
            TimestampMillisecondType::parse("2020-01-11T01:01:01"),
            TimestampMillisecondType::parse("2020-01-12T01:01:01"),
        ])),
        expected_null_counts: UInt64Array::from(vec![1, 2, 1]),
        expected_row_counts: UInt64Array::from(vec![8, 8, 4]),
        column_name: "millis",
    }
    .run();

    Test {
<<<<<<< HEAD
        reader: reader.build().await,
        // mins are [2020-01-01T12:01:01+11:00, 2020-01-01T12:11:01+11:00, 2020-01-11T12:02:01+11:00]
=======
        reader: &reader,
>>>>>>> 1c85d6ab
        expected_min: Arc::new(
            TimestampMillisecondArray::from(vec![
                TimestampMillisecondType::parse("2020-01-01T01:01:01"),
                TimestampMillisecondType::parse("2020-01-01T01:11:01"),
                TimestampMillisecondType::parse("2020-01-11T01:02:01"),
            ])
            .with_timezone(tz),
        ),
<<<<<<< HEAD
        // maxes are [2020-01-02T01:01:01+11:00, 2020-01-11T01:01:01+11:00, 2020-01-12T01:01:01+11:00]
=======
>>>>>>> 1c85d6ab
        expected_max: Arc::new(
            TimestampMillisecondArray::from(vec![
                TimestampMillisecondType::parse("2020-01-02T01:01:01"),
                TimestampMillisecondType::parse("2020-01-11T01:01:01"),
                TimestampMillisecondType::parse("2020-01-12T01:01:01"),
            ])
            .with_timezone(tz),
        ),
        // nulls are [1, 2, 1]
        expected_null_counts: UInt64Array::from(vec![1, 2, 1]),
        // row counts are [8, 8, 4]
        expected_row_counts: UInt64Array::from(vec![8, 8, 4]),
        column_name: "millis_timezoned",
    }
    .run();

    // seconds
    Test {
<<<<<<< HEAD
        reader: reader.build().await,
        // mins are [2020-01-01T01:01:01, 2020-01-01T01:11:01, 2020-01-11T01:02:01]
=======
        reader: &reader,
>>>>>>> 1c85d6ab
        expected_min: Arc::new(TimestampSecondArray::from(vec![
            TimestampSecondType::parse("2020-01-01T01:01:01"),
            TimestampSecondType::parse("2020-01-01T01:11:01"),
            TimestampSecondType::parse("2020-01-11T01:02:01"),
        ])),
<<<<<<< HEAD
        // maxes are [2020-01-02T01:01:01, 2020-01-11T01:01:01, 2020-01-12T01:01:01]
=======
>>>>>>> 1c85d6ab
        expected_max: Arc::new(TimestampSecondArray::from(vec![
            TimestampSecondType::parse("2020-01-02T01:01:01"),
            TimestampSecondType::parse("2020-01-11T01:01:01"),
            TimestampSecondType::parse("2020-01-12T01:01:01"),
        ])),
        expected_null_counts: UInt64Array::from(vec![1, 2, 1]),
        expected_row_counts: UInt64Array::from(vec![8, 8, 4]),
        column_name: "seconds",
    }
    .run();

    Test {
<<<<<<< HEAD
        reader: reader.build().await,
        // mins are [2020-01-01T12:01:01+11:00, 2020-01-01T12:11:01+11:00, 2020-01-11T12:02:01+11:00]
=======
        reader: &reader,
>>>>>>> 1c85d6ab
        expected_min: Arc::new(
            TimestampSecondArray::from(vec![
                TimestampSecondType::parse("2020-01-01T01:01:01"),
                TimestampSecondType::parse("2020-01-01T01:11:01"),
                TimestampSecondType::parse("2020-01-11T01:02:01"),
            ])
            .with_timezone(tz),
        ),
<<<<<<< HEAD
        // maxes are [2020-01-02T01:01:01+11:00, 2020-01-11T01:01:01+11:00, 2020-01-12T01:01:01+11:00]
=======
>>>>>>> 1c85d6ab
        expected_max: Arc::new(
            TimestampSecondArray::from(vec![
                TimestampSecondType::parse("2020-01-02T01:01:01"),
                TimestampSecondType::parse("2020-01-11T01:01:01"),
                TimestampSecondType::parse("2020-01-12T01:01:01"),
            ])
            .with_timezone(tz),
        ),
        // nulls are [1, 2, 1]
        expected_null_counts: UInt64Array::from(vec![1, 2, 1]),
        // row counts are [8, 8, 4]
        expected_row_counts: UInt64Array::from(vec![8, 8, 4]),
        column_name: "seconds_timezoned",
    }
    .run();
}

// date with different row group sizes
#[tokio::test]
async fn test_dates_32_diff_rg_sizes() {
    // This creates a parquet files of 3 columns named "date32", "date64", "names"
    // "date32" --> Date32Array
    // "date64" --> Date64Array
    // "names" --> StringArray
    //
    // The file is created by 4 record batches (each has a null row), each has 5 rows but then will be split into 2 row groups with size 13, 7
    let reader = TestReader {
        scenario: Scenario::Dates,
        row_per_group: 13,
    }
    .build()
    .await;

    Test {
        reader: &reader,
        // mins are [2020-01-01, 2020-10-30]
        expected_min: Arc::new(Date32Array::from(vec![
            Date32Type::parse("2020-01-01"),
            Date32Type::parse("2020-10-30"),
        ])),
        // maxes are [2020-10-29, 2029-11-12]
        expected_max: Arc::new(Date32Array::from(vec![
            Date32Type::parse("2020-10-29"),
            Date32Type::parse("2029-11-12"),
        ])),
        // nulls are [2, 2]
        expected_null_counts: UInt64Array::from(vec![2, 2]),
        // row counts are [13, 7]
        expected_row_counts: UInt64Array::from(vec![13, 7]),
        column_name: "date32",
    }
    .run();
}

#[tokio::test]
async fn test_time32_second_diff_rg_sizes() {
    let reader = TestReader {
        scenario: Scenario::Time32Second,
        row_per_group: 4,
    }
    .build()
    .await;

    // Test for Time32Second column
    Test {
        reader: &reader,
        // Assuming specific minimum and maximum values for demonstration
        expected_min: Arc::new(Time32SecondArray::from(vec![18506, 18510, 18514, 18518])),
        expected_max: Arc::new(Time32SecondArray::from(vec![18509, 18513, 18517, 18521])),
        expected_null_counts: UInt64Array::from(vec![0, 0, 0, 0]), // Assuming 1 null per row group for simplicity
        expected_row_counts: UInt64Array::from(vec![4, 4, 4, 4]),
        column_name: "second",
    }
    .run();
}

#[tokio::test]
async fn test_time32_millisecond_diff_rg_sizes() {
    let reader = TestReader {
        scenario: Scenario::Time32Millisecond,
        row_per_group: 4,
    }
    .build()
    .await;

    // Test for Time32Millisecond column
    Test {
        reader: &reader,
        // Assuming specific minimum and maximum values for demonstration
        expected_min: Arc::new(Time32MillisecondArray::from(vec![
            3600000, 3600004, 3600008, 3600012,
        ])),
        expected_max: Arc::new(Time32MillisecondArray::from(vec![
            3600003, 3600007, 3600011, 3600015,
        ])),
        expected_null_counts: UInt64Array::from(vec![0, 0, 0, 0]), // Assuming 1 null per row group for simplicity
        expected_row_counts: UInt64Array::from(vec![4, 4, 4, 4]),
        column_name: "millisecond",
    }
    .run();
}

#[tokio::test]
async fn test_time64_microsecond_diff_rg_sizes() {
    let reader = TestReader {
        scenario: Scenario::Time64Microsecond,
        row_per_group: 4,
    }
    .build()
    .await;

    // Test for Time64MicroSecond column
    Test {
        reader: &reader,
        // Assuming specific minimum and maximum values for demonstration
        expected_min: Arc::new(Time64MicrosecondArray::from(vec![
            1234567890123,
            1234567890127,
            1234567890131,
            1234567890135,
        ])),
        expected_max: Arc::new(Time64MicrosecondArray::from(vec![
            1234567890126,
            1234567890130,
            1234567890134,
            1234567890138,
        ])),
        expected_null_counts: UInt64Array::from(vec![0, 0, 0, 0]), // Assuming 1 null per row group for simplicity
        expected_row_counts: UInt64Array::from(vec![4, 4, 4, 4]),
        column_name: "microsecond",
    }
    .run();
}

#[tokio::test]
async fn test_time64_nanosecond_diff_rg_sizes() {
    let reader = TestReader {
        scenario: Scenario::Time64Nanosecond,
        row_per_group: 4,
    }
    .build()
    .await;

    // Test for Time32Second column
    Test {
        reader: &reader,
        // Assuming specific minimum and maximum values for demonstration
        expected_min: Arc::new(Time64NanosecondArray::from(vec![
            987654321012345,
            987654321012349,
            987654321012353,
            987654321012357,
        ])),
        expected_max: Arc::new(Time64NanosecondArray::from(vec![
            987654321012348,
            987654321012352,
            987654321012356,
            987654321012360,
        ])),
        expected_null_counts: UInt64Array::from(vec![0, 0, 0, 0]), // Assuming 1 null per row group for simplicity
        expected_row_counts: UInt64Array::from(vec![4, 4, 4, 4]),
        column_name: "nanosecond",
    }
    .run();
}

#[tokio::test]
async fn test_dates_64_diff_rg_sizes() {
    // The file is created by 4 record batches (each has a null row), each has 5 rows but then will be split into 2 row groups with size 13, 7
    let reader = TestReader {
        scenario: Scenario::Dates,
        row_per_group: 13,
    }
    .build()
    .await;
    Test {
        reader: &reader,
        expected_min: Arc::new(Date64Array::from(vec![
            Date64Type::parse("2020-01-01"),
            Date64Type::parse("2020-10-30"),
        ])),
        expected_max: Arc::new(Date64Array::from(vec![
            Date64Type::parse("2020-10-29"),
            Date64Type::parse("2029-11-12"),
        ])),
        expected_null_counts: UInt64Array::from(vec![2, 2]),
        expected_row_counts: UInt64Array::from(vec![13, 7]),
        column_name: "date64",
    }
    .run();
}

#[tokio::test]
async fn test_uint() {
    // This creates a parquet files of 4 columns named "u8", "u16", "u32", "u64"
    // "u8" --> UInt8Array
    // "u16" --> UInt16Array
    // "u32" --> UInt32Array
    // "u64" --> UInt64Array

    // The file is created by 4 record batches (each has a null row), each has 5 rows but then will be split into 5 row groups with size 4
    let reader = TestReader {
        scenario: Scenario::UInt,
        row_per_group: 4,
    }
    .build()
    .await;

    Test {
        reader: &reader,
        expected_min: Arc::new(UInt8Array::from(vec![0, 1, 4, 7, 251])),
        expected_max: Arc::new(UInt8Array::from(vec![3, 4, 6, 250, 254])),
        expected_null_counts: UInt64Array::from(vec![0, 0, 0, 0, 0]),
        expected_row_counts: UInt64Array::from(vec![4, 4, 4, 4, 4]),
        column_name: "u8",
    }
    .run();

    Test {
        reader: &reader,
        expected_min: Arc::new(UInt16Array::from(vec![0, 1, 4, 7, 251])),
        expected_max: Arc::new(UInt16Array::from(vec![3, 4, 6, 250, 254])),
        expected_null_counts: UInt64Array::from(vec![0, 0, 0, 0, 0]),
        expected_row_counts: UInt64Array::from(vec![4, 4, 4, 4, 4]),
        column_name: "u16",
    }
    .run();

    Test {
        reader: &reader,
        expected_min: Arc::new(UInt32Array::from(vec![0, 1, 4, 7, 251])),
        expected_max: Arc::new(UInt32Array::from(vec![3, 4, 6, 250, 254])),
        expected_null_counts: UInt64Array::from(vec![0, 0, 0, 0, 0]),
        expected_row_counts: UInt64Array::from(vec![4, 4, 4, 4, 4]),
        column_name: "u32",
    }
    .run();

    Test {
        reader: &reader,
        expected_min: Arc::new(UInt64Array::from(vec![0, 1, 4, 7, 251])),
        expected_max: Arc::new(UInt64Array::from(vec![3, 4, 6, 250, 254])),
        expected_null_counts: UInt64Array::from(vec![0, 0, 0, 0, 0]),
        expected_row_counts: UInt64Array::from(vec![4, 4, 4, 4, 4]),
        column_name: "u64",
    }
    .run();
}

#[tokio::test]
async fn test_int32_range() {
    // This creates a parquet file of 1 column "i"
    // file has 2 record batches, each has 2 rows. They will be saved into one row group
    let reader = TestReader {
        scenario: Scenario::Int32Range,
        row_per_group: 5,
    }
    .build()
    .await;

    Test {
        reader: &reader,
        expected_min: Arc::new(Int32Array::from(vec![0])),
        expected_max: Arc::new(Int32Array::from(vec![300000])),
        expected_null_counts: UInt64Array::from(vec![0]),
        expected_row_counts: UInt64Array::from(vec![4]),
        column_name: "i",
    }
    .run();
}

#[tokio::test]
async fn test_uint32_range() {
    // This creates a parquet file of 1 column "u"
    // file has 2 record batches, each has 2 rows. They will be saved into one row group
    let reader = TestReader {
        scenario: Scenario::UInt32Range,
        row_per_group: 5,
    }
    .build()
    .await;

    Test {
        reader: &reader,
        expected_min: Arc::new(UInt32Array::from(vec![0])),
        expected_max: Arc::new(UInt32Array::from(vec![300000])),
        expected_null_counts: UInt64Array::from(vec![0]),
        expected_row_counts: UInt64Array::from(vec![4]),
        column_name: "u",
    }
    .run();
}

#[tokio::test]
async fn test_numeric_limits_unsigned() {
    // file has 7 rows, 2 row groups: one with 5 rows, one with 2 rows.
    let reader = TestReader {
        scenario: Scenario::NumericLimits,
        row_per_group: 5,
    }
    .build()
    .await;

    Test {
        reader: &reader,
        expected_min: Arc::new(UInt8Array::from(vec![u8::MIN, 100])),
        expected_max: Arc::new(UInt8Array::from(vec![100, u8::MAX])),
        expected_null_counts: UInt64Array::from(vec![0, 0]),
        expected_row_counts: UInt64Array::from(vec![5, 2]),
        column_name: "u8",
    }
    .run();

    Test {
        reader: &reader,
        expected_min: Arc::new(UInt16Array::from(vec![u16::MIN, 100])),
        expected_max: Arc::new(UInt16Array::from(vec![100, u16::MAX])),
        expected_null_counts: UInt64Array::from(vec![0, 0]),
        expected_row_counts: UInt64Array::from(vec![5, 2]),
        column_name: "u16",
    }
    .run();

    Test {
        reader: &reader,
        expected_min: Arc::new(UInt32Array::from(vec![u32::MIN, 100])),
        expected_max: Arc::new(UInt32Array::from(vec![100, u32::MAX])),
        expected_null_counts: UInt64Array::from(vec![0, 0]),
        expected_row_counts: UInt64Array::from(vec![5, 2]),
        column_name: "u32",
    }
    .run();

    Test {
        reader: &reader,
        expected_min: Arc::new(UInt64Array::from(vec![u64::MIN, 100])),
        expected_max: Arc::new(UInt64Array::from(vec![100, u64::MAX])),
        expected_null_counts: UInt64Array::from(vec![0, 0]),
        expected_row_counts: UInt64Array::from(vec![5, 2]),
        column_name: "u64",
    }
    .run();
}

#[tokio::test]
async fn test_numeric_limits_signed() {
    // file has 7 rows, 2 row groups: one with 5 rows, one with 2 rows.
    let reader = TestReader {
        scenario: Scenario::NumericLimits,
        row_per_group: 5,
    }
    .build()
    .await;

    Test {
        reader: &reader,
        expected_min: Arc::new(Int8Array::from(vec![i8::MIN, -100])),
        expected_max: Arc::new(Int8Array::from(vec![100, i8::MAX])),
        expected_null_counts: UInt64Array::from(vec![0, 0]),
        expected_row_counts: UInt64Array::from(vec![5, 2]),
        column_name: "i8",
    }
    .run();

    Test {
        reader: &reader,
        expected_min: Arc::new(Int16Array::from(vec![i16::MIN, -100])),
        expected_max: Arc::new(Int16Array::from(vec![100, i16::MAX])),
        expected_null_counts: UInt64Array::from(vec![0, 0]),
        expected_row_counts: UInt64Array::from(vec![5, 2]),
        column_name: "i16",
    }
    .run();

    Test {
        reader: &reader,
        expected_min: Arc::new(Int32Array::from(vec![i32::MIN, -100])),
        expected_max: Arc::new(Int32Array::from(vec![100, i32::MAX])),
        expected_null_counts: UInt64Array::from(vec![0, 0]),
        expected_row_counts: UInt64Array::from(vec![5, 2]),
        column_name: "i32",
    }
    .run();

    Test {
        reader: &reader,
        expected_min: Arc::new(Int64Array::from(vec![i64::MIN, -100])),
        expected_max: Arc::new(Int64Array::from(vec![100, i64::MAX])),
        expected_null_counts: UInt64Array::from(vec![0, 0]),
        expected_row_counts: UInt64Array::from(vec![5, 2]),
        column_name: "i64",
    }
    .run();
}

#[tokio::test]
async fn test_numeric_limits_float() {
    // file has 7 rows, 2 row groups: one with 5 rows, one with 2 rows.
    let reader = TestReader {
        scenario: Scenario::NumericLimits,
        row_per_group: 5,
    }
    .build()
    .await;

    Test {
        reader: &reader,
        expected_min: Arc::new(Float32Array::from(vec![f32::MIN, -100.0])),
        expected_max: Arc::new(Float32Array::from(vec![100.0, f32::MAX])),
        expected_null_counts: UInt64Array::from(vec![0, 0]),
        expected_row_counts: UInt64Array::from(vec![5, 2]),
        column_name: "f32",
    }
    .run();

    Test {
        reader: &reader,
        expected_min: Arc::new(Float64Array::from(vec![f64::MIN, -100.0])),
        expected_max: Arc::new(Float64Array::from(vec![100.0, f64::MAX])),
        expected_null_counts: UInt64Array::from(vec![0, 0]),
        expected_row_counts: UInt64Array::from(vec![5, 2]),
        column_name: "f64",
    }
    .run();

    Test {
        reader: &reader,
        expected_min: Arc::new(Float32Array::from(vec![-1.0, -100.0])),
        expected_max: Arc::new(Float32Array::from(vec![100.0, -100.0])),
        expected_null_counts: UInt64Array::from(vec![0, 0]),
        expected_row_counts: UInt64Array::from(vec![5, 2]),
        column_name: "f32_nan",
    }
    .run();

    Test {
        reader: &reader,
        expected_min: Arc::new(Float64Array::from(vec![-1.0, -100.0])),
        expected_max: Arc::new(Float64Array::from(vec![100.0, -100.0])),
        expected_null_counts: UInt64Array::from(vec![0, 0]),
        expected_row_counts: UInt64Array::from(vec![5, 2]),
        column_name: "f64_nan",
    }
    .run();
}

#[tokio::test]
async fn test_float64() {
    // This creates a parquet file of 1 column "f"
    // file has 4 record batches, each has 5 rows. They will be saved into 4 row groups
    let reader = TestReader {
        scenario: Scenario::Float64,
        row_per_group: 5,
    }
    .build()
    .await;

    Test {
        reader: &reader,
        expected_min: Arc::new(Float64Array::from(vec![-5.0, -4.0, -0.0, 5.0])),
        expected_max: Arc::new(Float64Array::from(vec![-1.0, 0.0, 4.0, 9.0])),
        expected_null_counts: UInt64Array::from(vec![0, 0, 0, 0]),
        expected_row_counts: UInt64Array::from(vec![5, 5, 5, 5]),
        column_name: "f",
    }
    .run();
}

#[tokio::test]
async fn test_float16() {
    // This creates a parquet file of 1 column "f"
    // file has 4 record batches, each has 5 rows. They will be saved into 4 row groups
    let reader = TestReader {
        scenario: Scenario::Float16,
        row_per_group: 5,
    }
    .build()
    .await;

    Test {
        reader: &reader,
        expected_min: Arc::new(Float16Array::from(
            vec![-5.0, -4.0, -0.0, 5.0]
                .into_iter()
                .map(f16::from_f32)
                .collect::<Vec<_>>(),
        )),
        expected_max: Arc::new(Float16Array::from(
            vec![-1.0, 0.0, 4.0, 9.0]
                .into_iter()
                .map(f16::from_f32)
                .collect::<Vec<_>>(),
        )),
        expected_null_counts: UInt64Array::from(vec![0, 0, 0, 0]),
        expected_row_counts: UInt64Array::from(vec![5, 5, 5, 5]),
        column_name: "f",
    }
    .run();
}

#[tokio::test]
async fn test_decimal() {
    // This creates a parquet file of 1 column "decimal_col" with decimal data type and precicion 9, scale 2
    // file has 3 record batches, each has 5 rows. They will be saved into 3 row groups
    let reader = TestReader {
        scenario: Scenario::Decimal,
        row_per_group: 5,
    }
    .build()
    .await;

    Test {
        reader: &reader,
        expected_min: Arc::new(
            Decimal128Array::from(vec![100, -500, 2000])
                .with_precision_and_scale(9, 2)
                .unwrap(),
        ),
        expected_max: Arc::new(
            Decimal128Array::from(vec![600, 600, 6000])
                .with_precision_and_scale(9, 2)
                .unwrap(),
        ),
        expected_null_counts: UInt64Array::from(vec![0, 0, 0]),
        expected_row_counts: UInt64Array::from(vec![5, 5, 5]),
        column_name: "decimal_col",
    }
    .run();
}
#[tokio::test]
async fn test_decimal_256() {
    // This creates a parquet file of 1 column "decimal256_col" with decimal data type and precicion 9, scale 2
    // file has 3 record batches, each has 5 rows. They will be saved into 3 row groups
    let reader = TestReader {
        scenario: Scenario::Decimal256,
        row_per_group: 5,
    }
    .build()
    .await;

    Test {
        reader: &reader,
        expected_min: Arc::new(
            Decimal256Array::from(vec![
                i256::from(100),
                i256::from(-500),
                i256::from(2000),
            ])
            .with_precision_and_scale(9, 2)
            .unwrap(),
        ),
        expected_max: Arc::new(
            Decimal256Array::from(vec![
                i256::from(600),
                i256::from(600),
                i256::from(6000),
            ])
            .with_precision_and_scale(9, 2)
            .unwrap(),
        ),
        expected_null_counts: UInt64Array::from(vec![0, 0, 0]),
        expected_row_counts: UInt64Array::from(vec![5, 5, 5]),
        column_name: "decimal256_col",
    }
    .run();
}
#[tokio::test]
async fn test_dictionary() {
    let reader = TestReader {
        scenario: Scenario::Dictionary,
        row_per_group: 5,
    }
    .build()
    .await;

    Test {
        reader: &reader,
        expected_min: Arc::new(StringArray::from(vec!["abc", "aaa"])),
        expected_max: Arc::new(StringArray::from(vec!["def", "fffff"])),
        expected_null_counts: UInt64Array::from(vec![1, 0]),
        expected_row_counts: UInt64Array::from(vec![5, 2]),
        column_name: "string_dict_i8",
    }
    .run();

    Test {
        reader: &reader,
        expected_min: Arc::new(StringArray::from(vec!["abc", "aaa"])),
        expected_max: Arc::new(StringArray::from(vec!["def", "fffff"])),
        expected_null_counts: UInt64Array::from(vec![1, 0]),
        expected_row_counts: UInt64Array::from(vec![5, 2]),
        column_name: "string_dict_i32",
    }
    .run();

    Test {
        reader: &reader,
        expected_min: Arc::new(Int64Array::from(vec![-100, 0])),
        expected_max: Arc::new(Int64Array::from(vec![0, 100])),
        expected_null_counts: UInt64Array::from(vec![1, 0]),
        expected_row_counts: UInt64Array::from(vec![5, 2]),
        column_name: "int_dict_i8",
    }
    .run();
}

#[tokio::test]
async fn test_byte() {
    // This creates a parquet file of 5 columns
    // "name"
    // "service_string"
    // "service_binary"
    // "service_fixedsize"
    // "service_large_binary"

    // file has 3 record batches, each has 5 rows. They will be saved into 3 row groups
    let reader = TestReader {
        scenario: Scenario::ByteArray,
        row_per_group: 5,
    }
    .build()
    .await;

    // column "name"
    Test {
        reader: &reader,
        expected_min: Arc::new(StringArray::from(vec![
            "all frontends",
            "mixed",
            "all backends",
        ])),
        expected_max: Arc::new(StringArray::from(vec![
            "all frontends",
            "mixed",
            "all backends",
        ])),
        expected_null_counts: UInt64Array::from(vec![0, 0, 0]),
        expected_row_counts: UInt64Array::from(vec![5, 5, 5]),
        column_name: "name",
    }
    .run();

    // column "service_string"
    Test {
        reader: &reader,
        expected_min: Arc::new(StringArray::from(vec![
            "frontend five",
            "backend one",
            "backend eight",
        ])),
        expected_max: Arc::new(StringArray::from(vec![
            "frontend two",
            "frontend six",
            "backend six",
        ])),
        expected_null_counts: UInt64Array::from(vec![0, 0, 0]),
        expected_row_counts: UInt64Array::from(vec![5, 5, 5]),
        column_name: "service_string",
    }
    .run();

    // column "service_binary"

    let expected_service_binary_min_values: Vec<&[u8]> =
        vec![b"frontend five", b"backend one", b"backend eight"];

    let expected_service_binary_max_values: Vec<&[u8]> =
        vec![b"frontend two", b"frontend six", b"backend six"];

    Test {
        reader: &reader,
        expected_min: Arc::new(BinaryArray::from(expected_service_binary_min_values)),
        expected_max: Arc::new(BinaryArray::from(expected_service_binary_max_values)),
        expected_null_counts: UInt64Array::from(vec![0, 0, 0]),
        expected_row_counts: UInt64Array::from(vec![5, 5, 5]),
        column_name: "service_binary",
    }
    .run();

    // column "service_fixedsize"
    // b"fe1", b"be1", b"be4"
    let min_input = vec![vec![102, 101, 49], vec![98, 101, 49], vec![98, 101, 52]];
    // b"fe5", b"fe6", b"be8"
    let max_input = vec![vec![102, 101, 55], vec![102, 101, 54], vec![98, 101, 56]];

    Test {
        reader: &reader,
        expected_min: Arc::new(
            FixedSizeBinaryArray::try_from_iter(min_input.into_iter()).unwrap(),
        ),
        expected_max: Arc::new(
            FixedSizeBinaryArray::try_from_iter(max_input.into_iter()).unwrap(),
        ),
        expected_null_counts: UInt64Array::from(vec![0, 0, 0]),
        expected_row_counts: UInt64Array::from(vec![5, 5, 5]),
        column_name: "service_fixedsize",
    }
    .run();

    let expected_service_large_binary_min_values: Vec<&[u8]> =
        vec![b"frontend five", b"backend one", b"backend eight"];

    let expected_service_large_binary_max_values: Vec<&[u8]> =
        vec![b"frontend two", b"frontend six", b"backend six"];

    Test {
        reader: &reader,
        expected_min: Arc::new(LargeBinaryArray::from(
            expected_service_large_binary_min_values,
        )),
        expected_max: Arc::new(LargeBinaryArray::from(
            expected_service_large_binary_max_values,
        )),
        expected_null_counts: UInt64Array::from(vec![0, 0, 0]),
        expected_row_counts: UInt64Array::from(vec![5, 5, 5]),
        column_name: "service_large_binary",
    }
    .run();
}

// PeriodsInColumnNames
#[tokio::test]
async fn test_period_in_column_names() {
    // This creates a parquet file of 2 columns "name" and "service.name"
    // file has 3 record batches, each has 5 rows. They will be saved into 3 row groups
    let reader = TestReader {
        scenario: Scenario::PeriodsInColumnNames,
        row_per_group: 5,
    }
    .build()
    .await;

    // column "name"
    Test {
        reader: &reader,
        expected_min: Arc::new(StringArray::from(vec![
            "HTTP GET / DISPATCH",
            "HTTP PUT / DISPATCH",
            "HTTP GET / DISPATCH",
        ])),
        expected_max: Arc::new(StringArray::from(vec![
            "HTTP GET / DISPATCH",
            "HTTP PUT / DISPATCH",
            "HTTP GET / DISPATCH",
        ])),
        expected_null_counts: UInt64Array::from(vec![0, 0, 0]),
        expected_row_counts: UInt64Array::from(vec![5, 5, 5]),
        column_name: "name",
    }
    .run();

    // column "service.name"
    Test {
        reader: &reader,
        expected_min: Arc::new(StringArray::from(vec!["frontend", "backend", "backend"])),
        expected_max: Arc::new(StringArray::from(vec![
            "frontend", "frontend", "backend",
        ])),
        expected_null_counts: UInt64Array::from(vec![0, 0, 0]),
        expected_row_counts: UInt64Array::from(vec![5, 5, 5]),
        column_name: "service.name",
    }
    .run();
}

// Boolean
#[tokio::test]
async fn test_boolean() {
    // This creates a parquet files of 1 column named "bool"
    // The file is created by 2 record batches each has 5 rows --> 2 row groups
    let reader = TestReader {
        scenario: Scenario::Boolean,
        row_per_group: 5,
    }
    .build()
    .await;

    Test {
        reader: &reader,
        expected_min: Arc::new(BooleanArray::from(vec![false, false])),
        expected_max: Arc::new(BooleanArray::from(vec![true, false])),
        expected_null_counts: UInt64Array::from(vec![1, 0]),
        expected_row_counts: UInt64Array::from(vec![5, 5]),
        column_name: "bool",
    }
    .run();
}

// struct array
// BUG
// https://github.com/apache/datafusion/issues/10609
// Note that: since I have not worked on struct array before, there may be a bug in the test code rather than the real bug in the code
#[ignore]
#[tokio::test]
async fn test_struct() {
    // This creates a parquet files of 1 column named "struct"
    // The file is created by 1 record batch with 3 rows in the struct array
    let reader = TestReader {
        scenario: Scenario::StructArray,
        row_per_group: 5,
    }
    .build()
    .await;
    Test {
        reader: &reader,
        expected_min: Arc::new(struct_array(vec![(Some(1), Some(6.0), Some(12.0))])),
        expected_max: Arc::new(struct_array(vec![(Some(2), Some(8.5), Some(14.0))])),
        expected_null_counts: UInt64Array::from(vec![0]),
        expected_row_counts: UInt64Array::from(vec![3]),
        column_name: "struct",
    }
    .run();
}

// UTF8
#[tokio::test]
async fn test_utf8() {
    let reader = TestReader {
        scenario: Scenario::UTF8,
        row_per_group: 5,
    }
    .build()
    .await;

    // test for utf8
    Test {
        reader: &reader,
        expected_min: Arc::new(StringArray::from(vec!["a", "e"])),
        expected_max: Arc::new(StringArray::from(vec!["d", "i"])),
        expected_null_counts: UInt64Array::from(vec![1, 0]),
        expected_row_counts: UInt64Array::from(vec![5, 5]),
        column_name: "utf8",
    }
    .run();

    // test for large_utf8
    Test {
        reader: &reader,
        expected_min: Arc::new(LargeStringArray::from(vec!["a", "e"])),
        expected_max: Arc::new(LargeStringArray::from(vec!["d", "i"])),
        expected_null_counts: UInt64Array::from(vec![1, 0]),
        expected_row_counts: UInt64Array::from(vec![5, 5]),
        column_name: "large_utf8",
    }
    .run();
}

////// Files with missing statistics ///////

#[tokio::test]
async fn test_missing_statistics() {
    let row_per_group = 5;
    let reader =
        parquet_file_one_column_stats(0, 4, 7, row_per_group, EnabledStatistics::None);

    Test {
        reader: &reader,
        expected_min: Arc::new(Int64Array::from(vec![None])),
        expected_max: Arc::new(Int64Array::from(vec![None])),
        expected_null_counts: UInt64Array::from(vec![None]),
        expected_row_counts: UInt64Array::from(vec![3]), // stil has row count statistics
        column_name: "i64",
    }
    .run();
}

/////// NEGATIVE TESTS ///////
// column not found
#[tokio::test]
async fn test_column_not_found() {
    let reader = TestReader {
        scenario: Scenario::Dates,
        row_per_group: 5,
    }
    .build()
    .await;
    Test {
        reader: &reader,
        expected_min: Arc::new(Int64Array::from(vec![18262, 18565])),
        expected_max: Arc::new(Int64Array::from(vec![18564, 21865])),
        expected_null_counts: UInt64Array::from(vec![2, 2]),
        expected_row_counts: UInt64Array::from(vec![13, 7]),
        column_name: "not_a_column",
    }
    .run_col_not_found();
}<|MERGE_RESOLUTION|>--- conflicted
+++ resolved
@@ -24,24 +24,15 @@
 use crate::parquet::{struct_array, Scenario};
 use arrow::compute::kernels::cast_utils::Parser;
 use arrow::datatypes::{
-<<<<<<< HEAD
-    Date32Type, Date64Type, TimestampMicrosecondType, TimestampMillisecondType,
-=======
     i256, Date32Type, Date64Type, TimestampMicrosecondType, TimestampMillisecondType,
->>>>>>> 1c85d6ab
     TimestampNanosecondType, TimestampSecondType,
 };
 use arrow_array::{
     make_array, Array, ArrayRef, BinaryArray, BooleanArray, Date32Array, Date64Array,
-<<<<<<< HEAD
-    Decimal128Array, FixedSizeBinaryArray, Float32Array, Float64Array, Int16Array,
-    Int32Array, Int64Array, Int8Array, RecordBatch, StringArray,
-=======
     Decimal128Array, Decimal256Array, FixedSizeBinaryArray, Float16Array, Float32Array,
     Float64Array, Int16Array, Int32Array, Int64Array, Int8Array, LargeBinaryArray,
     LargeStringArray, RecordBatch, StringArray, Time32MillisecondArray,
     Time32SecondArray, Time64MicrosecondArray, Time64NanosecondArray,
->>>>>>> 1c85d6ab
     TimestampMicrosecondArray, TimestampMillisecondArray, TimestampNanosecondArray,
     TimestampSecondArray, UInt16Array, UInt32Array, UInt64Array, UInt8Array,
 };
@@ -502,26 +493,14 @@
 
     let tz = "Pacific/Efate";
 
-    let tz = "Pacific/Efate";
-
-    Test {
-<<<<<<< HEAD
-        reader: reader.build().await,
-        // mins are [2020-01-01T01:01:01, 2020-01-01T01:01:11, 2020-01-01T01:11:01, 2020-01-10T01:01:01]
-=======
-        reader: &reader,
-        // mins are [1577840461000000000, 1577840471000000000, 1577841061000000000, 1578704461000000000,]
->>>>>>> 1c85d6ab
+    Test {
+        reader: &reader,
         expected_min: Arc::new(TimestampNanosecondArray::from(vec![
             TimestampNanosecondType::parse("2020-01-01T01:01:01"),
             TimestampNanosecondType::parse("2020-01-01T01:01:11"),
             TimestampNanosecondType::parse("2020-01-01T01:11:01"),
             TimestampNanosecondType::parse("2020-01-11T01:01:01"),
         ])),
-<<<<<<< HEAD
-        // maxes are [2020-01-02T01:01:01, 2020-01-02T01:01:11, 2020-01-02T01:11:01, 2020-01-12T01:01:01]
-=======
->>>>>>> 1c85d6ab
         expected_max: Arc::new(TimestampNanosecondArray::from(vec![
             TimestampNanosecondType::parse("2020-01-02T01:01:01"),
             TimestampNanosecondType::parse("2020-01-02T01:01:11"),
@@ -537,12 +516,7 @@
     .run();
 
     Test {
-<<<<<<< HEAD
-        reader: reader.build().await,
-        // mins are [2020-01-01T12:01:01+11:00, 2020-01-01T12:01:11+11:00, 2020-01-01T12:11:01+11:00, 2020-01-10T12:01:01+11:00]
-=======
-        reader: &reader,
->>>>>>> 1c85d6ab
+        reader: &reader,
         expected_min: Arc::new(
             TimestampNanosecondArray::from(vec![
                 TimestampNanosecondType::parse("2020-01-01T01:01:01"),
@@ -552,10 +526,6 @@
             ])
             .with_timezone(tz),
         ),
-<<<<<<< HEAD
-        // maxes are [2020-01-02T12:01:01+11:00, 2020-01-02T12:01:11+11:00, 2020-01-02T12:11:01+11:00, 2020-01-12T12:01:01+11:00]
-=======
->>>>>>> 1c85d6ab
         expected_max: Arc::new(
             TimestampNanosecondArray::from(vec![
                 TimestampNanosecondType::parse("2020-01-02T01:01:01"),
@@ -575,22 +545,13 @@
 
     // micros
     Test {
-<<<<<<< HEAD
-        reader: reader.build().await,
-        // mins are [2020-01-01T01:01:01, 2020-01-01T01:01:11, 2020-01-01T01:11:01, 2020-01-10T01:01:01]
-=======
-        reader: &reader,
->>>>>>> 1c85d6ab
+        reader: &reader,
         expected_min: Arc::new(TimestampMicrosecondArray::from(vec![
             TimestampMicrosecondType::parse("2020-01-01T01:01:01"),
             TimestampMicrosecondType::parse("2020-01-01T01:01:11"),
             TimestampMicrosecondType::parse("2020-01-01T01:11:01"),
             TimestampMicrosecondType::parse("2020-01-11T01:01:01"),
         ])),
-<<<<<<< HEAD
-        // maxes are [2020-01-02T01:01:01, 2020-01-02T01:01:11, 2020-01-02T01:11:01, 2020-01-12T01:01:01]
-=======
->>>>>>> 1c85d6ab
         expected_max: Arc::new(TimestampMicrosecondArray::from(vec![
             TimestampMicrosecondType::parse("2020-01-02T01:01:01"),
             TimestampMicrosecondType::parse("2020-01-02T01:01:11"),
@@ -604,12 +565,7 @@
     .run();
 
     Test {
-<<<<<<< HEAD
-        reader: reader.build().await,
-        // mins are [2020-01-01T12:01:01+11:00, 2020-01-01T12:01:11+11:00, 2020-01-01T12:11:01+11:00, 2020-01-10T12:01:01+11:00]
-=======
-        reader: &reader,
->>>>>>> 1c85d6ab
+        reader: &reader,
         expected_min: Arc::new(
             TimestampMicrosecondArray::from(vec![
                 TimestampMicrosecondType::parse("2020-01-01T01:01:01"),
@@ -619,10 +575,6 @@
             ])
             .with_timezone(tz),
         ),
-<<<<<<< HEAD
-        // maxes are [2020-01-02T12:01:01+11:00, 2020-01-02T12:01:11+11:00, 2020-01-02T12:11:01+11:00, 2020-01-12T12:01:01+11:00]
-=======
->>>>>>> 1c85d6ab
         expected_max: Arc::new(
             TimestampMicrosecondArray::from(vec![
                 TimestampMicrosecondType::parse("2020-01-02T01:01:01"),
@@ -642,22 +594,13 @@
 
     // millis
     Test {
-<<<<<<< HEAD
-        reader: reader.build().await,
-        // mins are [2020-01-01T01:01:01, 2020-01-01T01:01:11, 2020-01-01T01:11:01, 2020-01-10T01:01:01]
-=======
-        reader: &reader,
->>>>>>> 1c85d6ab
+        reader: &reader,
         expected_min: Arc::new(TimestampMillisecondArray::from(vec![
             TimestampMillisecondType::parse("2020-01-01T01:01:01"),
             TimestampMillisecondType::parse("2020-01-01T01:01:11"),
             TimestampMillisecondType::parse("2020-01-01T01:11:01"),
             TimestampMillisecondType::parse("2020-01-11T01:01:01"),
         ])),
-<<<<<<< HEAD
-        // maxes are [2020-01-02T01:01:01, 2020-01-02T01:01:11, 2020-01-02T01:11:01, 2020-01-12T01:01:01]
-=======
->>>>>>> 1c85d6ab
         expected_max: Arc::new(TimestampMillisecondArray::from(vec![
             TimestampMillisecondType::parse("2020-01-02T01:01:01"),
             TimestampMillisecondType::parse("2020-01-02T01:01:11"),
@@ -671,12 +614,7 @@
     .run();
 
     Test {
-<<<<<<< HEAD
-        reader: reader.build().await,
-        // mins are [2020-01-01T12:01:01+11:00, 2020-01-01T12:01:11+11:00, 2020-01-01T12:11:01+11:00, 2020-01-10T12:01:01+11:00]
-=======
-        reader: &reader,
->>>>>>> 1c85d6ab
+        reader: &reader,
         expected_min: Arc::new(
             TimestampMillisecondArray::from(vec![
                 TimestampMillisecondType::parse("2020-01-01T01:01:01"),
@@ -686,10 +624,6 @@
             ])
             .with_timezone(tz),
         ),
-<<<<<<< HEAD
-        // maxes are [2020-01-02T12:01:01+11:00, 2020-01-02T12:01:11+11:00, 2020-01-02T12:11:01+11:00, 2020-01-12T12:01:01+11:00]
-=======
->>>>>>> 1c85d6ab
         expected_max: Arc::new(
             TimestampMillisecondArray::from(vec![
                 TimestampMillisecondType::parse("2020-01-02T01:01:01"),
@@ -709,22 +643,13 @@
 
     // seconds
     Test {
-<<<<<<< HEAD
-        reader: reader.build().await,
-        // mins are [2020-01-01T01:01:01, 2020-01-01T01:01:11, 2020-01-01T01:11:01, 2020-01-10T01:01:01]
-=======
-        reader: &reader,
->>>>>>> 1c85d6ab
+        reader: &reader,
         expected_min: Arc::new(TimestampSecondArray::from(vec![
             TimestampSecondType::parse("2020-01-01T01:01:01"),
             TimestampSecondType::parse("2020-01-01T01:01:11"),
             TimestampSecondType::parse("2020-01-01T01:11:01"),
             TimestampSecondType::parse("2020-01-11T01:01:01"),
         ])),
-<<<<<<< HEAD
-        // maxes are [2020-01-02T01:01:01, 2020-01-02T01:01:11, 2020-01-02T01:11:01, 2020-01-12T01:01:01]
-=======
->>>>>>> 1c85d6ab
         expected_max: Arc::new(TimestampSecondArray::from(vec![
             TimestampSecondType::parse("2020-01-02T01:01:01"),
             TimestampSecondType::parse("2020-01-02T01:01:11"),
@@ -738,12 +663,7 @@
     .run();
 
     Test {
-<<<<<<< HEAD
-        reader: reader.build().await,
-        // mins are [2020-01-01T12:01:01+11:00, 2020-01-01T12:01:11+11:00, 2020-01-01T12:11:01+11:00, 2020-01-10T12:01:01+11:00]
-=======
-        reader: &reader,
->>>>>>> 1c85d6ab
+        reader: &reader,
         expected_min: Arc::new(
             TimestampSecondArray::from(vec![
                 TimestampSecondType::parse("2020-01-01T01:01:01"),
@@ -753,10 +673,6 @@
             ])
             .with_timezone(tz),
         ),
-<<<<<<< HEAD
-        // maxes are [2020-01-02T12:01:01+11:00, 2020-01-02T12:01:11+11:00, 2020-01-02T12:11:01+11:00, 2020-01-12T12:01:01+11:00]
-=======
->>>>>>> 1c85d6ab
         expected_max: Arc::new(
             TimestampSecondArray::from(vec![
                 TimestampSecondType::parse("2020-01-02T01:01:01"),
@@ -799,24 +715,13 @@
 
     let tz = "Pacific/Efate";
 
-    let tz = "Pacific/Efate";
-
-    Test {
-<<<<<<< HEAD
-        reader: reader.build().await,
-        // mins are [2020-01-01T01:01:01, 2020-01-01T01:11:01, 2020-01-11T01:02:01]
-=======
-        reader: &reader,
->>>>>>> 1c85d6ab
+    Test {
+        reader: &reader,
         expected_min: Arc::new(TimestampNanosecondArray::from(vec![
             TimestampNanosecondType::parse("2020-01-01T01:01:01"),
             TimestampNanosecondType::parse("2020-01-01T01:11:01"),
             TimestampNanosecondType::parse("2020-01-11T01:02:01"),
         ])),
-<<<<<<< HEAD
-        // maxes are [2020-01-02T01:01:01, 2020-01-11T01:01:01, 2020-01-12T01:01:01]
-=======
->>>>>>> 1c85d6ab
         expected_max: Arc::new(TimestampNanosecondArray::from(vec![
             TimestampNanosecondType::parse("2020-01-02T01:01:01"),
             TimestampNanosecondType::parse("2020-01-11T01:01:01"),
@@ -831,12 +736,7 @@
     .run();
 
     Test {
-<<<<<<< HEAD
-        reader: reader.build().await,
-        // mins are [2020-01-01T12:01:01+11:00, 2020-01-01T12:11:01+11:00, 2020-01-11T12:02:01+11:00]
-=======
-        reader: &reader,
->>>>>>> 1c85d6ab
+        reader: &reader,
         expected_min: Arc::new(
             TimestampNanosecondArray::from(vec![
                 TimestampNanosecondType::parse("2020-01-01T01:01:01"),
@@ -845,10 +745,6 @@
             ])
             .with_timezone(tz),
         ),
-<<<<<<< HEAD
-        // maxes are [2020-01-02T01:01:01+11:00, 2020-01-11T01:01:01+11:00, 2020-01-12T01:01:01+11:00]
-=======
->>>>>>> 1c85d6ab
         expected_max: Arc::new(
             TimestampNanosecondArray::from(vec![
                 TimestampNanosecondType::parse("2020-01-02T01:01:01"),
@@ -867,21 +763,12 @@
 
     // micros
     Test {
-<<<<<<< HEAD
-        reader: reader.build().await,
-        // mins are [2020-01-01T01:01:01, 2020-01-01T01:11:01, 2020-01-11T01:02:01]
-=======
-        reader: &reader,
->>>>>>> 1c85d6ab
+        reader: &reader,
         expected_min: Arc::new(TimestampMicrosecondArray::from(vec![
             TimestampMicrosecondType::parse("2020-01-01T01:01:01"),
             TimestampMicrosecondType::parse("2020-01-01T01:11:01"),
             TimestampMicrosecondType::parse("2020-01-11T01:02:01"),
         ])),
-<<<<<<< HEAD
-        // maxes are [2020-01-02T01:01:01, 2020-01-11T01:01:01, 2020-01-12T01:01:01]
-=======
->>>>>>> 1c85d6ab
         expected_max: Arc::new(TimestampMicrosecondArray::from(vec![
             TimestampMicrosecondType::parse("2020-01-02T01:01:01"),
             TimestampMicrosecondType::parse("2020-01-11T01:01:01"),
@@ -894,12 +781,7 @@
     .run();
 
     Test {
-<<<<<<< HEAD
-        reader: reader.build().await,
-        // mins are [2020-01-01T12:01:01+11:00, 2020-01-01T12:11:01+11:00, 2020-01-11T12:02:01+11:00]
-=======
-        reader: &reader,
->>>>>>> 1c85d6ab
+        reader: &reader,
         expected_min: Arc::new(
             TimestampMicrosecondArray::from(vec![
                 TimestampMicrosecondType::parse("2020-01-01T01:01:01"),
@@ -908,10 +790,6 @@
             ])
             .with_timezone(tz),
         ),
-<<<<<<< HEAD
-        // maxes are [2020-01-02T01:01:01+11:00, 2020-01-11T01:01:01+11:00, 2020-01-12T01:01:01+11:00]
-=======
->>>>>>> 1c85d6ab
         expected_max: Arc::new(
             TimestampMicrosecondArray::from(vec![
                 TimestampMicrosecondType::parse("2020-01-02T01:01:01"),
@@ -930,21 +808,12 @@
 
     // millis
     Test {
-<<<<<<< HEAD
-        reader: reader.build().await,
-        // mins are [2020-01-01T01:01:01, 2020-01-01T01:11:01, 2020-01-11T01:02:01]
-=======
-        reader: &reader,
->>>>>>> 1c85d6ab
+        reader: &reader,
         expected_min: Arc::new(TimestampMillisecondArray::from(vec![
             TimestampMillisecondType::parse("2020-01-01T01:01:01"),
             TimestampMillisecondType::parse("2020-01-01T01:11:01"),
             TimestampMillisecondType::parse("2020-01-11T01:02:01"),
         ])),
-<<<<<<< HEAD
-        // maxes are [2020-01-02T01:01:01, 2020-01-11T01:01:01, 2020-01-12T01:01:01]
-=======
->>>>>>> 1c85d6ab
         expected_max: Arc::new(TimestampMillisecondArray::from(vec![
             TimestampMillisecondType::parse("2020-01-02T01:01:01"),
             TimestampMillisecondType::parse("2020-01-11T01:01:01"),
@@ -957,12 +826,7 @@
     .run();
 
     Test {
-<<<<<<< HEAD
-        reader: reader.build().await,
-        // mins are [2020-01-01T12:01:01+11:00, 2020-01-01T12:11:01+11:00, 2020-01-11T12:02:01+11:00]
-=======
-        reader: &reader,
->>>>>>> 1c85d6ab
+        reader: &reader,
         expected_min: Arc::new(
             TimestampMillisecondArray::from(vec![
                 TimestampMillisecondType::parse("2020-01-01T01:01:01"),
@@ -971,10 +835,6 @@
             ])
             .with_timezone(tz),
         ),
-<<<<<<< HEAD
-        // maxes are [2020-01-02T01:01:01+11:00, 2020-01-11T01:01:01+11:00, 2020-01-12T01:01:01+11:00]
-=======
->>>>>>> 1c85d6ab
         expected_max: Arc::new(
             TimestampMillisecondArray::from(vec![
                 TimestampMillisecondType::parse("2020-01-02T01:01:01"),
@@ -993,21 +853,12 @@
 
     // seconds
     Test {
-<<<<<<< HEAD
-        reader: reader.build().await,
-        // mins are [2020-01-01T01:01:01, 2020-01-01T01:11:01, 2020-01-11T01:02:01]
-=======
-        reader: &reader,
->>>>>>> 1c85d6ab
+        reader: &reader,
         expected_min: Arc::new(TimestampSecondArray::from(vec![
             TimestampSecondType::parse("2020-01-01T01:01:01"),
             TimestampSecondType::parse("2020-01-01T01:11:01"),
             TimestampSecondType::parse("2020-01-11T01:02:01"),
         ])),
-<<<<<<< HEAD
-        // maxes are [2020-01-02T01:01:01, 2020-01-11T01:01:01, 2020-01-12T01:01:01]
-=======
->>>>>>> 1c85d6ab
         expected_max: Arc::new(TimestampSecondArray::from(vec![
             TimestampSecondType::parse("2020-01-02T01:01:01"),
             TimestampSecondType::parse("2020-01-11T01:01:01"),
@@ -1020,12 +871,7 @@
     .run();
 
     Test {
-<<<<<<< HEAD
-        reader: reader.build().await,
-        // mins are [2020-01-01T12:01:01+11:00, 2020-01-01T12:11:01+11:00, 2020-01-11T12:02:01+11:00]
-=======
-        reader: &reader,
->>>>>>> 1c85d6ab
+        reader: &reader,
         expected_min: Arc::new(
             TimestampSecondArray::from(vec![
                 TimestampSecondType::parse("2020-01-01T01:01:01"),
@@ -1034,10 +880,6 @@
             ])
             .with_timezone(tz),
         ),
-<<<<<<< HEAD
-        // maxes are [2020-01-02T01:01:01+11:00, 2020-01-11T01:01:01+11:00, 2020-01-12T01:01:01+11:00]
-=======
->>>>>>> 1c85d6ab
         expected_max: Arc::new(
             TimestampSecondArray::from(vec![
                 TimestampSecondType::parse("2020-01-02T01:01:01"),
