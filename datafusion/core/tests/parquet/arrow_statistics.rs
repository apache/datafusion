--- conflicted
+++ resolved
@@ -29,17 +29,11 @@
 };
 use arrow_array::{
     make_array, Array, ArrayRef, BinaryArray, BooleanArray, Date32Array, Date64Array,
-<<<<<<< HEAD
-    Decimal128Array, FixedSizeBinaryArray, Float32Array, Float64Array, Int16Array,
-    Int32Array, Int64Array, Int8Array, LargeBinaryArray, RecordBatch, StringArray,
-    UInt16Array, UInt32Array, UInt64Array, UInt8Array,
-=======
     Decimal128Array, FixedSizeBinaryArray, Float16Array, Float32Array, Float64Array,
-    Int16Array, Int32Array, Int64Array, Int8Array, LargeStringArray, RecordBatch,
-    StringArray, TimestampMicrosecondArray, TimestampMillisecondArray,
+    Int16Array, Int32Array, Int64Array, Int8Array, LargeBinaryArray, LargeStringArray,
+    RecordBatch, StringArray, TimestampMicrosecondArray, TimestampMillisecondArray,
     TimestampNanosecondArray, TimestampSecondArray, UInt16Array, UInt32Array,
     UInt64Array, UInt8Array,
->>>>>>> fe536495
 };
 use arrow_schema::{DataType, Field, Schema};
 use datafusion::datasource::physical_plan::parquet::{
@@ -1267,9 +1261,6 @@
     }
     .run();
 }
-
-<<<<<<< HEAD
-=======
 #[tokio::test]
 async fn test_dictionary() {
     let reader = TestReader {
@@ -1308,7 +1299,6 @@
     .run();
 }
 
->>>>>>> fe536495
 #[tokio::test]
 async fn test_byte() {
     // This creates a parquet file of 5 columns
@@ -1509,8 +1499,6 @@
     .run();
 }
 
-<<<<<<< HEAD
-=======
 // UTF8
 #[tokio::test]
 async fn test_utf8() {
@@ -1542,7 +1530,6 @@
     .run();
 }
 
->>>>>>> fe536495
 ////// Files with missing statistics ///////
 
 #[tokio::test]
