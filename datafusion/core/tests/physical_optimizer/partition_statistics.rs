// Licensed to the Apache Software Foundation (ASF) under one
// or more contributor license agreements.  See the NOTICE file
// distributed with this work for additional information
// regarding copyright ownership.  The ASF licenses this file
// to you under the Apache License, Version 2.0 (the
// "License"); you may not use this file except in compliance
// with the License.  You may obtain a copy of the License at
//
//   http://www.apache.org/licenses/LICENSE-2.0
//
// Unless required by applicable law or agreed to in writing,
// software distributed under the License is distributed on an
// "AS IS" BASIS, WITHOUT WARRANTIES OR CONDITIONS OF ANY
// KIND, either express or implied.  See the License for the
// specific language governing permissions and limitations
// under the License.

#[cfg(test)]
mod test {
    use insta::assert_snapshot;
    use std::sync::Arc;

    use arrow::array::{Int32Array, RecordBatch};
    use arrow_schema::{DataType, Field, Schema, SortOptions};
    use datafusion::datasource::listing::ListingTable;
    use datafusion::prelude::SessionContext;
    use datafusion_catalog::TableProvider;
    use datafusion_common::stats::Precision;
    use datafusion_common::Result;
    use datafusion_common::{ColumnStatistics, ScalarValue, Statistics};
    use datafusion_execution::config::SessionConfig;
    use datafusion_execution::TaskContext;
    use datafusion_expr_common::operator::Operator;
    use datafusion_functions_aggregate::count::count_udaf;
    use datafusion_physical_expr::aggregate::AggregateExprBuilder;
    use datafusion_physical_expr::expressions::{binary, col, lit, Column};
    use datafusion_physical_expr::Partitioning;
    use datafusion_physical_expr_common::physical_expr::PhysicalExpr;
    use datafusion_physical_expr_common::sort_expr::PhysicalSortExpr;
    use datafusion_physical_plan::aggregates::{
        AggregateExec, AggregateMode, PhysicalGroupBy,
    };
    use datafusion_physical_plan::coalesce_batches::CoalesceBatchesExec;
    use datafusion_physical_plan::coalesce_partitions::CoalescePartitionsExec;
    use datafusion_physical_plan::common::compute_record_batch_statistics;
    use datafusion_physical_plan::empty::EmptyExec;
    use datafusion_physical_plan::filter::FilterExec;
    use datafusion_physical_plan::joins::CrossJoinExec;
    use datafusion_physical_plan::limit::{GlobalLimitExec, LocalLimitExec};
    use datafusion_physical_plan::placeholder_row::PlaceholderRowExec;
    use datafusion_physical_plan::projection::{ProjectionExec, ProjectionExpr};
    use datafusion_physical_plan::repartition::RepartitionExec;
    use datafusion_physical_plan::sorts::sort::SortExec;
    use datafusion_physical_plan::union::{InterleaveExec, UnionExec};
    use datafusion_physical_plan::{
        execute_stream_partitioned, get_plan_string, ExecutionPlan,
        ExecutionPlanProperties,
    };

    use futures::TryStreamExt;

    /// Creates a test table with statistics from the test data directory.
    ///
    /// This function:
    /// - Creates an external table from './tests/data/test_statistics_per_partition'
    /// - If we set the `target_partition` to 2, the data contains 2 partitions, each with 2 rows
    /// - Each partition has an "id" column (INT) with the following values:
    ///   - First partition: [3, 4]
    ///   - Second partition: [1, 2]
    /// - Each row is 110 bytes in size
    ///
    /// @param create_table_sql Optional parameter to set the create table SQL
    /// @param target_partition Optional parameter to set the target partitions
    /// @return ExecutionPlan representing the scan of the table with statistics
    async fn create_scan_exec_with_statistics(
        create_table_sql: Option<&str>,
        target_partition: Option<usize>,
    ) -> Arc<dyn ExecutionPlan> {
        let mut session_config = SessionConfig::new().with_collect_statistics(true);
        if let Some(partition) = target_partition {
            session_config = session_config.with_target_partitions(partition);
        }
        let ctx = SessionContext::new_with_config(session_config);
        // Create table with partition
        let create_table_sql = create_table_sql.unwrap_or(
            "CREATE EXTERNAL TABLE t1 (id INT NOT NULL, date DATE) \
             STORED AS PARQUET LOCATION './tests/data/test_statistics_per_partition'\
             PARTITIONED BY (date) \
             WITH ORDER (id ASC);",
        );
        // Get table name from `create_table_sql`
        let table_name = create_table_sql
            .split_whitespace()
            .nth(3)
            .unwrap_or("t1")
            .to_string();
        ctx.sql(create_table_sql)
            .await
            .unwrap()
            .collect()
            .await
            .unwrap();
        let table = ctx.table_provider(table_name.as_str()).await.unwrap();
        let listing_table = table
            .as_any()
            .downcast_ref::<ListingTable>()
            .unwrap()
            .clone();
        listing_table
            .scan(&ctx.state(), None, &[], None)
            .await
            .unwrap()
    }

    /// Helper function to create expected statistics for a partition with Int32 column
    fn create_partition_statistics(
        num_rows: usize,
        total_byte_size: usize,
        min_value: i32,
        max_value: i32,
        include_date_column: bool,
    ) -> Statistics {
        let mut column_stats = vec![ColumnStatistics {
            null_count: Precision::Exact(0),
            max_value: Precision::Exact(ScalarValue::Int32(Some(max_value))),
            min_value: Precision::Exact(ScalarValue::Int32(Some(min_value))),
            sum_value: Precision::Absent,
            distinct_count: Precision::Absent,
        }];

        if include_date_column {
            column_stats.push(ColumnStatistics {
                null_count: Precision::Absent,
                max_value: Precision::Absent,
                min_value: Precision::Absent,
                sum_value: Precision::Absent,
                distinct_count: Precision::Absent,
            });
        }

        Statistics {
            num_rows: Precision::Exact(num_rows),
            total_byte_size: Precision::Exact(total_byte_size),
            column_statistics: column_stats,
        }
    }

    #[derive(PartialEq, Eq, Debug)]
    enum ExpectedStatistics {
        Empty,                     // row_count == 0
        NonEmpty(i32, i32, usize), // (min_id, max_id, row_count)
    }

    /// Helper function to validate that statistics from statistics_by_partition match the actual data
    async fn validate_statistics_with_data(
        plan: Arc<dyn ExecutionPlan>,
        expected_stats: Vec<ExpectedStatistics>,
        id_column_index: usize,
    ) -> Result<()> {
        let ctx = TaskContext::default();
        let partitions = execute_stream_partitioned(plan, Arc::new(ctx))?;

        let mut actual_stats = Vec::new();
        for partition_stream in partitions.into_iter() {
            let result: Vec<RecordBatch> = partition_stream.try_collect().await?;

            let mut min_id = i32::MAX;
            let mut max_id = i32::MIN;
            let mut row_count = 0;

            for batch in result {
                if batch.num_columns() > id_column_index {
                    let id_array = batch
                        .column(id_column_index)
                        .as_any()
                        .downcast_ref::<Int32Array>()
                        .unwrap();
                    for i in 0..batch.num_rows() {
                        let id_value = id_array.value(i);
                        min_id = min_id.min(id_value);
                        max_id = max_id.max(id_value);
                        row_count += 1;
                    }
                }
            }

            if row_count == 0 {
                actual_stats.push(ExpectedStatistics::Empty);
            } else {
                actual_stats
                    .push(ExpectedStatistics::NonEmpty(min_id, max_id, row_count));
            }
        }

        // Compare actual data with expected statistics
        assert_eq!(
            actual_stats.len(),
            expected_stats.len(),
            "Number of partitions with data doesn't match expected"
        );
        for i in 0..actual_stats.len() {
            assert_eq!(
                actual_stats[i], expected_stats[i],
                "Partition {i} data doesn't match statistics"
            );
        }

        Ok(())
    }

    #[tokio::test]
    async fn test_statistics_by_partition_of_data_source() -> Result<()> {
        let scan = create_scan_exec_with_statistics(None, Some(2)).await;
        let statistics = (0..scan.output_partitioning().partition_count())
            .map(|idx| scan.partition_statistics(Some(idx)))
            .collect::<Result<Vec<_>>>()?;
        let expected_statistic_partition_1 =
            create_partition_statistics(2, 110, 3, 4, true);
        let expected_statistic_partition_2 =
            create_partition_statistics(2, 110, 1, 2, true);
        // Check the statistics of each partition
        assert_eq!(statistics.len(), 2);
        assert_eq!(statistics[0], expected_statistic_partition_1);
        assert_eq!(statistics[1], expected_statistic_partition_2);

        // Check the statistics_by_partition with real results
        let expected_stats = vec![
            ExpectedStatistics::NonEmpty(3, 4, 2), // (min_id, max_id, row_count) for first partition
            ExpectedStatistics::NonEmpty(1, 2, 2), // (min_id, max_id, row_count) for second partition
        ];
        validate_statistics_with_data(scan, expected_stats, 0).await?;

        Ok(())
    }

    #[tokio::test]
    async fn test_statistics_by_partition_of_projection() -> Result<()> {
        let scan = create_scan_exec_with_statistics(None, Some(2)).await;
        // Add projection execution plan
        let exprs = vec![ProjectionExpr {
            expr: Arc::new(Column::new("id", 0)) as Arc<dyn PhysicalExpr>,
            alias: "id".to_string(),
        }];
        let projection: Arc<dyn ExecutionPlan> =
            Arc::new(ProjectionExec::try_new(exprs, scan)?);
        let statistics = (0..projection.output_partitioning().partition_count())
            .map(|idx| projection.partition_statistics(Some(idx)))
            .collect::<Result<Vec<_>>>()?;
        let expected_statistic_partition_1 =
            create_partition_statistics(2, 8, 3, 4, false);
        let expected_statistic_partition_2 =
            create_partition_statistics(2, 8, 1, 2, false);
        // Check the statistics of each partition
        assert_eq!(statistics.len(), 2);
        assert_eq!(statistics[0], expected_statistic_partition_1);
        assert_eq!(statistics[1], expected_statistic_partition_2);

        // Check the statistics_by_partition with real results
        let expected_stats = vec![
            ExpectedStatistics::NonEmpty(3, 4, 2),
            ExpectedStatistics::NonEmpty(1, 2, 2),
        ];
        validate_statistics_with_data(projection, expected_stats, 0).await?;
        Ok(())
    }

    #[tokio::test]
    async fn test_statistics_by_partition_of_sort() -> Result<()> {
        let scan_1 = create_scan_exec_with_statistics(None, Some(1)).await;
        // Add sort execution plan
        let ordering = [PhysicalSortExpr::new(
            Arc::new(Column::new("id", 0)),
            SortOptions::new(false, false),
        )];
        let sort = SortExec::new(ordering.clone().into(), scan_1);
        let sort_exec: Arc<dyn ExecutionPlan> = Arc::new(sort);
        let statistics = (0..sort_exec.output_partitioning().partition_count())
            .map(|idx| sort_exec.partition_statistics(Some(idx)))
            .collect::<Result<Vec<_>>>()?;
        let expected_statistic_partition =
            create_partition_statistics(4, 220, 1, 4, true);
        assert_eq!(statistics.len(), 1);
        assert_eq!(statistics[0], expected_statistic_partition);
        // Check the statistics_by_partition with real results
        let expected_stats = vec![ExpectedStatistics::NonEmpty(1, 4, 4)];
        validate_statistics_with_data(sort_exec.clone(), expected_stats, 0).await?;

        // Sort with preserve_partitioning
        let scan_2 = create_scan_exec_with_statistics(None, Some(2)).await;
        // Add sort execution plan
        let sort_exec: Arc<dyn ExecutionPlan> = Arc::new(
            SortExec::new(ordering.into(), scan_2).with_preserve_partitioning(true),
        );
        let expected_statistic_partition_1 =
            create_partition_statistics(2, 110, 3, 4, true);
        let expected_statistic_partition_2 =
            create_partition_statistics(2, 110, 1, 2, true);
        let statistics = (0..sort_exec.output_partitioning().partition_count())
            .map(|idx| sort_exec.partition_statistics(Some(idx)))
            .collect::<Result<Vec<_>>>()?;
        assert_eq!(statistics.len(), 2);
        assert_eq!(statistics[0], expected_statistic_partition_1);
        assert_eq!(statistics[1], expected_statistic_partition_2);

        // Check the statistics_by_partition with real results
        let expected_stats = vec![
            ExpectedStatistics::NonEmpty(3, 4, 2),
            ExpectedStatistics::NonEmpty(1, 2, 2),
        ];
        validate_statistics_with_data(sort_exec, expected_stats, 0).await?;
        Ok(())
    }

    #[tokio::test]
    async fn test_statistics_by_partition_of_filter() -> Result<()> {
        let scan = create_scan_exec_with_statistics(None, Some(2)).await;
        let schema = Schema::new(vec![Field::new("id", DataType::Int32, false)]);
        let predicate = binary(
            Arc::new(Column::new("id", 0)),
            Operator::Lt,
            lit(1i32),
            &schema,
        )?;
        let filter: Arc<dyn ExecutionPlan> =
            Arc::new(FilterExec::try_new(predicate, scan)?);
        let full_statistics = filter.partition_statistics(None)?;
        let expected_full_statistic = Statistics {
            num_rows: Precision::Inexact(0),
            total_byte_size: Precision::Inexact(0),
            column_statistics: vec![
                ColumnStatistics {
                    null_count: Precision::Exact(0),
                    max_value: Precision::Exact(ScalarValue::Null),
                    min_value: Precision::Exact(ScalarValue::Null),
                    sum_value: Precision::Exact(ScalarValue::Null),
                    distinct_count: Precision::Exact(0),
                },
                ColumnStatistics {
                    null_count: Precision::Exact(0),
                    max_value: Precision::Exact(ScalarValue::Null),
                    min_value: Precision::Exact(ScalarValue::Null),
                    sum_value: Precision::Exact(ScalarValue::Null),
                    distinct_count: Precision::Exact(0),
                },
            ],
        };
        assert_eq!(full_statistics, expected_full_statistic);

        let statistics = (0..filter.output_partitioning().partition_count())
            .map(|idx| filter.partition_statistics(Some(idx)))
            .collect::<Result<Vec<_>>>()?;
        assert_eq!(statistics.len(), 2);
        assert_eq!(statistics[0], expected_full_statistic);
        assert_eq!(statistics[1], expected_full_statistic);
        Ok(())
    }

    #[tokio::test]
    async fn test_statistic_by_partition_of_union() -> Result<()> {
        let scan = create_scan_exec_with_statistics(None, Some(2)).await;
        let union_exec: Arc<dyn ExecutionPlan> =
            UnionExec::try_new(vec![scan.clone(), scan])?;
        let statistics = (0..union_exec.output_partitioning().partition_count())
            .map(|idx| union_exec.partition_statistics(Some(idx)))
            .collect::<Result<Vec<_>>>()?;
        // Check that we have 4 partitions (2 from each scan)
        assert_eq!(statistics.len(), 4);
        let expected_statistic_partition_1 =
            create_partition_statistics(2, 110, 3, 4, true);
        let expected_statistic_partition_2 =
            create_partition_statistics(2, 110, 1, 2, true);
        // Verify first partition (from first scan)
        assert_eq!(statistics[0], expected_statistic_partition_1);
        // Verify second partition (from first scan)
        assert_eq!(statistics[1], expected_statistic_partition_2);
        // Verify third partition (from second scan - same as first partition)
        assert_eq!(statistics[2], expected_statistic_partition_1);
        // Verify fourth partition (from second scan - same as second partition)
        assert_eq!(statistics[3], expected_statistic_partition_2);

        // Check the statistics_by_partition with real results
        let expected_stats = vec![
            ExpectedStatistics::NonEmpty(3, 4, 2),
            ExpectedStatistics::NonEmpty(1, 2, 2),
            ExpectedStatistics::NonEmpty(3, 4, 2),
            ExpectedStatistics::NonEmpty(1, 2, 2),
        ];
        validate_statistics_with_data(union_exec, expected_stats, 0).await?;
        Ok(())
    }

    #[tokio::test]
    async fn test_statistics_by_partition_of_interleave() -> Result<()> {
        let scan1 = create_scan_exec_with_statistics(None, Some(1)).await;
        let scan2 = create_scan_exec_with_statistics(None, Some(1)).await;

        // Create same hash partitioning on the 'id' column as InterleaveExec
        // requires all children have a consistent hash partitioning
        let hash_expr1 = vec![col("id", &scan1.schema())?];
        let repartition1 = Arc::new(RepartitionExec::try_new(
            scan1,
            Partitioning::Hash(hash_expr1, 2),
        )?);
        let hash_expr2 = vec![col("id", &scan2.schema())?];
        let repartition2 = Arc::new(RepartitionExec::try_new(
            scan2,
            Partitioning::Hash(hash_expr2, 2),
        )?);

        let interleave: Arc<dyn ExecutionPlan> =
            Arc::new(InterleaveExec::try_new(vec![repartition1, repartition2])?);

        // Verify the result of partition statistics
        let stats = (0..interleave.output_partitioning().partition_count())
            .map(|idx| interleave.partition_statistics(Some(idx)))
            .collect::<Result<Vec<_>>>()?;
        assert_eq!(stats.len(), 2);

        let expected_stats = Statistics {
            num_rows: Precision::Inexact(4),
            total_byte_size: Precision::Inexact(220),
            column_statistics: vec![
                ColumnStatistics::new_unknown(),
                ColumnStatistics::new_unknown(),
            ],
        };
        assert_eq!(stats[0], expected_stats);
        assert_eq!(stats[1], expected_stats);

        // Verify the execution results
        let partitions = execute_stream_partitioned(
            interleave.clone(),
            Arc::new(TaskContext::default()),
        )?;
        assert_eq!(partitions.len(), 2);

        let mut partition_row_counts = Vec::new();
        for partition_stream in partitions.into_iter() {
            let results: Vec<RecordBatch> = partition_stream.try_collect().await?;
            let total_rows: usize = results.iter().map(|batch| batch.num_rows()).sum();
            partition_row_counts.push(total_rows);
        }
        assert_eq!(partition_row_counts.len(), 2);
        assert_eq!(partition_row_counts.iter().sum::<usize>(), 8);

        Ok(())
    }

    #[tokio::test]
    async fn test_statistic_by_partition_of_cross_join() -> Result<()> {
        let left_scan = create_scan_exec_with_statistics(None, Some(1)).await;
        let right_create_table_sql = "CREATE EXTERNAL TABLE t2 (id INT NOT NULL) \
                                                STORED AS PARQUET LOCATION './tests/data/test_statistics_per_partition'\
                                                WITH ORDER (id ASC);";
        let right_scan =
            create_scan_exec_with_statistics(Some(right_create_table_sql), Some(2)).await;
        let cross_join: Arc<dyn ExecutionPlan> =
            Arc::new(CrossJoinExec::new(left_scan, right_scan));
        let statistics = (0..cross_join.output_partitioning().partition_count())
            .map(|idx| cross_join.partition_statistics(Some(idx)))
            .collect::<Result<Vec<_>>>()?;
        // Check that we have 2 partitions
        assert_eq!(statistics.len(), 2);
        let mut expected_statistic_partition_1 =
            create_partition_statistics(8, 48400, 1, 4, true);
        expected_statistic_partition_1
            .column_statistics
            .push(ColumnStatistics {
                null_count: Precision::Exact(0),
                max_value: Precision::Exact(ScalarValue::Int32(Some(4))),
                min_value: Precision::Exact(ScalarValue::Int32(Some(3))),
                sum_value: Precision::Absent,
                distinct_count: Precision::Absent,
            });
        let mut expected_statistic_partition_2 =
            create_partition_statistics(8, 48400, 1, 4, true);
        expected_statistic_partition_2
            .column_statistics
            .push(ColumnStatistics {
                null_count: Precision::Exact(0),
                max_value: Precision::Exact(ScalarValue::Int32(Some(2))),
                min_value: Precision::Exact(ScalarValue::Int32(Some(1))),
                sum_value: Precision::Absent,
                distinct_count: Precision::Absent,
            });
        assert_eq!(statistics[0], expected_statistic_partition_1);
        assert_eq!(statistics[1], expected_statistic_partition_2);

        // Check the statistics_by_partition with real results
        let expected_stats = vec![
            ExpectedStatistics::NonEmpty(1, 4, 8),
            ExpectedStatistics::NonEmpty(1, 4, 8),
        ];
        validate_statistics_with_data(cross_join, expected_stats, 0).await?;
        Ok(())
    }

    #[tokio::test]
    async fn test_statistic_by_partition_of_coalesce_batches() -> Result<()> {
        let scan = create_scan_exec_with_statistics(None, Some(2)).await;
        let coalesce_batches: Arc<dyn ExecutionPlan> =
            Arc::new(CoalesceBatchesExec::new(scan, 2));
        let expected_statistic_partition_1 =
            create_partition_statistics(2, 110, 3, 4, true);
        let expected_statistic_partition_2 =
            create_partition_statistics(2, 110, 1, 2, true);
        let statistics = (0..coalesce_batches.output_partitioning().partition_count())
            .map(|idx| coalesce_batches.partition_statistics(Some(idx)))
            .collect::<Result<Vec<_>>>()?;
        assert_eq!(statistics.len(), 2);
        assert_eq!(statistics[0], expected_statistic_partition_1);
        assert_eq!(statistics[1], expected_statistic_partition_2);

        // Check the statistics_by_partition with real results
        let expected_stats = vec![
            ExpectedStatistics::NonEmpty(3, 4, 2),
            ExpectedStatistics::NonEmpty(1, 2, 2),
        ];
        validate_statistics_with_data(coalesce_batches, expected_stats, 0).await?;
        Ok(())
    }

    #[tokio::test]
    async fn test_statistic_by_partition_of_coalesce_partitions() -> Result<()> {
        let scan = create_scan_exec_with_statistics(None, Some(2)).await;
        let coalesce_partitions: Arc<dyn ExecutionPlan> =
            Arc::new(CoalescePartitionsExec::new(scan));
        let expected_statistic_partition =
            create_partition_statistics(4, 220, 1, 4, true);
        let statistics = (0..coalesce_partitions.output_partitioning().partition_count())
            .map(|idx| coalesce_partitions.partition_statistics(Some(idx)))
            .collect::<Result<Vec<_>>>()?;
        assert_eq!(statistics.len(), 1);
        assert_eq!(statistics[0], expected_statistic_partition);

        // Check the statistics_by_partition with real results
        let expected_stats = vec![ExpectedStatistics::NonEmpty(1, 4, 4)];
        validate_statistics_with_data(coalesce_partitions, expected_stats, 0).await?;
        Ok(())
    }

    #[tokio::test]
    async fn test_statistic_by_partition_of_local_limit() -> Result<()> {
        let scan = create_scan_exec_with_statistics(None, Some(2)).await;
        let local_limit: Arc<dyn ExecutionPlan> =
            Arc::new(LocalLimitExec::new(scan.clone(), 1));
        let statistics = (0..local_limit.output_partitioning().partition_count())
            .map(|idx| local_limit.partition_statistics(Some(idx)))
            .collect::<Result<Vec<_>>>()?;
        assert_eq!(statistics.len(), 2);
        let mut expected_0 = statistics[0].clone();
        expected_0.column_statistics = expected_0
            .column_statistics
            .into_iter()
            .map(|c| c.to_inexact())
            .collect();
        let mut expected_1 = statistics[1].clone();
        expected_1.column_statistics = expected_1
            .column_statistics
            .into_iter()
            .map(|c| c.to_inexact())
            .collect();
        assert_eq!(statistics[0], expected_0);
        assert_eq!(statistics[1], expected_1);
        Ok(())
    }

    #[tokio::test]
    async fn test_statistic_by_partition_of_global_limit_partitions() -> Result<()> {
        let scan = create_scan_exec_with_statistics(None, Some(2)).await;
        // Skip 2 rows
        let global_limit: Arc<dyn ExecutionPlan> =
            Arc::new(GlobalLimitExec::new(scan.clone(), 0, Some(2)));
        let statistics = (0..global_limit.output_partitioning().partition_count())
            .map(|idx| global_limit.partition_statistics(Some(idx)))
            .collect::<Result<Vec<_>>>()?;
        assert_eq!(statistics.len(), 1);
        let expected_statistic_partition =
            create_partition_statistics(2, 110, 3, 4, true);
        assert_eq!(statistics[0], expected_statistic_partition);
        Ok(())
    }

    #[tokio::test]
    async fn test_statistic_by_partition_of_agg() -> Result<()> {
        let scan = create_scan_exec_with_statistics(None, Some(2)).await;

        let scan_schema = scan.schema();

        // select id, 1+id, count(*) from t group by id, 1+id
        let group_by = PhysicalGroupBy::new_single(vec![
            (col("id", &scan_schema)?, "id".to_string()),
            (
                binary(
                    lit(1),
                    Operator::Plus,
                    col("id", &scan_schema)?,
                    &scan_schema,
                )?,
                "expr".to_string(),
            ),
        ]);

        let aggr_expr = vec![AggregateExprBuilder::new(count_udaf(), vec![lit(1)])
            .schema(Arc::clone(&scan_schema))
            .alias(String::from("COUNT(c)"))
            .build()
            .map(Arc::new)?];

<<<<<<< HEAD
        let aggregate_exec_partial: Arc<dyn ExecutionPlan> =
            Arc::new(AggregateExec::try_new(
                AggregateMode::Partial,
                group_by.clone(),
                aggr_expr.clone(),
                vec![None],
                Arc::clone(&scan),
                scan_schema.clone(),
            )?) as _;

        let plan_string = get_plan_string(&aggregate_exec_partial).remove(0);
        assert_snapshot!(
            plan_string,
            @"AggregateExec: mode=Partial, gby=[id@0 as id, 1 + id@0 as expr], aggr=[COUNT(c)]"
        );
=======
        let aggregate_exec_partial = Arc::new(AggregateExec::try_new(
            AggregateMode::Partial,
            group_by.clone(),
            aggr_expr.clone(),
            vec![None],
            Arc::clone(&scan),
            scan_schema.clone(),
        )?) as _;

        let mut plan_string = get_plan_string(&aggregate_exec_partial);
        let _ = plan_string.swap_remove(1);
        let expected_plan = vec![
            "AggregateExec: mode=Partial, gby=[id@0 as id, 1 + id@0 as expr], aggr=[COUNT(c)]",
        ];
        assert_eq!(plan_string, expected_plan);
>>>>>>> 307f5c36

        let p0_statistics = aggregate_exec_partial.partition_statistics(Some(0))?;

        let expected_p0_statistics = Statistics {
            num_rows: Precision::Inexact(2),
            total_byte_size: Precision::Absent,
            column_statistics: vec![
                ColumnStatistics {
                    null_count: Precision::Absent,
                    max_value: Precision::Exact(ScalarValue::Int32(Some(4))),
                    min_value: Precision::Exact(ScalarValue::Int32(Some(3))),
                    sum_value: Precision::Absent,
                    distinct_count: Precision::Absent,
                },
                ColumnStatistics::new_unknown(),
                ColumnStatistics::new_unknown(),
            ],
        };

        assert_eq!(&p0_statistics, &expected_p0_statistics);

        let expected_p1_statistics = Statistics {
            num_rows: Precision::Inexact(2),
            total_byte_size: Precision::Absent,
            column_statistics: vec![
                ColumnStatistics {
                    null_count: Precision::Absent,
                    max_value: Precision::Exact(ScalarValue::Int32(Some(2))),
                    min_value: Precision::Exact(ScalarValue::Int32(Some(1))),
                    sum_value: Precision::Absent,
                    distinct_count: Precision::Absent,
                },
                ColumnStatistics::new_unknown(),
                ColumnStatistics::new_unknown(),
            ],
        };

        let p1_statistics = aggregate_exec_partial.partition_statistics(Some(1))?;
        assert_eq!(&p1_statistics, &expected_p1_statistics);

        validate_statistics_with_data(
            aggregate_exec_partial.clone(),
            vec![
                ExpectedStatistics::NonEmpty(3, 4, 2),
                ExpectedStatistics::NonEmpty(1, 2, 2),
            ],
            0,
        )
        .await?;

        let agg_final = Arc::new(AggregateExec::try_new(
            AggregateMode::FinalPartitioned,
            group_by.clone(),
            aggr_expr.clone(),
            vec![None],
            aggregate_exec_partial.clone(),
            aggregate_exec_partial.schema(),
        )?);

        let p0_statistics = agg_final.partition_statistics(Some(0))?;
        assert_eq!(&p0_statistics, &expected_p0_statistics);

        let p1_statistics = agg_final.partition_statistics(Some(1))?;
        assert_eq!(&p1_statistics, &expected_p1_statistics);

        validate_statistics_with_data(
            agg_final.clone(),
            vec![
                ExpectedStatistics::NonEmpty(3, 4, 2),
                ExpectedStatistics::NonEmpty(1, 2, 2),
            ],
            0,
        )
        .await?;

        // select id, 1+id, count(*) from empty_table group by id, 1+id
        let empty_table =
            Arc::new(EmptyExec::new(scan_schema.clone()).with_partitions(2));

        let agg_partial = Arc::new(AggregateExec::try_new(
            AggregateMode::Partial,
            group_by.clone(),
            aggr_expr.clone(),
            vec![None],
            empty_table.clone(),
            scan_schema.clone(),
        )?) as _;

        let agg_plan = get_plan_string(&agg_partial).remove(0);
        assert_snapshot!(
            agg_plan,
            @"AggregateExec: mode=Partial, gby=[id@0 as id, 1 + id@0 as expr], aggr=[COUNT(c)]"
        );

        let empty_stat = Statistics {
            num_rows: Precision::Exact(0),
            total_byte_size: Precision::Absent,
            column_statistics: vec![
                ColumnStatistics::new_unknown(),
                ColumnStatistics::new_unknown(),
                ColumnStatistics::new_unknown(),
            ],
        };

        assert_eq!(&empty_stat, &agg_partial.partition_statistics(Some(0))?);
        assert_eq!(&empty_stat, &agg_partial.partition_statistics(Some(1))?);
        validate_statistics_with_data(
            agg_partial.clone(),
            vec![ExpectedStatistics::Empty, ExpectedStatistics::Empty],
            0,
        )
        .await?;

        let agg_partial = Arc::new(AggregateExec::try_new(
            AggregateMode::Partial,
            group_by.clone(),
            aggr_expr.clone(),
            vec![None],
            empty_table.clone(),
            scan_schema.clone(),
        )?);

        let agg_final = Arc::new(AggregateExec::try_new(
            AggregateMode::FinalPartitioned,
            group_by.clone(),
            aggr_expr.clone(),
            vec![None],
            agg_partial.clone(),
            agg_partial.schema(),
        )?);

        assert_eq!(&empty_stat, &agg_final.partition_statistics(Some(0))?);
        assert_eq!(&empty_stat, &agg_final.partition_statistics(Some(1))?);

        validate_statistics_with_data(
            agg_final,
            vec![ExpectedStatistics::Empty, ExpectedStatistics::Empty],
            0,
        )
        .await?;

        // select count(*) from empty_table
        let agg_partial = Arc::new(AggregateExec::try_new(
            AggregateMode::Partial,
            PhysicalGroupBy::default(),
            aggr_expr.clone(),
            vec![None],
            empty_table.clone(),
            scan_schema.clone(),
        )?);

        let coalesce = Arc::new(CoalescePartitionsExec::new(agg_partial.clone()));

        let agg_final = Arc::new(AggregateExec::try_new(
            AggregateMode::Final,
            PhysicalGroupBy::default(),
            aggr_expr.clone(),
            vec![None],
            coalesce.clone(),
            coalesce.schema(),
        )?);

        let expect_stat = Statistics {
            num_rows: Precision::Exact(1),
            total_byte_size: Precision::Absent,
            column_statistics: vec![ColumnStatistics::new_unknown()],
        };

        assert_eq!(&expect_stat, &agg_final.partition_statistics(Some(0))?);

        // Verify that the aggregate final result has exactly one partition with one row
        let mut partitions = execute_stream_partitioned(
            agg_final.clone(),
            Arc::new(TaskContext::default()),
        )?;
        assert_eq!(1, partitions.len());
        let result: Vec<RecordBatch> = partitions.remove(0).try_collect().await?;
        assert_eq!(1, result[0].num_rows());

        Ok(())
    }

    #[tokio::test]
    async fn test_statistic_by_partition_of_placeholder_rows() -> Result<()> {
        let schema =
            Arc::new(Schema::new(vec![Field::new("id", DataType::Int32, false)]));
        let plan = Arc::new(PlaceholderRowExec::new(schema).with_partitions(2))
            as Arc<dyn ExecutionPlan>;
        let schema = plan.schema();

        let ctx = TaskContext::default();
        let partitions = execute_stream_partitioned(Arc::clone(&plan), Arc::new(ctx))?;

        let mut all_batches = vec![];
        for (i, partition_stream) in partitions.into_iter().enumerate() {
            let batches: Vec<RecordBatch> = partition_stream.try_collect().await?;
            let actual = plan.partition_statistics(Some(i))?;
            let expected = compute_record_batch_statistics(
                std::slice::from_ref(&batches),
                &schema,
                None,
            );
            assert_eq!(actual, expected);
            all_batches.push(batches);
        }

        let actual = plan.partition_statistics(None)?;
        let expected = compute_record_batch_statistics(&all_batches, &schema, None);
        assert_eq!(actual, expected);

        Ok(())
    }

    #[tokio::test]
    async fn test_statistic_by_partition_of_repartition() -> Result<()> {
        let scan = create_scan_exec_with_statistics(None, Some(2)).await;

        let repartition = Arc::new(RepartitionExec::try_new(
            scan.clone(),
            Partitioning::RoundRobinBatch(3),
        )?);

        let statistics = (0..repartition.partitioning().partition_count())
            .map(|idx| repartition.partition_statistics(Some(idx)))
            .collect::<Result<Vec<_>>>()?;
        assert_eq!(statistics.len(), 3);

        let expected_stats = Statistics {
            num_rows: Precision::Inexact(1),
            total_byte_size: Precision::Inexact(73),
            column_statistics: vec![
                ColumnStatistics::new_unknown(),
                ColumnStatistics::new_unknown(),
            ],
        };

        // All partitions should have the same statistics
        for stat in statistics.iter() {
            assert_eq!(stat, &expected_stats);
        }

        // Verify that the result has exactly 3 partitions
        let partitions = execute_stream_partitioned(
            repartition.clone(),
            Arc::new(TaskContext::default()),
        )?;
        assert_eq!(partitions.len(), 3);

        // Collect row counts from each partition
        let mut partition_row_counts = Vec::new();
        for partition_stream in partitions.into_iter() {
            let results: Vec<RecordBatch> = partition_stream.try_collect().await?;
            let total_rows: usize = results.iter().map(|batch| batch.num_rows()).sum();
            partition_row_counts.push(total_rows);
        }
        assert_eq!(partition_row_counts.len(), 3);
        assert_eq!(partition_row_counts[0], 2);
        assert_eq!(partition_row_counts[1], 2);
        assert_eq!(partition_row_counts[2], 0);

        Ok(())
    }

    #[tokio::test]
    async fn test_statistic_by_partition_of_repartition_invalid_partition() -> Result<()>
    {
        let scan = create_scan_exec_with_statistics(None, Some(2)).await;

        let repartition = Arc::new(RepartitionExec::try_new(
            scan.clone(),
            Partitioning::RoundRobinBatch(2),
        )?);

        let result = repartition.partition_statistics(Some(2));
        assert!(result.is_err());
        let error = result.unwrap_err();
        assert!(error
            .to_string()
            .contains("RepartitionExec invalid partition 2 (expected less than 2)"));

        let partitions = execute_stream_partitioned(
            repartition.clone(),
            Arc::new(TaskContext::default()),
        )?;
        assert_eq!(partitions.len(), 2);

        Ok(())
    }

    #[tokio::test]
    async fn test_statistic_by_partition_of_repartition_zero_partitions() -> Result<()> {
        let scan = create_scan_exec_with_statistics(None, Some(2)).await;
        let scan_schema = scan.schema();

        // Create a repartition with 0 partitions
        let repartition = Arc::new(RepartitionExec::try_new(
            Arc::new(EmptyExec::new(scan_schema.clone())),
            Partitioning::RoundRobinBatch(0),
        )?);

        let result = repartition.partition_statistics(Some(0))?;
        assert_eq!(result, Statistics::new_unknown(&scan_schema));

        // Verify that the result has exactly 0 partitions
        let partitions = execute_stream_partitioned(
            repartition.clone(),
            Arc::new(TaskContext::default()),
        )?;
        assert_eq!(partitions.len(), 0);

        Ok(())
    }

    #[tokio::test]
    async fn test_statistic_by_partition_of_repartition_hash_partitioning() -> Result<()>
    {
        let scan = create_scan_exec_with_statistics(None, Some(1)).await;

        // Create hash partitioning on the 'id' column
        let hash_expr = vec![col("id", &scan.schema())?];
        let repartition = Arc::new(RepartitionExec::try_new(
            scan,
            Partitioning::Hash(hash_expr, 2),
        )?);

        // Verify the result of partition statistics of repartition
        let stats = (0..repartition.partitioning().partition_count())
            .map(|idx| repartition.partition_statistics(Some(idx)))
            .collect::<Result<Vec<_>>>()?;
        assert_eq!(stats.len(), 2);

        let expected_stats = Statistics {
            num_rows: Precision::Inexact(2),
            total_byte_size: Precision::Inexact(110),
            column_statistics: vec![
                ColumnStatistics::new_unknown(),
                ColumnStatistics::new_unknown(),
            ],
        };
        assert_eq!(stats[0], expected_stats);
        assert_eq!(stats[1], expected_stats);

        // Verify the repartition execution results
        let partitions =
            execute_stream_partitioned(repartition, Arc::new(TaskContext::default()))?;
        assert_eq!(partitions.len(), 2);

        let mut partition_row_counts = Vec::new();
        for partition_stream in partitions.into_iter() {
            let results: Vec<RecordBatch> = partition_stream.try_collect().await?;
            let total_rows: usize = results.iter().map(|batch| batch.num_rows()).sum();
            partition_row_counts.push(total_rows);
        }
        assert_eq!(partition_row_counts.len(), 2);
        assert_eq!(partition_row_counts.iter().sum::<usize>(), 4);

        Ok(())
    }
}<|MERGE_RESOLUTION|>--- conflicted
+++ resolved
@@ -607,7 +607,6 @@
             .build()
             .map(Arc::new)?];
 
-<<<<<<< HEAD
         let aggregate_exec_partial: Arc<dyn ExecutionPlan> =
             Arc::new(AggregateExec::try_new(
                 AggregateMode::Partial,
@@ -618,28 +617,11 @@
                 scan_schema.clone(),
             )?) as _;
 
-        let plan_string = get_plan_string(&aggregate_exec_partial).remove(0);
+        let plan_string = get_plan_string(&aggregate_exec_partial).swap_remove(1);
         assert_snapshot!(
             plan_string,
             @"AggregateExec: mode=Partial, gby=[id@0 as id, 1 + id@0 as expr], aggr=[COUNT(c)]"
         );
-=======
-        let aggregate_exec_partial = Arc::new(AggregateExec::try_new(
-            AggregateMode::Partial,
-            group_by.clone(),
-            aggr_expr.clone(),
-            vec![None],
-            Arc::clone(&scan),
-            scan_schema.clone(),
-        )?) as _;
-
-        let mut plan_string = get_plan_string(&aggregate_exec_partial);
-        let _ = plan_string.swap_remove(1);
-        let expected_plan = vec![
-            "AggregateExec: mode=Partial, gby=[id@0 as id, 1 + id@0 as expr], aggr=[COUNT(c)]",
-        ];
-        assert_eq!(plan_string, expected_plan);
->>>>>>> 307f5c36
 
         let p0_statistics = aggregate_exec_partial.partition_statistics(Some(0))?;
 
