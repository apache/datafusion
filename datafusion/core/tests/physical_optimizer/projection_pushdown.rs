--- conflicted
+++ resolved
@@ -1395,30 +1395,15 @@
     Ok(())
 }
 
-<<<<<<< HEAD
-#[test]
-fn test_partition_col_projection_pushdown() -> Result<()> {
-=======
 /// Returns a DataSourceExec that scans a file with (int_col, string_col)
 /// and has a partitioning column partition_col (Utf8)
 fn partitioned_data_source() -> Arc<DataSourceExec> {
->>>>>>> e4433049
     let file_schema = Arc::new(Schema::new(vec![
         Field::new("int_col", DataType::Int32, true),
         Field::new("string_col", DataType::Utf8, true),
     ]));
 
-<<<<<<< HEAD
-    let partitioned_schema = Arc::new(Schema::new(vec![
-        Field::new("int_col", DataType::Int32, true),
-        Field::new("string_col", DataType::Utf8, true),
-        Field::new("partition_col", DataType::Utf8, true),
-    ]));
-
-    let source = FileScanConfig::new(
-=======
     let config = FileScanConfigBuilder::new(
->>>>>>> e4433049
         ObjectStoreUrl::parse("test:///").unwrap(),
         file_schema.clone(),
         Arc::new(CsvSource::default()),
@@ -1428,8 +1413,6 @@
     .with_projection(Some(vec![0, 1, 2]))
     .build();
 
-<<<<<<< HEAD
-=======
     DataSourceExec::from_data_source(config)
 }
 
@@ -1438,7 +1421,6 @@
     let source = partitioned_data_source();
     let partitioned_schema = source.schema();
 
->>>>>>> e4433049
     let projection = Arc::new(ProjectionExec::try_new(
         vec![
             (
@@ -1460,10 +1442,6 @@
     let after_optimize =
         ProjectionPushdown::new().optimize(projection, &ConfigOptions::new())?;
 
-<<<<<<< HEAD
-    let expected = ["ProjectionExec: expr=[string_col@1 as string_col, partition_col@2 as partition_col, int_col@0 as int_col]",
-        "  DataSourceExec: file_groups={1 group: [[x]]}, projection=[int_col, string_col, partition_col], file_type=csv, has_header=false"];
-=======
     let expected = [
         "ProjectionExec: expr=[string_col@1 as string_col, partition_col@2 as partition_col, int_col@0 as int_col]",
         "  DataSourceExec: file_groups={1 group: [[x]]}, projection=[int_col, string_col, partition_col], file_type=csv, has_header=false"
@@ -1508,7 +1486,6 @@
         "ProjectionExec: expr=[string_col@1 as string_col, CAST(partition_col@2 AS Utf8View) as partition_col, int_col@0 as int_col]",
         "  DataSourceExec: file_groups={1 group: [[x]]}, projection=[int_col, string_col, partition_col], file_type=csv, has_header=false"
     ];
->>>>>>> e4433049
     assert_eq!(get_plan_string(&after_optimize), expected);
 
     Ok(())
