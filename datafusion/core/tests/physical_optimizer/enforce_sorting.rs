--- conflicted
+++ resolved
@@ -56,7 +56,6 @@
 use datafusion_functions_aggregate::count::count_udaf;
 use datafusion_functions_aggregate::min_max::{max_udaf, min_udaf};
 
-use datafusion_common::sort::AdvSortOptions;
 use rstest::rstest;
 
 /// Create a csv exec for tests
@@ -3346,66 +3345,4 @@
     }
 
     Ok(())
-<<<<<<< HEAD
-}
-
-#[tokio::test]
-async fn test_preserve_needed_coalesce() -> Result<()> {
-    // Input to EnforceSorting, from our test case.
-    let plan = projection_exec_with_alias(
-        union_exec(vec![parquet_exec_with_stats(); 2]),
-        vec![
-            ("a".to_string(), "a".to_string()),
-            ("b".to_string(), "value".to_string()),
-        ],
-    );
-    let plan = Arc::new(CoalescePartitionsExec::new(plan));
-    let schema = schema();
-    let sort_key = LexOrdering::new(vec![PhysicalSortExpr {
-        expr: col("a", &schema).unwrap(),
-        options: AdvSortOptions::default(),
-    }]);
-    let plan: Arc<dyn ExecutionPlan> =
-        single_partitioned_aggregate(plan, vec![("a".to_string(), "a1".to_string())]);
-    let plan = sort_exec(sort_key, plan);
-
-    // Starting plan: as in our test case.
-    assert_eq!(
-        get_plan_string(&plan),
-        vec![
-            "SortExec: expr=[a@0 ASC], preserve_partitioning=[false]",
-            "  AggregateExec: mode=SinglePartitioned, gby=[a@0 as a1], aggr=[]",
-            "    CoalescePartitionsExec",
-            "      ProjectionExec: expr=[a@0 as a, b@1 as value]",
-            "        UnionExec",
-            "          DataSourceExec: file_groups={1 group: [[x]]}, projection=[a, b, c, d, e], file_type=parquet",
-            "          DataSourceExec: file_groups={1 group: [[x]]}, projection=[a, b, c, d, e], file_type=parquet",
-        ],
-    );
-    // Test: plan is valid.
-    assert_sanity_check(&plan, true);
-
-    // EnforceSorting will remove the coalesce, and add an SPM further up (above the aggregate).
-    let optimizer = EnforceSorting::new();
-    let optimized = optimizer.optimize(plan, &Default::default())?;
-    assert_eq!(
-        get_plan_string(&optimized),
-        vec![
-            "SortPreservingMergeExec: [a@0 ASC]",
-            "  SortExec: expr=[a@0 ASC], preserve_partitioning=[true]",
-            "    AggregateExec: mode=SinglePartitioned, gby=[a@0 as a1], aggr=[]",
-            "      ProjectionExec: expr=[a@0 as a, b@1 as value]",
-            "        UnionExec",
-            "          DataSourceExec: file_groups={1 group: [[x]]}, projection=[a, b, c, d, e], file_type=parquet",
-            "          DataSourceExec: file_groups={1 group: [[x]]}, projection=[a, b, c, d, e], file_type=parquet",
-        ],
-    );
-
-    // Bug: Plan is now invalid.
-    let err = "does not satisfy distribution requirements: HashPartitioned[[a@0]]). Child-0 output partitioning: UnknownPartitioning(2)";
-    assert_sanity_check_err(&optimized, err);
-
-    Ok(())
-=======
->>>>>>> 05bb5691
 }