// Licensed to the Apache Software Foundation (ASF) under one
// or more contributor license agreements.  See the NOTICE file
// distributed with this work for additional information
// regarding copyright ownership.  The ASF licenses this file
// to you under the Apache License, Version 2.0 (the
// "License"); you may not use this file except in compliance
// with the License.  You may obtain a copy of the License at
//
//   http://www.apache.org/licenses/LICENSE-2.0
//
// Unless required by applicable law or agreed to in writing,
// software distributed under the License is distributed on an
// "AS IS" BASIS, WITHOUT WARRANTIES OR CONDITIONS OF ANY
// KIND, either express or implied.  See the License for the
// specific language governing permissions and limitations
// under the License.

//! Test utilities for physical optimizer tests

use std::any::Any;
use std::fmt::Formatter;
use std::sync::Arc;

use arrow::array::Int32Array;
use arrow::compute::SortOptions;
use arrow::datatypes::{DataType, Field, Schema, SchemaRef};
use arrow::record_batch::RecordBatch;
use datafusion::datasource::listing::PartitionedFile;
use datafusion::datasource::memory::MemorySourceConfig;
use datafusion::datasource::physical_plan::ParquetSource;
use datafusion::datasource::source::DataSourceExec;
use datafusion_common::config::ConfigOptions;
use datafusion_common::stats::Precision;
use datafusion_common::tree_node::{Transformed, TransformedResult, TreeNode};
use datafusion_common::utils::expr::COUNT_STAR_EXPANSION;
<<<<<<< HEAD
use datafusion_common::{ColumnStatistics, JoinType, Result, Statistics};
use datafusion_datasource::file_scan_config::FileScanConfig;
=======
use datafusion_common::{JoinType, Result};
use datafusion_datasource::file_scan_config::FileScanConfigBuilder;
>>>>>>> 97304040
use datafusion_execution::object_store::ObjectStoreUrl;
use datafusion_execution::{SendableRecordBatchStream, TaskContext};
use datafusion_expr::{WindowFrame, WindowFunctionDefinition};
use datafusion_functions_aggregate::count::count_udaf;
use datafusion_physical_expr::aggregate::{AggregateExprBuilder, AggregateFunctionExpr};
use datafusion_physical_expr::expressions::col;
use datafusion_physical_expr::{expressions, PhysicalExpr};
use datafusion_physical_expr_common::sort_expr::{
    LexOrdering, LexRequirement, PhysicalSortExpr,
};
use datafusion_physical_optimizer::limited_distinct_aggregation::LimitedDistinctAggregation;
use datafusion_physical_optimizer::PhysicalOptimizerRule;
use datafusion_physical_plan::aggregates::{
    AggregateExec, AggregateMode, PhysicalGroupBy,
};
use datafusion_physical_plan::coalesce_batches::CoalesceBatchesExec;
use datafusion_physical_plan::coalesce_partitions::CoalescePartitionsExec;
use datafusion_physical_plan::filter::FilterExec;
use datafusion_physical_plan::joins::utils::{JoinFilter, JoinOn};
use datafusion_physical_plan::joins::{HashJoinExec, PartitionMode, SortMergeJoinExec};
use datafusion_physical_plan::limit::{GlobalLimitExec, LocalLimitExec};
use datafusion_physical_plan::repartition::RepartitionExec;
use datafusion_physical_plan::sorts::sort::SortExec;
use datafusion_physical_plan::sorts::sort_preserving_merge::SortPreservingMergeExec;
use datafusion_physical_plan::streaming::{PartitionStream, StreamingTableExec};
use datafusion_physical_plan::tree_node::PlanContext;
use datafusion_physical_plan::union::UnionExec;
use datafusion_physical_plan::windows::{create_window_expr, BoundedWindowAggExec};
use datafusion_physical_plan::{
    displayable, DisplayAs, DisplayFormatType, ExecutionPlan, InputOrderMode,
    Partitioning, PlanProperties,
};

/// Create a non sorted parquet exec
pub fn parquet_exec(schema: &SchemaRef) -> Arc<DataSourceExec> {
    let config = FileScanConfigBuilder::new(
        ObjectStoreUrl::parse("test:///").unwrap(),
        schema.clone(),
        Arc::new(ParquetSource::default()),
    )
    .with_file(PartitionedFile::new("x".to_string(), 100))
    .build();

    DataSourceExec::from_data_source(config)
}

/// Create a single parquet file that is sorted
pub(crate) fn parquet_exec_with_sort(
    output_ordering: Vec<LexOrdering>,
) -> Arc<DataSourceExec> {
    let config = FileScanConfigBuilder::new(
        ObjectStoreUrl::parse("test:///").unwrap(),
        schema(),
        Arc::new(ParquetSource::default()),
    )
    .with_file(PartitionedFile::new("x".to_string(), 100))
    .with_output_ordering(output_ordering)
    .build();

    DataSourceExec::from_data_source(config)
}

fn int64_stats() -> ColumnStatistics {
    ColumnStatistics {
        null_count: Precision::Absent,
        sum_value: Precision::Absent,
        max_value: Precision::Exact(1_000_000.into()),
        min_value: Precision::Exact(0.into()),
        distinct_count: Precision::Absent,
    }
}

fn column_stats() -> Vec<ColumnStatistics> {
    vec![
        int64_stats(), // a
        int64_stats(), // b
        int64_stats(), // c
        ColumnStatistics::default(),
        ColumnStatistics::default(),
    ]
}

/// Create parquet datasource exec using schema from [`schema`].
pub(crate) fn parquet_exec_with_stats(file_size: u64) -> Arc<DataSourceExec> {
    let mut statistics = Statistics::new_unknown(&schema());
    statistics.num_rows = Precision::Inexact(10000);
    statistics.column_statistics = column_stats();

    let config = FileScanConfig::new(
        ObjectStoreUrl::parse("test:///").unwrap(),
        schema(),
        Arc::new(ParquetSource::new(Default::default())),
    )
    .with_file(PartitionedFile::new("x".to_string(), file_size))
    .with_statistics(statistics);
    assert_eq!(config.statistics.num_rows, Precision::Inexact(10000));

    config.build()
}

pub fn schema() -> SchemaRef {
    Arc::new(Schema::new(vec![
        Field::new("a", DataType::Int64, true),
        Field::new("b", DataType::Int64, true),
        Field::new("c", DataType::Int64, true),
        Field::new("d", DataType::Int32, true),
        Field::new("e", DataType::Boolean, true),
    ]))
}

pub fn create_test_schema() -> Result<SchemaRef> {
    let nullable_column = Field::new("nullable_col", DataType::Int32, true);
    let non_nullable_column = Field::new("non_nullable_col", DataType::Int32, false);
    let schema = Arc::new(Schema::new(vec![nullable_column, non_nullable_column]));
    Ok(schema)
}

pub fn create_test_schema2() -> Result<SchemaRef> {
    let col_a = Field::new("col_a", DataType::Int32, true);
    let col_b = Field::new("col_b", DataType::Int32, true);
    let schema = Arc::new(Schema::new(vec![col_a, col_b]));
    Ok(schema)
}

// Generate a schema which consists of 5 columns (a, b, c, d, e)
pub fn create_test_schema3() -> Result<SchemaRef> {
    let a = Field::new("a", DataType::Int32, true);
    let b = Field::new("b", DataType::Int32, false);
    let c = Field::new("c", DataType::Int32, true);
    let d = Field::new("d", DataType::Int32, false);
    let e = Field::new("e", DataType::Int32, false);
    let schema = Arc::new(Schema::new(vec![a, b, c, d, e]));
    Ok(schema)
}

pub fn sort_merge_join_exec(
    left: Arc<dyn ExecutionPlan>,
    right: Arc<dyn ExecutionPlan>,
    join_on: &JoinOn,
    join_type: &JoinType,
) -> Arc<dyn ExecutionPlan> {
    Arc::new(
        SortMergeJoinExec::try_new(
            left,
            right,
            join_on.clone(),
            None,
            *join_type,
            vec![SortOptions::default(); join_on.len()],
            false,
        )
        .unwrap(),
    )
}

/// make PhysicalSortExpr with default options
pub fn sort_expr(name: &str, schema: &Schema) -> PhysicalSortExpr {
    sort_expr_options(name, schema, SortOptions::default())
}

/// PhysicalSortExpr with specified options
pub fn sort_expr_options(
    name: &str,
    schema: &Schema,
    options: SortOptions,
) -> PhysicalSortExpr {
    PhysicalSortExpr {
        expr: col(name, schema).unwrap(),
        options,
    }
}

pub fn coalesce_partitions_exec(input: Arc<dyn ExecutionPlan>) -> Arc<dyn ExecutionPlan> {
    Arc::new(CoalescePartitionsExec::new(input))
}

pub fn memory_exec(schema: &SchemaRef) -> Arc<dyn ExecutionPlan> {
    MemorySourceConfig::try_new_exec(&[vec![]], Arc::clone(schema), None).unwrap()
}

pub fn hash_join_exec(
    left: Arc<dyn ExecutionPlan>,
    right: Arc<dyn ExecutionPlan>,
    on: JoinOn,
    filter: Option<JoinFilter>,
    join_type: &JoinType,
) -> Result<Arc<dyn ExecutionPlan>> {
    Ok(Arc::new(HashJoinExec::try_new(
        left,
        right,
        on,
        filter,
        join_type,
        None,
        PartitionMode::Partitioned,
        true,
    )?))
}

pub fn bounded_window_exec(
    col_name: &str,
    sort_exprs: impl IntoIterator<Item = PhysicalSortExpr>,
    input: Arc<dyn ExecutionPlan>,
) -> Arc<dyn ExecutionPlan> {
    let sort_exprs: LexOrdering = sort_exprs.into_iter().collect();
    let schema = input.schema();
    let window_expr = create_window_expr(
        &WindowFunctionDefinition::AggregateUDF(count_udaf()),
        "count".to_owned(),
        &[col(col_name, &schema).unwrap()],
        &[],
        sort_exprs.as_ref(),
        Arc::new(WindowFrame::new(Some(false))),
        schema.as_ref(),
        false,
    )
    .unwrap();

    Arc::new(
        BoundedWindowAggExec::try_new(
            vec![window_expr],
            Arc::clone(&input),
            InputOrderMode::Sorted,
            false,
        )
        .unwrap(),
    )
}

pub fn filter_exec(
    predicate: Arc<dyn PhysicalExpr>,
    input: Arc<dyn ExecutionPlan>,
) -> Arc<dyn ExecutionPlan> {
    Arc::new(FilterExec::try_new(predicate, input).unwrap())
}

pub fn sort_preserving_merge_exec(
    sort_exprs: impl IntoIterator<Item = PhysicalSortExpr>,
    input: Arc<dyn ExecutionPlan>,
) -> Arc<dyn ExecutionPlan> {
    let sort_exprs = sort_exprs.into_iter().collect();
    Arc::new(SortPreservingMergeExec::new(sort_exprs, input))
}

pub fn sort_preserving_merge_exec_with_fetch(
    sort_exprs: impl IntoIterator<Item = PhysicalSortExpr>,
    input: Arc<dyn ExecutionPlan>,
    fetch: usize,
) -> Arc<dyn ExecutionPlan> {
    let sort_exprs = sort_exprs.into_iter().collect();
    Arc::new(SortPreservingMergeExec::new(sort_exprs, input).with_fetch(Some(fetch)))
}

pub fn union_exec(input: Vec<Arc<dyn ExecutionPlan>>) -> Arc<dyn ExecutionPlan> {
    Arc::new(UnionExec::new(input))
}

pub fn limit_exec(input: Arc<dyn ExecutionPlan>) -> Arc<dyn ExecutionPlan> {
    global_limit_exec(local_limit_exec(input))
}

pub fn local_limit_exec(input: Arc<dyn ExecutionPlan>) -> Arc<dyn ExecutionPlan> {
    Arc::new(LocalLimitExec::new(input, 100))
}

pub fn global_limit_exec(input: Arc<dyn ExecutionPlan>) -> Arc<dyn ExecutionPlan> {
    Arc::new(GlobalLimitExec::new(input, 0, Some(100)))
}

pub fn repartition_exec(input: Arc<dyn ExecutionPlan>) -> Arc<dyn ExecutionPlan> {
    Arc::new(RepartitionExec::try_new(input, Partitioning::RoundRobinBatch(10)).unwrap())
}

pub fn spr_repartition_exec(input: Arc<dyn ExecutionPlan>) -> Arc<dyn ExecutionPlan> {
    Arc::new(
        RepartitionExec::try_new(input, Partitioning::RoundRobinBatch(10))
            .unwrap()
            .with_preserve_order(),
    )
}

pub fn aggregate_exec(input: Arc<dyn ExecutionPlan>) -> Arc<dyn ExecutionPlan> {
    let schema = input.schema();
    Arc::new(
        AggregateExec::try_new(
            AggregateMode::Final,
            PhysicalGroupBy::default(),
            vec![],
            vec![],
            input,
            schema,
        )
        .unwrap(),
    )
}

pub fn coalesce_batches_exec(input: Arc<dyn ExecutionPlan>) -> Arc<dyn ExecutionPlan> {
    Arc::new(CoalesceBatchesExec::new(input, 128))
}

pub fn sort_exec(
    sort_exprs: impl IntoIterator<Item = PhysicalSortExpr>,
    input: Arc<dyn ExecutionPlan>,
) -> Arc<dyn ExecutionPlan> {
    sort_exec_with_fetch(sort_exprs, None, input)
}

pub fn sort_exec_with_fetch(
    sort_exprs: impl IntoIterator<Item = PhysicalSortExpr>,
    fetch: Option<usize>,
    input: Arc<dyn ExecutionPlan>,
) -> Arc<dyn ExecutionPlan> {
    let sort_exprs = sort_exprs.into_iter().collect();
    Arc::new(SortExec::new(sort_exprs, input).with_fetch(fetch))
}

/// A test [`ExecutionPlan`] whose requirements can be configured.
#[derive(Debug)]
pub struct RequirementsTestExec {
    required_input_ordering: LexOrdering,
    maintains_input_order: bool,
    input: Arc<dyn ExecutionPlan>,
}

impl RequirementsTestExec {
    pub fn new(input: Arc<dyn ExecutionPlan>) -> Self {
        Self {
            required_input_ordering: LexOrdering::default(),
            maintains_input_order: true,
            input,
        }
    }

    /// sets the required input ordering
    pub fn with_required_input_ordering(
        mut self,
        required_input_ordering: LexOrdering,
    ) -> Self {
        self.required_input_ordering = required_input_ordering;
        self
    }

    /// set the maintains_input_order flag
    pub fn with_maintains_input_order(mut self, maintains_input_order: bool) -> Self {
        self.maintains_input_order = maintains_input_order;
        self
    }

    /// returns this ExecutionPlan as an `Arc<dyn ExecutionPlan>`
    pub fn into_arc(self) -> Arc<dyn ExecutionPlan> {
        Arc::new(self)
    }
}

impl DisplayAs for RequirementsTestExec {
    fn fmt_as(&self, t: DisplayFormatType, f: &mut Formatter) -> std::fmt::Result {
        match t {
            DisplayFormatType::Default | DisplayFormatType::Verbose => {
                write!(f, "RequiredInputOrderingExec")
            }
            DisplayFormatType::TreeRender => {
                // TODO: collect info
                write!(f, "")
            }
        }
    }
}

impl ExecutionPlan for RequirementsTestExec {
    fn name(&self) -> &str {
        "RequiredInputOrderingExec"
    }

    fn as_any(&self) -> &dyn Any {
        self
    }

    fn properties(&self) -> &PlanProperties {
        self.input.properties()
    }

    fn required_input_ordering(&self) -> Vec<Option<LexRequirement>> {
        let requirement = LexRequirement::from(self.required_input_ordering.clone());
        vec![Some(requirement)]
    }

    fn maintains_input_order(&self) -> Vec<bool> {
        vec![self.maintains_input_order]
    }

    fn children(&self) -> Vec<&Arc<dyn ExecutionPlan>> {
        vec![&self.input]
    }

    fn with_new_children(
        self: Arc<Self>,
        children: Vec<Arc<dyn ExecutionPlan>>,
    ) -> Result<Arc<dyn ExecutionPlan>> {
        assert_eq!(children.len(), 1);
        Ok(RequirementsTestExec::new(Arc::clone(&children[0]))
            .with_required_input_ordering(self.required_input_ordering.clone())
            .with_maintains_input_order(self.maintains_input_order)
            .into_arc())
    }

    fn execute(
        &self,
        _partition: usize,
        _context: Arc<TaskContext>,
    ) -> Result<SendableRecordBatchStream> {
        unimplemented!("Test exec does not support execution")
    }
}

/// A [`PlanContext`] object is susceptible to being left in an inconsistent state after
/// untested mutable operations. It is crucial that there be no discrepancies between a plan
/// associated with the root node and the plan generated after traversing all nodes
/// within the [`PlanContext`] tree. In addition to verifying the plans resulting from optimizer
/// rules, it is essential to ensure that the overall tree structure corresponds with the plans
/// contained within the node contexts.
/// TODO: Once [`ExecutionPlan`] implements [`PartialEq`], string comparisons should be
/// replaced with direct plan equality checks.
pub fn check_integrity<T: Clone>(context: PlanContext<T>) -> Result<PlanContext<T>> {
    context
        .transform_up(|node| {
            let children_plans = node.plan.children();
            assert_eq!(node.children.len(), children_plans.len());
            for (child_plan, child_node) in
                children_plans.iter().zip(node.children.iter())
            {
                assert_eq!(
                    displayable(child_plan.as_ref()).one_line().to_string(),
                    displayable(child_node.plan.as_ref()).one_line().to_string()
                );
            }
            Ok(Transformed::no(node))
        })
        .data()
}

pub fn trim_plan_display(plan: &str) -> Vec<&str> {
    plan.split('\n')
        .map(|s| s.trim())
        .filter(|s| !s.is_empty())
        .collect()
}

// construct a stream partition for test purposes
#[derive(Debug)]
pub struct TestStreamPartition {
    pub schema: SchemaRef,
}

impl PartitionStream for TestStreamPartition {
    fn schema(&self) -> &SchemaRef {
        &self.schema
    }
    fn execute(&self, _ctx: Arc<TaskContext>) -> SendableRecordBatchStream {
        unreachable!()
    }
}

/// Create an unbounded stream exec
pub fn stream_exec_ordered(
    schema: &SchemaRef,
    sort_exprs: impl IntoIterator<Item = PhysicalSortExpr>,
) -> Arc<dyn ExecutionPlan> {
    let sort_exprs = sort_exprs.into_iter().collect();

    Arc::new(
        StreamingTableExec::try_new(
            Arc::clone(schema),
            vec![Arc::new(TestStreamPartition {
                schema: Arc::clone(schema),
            }) as _],
            None,
            vec![sort_exprs],
            true,
            None,
        )
        .unwrap(),
    )
}

// Creates a stream exec source for the test purposes
pub fn stream_exec_ordered_with_projection(
    schema: &SchemaRef,
    sort_exprs: impl IntoIterator<Item = PhysicalSortExpr>,
) -> Arc<dyn ExecutionPlan> {
    let sort_exprs = sort_exprs.into_iter().collect();
    let projection: Vec<usize> = vec![0, 2, 3];

    Arc::new(
        StreamingTableExec::try_new(
            Arc::clone(schema),
            vec![Arc::new(TestStreamPartition {
                schema: Arc::clone(schema),
            }) as _],
            Some(&projection),
            vec![sort_exprs],
            true,
            None,
        )
        .unwrap(),
    )
}

pub fn mock_data() -> Result<Arc<DataSourceExec>> {
    let schema = Arc::new(Schema::new(vec![
        Field::new("a", DataType::Int32, true),
        Field::new("b", DataType::Int32, true),
    ]));

    let batch = RecordBatch::try_new(
        Arc::clone(&schema),
        vec![
            Arc::new(Int32Array::from(vec![
                Some(1),
                Some(2),
                None,
                Some(1),
                Some(4),
                Some(5),
            ])),
            Arc::new(Int32Array::from(vec![
                Some(1),
                None,
                Some(6),
                Some(2),
                Some(8),
                Some(9),
            ])),
        ],
    )?;

    MemorySourceConfig::try_new_exec(&[vec![batch]], Arc::clone(&schema), None)
}

pub fn build_group_by(input_schema: &SchemaRef, columns: Vec<String>) -> PhysicalGroupBy {
    let mut group_by_expr: Vec<(Arc<dyn PhysicalExpr>, String)> = vec![];
    for column in columns.iter() {
        group_by_expr.push((col(column, input_schema).unwrap(), column.to_string()));
    }
    PhysicalGroupBy::new_single(group_by_expr.clone())
}

pub fn assert_plan_matches_expected(
    plan: &Arc<dyn ExecutionPlan>,
    expected: &[&str],
) -> Result<()> {
    let expected_lines: Vec<&str> = expected.to_vec();
    let config = ConfigOptions::new();

    let optimized =
        LimitedDistinctAggregation::new().optimize(Arc::clone(plan), &config)?;

    let optimized_result = displayable(optimized.as_ref()).indent(true).to_string();
    let actual_lines = trim_plan_display(&optimized_result);

    assert_eq!(
        &expected_lines, &actual_lines,
        "\n\nexpected:\n\n{:#?}\nactual:\n\n{:#?}\n\n",
        expected_lines, actual_lines
    );

    Ok(())
}

/// Describe the type of aggregate being tested
pub enum TestAggregate {
    /// Testing COUNT(*) type aggregates
    CountStar,

    /// Testing for COUNT(column) aggregate
    ColumnA(Arc<Schema>),
}

impl TestAggregate {
    /// Create a new COUNT(*) aggregate
    pub fn new_count_star() -> Self {
        Self::CountStar
    }

    /// Create a new COUNT(column) aggregate
    pub fn new_count_column(schema: &Arc<Schema>) -> Self {
        Self::ColumnA(Arc::clone(schema))
    }

    /// Return appropriate expr depending if COUNT is for col or table (*)
    pub fn count_expr(&self, schema: &Schema) -> AggregateFunctionExpr {
        AggregateExprBuilder::new(count_udaf(), vec![self.column()])
            .schema(Arc::new(schema.clone()))
            .alias(self.column_name())
            .build()
            .unwrap()
    }

    /// what argument would this aggregate need in the plan?
    fn column(&self) -> Arc<dyn PhysicalExpr> {
        match self {
            Self::CountStar => expressions::lit(COUNT_STAR_EXPANSION),
            Self::ColumnA(s) => col("a", s).unwrap(),
        }
    }

    /// What name would this aggregate produce in a plan?
    pub fn column_name(&self) -> &'static str {
        match self {
            Self::CountStar => "COUNT(*)",
            Self::ColumnA(_) => "COUNT(a)",
        }
    }

    /// What is the expected count?
    pub fn expected_count(&self) -> i64 {
        match self {
            TestAggregate::CountStar => 3,
            TestAggregate::ColumnA(_) => 2,
        }
    }
}<|MERGE_RESOLUTION|>--- conflicted
+++ resolved
@@ -33,13 +33,8 @@
 use datafusion_common::stats::Precision;
 use datafusion_common::tree_node::{Transformed, TransformedResult, TreeNode};
 use datafusion_common::utils::expr::COUNT_STAR_EXPANSION;
-<<<<<<< HEAD
 use datafusion_common::{ColumnStatistics, JoinType, Result, Statistics};
-use datafusion_datasource::file_scan_config::FileScanConfig;
-=======
-use datafusion_common::{JoinType, Result};
 use datafusion_datasource::file_scan_config::FileScanConfigBuilder;
->>>>>>> 97304040
 use datafusion_execution::object_store::ObjectStoreUrl;
 use datafusion_execution::{SendableRecordBatchStream, TaskContext};
 use datafusion_expr::{WindowFrame, WindowFunctionDefinition};
@@ -128,16 +123,20 @@
     statistics.num_rows = Precision::Inexact(10000);
     statistics.column_statistics = column_stats();
 
-    let config = FileScanConfig::new(
+    let config = FileScanConfigBuilder::new(
         ObjectStoreUrl::parse("test:///").unwrap(),
         schema(),
         Arc::new(ParquetSource::new(Default::default())),
     )
     .with_file(PartitionedFile::new("x".to_string(), file_size))
-    .with_statistics(statistics);
-    assert_eq!(config.statistics.num_rows, Precision::Inexact(10000));
-
-    config.build()
+    .with_statistics(statistics)
+    .build();
+
+    assert_eq!(
+        config.file_source.statistics().unwrap().num_rows,
+        Precision::Inexact(10000)
+    );
+    DataSourceExec::from_data_source(config)
 }
 
 pub fn schema() -> SchemaRef {
