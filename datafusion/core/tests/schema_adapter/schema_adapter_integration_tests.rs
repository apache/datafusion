// Licensed to the Apache Software Foundation (ASF) under one
// or more contributor license agreements.  See the NOTICE file
// distributed with this work for additional information
// regarding copyright ownership.  The ASF licenses this file
// to you under the Apache License, Version 2.0 (the
// "License"); you may not use this file except in compliance
// with the License.  You may obtain a copy of the License at
//
//   http://www.apache.org/licenses/LICENSE-2.0
//
// Unless required by applicable law or agreed to in writing,
// software distributed under the License is distributed on an
// "AS IS" BASIS, WITHOUT WARRANTIES OR CONDITIONS OF ANY
// KIND, either express or implied.  See the License for the
// specific language governing permissions and limitations
// under the License.

use std::sync::Arc;

use arrow::array::RecordBatch;
use arrow_schema::{DataType, Field, Schema, SchemaRef};
use bytes::{BufMut, BytesMut};
use datafusion::common::Result;
use datafusion::datasource::listing::PartitionedFile;
use datafusion::datasource::physical_plan::{
    ArrowFileSource, ArrowStreamFileSource, CsvSource, FileSource, JsonSource,
    ParquetSource,
};
use datafusion::physical_plan::ExecutionPlan;
use datafusion::prelude::SessionContext;
use datafusion_common::config::CsvOptions;
use datafusion_common::ColumnStatistics;
use datafusion_datasource::file_scan_config::FileScanConfigBuilder;
use datafusion_datasource::schema_adapter::{
    SchemaAdapter, SchemaAdapterFactory, SchemaMapper,
};
use datafusion_datasource::source::DataSourceExec;
use datafusion_datasource::TableSchema;
use datafusion_execution::object_store::ObjectStoreUrl;
use object_store::{memory::InMemory, path::Path, ObjectStore};
use parquet::arrow::ArrowWriter;

async fn write_parquet(batch: RecordBatch, store: Arc<dyn ObjectStore>, path: &str) {
    let mut out = BytesMut::new().writer();
    {
        let mut writer = ArrowWriter::try_new(&mut out, batch.schema(), None).unwrap();
        writer.write(&batch).unwrap();
        writer.finish().unwrap();
    }
    let data = out.into_inner().freeze();
    store.put(&Path::from(path), data.into()).await.unwrap();
}

/// A schema adapter factory that transforms column names to uppercase
#[derive(Debug, PartialEq)]
struct UppercaseAdapterFactory {}

impl SchemaAdapterFactory for UppercaseAdapterFactory {
    fn create(
        &self,
        projected_table_schema: SchemaRef,
        _table_schema: SchemaRef,
    ) -> Box<dyn SchemaAdapter> {
        Box::new(UppercaseAdapter {
            table_schema: projected_table_schema,
        })
    }
}

/// Schema adapter that transforms column names to uppercase
#[derive(Debug)]
struct UppercaseAdapter {
    table_schema: SchemaRef,
}

impl SchemaAdapter for UppercaseAdapter {
    fn map_column_index(&self, index: usize, file_schema: &Schema) -> Option<usize> {
        let field = self.table_schema.field(index);
        let uppercase_name = field.name().to_uppercase();
        file_schema
            .fields()
            .iter()
            .position(|f| f.name().to_uppercase() == uppercase_name)
    }

    fn map_schema(
        &self,
        file_schema: &Schema,
    ) -> Result<(Arc<dyn SchemaMapper>, Vec<usize>)> {
        let mut projection = Vec::new();

        // Map each field in the table schema to the corresponding field in the file schema
        for table_field in self.table_schema.fields() {
            let uppercase_name = table_field.name().to_uppercase();
            if let Some(pos) = file_schema
                .fields()
                .iter()
                .position(|f| f.name().to_uppercase() == uppercase_name)
            {
                projection.push(pos);
            }
        }

        let mapper = UppercaseSchemaMapper {
            output_schema: self.output_schema(),
            projection: projection.clone(),
        };

        Ok((Arc::new(mapper), projection))
    }
}

impl UppercaseAdapter {
    fn output_schema(&self) -> SchemaRef {
        let fields: Vec<Field> = self
            .table_schema
            .fields()
            .iter()
            .map(|f| {
                Field::new(
                    f.name().to_uppercase().as_str(),
                    f.data_type().clone(),
                    f.is_nullable(),
                )
            })
            .collect();

        Arc::new(Schema::new(fields))
    }
}

#[derive(Debug)]
struct UppercaseSchemaMapper {
    output_schema: SchemaRef,
    projection: Vec<usize>,
}

impl SchemaMapper for UppercaseSchemaMapper {
    fn map_batch(&self, batch: RecordBatch) -> Result<RecordBatch> {
        let columns = self
            .projection
            .iter()
            .map(|&i| batch.column(i).clone())
            .collect::<Vec<_>>();
        Ok(RecordBatch::try_new(self.output_schema.clone(), columns)?)
    }

    fn map_column_statistics(
        &self,
        stats: &[ColumnStatistics],
    ) -> Result<Vec<ColumnStatistics>> {
        Ok(self
            .projection
            .iter()
            .map(|&i| stats.get(i).cloned().unwrap_or_default())
            .collect())
    }
}

#[cfg(feature = "parquet")]
#[tokio::test]
async fn test_parquet_integration_with_schema_adapter() -> Result<()> {
    // Create test data
    let batch = RecordBatch::try_new(
        Arc::new(Schema::new(vec![
            Field::new("id", DataType::Int32, false),
            Field::new("name", DataType::Utf8, true),
        ])),
        vec![
            Arc::new(arrow::array::Int32Array::from(vec![1, 2, 3])),
            Arc::new(arrow::array::StringArray::from(vec!["a", "b", "c"])),
        ],
    )?;

    let store = Arc::new(InMemory::new()) as Arc<dyn ObjectStore>;
    let store_url = ObjectStoreUrl::parse("memory://").unwrap();
    let path = "test.parquet";
    write_parquet(batch.clone(), store.clone(), path).await;

    // Get the actual file size from the object store
    let object_meta = store.head(&Path::from(path)).await?;
    let file_size = object_meta.size;

    // Create a session context and register the object store
    let ctx = SessionContext::new();
    ctx.register_object_store(store_url.as_ref(), Arc::clone(&store));

    // Create a table schema with uppercase column names
    let table_schema = Arc::new(Schema::new(vec![
        Field::new("ID", DataType::Int32, false),
        Field::new("NAME", DataType::Utf8, true),
    ]));

    // Create a ParquetSource with the adapter factory
    let file_source = ParquetSource::new(table_schema.clone())
        .with_schema_adapter_factory(Arc::new(UppercaseAdapterFactory {}))?;

    let config = FileScanConfigBuilder::new(store_url, file_source)
        .with_file(PartitionedFile::new(path, file_size))
        .build();

    // Create a data source executor
    let exec = DataSourceExec::from_data_source(config);

    // Collect results
    let task_ctx = ctx.task_ctx();
    let stream = exec.execute(0, task_ctx)?;
    let batches = datafusion::physical_plan::common::collect(stream).await?;

    // There should be one batch
    assert_eq!(batches.len(), 1);

    // Verify the schema has the uppercase column names
    let result_schema = batches[0].schema();
    assert_eq!(result_schema.field(0).name(), "ID");
    assert_eq!(result_schema.field(1).name(), "NAME");

    Ok(())
}

#[cfg(feature = "parquet")]
#[tokio::test]
async fn test_parquet_integration_with_schema_adapter_and_expression_rewriter(
) -> Result<()> {
    // Create test data
    let batch = RecordBatch::try_new(
        Arc::new(Schema::new(vec![
            Field::new("id", DataType::Int32, false),
            Field::new("name", DataType::Utf8, true),
        ])),
        vec![
            Arc::new(arrow::array::Int32Array::from(vec![1, 2, 3])),
            Arc::new(arrow::array::StringArray::from(vec!["a", "b", "c"])),
        ],
    )?;

    let store = Arc::new(InMemory::new()) as Arc<dyn ObjectStore>;
    let store_url = ObjectStoreUrl::parse("memory://").unwrap();
    let path = "test.parquet";
    write_parquet(batch.clone(), store.clone(), path).await;

    // Get the actual file size from the object store
    let object_meta = store.head(&Path::from(path)).await?;
    let file_size = object_meta.size;

    // Create a session context and register the object store
    let ctx = SessionContext::new();
    ctx.register_object_store(store_url.as_ref(), Arc::clone(&store));

    // Create a ParquetSource with the adapter factory
    let file_source = ParquetSource::new(batch.schema())
        .with_schema_adapter_factory(Arc::new(UppercaseAdapterFactory {}))?;

    let config = FileScanConfigBuilder::new(store_url, file_source)
        .with_file(PartitionedFile::new(path, file_size))
        .build();

    // Create a data source executor
    let exec = DataSourceExec::from_data_source(config);

    // Collect results
    let task_ctx = ctx.task_ctx();
    let stream = exec.execute(0, task_ctx)?;
    let batches = datafusion::physical_plan::common::collect(stream).await?;

    // There should be one batch
    assert_eq!(batches.len(), 1);

    // Verify the schema has the original column names (schema adapter not applied in DataSourceExec)
    let result_schema = batches[0].schema();
    assert_eq!(result_schema.field(0).name(), "id");
    assert_eq!(result_schema.field(1).name(), "name");

    Ok(())
}

#[tokio::test]
async fn test_multi_source_schema_adapter_reuse() -> Result<()> {
    // This test verifies that the same schema adapter factory can be reused
    // across different file source types. This is important for ensuring that:
    // 1. The schema adapter factory interface works uniformly across all source types
    // 2. The factory can be shared and cloned efficiently using Arc
    // 3. Various data source implementations correctly implement the schema adapter factory pattern

    // Create a test factory
    let factory = Arc::new(UppercaseAdapterFactory {});

    // Test ArrowFileSource
    {
<<<<<<< HEAD
        let source = ArrowFileSource::default();
        let source_with_adapter = source
            .clone()
            .with_schema_adapter_factory(factory.clone())
            .unwrap();

        let base_source: Arc<dyn FileSource> = source.into();
        assert!(base_source.schema_adapter_factory().is_none());
        assert!(source_with_adapter.schema_adapter_factory().is_some());

        let retrieved_factory = source_with_adapter.schema_adapter_factory().unwrap();
        assert_eq!(
            format!("{:?}", retrieved_factory.as_ref()),
            format!("{:?}", factory.as_ref())
        );
    }

    // Test ArrowStreamFileSource
    {
        let source = ArrowStreamFileSource::default();
=======
        let schema =
            Arc::new(Schema::new(vec![Field::new("id", DataType::Int32, false)]));
        let table_schema = TableSchema::new(schema, vec![]);
        let source = ArrowSource::new_file_source(table_schema);
>>>>>>> 20c8377e
        let source_with_adapter = source
            .clone()
            .with_schema_adapter_factory(factory.clone())
            .unwrap();

        let base_source: Arc<dyn FileSource> = source.into();
        assert!(base_source.schema_adapter_factory().is_none());
        assert!(source_with_adapter.schema_adapter_factory().is_some());

        let retrieved_factory = source_with_adapter.schema_adapter_factory().unwrap();
        assert_eq!(
            format!("{:?}", retrieved_factory.as_ref()),
            format!("{:?}", factory.as_ref())
        );
    }

    // Test ParquetSource
    #[cfg(feature = "parquet")]
    {
        let schema =
            Arc::new(Schema::new(vec![Field::new("id", DataType::Int32, false)]));
        let source = ParquetSource::new(schema);
        let source_with_adapter = source
            .clone()
            .with_schema_adapter_factory(factory.clone())
            .unwrap();

        let base_source: Arc<dyn FileSource> = source.into();
        assert!(base_source.schema_adapter_factory().is_none());
        assert!(source_with_adapter.schema_adapter_factory().is_some());

        let retrieved_factory = source_with_adapter.schema_adapter_factory().unwrap();
        assert_eq!(
            format!("{:?}", retrieved_factory.as_ref()),
            format!("{:?}", factory.as_ref())
        );
    }

    // Test CsvSource
    {
        let schema =
            Arc::new(Schema::new(vec![Field::new("id", DataType::Int32, false)]));
        let options = CsvOptions {
            has_header: Some(true),
            delimiter: b',',
            quote: b'"',
            ..Default::default()
        };
        let source = CsvSource::new(schema).with_csv_options(options);
        let source_with_adapter = source
            .clone()
            .with_schema_adapter_factory(factory.clone())
            .unwrap();

        let base_source: Arc<dyn FileSource> = source.into();
        assert!(base_source.schema_adapter_factory().is_none());
        assert!(source_with_adapter.schema_adapter_factory().is_some());

        let retrieved_factory = source_with_adapter.schema_adapter_factory().unwrap();
        assert_eq!(
            format!("{:?}", retrieved_factory.as_ref()),
            format!("{:?}", factory.as_ref())
        );
    }

    // Test JsonSource
    {
        let schema =
            Arc::new(Schema::new(vec![Field::new("id", DataType::Int32, false)]));
        let table_schema = TableSchema::new(schema, vec![]);
        let source = JsonSource::new(table_schema);
        let source_with_adapter = source
            .clone()
            .with_schema_adapter_factory(factory.clone())
            .unwrap();

        let base_source: Arc<dyn FileSource> = source.into();
        assert!(base_source.schema_adapter_factory().is_none());
        assert!(source_with_adapter.schema_adapter_factory().is_some());

        let retrieved_factory = source_with_adapter.schema_adapter_factory().unwrap();
        assert_eq!(
            format!("{:?}", retrieved_factory.as_ref()),
            format!("{:?}", factory.as_ref())
        );
    }

    Ok(())
}<|MERGE_RESOLUTION|>--- conflicted
+++ resolved
@@ -23,8 +23,7 @@
 use datafusion::common::Result;
 use datafusion::datasource::listing::PartitionedFile;
 use datafusion::datasource::physical_plan::{
-    ArrowFileSource, ArrowStreamFileSource, CsvSource, FileSource, JsonSource,
-    ParquetSource,
+    ArrowSource, CsvSource, FileSource, JsonSource, ParquetSource,
 };
 use datafusion::physical_plan::ExecutionPlan;
 use datafusion::prelude::SessionContext;
@@ -287,33 +286,10 @@
 
     // Test ArrowFileSource
     {
-<<<<<<< HEAD
-        let source = ArrowFileSource::default();
-        let source_with_adapter = source
-            .clone()
-            .with_schema_adapter_factory(factory.clone())
-            .unwrap();
-
-        let base_source: Arc<dyn FileSource> = source.into();
-        assert!(base_source.schema_adapter_factory().is_none());
-        assert!(source_with_adapter.schema_adapter_factory().is_some());
-
-        let retrieved_factory = source_with_adapter.schema_adapter_factory().unwrap();
-        assert_eq!(
-            format!("{:?}", retrieved_factory.as_ref()),
-            format!("{:?}", factory.as_ref())
-        );
-    }
-
-    // Test ArrowStreamFileSource
-    {
-        let source = ArrowStreamFileSource::default();
-=======
         let schema =
             Arc::new(Schema::new(vec![Field::new("id", DataType::Int32, false)]));
         let table_schema = TableSchema::new(schema, vec![]);
         let source = ArrowSource::new_file_source(table_schema);
->>>>>>> 20c8377e
         let source_with_adapter = source
             .clone()
             .with_schema_adapter_factory(factory.clone())
