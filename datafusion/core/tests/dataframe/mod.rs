--- conflicted
+++ resolved
@@ -2893,7 +2893,6 @@
     assert_snapshot!(
         pretty_format_batches(&sql_results).unwrap(),
         @r"
-<<<<<<< HEAD
     +---------------+---------------------------------------------------------------------------+
     | plan_type     | plan                                                                      |
     +---------------+---------------------------------------------------------------------------+
@@ -2908,34 +2907,12 @@
     |               |       DataSourceExec: partitions=1, partition_sizes=[1]                   |
     |               |                                                                           |
     +---------------+---------------------------------------------------------------------------+
-=======
-    +---------------+------------------------------------------------------------------------------------------------------------+
-    | plan_type     | plan                                                                                                       |
-    +---------------+------------------------------------------------------------------------------------------------------------+
-    | logical_plan  | Projection: t1.b, count(*)                                                                                 |
-    |               |   Sort: count(Int64(1)) AS count(*) AS count(*) ASC NULLS LAST                                             |
-    |               |     Projection: t1.b, count(Int64(1)) AS count(*), count(Int64(1))                                         |
-    |               |       Aggregate: groupBy=[[t1.b]], aggr=[[count(Int64(1))]]                                                |
-    |               |         TableScan: t1 projection=[b]                                                                       |
-    | physical_plan | ProjectionExec: expr=[b@0 as b, count(*)@1 as count(*)]                                                    |
-    |               |   SortPreservingMergeExec: [count(Int64(1))@2 ASC NULLS LAST]                                              |
-    |               |     SortExec: expr=[count(*)@1 ASC NULLS LAST], preserve_partitioning=[true]                               |
-    |               |       ProjectionExec: expr=[b@0 as b, count(Int64(1))@1 as count(*), count(Int64(1))@1 as count(Int64(1))] |
-    |               |         AggregateExec: mode=FinalPartitioned, gby=[b@0 as b], aggr=[count(Int64(1))]                       |
-    |               |           CoalesceBatchesExec: target_batch_size=8192                                                      |
-    |               |             RepartitionExec: partitioning=Hash([b@0], 4), input_partitions=1                               |
-    |               |               AggregateExec: mode=Partial, gby=[b@0 as b], aggr=[count(Int64(1))]                          |
-    |               |                 DataSourceExec: partitions=1, partition_sizes=[1]                                          |
-    |               |                                                                                                            |
-    +---------------+------------------------------------------------------------------------------------------------------------+
->>>>>>> 6ea305ec
     "
     );
 
     assert_snapshot!(
         pretty_format_batches(&df_results).unwrap(),
         @r"
-<<<<<<< HEAD
     +---------------+---------------------------------------------------------------------------+
     | plan_type     | plan                                                                      |
     +---------------+---------------------------------------------------------------------------+
@@ -2947,23 +2924,6 @@
     |               |     DataSourceExec: partitions=1, partition_sizes=[1]                     |
     |               |                                                                           |
     +---------------+---------------------------------------------------------------------------+
-=======
-    +---------------+----------------------------------------------------------------------------+
-    | plan_type     | plan                                                                       |
-    +---------------+----------------------------------------------------------------------------+
-    | logical_plan  | Sort: count(*) ASC NULLS LAST                                              |
-    |               |   Aggregate: groupBy=[[t1.b]], aggr=[[count(Int64(1)) AS count(*)]]        |
-    |               |     TableScan: t1 projection=[b]                                           |
-    | physical_plan | SortPreservingMergeExec: [count(*)@1 ASC NULLS LAST]                       |
-    |               |   SortExec: expr=[count(*)@1 ASC NULLS LAST], preserve_partitioning=[true] |
-    |               |     AggregateExec: mode=FinalPartitioned, gby=[b@0 as b], aggr=[count(*)]  |
-    |               |       CoalesceBatchesExec: target_batch_size=8192                          |
-    |               |         RepartitionExec: partitioning=Hash([b@0], 4), input_partitions=1   |
-    |               |           AggregateExec: mode=Partial, gby=[b@0 as b], aggr=[count(*)]     |
-    |               |             DataSourceExec: partitions=1, partition_sizes=[1]              |
-    |               |                                                                            |
-    +---------------+----------------------------------------------------------------------------+
->>>>>>> 6ea305ec
     "
     );
     Ok(())
