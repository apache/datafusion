# Licensed to the Apache Software Foundation (ASF) under one
# or more contributor license agreements.  See the NOTICE file
# distributed with this work for additional information
# regarding copyright ownership.  The ASF licenses this file
# to you under the Apache License, Version 2.0 (the
# "License"); you may not use this file except in compliance
# with the License.  You may obtain a copy of the License at

#   http://www.apache.org/licenses/LICENSE-2.0

# Unless required by applicable law or agreed to in writing,
# software distributed under the License is distributed on an
# "AS IS" BASIS, WITHOUT WARRANTIES OR CONDITIONS OF ANY
# KIND, either express or implied.  See the License for the
# specific language governing permissions and limitations
# under the License.

#############
## Array expressions Tests
#############

# array scalar function #1
query ??? rowsort
select make_array(1, 2, 3), make_array(1.0, 2.0, 3.0), make_array('h', 'e', 'l', 'l', 'o');
----
[1, 2, 3] [1.0, 2.0, 3.0] [h, e, l, l, o]

# array scalar function #2
query ??? rowsort
select make_array(1, 2, 3), make_array(make_array(1, 2), make_array(3, 4)), make_array([[[[1], [2]]]]);
----
[1, 2, 3] [[1, 2], [3, 4]] [[[[[1], [2]]]]]

# array scalar function #3
query ?? rowsort
select make_array([1, 2, 3], [4, 5, 6], [7, 8, 9]), make_array([[1, 2], [3, 4]], [[5, 6], [7, 8]]);
----
[[1, 2, 3], [4, 5, 6], [7, 8, 9]] [[[1, 2], [3, 4]], [[5, 6], [7, 8]]]

# array scalar function #4
query ?? rowsort
select make_array([1.0, 2.0], [3.0, 4.0]), make_array('h', 'e', 'l', 'l', 'o');
----
[[1.0, 2.0], [3.0, 4.0]] [h, e, l, l, o]

# array scalar function #5
query ? rowsort
select make_array(make_array(make_array(make_array(1, 2, 3), make_array(4, 5, 6)), make_array(make_array(7, 8, 9), make_array(10, 11, 12))))
----
[[[[1, 2, 3], [4, 5, 6]], [[7, 8, 9], [10, 11, 12]]]]

# array scalar function #6
query ? rowsort
select make_array()
----
[]

# array scalar function #7
query ?? rowsort
select make_array(make_array()), make_array(make_array(make_array()))
----
[[]] [[[]]]

<<<<<<< HEAD
# array scalar function with nulls
query ??? rowsort
select make_array(1, NULL, 3), make_array(NULL, 2.0, NULL), make_array('h', NULL, 'l', NULL, 'o');
----
[1, , 3] [, 2.0, ] [h, , l, , o]

# array scalar function with nulls #2
query ?? rowsort
select make_array(1, 2, NULL), make_array(make_array(NULL, 2), make_array(NULL, 3));
----
[1, 2, ] [[, 2], [, 3]]

# array scalar function with nulls #3
query ??? rowsort
select make_array(NULL), make_array(NULL, NULL, NULL), make_array(make_array(NULL, NULL), make_array(NULL, NULL));
----
[] [] [[], []]

=======
# TODO issue: https://github.com/apache/arrow-datafusion/issues/6596
>>>>>>> 867ce6ee
# array_append scalar function #1
query error DataFusion error: SQL error: ParserError\("Expected an SQL statement, found: caused"\)
caused by
Error during planning: Cannot automatically convert List\(Field \{ name: "item", data_type: Int64, nullable: true, dict_id: 0, dict_is_ordered: false, metadata: \{\} \}\) to List\(Field \{ name: "item", data_type: Null, nullable: true, dict_id: 0, dict_is_ordered: false, metadata: \{\} \}\)
select array_append(make_array(), 4);

# array_append scalar function #2
query error DataFusion error: SQL error: ParserError\("Expected an SQL statement, found: caused"\)
caused by
Error during planning: Cannot automatically convert List\(Field \{ name: "item", data_type: List\(Field \{ name: "item", data_type: Null, nullable: true, dict_id: 0, dict_is_ordered: false, metadata: \{\} \}\), nullable: true, dict_id: 0, dict_is_ordered: false, metadata: \{\} \}\) to List\(Field \{ name: "item", data_type: Null, nullable: true, dict_id: 0, dict_is_ordered: false, metadata: \{\} \}\)
select array_append(make_array(), make_array()), array_append(make_array(), make_array(4));

# array_append scalar function #3
query ??? rowsort
select array_append(make_array(1, 2, 3), 4), array_append(make_array(1.0, 2.0, 3.0), 4.0), array_append(make_array('h', 'e', 'l', 'l'), 'o');
----
[1, 2, 3, 4] [1.0, 2.0, 3.0, 4.0] [h, e, l, l, o]

# array_prepend scalar function #1
query error DataFusion error: SQL error: ParserError\("Expected an SQL statement, found: caused"\)
caused by
Error during planning: Cannot automatically convert List\(Field \{ name: "item", data_type: Int64, nullable: true, dict_id: 0, dict_is_ordered: false, metadata: \{\} \}\) to List\(Field \{ name: "item", data_type: Null, nullable: true, dict_id: 0, dict_is_ordered: false, metadata: \{\} \}\)
select array_prepend(4, make_array());

# array_prepend scalar function #2
query error DataFusion error: SQL error: ParserError\("Expected an SQL statement, found: caused"\)
caused by
Error during planning: Cannot automatically convert List\(Field \{ name: "item", data_type: List\(Field \{ name: "item", data_type: Null, nullable: true, dict_id: 0, dict_is_ordered: false, metadata: \{\} \}\), nullable: true, dict_id: 0, dict_is_ordered: false, metadata: \{\} \}\) to List\(Field \{ name: "item", data_type: Null, nullable: true, dict_id: 0, dict_is_ordered: false, metadata: \{\} \}\)
select array_prepend(make_array(), make_array()), array_prepend(make_array(4), make_array());

# array_prepend scalar function #3
query ??? rowsort
select array_prepend(1, make_array(2, 3, 4)), array_prepend(1.0, make_array(2.0, 3.0, 4.0)), array_prepend('h', make_array('e', 'l', 'l', 'o'));
----
[1, 2, 3, 4] [1.0, 2.0, 3.0, 4.0] [h, e, l, l, o]

# array_fill scalar function #1
query error DataFusion error: SQL error: ParserError\("Expected an SQL statement, found: caused"\)
caused by
Error during planning: Cannot automatically convert List\(Field \{ name: "item", data_type: List\(Field \{ name: "item", data_type: List\(Field \{ name: "item", data_type: Int64, nullable: true, dict_id: 0, dict_is_ordered: false, metadata: \{\} \}\), nullable: true, dict_id: 0, dict_is_ordered: false, metadata: \{\} \}\), nullable: true, dict_id: 0, dict_is_ordered: false, metadata: \{\} \}\) to List\(Field \{ name: "item", data_type: Int64, nullable: true, dict_id: 0, dict_is_ordered: false, metadata: \{\} \}\)
select array_fill(11, make_array(1, 2, 3)), array_fill(3, make_array(2, 3)), array_fill(2, make_array(2));

# array_fill scalar function #2
query error DataFusion error: SQL error: ParserError\("Expected an SQL statement, found: caused"\)
caused by
Error during planning: Cannot automatically convert List\(Field \{ name: "item", data_type: List\(Field \{ name: "item", data_type: List\(Field \{ name: "item", data_type: Int64, nullable: true, dict_id: 0, dict_is_ordered: false, metadata: \{\} \}\), nullable: true, dict_id: 0, dict_is_ordered: false, metadata: \{\} \}\), nullable: true, dict_id: 0, dict_is_ordered: false, metadata: \{\} \}\) to List\(Field \{ name: "item", data_type: Int64, nullable: true, dict_id: 0, dict_is_ordered: false, metadata: \{\} \}\)
select array_fill(1, make_array(1, 1, 1)), array_fill(2, make_array(2, 2, 2, 2, 2));

# array_fill scalar function #3
query error DataFusion error: SQL error: TokenizerError\("Unterminated string literal at Line: 2, Column 856"\)
caused by
Internal error: Optimizer rule 'simplify_expressions' failed, due to generate a different schema, original schema: DFSchema \{ fields: \[DFField \{ qualifier: None, field: Field \{ name: "array_fill\(Int64\(1\),make_array\(\)\)", data_type: List\(Field \{ name: "item", data_type: Int64, nullable: true, dict_id: 0, dict_is_ordered: false, metadata: \{\} \}\), nullable: true, dict_id: 0, dict_is_ordered: false, metadata: \{\} \} \}\], metadata: \{\} \}, new schema: DFSchema \{ fields: \[DFField \{ qualifier: None, field: Field \{ name: "array_fill\(Int64\(1\),make_array\(\)\)", data_type: List\(Field \{ name: "item", data_type: Null, nullable: true, dict_id: 0, dict_is_ordered: false, metadata: \{\} \}\), nullable: false, dict_id: 0, dict_is_ordered: false, metadata: \{\} \} \}\], metadata: \{\} \}\. This was likely caused by a bug in DataFusion's code and we would welcome that you file an bug report in our issue tracker
select array_fill(1, make_array())

# array_concat scalar function #1
query ?? rowsort
select array_concat(make_array(1, 2, 3), make_array(4, 5, 6), make_array(7, 8, 9)), array_concat(make_array([1], [2]), make_array([3], [4]));
----
[1, 2, 3, 4, 5, 6, 7, 8, 9] [[1], [2], [3], [4]]

# array_concat scalar function #2
query ? rowsort
select array_concat(make_array(make_array(1, 2), make_array(3, 4)), make_array(make_array(5, 6), make_array(7, 8)));
----
[[1, 2], [3, 4], [5, 6], [7, 8]]

# array_concat scalar function #3
query ? rowsort
select array_concat(make_array([1], [2], [3]), make_array([4], [5], [6]), make_array([7], [8], [9]));
----
[[1], [2], [3], [4], [5], [6], [7], [8], [9]]

# array_concat scalar function #4
query ? rowsort
select array_concat(make_array([[1]]), make_array([[2]]));
----
[[[1]], [[2]]]

# array_concat scalar function #5
query ? rowsort
select array_concat(make_array(2, 3), make_array());
----
[2, 3]

# array_concat scalar function #6
query error DataFusion error: SQL error: ParserError\("Expected an SQL statement, found: caused"\)
caused by
Error during planning: Cannot automatically convert List\(Field \{ name: "item", data_type: Int64, nullable: true, dict_id: 0, dict_is_ordered: false, metadata: \{\} \}\) to List\(Field \{ name: "item", data_type: Null, nullable: true, dict_id: 0, dict_is_ordered: false, metadata: \{\} \}\)
select array_concat(make_array(), make_array(2, 3));

# array_position scalar function #1
query III
select array_position(['h', 'e', 'l', 'l', 'o'], 'l'), array_position([1, 2, 3, 4, 5], 5), array_position([1, 1, 1], 1);
----
3 5 1

# array_position scalar function #2
query III
select array_position(['h', 'e', 'l', 'l', 'o'], 'l', 4), array_position([1, 2, 5, 4, 5], 5, 4), array_position([1, 1, 1], 1, 2);
----
4 5 2

# array_positions scalar function
query error DataFusion error: SQL error: ParserError\("Expected an SQL statement, found: caused"\)
caused by
Error during planning: Cannot automatically convert List\(Field \{ name: "item", data_type: UInt8, nullable: true, dict_id: 0, dict_is_ordered: false, metadata: \{\} \}\) to UInt8
select array_positions(['h', 'e', 'l', 'l', 'o'], 'l'), array_positions([1, 2, 3, 4, 5], 5), array_positions([1, 1, 1], 1);

# array_replace scalar function
query ???
select array_replace(make_array(1, 2, 3, 4), 2, 3), array_replace(make_array(1, 4, 4, 5, 4, 6, 7), 4, 0), array_replace(make_array(1, 2, 3), 4, 0);
----
[1, 3, 3, 4] [1, 0, 0, 5, 0, 6, 7] [1, 2, 3]

# array_to_string scalar function
query error DataFusion error: SQL error: ParserError\("Expected an SQL statement, found: caused"\)
caused by
Arrow error: Cast error: Cannot cast string '1\-2\-3\-4\-5' to value of Int64 type
select array_to_string(['h', 'e', 'l', 'l', 'o'], ','), array_to_string([1, 2, 3, 4, 5], '-'), array_to_string([1.0, 2.0, 3.0], '|');

# array_to_string scalar function #2
query error DataFusion error: SQL error: ParserError\("Expected an SQL statement, found: caused"\)
caused by
Arrow error: Cast error: Cannot cast string '1\+2\+3\+4\+5\+6' to value of Int64 type
select array_to_string([1, 1, 1], '1'), array_to_string([[1, 2], [3, 4], [5, 6]], '+'), array_to_string(array_fill(3, [3, 2, 2]), '/\');

# array_to_string scalar function #3
query error DataFusion error: SQL error: ParserError\("Expected an SQL statement, found: caused"\)
caused by
Error during planning: Cannot automatically convert Utf8 to List\(Field \{ name: "item", data_type: Null, nullable: true, dict_id: 0, dict_is_ordered: false, metadata: \{\} \}\)
select array_to_string(make_array(), ',')

# cardinality scalar function
query III
select cardinality(make_array(1, 2, 3, 4, 5)), cardinality([1, 3, 5]), cardinality(make_array('h', 'e', 'l', 'l', 'o'));
----
5 3 5

# cardinality scalar function #2
query error DataFusion error: SQL error: ParserError\("Expected an SQL statement, found: caused"\)
caused by
Error during planning: Cannot automatically convert List\(Field \{ name: "item", data_type: List\(Field \{ name: "item", data_type: List\(Field \{ name: "item", data_type: Int64, nullable: true, dict_id: 0, dict_is_ordered: false, metadata: \{\} \}\), nullable: true, dict_id: 0, dict_is_ordered: false, metadata: \{\} \}\), nullable: true, dict_id: 0, dict_is_ordered: false, metadata: \{\} \}\) to List\(Field \{ name: "item", data_type: Int64, nullable: true, dict_id: 0, dict_is_ordered: false, metadata: \{\} \}\)
select cardinality(make_array([1, 2], [3, 4], [5, 6])), cardinality(array_fill(3, array[3, 2, 3]));

# cardinality scalar function #3
query II
select cardinality(make_array()), cardinality(make_array(make_array()))
----
0 0

# trim_array scalar function #1
query ???
select trim_array(make_array(1, 2, 3, 4, 5), 2), trim_array(['h', 'e', 'l', 'l', 'o'], 3), trim_array([1.0, 2.0, 3.0], 2);
----
[1, 2, 3] [h, e] [1.0]

# trim_array scalar function #2
query error DataFusion error: SQL error: ParserError\("Expected an SQL statement, found: caused"\)
caused by
Error during planning: Cannot automatically convert List\(Field \{ name: "item", data_type: List\(Field \{ name: "item", data_type: List\(Field \{ name: "item", data_type: Int64, nullable: true, dict_id: 0, dict_is_ordered: false, metadata: \{\} \}\), nullable: true, dict_id: 0, dict_is_ordered: false, metadata: \{\} \}\), nullable: true, dict_id: 0, dict_is_ordered: false, metadata: \{\} \}\) to List\(Field \{ name: "item", data_type: Int64, nullable: true, dict_id: 0, dict_is_ordered: false, metadata: \{\} \}\)
select trim_array([[1, 2], [3, 4], [5, 6]], 2), trim_array(array_fill(4, [3, 4, 2]), 2);

# trim_array scalar function #3
query ?
select array_concat(trim_array(make_array(1, 2, 3), 3), make_array(4, 5), make_array());
----
[4, 5]

# trim_array scalar function #4
query ??
select trim_array(make_array(), 0), trim_array(make_array(), 1)
----
[] []

# array_length scalar function
query III rowsort
select array_length(make_array(1, 2, 3, 4, 5)), array_length(make_array(1, 2, 3)), array_length(make_array([1, 2], [3, 4], [5, 6]));
----
5 3 3

# array_length scalar function #2
query III rowsort
select array_length(make_array(1, 2, 3, 4, 5), 1), array_length(make_array(1, 2, 3), 1), array_length(make_array([1, 2], [3, 4], [5, 6]), 1);
----
5 3 3

# array_length scalar function #3
query III rowsort
select array_length(make_array(1, 2, 3, 4, 5), 2), array_length(make_array(1, 2, 3), 2), array_length(make_array([1, 2], [3, 4], [5, 6]), 2);
----
NULL NULL 2

# array_length scalar function #4
query error DataFusion error: SQL error: ParserError\("Expected an SQL statement, found: caused"\)
caused by
Error during planning: Cannot automatically convert List\(Field \{ name: "item", data_type: List\(Field \{ name: "item", data_type: List\(Field \{ name: "item", data_type: Int64, nullable: true, dict_id: 0, dict_is_ordered: false, metadata: \{\} \}\), nullable: true, dict_id: 0, dict_is_ordered: false, metadata: \{\} \}\), nullable: true, dict_id: 0, dict_is_ordered: false, metadata: \{\} \}\) to List\(Field \{ name: "item", data_type: Int64, nullable: true, dict_id: 0, dict_is_ordered: false, metadata: \{\} \}\)
select array_length(array_fill(3, [3, 2, 5]), 1), array_length(array_fill(3, [3, 2, 5]), 2), array_length(array_fill(3, [3, 2, 5]), 3), array_length(array_fill(3, [3, 2, 5]), 4);

# array_length scalar function #5
query III rowsort
select array_length(make_array()), array_length(make_array(), 1), array_length(make_array(), 2)
----
0 0 NULL

# array_dims scalar function
query error DataFusion error: SQL error: ParserError\("Expected an SQL statement, found: caused"\)
caused by
Error during planning: Cannot automatically convert List\(Field \{ name: "item", data_type: UInt8, nullable: true, dict_id: 0, dict_is_ordered: false, metadata: \{\} \}\) to UInt8
select array_dims(make_array(1, 2, 3)), array_dims(make_array([1, 2], [3, 4])), array_dims(make_array([[[[1], [2]]]]));

# array_dims scalar function #2
query error DataFusion error: SQL error: ParserError\("Expected an SQL statement, found: caused"\)
caused by
Error during planning: Cannot automatically convert List\(Field \{ name: "item", data_type: List\(Field \{ name: "item", data_type: List\(Field \{ name: "item", data_type: Int64, nullable: true, dict_id: 0, dict_is_ordered: false, metadata: \{\} \}\), nullable: true, dict_id: 0, dict_is_ordered: false, metadata: \{\} \}\), nullable: true, dict_id: 0, dict_is_ordered: false, metadata: \{\} \}\) to List\(Field \{ name: "item", data_type: Int64, nullable: true, dict_id: 0, dict_is_ordered: false, metadata: \{\} \}\)
select array_dims(array_fill(2, [1, 2, 3])), array_dims(array_fill(3, [2, 5, 4]));

# array_dims scalar function #3
query error DataFusion error: SQL error: ParserError\("Expected an SQL statement, found: caused"\)
caused by
Error during planning: Cannot automatically convert List\(Field \{ name: "item", data_type: UInt8, nullable: true, dict_id: 0, dict_is_ordered: false, metadata: \{\} \}\) to UInt8
select array_dims(make_array()), array_dims(make_array(make_array()))

# array_ndims scalar function
query III rowsort
select array_ndims(make_array(1, 2, 3)), array_ndims(make_array([1, 2], [3, 4])), array_ndims(make_array([[[[1], [2]]]]));
----
1 2 5

# array_ndims scalar function #2
query error DataFusion error: SQL error: ParserError\("Expected an SQL statement, found: caused"\)
caused by
Error during planning: Cannot automatically convert List\(Field \{ name: "item", data_type: List\(Field \{ name: "item", data_type: List\(Field \{ name: "item", data_type: Int64, nullable: true, dict_id: 0, dict_is_ordered: false, metadata: \{\} \}\), nullable: true, dict_id: 0, dict_is_ordered: false, metadata: \{\} \}\), nullable: true, dict_id: 0, dict_is_ordered: false, metadata: \{\} \}\) to List\(Field \{ name: "item", data_type: Int64, nullable: true, dict_id: 0, dict_is_ordered: false, metadata: \{\} \}\)
select array_ndims(array_fill(1, [1, 2, 3])), array_ndims([[[[[[[[[[[[[[[[[[[[[1]]]]]]]]]]]]]]]]]]]]]);

# array_ndims scalar function #3
query II rowsort
select array_ndims(make_array()), array_ndims(make_array(make_array()))
----
1 2

# array concatenate operator #1 (like array_concat scalar function)
query ?? rowsort
select make_array(1, 2, 3) || make_array(4, 5, 6) || make_array(7, 8, 9), make_array([1], [2]) || make_array([3], [4]);
----
[1, 2, 3, 4, 5, 6, 7, 8, 9] [[1], [2], [3], [4]]

# array concatenate operator #2 (like array_append scalar function)
query ??? rowsort
select make_array(1, 2, 3) || 4, make_array(1.0, 2.0, 3.0) || 4.0, make_array('h', 'e', 'l', 'l') || 'o';
----
[1, 2, 3, 4] [1.0, 2.0, 3.0, 4.0] [h, e, l, l, o]

# array concatenate operator #3 (like array_prepend scalar function)
query ??? rowsort
select 1 || make_array(2, 3, 4), 1.0 || make_array(2.0, 3.0, 4.0), 'h' || make_array('e', 'l', 'l', 'o');
----
[1, 2, 3, 4] [1.0, 2.0, 3.0, 4.0] [h, e, l, l, o]

# make_array

query ?
select make_array(1, 2.0)
----
[1.0, 2.0]

query ?
select make_array(null, 1.0)
----
[, 1.0]

query ?
select make_array(1, 2.0, null, 3)
----
[1.0, 2.0, , 3.0]

query ?
select make_array(1.0, '2', null)
----
[1.0, 2, ]

statement ok
create table foo1 (x int, y double) as values (1, 2.0);

query ?
select make_array(x, y) from foo1;
----
[1.0, 2.0]

statement ok
create table foo2 (x float, y varchar) as values (1.0, '1');

query ?
select make_array(x, y) from foo2;
----
[1.0, 1]<|MERGE_RESOLUTION|>--- conflicted
+++ resolved
@@ -61,7 +61,6 @@
 ----
 [[]] [[[]]]
 
-<<<<<<< HEAD
 # array scalar function with nulls
 query ??? rowsort
 select make_array(1, NULL, 3), make_array(NULL, 2.0, NULL), make_array('h', NULL, 'l', NULL, 'o');
@@ -80,9 +79,7 @@
 ----
 [] [] [[], []]
 
-=======
 # TODO issue: https://github.com/apache/arrow-datafusion/issues/6596
->>>>>>> 867ce6ee
 # array_append scalar function #1
 query error DataFusion error: SQL error: ParserError\("Expected an SQL statement, found: caused"\)
 caused by
