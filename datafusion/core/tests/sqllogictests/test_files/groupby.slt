--- conflicted
+++ resolved
@@ -2946,7 +2946,22 @@
 GRC [80.0, 30.0] 30 30
 TUR [100.0, 75.0] 75 75
 
-<<<<<<< HEAD
+query ITIPTR
+SELECT s.zip_code, s.country, s.sn, s.ts, s.currency, LAST_VALUE(e.amount ORDER BY e.sn) AS last_rate
+FROM sales_global AS s
+JOIN sales_global AS e
+  ON s.currency = e.currency AND
+  s.ts >= e.ts
+GROUP BY s.sn, s.zip_code, s.country, s.ts, s.currency
+ORDER BY s.sn
+----
+0 GRC 0 2022-01-01T06:00:00 EUR 30
+1 FRA 1 2022-01-01T08:00:00 EUR 50
+1 TUR 2 2022-01-01T11:30:00 TRY 75
+1 FRA 3 2022-01-02T12:00:00 EUR 200
+0 GRC 4 2022-01-03T10:00:00 EUR 80
+1 TUR 4 2022-01-03T10:00:00 TRY 100
+
 # create a table for testing
 statement ok
 CREATE TABLE sales_global_with_pk (zip_code INT,
@@ -3332,21 +3347,4 @@
 1 50 2
 2 75 3
 3 200 4
-4 100 5
-=======
-query ITIPTR
-SELECT s.zip_code, s.country, s.sn, s.ts, s.currency, LAST_VALUE(e.amount ORDER BY e.sn) AS last_rate
-FROM sales_global AS s
-JOIN sales_global AS e
-  ON s.currency = e.currency AND
-  s.ts >= e.ts
-GROUP BY s.sn, s.zip_code, s.country, s.ts, s.currency
-ORDER BY s.sn
-----
-0 GRC 0 2022-01-01T06:00:00 EUR 30
-1 FRA 1 2022-01-01T08:00:00 EUR 50
-1 TUR 2 2022-01-01T11:30:00 TRY 75
-1 FRA 3 2022-01-02T12:00:00 EUR 200
-0 GRC 4 2022-01-03T10:00:00 EUR 80
-1 TUR 4 2022-01-03T10:00:00 TRY 100
->>>>>>> 60ea6dea
+4 100 5