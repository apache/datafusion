--- conflicted
+++ resolved
@@ -610,14 +610,10 @@
 statement ok
 insert into foo VALUES (1, 5);
 
-<<<<<<< HEAD
 query R
 select a / b from foo;
 ----
 0.2
-=======
-query error DataFusion error: Arrow error: Compute error: Overflow happened on: 100000000000000000000 \* 100000000000000000000000000000000000000
-select a / b from foo;
 
 statement ok
 create table t as values (arrow_cast(123, 'Decimal256(5,2)'));
@@ -626,5 +622,4 @@
 select AVG(column1) from t;
 
 statement ok
-drop table t;
->>>>>>> 55930fbf
+drop table t;