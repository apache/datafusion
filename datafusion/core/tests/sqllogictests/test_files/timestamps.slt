# Licensed to the Apache Software Foundation (ASF) under one
# or more contributor license agreements.  See the NOTICE file
# distributed with this work for additional information
# regarding copyright ownership.  The ASF licenses this file
# to you under the Apache License, Version 2.0 (the
# "License"); you may not use this file except in compliance
# with the License.  You may obtain a copy of the License at

#   http://www.apache.org/licenses/LICENSE-2.0

# Unless required by applicable law or agreed to in writing,
# software distributed under the License is distributed on an
# "AS IS" BASIS, WITHOUT WARRANTIES OR CONDITIONS OF ANY
# KIND, either express or implied.  See the License for the
# specific language governing permissions and limitations
# under the License.

##########
## Timestamp Handling Tests
##########

statement ok
create table foo (val int, ts timestamp) as values (1, '2000-01-01T00:00:00'::timestamp), (2, '2000-02-01T00:00:00'::timestamp), (3, '2000-03-01T00:00:00'::timestamp);

query IP rowsort
select * from foo;
----
1 2000-01-01T00:00:00
2 2000-02-01T00:00:00
3 2000-03-01T00:00:00

# Test that we can compare a timestamp to a casted string
query IP rowsort
select * from foo where ts > '2000-01-01T00:00:00'::timestamp;
----
2 2000-02-01T00:00:00
3 2000-03-01T00:00:00

# Test that we can compare a timestamp to a string and it will be coerced
query IP rowsort
select * from foo where ts > '2000-01-01T00:00:00';
----
2 2000-02-01T00:00:00
3 2000-03-01T00:00:00

query IP rowsort
select * from foo where ts < '2000-02-01T00:00:00';
----
1 2000-01-01T00:00:00

query IP rowsort
select * from foo where ts <= '2000-02-01T00:00:00';
----
1 2000-01-01T00:00:00
2 2000-02-01T00:00:00

query IP rowsort
select * from foo where ts = '2000-02-01T00:00:00';
----
2 2000-02-01T00:00:00

query IP rowsort
select * from foo where ts != '2000-02-01T00:00:00';
----
1 2000-01-01T00:00:00
3 2000-03-01T00:00:00

statement ok
drop table foo;

##########
## to_timestamp tests
##########

statement ok
create table t1(ts bigint) as VALUES
   (1235865600000),
   (1235865660000),
   (1238544000000);


# query_cast_timestamp_millis
query P
SELECT to_timestamp_millis(ts) FROM t1 LIMIT 3
----
2009-03-01T00:00:00
2009-03-01T00:01:00
2009-04-01T00:00:00

# query_cast_timestamp_micros

query P
SELECT to_timestamp_micros(ts * 1000) FROM t1 LIMIT 3
----
2009-03-01T00:00:00
2009-03-01T00:01:00
2009-04-01T00:00:00

# query_cast_timestamp_seconds

query P
SELECT to_timestamp_seconds(ts / 1000) FROM t1 LIMIT 3
----
2009-03-01T00:00:00
2009-03-01T00:01:00
2009-04-01T00:00:00

statement error DataFusion error: Execution error: Table 'ts' doesn't exist\.
drop table ts;

# Create timestamp tables with different precisions but the same logical values

statement ok
create table ts_data(ts bigint, value int) as values
  (1599572549190855000, 1),
  (1599568949190855000, 2),
  (1599565349190855000, 3);

statement ok
create table ts_data_nanos as select arrow_cast(ts, 'Timestamp(Nanosecond, None)') as ts, value from ts_data;

statement ok
create table ts_data_micros as select arrow_cast(ts / 1000, 'Timestamp(Microsecond, None)') as ts, value from ts_data;

statement ok
create table ts_data_millis as select arrow_cast(ts / 1000000, 'Timestamp(Millisecond, None)') as ts, value from ts_data;

statement ok
create table ts_data_secs as select arrow_cast(ts / 1000000000, 'Timestamp(Second, None)') as ts, value from ts_data;



# query_cast_timestamp_nanos_to_others

query P
SELECT to_timestamp_micros(ts / 1000) FROM ts_data LIMIT 3
----
2020-09-08T13:42:29.190855
2020-09-08T12:42:29.190855
2020-09-08T11:42:29.190855

query P
SELECT to_timestamp_millis(ts / 1000000) FROM ts_data LIMIT 3
----
2020-09-08T13:42:29.190
2020-09-08T12:42:29.190
2020-09-08T11:42:29.190


query P
SELECT to_timestamp_seconds(ts / 1000000000) FROM ts_data LIMIT 3
----
2020-09-08T13:42:29
2020-09-08T12:42:29
2020-09-08T11:42:29

# query_cast_timestamp_seconds_to_others

# Original column is seconds, convert to millis and check timestamp
query P
SELECT to_timestamp_millis(ts) FROM ts_data_secs LIMIT 3
----
2020-09-08T13:42:29
2020-09-08T12:42:29
2020-09-08T11:42:29

# Original column is seconds, convert to micros and check timestamp
query P
SELECT to_timestamp_micros(ts) FROM ts_data_secs LIMIT 3
----
2020-09-08T13:42:29
2020-09-08T12:42:29
2020-09-08T11:42:29

# to nanos
query P
SELECT to_timestamp(ts) FROM ts_data_secs LIMIT 3
----
2020-09-08T13:42:29
2020-09-08T12:42:29
2020-09-08T11:42:29


# query_cast_timestamp_micros_to_others

# Original column is micros, convert to millis and check timestamp
query P
SELECT to_timestamp_millis(ts) FROM ts_data_micros LIMIT 3
----
2020-09-08T13:42:29.190
2020-09-08T12:42:29.190
2020-09-08T11:42:29.190


# Original column is micros, convert to seconds and check timestamp
query P
SELECT to_timestamp_seconds(ts) FROM ts_data_micros LIMIT 3
----
2020-09-08T13:42:29
2020-09-08T12:42:29
2020-09-08T11:42:29


# Original column is micros, convert to nanos and check timestamp

query P
SELECT to_timestamp(ts) FROM ts_data_micros LIMIT 3
----
2020-09-08T13:42:29.190855
2020-09-08T12:42:29.190855
2020-09-08T11:42:29.190855

# query_cast_timestamp_from_unixtime


query P
SELECT from_unixtime(ts / 1000000000) FROM ts_data LIMIT 3;
----
2020-09-08T13:42:29
2020-09-08T12:42:29
2020-09-08T11:42:29

# to_timestamp

query I
SELECT COUNT(*) FROM ts_data_nanos where ts > to_timestamp('2020-09-08T12:00:00+00:00')
----
2

# to_timestamp_millis

query I
SELECT COUNT(*) FROM ts_data_millis where ts > to_timestamp_millis('2020-09-08T12:00:00+00:00')
----
2

# to_timestamp_micros

query I
SELECT COUNT(*) FROM ts_data_micros where ts > to_timestamp_micros('2020-09-08T12:00:00+00:00')
----
2

# to_timestamp_seconds

query I
SELECT COUNT(*) FROM ts_data_secs where ts > to_timestamp_seconds('2020-09-08T12:00:00+00:00')
----
2

# from_unixtime

# 1599566400 is '2020-09-08T12:00:00+00:00'
query I
SELECT COUNT(*) FROM ts_data_secs where ts > from_unixtime(1599566400)
----
2

statement ok
drop table ts_data

statement ok
drop table ts_data_nanos

statement ok
drop table ts_data_micros

statement ok
drop table ts_data_millis

statement ok
drop table ts_data_secs



##########
## test date_bin function
##########
query P
SELECT DATE_BIN(INTERVAL '15 minutes', TIMESTAMP '2022-08-03 14:38:50Z', TIMESTAMP '1970-01-01T00:00:00Z')
----
2022-08-03T14:30:00

# Supports Month-Day-Nano nanosecond interval
query P
SELECT DATE_BIN(INTERVAL '10 nanoseconds', TIMESTAMP '2022-08-03 14:38:50.000000016Z', TIMESTAMP '1970-01-01T00:00:00Z')
----
2022-08-03T14:38:50.000000010

# Supports Month-Day-Nano nanosecond interval via fractions
query P
SELECT DATE_BIN(INTERVAL '0.000000010 seconds', TIMESTAMP '2022-08-03 14:38:50.000000016Z', TIMESTAMP '1970-01-01T00:00:00Z')
----
2022-08-03T14:38:50.000000010

# Supports Month-Day-Nano microsecond interval
query P
SELECT DATE_BIN(INTERVAL '5 microseconds', TIMESTAMP '2022-08-03 14:38:50.000006Z', TIMESTAMP '1970-01-01T00:00:00Z')
----
2022-08-03T14:38:50.000005

# Does not support months for Month-Day-Nano interval
statement error This feature is not implemented: DATE_BIN stride does not support month intervals
SELECT DATE_BIN(INTERVAL '1 month 5 nanoseconds', TIMESTAMP '2022-08-03 14:38:50.000000006Z', TIMESTAMP '1970-01-01T00:00:00Z')

# Can coerce string interval arguments
query P
SELECT DATE_BIN('15 minutes', TIMESTAMP '2022-08-03 14:38:50Z', TIMESTAMP '1970-01-01T00:00:00Z')
----
2022-08-03T14:30:00

# Can coerce all string arguments
query P
SELECT DATE_BIN('15 minutes', '2022-08-03 14:38:50Z', '1970-01-01T00:00:00Z')
----
2022-08-03T14:30:00

# Call in two arguments (should be the same as the above query)
query B
SELECT DATE_BIN('15 minutes', '2022-08-03 14:38:50Z') = DATE_BIN('15 minutes', '2022-08-03 14:38:50Z', '1970-01-01T00:00:00Z')
----
true

# Shift forward by 5 minutes
query P
SELECT DATE_BIN(INTERVAL '15 minutes', TIMESTAMP '2022-08-03 14:38:50Z', TIMESTAMP '1970-01-01T00:05:00Z')
----
2022-08-03T14:35:00


# Shift backward by 5 minutes
query P
SELECT DATE_BIN(INTERVAL '15 minutes', TIMESTAMP '2022-08-03 14:38:50Z', TIMESTAMP '1970-01-01T23:55:00Z')
----
2022-08-03T14:25:00

# origin after source, timestamp in previous bucket
query P
SELECT DATE_BIN(INTERVAL '15 minutes', TIMESTAMP '2022-08-03 14:38:50Z', TIMESTAMP '2022-08-03 14:40:00Z')
----
2022-08-03T14:25:00

# stride by 7 days
query P
SELECT DATE_BIN(INTERVAL '7 days', TIMESTAMP '2022-08-03 14:38:50Z', TIMESTAMP '1970-01-01 00:00:00Z')
----
2022-07-28T00:00:00


# origin shifts bins forward 1 day
query P
SELECT DATE_BIN(INTERVAL '7 days', TIMESTAMP '2022-08-03 14:38:50Z', TIMESTAMP '1970-01-02 00:00:00Z')
----
2022-07-29T00:00:00


# demonstrates array values (rather than scalar) for the source argument
query PR rowsort
SELECT
  DATE_BIN(INTERVAL '15' minute, time, TIMESTAMP '2001-01-01T00:00:00Z') AS time,
  val
FROM (
  VALUES
    (TIMESTAMP '2021-06-10 17:05:00Z', 0.5),
    (TIMESTAMP '2021-06-10 17:19:10Z', 0.3)
  ) as t (time, val)
----
2021-06-10T17:00:00 0.5
2021-06-10T17:15:00 0.3

# demonstrates array values for the origin argument are not currently supported
statement error This feature is not implemented: DATE_BIN only supports literal values for the origin argument, not arrays
SELECT
  DATE_BIN(INTERVAL '15' minute, time, origin) AS time,
  val
FROM (
  VALUES
    (TIMESTAMP '2021-06-10 17:05:00Z', TIMESTAMP '2001-01-01T00:00:00Z', 0.5),
    (TIMESTAMP '2021-06-10 17:19:10Z', TIMESTAMP '2001-01-01T00:00:00Z', 0.3)
  ) as t (time, origin, val)

###
## test date_trunc function
###
query P
SELECT DATE_TRUNC('year', TIMESTAMP '2022-08-03 14:38:50Z');
----
2022-01-01T00:00:00

query P
SELECT DATE_TRUNC('quarter', TIMESTAMP '2022-08-03 14:38:50Z');
----
2022-07-01T00:00:00

query P
SELECT DATE_TRUNC('month', TIMESTAMP '2022-08-03 14:38:50Z');
----
2022-08-01T00:00:00

query P
SELECT DATE_TRUNC('day', TIMESTAMP '2022-08-03 14:38:50Z');
----
2022-08-03T00:00:00

query P
SELECT DATE_TRUNC('hour', TIMESTAMP '2022-08-03 14:38:50Z');
----
2022-08-03T14:00:00

query P
SELECT DATE_TRUNC('minute', TIMESTAMP '2022-08-03 14:38:50Z');
----
2022-08-03T14:38:00

query P
SELECT DATE_TRUNC('second', TIMESTAMP '2022-08-03 14:38:50Z');
----
2022-08-03T14:38:50


# Demonstrate that strings are automatically coerced to timestamps (don't use TIMESTAMP)

query P
SELECT DATE_TRUNC('second', '2022-08-03 14:38:50Z');
----
2022-08-03T14:38:50

# Test that interval can add a timestamp
query P
SELECT timestamp '2013-07-01 12:00:00' + INTERVAL '8' DAY;
----
2013-07-09T12:00:00

query P
SELECT '2000-01-01T00:00:00'::timestamp + INTERVAL '8' DAY;
----
2000-01-09T00:00:00

query P
SELECT '2000-01-01T00:00:00'::timestamp + INTERVAL '8' YEAR;
----
2008-01-01T00:00:00

query P
SELECT '2000-01-01T00:00:00'::timestamp + INTERVAL '8' MONTH;
----
2000-09-01T00:00:00

query P
SELECT INTERVAL '8' DAY + timestamp '2013-07-01 12:00:00';
----
2013-07-09T12:00:00

query P
SELECT INTERVAL '8' DAY + '2000-01-01T00:00:00'::timestamp;
----
2000-01-09T00:00:00

query P
SELECT INTERVAL '8' YEAR + '2000-01-01T00:00:00'::timestamp;
----
2008-01-01T00:00:00

query P
SELECT INTERVAL '8' MONTH + '2000-01-01T00:00:00'::timestamp;
----
2000-09-01T00:00:00

<<<<<<< HEAD
# Interval columns are created with timestamp subtraction in subquery since they are not supported yet
statement ok
create table foo (val int, ts1 timestamp, ts2 timestamp) as values 
(1, '2023-03-15T15:00:20.000000123'::timestamp, '2023-01-20T23:00:00.000000099'::timestamp),
(2, '2023-02-28T12:01:55.000123456'::timestamp, '2000-02-23T11:00:00.123000001'::timestamp),
(3, '2033-11-02T23:22:13.000123456'::timestamp, '1990-03-01T00:00:00.333000001'::timestamp),
(4, '2003-07-11T01:31:15.000123456'::timestamp, '2045-04-11T15:00:00.000000001'::timestamp);
=======
statement ok
create table foo (val int, ts1 timestamp, ts2 timestamp, i interval) as values
(1, '2023-03-15T15:00:20.000000123'::timestamp, '2023-01-20T23:00:00.000000099'::timestamp, '1 day'::interval),
(2, '2023-02-28T12:01:55.000123456'::timestamp, '2000-02-23T11:00:00.123000001'::timestamp, '2 months'::interval),
(3, '2033-11-02T23:22:13.000123456'::timestamp, '1990-03-01T00:00:00.333000001'::timestamp, '1 day 3 hours'::interval),
(4, '2003-07-11T01:31:15.000123456'::timestamp, '2045-04-11T15:00:00.000000001'::timestamp, '1 day 7 nanoseconds'::interval);

statement ok
create table bar (val int, i1 interval, i2 interval) as values
(1, '1 day'::interval,               '2 days'::interval),
(2, '2 months'::interval,            '13 days'::interval),
(3, '1 day 3 hours'::interval,       '4 minutes'::interval),
(4, '1 day 7 nanoseconds'::interval, '4 seconds'::interval);
>>>>>>> a7f828dc

# Timestamp - Timestamp
query I?
SELECT val, ts1 - ts2 FROM foo ORDER BY ts2 - ts1;
----
4 0 years 0 mons -15250 days -13 hours -28 mins -44.999876545 secs
3 0 years 0 mons 15952 days 23 hours 22 mins 12.667123455 secs
2 0 years 0 mons 8406 days 1 hours 1 mins 54.877123455 secs
1 0 years 0 mons 53 days 16 hours 0 mins 20.000000024 secs

# Interval - Interval
query ?
<<<<<<< HEAD
SELECT subq.interval1 - subq.interval2
FROM (
  SELECT ts1 - ts2 AS interval1,
  ts2 - ts1 AS interval2
  FROM foo
) AS subq;
----
0 years 0 mons 106 days 32 hours 0 mins 40.000000048 secs
0 years 0 mons 16812 days 2 hours 3 mins 49.754246910 secs
0 years 0 mons 31904 days 46 hours 44 mins 25.334246910 secs
0 years 0 mons -30500 days -26 hours -57 mins -29.999753090 secs

# Interval + Interval
query ?
SELECT subq.interval1 + subq.interval2
FROM (
  SELECT ts1 - ts2 AS interval1,
  ts2 - ts1 AS interval2
  FROM foo
) AS subq;
----
0 years 0 mons 0 days 0 hours 0 mins 0.000000000 secs
0 years 0 mons 0 days 0 hours 0 mins 0.000000000 secs
0 years 0 mons 0 days 0 hours 0 mins 0.000000000 secs
0 years 0 mons 0 days 0 hours 0 mins 0.000000000 secs

# Timestamp - Interval
query P
SELECT subq.ts1 - subq.interval1
FROM (
  SELECT ts1,
  ts1 - ts2 AS interval1
  FROM foo
) AS subq;
----
2023-01-20T23:00:00.000000099
2000-02-23T11:00:00.123000001
1990-03-01T00:00:00.333000001
2045-04-11T15:00:00.000000001

# Interval + Timestamp
query P
SELECT subq.interval1 + subq.ts1
FROM (
  SELECT ts1,
  ts1 - ts2 AS interval1
  FROM foo
) AS subq;
----
2023-05-08T07:00:40.000000147
2046-03-05T13:03:49.877246911
2077-07-07T22:44:25.667246911
1961-10-08T12:02:30.000246911

# Timestamp + Interval
query P
SELECT  subq.ts1 + subq.interval1
FROM (
  SELECT ts1,
  ts1 - ts2 AS interval1
  FROM foo
) AS subq;
----
2023-05-08T07:00:40.000000147
2046-03-05T13:03:49.877246911
2077-07-07T22:44:25.667246911
1961-10-08T12:02:30.000246911
=======
SELECT i1 - i2 FROM bar;
----
0 years 0 mons -1 days 0 hours 0 mins 0.000000000 secs
0 years 2 mons -13 days 0 hours 0 mins 0.000000000 secs
0 years 0 mons 1 days 2 hours 56 mins 0.000000000 secs
0 years 0 mons 1 days 0 hours 0 mins -3.999999993 secs

# Interval + Interval
query ?
SELECT i1 + i2 FROM bar;
----
0 years 0 mons 3 days 0 hours 0 mins 0.000000000 secs
0 years 2 mons 13 days 0 hours 0 mins 0.000000000 secs
0 years 0 mons 1 days 3 hours 4 mins 0.000000000 secs
0 years 0 mons 1 days 0 hours 0 mins 4.000000007 secs

# Timestamp - Interval
query P
SELECT ts1 - i FROM foo;
----
2023-03-14T15:00:20.000000123
2022-12-28T12:01:55.000123456
2033-11-01T20:22:13.000123456
2003-07-10T01:31:15.000123449

# Interval + Timestamp
query P
SELECT i + ts1 FROM foo;
----
2023-03-16T15:00:20.000000123
2023-04-28T12:01:55.000123456
2033-11-04T02:22:13.000123456
2003-07-12T01:31:15.000123463

# Timestamp + Interval
query P
SELECT ts1 + i FROM foo;
----
2023-03-16T15:00:20.000000123
2023-04-28T12:01:55.000123456
2033-11-04T02:22:13.000123456
2003-07-12T01:31:15.000123463
>>>>>>> a7f828dc

# Timestamp + Timestamp => error
statement error DataFusion error: Error during planning: Timestamp\(Nanosecond, None\) Timestamp\(Nanosecond, None\) is an unsupported operation. addition/subtraction on dates/timestamps only supported with interval types
SELECT ts1 + ts2
FROM foo;

# Interval - Timestamp => error
statement error DataFusion error: Error during planning: Interval\(MonthDayNano\) - Timestamp\(Nanosecond, None\) can't be evaluated because there isn't a common type to coerce the types to
<<<<<<< HEAD
SELECT subq.interval1 - subq.ts1 
FROM (
  SELECT ts1,
  ts1 - ts2 AS interval1
  FROM foo
) AS subq;
=======
SELECT i - ts1 from FOO;
>>>>>>> a7f828dc

statement ok
drop table foo;

<<<<<<< HEAD
=======
statement ok
drop table bar;

>>>>>>> a7f828dc
# timestamptz to utf8 conversion
query BBBB
SELECT
  '2000-01-01T00:00:00'::timestamp::timestamptz = '2000-01-01T00:00:00',
  '2000-01-01T00:00:00'::timestamp::timestamptz != '2000-01-01T00:00:00',
  '2000-01-01T00:00:00'::timestamp::timestamptz >= '2000-01-01T00:00:00',
  '2000-01-01T00:00:00'::timestamp::timestamptz <= '2000-01-01T00:00:00'
;
----
true false true true<|MERGE_RESOLUTION|>--- conflicted
+++ resolved
@@ -466,15 +466,6 @@
 ----
 2000-09-01T00:00:00
 
-<<<<<<< HEAD
-# Interval columns are created with timestamp subtraction in subquery since they are not supported yet
-statement ok
-create table foo (val int, ts1 timestamp, ts2 timestamp) as values 
-(1, '2023-03-15T15:00:20.000000123'::timestamp, '2023-01-20T23:00:00.000000099'::timestamp),
-(2, '2023-02-28T12:01:55.000123456'::timestamp, '2000-02-23T11:00:00.123000001'::timestamp),
-(3, '2033-11-02T23:22:13.000123456'::timestamp, '1990-03-01T00:00:00.333000001'::timestamp),
-(4, '2003-07-11T01:31:15.000123456'::timestamp, '2045-04-11T15:00:00.000000001'::timestamp);
-=======
 statement ok
 create table foo (val int, ts1 timestamp, ts2 timestamp, i interval) as values
 (1, '2023-03-15T15:00:20.000000123'::timestamp, '2023-01-20T23:00:00.000000099'::timestamp, '1 day'::interval),
@@ -488,7 +479,6 @@
 (2, '2 months'::interval,            '13 days'::interval),
 (3, '1 day 3 hours'::interval,       '4 minutes'::interval),
 (4, '1 day 7 nanoseconds'::interval, '4 seconds'::interval);
->>>>>>> a7f828dc
 
 # Timestamp - Timestamp
 query I?
@@ -501,75 +491,6 @@
 
 # Interval - Interval
 query ?
-<<<<<<< HEAD
-SELECT subq.interval1 - subq.interval2
-FROM (
-  SELECT ts1 - ts2 AS interval1,
-  ts2 - ts1 AS interval2
-  FROM foo
-) AS subq;
-----
-0 years 0 mons 106 days 32 hours 0 mins 40.000000048 secs
-0 years 0 mons 16812 days 2 hours 3 mins 49.754246910 secs
-0 years 0 mons 31904 days 46 hours 44 mins 25.334246910 secs
-0 years 0 mons -30500 days -26 hours -57 mins -29.999753090 secs
-
-# Interval + Interval
-query ?
-SELECT subq.interval1 + subq.interval2
-FROM (
-  SELECT ts1 - ts2 AS interval1,
-  ts2 - ts1 AS interval2
-  FROM foo
-) AS subq;
-----
-0 years 0 mons 0 days 0 hours 0 mins 0.000000000 secs
-0 years 0 mons 0 days 0 hours 0 mins 0.000000000 secs
-0 years 0 mons 0 days 0 hours 0 mins 0.000000000 secs
-0 years 0 mons 0 days 0 hours 0 mins 0.000000000 secs
-
-# Timestamp - Interval
-query P
-SELECT subq.ts1 - subq.interval1
-FROM (
-  SELECT ts1,
-  ts1 - ts2 AS interval1
-  FROM foo
-) AS subq;
-----
-2023-01-20T23:00:00.000000099
-2000-02-23T11:00:00.123000001
-1990-03-01T00:00:00.333000001
-2045-04-11T15:00:00.000000001
-
-# Interval + Timestamp
-query P
-SELECT subq.interval1 + subq.ts1
-FROM (
-  SELECT ts1,
-  ts1 - ts2 AS interval1
-  FROM foo
-) AS subq;
-----
-2023-05-08T07:00:40.000000147
-2046-03-05T13:03:49.877246911
-2077-07-07T22:44:25.667246911
-1961-10-08T12:02:30.000246911
-
-# Timestamp + Interval
-query P
-SELECT  subq.ts1 + subq.interval1
-FROM (
-  SELECT ts1,
-  ts1 - ts2 AS interval1
-  FROM foo
-) AS subq;
-----
-2023-05-08T07:00:40.000000147
-2046-03-05T13:03:49.877246911
-2077-07-07T22:44:25.667246911
-1961-10-08T12:02:30.000246911
-=======
 SELECT i1 - i2 FROM bar;
 ----
 0 years 0 mons -1 days 0 hours 0 mins 0.000000000 secs
@@ -612,7 +533,6 @@
 2023-04-28T12:01:55.000123456
 2033-11-04T02:22:13.000123456
 2003-07-12T01:31:15.000123463
->>>>>>> a7f828dc
 
 # Timestamp + Timestamp => error
 statement error DataFusion error: Error during planning: Timestamp\(Nanosecond, None\) Timestamp\(Nanosecond, None\) is an unsupported operation. addition/subtraction on dates/timestamps only supported with interval types
@@ -621,26 +541,15 @@
 
 # Interval - Timestamp => error
 statement error DataFusion error: Error during planning: Interval\(MonthDayNano\) - Timestamp\(Nanosecond, None\) can't be evaluated because there isn't a common type to coerce the types to
-<<<<<<< HEAD
-SELECT subq.interval1 - subq.ts1 
-FROM (
-  SELECT ts1,
-  ts1 - ts2 AS interval1
-  FROM foo
-) AS subq;
-=======
+
 SELECT i - ts1 from FOO;
->>>>>>> a7f828dc
 
 statement ok
 drop table foo;
 
-<<<<<<< HEAD
-=======
 statement ok
 drop table bar;
 
->>>>>>> a7f828dc
 # timestamptz to utf8 conversion
 query BBBB
 SELECT
