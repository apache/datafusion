// Licensed to the Apache Software Foundation (ASF) under one
// or more contributor license agreements.  See the NOTICE file
// distributed with this work for additional information
// regarding copyright ownership.  The ASF licenses this file
// to you under the Apache License, Version 2.0 (the
// "License"); you may not use this file except in compliance
// with the License.  You may obtain a copy of the License at
//
//   http://www.apache.org/licenses/LICENSE-2.0
//
// Unless required by applicable law or agreed to in writing,
// software distributed under the License is distributed on an
// "AS IS" BASIS, WITHOUT WARRANTIES OR CONDITIONS OF ANY
// KIND, either express or implied.  See the License for the
// specific language governing permissions and limitations
// under the License.

use std::error::Error;
use std::path::{Path, PathBuf};

use log::{debug, info};
use testcontainers::clients::Cli as Docker;

use datafusion::prelude::SessionContext;

use crate::engines::datafusion::DataFusion;
use crate::engines::postgres;
use crate::engines::postgres::image::{PG_DB, PG_PASSWORD, PG_PORT, PG_USER};
use crate::engines::postgres::Postgres;

mod engines;
mod setup;
mod utils;

const TEST_DIRECTORY: &str = "tests/sqllogictests/test_files";
const PG_COMPAT_FILE_PREFIX: &str = "pg_compat_";

#[tokio::main]
#[cfg(target_family = "windows")]
pub async fn main() -> Result<(), Box<dyn Error>> {
    println!("Skipping test on windows");
    Ok(())
}

#[tokio::main]
#[cfg(not(target_family = "windows"))]
pub async fn main() -> Result<(), Box<dyn Error>> {
    // Enable logging (e.g. set RUST_LOG=debug to see debug logs)
    env_logger::init();

    let options = Options::new();

    let files: Vec<_> = read_test_files(&options);

    info!("Running test files {:?}", files);

    for path in files {
        let file_name = path.file_name().unwrap().to_str().unwrap().to_string();
        let is_pg_compatibility_test = file_name.starts_with(PG_COMPAT_FILE_PREFIX);

        if options.complete_mode {
<<<<<<< HEAD
            run_complete_file(&path, file_name, is_pg_compatibility_test).await?;
        } else if options.postgres_runner {
            if is_pg_compatibility_test {
                run_test_file_with_postgres(&path, file_name).await?;
            } else {
                debug!("Skipping test file {:?}", path);
            }
=======
            info!("Using complete mode to complete {}", path.display());
            let col_separator = " ";
            let validator = default_validator;
            update_test_file(path, &mut runner, col_separator, validator)
                .await
                .map_err(|e| e.to_string())?;
>>>>>>> 92d0a054
        } else {
            run_test_file(&path, file_name, is_pg_compatibility_test).await?;
        }
    }

    Ok(())
}

async fn run_test_file(
    path: &PathBuf,
    file_name: String,
    is_pg_compatibility_test: bool,
) -> Result<(), Box<dyn Error>> {
    println!("Running with DataFusion runner: {}", path.display());
    let ctx = context_for_test_file(&file_name, is_pg_compatibility_test).await;
    let mut runner = sqllogictest::Runner::new(DataFusion::new(
        ctx,
        file_name,
        is_pg_compatibility_test,
    ));
    runner.run_file_async(path).await?;
    Ok(())
}

async fn run_test_file_with_postgres(
    path: &PathBuf,
    file_name: String,
) -> Result<(), Box<dyn Error>> {
    info!("Running with Postgres runner: {}", path.display());

    let docker = Docker::default();
    let postgres_container = docker.run(postgres::image::postgres_docker_image());

    let postgres_client = Postgres::connect_with_retry(
        file_name,
        "127.0.0.1",
        postgres_container.get_host_port_ipv4(PG_PORT),
        PG_DB,
        PG_USER,
        PG_PASSWORD,
    )
    .await?;
    let mut postgres_runner = sqllogictest::Runner::new(postgres_client);

    postgres_runner.run_file_async(path).await?;
    Ok(())
}

async fn run_complete_file(
    path: &PathBuf,
    file_name: String,
    is_pg_compatibility_test: bool,
) -> Result<(), Box<dyn Error>> {
    use sqllogictest::{default_validator, update_test_file};

    info!("Using complete mode to complete: {}", path.display());

    let ctx = context_for_test_file(&file_name, is_pg_compatibility_test).await;
    let runner = sqllogictest::Runner::new(DataFusion::new(
        ctx,
        file_name,
        is_pg_compatibility_test,
    ));

    let col_separator = " ";
    let validator = default_validator;
    update_test_file(path, runner, col_separator, validator)
        .await
        .map_err(|e| e.to_string())?;

    Ok(())
}

fn read_test_files(options: &Options) -> Vec<PathBuf> {
    std::fs::read_dir(TEST_DIRECTORY)
        .unwrap()
        .map(|path| path.unwrap().path())
        .filter(|path| options.check_test_file(path.as_path()))
        .collect()
}

/// Create a SessionContext, configured for the specific test
async fn context_for_test_file(
    file_name: &str,
    is_pg_compatibility_test: bool,
) -> SessionContext {
    if is_pg_compatibility_test {
        info!("Registering pg compatibility tables");
        let ctx = SessionContext::new();
        setup::register_aggregate_csv_by_sql(&ctx).await;
        ctx
    } else {
        match file_name {
            "aggregate.slt" | "select.slt" => {
                info!("Registering aggregate tables");
                let ctx = SessionContext::new();
                setup::register_aggregate_tables(&ctx).await;
                ctx
            }
            _ => {
                info!("Using default SessionContext");
                SessionContext::new()
            }
        }
    }
}

/// Parsed command line options
struct Options {
    // regex like
    /// arguments passed to the program which are treated as
    /// cargo test filter (substring match on filenames)
    filters: Vec<String>,

    /// Auto complete mode to fill out expected results
    complete_mode: bool,

    /// Run Postgres compatibility tests with Postgres runner
    postgres_runner: bool,
}

impl Options {
    fn new() -> Self {
        let args: Vec<_> = std::env::args().collect();

        let complete_mode = args.iter().any(|a| a == "--complete");
        let postgres_runner = std::env::var("PG_COMPAT").map_or(false, |_| true);

        // treat args after the first as filters to run (substring matching)
        let filters = if !args.is_empty() {
            args.into_iter()
                .skip(1)
                // ignore command line arguments like `--complete`
                .filter(|arg| !arg.as_str().starts_with("--"))
                .collect::<Vec<_>>()
        } else {
            vec![]
        };

        Self {
            filters,
            complete_mode,
            postgres_runner,
        }
    }

    /// Because this test can be run as a cargo test, commands like
    ///
    /// ```shell
    /// cargo test foo
    /// ```
    ///
    /// Will end up passing `foo` as a command line argument.
    ///
    /// To be compatible with this, treat the command line arguments as a
    /// filter and that does a substring match on each input.  returns
    /// true f this path should be run
    fn check_test_file(&self, path: &Path) -> bool {
        if self.filters.is_empty() {
            return true;
        }

        // otherwise check if any filter matches
        let path_str = path.to_string_lossy();
        self.filters.iter().any(|filter| path_str.contains(filter))
    }
}<|MERGE_RESOLUTION|>--- conflicted
+++ resolved
@@ -59,7 +59,6 @@
         let is_pg_compatibility_test = file_name.starts_with(PG_COMPAT_FILE_PREFIX);
 
         if options.complete_mode {
-<<<<<<< HEAD
             run_complete_file(&path, file_name, is_pg_compatibility_test).await?;
         } else if options.postgres_runner {
             if is_pg_compatibility_test {
@@ -67,14 +66,6 @@
             } else {
                 debug!("Skipping test file {:?}", path);
             }
-=======
-            info!("Using complete mode to complete {}", path.display());
-            let col_separator = " ";
-            let validator = default_validator;
-            update_test_file(path, &mut runner, col_separator, validator)
-                .await
-                .map_err(|e| e.to_string())?;
->>>>>>> 92d0a054
         } else {
             run_test_file(&path, file_name, is_pg_compatibility_test).await?;
         }
@@ -133,15 +124,16 @@
     info!("Using complete mode to complete: {}", path.display());
 
     let ctx = context_for_test_file(&file_name, is_pg_compatibility_test).await;
-    let runner = sqllogictest::Runner::new(DataFusion::new(
+    let mut runner = sqllogictest::Runner::new(DataFusion::new(
         ctx,
         file_name,
         is_pg_compatibility_test,
     ));
 
+    info!("Using complete mode to complete {}", path.display());
     let col_separator = " ";
     let validator = default_validator;
-    update_test_file(path, runner, col_separator, validator)
+    update_test_file(path, &mut runner, col_separator, validator)
         .await
         .map_err(|e| e.to_string())?;
 
