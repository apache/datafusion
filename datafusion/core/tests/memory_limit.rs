--- conflicted
+++ resolved
@@ -169,7 +169,6 @@
     .await
 }
 
-<<<<<<< HEAD
 #[tokio::test]
 async fn test_limit_symmetric_hash_join() {
     let config = SessionConfig::new();
@@ -187,8 +186,6 @@
 }
 
 /// 50 byte memory limit
-=======
->>>>>>> 2c573105
 const MEMORY_FRACTION: f64 = 0.95;
 
 /// runs the specified query against 1000 rows with specified
