--- conflicted
+++ resolved
@@ -32,21 +32,13 @@
 use datafusion::functions::datetime::expr_fn;
 use datafusion_common::config::ConfigOptions;
 use datafusion_common::tree_node::TransformedResult;
-<<<<<<< HEAD
 use datafusion_common::{
-    plan_err, DFSchema, DFSchemaRef, Result, ScalarValue, TableReference,
+    DFSchema, DFSchemaRef, Result, ScalarValue, TableReference, plan_err,
 };
 use datafusion_expr::interval_arithmetic::{Interval, NullableInterval};
 use datafusion_expr::{
-    and, col, lit, or, AggregateUDF, BinaryExpr, Expr, ExprSchemable, LogicalPlan,
-    Operator, ScalarUDF, TableSource, WindowUDF,
-=======
-use datafusion_common::{DFSchema, Result, ScalarValue, TableReference, plan_err};
-use datafusion_expr::interval_arithmetic::{Interval, NullableInterval};
-use datafusion_expr::{
     AggregateUDF, BinaryExpr, Expr, ExprSchemable, LogicalPlan, Operator, ScalarUDF,
-    TableSource, WindowUDF, col, lit,
->>>>>>> 775277ae
+    TableSource, WindowUDF, and, col, lit, or,
 };
 use datafusion_functions::core::expr_ext::FieldAccessor;
 use datafusion_optimizer::analyzer::Analyzer;
