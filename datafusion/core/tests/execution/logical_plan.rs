// Licensed to the Apache Software Foundation (ASF) under one
// or more contributor license agreements.  See the NOTICE file
// distributed with this work for additional information
// regarding copyright ownership.  The ASF licenses this file
// to you under the Apache License, Version 2.0 (the
// "License"); you may not use this file except in compliance
// with the License.  You may obtain a copy of the License at
//
//   http://www.apache.org/licenses/LICENSE-2.0
//
// Unless required by applicable law or agreed to in writing,
// software distributed under the License is distributed on an
// "AS IS" BASIS, WITHOUT WARRANTIES OR CONDITIONS OF ANY
// KIND, either express or implied.  See the License for the
// specific language governing permissions and limitations
// under the License.

//! Logical plans need to provide stable semantics, as downstream projects
//! create them and depend on them. Test executable semantics of logical plans.

use arrow::array::Int64Array;
use arrow::datatypes::{DataType, Field};
use datafusion::execution::session_state::SessionStateBuilder;
use datafusion_common::{Column, DFSchema, Result, ScalarValue, Spans};
use datafusion_execution::TaskContext;
use datafusion_expr::expr::{AggregateFunction, AggregateFunctionParams};
use datafusion_expr::logical_plan::{LogicalPlan, Values};
use datafusion_expr::{Aggregate, AggregateUDF, Expr};
use datafusion_functions_aggregate::count::Count;
use datafusion_physical_plan::collect;
use std::collections::HashMap;
use std::fmt::Debug;
use std::ops::Deref;
use std::sync::Arc;

<<<<<<< HEAD
// Logical plans need to provide stable semantics, as downstream projects
// create them and depend on them. Test executable semantics of logical plans.

=======
>>>>>>> c0b749da
#[tokio::test]
async fn count_only_nulls() -> Result<()> {
    // Input: VALUES (NULL), (NULL), (NULL) AS _(col)
    let input_schema = Arc::new(DFSchema::from_unqualified_fields(
        vec![Field::new("col", DataType::Null, true)].into(),
        HashMap::new(),
    )?);
    let input = Arc::new(LogicalPlan::Values(Values {
        schema: input_schema,
        values: vec![
            vec![Expr::Literal(ScalarValue::Null)],
            vec![Expr::Literal(ScalarValue::Null)],
            vec![Expr::Literal(ScalarValue::Null)],
        ],
    }));
    let input_col_ref = Expr::Column(Column {
        relation: None,
        name: "col".to_string(),
        spans: Spans::new(),
    });

    // Aggregation: count(col) AS count
    let aggregate = LogicalPlan::Aggregate(Aggregate::try_new(
        input,
        vec![],
        vec![Expr::AggregateFunction(AggregateFunction {
            func: Arc::new(AggregateUDF::new_from_impl(Count::new())),
            params: AggregateFunctionParams {
                args: vec![input_col_ref],
                distinct: false,
                filter: None,
                order_by: None,
                null_treatment: None,
            },
        })],
    )?);

    // Execute and verify results
    let session_state = SessionStateBuilder::new().build();
    let physical_plan = session_state.create_physical_plan(&aggregate).await?;
    let result =
        collect(physical_plan, Arc::new(TaskContext::from(&session_state))).await?;

    let result = only(result.as_slice());
    let result_schema = result.schema();
    let field = only(result_schema.fields().deref());
    let column = only(result.columns());

    assert_eq!(field.data_type(), &DataType::Int64); // TODO should be UInt64
    assert_eq!(column.deref(), &Int64Array::from(vec![0]));

    Ok(())
}

fn only<T>(elements: &[T]) -> &T
where
    T: Debug,
{
    let [element] = elements else {
        panic!("Expected exactly one element, got {:?}", elements);
    };
    element
}<|MERGE_RESOLUTION|>--- conflicted
+++ resolved
@@ -33,12 +33,6 @@
 use std::ops::Deref;
 use std::sync::Arc;
 
-<<<<<<< HEAD
-// Logical plans need to provide stable semantics, as downstream projects
-// create them and depend on them. Test executable semantics of logical plans.
-
-=======
->>>>>>> c0b749da
 #[tokio::test]
 async fn count_only_nulls() -> Result<()> {
     // Input: VALUES (NULL), (NULL), (NULL) AS _(col)
