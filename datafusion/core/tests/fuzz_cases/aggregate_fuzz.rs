--- conflicted
+++ resolved
@@ -225,13 +225,10 @@
         // low cardinality columns
         ColumnDescr::new("u8_low", DataType::UInt8).with_max_num_distinct(10),
         ColumnDescr::new("utf8_low", DataType::Utf8).with_max_num_distinct(10),
-<<<<<<< HEAD
         ColumnDescr::new("bool", DataType::Boolean),
-=======
         ColumnDescr::new("binary", DataType::Binary),
         ColumnDescr::new("large_binary", DataType::LargeBinary),
         ColumnDescr::new("binaryview", DataType::BinaryView),
->>>>>>> be19afca
     ];
 
     let min_num_rows = 512;
