// Licensed to the Apache Software Foundation (ASF) under one
// or more contributor license agreements.  See the NOTICE file
// distributed with this work for additional information
// regarding copyright ownership.  The ASF licenses this file
// to you under the Apache License, Version 2.0 (the
// "License"); you may not use this file except in compliance
// with the License.  You may obtain a copy of the License at
//
//   http://www.apache.org/licenses/LICENSE-2.0
//
// Unless required by applicable law or agreed to in writing,
// software distributed under the License is distributed on an
// "AS IS" BASIS, WITHOUT WARRANTIES OR CONDITIONS OF ANY
// KIND, either express or implied.  See the License for the
// specific language governing permissions and limitations
// under the License.

use crate::fuzz_cases::equivalence::utils::{
    create_random_schema, create_test_params, create_test_schema_2,
    generate_table_for_eq_properties, generate_table_for_orderings,
    is_table_same_after_sort, TestScalarUDF,
};
use arrow::compute::SortOptions;
use datafusion_common::Result;
use datafusion_expr::{Operator, ScalarUDF};
use datafusion_physical_expr::equivalence::{
    convert_to_orderings, convert_to_sort_exprs,
};
use datafusion_physical_expr::expressions::{col, BinaryExpr};
use datafusion_physical_expr::ScalarFunctionExpr;
use datafusion_physical_expr_common::physical_expr::PhysicalExpr;
use datafusion_physical_expr_common::sort_expr::{LexOrdering, PhysicalSortExpr};
use itertools::Itertools;
use std::sync::Arc;

#[test]
fn test_ordering_satisfy_with_equivalence_random() -> Result<()> {
    const N_RANDOM_SCHEMA: usize = 5;
    const N_ELEMENTS: usize = 125;
    const N_DISTINCT: usize = 5;
    const SORT_OPTIONS: SortOptions = SortOptions {
        descending: false,
        nulls_first: false,
    };

    for seed in 0..N_RANDOM_SCHEMA {
        // Create a random schema with random properties
        let (test_schema, eq_properties) = create_random_schema(seed as u64)?;
        // Generate a data that satisfies properties given
        let table_data_with_properties =
            generate_table_for_eq_properties(&eq_properties, N_ELEMENTS, N_DISTINCT)?;
        let col_exprs = [
            col("a", &test_schema)?,
            col("b", &test_schema)?,
            col("c", &test_schema)?,
            col("d", &test_schema)?,
            col("e", &test_schema)?,
            col("f", &test_schema)?,
        ];

        for n_req in 1..=col_exprs.len() {
            for exprs in col_exprs.iter().combinations(n_req) {
                let sort_exprs = exprs
                    .into_iter()
                    .map(|expr| PhysicalSortExpr::new(Arc::clone(expr), SORT_OPTIONS));
                let Some(ordering) = LexOrdering::new(sort_exprs) else {
                    unreachable!("Test should always produce non-degenerate orderings");
                };
                let expected = is_table_same_after_sort(
                    ordering.clone(),
                    &table_data_with_properties,
                )?;
                let err_msg = format!(
<<<<<<< HEAD
                    "Error in test case requirement:{:?}, expected: {:?}, eq_properties {}",
                    ordering, expected, eq_properties
=======
                    "Error in test case requirement:{requirement:?}, expected: {expected:?}, eq_properties {eq_properties}"
>>>>>>> 9d06baf4
                );
                // Check whether ordering_satisfy API result and
                // experimental result matches.
                assert_eq!(
                    eq_properties.ordering_satisfy(ordering)?,
                    expected,
                    "{err_msg}"
                );
            }
        }
    }

    Ok(())
}

#[test]
fn test_ordering_satisfy_with_equivalence_complex_random() -> Result<()> {
    const N_RANDOM_SCHEMA: usize = 100;
    const N_ELEMENTS: usize = 125;
    const N_DISTINCT: usize = 5;
    const SORT_OPTIONS: SortOptions = SortOptions {
        descending: false,
        nulls_first: false,
    };

    for seed in 0..N_RANDOM_SCHEMA {
        // Create a random schema with random properties
        let (test_schema, eq_properties) = create_random_schema(seed as u64)?;
        // Generate a data that satisfies properties given
        let table_data_with_properties =
            generate_table_for_eq_properties(&eq_properties, N_ELEMENTS, N_DISTINCT)?;

        let test_fun = Arc::new(ScalarUDF::new_from_impl(TestScalarUDF::new()));
        let col_a = col("a", &test_schema)?;
        let floor_a = Arc::new(ScalarFunctionExpr::try_new(
            Arc::clone(&test_fun),
            vec![col_a],
            &test_schema,
        )?);
        let a_plus_b = Arc::new(BinaryExpr::new(
            col("a", &test_schema)?,
            Operator::Plus,
            col("b", &test_schema)?,
        )) as Arc<dyn PhysicalExpr>;
        let exprs = [
            col("a", &test_schema)?,
            col("b", &test_schema)?,
            col("c", &test_schema)?,
            col("d", &test_schema)?,
            col("e", &test_schema)?,
            col("f", &test_schema)?,
            floor_a,
            a_plus_b,
        ];

        for n_req in 1..=exprs.len() {
            for exprs in exprs.iter().combinations(n_req) {
                let sort_exprs = exprs
                    .into_iter()
                    .map(|expr| PhysicalSortExpr::new(Arc::clone(expr), SORT_OPTIONS));
                let Some(ordering) = LexOrdering::new(sort_exprs) else {
                    unreachable!("Test should always produce non-degenerate orderings");
                };
                let expected = is_table_same_after_sort(
                    ordering.clone(),
                    &table_data_with_properties,
                )?;
                let err_msg = format!(
<<<<<<< HEAD
                    "Error in test case requirement:{:?}, expected: {:?}, eq_properties: {}",
                    ordering, expected, eq_properties,
=======
                    "Error in test case requirement:{requirement:?}, expected: {expected:?}, eq_properties: {eq_properties}",
>>>>>>> 9d06baf4
                );
                // Check whether ordering_satisfy API result and
                // experimental result matches.

                assert_eq!(
                    eq_properties.ordering_satisfy(ordering)?,
                    (expected | false),
                    "{err_msg}"
                );
            }
        }
    }

    Ok(())
}

#[test]
fn test_ordering_satisfy_with_equivalence() -> Result<()> {
    // Schema satisfies following orderings:
    // [a ASC], [d ASC, b ASC], [e DESC, f ASC, g ASC]
    // and
    // Column [a=c] (e.g they are aliases).
    let (test_schema, eq_properties) = create_test_params()?;
    let col_a = &col("a", &test_schema)?;
    let col_b = &col("b", &test_schema)?;
    let col_c = &col("c", &test_schema)?;
    let col_d = &col("d", &test_schema)?;
    let col_e = &col("e", &test_schema)?;
    let col_f = &col("f", &test_schema)?;
    let col_g = &col("g", &test_schema)?;

    let option_asc = SortOptions {
        descending: false,
        nulls_first: false,
    };

    let option_desc = SortOptions {
        descending: true,
        nulls_first: true,
    };
    let table_data_with_properties =
        generate_table_for_eq_properties(&eq_properties, 625, 5)?;

    // First element in the tuple stores vector of requirement, second element is the expected return value for ordering_satisfy function
    let requirements = vec![
        // `a ASC NULLS LAST`, expects `ordering_satisfy` to be `true`, since existing ordering `a ASC NULLS LAST, b ASC NULLS LAST` satisfies it
        (vec![(col_a, option_asc)], true),
        (vec![(col_a, option_desc)], false),
        // Test whether equivalence works as expected
        (vec![(col_c, option_asc)], true),
        (vec![(col_c, option_desc)], false),
        // Test whether ordering equivalence works as expected
        (vec![(col_d, option_asc)], true),
        (vec![(col_d, option_asc), (col_b, option_asc)], true),
        (vec![(col_d, option_desc), (col_b, option_asc)], false),
        (
            vec![
                (col_e, option_desc),
                (col_f, option_asc),
                (col_g, option_asc),
            ],
            true,
        ),
        (vec![(col_e, option_desc), (col_f, option_asc)], true),
        (vec![(col_e, option_asc), (col_f, option_asc)], false),
        (vec![(col_e, option_desc), (col_b, option_asc)], false),
        (vec![(col_e, option_asc), (col_b, option_asc)], false),
        (
            vec![
                (col_d, option_asc),
                (col_b, option_asc),
                (col_d, option_asc),
                (col_b, option_asc),
            ],
            true,
        ),
        (
            vec![
                (col_d, option_asc),
                (col_b, option_asc),
                (col_e, option_desc),
                (col_f, option_asc),
            ],
            true,
        ),
        (
            vec![
                (col_d, option_asc),
                (col_b, option_asc),
                (col_e, option_desc),
                (col_b, option_asc),
            ],
            true,
        ),
        (
            vec![
                (col_d, option_asc),
                (col_b, option_asc),
                (col_d, option_desc),
                (col_b, option_asc),
            ],
            true,
        ),
        (
            vec![
                (col_d, option_asc),
                (col_b, option_asc),
                (col_e, option_asc),
                (col_f, option_asc),
            ],
            false,
        ),
        (
            vec![
                (col_d, option_asc),
                (col_b, option_asc),
                (col_e, option_asc),
                (col_b, option_asc),
            ],
            false,
        ),
        (vec![(col_d, option_asc), (col_e, option_desc)], true),
        (
            vec![
                (col_d, option_asc),
                (col_c, option_asc),
                (col_b, option_asc),
            ],
            true,
        ),
        (
            vec![
                (col_d, option_asc),
                (col_e, option_desc),
                (col_f, option_asc),
                (col_b, option_asc),
            ],
            true,
        ),
        (
            vec![
                (col_d, option_asc),
                (col_e, option_desc),
                (col_c, option_asc),
                (col_b, option_asc),
            ],
            true,
        ),
        (
            vec![
                (col_d, option_asc),
                (col_e, option_desc),
                (col_b, option_asc),
                (col_f, option_asc),
            ],
            true,
        ),
    ];

    for (cols, expected) in requirements {
        let err_msg = format!("Error in test case: {cols:?}");
        let sort_exprs = convert_to_sort_exprs(&cols);
        let Some(ordering) = LexOrdering::new(sort_exprs) else {
            unreachable!("Test should always produce non-degenerate orderings");
        };

        // Check expected result with experimental result.
        assert_eq!(
            is_table_same_after_sort(ordering.clone(), &table_data_with_properties)?,
            expected
        );
        assert_eq!(
            eq_properties.ordering_satisfy(ordering)?,
            expected,
            "{err_msg}"
        );
    }

    Ok(())
}

// This test checks given a table is ordered with `[a ASC, b ASC, c ASC, d ASC]` and `[a ASC, c ASC, b ASC, d ASC]`
// whether the table is also ordered with `[a ASC, b ASC, d ASC]` and `[a ASC, c ASC, d ASC]`
// Since these orderings cannot be deduced, these orderings shouldn't be satisfied by the table generated.
// For background see discussion: https://github.com/apache/datafusion/issues/12700#issuecomment-2411134296
#[test]
fn test_ordering_satisfy_on_data() -> Result<()> {
    let schema = create_test_schema_2()?;
    let col_a = &col("a", &schema)?;
    let col_b = &col("b", &schema)?;
    let col_c = &col("c", &schema)?;
    let col_d = &col("d", &schema)?;

    let option_asc = SortOptions {
        descending: false,
        nulls_first: false,
    };

    let orderings = vec![
        // [a ASC, b ASC, c ASC, d ASC]
        vec![
            (col_a, option_asc),
            (col_b, option_asc),
            (col_c, option_asc),
            (col_d, option_asc),
        ],
        // [a ASC, c ASC, b ASC, d ASC]
        vec![
            (col_a, option_asc),
            (col_c, option_asc),
            (col_b, option_asc),
            (col_d, option_asc),
        ],
    ];
    let orderings = convert_to_orderings(&orderings);

    let batch = generate_table_for_orderings(orderings, schema, 1000, 10)?;

    // [a ASC, c ASC, d ASC] cannot be deduced
    let ordering = vec![
        (col_a, option_asc),
        (col_c, option_asc),
        (col_d, option_asc),
    ];
    let ordering = convert_to_orderings(&[ordering])[0].clone();
    assert!(!is_table_same_after_sort(ordering, &batch)?);

    // [a ASC, b ASC, d ASC] cannot be deduced
    let ordering = vec![
        (col_a, option_asc),
        (col_b, option_asc),
        (col_d, option_asc),
    ];
    let ordering = convert_to_orderings(&[ordering])[0].clone();
    assert!(!is_table_same_after_sort(ordering, &batch)?);

    // [a ASC, b ASC] can be deduced
    let ordering = vec![(col_a, option_asc), (col_b, option_asc)];
    let ordering = convert_to_orderings(&[ordering])[0].clone();
    assert!(is_table_same_after_sort(ordering, &batch)?);

    Ok(())
}<|MERGE_RESOLUTION|>--- conflicted
+++ resolved
@@ -71,12 +71,7 @@
                     &table_data_with_properties,
                 )?;
                 let err_msg = format!(
-<<<<<<< HEAD
-                    "Error in test case requirement:{:?}, expected: {:?}, eq_properties {}",
-                    ordering, expected, eq_properties
-=======
-                    "Error in test case requirement:{requirement:?}, expected: {expected:?}, eq_properties {eq_properties}"
->>>>>>> 9d06baf4
+                    "Error in test case requirement:{ordering:?}, expected: {expected:?}, eq_properties {eq_properties}"
                 );
                 // Check whether ordering_satisfy API result and
                 // experimental result matches.
@@ -145,12 +140,7 @@
                     &table_data_with_properties,
                 )?;
                 let err_msg = format!(
-<<<<<<< HEAD
-                    "Error in test case requirement:{:?}, expected: {:?}, eq_properties: {}",
-                    ordering, expected, eq_properties,
-=======
-                    "Error in test case requirement:{requirement:?}, expected: {expected:?}, eq_properties: {eq_properties}",
->>>>>>> 9d06baf4
+                    "Error in test case requirement:{ordering:?}, expected: {expected:?}, eq_properties: {eq_properties}",
                 );
                 // Check whether ordering_satisfy API result and
                 // experimental result matches.
