// Licensed to the Apache Software Foundation (ASF) under one
// or more contributor license agreements.  See the NOTICE file
// distributed with this work for additional information
// regarding copyright ownership.  The ASF licenses this file
// to you under the Apache License, Version 2.0 (the
// "License"); you may not use this file except in compliance
// with the License.  You may obtain a copy of the License at
//
//   http://www.apache.org/licenses/LICENSE-2.0
//
// Unless required by applicable law or agreed to in writing,
// software distributed under the License is distributed on an
// "AS IS" BASIS, WITHOUT WARRANTIES OR CONDITIONS OF ANY
// KIND, either express or implied.  See the License for the
// specific language governing permissions and limitations
// under the License.

use crate::fuzz_cases::equivalence::utils::{
<<<<<<< HEAD
    create_random_schema, create_test_params, generate_table_for_eq_properties,
=======
    convert_to_orderings, create_random_schema, create_test_schema_2,
    generate_table_for_eq_properties, generate_table_for_orderings,
>>>>>>> 34fbe8e2
    is_table_same_after_sort, TestScalarUDF,
};
use arrow_schema::SortOptions;
use datafusion_common::{DFSchema, Result};
use datafusion_expr::{Operator, ScalarUDF};
use datafusion_physical_expr::expressions::{col, BinaryExpr};
use datafusion_physical_expr_common::physical_expr::PhysicalExpr;
use datafusion_physical_expr_common::sort_expr::PhysicalSortExpr;
use itertools::Itertools;
use std::sync::Arc;

#[test]
fn test_ordering_satisfy_with_equivalence_random() -> Result<()> {
    const N_RANDOM_SCHEMA: usize = 5;
    const N_ELEMENTS: usize = 125;
    const N_DISTINCT: usize = 5;
    const SORT_OPTIONS: SortOptions = SortOptions {
        descending: false,
        nulls_first: false,
    };

    for seed in 0..N_RANDOM_SCHEMA {
        // Create a random schema with random properties
        let (test_schema, eq_properties) = create_random_schema(seed as u64)?;
        // Generate a data that satisfies properties given
        let table_data_with_properties =
            generate_table_for_eq_properties(&eq_properties, N_ELEMENTS, N_DISTINCT)?;
        let col_exprs = [
            col("a", &test_schema)?,
            col("b", &test_schema)?,
            col("c", &test_schema)?,
            col("d", &test_schema)?,
            col("e", &test_schema)?,
            col("f", &test_schema)?,
        ];

        for n_req in 0..=col_exprs.len() {
            for exprs in col_exprs.iter().combinations(n_req) {
                let requirement = exprs
                    .into_iter()
                    .map(|expr| PhysicalSortExpr {
                        expr: Arc::clone(expr),
                        options: SORT_OPTIONS,
                    })
                    .collect::<Vec<_>>();
                let expected = is_table_same_after_sort(
                    requirement.clone(),
                    table_data_with_properties.clone(),
                )?;
                let err_msg = format!(
                    "Error in test case requirement:{:?}, expected: {:?}, eq_properties.oeq_class: {:?}, eq_properties.eq_group: {:?}, eq_properties.constants: {:?}",
                    requirement, expected, eq_properties.oeq_class, eq_properties.eq_group, eq_properties.constants
                );
                // Check whether ordering_satisfy API result and
                // experimental result matches.
                assert_eq!(
                    eq_properties.ordering_satisfy(&requirement),
                    expected,
                    "{}",
                    err_msg
                );
            }
        }
    }

    Ok(())
}

#[test]
fn test_ordering_satisfy_with_equivalence_complex_random() -> Result<()> {
    const N_RANDOM_SCHEMA: usize = 100;
    const N_ELEMENTS: usize = 125;
    const N_DISTINCT: usize = 5;
    const SORT_OPTIONS: SortOptions = SortOptions {
        descending: false,
        nulls_first: false,
    };

    for seed in 0..N_RANDOM_SCHEMA {
        // Create a random schema with random properties
        let (test_schema, eq_properties) = create_random_schema(seed as u64)?;
        // Generate a data that satisfies properties given
        let table_data_with_properties =
            generate_table_for_eq_properties(&eq_properties, N_ELEMENTS, N_DISTINCT)?;

        let test_fun = ScalarUDF::new_from_impl(TestScalarUDF::new());
        let floor_a = datafusion_physical_expr::udf::create_physical_expr(
            &test_fun,
            &[col("a", &test_schema)?],
            &test_schema,
            &[],
            &DFSchema::empty(),
        )?;
        let a_plus_b = Arc::new(BinaryExpr::new(
            col("a", &test_schema)?,
            Operator::Plus,
            col("b", &test_schema)?,
        )) as Arc<dyn PhysicalExpr>;
        let exprs = [
            col("a", &test_schema)?,
            col("b", &test_schema)?,
            col("c", &test_schema)?,
            col("d", &test_schema)?,
            col("e", &test_schema)?,
            col("f", &test_schema)?,
            floor_a,
            a_plus_b,
        ];

        for n_req in 0..=exprs.len() {
            for exprs in exprs.iter().combinations(n_req) {
                let requirement = exprs
                    .into_iter()
                    .map(|expr| PhysicalSortExpr {
                        expr: Arc::clone(expr),
                        options: SORT_OPTIONS,
                    })
                    .collect::<Vec<_>>();
                let expected = is_table_same_after_sort(
                    requirement.clone(),
                    table_data_with_properties.clone(),
                )?;
                let err_msg = format!(
                    "Error in test case requirement:{:?}, expected: {:?}, eq_properties.oeq_class: {:?}, eq_properties.eq_group: {:?}, eq_properties.constants: {:?}",
                    requirement, expected, eq_properties.oeq_class, eq_properties.eq_group, eq_properties.constants
                );
                // Check whether ordering_satisfy API result and
                // experimental result matches.

                assert_eq!(
                    eq_properties.ordering_satisfy(&requirement),
                    (expected | false),
                    "{}",
                    err_msg
                );
            }
        }
    }

    Ok(())
}

<<<<<<< HEAD
#[test]
fn test_ordering_satisfy_with_equivalence() -> Result<()> {
    // Schema satisfies following orderings:
    // [a ASC], [d ASC, b ASC], [e DESC, f ASC, g ASC]
    // and
    // Column [a=c] (e.g they are aliases).
    let (test_schema, eq_properties) = create_test_params()?;
    let col_a = &col("a", &test_schema)?;
    let col_b = &col("b", &test_schema)?;
    let col_c = &col("c", &test_schema)?;
    let col_d = &col("d", &test_schema)?;
    let col_e = &col("e", &test_schema)?;
    let col_f = &col("f", &test_schema)?;
    let col_g = &col("g", &test_schema)?;
=======
// This test checks given a table is ordered with `[a ASC, b ASC, c ASC, d ASC]` and `[a ASC, c ASC, b ASC, d ASC]`
// whether the table is also ordered with `[a ASC, b ASC, d ASC]` and `[a ASC, c ASC, d ASC]`
// Since these orderings cannot be deduced, these orderings shouldn't be satisfied by the table generated.
// For background see discussion: https://github.com/apache/datafusion/issues/12700#issuecomment-2411134296
#[test]
fn test_ordering_satisfy_on_data() -> Result<()> {
    let schema = create_test_schema_2()?;
    let col_a = &col("a", &schema)?;
    let col_b = &col("b", &schema)?;
    let col_c = &col("c", &schema)?;
    let col_d = &col("d", &schema)?;

>>>>>>> 34fbe8e2
    let option_asc = SortOptions {
        descending: false,
        nulls_first: false,
    };
<<<<<<< HEAD
    let option_desc = SortOptions {
        descending: true,
        nulls_first: true,
    };
    let table_data_with_properties =
        generate_table_for_eq_properties(&eq_properties, 625, 5)?;

    // First element in the tuple stores vector of requirement, second element is the expected return value for ordering_satisfy function
    let requirements = vec![
        // `a ASC NULLS LAST`, expects `ordering_satisfy` to be `true`, since existing ordering `a ASC NULLS LAST, b ASC NULLS LAST` satisfies it
        (vec![(col_a, option_asc)], true),
        (vec![(col_a, option_desc)], false),
        // Test whether equivalence works as expected
        (vec![(col_c, option_asc)], true),
        (vec![(col_c, option_desc)], false),
        // Test whether ordering equivalence works as expected
        (vec![(col_d, option_asc)], true),
        (vec![(col_d, option_asc), (col_b, option_asc)], true),
        (vec![(col_d, option_desc), (col_b, option_asc)], false),
        (
            vec![
                (col_e, option_desc),
                (col_f, option_asc),
                (col_g, option_asc),
            ],
            true,
        ),
        (vec![(col_e, option_desc), (col_f, option_asc)], true),
        (vec![(col_e, option_asc), (col_f, option_asc)], false),
        (vec![(col_e, option_desc), (col_b, option_asc)], false),
        (vec![(col_e, option_asc), (col_b, option_asc)], false),
        (
            vec![
                (col_d, option_asc),
                (col_b, option_asc),
                (col_d, option_asc),
                (col_b, option_asc),
            ],
            true,
        ),
        (
            vec![
                (col_d, option_asc),
                (col_b, option_asc),
                (col_e, option_desc),
                (col_f, option_asc),
            ],
            true,
        ),
        (
            vec![
                (col_d, option_asc),
                (col_b, option_asc),
                (col_e, option_desc),
                (col_b, option_asc),
            ],
            true,
        ),
        (
            vec![
                (col_d, option_asc),
                (col_b, option_asc),
                (col_d, option_desc),
                (col_b, option_asc),
            ],
            true,
        ),
        (
            vec![
                (col_d, option_asc),
                (col_b, option_asc),
                (col_e, option_asc),
                (col_f, option_asc),
            ],
            false,
        ),
        (
            vec![
                (col_d, option_asc),
                (col_b, option_asc),
                (col_e, option_asc),
                (col_b, option_asc),
            ],
            false,
        ),
        (vec![(col_d, option_asc), (col_e, option_desc)], true),
        (
            vec![
                (col_d, option_asc),
                (col_c, option_asc),
                (col_b, option_asc),
            ],
            true,
        ),
        (
            vec![
                (col_d, option_asc),
                (col_e, option_desc),
                (col_f, option_asc),
                (col_b, option_asc),
            ],
            true,
        ),
        (
            vec![
                (col_d, option_asc),
                (col_e, option_desc),
                (col_c, option_asc),
                (col_b, option_asc),
            ],
            true,
        ),
        (
            vec![
                (col_d, option_asc),
                (col_e, option_desc),
                (col_b, option_asc),
                (col_f, option_asc),
            ],
            true,
        ),
    ];

    for (cols, expected) in requirements {
        let err_msg = format!("Error in test case:{cols:?}");
        let required = cols
            .into_iter()
            .map(|(expr, options)| PhysicalSortExpr {
                expr: Arc::clone(expr),
                options,
            })
            .collect::<Vec<_>>();

        // Check expected result with experimental result.
        assert_eq!(
            is_table_same_after_sort(
                required.clone(),
                table_data_with_properties.clone()
            )?,
            expected
        );
        assert_eq!(
            eq_properties.ordering_satisfy(&required),
            expected,
            "{err_msg}"
        );
    }
=======

    let orderings = vec![
        // [a ASC, b ASC, c ASC, d ASC]
        vec![
            (col_a, option_asc),
            (col_b, option_asc),
            (col_c, option_asc),
            (col_d, option_asc),
        ],
        // [a ASC, c ASC, b ASC, d ASC]
        vec![
            (col_a, option_asc),
            (col_c, option_asc),
            (col_b, option_asc),
            (col_d, option_asc),
        ],
    ];
    let orderings = convert_to_orderings(&orderings);

    let batch = generate_table_for_orderings(orderings, schema, 1000, 10)?;

    // [a ASC, c ASC, d ASC] cannot be deduced
    let ordering = vec![
        (col_a, option_asc),
        (col_c, option_asc),
        (col_d, option_asc),
    ];
    let ordering = convert_to_orderings(&[ordering])[0].clone();
    assert!(!is_table_same_after_sort(ordering, batch.clone())?);

    // [a ASC, b ASC, d ASC] cannot be deduced
    let ordering = vec![
        (col_a, option_asc),
        (col_b, option_asc),
        (col_d, option_asc),
    ];
    let ordering = convert_to_orderings(&[ordering])[0].clone();
    assert!(!is_table_same_after_sort(ordering, batch.clone())?);

    // [a ASC, b ASC] can be deduced
    let ordering = vec![(col_a, option_asc), (col_b, option_asc)];
    let ordering = convert_to_orderings(&[ordering])[0].clone();
    assert!(is_table_same_after_sort(ordering, batch.clone())?);

>>>>>>> 34fbe8e2
    Ok(())
}<|MERGE_RESOLUTION|>--- conflicted
+++ resolved
@@ -16,12 +16,8 @@
 // under the License.
 
 use crate::fuzz_cases::equivalence::utils::{
-<<<<<<< HEAD
-    create_random_schema, create_test_params, generate_table_for_eq_properties,
-=======
-    convert_to_orderings, create_random_schema, create_test_schema_2,
+    convert_to_orderings, create_random_schema, create_test_params, create_test_schema_2,
     generate_table_for_eq_properties, generate_table_for_orderings,
->>>>>>> 34fbe8e2
     is_table_same_after_sort, TestScalarUDF,
 };
 use arrow_schema::SortOptions;
@@ -164,7 +160,6 @@
     Ok(())
 }
 
-<<<<<<< HEAD
 #[test]
 fn test_ordering_satisfy_with_equivalence() -> Result<()> {
     // Schema satisfies following orderings:
@@ -179,25 +174,12 @@
     let col_e = &col("e", &test_schema)?;
     let col_f = &col("f", &test_schema)?;
     let col_g = &col("g", &test_schema)?;
-=======
-// This test checks given a table is ordered with `[a ASC, b ASC, c ASC, d ASC]` and `[a ASC, c ASC, b ASC, d ASC]`
-// whether the table is also ordered with `[a ASC, b ASC, d ASC]` and `[a ASC, c ASC, d ASC]`
-// Since these orderings cannot be deduced, these orderings shouldn't be satisfied by the table generated.
-// For background see discussion: https://github.com/apache/datafusion/issues/12700#issuecomment-2411134296
-#[test]
-fn test_ordering_satisfy_on_data() -> Result<()> {
-    let schema = create_test_schema_2()?;
-    let col_a = &col("a", &schema)?;
-    let col_b = &col("b", &schema)?;
-    let col_c = &col("c", &schema)?;
-    let col_d = &col("d", &schema)?;
-
->>>>>>> 34fbe8e2
+
     let option_asc = SortOptions {
         descending: false,
         nulls_first: false,
     };
-<<<<<<< HEAD
+
     let option_desc = SortOptions {
         descending: true,
         nulls_first: true,
@@ -345,7 +327,26 @@
             "{err_msg}"
         );
     }
-=======
+
+    Ok(())
+}
+
+// This test checks given a table is ordered with `[a ASC, b ASC, c ASC, d ASC]` and `[a ASC, c ASC, b ASC, d ASC]`
+// whether the table is also ordered with `[a ASC, b ASC, d ASC]` and `[a ASC, c ASC, d ASC]`
+// Since these orderings cannot be deduced, these orderings shouldn't be satisfied by the table generated.
+// For background see discussion: https://github.com/apache/datafusion/issues/12700#issuecomment-2411134296
+#[test]
+fn test_ordering_satisfy_on_data() -> Result<()> {
+    let schema = create_test_schema_2()?;
+    let col_a = &col("a", &schema)?;
+    let col_b = &col("b", &schema)?;
+    let col_c = &col("c", &schema)?;
+    let col_d = &col("d", &schema)?;
+
+    let option_asc = SortOptions {
+        descending: false,
+        nulls_first: false,
+    };
 
     let orderings = vec![
         // [a ASC, b ASC, c ASC, d ASC]
@@ -390,6 +391,5 @@
     let ordering = convert_to_orderings(&[ordering])[0].clone();
     assert!(is_table_same_after_sort(ordering, batch.clone())?);
 
->>>>>>> 34fbe8e2
     Ok(())
 }