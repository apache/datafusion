--- conflicted
+++ resolved
@@ -21,11 +21,9 @@
 mod merge_fuzz;
 mod sort_fuzz;
 
-<<<<<<< HEAD
+mod aggregation_fuzzer;
 mod equivalence;
-=======
-mod aggregation_fuzzer;
->>>>>>> 3bc77148
+
 mod limit_fuzz;
 mod sort_preserving_repartition_fuzz;
 mod window_fuzz;