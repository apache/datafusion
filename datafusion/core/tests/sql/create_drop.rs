// Licensed to the Apache Software Foundation (ASF) under one
// or more contributor license agreements.  See the NOTICE file
// distributed with this work for additional information
// regarding copyright ownership.  The ASF licenses this file
// to you under the Apache License, Version 2.0 (the
// "License"); you may not use this file except in compliance
// with the License.  You may obtain a copy of the License at
//
//   http://www.apache.org/licenses/LICENSE-2.0
//
// Unless required by applicable law or agreed to in writing,
// software distributed under the License is distributed on an
// "AS IS" BASIS, WITHOUT WARRANTIES OR CONDITIONS OF ANY
// KIND, either express or implied.  See the License for the
// specific language governing permissions and limitations
// under the License.

use std::io::Write;

use tempfile::TempDir;

use super::*;

#[tokio::test]
async fn create_table_as() -> Result<()> {
    let ctx = SessionContext::new();
    register_aggregate_simple_csv(&ctx).await?;

    let sql = "CREATE TABLE my_table AS SELECT * FROM aggregate_simple";
    ctx.sql(sql).await.unwrap();

    let sql_all = "SELECT * FROM my_table order by c1 LIMIT 1";
    let results_all = execute_to_batches(&ctx, sql_all).await;

    let expected = vec![
        "+---------+----------------+------+",
        "| c1      | c2             | c3   |",
        "+---------+----------------+------+",
        "| 0.00001 | 0.000000000001 | true |",
        "+---------+----------------+------+",
    ];

    assert_batches_eq!(expected, &results_all);

    Ok(())
}

#[tokio::test]
async fn create_or_replace_table_as() -> Result<()> {
    // the information schema used to introduce cyclic Arcs
    let ctx =
        SessionContext::with_config(SessionConfig::new().with_information_schema(true));

    // Create table
    ctx.sql("CREATE TABLE y AS VALUES (1,2),(3,4)")
        .await
        .unwrap()
        .collect()
        .await
        .unwrap();

    // Replace table
    ctx.sql("CREATE OR REPLACE TABLE y AS VALUES (5,6)")
        .await
        .unwrap()
        .collect()
        .await
        .unwrap();

    let sql_all = "SELECT * FROM y";
    let results_all = execute_to_batches(&ctx, sql_all).await;

    let expected = vec![
        "+---------+---------+",
        "| column1 | column2 |",
        "+---------+---------+",
        "| 5       | 6       |",
        "+---------+---------+",
    ];

    assert_batches_eq!(expected, &results_all);

    // 'IF NOT EXISTS' cannot coexist with 'REPLACE'
    let result = ctx
        .sql("CREATE OR REPLACE TABLE if not exists y AS VALUES (7,8)")
        .await;
    assert!(
        result.is_err(),
        "'IF NOT EXISTS' cannot coexist with 'REPLACE'"
    );

    Ok(())
}

#[tokio::test]
async fn drop_table() -> Result<()> {
    let ctx = SessionContext::new();
    register_aggregate_simple_csv(&ctx).await?;

    let sql = "CREATE TABLE my_table AS SELECT * FROM aggregate_simple";
    ctx.sql(sql).await.unwrap();

    let sql = "DROP TABLE my_table";
    ctx.sql(sql).await.unwrap();

    let result = ctx.table("my_table");
    assert!(result.is_err(), "drop table should deregister table.");

    let sql = "DROP TABLE IF EXISTS my_table";
    ctx.sql(sql).await.unwrap();

    Ok(())
}

#[tokio::test]
async fn drop_view() -> Result<()> {
    let ctx =
        SessionContext::with_config(SessionConfig::new().with_information_schema(true));
    plan_and_collect(&ctx, "CREATE VIEW v AS SELECT 1").await?;
    let rb = plan_and_collect(
        &ctx,
        "select * from information_schema.tables where table_name = 'v' and table_type = 'VIEW'",
    )
    .await?;
    assert_eq!(rb[0].num_rows(), 1);

    plan_and_collect(&ctx, "DROP VIEW v").await?;
    let rb = plan_and_collect(
        &ctx,
        "select * from information_schema.tables where table_name = 'v' and table_type = 'VIEW'",
    )
    .await?;
    assert!(rb.is_empty());
    Ok(())
}

#[tokio::test]
#[should_panic(expected = "doesn't exist")]
async fn drop_view_nonexistent() {
    let ctx = SessionContext::new();
    ctx.sql("DROP VIEW non_existent_view")
        .await
        .unwrap()
        .collect()
        .await
        .unwrap();
}

#[tokio::test]
#[should_panic(expected = "doesn't exist")]
async fn drop_view_cant_drop_table() {
    let ctx = SessionContext::new();
    ctx.sql("CREATE TABLE t AS SELECT 1")
        .await
        .unwrap()
        .collect()
        .await
        .unwrap();
    ctx.sql("DROP VIEW t")
        .await
        .unwrap()
        .collect()
        .await
        .unwrap();
}

#[tokio::test]
#[should_panic(expected = "doesn't exist")]
async fn drop_table_cant_drop_view() {
    let ctx = SessionContext::new();
    ctx.sql("CREATE VIEW v AS SELECT 1")
        .await
        .unwrap()
        .collect()
        .await
        .unwrap();
    ctx.sql("DROP TABLE v")
        .await
        .unwrap()
        .collect()
        .await
        .unwrap();
}

#[tokio::test]
async fn drop_view_if_exists() -> Result<()> {
    let ctx =
        SessionContext::with_config(SessionConfig::new().with_information_schema(true));
    plan_and_collect(&ctx, "CREATE VIEW v AS SELECT 1").await?;
    let rb = plan_and_collect(&ctx, "DROP VIEW IF EXISTS non_existent_view").await?;
    // make sure we get an empty response back
    assert!(rb.is_empty());

    let rb = plan_and_collect(
        &ctx,
        "select * from information_schema.views where table_name = 'v'",
    )
    .await?;
    // confirm view exists
    assert_eq!(rb[0].num_rows(), 1);

    plan_and_collect(&ctx, "DROP VIEW IF EXISTS v").await?;
    let rb = plan_and_collect(
        &ctx,
        "select * from information_schema.views where table_name = 'v'",
    )
    .await?;
    // confirm view is gone
    assert!(rb.is_empty());
    Ok(())
}

#[tokio::test]
async fn csv_query_create_external_table() {
    let ctx = SessionContext::new();
    register_aggregate_csv_by_sql(&ctx).await;
    let sql = "SELECT c1, c2, c3, c4, c5, c6, c7, c8, c9, 10, c11, c12, c13 FROM aggregate_test_100 LIMIT 1";
    let actual = execute_to_batches(&ctx, sql).await;
    let expected = vec![
        "+----+----+----+-------+------------+----------------------+----+-------+------------+-----------+-------------+--------------------+--------------------------------+",
        "| c1 | c2 | c3 | c4    | c5         | c6                   | c7 | c8    | c9         | Int64(10) | c11         | c12                | c13                            |",
        "+----+----+----+-------+------------+----------------------+----+-------+------------+-----------+-------------+--------------------+--------------------------------+",
        "| c  | 2  | 1  | 18109 | 2033001162 | -6513304855495910254 | 25 | 43062 | 1491205016 | 10        | 0.110830784 | 0.9294097332465232 | 6WfVFBVGJSQb7FhA7E0lBwdvjfZnSW |",
        "+----+----+----+-------+------------+----------------------+----+-------+------------+-----------+-------------+--------------------+--------------------------------+",
    ];
    assert_batches_eq!(expected, &actual);
}

#[tokio::test]
async fn create_external_table_with_timestamps() {
    let ctx = SessionContext::new();

    let data = "Jorge,2018-12-13T12:12:10.011Z\n\
                Andrew,2018-11-13T17:11:10.011Z";

    let tmp_dir = TempDir::new().unwrap();
    let file_path = tmp_dir.path().join("timestamps.csv");

    // scope to ensure the file is closed and written
    {
        std::fs::File::create(&file_path)
            .expect("creating temp file")
            .write_all(data.as_bytes())
            .expect("writing data");
    }

    let sql = format!(
        "CREATE EXTERNAL TABLE csv_with_timestamps (
                  name VARCHAR,
                  ts TIMESTAMP
              )
              STORED AS CSV
              LOCATION '{}'
              ",
        file_path.to_str().expect("path is utf8")
    );

    plan_and_collect(&ctx, &sql)
        .await
        .expect("Executing CREATE EXTERNAL TABLE");

    let sql = "SELECT * from csv_with_timestamps";
    let result = plan_and_collect(&ctx, sql).await.unwrap();
    let expected = vec![
        "+--------+-------------------------+",
        "| name   | ts                      |",
        "+--------+-------------------------+",
        "| Andrew | 2018-11-13 17:11:10.011 |",
        "| Jorge  | 2018-12-13 12:12:10.011 |",
        "+--------+-------------------------+",
    ];
    assert_batches_sorted_eq!(expected, &result);
}

#[tokio::test]
#[should_panic(expected = "already exists")]
async fn sql_create_duplicate_table() {
    // the information schema used to introduce cyclic Arcs
    let ctx =
        SessionContext::with_config(SessionConfig::new().with_information_schema(true));

    // Create table
    ctx.sql("CREATE TABLE y AS VALUES (1,2,3)")
        .await
        .unwrap()
        .collect()
        .await
        .unwrap();

    // Create table again
    let result = ctx
        .sql("CREATE TABLE y AS VALUES (1,2,3)")
        .await
        .unwrap()
        .collect()
        .await
        .unwrap();

    assert_eq!(result, Vec::new());
}

#[tokio::test]
async fn sql_create_table_if_not_exists() -> Result<()> {
    // the information schema used to introduce cyclic Arcs
    let ctx =
        SessionContext::with_config(SessionConfig::new().with_information_schema(true));

    // Create table
    ctx.sql("CREATE TABLE y AS VALUES (1,2,3)")
        .await?
        .collect()
        .await?;

    // Create table again
    let result = ctx
        .sql("CREATE TABLE IF NOT EXISTS y AS VALUES (1,2,3)")
        .await?
        .collect()
        .await?;

    assert_eq!(result, Vec::new());

    // Create external table
    ctx.sql("CREATE EXTERNAL TABLE aggregate_simple STORED AS CSV WITH HEADER ROW LOCATION 'tests/aggregate_simple.csv'")
        .await?
        .collect()
        .await?;

    // Create external table
    let result = ctx.sql("CREATE EXTERNAL TABLE IF NOT EXISTS aggregate_simple STORED AS CSV WITH HEADER ROW LOCATION 'tests/aggregate_simple.csv'")
        .await?
        .collect()
        .await?;

    assert_eq!(result, Vec::new());

    Ok(())
}

#[tokio::test]
async fn create_pipe_delimited_csv_table() -> Result<()> {
    let ctx = SessionContext::new();

    let sql = "CREATE EXTERNAL TABLE aggregate_simple STORED AS CSV WITH HEADER ROW DELIMITER '|' LOCATION 'tests/aggregate_simple_pipe.csv'";
    ctx.sql(sql).await.unwrap();

    let sql_all = "SELECT * FROM aggregate_simple order by c1 LIMIT 1";
    let results_all = execute_to_batches(&ctx, sql_all).await;

    let expected = vec![
        "+---------+----------------+------+",
        "| c1      | c2             | c3   |",
        "+---------+----------------+------+",
        "| 0.00001 | 0.000000000001 | true |",
        "+---------+----------------+------+",
    ];

    assert_batches_eq!(expected, &results_all);

    Ok(())
}

<<<<<<< HEAD
/// Execute SQL and return results
async fn plan_and_collect(ctx: &SessionContext, sql: &str) -> Result<Vec<RecordBatch>> {
    ctx.sql(sql).await?.collect().await
=======
#[tokio::test]
async fn create_csv_table_empty_file() -> Result<()> {
    let ctx =
        SessionContext::with_config(SessionConfig::new().with_information_schema(true));

    let sql = "CREATE EXTERNAL TABLE empty STORED AS CSV WITH HEADER ROW LOCATION 'tests/empty.csv'";
    ctx.sql(sql).await.unwrap();
    let sql =
        "select column_name, data_type, ordinal_position from information_schema.columns";
    let results = execute_to_batches(&ctx, sql).await;

    let expected = vec![
        "+-------------+-----------+------------------+",
        "| column_name | data_type | ordinal_position |",
        "+-------------+-----------+------------------+",
        "| c1          | Utf8      | 0                |",
        "| c2          | Utf8      | 1                |",
        "| c3          | Utf8      | 2                |",
        "+-------------+-----------+------------------+",
    ];

    assert_batches_eq!(expected, &results);

    Ok(())
>>>>>>> fcd2275a
}<|MERGE_RESOLUTION|>--- conflicted
+++ resolved
@@ -360,11 +360,6 @@
     Ok(())
 }
 
-<<<<<<< HEAD
-/// Execute SQL and return results
-async fn plan_and_collect(ctx: &SessionContext, sql: &str) -> Result<Vec<RecordBatch>> {
-    ctx.sql(sql).await?.collect().await
-=======
 #[tokio::test]
 async fn create_csv_table_empty_file() -> Result<()> {
     let ctx =
@@ -389,5 +384,8 @@
     assert_batches_eq!(expected, &results);
 
     Ok(())
->>>>>>> fcd2275a
-}+}
+
+/// Execute SQL and return results
+async fn plan_and_collect(ctx: &SessionContext, sql: &str) -> Result<Vec<RecordBatch>> {
+    ctx.sql(sql).await?.collect().await