// Licensed to the Apache Software Foundation (ASF) under one
// or more contributor license agreements.  See the NOTICE file
// distributed with this work for additional information
// regarding copyright ownership.  The ASF licenses this file
// to you under the Apache License, Version 2.0 (the
// "License"); you may not use this file except in compliance
// with the License.  You may obtain a copy of the License at
//
//   http://www.apache.org/licenses/LICENSE-2.0
//
// Unless required by applicable law or agreed to in writing,
// software distributed under the License is distributed on an
// "AS IS" BASIS, WITHOUT WARRANTIES OR CONDITIONS OF ANY
// KIND, either express or implied.  See the License for the
// specific language governing permissions and limitations
// under the License.

use datafusion::execution::runtime_env::{RuntimeConfig, RuntimeEnv};
use datafusion::test_util::TestTableFactory;

use super::*;

#[tokio::test]
<<<<<<< HEAD
async fn create_table_as() -> Result<()> {
    let ctx = SessionContext::new();
    register_aggregate_simple_csv(&ctx).await?;

    let sql = "CREATE TABLE my_table AS SELECT * FROM aggregate_simple";
    ctx.sql(sql).await.unwrap();

    let sql_all = "SELECT * FROM my_table order by c1 LIMIT 1";
    let results_all = execute_to_batches(&ctx, sql_all).await;

    let expected = vec![
        "+---------+----------------+------+",
        "| c1      | c2             | c3   |",
        "+---------+----------------+------+",
        "| 0.00001 | 0.000000000001 | true |",
        "+---------+----------------+------+",
    ];

    assert_batches_eq!(expected, &results_all);

    Ok(())
}

#[tokio::test]
async fn create_table_with_schema_as_select() -> Result<()> {
    let ctx = SessionContext::new();
    register_aggregate_simple_csv(&ctx).await?;

    let sql = "CREATE TABLE my_table(c1 float, c2 double, c3 boolean, c4 varchar) \
    AS SELECT *,c3 as c4_tmp FROM aggregate_simple";
    ctx.sql(sql).await.unwrap();

    let sql_all = "SELECT * FROM my_table order by c1 LIMIT 1";
    let results_all = execute_to_batches(&ctx, sql_all).await;

    let expected = vec![
        "+---------+----------------+------+----+",
        "| c1      | c2             | c3   | c4 |",
        "+---------+----------------+------+----+",
        "| 0.00001 | 0.000000000001 | true | 1  |",
        "+---------+----------------+------+----+",
    ];

    assert_batches_eq!(expected, &results_all);

    Ok(())
}

#[tokio::test]
async fn create_table_with_schema_as_select_mismatch() -> Result<()> {
    let ctx = SessionContext::new();
    register_aggregate_simple_csv(&ctx).await?;

    let sql = "CREATE TABLE my_table(c1 float, c2 double, c3 boolean, c4 varchar) \
    AS SELECT * FROM aggregate_simple";
    let expected_err = ctx.sql(sql).await.unwrap_err();
    assert_contains!(
        expected_err.to_string(),
        "Mismatch: 4 columns specified, but result has 3 columns"
    );
    Ok(())
}

#[tokio::test]
async fn create_table_with_schema_as_values() -> Result<()> {
    let ctx = SessionContext::new();
    register_aggregate_simple_csv(&ctx).await?;

    let sql =
        "CREATE TABLE my_table(c1 int, c2 float, c3 varchar) AS VALUES(1, 2, 'hello')";
    ctx.sql(sql).await.unwrap();

    let sql_all = "SELECT * FROM my_table";
    let results_all = execute_to_batches(&ctx, sql_all).await;

    let expected = vec![
        "+----+----+-------+",
        "| c1 | c2 | c3    |",
        "+----+----+-------+",
        "| 1  | 2  | hello |",
        "+----+----+-------+",
    ];

    assert_batches_eq!(expected, &results_all);

    Ok(())
}

#[tokio::test]
async fn create_or_replace_table_as() -> Result<()> {
    // the information schema used to introduce cyclic Arcs
    let ctx =
        SessionContext::with_config(SessionConfig::new().with_information_schema(true));

    // Create table
    let result = ctx
        .sql("CREATE TABLE y AS VALUES (1,2),(3,4)")
        .await
        .unwrap()
        .collect()
        .await
        .unwrap();
    assert!(result.is_empty());

    // Replace table
    ctx.sql("CREATE OR REPLACE TABLE y AS VALUES (5,6)")
        .await
        .unwrap()
        .collect()
        .await
        .unwrap();

    let sql_all = "SELECT * FROM y";
    let results_all = execute_to_batches(&ctx, sql_all).await;

    let expected = vec![
        "+---------+---------+",
        "| column1 | column2 |",
        "+---------+---------+",
        "| 5       | 6       |",
        "+---------+---------+",
    ];

    assert_batches_eq!(expected, &results_all);

    // 'IF NOT EXISTS' cannot coexist with 'REPLACE'
    let result = ctx
        .sql("CREATE OR REPLACE TABLE if not exists y AS VALUES (7,8)")
        .await;
    assert!(
        result.is_err(),
        "'IF NOT EXISTS' cannot coexist with 'REPLACE'"
    );

    Ok(())
}

#[tokio::test]
async fn drop_table() -> Result<()> {
    let ctx = SessionContext::new();
    register_aggregate_simple_csv(&ctx).await?;

    let sql = "CREATE TABLE my_table AS SELECT * FROM aggregate_simple";
    ctx.sql(sql).await.unwrap();

    let sql = "DROP TABLE my_table";
    ctx.sql(sql).await.unwrap();

    let result = ctx.table("my_table");
    assert!(result.is_err(), "drop table should deregister table.");

    let sql = "DROP TABLE IF EXISTS my_table";
    ctx.sql(sql).await.unwrap();

    Ok(())
}

#[tokio::test]
async fn drop_view() -> Result<()> {
    let ctx =
        SessionContext::with_config(SessionConfig::new().with_information_schema(true));
    plan_and_collect(&ctx, "CREATE VIEW v AS SELECT 1").await?;
    let rb = plan_and_collect(
        &ctx,
        "select * from information_schema.tables where table_name = 'v' and table_type = 'VIEW'",
    )
    .await?;
    assert_eq!(rb[0].num_rows(), 1);

    plan_and_collect(&ctx, "DROP VIEW v").await?;
    let rb = plan_and_collect(
        &ctx,
        "select * from information_schema.tables where table_name = 'v' and table_type = 'VIEW'",
    )
    .await?;
    assert!(rb.is_empty());
    Ok(())
}

#[tokio::test]
#[should_panic(expected = "doesn't exist")]
async fn drop_view_nonexistent() {
    let ctx = SessionContext::new();
    ctx.sql("DROP VIEW non_existent_view")
        .await
        .unwrap()
        .collect()
        .await
        .unwrap();
}

#[tokio::test]
#[should_panic(expected = "doesn't exist")]
async fn drop_view_cant_drop_table() {
    let ctx = SessionContext::new();
    ctx.sql("CREATE TABLE t AS SELECT 1")
        .await
        .unwrap()
        .collect()
        .await
        .unwrap();
    ctx.sql("DROP VIEW t")
        .await
        .unwrap()
        .collect()
        .await
        .unwrap();
}

#[tokio::test]
#[should_panic(expected = "doesn't exist")]
async fn drop_table_cant_drop_view() {
    let ctx = SessionContext::new();
    ctx.sql("CREATE VIEW v AS SELECT 1")
        .await
        .unwrap()
        .collect()
        .await
        .unwrap();
    ctx.sql("DROP TABLE v")
        .await
        .unwrap()
        .collect()
        .await
        .unwrap();
}

#[tokio::test]
async fn drop_view_if_exists() -> Result<()> {
    let ctx =
        SessionContext::with_config(SessionConfig::new().with_information_schema(true));
    plan_and_collect(&ctx, "CREATE VIEW v AS SELECT 1").await?;
    let rb = plan_and_collect(&ctx, "DROP VIEW IF EXISTS non_existent_view").await?;
    // make sure we get an empty response back
    assert!(rb.is_empty());

    let rb = plan_and_collect(
        &ctx,
        "select * from information_schema.views where table_name = 'v'",
    )
    .await?;
    // confirm view exists
    assert_eq!(rb[0].num_rows(), 1);

    plan_and_collect(&ctx, "DROP VIEW IF EXISTS v").await?;
    let rb = plan_and_collect(
        &ctx,
        "select * from information_schema.views where table_name = 'v'",
    )
    .await?;
    // confirm view is gone
    assert!(rb.is_empty());
    Ok(())
}

#[tokio::test]
async fn csv_query_create_external_table() {
    let ctx = SessionContext::new();
    register_aggregate_csv_by_sql(&ctx).await;
    let sql = "SELECT c1, c2, c3, c4, c5, c6, c7, c8, c9, 10, c11, c12, c13 FROM aggregate_test_100 LIMIT 1";
    let actual = execute_to_batches(&ctx, sql).await;
    let expected = vec![
        "+----+----+----+-------+------------+----------------------+----+-------+------------+-----------+-------------+--------------------+--------------------------------+",
        "| c1 | c2 | c3 | c4    | c5         | c6                   | c7 | c8    | c9         | Int64(10) | c11         | c12                | c13                            |",
        "+----+----+----+-------+------------+----------------------+----+-------+------------+-----------+-------------+--------------------+--------------------------------+",
        "| c  | 2  | 1  | 18109 | 2033001162 | -6513304855495910254 | 25 | 43062 | 1491205016 | 10        | 0.110830784 | 0.9294097332465232 | 6WfVFBVGJSQb7FhA7E0lBwdvjfZnSW |",
        "+----+----+----+-------+------------+----------------------+----+-------+------------+-----------+-------------+--------------------+--------------------------------+",
    ];
    assert_batches_eq!(expected, &actual);
}

#[tokio::test]
async fn create_external_table_with_timestamps() {
    let ctx = SessionContext::new();

    let data = "Jorge,2018-12-13T12:12:10.011Z\n\
                Andrew,2018-11-13T17:11:10.011Z";

    let tmp_dir = TempDir::new().unwrap();
    let file_path = tmp_dir.path().join("timestamps.csv");

    // scope to ensure the file is closed and written
    {
        std::fs::File::create(&file_path)
            .expect("creating temp file")
            .write_all(data.as_bytes())
            .expect("writing data");
    }

    let sql = format!(
        "CREATE EXTERNAL TABLE csv_with_timestamps (
                  name VARCHAR,
                  ts TIMESTAMP
              )
              STORED AS CSV
              LOCATION '{}'
              ",
        file_path.to_str().expect("path is utf8")
    );

    plan_and_collect(&ctx, &sql)
        .await
        .expect("Executing CREATE EXTERNAL TABLE");

    let sql = "SELECT * from csv_with_timestamps";
    let result = plan_and_collect(&ctx, sql).await.unwrap();
    let expected = vec![
        "+--------+-------------------------+",
        "| name   | ts                      |",
        "+--------+-------------------------+",
        "| Andrew | 2018-11-13T17:11:10.011 |",
        "| Jorge  | 2018-12-13T12:12:10.011 |",
        "+--------+-------------------------+",
    ];
    assert_batches_sorted_eq!(expected, &result);
}

#[tokio::test]
async fn create_partitioned_external_table() -> Result<()> {
    let ctx = SessionContext::new();

    let data0 = "Jorge,2018-12-13T12:12:10.011Z";
    let data1 = "Andrew,2018-11-13T17:11:10.011Z";

    let tmp_dir = TempDir::new().unwrap();

    // scope to ensure the file is closed and written
    {
        let part0 = tmp_dir.path().join("c_date=2018-12-13");
        let file_path0 = part0.join("timestamps.csv");
        create_dir_all(part0).expect("creating part dir");
        File::options()
            .read(true)
            .write(true)
            .create(true)
            .open(file_path0)
            .expect("creating temp file")
            .write_all(data0.as_bytes())
            .expect("writing data");

        let part1 = tmp_dir.path().join("c_date=2018-11-13");
        let file_path1 = part1.join("timestamps.csv");
        create_dir_all(part1).expect("creating part dir");
        File::options()
            .read(true)
            .write(true)
            .create(true)
            .open(file_path1)
            .expect("creating temp file")
            .write_all(data1.as_bytes())
            .expect("writing data");
    }

    let sql = format!(
        "CREATE EXTERNAL TABLE csv_with_timestamps (
                  name VARCHAR,
                  ts TIMESTAMP,
                  c_date DATE,
              )
              STORED AS CSV
              PARTITIONED BY (c_date)
              LOCATION '{}'
              ",
        tmp_dir.path().to_str().expect("path is utf8")
    );

    plan_and_collect(&ctx, &sql)
        .await
        .expect("Executing CREATE EXTERNAL TABLE");

    let sql = "SELECT * from csv_with_timestamps where c_date='2018-11-13'";
    let result = plan_and_collect(&ctx, sql).await.unwrap();
    let expected = vec![
        "+--------+-------------------------+------------+",
        "| name   | ts                      | c_date     |",
        "+--------+-------------------------+------------+",
        "| Andrew | 2018-11-13T17:11:10.011 | 2018-11-13 |",
        "+--------+-------------------------+------------+",
    ];
    assert_batches_sorted_eq!(expected, &result);

    Ok(())
}

#[tokio::test]
#[should_panic(expected = "already exists")]
async fn sql_create_duplicate_table() {
    // the information schema used to introduce cyclic Arcs
    let ctx =
        SessionContext::with_config(SessionConfig::new().with_information_schema(true));

    // Create table
    ctx.sql("CREATE TABLE y AS VALUES (1,2,3)")
        .await
        .unwrap()
        .collect()
        .await
        .unwrap();

    // Create table again
    let result = ctx
        .sql("CREATE TABLE y AS VALUES (1,2,3)")
        .await
        .unwrap()
        .collect()
        .await
        .unwrap();

    assert_eq!(result, Vec::new());
}

#[tokio::test]
=======
>>>>>>> 8944581c
async fn sql_create_table_if_not_exists() -> Result<()> {
    // the information schema used to introduce cyclic Arcs
    let ctx =
        SessionContext::with_config(SessionConfig::new().with_information_schema(true));

    // Create table
    ctx.sql("CREATE TABLE y AS VALUES (1,2,3)")
        .await?
        .collect()
        .await?;

    // Create table again
    let result = ctx
        .sql("CREATE TABLE IF NOT EXISTS y AS VALUES (1,2,3)")
        .await?
        .collect()
        .await?;

    assert_eq!(result, Vec::new());

    // Create external table
    ctx.sql("CREATE EXTERNAL TABLE aggregate_simple STORED AS CSV WITH HEADER ROW LOCATION 'tests/aggregate_simple.csv'")
        .await?
        .collect()
        .await?;

    // Create external table
    let result = ctx.sql("CREATE EXTERNAL TABLE IF NOT EXISTS aggregate_simple STORED AS CSV WITH HEADER ROW LOCATION 'tests/aggregate_simple.csv'")
        .await?
        .collect()
        .await?;

    assert_eq!(result, Vec::new());

    Ok(())
}

#[tokio::test]
async fn create_custom_table() -> Result<()> {
    let mut cfg = RuntimeConfig::new();
    cfg.table_factories
        .insert("DELTATABLE".to_string(), Arc::new(TestTableFactory {}));
    let env = RuntimeEnv::new(cfg).unwrap();
    let ses = SessionConfig::new();
    let ctx = SessionContext::with_config_rt(ses, Arc::new(env));

    let sql = "CREATE EXTERNAL TABLE dt STORED AS DELTATABLE LOCATION 's3://bucket/schema/table';";
    ctx.sql(sql).await.unwrap();

    let cat = ctx.catalog("datafusion").unwrap();
    let schema = cat.schema("public").unwrap();
    let exists = schema.table_exist("dt");
    assert!(exists, "Table should have been created!");

    Ok(())
}

#[tokio::test]
async fn create_external_table_with_ddl() -> Result<()> {
    let mut cfg = RuntimeConfig::new();
    cfg.table_factories
        .insert("MOCKTABLE".to_string(), Arc::new(TestTableFactory {}));
    let env = RuntimeEnv::new(cfg).unwrap();
    let ses = SessionConfig::new();
    let ctx = SessionContext::with_config_rt(ses, Arc::new(env));

    let sql = "CREATE EXTERNAL TABLE dt (a_id integer, a_str string, a_bool boolean) STORED AS MOCKTABLE LOCATION 'mockprotocol://path/to/table';";
    ctx.sql(sql).await.unwrap();

    let cat = ctx.catalog("datafusion").unwrap();
    let schema = cat.schema("public").unwrap();

    let exists = schema.table_exist("dt");
    assert!(exists, "Table should have been created!");

    let table_schema = schema.table("dt").unwrap().schema();

    assert_eq!(3, table_schema.fields().len());

    assert_eq!(&DataType::Int32, table_schema.field(0).data_type());
    assert_eq!(&DataType::Utf8, table_schema.field(1).data_type());
    assert_eq!(&DataType::Boolean, table_schema.field(2).data_type());

    Ok(())
}

#[tokio::test]
async fn create_bad_custom_table() {
    let ctx = SessionContext::new();

    let sql = "CREATE EXTERNAL TABLE dt STORED AS DELTATABLE LOCATION 's3://bucket/schema/table';";
    let res = ctx.sql(sql).await;
    match res {
        Ok(_) => panic!("Registration of tables without factories should fail"),
        Err(e) => {
            assert!(
                e.to_string().contains("Unable to find factory for"),
                "Registration of tables without factories should throw correct error"
            )
        }
    }
}

#[tokio::test]
async fn create_csv_table_empty_file() -> Result<()> {
    let ctx =
        SessionContext::with_config(SessionConfig::new().with_information_schema(true));

    let sql = "CREATE EXTERNAL TABLE empty STORED AS CSV WITH HEADER ROW LOCATION 'tests/empty.csv'";
    ctx.sql(sql).await.unwrap();
    let sql =
        "select column_name, data_type, ordinal_position from information_schema.columns";
    let results = execute_to_batches(&ctx, sql).await;

    let expected = vec![
        "+-------------+-----------+------------------+",
        "| column_name | data_type | ordinal_position |",
        "+-------------+-----------+------------------+",
        "| c1          | Utf8      | 0                |",
        "| c2          | Utf8      | 1                |",
        "| c3          | Utf8      | 2                |",
        "+-------------+-----------+------------------+",
    ];

    assert_batches_eq!(expected, &results);

    Ok(())
}<|MERGE_RESOLUTION|>--- conflicted
+++ resolved
@@ -21,421 +21,6 @@
 use super::*;
 
 #[tokio::test]
-<<<<<<< HEAD
-async fn create_table_as() -> Result<()> {
-    let ctx = SessionContext::new();
-    register_aggregate_simple_csv(&ctx).await?;
-
-    let sql = "CREATE TABLE my_table AS SELECT * FROM aggregate_simple";
-    ctx.sql(sql).await.unwrap();
-
-    let sql_all = "SELECT * FROM my_table order by c1 LIMIT 1";
-    let results_all = execute_to_batches(&ctx, sql_all).await;
-
-    let expected = vec![
-        "+---------+----------------+------+",
-        "| c1      | c2             | c3   |",
-        "+---------+----------------+------+",
-        "| 0.00001 | 0.000000000001 | true |",
-        "+---------+----------------+------+",
-    ];
-
-    assert_batches_eq!(expected, &results_all);
-
-    Ok(())
-}
-
-#[tokio::test]
-async fn create_table_with_schema_as_select() -> Result<()> {
-    let ctx = SessionContext::new();
-    register_aggregate_simple_csv(&ctx).await?;
-
-    let sql = "CREATE TABLE my_table(c1 float, c2 double, c3 boolean, c4 varchar) \
-    AS SELECT *,c3 as c4_tmp FROM aggregate_simple";
-    ctx.sql(sql).await.unwrap();
-
-    let sql_all = "SELECT * FROM my_table order by c1 LIMIT 1";
-    let results_all = execute_to_batches(&ctx, sql_all).await;
-
-    let expected = vec![
-        "+---------+----------------+------+----+",
-        "| c1      | c2             | c3   | c4 |",
-        "+---------+----------------+------+----+",
-        "| 0.00001 | 0.000000000001 | true | 1  |",
-        "+---------+----------------+------+----+",
-    ];
-
-    assert_batches_eq!(expected, &results_all);
-
-    Ok(())
-}
-
-#[tokio::test]
-async fn create_table_with_schema_as_select_mismatch() -> Result<()> {
-    let ctx = SessionContext::new();
-    register_aggregate_simple_csv(&ctx).await?;
-
-    let sql = "CREATE TABLE my_table(c1 float, c2 double, c3 boolean, c4 varchar) \
-    AS SELECT * FROM aggregate_simple";
-    let expected_err = ctx.sql(sql).await.unwrap_err();
-    assert_contains!(
-        expected_err.to_string(),
-        "Mismatch: 4 columns specified, but result has 3 columns"
-    );
-    Ok(())
-}
-
-#[tokio::test]
-async fn create_table_with_schema_as_values() -> Result<()> {
-    let ctx = SessionContext::new();
-    register_aggregate_simple_csv(&ctx).await?;
-
-    let sql =
-        "CREATE TABLE my_table(c1 int, c2 float, c3 varchar) AS VALUES(1, 2, 'hello')";
-    ctx.sql(sql).await.unwrap();
-
-    let sql_all = "SELECT * FROM my_table";
-    let results_all = execute_to_batches(&ctx, sql_all).await;
-
-    let expected = vec![
-        "+----+----+-------+",
-        "| c1 | c2 | c3    |",
-        "+----+----+-------+",
-        "| 1  | 2  | hello |",
-        "+----+----+-------+",
-    ];
-
-    assert_batches_eq!(expected, &results_all);
-
-    Ok(())
-}
-
-#[tokio::test]
-async fn create_or_replace_table_as() -> Result<()> {
-    // the information schema used to introduce cyclic Arcs
-    let ctx =
-        SessionContext::with_config(SessionConfig::new().with_information_schema(true));
-
-    // Create table
-    let result = ctx
-        .sql("CREATE TABLE y AS VALUES (1,2),(3,4)")
-        .await
-        .unwrap()
-        .collect()
-        .await
-        .unwrap();
-    assert!(result.is_empty());
-
-    // Replace table
-    ctx.sql("CREATE OR REPLACE TABLE y AS VALUES (5,6)")
-        .await
-        .unwrap()
-        .collect()
-        .await
-        .unwrap();
-
-    let sql_all = "SELECT * FROM y";
-    let results_all = execute_to_batches(&ctx, sql_all).await;
-
-    let expected = vec![
-        "+---------+---------+",
-        "| column1 | column2 |",
-        "+---------+---------+",
-        "| 5       | 6       |",
-        "+---------+---------+",
-    ];
-
-    assert_batches_eq!(expected, &results_all);
-
-    // 'IF NOT EXISTS' cannot coexist with 'REPLACE'
-    let result = ctx
-        .sql("CREATE OR REPLACE TABLE if not exists y AS VALUES (7,8)")
-        .await;
-    assert!(
-        result.is_err(),
-        "'IF NOT EXISTS' cannot coexist with 'REPLACE'"
-    );
-
-    Ok(())
-}
-
-#[tokio::test]
-async fn drop_table() -> Result<()> {
-    let ctx = SessionContext::new();
-    register_aggregate_simple_csv(&ctx).await?;
-
-    let sql = "CREATE TABLE my_table AS SELECT * FROM aggregate_simple";
-    ctx.sql(sql).await.unwrap();
-
-    let sql = "DROP TABLE my_table";
-    ctx.sql(sql).await.unwrap();
-
-    let result = ctx.table("my_table");
-    assert!(result.is_err(), "drop table should deregister table.");
-
-    let sql = "DROP TABLE IF EXISTS my_table";
-    ctx.sql(sql).await.unwrap();
-
-    Ok(())
-}
-
-#[tokio::test]
-async fn drop_view() -> Result<()> {
-    let ctx =
-        SessionContext::with_config(SessionConfig::new().with_information_schema(true));
-    plan_and_collect(&ctx, "CREATE VIEW v AS SELECT 1").await?;
-    let rb = plan_and_collect(
-        &ctx,
-        "select * from information_schema.tables where table_name = 'v' and table_type = 'VIEW'",
-    )
-    .await?;
-    assert_eq!(rb[0].num_rows(), 1);
-
-    plan_and_collect(&ctx, "DROP VIEW v").await?;
-    let rb = plan_and_collect(
-        &ctx,
-        "select * from information_schema.tables where table_name = 'v' and table_type = 'VIEW'",
-    )
-    .await?;
-    assert!(rb.is_empty());
-    Ok(())
-}
-
-#[tokio::test]
-#[should_panic(expected = "doesn't exist")]
-async fn drop_view_nonexistent() {
-    let ctx = SessionContext::new();
-    ctx.sql("DROP VIEW non_existent_view")
-        .await
-        .unwrap()
-        .collect()
-        .await
-        .unwrap();
-}
-
-#[tokio::test]
-#[should_panic(expected = "doesn't exist")]
-async fn drop_view_cant_drop_table() {
-    let ctx = SessionContext::new();
-    ctx.sql("CREATE TABLE t AS SELECT 1")
-        .await
-        .unwrap()
-        .collect()
-        .await
-        .unwrap();
-    ctx.sql("DROP VIEW t")
-        .await
-        .unwrap()
-        .collect()
-        .await
-        .unwrap();
-}
-
-#[tokio::test]
-#[should_panic(expected = "doesn't exist")]
-async fn drop_table_cant_drop_view() {
-    let ctx = SessionContext::new();
-    ctx.sql("CREATE VIEW v AS SELECT 1")
-        .await
-        .unwrap()
-        .collect()
-        .await
-        .unwrap();
-    ctx.sql("DROP TABLE v")
-        .await
-        .unwrap()
-        .collect()
-        .await
-        .unwrap();
-}
-
-#[tokio::test]
-async fn drop_view_if_exists() -> Result<()> {
-    let ctx =
-        SessionContext::with_config(SessionConfig::new().with_information_schema(true));
-    plan_and_collect(&ctx, "CREATE VIEW v AS SELECT 1").await?;
-    let rb = plan_and_collect(&ctx, "DROP VIEW IF EXISTS non_existent_view").await?;
-    // make sure we get an empty response back
-    assert!(rb.is_empty());
-
-    let rb = plan_and_collect(
-        &ctx,
-        "select * from information_schema.views where table_name = 'v'",
-    )
-    .await?;
-    // confirm view exists
-    assert_eq!(rb[0].num_rows(), 1);
-
-    plan_and_collect(&ctx, "DROP VIEW IF EXISTS v").await?;
-    let rb = plan_and_collect(
-        &ctx,
-        "select * from information_schema.views where table_name = 'v'",
-    )
-    .await?;
-    // confirm view is gone
-    assert!(rb.is_empty());
-    Ok(())
-}
-
-#[tokio::test]
-async fn csv_query_create_external_table() {
-    let ctx = SessionContext::new();
-    register_aggregate_csv_by_sql(&ctx).await;
-    let sql = "SELECT c1, c2, c3, c4, c5, c6, c7, c8, c9, 10, c11, c12, c13 FROM aggregate_test_100 LIMIT 1";
-    let actual = execute_to_batches(&ctx, sql).await;
-    let expected = vec![
-        "+----+----+----+-------+------------+----------------------+----+-------+------------+-----------+-------------+--------------------+--------------------------------+",
-        "| c1 | c2 | c3 | c4    | c5         | c6                   | c7 | c8    | c9         | Int64(10) | c11         | c12                | c13                            |",
-        "+----+----+----+-------+------------+----------------------+----+-------+------------+-----------+-------------+--------------------+--------------------------------+",
-        "| c  | 2  | 1  | 18109 | 2033001162 | -6513304855495910254 | 25 | 43062 | 1491205016 | 10        | 0.110830784 | 0.9294097332465232 | 6WfVFBVGJSQb7FhA7E0lBwdvjfZnSW |",
-        "+----+----+----+-------+------------+----------------------+----+-------+------------+-----------+-------------+--------------------+--------------------------------+",
-    ];
-    assert_batches_eq!(expected, &actual);
-}
-
-#[tokio::test]
-async fn create_external_table_with_timestamps() {
-    let ctx = SessionContext::new();
-
-    let data = "Jorge,2018-12-13T12:12:10.011Z\n\
-                Andrew,2018-11-13T17:11:10.011Z";
-
-    let tmp_dir = TempDir::new().unwrap();
-    let file_path = tmp_dir.path().join("timestamps.csv");
-
-    // scope to ensure the file is closed and written
-    {
-        std::fs::File::create(&file_path)
-            .expect("creating temp file")
-            .write_all(data.as_bytes())
-            .expect("writing data");
-    }
-
-    let sql = format!(
-        "CREATE EXTERNAL TABLE csv_with_timestamps (
-                  name VARCHAR,
-                  ts TIMESTAMP
-              )
-              STORED AS CSV
-              LOCATION '{}'
-              ",
-        file_path.to_str().expect("path is utf8")
-    );
-
-    plan_and_collect(&ctx, &sql)
-        .await
-        .expect("Executing CREATE EXTERNAL TABLE");
-
-    let sql = "SELECT * from csv_with_timestamps";
-    let result = plan_and_collect(&ctx, sql).await.unwrap();
-    let expected = vec![
-        "+--------+-------------------------+",
-        "| name   | ts                      |",
-        "+--------+-------------------------+",
-        "| Andrew | 2018-11-13T17:11:10.011 |",
-        "| Jorge  | 2018-12-13T12:12:10.011 |",
-        "+--------+-------------------------+",
-    ];
-    assert_batches_sorted_eq!(expected, &result);
-}
-
-#[tokio::test]
-async fn create_partitioned_external_table() -> Result<()> {
-    let ctx = SessionContext::new();
-
-    let data0 = "Jorge,2018-12-13T12:12:10.011Z";
-    let data1 = "Andrew,2018-11-13T17:11:10.011Z";
-
-    let tmp_dir = TempDir::new().unwrap();
-
-    // scope to ensure the file is closed and written
-    {
-        let part0 = tmp_dir.path().join("c_date=2018-12-13");
-        let file_path0 = part0.join("timestamps.csv");
-        create_dir_all(part0).expect("creating part dir");
-        File::options()
-            .read(true)
-            .write(true)
-            .create(true)
-            .open(file_path0)
-            .expect("creating temp file")
-            .write_all(data0.as_bytes())
-            .expect("writing data");
-
-        let part1 = tmp_dir.path().join("c_date=2018-11-13");
-        let file_path1 = part1.join("timestamps.csv");
-        create_dir_all(part1).expect("creating part dir");
-        File::options()
-            .read(true)
-            .write(true)
-            .create(true)
-            .open(file_path1)
-            .expect("creating temp file")
-            .write_all(data1.as_bytes())
-            .expect("writing data");
-    }
-
-    let sql = format!(
-        "CREATE EXTERNAL TABLE csv_with_timestamps (
-                  name VARCHAR,
-                  ts TIMESTAMP,
-                  c_date DATE,
-              )
-              STORED AS CSV
-              PARTITIONED BY (c_date)
-              LOCATION '{}'
-              ",
-        tmp_dir.path().to_str().expect("path is utf8")
-    );
-
-    plan_and_collect(&ctx, &sql)
-        .await
-        .expect("Executing CREATE EXTERNAL TABLE");
-
-    let sql = "SELECT * from csv_with_timestamps where c_date='2018-11-13'";
-    let result = plan_and_collect(&ctx, sql).await.unwrap();
-    let expected = vec![
-        "+--------+-------------------------+------------+",
-        "| name   | ts                      | c_date     |",
-        "+--------+-------------------------+------------+",
-        "| Andrew | 2018-11-13T17:11:10.011 | 2018-11-13 |",
-        "+--------+-------------------------+------------+",
-    ];
-    assert_batches_sorted_eq!(expected, &result);
-
-    Ok(())
-}
-
-#[tokio::test]
-#[should_panic(expected = "already exists")]
-async fn sql_create_duplicate_table() {
-    // the information schema used to introduce cyclic Arcs
-    let ctx =
-        SessionContext::with_config(SessionConfig::new().with_information_schema(true));
-
-    // Create table
-    ctx.sql("CREATE TABLE y AS VALUES (1,2,3)")
-        .await
-        .unwrap()
-        .collect()
-        .await
-        .unwrap();
-
-    // Create table again
-    let result = ctx
-        .sql("CREATE TABLE y AS VALUES (1,2,3)")
-        .await
-        .unwrap()
-        .collect()
-        .await
-        .unwrap();
-
-    assert_eq!(result, Vec::new());
-}
-
-#[tokio::test]
-=======
->>>>>>> 8944581c
 async fn sql_create_table_if_not_exists() -> Result<()> {
     // the information schema used to introduce cyclic Arcs
     let ctx =
