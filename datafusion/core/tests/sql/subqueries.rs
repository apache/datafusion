--- conflicted
+++ resolved
@@ -17,1112 +17,6 @@
 
 use super::*;
 use crate::sql::execute_to_batches;
-<<<<<<< HEAD
-use datafusion::assert_batches_eq;
-use datafusion::prelude::SessionContext;
-use log::debug;
-
-#[tokio::test]
-async fn correlated_recursive_scalar_subquery() -> Result<()> {
-    let ctx = SessionContext::new();
-    register_tpch_csv(&ctx, "customer").await?;
-    register_tpch_csv(&ctx, "orders").await?;
-    register_tpch_csv(&ctx, "lineitem").await?;
-
-    let sql = r#"
-select c_custkey from customer
-where c_acctbal < (
-    select sum(o_totalprice) from orders
-    where o_custkey = c_custkey
-    and o_totalprice < (
-            select sum(l_extendedprice) as price from lineitem where l_orderkey = o_orderkey
-    )
-) order by c_custkey;"#;
-
-    // assert plan
-    let dataframe = ctx.sql(sql).await.unwrap();
-    debug!("input:\n{}", dataframe.logical_plan().display_indent());
-
-    let plan = dataframe.into_optimized_plan().unwrap();
-    let actual = format!("{}", plan.display_indent());
-    let expected =  "Sort: customer.c_custkey ASC NULLS LAST\
-    \n  Projection: customer.c_custkey\
-    \n    Inner Join: customer.c_custkey = __scalar_sq_1.o_custkey Filter: CAST(customer.c_acctbal AS Decimal128(25, 2)) < __scalar_sq_1.SUM(orders.o_totalprice)\
-    \n      TableScan: customer projection=[c_custkey, c_acctbal]\
-    \n      SubqueryAlias: __scalar_sq_1\
-    \n        Projection: SUM(orders.o_totalprice), orders.o_custkey\
-    \n          Aggregate: groupBy=[[orders.o_custkey]], aggr=[[SUM(orders.o_totalprice)]]\
-    \n            Projection: orders.o_custkey, orders.o_totalprice\
-    \n              Inner Join: orders.o_orderkey = __scalar_sq_2.l_orderkey Filter: CAST(orders.o_totalprice AS Decimal128(25, 2)) < __scalar_sq_2.price\
-    \n                TableScan: orders projection=[o_orderkey, o_custkey, o_totalprice]\
-    \n                SubqueryAlias: __scalar_sq_2\
-    \n                  Projection: SUM(lineitem.l_extendedprice) AS price, lineitem.l_orderkey\
-    \n                    Aggregate: groupBy=[[lineitem.l_orderkey]], aggr=[[SUM(lineitem.l_extendedprice)]]\
-    \n                      TableScan: lineitem projection=[l_orderkey, l_extendedprice]";
-    assert_eq!(actual, expected);
-
-    Ok(())
-}
-
-#[tokio::test]
-async fn correlated_where_in() -> Result<()> {
-    let orders = r#"1,3691,O,194029.55,1996-01-02,5-LOW,Clerk#000000951,0,
-65,1627,P,99763.79,1995-03-18,1-URGENT,Clerk#000000632,0,
-"#;
-    let lineitems = r#"1,15519,785,1,17,24386.67,0.04,0.02,N,O,1996-03-13,1996-02-12,1996-03-22,DELIVER IN PERSON,TRUCK,
-1,6731,732,2,36,58958.28,0.09,0.06,N,O,1996-04-12,1996-02-28,1996-04-20,TAKE BACK RETURN,MAIL,
-65,5970,481,1,26,48775.22,0.03,0.03,A,F,1995-04-20,1995-04-25,1995-05-13,NONE,TRUCK,
-65,7382,897,2,22,28366.36,0,0.05,N,O,1995-07-17,1995-06-04,1995-07-19,COLLECT COD,FOB,
-"#;
-
-    let ctx = SessionContext::new();
-    register_tpch_csv_data(&ctx, "orders", orders).await?;
-    register_tpch_csv_data(&ctx, "lineitem", lineitems).await?;
-
-    let sql = r#"select o_orderkey from orders
-where o_orderstatus in (
-    select l_linestatus from lineitem where l_orderkey = orders.o_orderkey
-);"#;
-
-    // assert plan
-    let dataframe = ctx.sql(sql).await.unwrap();
-    let plan = dataframe.into_optimized_plan().unwrap();
-    let actual = format!("{}", plan.display_indent());
-
-    let expected = "Projection: orders.o_orderkey\
-    \n  LeftSemi Join: orders.o_orderstatus = __correlated_sq_1.l_linestatus, orders.o_orderkey = __correlated_sq_1.l_orderkey\
-    \n    TableScan: orders projection=[o_orderkey, o_orderstatus]\
-    \n    SubqueryAlias: __correlated_sq_1\
-    \n      Projection: lineitem.l_linestatus, lineitem.l_orderkey\
-    \n        TableScan: lineitem projection=[l_orderkey, l_linestatus]";
-    assert_eq!(actual, expected);
-
-    // assert data
-    let results = execute_to_batches(&ctx, sql).await;
-    let expected = vec![
-        "+------------+",
-        "| o_orderkey |",
-        "+------------+",
-        "| 1          |",
-        "+------------+",
-    ];
-    assert_batches_eq!(expected, &results);
-
-    Ok(())
-}
-
-#[tokio::test]
-async fn exists_subquery_with_same_table() -> Result<()> {
-    let ctx = create_join_context("t1_id", "t2_id", true)?;
-
-    // Subquery and outer query refer to the same table.
-    // It will not be rewritten to join because it is not a correlated subquery.
-    let sql = "SELECT t1_id, t1_name, t1_int FROM t1 WHERE EXISTS(SELECT t1_int FROM t1 WHERE t1.t1_id > t1.t1_int)";
-    let msg = format!("Creating logical plan for '{sql}'");
-    let dataframe = ctx.sql(&("explain ".to_owned() + sql)).await.expect(&msg);
-    let plan = dataframe.into_optimized_plan()?;
-
-    let expected = vec![
-        "Explain [plan_type:Utf8, plan:Utf8]",
-        "  Filter: EXISTS (<subquery>) [t1_id:UInt32;N, t1_name:Utf8;N, t1_int:UInt32;N]",
-        "    Subquery: [t1_int:UInt32;N]",
-        "      Projection: t1.t1_int [t1_int:UInt32;N]",
-        "        Filter: t1.t1_id > t1.t1_int [t1_id:UInt32;N, t1_name:Utf8;N, t1_int:UInt32;N]",
-        "          TableScan: t1 [t1_id:UInt32;N, t1_name:Utf8;N, t1_int:UInt32;N]",
-        "    TableScan: t1 projection=[t1_id, t1_name, t1_int] [t1_id:UInt32;N, t1_name:Utf8;N, t1_int:UInt32;N]",
-    ];
-    let formatted = plan.display_indent_schema().to_string();
-    let actual: Vec<&str> = formatted.trim().lines().collect();
-    assert_eq!(
-        expected, actual,
-        "\n\nexpected:\n\n{expected:#?}\nactual:\n\n{actual:#?}\n\n"
-    );
-
-    Ok(())
-}
-
-#[tokio::test]
-async fn in_subquery_with_same_table() -> Result<()> {
-    let ctx = create_join_context("t1_id", "t2_id", true)?;
-
-    // Subquery and outer query refer to the same table.
-    // It will be rewritten to join because in-subquery has extra predicate(`t1.t1_id = __correlated_sq_1.t1_int`).
-    let sql = "SELECT t1_id, t1_name, t1_int FROM t1 WHERE t1_id IN(SELECT t1_int FROM t1 WHERE t1.t1_id > t1.t1_int)";
-    let msg = format!("Creating logical plan for '{sql}'");
-    let dataframe = ctx.sql(&("explain ".to_owned() + sql)).await.expect(&msg);
-    let plan = dataframe.into_optimized_plan()?;
-
-    let expected = vec![
-        "Explain [plan_type:Utf8, plan:Utf8]",
-        "  LeftSemi Join: t1.t1_id = __correlated_sq_1.t1_int [t1_id:UInt32;N, t1_name:Utf8;N, t1_int:UInt32;N]",
-        "    TableScan: t1 projection=[t1_id, t1_name, t1_int] [t1_id:UInt32;N, t1_name:Utf8;N, t1_int:UInt32;N]",
-        "    SubqueryAlias: __correlated_sq_1 [t1_int:UInt32;N]",
-        "      Projection: t1.t1_int [t1_int:UInt32;N]",
-        "        Filter: t1.t1_id > t1.t1_int [t1_id:UInt32;N, t1_int:UInt32;N]",
-        "          TableScan: t1 projection=[t1_id, t1_int] [t1_id:UInt32;N, t1_int:UInt32;N]",
-    ];
-    let formatted = plan.display_indent_schema().to_string();
-    let actual: Vec<&str> = formatted.trim().lines().collect();
-    assert_eq!(
-        expected, actual,
-        "\n\nexpected:\n\n{expected:#?}\nactual:\n\n{actual:#?}\n\n"
-    );
-
-    Ok(())
-}
-
-#[tokio::test]
-async fn in_subquery_nested_exist_subquery() -> Result<()> {
-    let ctx = create_join_context("t1_id", "t2_id", true)?;
-
-    let sql = "SELECT t1_id, t1_name, t1_int FROM t1 WHERE t1_id IN(SELECT t2_id FROM t2 WHERE EXISTS(select * from t1 WHERE t1.t1_int > t2.t2_int))";
-    let msg = format!("Creating logical plan for '{sql}'");
-    let dataframe = ctx.sql(&("explain ".to_owned() + sql)).await.expect(&msg);
-    let plan = dataframe.into_optimized_plan()?;
-
-    let expected = vec![
-        "Explain [plan_type:Utf8, plan:Utf8]",
-        "  LeftSemi Join: t1.t1_id = __correlated_sq_1.t2_id [t1_id:UInt32;N, t1_name:Utf8;N, t1_int:UInt32;N]",
-        "    TableScan: t1 projection=[t1_id, t1_name, t1_int] [t1_id:UInt32;N, t1_name:Utf8;N, t1_int:UInt32;N]",
-        "    SubqueryAlias: __correlated_sq_1 [t2_id:UInt32;N]",
-        "      Projection: t2.t2_id [t2_id:UInt32;N]",
-        "        LeftSemi Join:  Filter: __correlated_sq_2.t1_int > t2.t2_int [t2_id:UInt32;N, t2_int:UInt32;N]",
-        "          TableScan: t2 projection=[t2_id, t2_int] [t2_id:UInt32;N, t2_int:UInt32;N]",
-        "          SubqueryAlias: __correlated_sq_2 [t1_int:UInt32;N]",
-        "            TableScan: t1 projection=[t1_int] [t1_int:UInt32;N]",
-    ];
-    let formatted = plan.display_indent_schema().to_string();
-    let actual: Vec<&str> = formatted.trim().lines().collect();
-    assert_eq!(
-        expected, actual,
-        "\n\nexpected:\n\n{expected:#?}\nactual:\n\n{actual:#?}\n\n"
-    );
-
-    Ok(())
-}
-
-#[tokio::test]
-async fn invalid_scalar_subquery() -> Result<()> {
-    let ctx = create_join_context("t1_id", "t2_id", true)?;
-
-    let sql = "SELECT t1_id, t1_name, t1_int, (select t2_id, t2_name FROM t2 WHERE t2.t2_id = t1.t1_int) FROM t1";
-    let msg = format!("Creating logical plan for '{sql}'");
-    let dataframe = ctx.sql(sql).await.expect(&msg);
-    let err = dataframe.into_optimized_plan().err().unwrap();
-    assert_eq!(
-        r#"Context("check_analyzed_plan", Plan("Scalar subquery should only return one column, but found 2: t2.t2_id, t2.t2_name"))"#,
-        &format!("{err:?}")
-    );
-
-    Ok(())
-}
-
-#[tokio::test]
-async fn subquery_not_allowed() -> Result<()> {
-    let ctx = create_join_context("t1_id", "t2_id", true)?;
-
-    // In/Exist Subquery is not allowed in ORDER BY clause.
-    let sql = "SELECT t1_id, t1_name, t1_int FROM t1 order by t1_int in (SELECT t2_int FROM t2 WHERE t1.t1_id > t1.t1_int)";
-    let msg = format!("Creating logical plan for '{sql}'");
-    let dataframe = ctx.sql(sql).await.expect(&msg);
-    let err = dataframe.into_optimized_plan().err().unwrap();
-
-    assert_eq!(
-        r#"Context("check_analyzed_plan", Plan("In/Exist subquery can only be used in Projection, Filter, Window functions, Aggregate and Join plan nodes"))"#,
-        &format!("{err:?}")
-    );
-
-    Ok(())
-}
-
-#[tokio::test]
-async fn non_aggregated_correlated_scalar_subquery() -> Result<()> {
-    let ctx = create_join_context("t1_id", "t2_id", true)?;
-
-    let sql = "SELECT t1_id, (SELECT t2_int FROM t2 WHERE t2.t2_int = t1.t1_int) as t2_int from t1";
-    let msg = format!("Creating logical plan for '{sql}'");
-    let dataframe = ctx.sql(sql).await.expect(&msg);
-    let err = dataframe.into_optimized_plan().err().unwrap();
-
-    assert_eq!(
-        r#"Context("check_analyzed_plan", Plan("Correlated scalar subquery must be aggregated to return at most one row"))"#,
-        &format!("{err:?}")
-    );
-
-    let sql = "SELECT t1_id, (SELECT t2_int FROM t2 WHERE t2.t2_int = t1_int group by t2_int) as t2_int from t1";
-    let msg = format!("Creating logical plan for '{sql}'");
-    let dataframe = ctx.sql(sql).await.expect(&msg);
-    let err = dataframe.into_optimized_plan().err().unwrap();
-
-    assert_eq!(
-        r#"Context("check_analyzed_plan", Plan("Correlated scalar subquery must be aggregated to return at most one row"))"#,
-        &format!("{err:?}")
-    );
-
-    Ok(())
-}
-
-#[tokio::test]
-async fn non_aggregated_correlated_scalar_subquery_with_limit() -> Result<()> {
-    let ctx = create_join_context("t1_id", "t2_id", true)?;
-
-    let sql = "SELECT t1_id, (SELECT t2_int FROM t2 WHERE t2.t2_int = t1.t1_int limit 2) as t2_int from t1";
-    let msg = format!("Creating logical plan for '{sql}'");
-    let dataframe = ctx.sql(sql).await.expect(&msg);
-    let err = dataframe.into_optimized_plan().err().unwrap();
-
-    assert_eq!(
-        r#"Context("check_analyzed_plan", Plan("Correlated scalar subquery must be aggregated to return at most one row"))"#,
-        &format!("{err:?}")
-    );
-
-    Ok(())
-}
-
-#[tokio::test]
-async fn non_aggregated_correlated_scalar_subquery_with_single_row() -> Result<()> {
-    let ctx = create_join_context("t1_id", "t2_id", true)?;
-
-    let sql = "SELECT t1_id, (SELECT t2_int FROM t2 WHERE t2.t2_int = t1.t1_int limit 1) as t2_int from t1";
-    let msg = format!("Creating logical plan for '{sql}'");
-    let dataframe = ctx.sql(sql).await.expect(&msg);
-    let plan = dataframe.into_optimized_plan()?;
-
-    let expected = vec![
-        "Projection: t1.t1_id, (<subquery>) AS t2_int [t1_id:UInt32;N, t2_int:UInt32;N]",
-        "  Subquery: [t2_int:UInt32;N]",
-        "    Limit: skip=0, fetch=1 [t2_int:UInt32;N]",
-        "      Projection: t2.t2_int [t2_int:UInt32;N]",
-        "        Filter: t2.t2_int = outer_ref(t1.t1_int) [t2_id:UInt32;N, t2_name:Utf8;N, t2_int:UInt32;N]",
-        "          TableScan: t2 [t2_id:UInt32;N, t2_name:Utf8;N, t2_int:UInt32;N]",
-        "  TableScan: t1 projection=[t1_id] [t1_id:UInt32;N]",
-    ];
-    let formatted = plan.display_indent_schema().to_string();
-    let actual: Vec<&str> = formatted.trim().lines().collect();
-    assert_eq!(
-        expected, actual,
-        "\n\nexpected:\n\n{expected:#?}\nactual:\n\n{actual:#?}\n\n"
-    );
-
-    let sql = "SELECT t1_id from t1 where t1_int = (SELECT t2_int FROM t2 WHERE t2.t2_int = t1.t1_int limit 1)";
-    let msg = format!("Creating logical plan for '{sql}'");
-    let dataframe = ctx.sql(sql).await.expect(&msg);
-    let plan = dataframe.into_optimized_plan()?;
-
-    let expected = vec![
-        "Projection: t1.t1_id [t1_id:UInt32;N]",
-        "  Filter: t1.t1_int = (<subquery>) [t1_id:UInt32;N, t1_int:UInt32;N]",
-        "    Subquery: [t2_int:UInt32;N]",
-        "      Limit: skip=0, fetch=1 [t2_int:UInt32;N]",
-        "        Projection: t2.t2_int [t2_int:UInt32;N]",
-        "          Filter: t2.t2_int = outer_ref(t1.t1_int) [t2_id:UInt32;N, t2_name:Utf8;N, t2_int:UInt32;N]",
-        "            TableScan: t2 [t2_id:UInt32;N, t2_name:Utf8;N, t2_int:UInt32;N]",
-        "    TableScan: t1 projection=[t1_id, t1_int] [t1_id:UInt32;N, t1_int:UInt32;N]",
-    ];
-    let formatted = plan.display_indent_schema().to_string();
-    let actual: Vec<&str> = formatted.trim().lines().collect();
-    assert_eq!(
-        expected, actual,
-        "\n\nexpected:\n\n{expected:#?}\nactual:\n\n{actual:#?}\n\n"
-    );
-
-    let sql = "SELECT t1_id, (SELECT a FROM (select 1 as a) WHERE a = t1.t1_int) as t2_int from t1";
-    let msg = format!("Creating logical plan for '{sql}'");
-    let dataframe = ctx.sql(sql).await.expect(&msg);
-    let plan = dataframe.into_optimized_plan()?;
-
-    let expected = vec![
-        "Projection: t1.t1_id, __scalar_sq_1.a AS t2_int [t1_id:UInt32;N, t2_int:Int64;N]",
-        "  Left Join: CAST(t1.t1_int AS Int64) = __scalar_sq_1.a [t1_id:UInt32;N, t1_int:UInt32;N, a:Int64;N]",
-        "    TableScan: t1 projection=[t1_id, t1_int] [t1_id:UInt32;N, t1_int:UInt32;N]",
-        "    SubqueryAlias: __scalar_sq_1 [a:Int64]",
-        "      Projection: Int64(1) AS a [a:Int64]",
-        "        EmptyRelation []",
-    ];
-    let formatted = plan.display_indent_schema().to_string();
-    let actual: Vec<&str> = formatted.trim().lines().collect();
-    assert_eq!(
-        expected, actual,
-        "\n\nexpected:\n\n{expected:#?}\nactual:\n\n{actual:#?}\n\n"
-    );
-
-    // TODO infer nullability in the schema has bug
-    // // assert data
-    // let results = execute_to_batches(&ctx, sql).await;
-    // let expected = vec![
-    //     "+-------+--------+",
-    //     "| t1_id | t2_int |",
-    //     "+-------+--------+",
-    //     "| 22    |        |",
-    //     "| 33    |        |",
-    //     "| 11    | 1      |",
-    //     "| 44    |        |",
-    //     "+-------+--------+",
-    // ];
-    // assert_batches_eq!(expected, &results);
-
-    Ok(())
-}
-
-#[tokio::test]
-async fn non_equal_correlated_scalar_subquery() -> Result<()> {
-    let ctx = create_join_context("t1_id", "t2_id", true)?;
-
-    let sql = "SELECT t1_id, (SELECT sum(t2_int) FROM t2 WHERE t2.t2_id < t1.t1_id) as t2_sum from t1";
-    let msg = format!("Creating logical plan for '{sql}'");
-    let dataframe = ctx.sql(sql).await.expect(&msg);
-    let err = dataframe.into_optimized_plan().err().unwrap();
-
-    assert_eq!(
-        r#"Context("check_analyzed_plan", Plan("Correlated column is not allowed in predicate: t2.t2_id < outer_ref(t1.t1_id)"))"#,
-        &format!("{err:?}")
-    );
-
-    Ok(())
-}
-
-#[tokio::test]
-async fn aggregated_correlated_scalar_subquery_with_extra_group_by_columns() -> Result<()>
-{
-    let ctx = create_join_context("t1_id", "t2_id", true)?;
-
-    let sql = "SELECT t1_id, (SELECT sum(t2_int) FROM t2 WHERE t2.t2_id = t1.t1_id group by t2_name) as t2_sum from t1";
-    let msg = format!("Creating logical plan for '{sql}'");
-    let dataframe = ctx.sql(sql).await.expect(&msg);
-    let err = dataframe.into_optimized_plan().err().unwrap();
-
-    assert_eq!(
-        r#"Context("check_analyzed_plan", Plan("A GROUP BY clause in a scalar correlated subquery cannot contain non-correlated columns"))"#,
-        &format!("{err:?}")
-    );
-
-    Ok(())
-}
-
-#[tokio::test]
-async fn support_agg_correlated_columns() -> Result<()> {
-    let ctx = create_join_context("t1_id", "t2_id", true)?;
-
-    let sql = "SELECT t1_id, t1_name FROM t1 WHERE EXISTS (SELECT sum(t1.t1_int + t2.t2_id) FROM t2 WHERE t1.t1_name = t2.t2_name)";
-    let msg = format!("Creating logical plan for '{sql}'");
-    let dataframe = ctx.sql(sql).await.expect(&msg);
-    let plan = dataframe.into_optimized_plan()?;
-
-    let expected = vec![
-        "Filter: EXISTS (<subquery>) [t1_id:UInt32;N, t1_name:Utf8;N]",
-        "  Subquery: [SUM(outer_ref(t1.t1_int) + t2.t2_id):UInt64;N]",
-        "    Projection: SUM(outer_ref(t1.t1_int) + t2.t2_id) [SUM(outer_ref(t1.t1_int) + t2.t2_id):UInt64;N]",
-        "      Aggregate: groupBy=[[]], aggr=[[SUM(outer_ref(t1.t1_int) + t2.t2_id)]] [SUM(outer_ref(t1.t1_int) + t2.t2_id):UInt64;N]",
-        "        Filter: outer_ref(t1.t1_name) = t2.t2_name [t2_id:UInt32;N, t2_name:Utf8;N, t2_int:UInt32;N]",
-        "          TableScan: t2 [t2_id:UInt32;N, t2_name:Utf8;N, t2_int:UInt32;N]",
-        "  TableScan: t1 projection=[t1_id, t1_name] [t1_id:UInt32;N, t1_name:Utf8;N]",
-    ];
-    let formatted = plan.display_indent_schema().to_string();
-    let actual: Vec<&str> = formatted.trim().lines().collect();
-    assert_eq!(
-        expected, actual,
-        "\n\nexpected:\n\n{expected:#?}\nactual:\n\n{actual:#?}\n\n"
-    );
-
-    Ok(())
-}
-
-#[tokio::test]
-async fn support_agg_correlated_columns2() -> Result<()> {
-    let ctx = create_join_context("t1_id", "t2_id", true)?;
-
-    let sql = "SELECT t1_id, t1_name FROM t1 WHERE EXISTS (SELECT count(*) FROM t2 WHERE t1.t1_name = t2.t2_name having sum(t1_int + t2_id) >0)";
-    let msg = format!("Creating logical plan for '{sql}'");
-    let dataframe = ctx.sql(sql).await.expect(&msg);
-    let plan = dataframe.into_optimized_plan()?;
-
-    let expected = vec![
-        "Filter: EXISTS (<subquery>) [t1_id:UInt32;N, t1_name:Utf8;N]",
-        "  Subquery: [COUNT(UInt8(1)):Int64;N]",
-        "    Projection: COUNT(UInt8(1)) [COUNT(UInt8(1)):Int64;N]",
-        "      Filter: CAST(SUM(outer_ref(t1.t1_int) + t2.t2_id) AS Int64) > Int64(0) [COUNT(UInt8(1)):Int64;N, SUM(outer_ref(t1.t1_int) + t2.t2_id):UInt64;N]",
-        "        Aggregate: groupBy=[[]], aggr=[[COUNT(UInt8(1)), SUM(outer_ref(t1.t1_int) + t2.t2_id)]] [COUNT(UInt8(1)):Int64;N, SUM(outer_ref(t1.t1_int) + t2.t2_id):UInt64;N]",
-        "          Filter: outer_ref(t1.t1_name) = t2.t2_name [t2_id:UInt32;N, t2_name:Utf8;N, t2_int:UInt32;N]",
-        "            TableScan: t2 [t2_id:UInt32;N, t2_name:Utf8;N, t2_int:UInt32;N]",
-        "  TableScan: t1 projection=[t1_id, t1_name] [t1_id:UInt32;N, t1_name:Utf8;N]",
-    ];
-    let formatted = plan.display_indent_schema().to_string();
-    let actual: Vec<&str> = formatted.trim().lines().collect();
-    assert_eq!(
-        expected, actual,
-        "\n\nexpected:\n\n{expected:#?}\nactual:\n\n{actual:#?}\n\n"
-    );
-
-    Ok(())
-}
-
-#[tokio::test]
-async fn support_join_correlated_columns() -> Result<()> {
-    let ctx = create_sub_query_join_context("t0_id", "t1_id", "t2_id", true)?;
-    let sql = "SELECT t0_id, t0_name FROM t0 WHERE EXISTS (SELECT 1 FROM t1 INNER JOIN t2 ON(t1.t1_id = t2.t2_id and t1.t1_name = t0.t0_name))";
-    let msg = format!("Creating logical plan for '{sql}'");
-    let dataframe = ctx.sql(sql).await.expect(&msg);
-    let plan = dataframe.into_optimized_plan()?;
-
-    let expected = vec![
-        "Filter: EXISTS (<subquery>) [t0_id:UInt32;N, t0_name:Utf8;N]",
-        "  Subquery: [Int64(1):Int64]",
-        "    Projection: Int64(1) [Int64(1):Int64]",
-        "      Inner Join:  Filter: t1.t1_id = t2.t2_id AND t1.t1_name = outer_ref(t0.t0_name) [t1_id:UInt32;N, t1_name:Utf8;N, t1_int:UInt32;N, t2_id:UInt32;N, t2_name:Utf8;N, t2_int:UInt32;N]",
-        "        TableScan: t1 [t1_id:UInt32;N, t1_name:Utf8;N, t1_int:UInt32;N]",
-        "        TableScan: t2 [t2_id:UInt32;N, t2_name:Utf8;N, t2_int:UInt32;N]",
-        "  TableScan: t0 projection=[t0_id, t0_name] [t0_id:UInt32;N, t0_name:Utf8;N]",
-    ];
-    let formatted = plan.display_indent_schema().to_string();
-    let actual: Vec<&str> = formatted.trim().lines().collect();
-    assert_eq!(
-        expected, actual,
-        "\n\nexpected:\n\n{expected:#?}\nactual:\n\n{actual:#?}\n\n"
-    );
-
-    Ok(())
-}
-
-#[tokio::test]
-async fn subquery_contains_join_contains_correlated_columns() -> Result<()> {
-    let ctx = create_sub_query_join_context("t0_id", "t1_id", "t2_id", true)?;
-    let sql = "SELECT t0_id, t0_name FROM t0 WHERE EXISTS (SELECT 1 FROM t1 INNER JOIN (select * from t2 where t2.t2_name = t0.t0_name) as t2 ON(t1.t1_id = t2.t2_id ))";
-    let msg = format!("Creating logical plan for '{sql}'");
-    let dataframe = ctx.sql(sql).await.expect(&msg);
-    let plan = dataframe.into_optimized_plan()?;
-
-    let expected = vec![
-        "LeftSemi Join: t0.t0_name = __correlated_sq_1.t2_name [t0_id:UInt32;N, t0_name:Utf8;N]",
-        "  TableScan: t0 projection=[t0_id, t0_name] [t0_id:UInt32;N, t0_name:Utf8;N]",
-        "  SubqueryAlias: __correlated_sq_1 [t2_name:Utf8;N]",
-        "    Projection: t2.t2_name [t2_name:Utf8;N]",
-        "      Inner Join: t1.t1_id = t2.t2_id [t1_id:UInt32;N, t2_id:UInt32;N, t2_name:Utf8;N]",
-        "        TableScan: t1 projection=[t1_id] [t1_id:UInt32;N]",
-        "        SubqueryAlias: t2 [t2_id:UInt32;N, t2_name:Utf8;N]",
-        "          TableScan: t2 projection=[t2_id, t2_name] [t2_id:UInt32;N, t2_name:Utf8;N]",
-    ];
-    let formatted = plan.display_indent_schema().to_string();
-    let actual: Vec<&str> = formatted.trim().lines().collect();
-    assert_eq!(
-        expected, actual,
-        "\n\nexpected:\n\n{expected:#?}\nactual:\n\n{actual:#?}\n\n"
-    );
-
-    Ok(())
-}
-
-#[tokio::test]
-async fn subquery_contains_join_contains_sub_query_alias_correlated_columns() -> Result<()>
-{
-    let ctx = create_sub_query_join_context("t0_id", "t1_id", "t2_id", true)?;
-    let sql = "SELECT t0_id, t0_name FROM t0 WHERE EXISTS (select 1 from (SELECT * FROM t1 where t1.t1_id = t0.t0_id) as x INNER JOIN (select * from t2 where t2.t2_name = t0.t0_name) as y ON(x.t1_id = y.t2_id))";
-    let msg = format!("Creating logical plan for '{sql}'");
-    let dataframe = ctx.sql(sql).await.expect(&msg);
-    let plan = dataframe.into_optimized_plan()?;
-
-    let expected = vec![
-        "LeftSemi Join: t0.t0_id = __correlated_sq_1.t1_id, t0.t0_name = __correlated_sq_1.t2_name [t0_id:UInt32;N, t0_name:Utf8;N]",
-        "  TableScan: t0 projection=[t0_id, t0_name] [t0_id:UInt32;N, t0_name:Utf8;N]",
-        "  SubqueryAlias: __correlated_sq_1 [t1_id:UInt32;N, t2_name:Utf8;N]",
-        "    Projection: x.t1_id, y.t2_name [t1_id:UInt32;N, t2_name:Utf8;N]",
-        "      Inner Join: x.t1_id = y.t2_id [t1_id:UInt32;N, t2_id:UInt32;N, t2_name:Utf8;N]",
-        "        SubqueryAlias: x [t1_id:UInt32;N]",
-        "          TableScan: t1 projection=[t1_id] [t1_id:UInt32;N]",
-        "        SubqueryAlias: y [t2_id:UInt32;N, t2_name:Utf8;N]",
-        "          TableScan: t2 projection=[t2_id, t2_name] [t2_id:UInt32;N, t2_name:Utf8;N]",
-    ];
-    let formatted = plan.display_indent_schema().to_string();
-    let actual: Vec<&str> = formatted.trim().lines().collect();
-    assert_eq!(
-        expected, actual,
-        "\n\nexpected:\n\n{expected:#?}\nactual:\n\n{actual:#?}\n\n"
-    );
-
-    Ok(())
-}
-
-#[tokio::test]
-async fn support_order_by_correlated_columns() -> Result<()> {
-    let ctx = create_join_context("t1_id", "t2_id", true)?;
-
-    let sql = "SELECT t1_id, t1_name FROM t1 WHERE EXISTS (SELECT * FROM t2 WHERE t2_id >= t1_id order by t1_id)";
-    let msg = format!("Creating logical plan for '{sql}'");
-    let dataframe = ctx.sql(sql).await.expect(&msg);
-    let plan = dataframe.into_optimized_plan()?;
-
-    let expected = vec![
-        "Filter: EXISTS (<subquery>) [t1_id:UInt32;N, t1_name:Utf8;N]",
-        "  Subquery: [t2_id:UInt32;N, t2_name:Utf8;N, t2_int:UInt32;N]",
-        "    Sort: outer_ref(t1.t1_id) ASC NULLS LAST [t2_id:UInt32;N, t2_name:Utf8;N, t2_int:UInt32;N]",
-        "      Projection: t2.t2_id, t2.t2_name, t2.t2_int [t2_id:UInt32;N, t2_name:Utf8;N, t2_int:UInt32;N]",
-        "        Filter: t2.t2_id >= outer_ref(t1.t1_id) [t2_id:UInt32;N, t2_name:Utf8;N, t2_int:UInt32;N]",
-        "          TableScan: t2 [t2_id:UInt32;N, t2_name:Utf8;N, t2_int:UInt32;N]",
-        "  TableScan: t1 projection=[t1_id, t1_name] [t1_id:UInt32;N, t1_name:Utf8;N]",
-    ];
-    let formatted = plan.display_indent_schema().to_string();
-    let actual: Vec<&str> = formatted.trim().lines().collect();
-    assert_eq!(
-        expected, actual,
-        "\n\nexpected:\n\n{expected:#?}\nactual:\n\n{actual:#?}\n\n"
-    );
-
-    Ok(())
-}
-
-#[tokio::test]
-async fn exists_subquery_with_select_null() -> Result<()> {
-    let ctx = create_join_context("t1_id", "t2_id", true)?;
-
-    let sql = "SELECT t1_id, t1_name FROM t1 WHERE EXISTS (SELECT NULL)";
-    let msg = format!("Creating logical plan for '{sql}'");
-    let dataframe = ctx.sql(sql).await.expect(&msg);
-    let plan = dataframe.into_optimized_plan()?;
-
-    let expected = vec![
-        "Filter: EXISTS (<subquery>) [t1_id:UInt32;N, t1_name:Utf8;N]",
-        "  Subquery: [NULL:Null;N]",
-        "    Projection: NULL [NULL:Null;N]",
-        "      EmptyRelation []",
-        "  TableScan: t1 projection=[t1_id, t1_name] [t1_id:UInt32;N, t1_name:Utf8;N]",
-    ];
-    let formatted = plan.display_indent_schema().to_string();
-    let actual: Vec<&str> = formatted.trim().lines().collect();
-    assert_eq!(
-        expected, actual,
-        "\n\nexpected:\n\n{expected:#?}\nactual:\n\n{actual:#?}\n\n"
-    );
-
-    Ok(())
-}
-
-#[tokio::test]
-async fn exists_subquery_with_limit() -> Result<()> {
-    let ctx = create_join_context("t1_id", "t2_id", true)?;
-
-    let sql = "SELECT t1_id, t1_name FROM t1 WHERE EXISTS (SELECT * FROM t2 WHERE t2_id = t1_id limit 1)";
-    let msg = format!("Creating logical plan for '{sql}'");
-    let dataframe = ctx.sql(sql).await.expect(&msg);
-    let plan = dataframe.into_optimized_plan()?;
-
-    // de-correlated, limit is removed
-    let expected = vec![
-        "LeftSemi Join: t1.t1_id = __correlated_sq_1.t2_id [t1_id:UInt32;N, t1_name:Utf8;N]",
-        "  TableScan: t1 projection=[t1_id, t1_name] [t1_id:UInt32;N, t1_name:Utf8;N]",
-        "  SubqueryAlias: __correlated_sq_1 [t2_id:UInt32;N]",
-        "    TableScan: t2 projection=[t2_id] [t2_id:UInt32;N]",
-    ];
-    let formatted = plan.display_indent_schema().to_string();
-    let actual: Vec<&str> = formatted.trim().lines().collect();
-    assert_eq!(
-        expected, actual,
-        "\n\nexpected:\n\n{expected:#?}\nactual:\n\n{actual:#?}\n\n"
-    );
-
-    // assert data
-    let results = execute_to_batches(&ctx, sql).await;
-    let expected = vec![
-        "+-------+---------+",
-        "| t1_id | t1_name |",
-        "+-------+---------+",
-        "| 11    | a       |",
-        "| 22    | b       |",
-        "| 44    | d       |",
-        "+-------+---------+",
-    ];
-    assert_batches_sorted_eq!(expected, &results);
-
-    Ok(())
-}
-
-#[tokio::test]
-async fn exists_subquery_with_limit0() -> Result<()> {
-    let ctx = create_join_context("t1_id", "t2_id", true)?;
-
-    let sql = "SELECT t1_id, t1_name FROM t1 WHERE EXISTS (SELECT * FROM t2 WHERE t2_id = t1_id limit 0)";
-    let msg = format!("Creating logical plan for '{sql}'");
-    let dataframe = ctx.sql(sql).await.expect(&msg);
-    let plan = dataframe.into_optimized_plan()?;
-
-    // de-correlated, limit is removed and replaced with EmptyRelation
-    let expected = vec![
-        "LeftSemi Join: t1.t1_id = __correlated_sq_1.t2_id [t1_id:UInt32;N, t1_name:Utf8;N]",
-        "  TableScan: t1 projection=[t1_id, t1_name] [t1_id:UInt32;N, t1_name:Utf8;N]",
-        "  EmptyRelation [t2_id:UInt32;N]",
-    ];
-    let formatted = plan.display_indent_schema().to_string();
-    let actual: Vec<&str> = formatted.trim().lines().collect();
-    assert_eq!(
-        expected, actual,
-        "\n\nexpected:\n\n{expected:#?}\nactual:\n\n{actual:#?}\n\n"
-    );
-
-    // assert data
-    let results = execute_to_batches(&ctx, sql).await;
-    let expected = vec!["++", "++"];
-    assert_batches_eq!(expected, &results);
-
-    Ok(())
-}
-
-#[tokio::test]
-async fn not_exists_subquery_with_limit0() -> Result<()> {
-    let ctx = create_join_context("t1_id", "t2_id", true)?;
-
-    let sql = "SELECT t1_id, t1_name FROM t1 WHERE NOT EXISTS (SELECT * FROM t2 WHERE t2_id = t1_id limit 0)";
-    let msg = format!("Creating logical plan for '{sql}'");
-    let dataframe = ctx.sql(sql).await.expect(&msg);
-    let plan = dataframe.into_optimized_plan()?;
-
-    // de-correlated, limit is removed and replaced with EmptyRelation
-    let expected = vec![
-        "LeftAnti Join: t1.t1_id = __correlated_sq_1.t2_id [t1_id:UInt32;N, t1_name:Utf8;N]",
-        "  TableScan: t1 projection=[t1_id, t1_name] [t1_id:UInt32;N, t1_name:Utf8;N]",
-        "  EmptyRelation [t2_id:UInt32;N]",
-    ];
-    let formatted = plan.display_indent_schema().to_string();
-    let actual: Vec<&str> = formatted.trim().lines().collect();
-    assert_eq!(
-        expected, actual,
-        "\n\nexpected:\n\n{expected:#?}\nactual:\n\n{actual:#?}\n\n"
-    );
-
-    // assert data
-    let results = execute_to_batches(&ctx, sql).await;
-    let expected = vec![
-        "+-------+---------+",
-        "| t1_id | t1_name |",
-        "+-------+---------+",
-        "| 11    | a       |",
-        "| 22    | b       |",
-        "| 33    | c       |",
-        "| 44    | d       |",
-        "+-------+---------+",
-    ];
-    assert_batches_sorted_eq!(expected, &results);
-
-    Ok(())
-}
-
-#[tokio::test]
-async fn in_correlated_subquery_with_limit() -> Result<()> {
-    let ctx = create_join_context("t1_id", "t2_id", true)?;
-
-    let sql = "SELECT t1_id, t1_name FROM t1 WHERE t1_id in (SELECT t2_id FROM t2 where t1_name = t2_name limit 10)";
-    let msg = format!("Creating logical plan for '{sql}'");
-    let dataframe = ctx.sql(sql).await.expect(&msg);
-    let plan = dataframe.into_optimized_plan()?;
-
-    // not de-correlated
-    let expected = vec![
-        "Filter: t1.t1_id IN (<subquery>) [t1_id:UInt32;N, t1_name:Utf8;N]",
-        "  Subquery: [t2_id:UInt32;N]",
-        "    Limit: skip=0, fetch=10 [t2_id:UInt32;N]",
-        "      Projection: t2.t2_id [t2_id:UInt32;N]",
-        "        Filter: outer_ref(t1.t1_name) = t2.t2_name [t2_id:UInt32;N, t2_name:Utf8;N, t2_int:UInt32;N]",
-        "          TableScan: t2 [t2_id:UInt32;N, t2_name:Utf8;N, t2_int:UInt32;N]",
-        "  TableScan: t1 projection=[t1_id, t1_name] [t1_id:UInt32;N, t1_name:Utf8;N]",
-    ];
-    let formatted = plan.display_indent_schema().to_string();
-    let actual: Vec<&str> = formatted.trim().lines().collect();
-    assert_eq!(
-        expected, actual,
-        "\n\nexpected:\n\n{expected:#?}\nactual:\n\n{actual:#?}\n\n"
-    );
-
-    Ok(())
-}
-
-#[tokio::test]
-async fn in_non_correlated_subquery_with_limit() -> Result<()> {
-    let ctx = create_join_context("t1_id", "t2_id", true)?;
-
-    let sql =
-        "SELECT t1_id, t1_name FROM t1 WHERE t1_id in (SELECT t2_id FROM t2 limit 10)";
-    let msg = format!("Creating logical plan for '{sql}'");
-    let dataframe = ctx.sql(sql).await.expect(&msg);
-    let plan = dataframe.into_optimized_plan()?;
-
-    // de-correlated, limit is kept
-    let expected = vec![
-        "LeftSemi Join: t1.t1_id = __correlated_sq_1.t2_id [t1_id:UInt32;N, t1_name:Utf8;N]",
-        "  TableScan: t1 projection=[t1_id, t1_name] [t1_id:UInt32;N, t1_name:Utf8;N]",
-        "  SubqueryAlias: __correlated_sq_1 [t2_id:UInt32;N]",
-        "    Limit: skip=0, fetch=10 [t2_id:UInt32;N]",
-        "      TableScan: t2 projection=[t2_id], fetch=10 [t2_id:UInt32;N]",
-    ];
-    let formatted = plan.display_indent_schema().to_string();
-    let actual: Vec<&str> = formatted.trim().lines().collect();
-    assert_eq!(
-        expected, actual,
-        "\n\nexpected:\n\n{expected:#?}\nactual:\n\n{actual:#?}\n\n"
-    );
-
-    Ok(())
-}
-
-#[tokio::test]
-async fn uncorrelated_scalar_subquery_with_limit0() -> Result<()> {
-    let ctx = create_join_context("t1_id", "t2_id", true)?;
-
-    let sql = "SELECT t1_id, (SELECT t2_id FROM t2 limit 0) FROM t1";
-    let msg = format!("Creating logical plan for '{sql}'");
-    let dataframe = ctx.sql(sql).await.expect(&msg);
-    let plan = dataframe.into_optimized_plan()?;
-
-    let expected = vec![
-        "Projection: t1.t1_id, __scalar_sq_1.t2_id AS t2_id [t1_id:UInt32;N, t2_id:UInt32;N]",
-        "  Left Join:  [t1_id:UInt32;N, t2_id:UInt32;N]",
-        "    TableScan: t1 projection=[t1_id] [t1_id:UInt32;N]",
-        "    EmptyRelation [t2_id:UInt32;N]",
-    ];
-    let formatted = plan.display_indent_schema().to_string();
-    let actual: Vec<&str> = formatted.trim().lines().collect();
-    assert_eq!(
-        expected, actual,
-        "\n\nexpected:\n\n{expected:#?}\nactual:\n\n{actual:#?}\n\n"
-    );
-
-    // assert data
-    let results = execute_to_batches(&ctx, sql).await;
-    let expected = vec![
-        "+-------+-------+",
-        "| t1_id | t2_id |",
-        "+-------+-------+",
-        "| 11    |       |",
-        "| 22    |       |",
-        "| 33    |       |",
-        "| 44    |       |",
-        "+-------+-------+",
-    ];
-    assert_batches_sorted_eq!(expected, &results);
-
-    Ok(())
-}
-
-#[tokio::test]
-async fn support_union_subquery() -> Result<()> {
-    let ctx = create_join_context("t1_id", "t2_id", true)?;
-
-    let sql = "SELECT t1_id, t1_name FROM t1 WHERE EXISTS \
-                (SELECT * FROM t2 WHERE t2_id = t1_id UNION ALL \
-                SELECT * FROM t2 WHERE upper(t2_name) = upper(t1.t1_name))";
-
-    let msg = format!("Creating logical plan for '{sql}'");
-    let dataframe = ctx.sql(sql).await.expect(&msg);
-    let plan = dataframe.into_optimized_plan()?;
-
-    let expected = vec![
-        "Filter: EXISTS (<subquery>) [t1_id:UInt32;N, t1_name:Utf8;N]",
-        "  Subquery: [t2_id:UInt32;N, t2_name:Utf8;N, t2_int:UInt32;N]",
-        "    Union [t2_id:UInt32;N, t2_name:Utf8;N, t2_int:UInt32;N]",
-        "      Projection: t2.t2_id, t2.t2_name, t2.t2_int [t2_id:UInt32;N, t2_name:Utf8;N, t2_int:UInt32;N]",
-        "        Filter: t2.t2_id = outer_ref(t1.t1_id) [t2_id:UInt32;N, t2_name:Utf8;N, t2_int:UInt32;N]",
-        "          TableScan: t2 [t2_id:UInt32;N, t2_name:Utf8;N, t2_int:UInt32;N]",
-        "      Projection: t2.t2_id, t2.t2_name, t2.t2_int [t2_id:UInt32;N, t2_name:Utf8;N, t2_int:UInt32;N]",
-        "        Filter: upper(t2.t2_name) = upper(outer_ref(t1.t1_name)) [t2_id:UInt32;N, t2_name:Utf8;N, t2_int:UInt32;N]",
-        "          TableScan: t2 [t2_id:UInt32;N, t2_name:Utf8;N, t2_int:UInt32;N]",
-        "  TableScan: t1 projection=[t1_id, t1_name] [t1_id:UInt32;N, t1_name:Utf8;N]",
-    ];
-    let formatted = plan.display_indent_schema().to_string();
-    let actual: Vec<&str> = formatted.trim().lines().collect();
-    assert_eq!(
-        expected, actual,
-        "\n\nexpected:\n\n{expected:#?}\nactual:\n\n{actual:#?}\n\n"
-    );
-
-    Ok(())
-}
-
-#[tokio::test]
-async fn simple_uncorrelated_scalar_subquery() -> Result<()> {
-    let ctx = create_join_context("t1_id", "t2_id", true)?;
-
-    let sql = "select (select count(*) from t1) as b";
-
-    let msg = format!("Creating logical plan for '{sql}'");
-    let dataframe = ctx.sql(sql).await.expect(&msg);
-    let plan = dataframe.into_optimized_plan()?;
-
-    let expected = vec![
-        "Projection: __scalar_sq_1.COUNT(UInt8(1)) AS b [b:Int64;N]",
-        "  SubqueryAlias: __scalar_sq_1 [COUNT(UInt8(1)):Int64;N]",
-        "    Aggregate: groupBy=[[]], aggr=[[COUNT(UInt8(1))]] [COUNT(UInt8(1)):Int64;N]",
-        "      TableScan: t1 projection=[t1_id] [t1_id:UInt32;N]",
-    ];
-    let formatted = plan.display_indent_schema().to_string();
-    let actual: Vec<&str> = formatted.trim().lines().collect();
-    assert_eq!(
-        expected, actual,
-        "\n\nexpected:\n\n{expected:#?}\nactual:\n\n{actual:#?}\n\n"
-    );
-
-    // assert data
-    let results = execute_to_batches(&ctx, sql).await;
-    let expected = vec!["+---+", "| b |", "+---+", "| 4 |", "+---+"];
-    assert_batches_eq!(expected, &results);
-
-    Ok(())
-}
-
-#[tokio::test]
-async fn simple_uncorrelated_scalar_subquery2() -> Result<()> {
-    let ctx = create_join_context("t1_id", "t2_id", true)?;
-
-    let sql = "select (select count(*) from t1) as b, (select count(1) from t2)";
-
-    let msg = format!("Creating logical plan for '{sql}'");
-    let dataframe = ctx.sql(sql).await.expect(&msg);
-    let plan = dataframe.into_optimized_plan()?;
-
-    let expected = vec![
-        "Projection: __scalar_sq_1.COUNT(UInt8(1)) AS b, __scalar_sq_2.COUNT(Int64(1)) AS COUNT(Int64(1)) [b:Int64;N, COUNT(Int64(1)):Int64;N]",
-        "  Left Join:  [COUNT(UInt8(1)):Int64;N, COUNT(Int64(1)):Int64;N]",
-        "    SubqueryAlias: __scalar_sq_1 [COUNT(UInt8(1)):Int64;N]",
-        "      Aggregate: groupBy=[[]], aggr=[[COUNT(UInt8(1))]] [COUNT(UInt8(1)):Int64;N]",
-        "        TableScan: t1 projection=[t1_id] [t1_id:UInt32;N]",
-        "    SubqueryAlias: __scalar_sq_2 [COUNT(Int64(1)):Int64;N]",
-        "      Aggregate: groupBy=[[]], aggr=[[COUNT(Int64(1))]] [COUNT(Int64(1)):Int64;N]",
-        "        TableScan: t2 projection=[t2_id] [t2_id:UInt32;N]",
-    ];
-    let formatted = plan.display_indent_schema().to_string();
-    let actual: Vec<&str> = formatted.trim().lines().collect();
-    assert_eq!(
-        expected, actual,
-        "\n\nexpected:\n\n{expected:#?}\nactual:\n\n{actual:#?}\n\n"
-    );
-
-    // assert data
-    let results = execute_to_batches(&ctx, sql).await;
-    let expected = vec![
-        "+---+-----------------+",
-        "| b | COUNT(Int64(1)) |",
-        "+---+-----------------+",
-        "| 4 | 4               |",
-        "+---+-----------------+",
-    ];
-    assert_batches_sorted_eq!(expected, &results);
-
-    Ok(())
-}
-
-#[tokio::test]
-async fn correlated_scalar_subquery_count_agg() -> Result<()> {
-    let ctx = create_join_context("t1_id", "t2_id", true)?;
-
-    let sql =
-        "SELECT t1_id, (SELECT count(*) FROM t2 WHERE t2.t2_int = t1.t1_int) from t1";
-
-    let msg = format!("Creating logical plan for '{sql}'");
-    let dataframe = ctx.sql(sql).await.expect(&msg);
-    let plan = dataframe.into_optimized_plan()?;
-
-    let expected = vec![
-        "Projection: t1.t1_id, CASE WHEN __scalar_sq_1.__always_true IS NULL THEN Int64(0) ELSE __scalar_sq_1.COUNT(UInt8(1)) END AS COUNT(UInt8(1)) [t1_id:UInt32;N, COUNT(UInt8(1)):Int64;N]",
-        "  Left Join: t1.t1_int = __scalar_sq_1.t2_int [t1_id:UInt32;N, t1_int:UInt32;N, COUNT(UInt8(1)):Int64;N, t2_int:UInt32;N, __always_true:Boolean;N]",
-        "    TableScan: t1 projection=[t1_id, t1_int] [t1_id:UInt32;N, t1_int:UInt32;N]",
-        "    SubqueryAlias: __scalar_sq_1 [COUNT(UInt8(1)):Int64;N, t2_int:UInt32;N, __always_true:Boolean]",
-        "      Projection: COUNT(UInt8(1)), t2.t2_int, __always_true [COUNT(UInt8(1)):Int64;N, t2_int:UInt32;N, __always_true:Boolean]",
-        "        Aggregate: groupBy=[[t2.t2_int, Boolean(true) AS __always_true]], aggr=[[COUNT(UInt8(1))]] [t2_int:UInt32;N, __always_true:Boolean, COUNT(UInt8(1)):Int64;N]",
-        "          TableScan: t2 projection=[t2_int] [t2_int:UInt32;N]",
-    ];
-    let formatted = plan.display_indent_schema().to_string();
-    let actual: Vec<&str> = formatted.trim().lines().collect();
-    assert_eq!(
-        expected, actual,
-        "\n\nexpected:\n\n{expected:#?}\nactual:\n\n{actual:#?}\n\n"
-    );
-
-    // assert data
-    let results = execute_to_batches(&ctx, sql).await;
-    let expected = vec![
-        "+-------+-----------------+",
-        "| t1_id | COUNT(UInt8(1)) |",
-        "+-------+-----------------+",
-        "| 33    | 3               |",
-        "| 22    | 0               |",
-        "| 11    | 1               |",
-        "| 44    | 0               |",
-        "+-------+-----------------+",
-    ];
-    assert_batches_sorted_eq!(expected, &results);
-
-    Ok(())
-}
-
-#[tokio::test]
-async fn correlated_scalar_subquery_count_agg2() -> Result<()> {
-    let ctx = create_join_context("t1_id", "t2_id", true)?;
-
-    let sql = "SELECT t1_id, (SELECT count(*) FROM t2 WHERE t2.t2_int = t1.t1_int) as cnt from t1";
-
-    let msg = format!("Creating logical plan for '{sql}'");
-    let dataframe = ctx.sql(sql).await.expect(&msg);
-    let plan = dataframe.into_optimized_plan()?;
-
-    let expected = vec![
-        "Projection: t1.t1_id, CASE WHEN __scalar_sq_1.__always_true IS NULL THEN Int64(0) ELSE __scalar_sq_1.COUNT(UInt8(1)) END AS cnt [t1_id:UInt32;N, cnt:Int64;N]",
-        "  Left Join: t1.t1_int = __scalar_sq_1.t2_int [t1_id:UInt32;N, t1_int:UInt32;N, COUNT(UInt8(1)):Int64;N, t2_int:UInt32;N, __always_true:Boolean;N]",
-        "    TableScan: t1 projection=[t1_id, t1_int] [t1_id:UInt32;N, t1_int:UInt32;N]",
-        "    SubqueryAlias: __scalar_sq_1 [COUNT(UInt8(1)):Int64;N, t2_int:UInt32;N, __always_true:Boolean]",
-        "      Projection: COUNT(UInt8(1)), t2.t2_int, __always_true [COUNT(UInt8(1)):Int64;N, t2_int:UInt32;N, __always_true:Boolean]",
-        "        Aggregate: groupBy=[[t2.t2_int, Boolean(true) AS __always_true]], aggr=[[COUNT(UInt8(1))]] [t2_int:UInt32;N, __always_true:Boolean, COUNT(UInt8(1)):Int64;N]",
-        "          TableScan: t2 projection=[t2_int] [t2_int:UInt32;N]",
-    ];
-    let formatted = plan.display_indent_schema().to_string();
-    let actual: Vec<&str> = formatted.trim().lines().collect();
-    assert_eq!(
-        expected, actual,
-        "\n\nexpected:\n\n{expected:#?}\nactual:\n\n{actual:#?}\n\n"
-    );
-
-    // assert data
-    let results = execute_to_batches(&ctx, sql).await;
-    let expected = vec![
-        "+-------+-----+",
-        "| t1_id | cnt |",
-        "+-------+-----+",
-        "| 33    | 3   |",
-        "| 22    | 0   |",
-        "| 11    | 1   |",
-        "| 44    | 0   |",
-        "+-------+-----+",
-    ];
-    assert_batches_sorted_eq!(expected, &results);
-
-    Ok(())
-}
-
-#[tokio::test]
-async fn correlated_scalar_subquery_count_agg_with_alias() -> Result<()> {
-    let ctx = create_join_context("t1_id", "t2_id", true)?;
-
-    let sql = "SELECT t1_id, (SELECT count(*) as _cnt FROM t2 WHERE t2.t2_int = t1.t1_int) as cnt from t1";
-
-    let msg = format!("Creating logical plan for '{sql}'");
-    let dataframe = ctx.sql(sql).await.expect(&msg);
-    let plan = dataframe.into_optimized_plan()?;
-
-    let expected = vec![
-        "Projection: t1.t1_id, CASE WHEN __scalar_sq_1.__always_true IS NULL THEN Int64(0) AS _cnt ELSE __scalar_sq_1._cnt END AS cnt [t1_id:UInt32;N, cnt:Int64;N]",
-        "  Left Join: t1.t1_int = __scalar_sq_1.t2_int [t1_id:UInt32;N, t1_int:UInt32;N, _cnt:Int64;N, t2_int:UInt32;N, __always_true:Boolean;N]",
-        "    TableScan: t1 projection=[t1_id, t1_int] [t1_id:UInt32;N, t1_int:UInt32;N]",
-        "    SubqueryAlias: __scalar_sq_1 [_cnt:Int64;N, t2_int:UInt32;N, __always_true:Boolean]",
-        "      Projection: COUNT(UInt8(1)) AS _cnt, t2.t2_int, __always_true [_cnt:Int64;N, t2_int:UInt32;N, __always_true:Boolean]",
-        "        Aggregate: groupBy=[[t2.t2_int, Boolean(true) AS __always_true]], aggr=[[COUNT(UInt8(1))]] [t2_int:UInt32;N, __always_true:Boolean, COUNT(UInt8(1)):Int64;N]",
-        "          TableScan: t2 projection=[t2_int] [t2_int:UInt32;N]",
-    ];
-    let formatted = plan.display_indent_schema().to_string();
-    let actual: Vec<&str> = formatted.trim().lines().collect();
-    assert_eq!(
-        expected, actual,
-        "\n\nexpected:\n\n{expected:#?}\nactual:\n\n{actual:#?}\n\n"
-    );
-
-    // assert data
-    let results = execute_to_batches(&ctx, sql).await;
-    let expected = vec![
-        "+-------+-----+",
-        "| t1_id | cnt |",
-        "+-------+-----+",
-        "| 33    | 3   |",
-        "| 22    | 0   |",
-        "| 11    | 1   |",
-        "| 44    | 0   |",
-        "+-------+-----+",
-    ];
-    assert_batches_sorted_eq!(expected, &results);
-
-    Ok(())
-}
-
-#[tokio::test]
-async fn correlated_scalar_subquery_count_agg_complex_expr() -> Result<()> {
-    let ctx = create_join_context("t1_id", "t2_id", true)?;
-
-    let sql = "SELECT t1_id, (SELECT count(*) + 2 as _cnt FROM t2 WHERE t2.t2_int = t1.t1_int) from t1";
-
-    let msg = format!("Creating logical plan for '{sql}'");
-    let dataframe = ctx.sql(sql).await.expect(&msg);
-    let plan = dataframe.into_optimized_plan()?;
-
-    let expected = vec![
-        "Projection: t1.t1_id, CASE WHEN __scalar_sq_1.__always_true IS NULL THEN Int64(2) AS _cnt ELSE __scalar_sq_1._cnt END AS _cnt [t1_id:UInt32;N, _cnt:Int64;N]",
-        "  Left Join: t1.t1_int = __scalar_sq_1.t2_int [t1_id:UInt32;N, t1_int:UInt32;N, _cnt:Int64;N, t2_int:UInt32;N, __always_true:Boolean;N]",
-        "    TableScan: t1 projection=[t1_id, t1_int] [t1_id:UInt32;N, t1_int:UInt32;N]",
-        "    SubqueryAlias: __scalar_sq_1 [_cnt:Int64;N, t2_int:UInt32;N, __always_true:Boolean]",
-        "      Projection: COUNT(UInt8(1)) + Int64(2) AS _cnt, t2.t2_int, __always_true [_cnt:Int64;N, t2_int:UInt32;N, __always_true:Boolean]",
-        "        Aggregate: groupBy=[[t2.t2_int, Boolean(true) AS __always_true]], aggr=[[COUNT(UInt8(1))]] [t2_int:UInt32;N, __always_true:Boolean, COUNT(UInt8(1)):Int64;N]",
-        "          TableScan: t2 projection=[t2_int] [t2_int:UInt32;N]",
-    ];
-    let formatted = plan.display_indent_schema().to_string();
-    let actual: Vec<&str> = formatted.trim().lines().collect();
-    assert_eq!(
-        expected, actual,
-        "\n\nexpected:\n\n{expected:#?}\nactual:\n\n{actual:#?}\n\n"
-    );
-
-    // assert data
-    let results = execute_to_batches(&ctx, sql).await;
-    let expected = vec![
-        "+-------+------+",
-        "| t1_id | _cnt |",
-        "+-------+------+",
-        "| 11    | 3    |",
-        "| 22    | 2    |",
-        "| 33    | 5    |",
-        "| 44    | 2    |",
-        "+-------+------+",
-    ];
-    assert_batches_sorted_eq!(expected, &results);
-
-    Ok(())
-}
-
-#[tokio::test]
-async fn correlated_scalar_subquery_count_agg_where_clause() -> Result<()> {
-    let ctx = create_join_context("t1_id", "t2_id", true)?;
-
-    let sql = "select t1.t1_int from t1 where (select count(*) from t2 where t1.t1_id = t2.t2_id) < t1.t1_int";
-
-    let msg = format!("Creating logical plan for '{sql}'");
-    let dataframe = ctx.sql(sql).await.expect(&msg);
-    let plan = dataframe.into_optimized_plan()?;
-
-    let expected = vec![
-        "Projection: t1.t1_int [t1_int:UInt32;N]",
-        "  Filter: CASE WHEN __scalar_sq_1.__always_true IS NULL THEN Int64(0) ELSE __scalar_sq_1.COUNT(UInt8(1)) END < CAST(t1.t1_int AS Int64) [t1_int:UInt32;N, COUNT(UInt8(1)):Int64;N, __always_true:Boolean;N]",
-        "    Projection: t1.t1_int, __scalar_sq_1.COUNT(UInt8(1)), __scalar_sq_1.__always_true [t1_int:UInt32;N, COUNT(UInt8(1)):Int64;N, __always_true:Boolean;N]",
-        "      Left Join: t1.t1_id = __scalar_sq_1.t2_id [t1_id:UInt32;N, t1_int:UInt32;N, COUNT(UInt8(1)):Int64;N, t2_id:UInt32;N, __always_true:Boolean;N]",
-        "        TableScan: t1 projection=[t1_id, t1_int] [t1_id:UInt32;N, t1_int:UInt32;N]",
-        "        SubqueryAlias: __scalar_sq_1 [COUNT(UInt8(1)):Int64;N, t2_id:UInt32;N, __always_true:Boolean]",
-        "          Projection: COUNT(UInt8(1)), t2.t2_id, __always_true [COUNT(UInt8(1)):Int64;N, t2_id:UInt32;N, __always_true:Boolean]",
-        "            Aggregate: groupBy=[[t2.t2_id, Boolean(true) AS __always_true]], aggr=[[COUNT(UInt8(1))]] [t2_id:UInt32;N, __always_true:Boolean, COUNT(UInt8(1)):Int64;N]",
-        "              TableScan: t2 projection=[t2_id] [t2_id:UInt32;N]",
-    ];
-    let formatted = plan.display_indent_schema().to_string();
-    let actual: Vec<&str> = formatted.trim().lines().collect();
-    assert_eq!(
-        expected, actual,
-        "\n\nexpected:\n\n{expected:#?}\nactual:\n\n{actual:#?}\n\n"
-    );
-
-    // assert data
-    let results = execute_to_batches(&ctx, sql).await;
-    let expected = vec![
-        "+--------+",
-        "| t1_int |",
-        "+--------+",
-        "| 2      |",
-        "| 4      |",
-        "| 3      |",
-        "+--------+",
-    ];
-    assert_batches_sorted_eq!(expected, &results);
-
-    Ok(())
-}
-=======
->>>>>>> 26c90c21
 
 #[tokio::test]
 #[ignore]
