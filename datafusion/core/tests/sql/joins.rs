--- conflicted
+++ resolved
@@ -1881,20 +1881,12 @@
     let expected = vec![
         "ProjectionExec: expr=[c1@0 as c1, c2@1 as c2, c3@2 as c3, c4@3 as c4, c1@4 as c1, c2@5 as c2, c3@6 as c3, c4@7 as c4]",
         "  SortMergeJoin: join_type=Inner, on=[(Column { name: \"c1\", index: 0 }, Column { name: \"c1\", index: 0 })]",
-<<<<<<< HEAD
-        "    SortExec: [c1@0 ASC], global=false",
-=======
-        "    SortExec: expr=[c1@0 ASC]",
->>>>>>> 253550c6
+        "    SortExec: expr=[c1@0 ASC], global=false",
         "      CoalesceBatchesExec: target_batch_size=4096",
         "        RepartitionExec: partitioning=Hash([Column { name: \"c1\", index: 0 }], 2), input_partitions=2",
         "          RepartitionExec: partitioning=RoundRobinBatch(2), input_partitions=1",
         "            MemoryExec: partitions=1, partition_sizes=[1]",
-<<<<<<< HEAD
-        "    SortExec: [c1@0 ASC], global=false",
-=======
-        "    SortExec: expr=[c1@0 ASC]",
->>>>>>> 253550c6
+        "    SortExec: expr=[c1@0 ASC], global=false",
         "      CoalesceBatchesExec: target_batch_size=4096",
         "        RepartitionExec: partitioning=Hash([Column { name: \"c1\", index: 0 }], 2), input_partitions=2",
         "          RepartitionExec: partitioning=RoundRobinBatch(2), input_partitions=1",
@@ -1935,21 +1927,13 @@
         "ProjectionExec: expr=[c1@0 as c1, c2@1 as c2, c3@2 as c3, c4@3 as c4, c1@4 as c1, c2@5 as c2, c3@6 as c3, c4@7 as c4]",
         "  ProjectionExec: expr=[c1@0 as c1, c2@1 as c2, c3@2 as c3, c4@3 as c4, c1@5 as c1, c2@6 as c2, c3@7 as c3, c4@8 as c4]",
         "    SortMergeJoin: join_type=Right, on=[(Column { name: \"CAST(t1.c3 AS Decimal128(10, 2))\", index: 4 }, Column { name: \"c3\", index: 2 })]",
-<<<<<<< HEAD
-        "      SortExec: [CAST(t1.c3 AS Decimal128(10, 2))@4 ASC], global=false",
-=======
-        "      SortExec: expr=[CAST(t1.c3 AS Decimal128(10, 2))@4 ASC]",
->>>>>>> 253550c6
+        "      SortExec: expr=[CAST(t1.c3 AS Decimal128(10, 2))@4 ASC], global=false",
         "        CoalesceBatchesExec: target_batch_size=4096",
         "          RepartitionExec: partitioning=Hash([Column { name: \"CAST(t1.c3 AS Decimal128(10, 2))\", index: 4 }], 2), input_partitions=2",
         "            ProjectionExec: expr=[c1@0 as c1, c2@1 as c2, c3@2 as c3, c4@3 as c4, CAST(c3@2 AS Decimal128(10, 2)) as CAST(t1.c3 AS Decimal128(10, 2))]",
         "              RepartitionExec: partitioning=RoundRobinBatch(2), input_partitions=1",
         "                MemoryExec: partitions=1, partition_sizes=[1]",
-<<<<<<< HEAD
-        "      SortExec: [c3@2 ASC], global=false",
-=======
-        "      SortExec: expr=[c3@2 ASC]",
->>>>>>> 253550c6
+        "      SortExec: expr=[c3@2 ASC], global=false",
         "        CoalesceBatchesExec: target_batch_size=4096",
         "          RepartitionExec: partitioning=Hash([Column { name: \"c3\", index: 2 }], 2), input_partitions=2",
         "            RepartitionExec: partitioning=RoundRobinBatch(2), input_partitions=1",
@@ -1997,11 +1981,7 @@
         let expected = if repartition_joins {
             vec![
                 "SortPreservingMergeExec: [t1_id@0 ASC NULLS LAST]",
-<<<<<<< HEAD
-                "  SortExec: [t1_id@0 ASC NULLS LAST], global=false",
-=======
-                "  SortExec: expr=[t1_id@0 ASC NULLS LAST]",
->>>>>>> 253550c6
+                "  SortExec: expr=[t1_id@0 ASC NULLS LAST], global=false",
                 "    ProjectionExec: expr=[t1_id@0 as t1_id, t1_name@1 as t1_name]",
                 "      CoalesceBatchesExec: target_batch_size=4096",
                 "        HashJoinExec: mode=Partitioned, join_type=LeftSemi, on=[(Column { name: \"t1_id\", index: 0 }, Column { name: \"t2_id\", index: 0 })]",
@@ -2017,11 +1997,7 @@
             ]
         } else {
             vec![
-<<<<<<< HEAD
-                "SortExec: [t1_id@0 ASC NULLS LAST], global=true",
-=======
-                "SortExec: expr=[t1_id@0 ASC NULLS LAST]",
->>>>>>> 253550c6
+                "SortExec: expr=[t1_id@0 ASC NULLS LAST], global=true",
                 "  ProjectionExec: expr=[t1_id@0 as t1_id, t1_name@1 as t1_name]",
                 "    CoalesceBatchesExec: target_batch_size=4096",
                 "      HashJoinExec: mode=CollectLeft, join_type=LeftSemi, on=[(Column { name: \"t1_id\", index: 0 }, Column { name: \"t2_id\", index: 0 })]",
@@ -2085,11 +2061,7 @@
         let expected = if repartition_joins {
             vec![
                 "SortPreservingMergeExec: [t1_id@0 ASC NULLS LAST]",
-<<<<<<< HEAD
-                "  SortExec: [t1_id@0 ASC NULLS LAST], global=false",
-=======
-                "  SortExec: expr=[t1_id@0 ASC NULLS LAST]",
->>>>>>> 253550c6
+                "  SortExec: expr=[t1_id@0 ASC NULLS LAST], global=false",
                 "    ProjectionExec: expr=[t1_id@0 as t1_id, t1_name@1 as t1_name]",
                 "      CoalesceBatchesExec: target_batch_size=4096",
                 "        HashJoinExec: mode=Partitioned, join_type=LeftSemi, on=[(Column { name: \"t1_id\", index: 0 }, Column { name: \"t2_id\", index: 0 })]",
@@ -2104,11 +2076,7 @@
             ]
         } else {
             vec![
-<<<<<<< HEAD
-                "SortExec: [t1_id@0 ASC NULLS LAST], global=true",
-=======
-                "SortExec: expr=[t1_id@0 ASC NULLS LAST]",
->>>>>>> 253550c6
+                "SortExec: expr=[t1_id@0 ASC NULLS LAST], global=true",
                 "  ProjectionExec: expr=[t1_id@0 as t1_id, t1_name@1 as t1_name]",
                 "    CoalesceBatchesExec: target_batch_size=4096",
                 "      HashJoinExec: mode=CollectLeft, join_type=LeftSemi, on=[(Column { name: \"t1_id\", index: 0 }, Column { name: \"t2_id\", index: 0 })]",
@@ -2288,11 +2256,7 @@
         let physical_plan = dataframe.create_physical_plan().await?;
         let expected = if repartition_joins {
             vec![ "SortPreservingMergeExec: [t1_id@0 ASC NULLS LAST]",
-<<<<<<< HEAD
-                  "  SortExec: [t1_id@0 ASC NULLS LAST], global=false",
-=======
-                  "  SortExec: expr=[t1_id@0 ASC NULLS LAST]",
->>>>>>> 253550c6
+                  "  SortExec: expr=[t1_id@0 ASC NULLS LAST], global=false",
                   "    ProjectionExec: expr=[t1_id@0 as t1_id, t1_name@1 as t1_name, t1_int@2 as t1_int]",
                   "      CoalesceBatchesExec: target_batch_size=4096",
                   "        HashJoinExec: mode=Partitioned, join_type=RightSemi, on=[(Column { name: \"t2_id\", index: 0 }, Column { name: \"t1_id\", index: 0 })], filter=BinaryExpr { left: Column { name: \"t2_name\", index: 1 }, op: NotEq, right: Column { name: \"t1_name\", index: 0 } }",
@@ -2307,11 +2271,7 @@
             ]
         } else {
             vec![
-<<<<<<< HEAD
-                "SortExec: [t1_id@0 ASC NULLS LAST], global=true",
-=======
-                "SortExec: expr=[t1_id@0 ASC NULLS LAST]",
->>>>>>> 253550c6
+                "SortExec: expr=[t1_id@0 ASC NULLS LAST], global=true",
                 "  ProjectionExec: expr=[t1_id@0 as t1_id, t1_name@1 as t1_name, t1_int@2 as t1_int]",
                 "    CoalesceBatchesExec: target_batch_size=4096",
                 "      HashJoinExec: mode=CollectLeft, join_type=RightSemi, on=[(Column { name: \"t2_id\", index: 0 }, Column { name: \"t1_id\", index: 0 })], filter=BinaryExpr { left: Column { name: \"t2_name\", index: 1 }, op: NotEq, right: Column { name: \"t1_name\", index: 0 } }",
@@ -2342,11 +2302,7 @@
         let physical_plan = dataframe.create_physical_plan().await?;
         let expected = if repartition_joins {
             vec![ "SortPreservingMergeExec: [t1_id@0 ASC NULLS LAST]",
-<<<<<<< HEAD
-                  "  SortExec: [t1_id@0 ASC NULLS LAST], global=false",
-=======
-                  "  SortExec: expr=[t1_id@0 ASC NULLS LAST]",
->>>>>>> 253550c6
+                  "  SortExec: expr=[t1_id@0 ASC NULLS LAST], global=false",
                   "    ProjectionExec: expr=[t1_id@0 as t1_id, t1_name@1 as t1_name, t1_int@2 as t1_int]",
                   "      CoalesceBatchesExec: target_batch_size=4096",
                   "        HashJoinExec: mode=Partitioned, join_type=RightSemi, on=[(Column { name: \"t2_id\", index: 0 }, Column { name: \"t1_id\", index: 0 })], filter=BinaryExpr { left: Column { name: \"t2_name\", index: 0 }, op: NotEq, right: Column { name: \"t1_name\", index: 1 } }",
@@ -2361,11 +2317,7 @@
             ]
         } else {
             vec![
-<<<<<<< HEAD
-                "SortExec: [t1_id@0 ASC NULLS LAST], global=true",
-=======
-                "SortExec: expr=[t1_id@0 ASC NULLS LAST]",
->>>>>>> 253550c6
+                "SortExec: expr=[t1_id@0 ASC NULLS LAST], global=true",
                 "  ProjectionExec: expr=[t1_id@0 as t1_id, t1_name@1 as t1_name, t1_int@2 as t1_int]",
                 "    CoalesceBatchesExec: target_batch_size=4096",
                 "      HashJoinExec: mode=CollectLeft, join_type=RightSemi, on=[(Column { name: \"t2_id\", index: 0 }, Column { name: \"t1_id\", index: 0 })], filter=BinaryExpr { left: Column { name: \"t2_name\", index: 0 }, op: NotEq, right: Column { name: \"t1_name\", index: 1 } }",
