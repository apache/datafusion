// Licensed to the Apache Software Foundation (ASF) under one
// or more contributor license agreements.  See the NOTICE file
// distributed with this work for additional information
// regarding copyright ownership.  The ASF licenses this file
// to you under the Apache License, Version 2.0 (the
// "License"); you may not use this file except in compliance
// with the License.  You may obtain a copy of the License at
//
//   http://www.apache.org/licenses/LICENSE-2.0
//
// Unless required by applicable law or agreed to in writing,
// software distributed under the License is distributed on an
// "AS IS" BASIS, WITHOUT WARRANTIES OR CONDITIONS OF ANY
// KIND, either express or implied.  See the License for the
// specific language governing permissions and limitations
// under the License.

use super::*;

/// for window functions without order by the first, last, and nth function call does not make sense
#[tokio::test]
async fn csv_query_window_with_empty_over() -> Result<()> {
    let ctx = SessionContext::new();
    register_aggregate_csv(&ctx).await?;
    let sql = "select \
               c9, \
               count(c5) over () as count1, \
               max(c5) over () as max1, \
               min(c5) over () as min1 \
               from aggregate_test_100 \
               order by c9 \
               limit 5";
    let actual = execute_to_batches(&ctx, sql).await;
    let expected = vec![
        "+-----------+--------+------------+-------------+",
        "| c9        | count1 | max1       | min1        |",
        "+-----------+--------+------------+-------------+",
        "| 28774375  | 100    | 2143473091 | -2141999138 |",
        "| 63044568  | 100    | 2143473091 | -2141999138 |",
        "| 141047417 | 100    | 2143473091 | -2141999138 |",
        "| 141680161 | 100    | 2143473091 | -2141999138 |",
        "| 145294611 | 100    | 2143473091 | -2141999138 |",
        "+-----------+--------+------------+-------------+",
    ];
    assert_batches_eq!(expected, &actual);
    Ok(())
}

/// for window functions without order by the first, last, and nth function call does not make sense
#[tokio::test]
async fn csv_query_window_with_partition_by() -> Result<()> {
    let ctx = SessionContext::new();
    register_aggregate_csv(&ctx).await?;
    let sql = "select \
               c9, \
               sum(cast(c4 as Int)) over (partition by c3) as sum1, \
               avg(cast(c4 as Int)) over (partition by c3) as avg1, \
               count(cast(c4 as Int)) over (partition by c3) as count1, \
               max(cast(c4 as Int)) over (partition by c3) as max1, \
               min(cast(c4 as Int)) over (partition by c3) as min1 \
               from aggregate_test_100 \
               order by c9 \
               limit 5";
    let actual = execute_to_batches(&ctx, sql).await;
    let expected = vec![
        "+-----------+--------+----------+--------+--------+--------+",
        "| c9        | sum1   | avg1     | count1 | max1   | min1   |",
        "+-----------+--------+----------+--------+--------+--------+",
        "| 28774375  | -16110 | -16110   | 1      | -16110 | -16110 |",
        "| 63044568  | 3917   | 3917     | 1      | 3917   | 3917   |",
        "| 141047417 | -38455 | -19227.5 | 2      | -16974 | -21481 |",
        "| 141680161 | -1114  | -1114    | 1      | -1114  | -1114  |",
        "| 145294611 | 15673  | 15673    | 1      | 15673  | 15673  |",
        "+-----------+--------+----------+--------+--------+--------+",
    ];
    assert_batches_eq!(expected, &actual);
    Ok(())
}

#[tokio::test]
async fn csv_query_window_with_order_by() -> Result<()> {
    let ctx = SessionContext::new();
    register_aggregate_csv(&ctx).await?;
    let sql = "select \
               c9, \
               sum(c5) over (order by c9) as sum1, \
               avg(c5) over (order by c9) as avg1, \
               count(c5) over (order by c9) as count1, \
               max(c5) over (order by c9) as max1, \
               min(c5) over (order by c9) as min1, \
               first_value(c5) over (order by c9) as fv1, \
               last_value(c5) over (order by c9) as lv1, \
               nth_value(c5, 2) over (order by c9) as nv1 \
               from aggregate_test_100 \
               order by c9 \
               limit 5";
    let actual = execute_to_batches(&ctx, sql).await;
    let expected = vec![
        "+-----------+-------------+--------------------+--------+-----------+-------------+----------+-------------+------------+",
        "| c9        | sum1        | avg1               | count1 | max1      | min1        | fv1      | lv1         | nv1        |",
        "+-----------+-------------+--------------------+--------+-----------+-------------+----------+-------------+------------+",
        "| 28774375  | 61035129    | 61035129           | 1      | 61035129  | 61035129    | 61035129 | 61035129    |            |",
        "| 63044568  | -47938237   | -23969118.5        | 2      | 61035129  | -108973366  | 61035129 | -108973366  | -108973366 |",
        "| 141047417 | 575165281   | 191721760.33333334 | 3      | 623103518 | -108973366  | 61035129 | 623103518   | -108973366 |",
        "| 141680161 | -1352462829 | -338115707.25      | 4      | 623103518 | -1927628110 | 61035129 | -1927628110 | -108973366 |",
        "| 145294611 | -3251637940 | -650327588         | 5      | 623103518 | -1927628110 | 61035129 | -1899175111 | -108973366 |",
        "+-----------+-------------+--------------------+--------+-----------+-------------+----------+-------------+------------+",
    ];
    assert_batches_eq!(expected, &actual);
    Ok(())
}

#[tokio::test]
async fn csv_query_window_with_partition_by_order_by() -> Result<()> {
    let ctx = SessionContext::new();
    register_aggregate_csv(&ctx).await?;
    let sql = "select \
               c9, \
               sum(c5) over (partition by c4 order by c9) as sum1, \
               avg(c5) over (partition by c4 order by c9) as avg1, \
               count(c5) over (partition by c4 order by c9) as count1, \
               max(c5) over (partition by c4 order by c9) as max1, \
               min(c5) over (partition by c4 order by c9) as min1, \
               first_value(c5) over (partition by c4 order by c9) as fv1, \
               last_value(c5) over (partition by c4 order by c9) as lv1, \
               nth_value(c5, 2) over (partition by c4 order by c9) as nv1 \
               from aggregate_test_100 \
               order by c9 \
               limit 5";
    let actual = execute_to_batches(&ctx, sql).await;
    let expected = vec![
        "+-----------+-------------+-------------+--------+-------------+-------------+-------------+-------------+-----+",
        "| c9        | sum1        | avg1        | count1 | max1        | min1        | fv1         | lv1         | nv1 |",
        "+-----------+-------------+-------------+--------+-------------+-------------+-------------+-------------+-----+",
        "| 28774375  | 61035129    | 61035129    | 1      | 61035129    | 61035129    | 61035129    | 61035129    |     |",
        "| 63044568  | -108973366  | -108973366  | 1      | -108973366  | -108973366  | -108973366  | -108973366  |     |",
        "| 141047417 | 623103518   | 623103518   | 1      | 623103518   | 623103518   | 623103518   | 623103518   |     |",
        "| 141680161 | -1927628110 | -1927628110 | 1      | -1927628110 | -1927628110 | -1927628110 | -1927628110 |     |",
        "| 145294611 | -1899175111 | -1899175111 | 1      | -1899175111 | -1899175111 | -1899175111 | -1899175111 |     |",
        "+-----------+-------------+-------------+--------+-------------+-------------+-------------+-------------+-----+",
    ];
    assert_batches_eq!(expected, &actual);
    Ok(())
}

#[tokio::test]
async fn window() -> Result<()> {
    let results = execute_with_partition(
        "SELECT \
        c1, \
        c2, \
        SUM(c2) OVER () as sum1, \
        COUNT(c2) OVER () as count1, \
        MAX(c2) OVER () as max1, \
        MIN(c2) OVER () as min1, \
        AVG(c2) OVER () as avg1 \
        FROM test \
        ORDER BY c1, c2 \
        LIMIT 5",
        4,
    )
    .await?;
    // result in one batch, although e.g. having 2 batches do not change
    // result semantics, having a len=1 assertion upfront keeps surprises
    // at bay
    assert_eq!(results.len(), 1);

    let expected = vec![
        "+----+----+------+--------+------+------+------+",
        "| c1 | c2 | sum1 | count1 | max1 | min1 | avg1 |",
        "+----+----+------+--------+------+------+------+",
        "| 0  | 1  | 220  | 40     | 10   | 1    | 5.5  |",
        "| 0  | 2  | 220  | 40     | 10   | 1    | 5.5  |",
        "| 0  | 3  | 220  | 40     | 10   | 1    | 5.5  |",
        "| 0  | 4  | 220  | 40     | 10   | 1    | 5.5  |",
        "| 0  | 5  | 220  | 40     | 10   | 1    | 5.5  |",
        "+----+----+------+--------+------+------+------+",
    ];

    // window function shall respect ordering
    assert_batches_eq!(expected, &results);
    Ok(())
}

#[tokio::test]
async fn window_order_by() -> Result<()> {
    let results = execute_with_partition(
        "SELECT \
        c1, \
        c2, \
        ROW_NUMBER() OVER (ORDER BY c1, c2) as rn1, \
        FIRST_VALUE(c2) OVER (ORDER BY c1, c2) as fv1, \
        LAST_VALUE(c2) OVER (ORDER BY c1, c2) as lv1, \
        NTH_VALUE(c2, 2) OVER (ORDER BY c1, c2) as nv1, \
        SUM(c2) OVER (ORDER BY c1, c2) as sum1, \
        COUNT(c2) OVER (ORDER BY c1, c2) as count1, \
        MAX(c2) OVER (ORDER BY c1, c2) as max1, \
        MIN(c2) OVER (ORDER BY c1, c2) as min1, \
        AVG(c2) OVER (ORDER BY c1, c2) as avg1 \
        FROM test \
        ORDER BY c1, c2 \
        LIMIT 5",
        4,
    )
    .await?;
    // result in one batch, although e.g. having 2 batches do not change
    // result semantics, having a len=1 assertion upfront keeps surprises
    // at bay
    assert_eq!(results.len(), 1);

    let expected = vec![
        "+----+----+-----+-----+-----+-----+------+--------+------+------+------+",
        "| c1 | c2 | rn1 | fv1 | lv1 | nv1 | sum1 | count1 | max1 | min1 | avg1 |",
        "+----+----+-----+-----+-----+-----+------+--------+------+------+------+",
        "| 0  | 1  | 1   | 1   | 1   |     | 1    | 1      | 1    | 1    | 1    |",
        "| 0  | 2  | 2   | 1   | 2   | 2   | 3    | 2      | 2    | 1    | 1.5  |",
        "| 0  | 3  | 3   | 1   | 3   | 2   | 6    | 3      | 3    | 1    | 2    |",
        "| 0  | 4  | 4   | 1   | 4   | 2   | 10   | 4      | 4    | 1    | 2.5  |",
        "| 0  | 5  | 5   | 1   | 5   | 2   | 15   | 5      | 5    | 1    | 3    |",
        "+----+----+-----+-----+-----+-----+------+--------+------+------+------+",
    ];

    // window function shall respect ordering
    assert_batches_eq!(expected, &results);
    Ok(())
}

#[tokio::test]
async fn window_partition_by() -> Result<()> {
    let results = execute_with_partition(
        "SELECT \
        c1, \
        c2, \
        SUM(c2) OVER (PARTITION BY c2) as sum1, \
        COUNT(c2) OVER (PARTITION BY c2) as count1, \
        MAX(c2) OVER (PARTITION BY c2) as max1, \
        MIN(c2) OVER (PARTITION BY c2) as min1, \
        AVG(c2) OVER (PARTITION BY c2) as avg1 \
        FROM test \
        ORDER BY c1, c2 \
        LIMIT 5",
        4,
    )
    .await?;

    let expected = vec![
        "+----+----+------+--------+------+------+------+",
        "| c1 | c2 | sum1 | count1 | max1 | min1 | avg1 |",
        "+----+----+------+--------+------+------+------+",
        "| 0  | 1  | 4    | 4      | 1    | 1    | 1    |",
        "| 0  | 2  | 8    | 4      | 2    | 2    | 2    |",
        "| 0  | 3  | 12   | 4      | 3    | 3    | 3    |",
        "| 0  | 4  | 16   | 4      | 4    | 4    | 4    |",
        "| 0  | 5  | 20   | 4      | 5    | 5    | 5    |",
        "+----+----+------+--------+------+------+------+",
    ];

    // window function shall respect ordering
    assert_batches_eq!(expected, &results);
    Ok(())
}

#[tokio::test]
async fn window_partition_by_order_by() -> Result<()> {
    let results = execute_with_partition(
        "SELECT \
        c1, \
        c2, \
        ROW_NUMBER() OVER (PARTITION BY c2 ORDER BY c1) as rn1, \
        FIRST_VALUE(c2 + c1) OVER (PARTITION BY c2 ORDER BY c1) as fv1, \
        LAST_VALUE(c2 + c1) OVER (PARTITION BY c2 ORDER BY c1) as lv1, \
        NTH_VALUE(c2 + c1, 1) OVER (PARTITION BY c2 ORDER BY c1) as nv1, \
        SUM(c2) OVER (PARTITION BY c2 ORDER BY c1) as sum1, \
        COUNT(c2) OVER (PARTITION BY c2 ORDER BY c1) as count1, \
        MAX(c2) OVER (PARTITION BY c2 ORDER BY c1) as max1, \
        MIN(c2) OVER (PARTITION BY c2 ORDER BY c1) as min1, \
        AVG(c2) OVER (PARTITION BY c2 ORDER BY c1) as avg1 \
        FROM test \
        ORDER BY c1, c2 \
        LIMIT 5",
        4,
    )
    .await?;

    let expected = vec![
        "+----+----+-----+-----+-----+-----+------+--------+------+------+------+",
        "| c1 | c2 | rn1 | fv1 | lv1 | nv1 | sum1 | count1 | max1 | min1 | avg1 |",
        "+----+----+-----+-----+-----+-----+------+--------+------+------+------+",
        "| 0  | 1  | 1   | 1   | 1   | 1   | 1    | 1      | 1    | 1    | 1    |",
        "| 0  | 2  | 1   | 2   | 2   | 2   | 2    | 1      | 2    | 2    | 2    |",
        "| 0  | 3  | 1   | 3   | 3   | 3   | 3    | 1      | 3    | 3    | 3    |",
        "| 0  | 4  | 1   | 4   | 4   | 4   | 4    | 1      | 4    | 4    | 4    |",
        "| 0  | 5  | 1   | 5   | 5   | 5   | 5    | 1      | 5    | 5    | 5    |",
        "+----+----+-----+-----+-----+-----+------+--------+------+------+------+",
    ];

    // window function shall respect ordering
    assert_batches_eq!(expected, &results);
    Ok(())
}

#[tokio::test]
async fn window_expr_eliminate() -> Result<()> {
    let ctx = SessionContext::new();

    // window expr is not referenced anywhere, eliminate it.
    let sql = "WITH _sample_data AS (
                SELECT 1 as a, 'aa' AS b
                UNION ALL
                SELECT 3 as a, 'aa' AS b
                UNION ALL
                SELECT 5 as a, 'bb' AS b
                UNION ALL
                SELECT 7 as a, 'bb' AS b
            ), _data2 AS (
                SELECT
                row_number() OVER (PARTITION BY s.b ORDER BY s.a) AS seq,
                s.a,
                s.b
                FROM _sample_data s
            )
            SELECT d.b, MAX(d.a) AS max_a
            FROM _data2 d
            GROUP BY d.b
            ORDER BY d.b;";

    let msg = format!("Creating logical plan for '{}'", sql);
    let dataframe = ctx.sql(&("explain ".to_owned() + sql)).await.expect(&msg);
    let plan = dataframe.into_optimized_plan().unwrap();
    let expected = vec![
        "Explain [plan_type:Utf8, plan:Utf8]",
        "  Sort: d.b ASC NULLS LAST [b:Utf8, max_a:Int64;N]",
        "    Projection: d.b, MAX(d.a) AS max_a [b:Utf8, max_a:Int64;N]",
        "      Aggregate: groupBy=[[d.b]], aggr=[[MAX(d.a)]] [b:Utf8, MAX(d.a):Int64;N]",
        "        SubqueryAlias: d [a:Int64, b:Utf8]",
        "          SubqueryAlias: _data2 [a:Int64, b:Utf8]",
        "            Projection: s.a, s.b [a:Int64, b:Utf8]",
        "              SubqueryAlias: s [a:Int64, b:Utf8]",
        "                SubqueryAlias: _sample_data [a:Int64, b:Utf8]",
        "                  Union [a:Int64, b:Utf8]",
        "                    Projection: Int64(1) AS a, Utf8(\"aa\") AS b [a:Int64, b:Utf8]",
        "                      EmptyRelation []",
        "                    Projection: Int64(3) AS a, Utf8(\"aa\") AS b [a:Int64, b:Utf8]",
        "                      EmptyRelation []",
        "                    Projection: Int64(5) AS a, Utf8(\"bb\") AS b [a:Int64, b:Utf8]",
        "                      EmptyRelation []",
        "                    Projection: Int64(7) AS a, Utf8(\"bb\") AS b [a:Int64, b:Utf8]",
        "                      EmptyRelation []",
    ];
    let formatted = plan.display_indent_schema().to_string();
    let actual: Vec<&str> = formatted.trim().lines().collect();
    assert_eq!(
        expected, actual,
        "\n\nexpected:\n\n{:#?}\nactual:\n\n{:#?}\n\n",
        expected, actual
    );

    let results = execute_to_batches(&ctx, sql).await;
    let expected = vec![
        "+----+-------+",
        "| b  | max_a |",
        "+----+-------+",
        "| aa | 3     |",
        "| bb | 7     |",
        "+----+-------+",
    ];

    assert_batches_eq!(expected, &results);

    // window expr is referenced by the output, keep it
    let sql = "WITH _sample_data AS (
                SELECT 1 as a, 'aa' AS b
                UNION ALL
                SELECT 3 as a, 'aa' AS b
                UNION ALL
                SELECT 5 as a, 'bb' AS b
                UNION ALL
                SELECT 7 as a, 'bb' AS b
            ), _data2 AS (
                SELECT
                row_number() OVER (PARTITION BY s.b ORDER BY s.a) AS seq,
                s.a,
                s.b
                FROM _sample_data s
            )
            SELECT d.b, MAX(d.a) AS max_a, max(d.seq)
            FROM _data2 d
            GROUP BY d.b
            ORDER BY d.b;";

    let dataframe = ctx.sql(&("explain ".to_owned() + sql)).await.expect(&msg);
    let plan = dataframe.into_optimized_plan().unwrap();
    let expected = vec![
        "Explain [plan_type:Utf8, plan:Utf8]",
        "  Sort: d.b ASC NULLS LAST [b:Utf8, max_a:Int64;N, MAX(d.seq):UInt64;N]",
        "    Projection: d.b, MAX(d.a) AS max_a, MAX(d.seq) [b:Utf8, max_a:Int64;N, MAX(d.seq):UInt64;N]",
        "      Aggregate: groupBy=[[d.b]], aggr=[[MAX(d.a), MAX(d.seq)]] [b:Utf8, MAX(d.a):Int64;N, MAX(d.seq):UInt64;N]",
        "        SubqueryAlias: d [seq:UInt64;N, a:Int64, b:Utf8]",
        "          SubqueryAlias: _data2 [seq:UInt64;N, a:Int64, b:Utf8]",
        "            Projection: ROW_NUMBER() PARTITION BY [s.b] ORDER BY [s.a ASC NULLS LAST] RANGE BETWEEN UNBOUNDED PRECEDING AND CURRENT ROW AS seq, s.a, s.b [seq:UInt64;N, a:Int64, b:Utf8]",
        "              WindowAggr: windowExpr=[[ROW_NUMBER() PARTITION BY [s.b] ORDER BY [s.a ASC NULLS LAST] RANGE BETWEEN UNBOUNDED PRECEDING AND CURRENT ROW]] [ROW_NUMBER() PARTITION BY [s.b] ORDER BY [s.a ASC NULLS LAST] RANGE BETWEEN UNBOUNDED PRECEDING AND CURRENT ROW:UInt64;N, a:Int64, b:Utf8]",
        "                SubqueryAlias: s [a:Int64, b:Utf8]",
        "                  SubqueryAlias: _sample_data [a:Int64, b:Utf8]",
        "                    Union [a:Int64, b:Utf8]",
        "                      Projection: Int64(1) AS a, Utf8(\"aa\") AS b [a:Int64, b:Utf8]",
        "                        EmptyRelation []",
        "                      Projection: Int64(3) AS a, Utf8(\"aa\") AS b [a:Int64, b:Utf8]",
        "                        EmptyRelation []",
        "                      Projection: Int64(5) AS a, Utf8(\"bb\") AS b [a:Int64, b:Utf8]",
        "                        EmptyRelation []",
        "                      Projection: Int64(7) AS a, Utf8(\"bb\") AS b [a:Int64, b:Utf8]",
        "                        EmptyRelation []",
    ];
    let formatted = plan.display_indent_schema().to_string();
    let actual: Vec<&str> = formatted.trim().lines().collect();
    assert_eq!(
        expected, actual,
        "\n\nexpected:\n\n{:#?}\nactual:\n\n{:#?}\n\n",
        expected, actual
    );

    let results = execute_to_batches(&ctx, sql).await;
    let expected = vec![
        "+----+-------+------------+",
        "| b  | max_a | MAX(d.seq) |",
        "+----+-------+------------+",
        "| aa | 3     | 2          |",
        "| bb | 7     | 2          |",
        "+----+-------+------------+",
    ];

    assert_batches_eq!(expected, &results);
    Ok(())
}

#[tokio::test]
async fn window_in_expression() -> Result<()> {
    let ctx = SessionContext::new();
    let sql = "select 1 - lag(amount, 1) over (order by idx) as column1 from (values ('a', 1, 100), ('a', 2, 150)) as t (col1, idx, amount)";
    let actual = execute_to_batches(&ctx, sql).await;
    let expected = vec![
        "+---------+",
        "| column1 |",
        "+---------+",
        "|         |",
        "| -99     |",
        "+---------+",
    ];
    assert_batches_eq!(expected, &actual);
    Ok(())
}

#[tokio::test]
async fn window_with_agg_in_expression() -> Result<()> {
    let ctx = SessionContext::new();
    let sql = "select col1, idx, count(*), sum(amount), lag(sum(amount), 1) over (order by idx) as prev_amount,
        sum(amount) - lag(sum(amount), 1) over (order by idx) as difference from (
        select * from (values ('a', 1, 100), ('a', 2, 150)) as t (col1, idx, amount)
        ) a
        group by col1, idx;";
    let actual = execute_to_batches(&ctx, sql).await;
    let expected = vec![
        "+------+-----+-----------------+---------------+-------------+------------+",
        "| col1 | idx | COUNT(UInt8(1)) | SUM(a.amount) | prev_amount | difference |",
        "+------+-----+-----------------+---------------+-------------+------------+",
        "| a    | 1   | 1               | 100           |             |            |",
        "| a    | 2   | 1               | 150           | 100         | 50         |",
        "+------+-----+-----------------+---------------+-------------+------------+",
    ];
    assert_batches_eq!(expected, &actual);
    Ok(())
}

#[tokio::test]
async fn window_frame_empty() -> Result<()> {
    let ctx = SessionContext::new();
    register_aggregate_csv(&ctx).await?;
    let sql = "SELECT \
               SUM(c3) OVER() as sum1, \
               COUNT(*) OVER () as count1 \
               FROM aggregate_test_100 \
               ORDER BY c9 \
               LIMIT 5";
    let actual = execute_to_batches(&ctx, sql).await;
    let expected = vec![
        "+------+--------+",
        "| sum1 | count1 |",
        "+------+--------+",
        "| 781  | 100    |",
        "| 781  | 100    |",
        "| 781  | 100    |",
        "| 781  | 100    |",
        "| 781  | 100    |",
        "+------+--------+",
    ];
    assert_batches_eq!(expected, &actual);
    Ok(())
}

#[tokio::test]
async fn window_frame_rows_preceding() -> Result<()> {
    let ctx = SessionContext::new();
    register_aggregate_csv(&ctx).await?;
    let sql = "SELECT \
               SUM(c4) OVER(ORDER BY c4 ROWS BETWEEN 1 PRECEDING AND 1 FOLLOWING),\
               COUNT(*) OVER(ORDER BY c4 ROWS BETWEEN 1 PRECEDING AND 1 FOLLOWING)\
               FROM aggregate_test_100 \
               ORDER BY c9 \
               LIMIT 5";
    let actual = execute_to_batches(&ctx, sql).await;
    let expected = vec![
        "+----------------------------+-----------------+",
        "| SUM(aggregate_test_100.c4) | COUNT(UInt8(1)) |",
        "+----------------------------+-----------------+",
        "| -48302                     | 3               |",
        "| 11243                      | 3               |",
        "| -51311                     | 3               |",
        "| -2391                      | 3               |",
        "| 46756                      | 3               |",
        "+----------------------------+-----------------+",
    ];
    assert_batches_eq!(expected, &actual);
    Ok(())
}

#[tokio::test]
async fn window_frame_rows_preceding_with_partition_unique_order_by() -> Result<()> {
    let ctx = SessionContext::new();
    register_aggregate_csv(&ctx).await?;
    let sql = "SELECT \
               SUM(c4) OVER(PARTITION BY c1 ORDER BY c9 ROWS BETWEEN 1 PRECEDING AND 1 FOLLOWING),\
               COUNT(*) OVER(PARTITION BY c2 ORDER BY c9 ROWS BETWEEN 1 PRECEDING AND 1 FOLLOWING)\
               FROM aggregate_test_100 \
               ORDER BY c9 \
               LIMIT 5";
    let actual = execute_to_batches(&ctx, sql).await;
    let expected = vec![
        "+----------------------------+-----------------+",
        "| SUM(aggregate_test_100.c4) | COUNT(UInt8(1)) |",
        "+----------------------------+-----------------+",
        "| -38611                     | 2               |",
        "| 17547                      | 2               |",
        "| -1301                      | 2               |",
        "| 26638                      | 3               |",
        "| 26861                      | 3               |",
        "+----------------------------+-----------------+",
    ];
    assert_batches_eq!(expected, &actual);
    Ok(())
}
/// The partition by clause conducts sorting according to given partition column by default. If the
/// sorting columns have non unique values, the unstable sorting may produce indeterminate results.
/// Therefore, we are commenting out the following test for now.

// #[tokio::test]
// async fn window_frame_rows_preceding_with_non_unique_partition() -> Result<()> {
//     let ctx = SessionContext::new();
//     register_aggregate_csv(&ctx).await?;
//     let sql = "SELECT \
//                SUM(c4) OVER(PARTITION BY c1 ROWS BETWEEN 1 PRECEDING AND 1 FOLLOWING),\
//                COUNT(*) OVER(PARTITION BY c2 ROWS BETWEEN 1 PRECEDING AND 1 FOLLOWING)\
//                FROM aggregate_test_100 \
//                ORDER BY c9 \
//                LIMIT 5";
//     let actual = execute_to_batches(&ctx, sql).await;
//     let expected = vec![
//         "+----------------------------+-----------------+",
//         "| SUM(aggregate_test_100.c4) | COUNT(UInt8(1)) |",
//         "+----------------------------+-----------------+",
//         "| -33822                     | 3               |",
//         "| 20808                      | 3               |",
//         "| -29881                     | 3               |",
//         "| -47613                     | 3               |",
//         "| -13474                     | 3               |",
//         "+----------------------------+-----------------+",
//     ];
//     assert_batches_eq!(expected, &actual);
//     Ok(())
// }

#[tokio::test]
async fn window_frame_ranges_preceding_following_desc() -> Result<()> {
    let ctx = SessionContext::new();
    register_aggregate_csv(&ctx).await?;
    let sql = "SELECT \
               SUM(c4) OVER(ORDER BY c2 DESC RANGE BETWEEN 1 PRECEDING AND 1 FOLLOWING),\
               SUM(c3) OVER(ORDER BY c2 DESC RANGE BETWEEN 10000 PRECEDING AND 10000 FOLLOWING),\
               COUNT(*) OVER(ORDER BY c2 DESC RANGE BETWEEN 1 PRECEDING AND 1 FOLLOWING) \
               FROM aggregate_test_100 \
               ORDER BY c9 \
               LIMIT 5";
    let actual = execute_to_batches(&ctx, sql).await;
    let expected = vec![
        "+----------------------------+----------------------------+-----------------+",
        "| SUM(aggregate_test_100.c4) | SUM(aggregate_test_100.c3) | COUNT(UInt8(1)) |",
        "+----------------------------+----------------------------+-----------------+",
        "| 52276                      | 781                        | 56              |",
        "| 260620                     | 781                        | 63              |",
        "| -28623                     | 781                        | 37              |",
        "| 260620                     | 781                        | 63              |",
        "| 260620                     | 781                        | 63              |",
        "+----------------------------+----------------------------+-----------------+",
    ];
    assert_batches_eq!(expected, &actual);
    Ok(())
}

#[tokio::test]
async fn window_frame_order_by_asc_desc_large() -> Result<()> {
    let ctx = SessionContext::new();
    register_aggregate_csv(&ctx).await?;
    let sql = "SELECT
                SUM(c5) OVER (ORDER BY c2 ASC, c6 DESC) as sum1
                FROM aggregate_test_100
                LIMIT 5";
    let actual = execute_to_batches(&ctx, sql).await;
    let expected = vec![
        "+-------------+",
        "| sum1        |",
        "+-------------+",
        "| -1383162419 |",
        "| -3265456275 |",
        "| -3909681744 |",
        "| -5241214934 |",
        "| -4246910946 |",
        "+-------------+",
    ];
    assert_batches_eq!(expected, &actual);
    Ok(())
}

#[tokio::test]
async fn window_frame_order_by_desc_large() -> Result<()> {
    let ctx = SessionContext::new();
    register_aggregate_csv(&ctx).await?;
    let sql = "SELECT
                SUM(c5) OVER (ORDER BY c2 DESC, c6 ASC) as sum1
                FROM aggregate_test_100
                ORDER BY c9
                LIMIT 5";
    let actual = execute_to_batches(&ctx, sql).await;
    let expected = vec![
        "+-------------+",
        "| sum1        |",
        "+-------------+",
        "| 11212193439 |",
        "| 22799733943 |",
        "| 2935356871  |",
        "| 15810962683 |",
        "| 18035025006 |",
        "+-------------+",
    ];
    assert_batches_eq!(expected, &actual);
    Ok(())
}

#[tokio::test]
async fn window_frame_order_by_null_timestamp_order_by() -> Result<()> {
    let ctx = SessionContext::new();
    register_aggregate_null_cases_csv(&ctx).await?;
    let sql = "SELECT
                SUM(c1) OVER (ORDER BY c2 DESC) as summation1
                FROM null_cases
                LIMIT 5";
    let actual = execute_to_batches(&ctx, sql).await;
    let expected = vec![
        "+------------+",
        "| summation1 |",
        "+------------+",
        "| 962        |",
        "| 962        |",
        "| 962        |",
        "| 962        |",
        "| 962        |",
        "+------------+",
    ];
    assert_batches_eq!(expected, &actual);
    Ok(())
}

#[tokio::test]
async fn window_frame_order_by_null_desc() -> Result<()> {
    let ctx = SessionContext::new();
    register_aggregate_null_cases_csv(&ctx).await?;
    let sql = "SELECT
                COUNT(c2) OVER (ORDER BY c1 DESC RANGE BETWEEN 5 PRECEDING AND 3 FOLLOWING)
                FROM null_cases
                LIMIT 5";
    let actual = execute_to_batches(&ctx, sql).await;
    let expected = vec![
        "+----------------------+",
        "| COUNT(null_cases.c2) |",
        "+----------------------+",
        "| 9                    |",
        "| 9                    |",
        "| 9                    |",
        "| 9                    |",
        "| 9                    |",
        "+----------------------+",
    ];
    assert_batches_eq!(expected, &actual);
    Ok(())
}

#[tokio::test]
async fn window_frame_order_by_null_asc() -> Result<()> {
    let ctx = SessionContext::new();
    register_aggregate_null_cases_csv(&ctx).await?;
    let sql = "SELECT
                COUNT(c2) OVER (ORDER BY c1 RANGE BETWEEN 5 PRECEDING AND 3 FOLLOWING)
                FROM null_cases
                ORDER BY c1
                LIMIT 5";
    let actual = execute_to_batches(&ctx, sql).await;
    let expected = vec![
        "+----------------------+",
        "| COUNT(null_cases.c2) |",
        "+----------------------+",
        "| 2                    |",
        "| 2                    |",
        "| 2                    |",
        "| 2                    |",
        "| 5                    |",
        "+----------------------+",
    ];
    assert_batches_eq!(expected, &actual);
    Ok(())
}

#[tokio::test]
async fn window_frame_order_by_null_asc_null_first() -> Result<()> {
    let ctx = SessionContext::new();
    register_aggregate_null_cases_csv(&ctx).await?;
    let sql = "SELECT
                COUNT(c2) OVER (ORDER BY c1 NULLS FIRST RANGE BETWEEN 5 PRECEDING AND 3 FOLLOWING)
                FROM null_cases
                LIMIT 5";
    let actual = execute_to_batches(&ctx, sql).await;
    let expected = vec![
        "+----------------------+",
        "| COUNT(null_cases.c2) |",
        "+----------------------+",
        "| 9                    |",
        "| 9                    |",
        "| 9                    |",
        "| 9                    |",
        "| 9                    |",
        "+----------------------+",
    ];
    assert_batches_eq!(expected, &actual);
    Ok(())
}

#[tokio::test]
async fn window_frame_order_by_null_desc_null_last() -> Result<()> {
    let ctx = SessionContext::new();
    register_aggregate_null_cases_csv(&ctx).await?;
    let sql = "SELECT
                COUNT(c2) OVER (ORDER BY c1 DESC NULLS LAST RANGE BETWEEN 5 PRECEDING AND 3 FOLLOWING)
                FROM null_cases
                LIMIT 5";
    let actual = execute_to_batches(&ctx, sql).await;
    let expected = vec![
        "+----------------------+",
        "| COUNT(null_cases.c2) |",
        "+----------------------+",
        "| 5                    |",
        "| 5                    |",
        "| 5                    |",
        "| 6                    |",
        "| 6                    |",
        "+----------------------+",
    ];
    assert_batches_eq!(expected, &actual);
    Ok(())
}

#[tokio::test]
async fn window_frame_rows_order_by_null() -> Result<()> {
    let ctx = SessionContext::new();
    register_aggregate_null_cases_csv(&ctx).await?;
    let sql = "SELECT
        SUM(c1) OVER (ORDER BY c3 RANGE BETWEEN 10 PRECEDING AND 11 FOLLOWING) as a,
        SUM(c1) OVER (ORDER BY c3 RANGE BETWEEN 10 PRECEDING AND 11 FOLLOWING) as b,
        SUM(c1) OVER (ORDER BY c3 DESC RANGE BETWEEN 10 PRECEDING AND 11 FOLLOWING) as c,
        SUM(c1) OVER (ORDER BY c3 NULLS first RANGE BETWEEN 10 PRECEDING AND 11 FOLLOWING) as d,
        SUM(c1) OVER (ORDER BY c3 DESC NULLS last RANGE BETWEEN 10 PRECEDING AND 11 FOLLOWING) as e,
        SUM(c1) OVER (ORDER BY c3 DESC NULLS first RANGE BETWEEN 10 PRECEDING AND 11 FOLLOWING) as f,
        SUM(c1) OVER (ORDER BY c3 NULLS first RANGE BETWEEN 10 PRECEDING AND 11 FOLLOWING) as g,
        SUM(c1) OVER (ORDER BY c3) as h,
        SUM(c1) OVER (ORDER BY c3 DESC) as i,
        SUM(c1) OVER (ORDER BY c3 NULLS first) as j,
        SUM(c1) OVER (ORDER BY c3 DESC NULLS first) as k,
        SUM(c1) OVER (ORDER BY c3 DESC NULLS last) as l,
        SUM(c1) OVER (ORDER BY c3, c2) as m,
        SUM(c1) OVER (ORDER BY c3, c1 DESC) as n,
        SUM(c1) OVER (ORDER BY c3 DESC, c1) as o,
        SUM(c1) OVER (ORDER BY c3, c1 NULLs first) as p,
        SUM(c1) OVER (ORDER BY c3 RANGE BETWEEN UNBOUNDED PRECEDING AND 11 FOLLOWING) as a1,
        SUM(c1) OVER (ORDER BY c3 RANGE BETWEEN UNBOUNDED PRECEDING AND 11 FOLLOWING) as b1,
        SUM(c1) OVER (ORDER BY c3 DESC RANGE BETWEEN UNBOUNDED PRECEDING AND 11 FOLLOWING) as c1,
        SUM(c1) OVER (ORDER BY c3 NULLS first RANGE BETWEEN UNBOUNDED PRECEDING AND 11 FOLLOWING) as d1,
        SUM(c1) OVER (ORDER BY c3 DESC NULLS last RANGE BETWEEN UNBOUNDED PRECEDING AND 11 FOLLOWING) as e1,
        SUM(c1) OVER (ORDER BY c3 DESC NULLS first RANGE BETWEEN UNBOUNDED PRECEDING AND 11 FOLLOWING) as f1,
        SUM(c1) OVER (ORDER BY c3 NULLS first RANGE BETWEEN UNBOUNDED PRECEDING AND 11 FOLLOWING) as g1,
        SUM(c1) OVER (ORDER BY c3 RANGE BETWEEN UNBOUNDED PRECEDING AND current row) as h1,
        SUM(c1) OVER (ORDER BY c3 RANGE BETWEEN UNBOUNDED PRECEDING AND current row) as j1,
        SUM(c1) OVER (ORDER BY c3 DESC RANGE BETWEEN UNBOUNDED PRECEDING AND current row) as k1,
        SUM(c1) OVER (ORDER BY c3 NULLS first RANGE BETWEEN UNBOUNDED PRECEDING AND current row) as l1,
        SUM(c1) OVER (ORDER BY c3 DESC NULLS last RANGE BETWEEN UNBOUNDED PRECEDING AND current row) as m1,
        SUM(c1) OVER (ORDER BY c3 DESC NULLS first RANGE BETWEEN UNBOUNDED PRECEDING AND current row) as n1,
        SUM(c1) OVER (ORDER BY c3 NULLS first RANGE BETWEEN UNBOUNDED PRECEDING AND current row) as o1,
        SUM(c1) OVER (ORDER BY c3 RANGE BETWEEN current row AND UNBOUNDED FOLLOWING) as h11,
        SUM(c1) OVER (ORDER BY c3 RANGE BETWEEN current row AND UNBOUNDED FOLLOWING) as j11,
        SUM(c1) OVER (ORDER BY c3 DESC RANGE BETWEEN current row AND UNBOUNDED FOLLOWING) as k11,
        SUM(c1) OVER (ORDER BY c3 NULLS first RANGE BETWEEN current row AND UNBOUNDED FOLLOWING) as l11,
        SUM(c1) OVER (ORDER BY c3 DESC NULLS last RANGE BETWEEN current row AND UNBOUNDED FOLLOWING) as m11,
        SUM(c1) OVER (ORDER BY c3 DESC NULLS first RANGE BETWEEN current row AND UNBOUNDED FOLLOWING) as n11,
        SUM(c1) OVER (ORDER BY c3 NULLS first RANGE BETWEEN current row AND UNBOUNDED FOLLOWING) as o11
        FROM null_cases
        ORDER BY c3
        LIMIT 5";
    let actual = execute_to_batches(&ctx, sql).await;
    let expected = vec![
        "+-----+-----+-----+-----+-----+-----+-----+-----+------+-----+------+------+-----+-----+------+-----+-----+-----+------+-----+------+------+-----+-----+-----+------+-----+------+------+-----+------+------+-----+------+-----+-----+------+",
        "| a   | b   | c   | d   | e   | f   | g   | h   | i    | j   | k    | l    | m   | n   | o    | p   | a1  | b1  | c1   | d1  | e1   | f1   | g1  | h1  | j1  | k1   | l1  | m1   | n1   | o1  | h11  | j11  | k11 | l11  | m11 | n11 | o11  |",
        "+-----+-----+-----+-----+-----+-----+-----+-----+------+-----+------+------+-----+-----+------+-----+-----+-----+------+-----+------+------+-----+-----+-----+------+-----+------+------+-----+------+------+-----+------+-----+-----+------+",
        "| 412 | 412 | 339 | 412 | 339 | 339 | 412 |     | 4627 |     | 4627 | 4627 |     |     | 4627 |     | 412 | 412 | 4627 | 412 | 4627 | 4627 | 412 |     |     | 4627 |     | 4627 | 4627 |     | 4627 | 4627 |     | 4627 |     |     | 4627 |",
        "| 488 | 488 | 412 | 488 | 412 | 412 | 488 | 72  | 4627 | 72  | 4627 | 4627 | 72  | 72  | 4627 | 72  | 488 | 488 | 4627 | 488 | 4627 | 4627 | 488 | 72  | 72  | 4627 | 72  | 4627 | 4627 | 72  | 4627 | 4627 | 72  | 4627 | 72  | 72  | 4627 |",
        "| 543 | 543 | 488 | 543 | 488 | 488 | 543 | 96  | 4555 | 96  | 4555 | 4555 | 96  | 96  | 4555 | 96  | 543 | 543 | 4627 | 543 | 4627 | 4627 | 543 | 96  | 96  | 4555 | 96  | 4555 | 4555 | 96  | 4555 | 4555 | 96  | 4555 | 96  | 96  | 4555 |",
        "| 553 | 553 | 543 | 553 | 543 | 543 | 553 | 115 | 4531 | 115 | 4531 | 4531 | 115 | 115 | 4531 | 115 | 553 | 553 | 4627 | 553 | 4627 | 4627 | 553 | 115 | 115 | 4531 | 115 | 4531 | 4531 | 115 | 4531 | 4531 | 115 | 4531 | 115 | 115 | 4531 |",
        "| 553 | 553 | 553 | 553 | 553 | 553 | 553 | 140 | 4512 | 140 | 4512 | 4512 | 140 | 140 | 4512 | 140 | 553 | 553 | 4627 | 553 | 4627 | 4627 | 553 | 140 | 140 | 4512 | 140 | 4512 | 4512 | 140 | 4512 | 4512 | 140 | 4512 | 140 | 140 | 4512 |",
        "+-----+-----+-----+-----+-----+-----+-----+-----+------+-----+------+------+-----+-----+------+-----+-----+-----+------+-----+------+------+-----+-----+-----+------+-----+------+------+-----+------+------+-----+------+-----+-----+------+",
    ];
    assert_batches_eq!(expected, &actual);
    Ok(())
}

#[tokio::test]
async fn window_frame_rows_preceding_with_unique_partition() -> Result<()> {
    let ctx = SessionContext::new();
    register_aggregate_csv(&ctx).await?;
    let sql = "SELECT \
               SUM(c4) OVER(PARTITION BY c1 ORDER BY c9 ROWS BETWEEN 1 PRECEDING AND 1 FOLLOWING),\
               COUNT(*) OVER(PARTITION BY c1 ORDER BY c9 ROWS BETWEEN 1 PRECEDING AND 1 FOLLOWING)\
               FROM aggregate_test_100 \
               ORDER BY c9 \
               LIMIT 5";
    let actual = execute_to_batches(&ctx, sql).await;
    let expected = vec![
        "+----------------------------+-----------------+",
        "| SUM(aggregate_test_100.c4) | COUNT(UInt8(1)) |",
        "+----------------------------+-----------------+",
        "| -38611                     | 2               |",
        "| 17547                      | 2               |",
        "| -1301                      | 2               |",
        "| 26638                      | 2               |",
        "| 26861                      | 3               |",
        "+----------------------------+-----------------+",
    ];
    assert_batches_eq!(expected, &actual);
    Ok(())
}

#[tokio::test]
async fn window_frame_ranges_preceding_following() -> Result<()> {
    let ctx = SessionContext::new();
    register_aggregate_csv(&ctx).await?;
    let sql = "SELECT \
               SUM(c4) OVER(ORDER BY c2 RANGE BETWEEN 1 PRECEDING AND 1 FOLLOWING),\
               SUM(c3) OVER(ORDER BY c2 RANGE BETWEEN 10000 PRECEDING AND 10000 FOLLOWING),\
               COUNT(*) OVER(ORDER BY c2 RANGE BETWEEN 1 PRECEDING AND 1 FOLLOWING) \
               FROM aggregate_test_100 \
               ORDER BY c9 \
               LIMIT 5";
    let actual = execute_to_batches(&ctx, sql).await;
    let expected = vec![
        "+----------------------------+----------------------------+-----------------+",
        "| SUM(aggregate_test_100.c4) | SUM(aggregate_test_100.c3) | COUNT(UInt8(1)) |",
        "+----------------------------+----------------------------+-----------------+",
        "| 52276                      | 781                        | 56              |",
        "| 260620                     | 781                        | 63              |",
        "| -28623                     | 781                        | 37              |",
        "| 260620                     | 781                        | 63              |",
        "| 260620                     | 781                        | 63              |",
        "+----------------------------+----------------------------+-----------------+",
    ];
    assert_batches_eq!(expected, &actual);
    Ok(())
}

#[tokio::test]
async fn window_frame_ranges_ntile() -> Result<()> {
    let ctx = SessionContext::new();
    register_aggregate_csv(&ctx).await?;
    let sql = "SELECT \
               NTILE(8) OVER (ORDER BY C4) as ntile1,\
               NTILE(12) OVER (ORDER BY C12 DESC) as ntile2 \
               FROM aggregate_test_100 \
               ORDER BY c7 \
               LIMIT 5";
    let actual = execute_to_batches(&ctx, sql).await;
    let expected = vec![
        "+--------+--------+",
        "| ntile1 | ntile2 |",
        "+--------+--------+",
        "| 8      | 12     |",
        "| 5      | 11     |",
        "| 3      | 11     |",
        "| 2      | 7      |",
        "| 7      | 12     |",
        "+--------+--------+",
    ];
    assert_batches_eq!(expected, &actual);
    Ok(())
}

#[tokio::test]
async fn window_frame_ranges_string_check() -> Result<()> {
    let ctx = SessionContext::new();
    register_aggregate_csv(&ctx).await?;
    let sql = "SELECT \
               SUM(LENGTH(c13)) OVER(ORDER BY c13), \
               SUM(LENGTH(c1)) OVER(ORDER BY c1) \
               FROM aggregate_test_100 \
               ORDER BY c9 \
               LIMIT 5";
    let actual = execute_to_batches(&ctx, sql).await;
    let expected = vec![
        "+----------------------------------------------+---------------------------------------------+",
        "| SUM(characterlength(aggregate_test_100.c13)) | SUM(characterlength(aggregate_test_100.c1)) |",
        "+----------------------------------------------+---------------------------------------------+",
        "| 2100                                         | 100                                         |",
        "| 510                                          | 79                                          |",
        "| 1440                                         | 21                                          |",
        "| 1830                                         | 61                                          |",
        "| 2010                                         | 21                                          |",
        "+----------------------------------------------+---------------------------------------------+",
    ];
    assert_batches_eq!(expected, &actual);
    Ok(())
}

#[tokio::test]
async fn window_frame_order_by_unique() -> Result<()> {
    let ctx = SessionContext::new();
    register_aggregate_csv(&ctx).await?;
    let sql = "SELECT \
               SUM(c5) OVER (ORDER BY c5) as sum1, \
               COUNT(*) OVER (ORDER BY c9) as count1 \
               FROM aggregate_test_100 \
               ORDER BY c9 \
               LIMIT 5";
    let actual = execute_to_batches(&ctx, sql).await;
    let expected = vec![
        "+--------------+--------+",
        "| sum1         | count1 |",
        "+--------------+--------+",
        "| -49877765574 | 1      |",
        "| -50025861694 | 2      |",
        "| -45402230071 | 3      |",
        "| -14557735645 | 4      |",
        "| -18365391649 | 5      |",
        "+--------------+--------+",
    ];
    assert_batches_eq!(expected, &actual);
    Ok(())
}

/// If the sorting columns have non unique values, the unstable sorting may produce
/// indeterminate results. Therefore, we are commenting out the following test for now.
///
// #[tokio::test]
// async fn window_frame_order_by_non_unique() -> Result<()> {
//     let ctx = SessionContext::new();
//     register_aggregate_csv(&ctx).await?;
//     let sql = "SELECT \
//                c2, \
//                c9, \
//                SUM(c5) OVER (ORDER BY c2), \
//                COUNT(*) OVER (ORDER BY c2) \
//                FROM aggregate_test_100 \
//                ORDER BY c2 \
//                LIMIT 5";
//     let actual = execute_to_batches(&ctx, sql).await;
//     let expected = vec![
//         "+----+------------+----------------------------+-----------------+",
//         "| c2 | c9         | SUM(aggregate_test_100.c5) | COUNT(UInt8(1)) |",
//         "+----+------------+----------------------------+-----------------+",
//         "| 1  | 879082834  | -438598674                 | 22              |",
//         "| 1  | 3542840110 | -438598674                 | 22              |",
//         "| 1  | 3275293996 | -438598674                 | 22              |",
//         "| 1  | 774637006  | -438598674                 | 22              |",
//         "| 1  | 4015442341 | -438598674                 | 22              |",
//         "+----+------------+----------------------------+-----------------+",
//     ];
//     assert_batches_eq!(expected, &actual);
//     Ok(())
// }

#[tokio::test]
async fn window_frame_ranges_unbounded_preceding_following() -> Result<()> {
    let ctx = SessionContext::new();
    register_aggregate_csv(&ctx).await?;
    let sql = "SELECT \
               SUM(c2) OVER (ORDER BY c2 RANGE BETWEEN UNBOUNDED PRECEDING AND 1 FOLLOWING) as sum1, \
               COUNT(*) OVER (ORDER BY c2 RANGE BETWEEN UNBOUNDED PRECEDING AND 1 FOLLOWING) as cnt1 \
               FROM aggregate_test_100 \
               ORDER BY c9 \
               LIMIT 5";
    let actual = execute_to_batches(&ctx, sql).await;
    let expected = vec![
        "+------+------+",
        "| sum1 | cnt1 |",
        "+------+------+",
        "| 285  | 100  |",
        "| 123  | 63   |",
        "| 285  | 100  |",
        "| 123  | 63   |",
        "| 123  | 63   |",
        "+------+------+",
    ];
    assert_batches_eq!(expected, &actual);
    Ok(())
}

#[tokio::test]
async fn window_frame_ranges_preceding_and_preceding() -> Result<()> {
    let ctx = SessionContext::new();
    register_aggregate_csv(&ctx).await?;
    let sql = "SELECT \
               SUM(c2) OVER (ORDER BY c2 RANGE BETWEEN 3 PRECEDING AND 1 PRECEDING), \
               COUNT(*) OVER (ORDER BY c2 RANGE BETWEEN 3 PRECEDING AND 1 PRECEDING) \
               FROM aggregate_test_100 \
               ORDER BY c9 \
               LIMIT 5";
    let actual = execute_to_batches(&ctx, sql).await;
    let expected = vec![
        "+----------------------------+-----------------+",
        "| SUM(aggregate_test_100.c2) | COUNT(UInt8(1)) |",
        "+----------------------------+-----------------+",
        "| 123                        | 63              |",
        "| 22                         | 22              |",
        "| 193                        | 64              |",
        "| 22                         | 22              |",
        "| 22                         | 22              |",
        "+----------------------------+-----------------+",
    ];
    assert_batches_eq!(expected, &actual);
    Ok(())
}

#[tokio::test]
async fn window_frame_ranges_unbounded_preceding_following_diff_col() -> Result<()> {
    let ctx = SessionContext::new();
    register_aggregate_csv(&ctx).await?;
    let sql = "SELECT \
               SUM(c2) OVER (ORDER BY c2 RANGE BETWEEN CURRENT ROW AND 1 FOLLOWING), \
               COUNT(*) OVER (ORDER BY c2 RANGE BETWEEN CURRENT ROW AND 1 FOLLOWING) \
               FROM aggregate_test_100 \
               ORDER BY c9 \
               LIMIT 5";
    let actual = execute_to_batches(&ctx, sql).await;
    let expected = vec![
        "+----------------------------+-----------------+",
        "| SUM(aggregate_test_100.c2) | COUNT(UInt8(1)) |",
        "+----------------------------+-----------------+",
        "| 162                        | 37              |",
        "| 101                        | 41              |",
        "| 70                         | 14              |",
        "| 101                        | 41              |",
        "| 101                        | 41              |",
        "+----------------------------+-----------------+",
    ];
    assert_batches_eq!(expected, &actual);
    Ok(())
}

#[tokio::test]
async fn window_frame_partition_by_order_by_desc() -> Result<()> {
    let ctx = SessionContext::new();
    register_aggregate_csv(&ctx).await?;
    let sql = "SELECT
               SUM(c4) OVER(PARTITION BY c1 ORDER BY c2 DESC RANGE BETWEEN 1 PRECEDING AND 1 FOLLOWING)
               FROM aggregate_test_100
               ORDER BY c9
               LIMIT 5";
    let actual = execute_to_batches(&ctx, sql).await;
    let expected = vec![
        "+----------------------------+",
        "| SUM(aggregate_test_100.c4) |",
        "+----------------------------+",
        "| -124618                    |",
        "| 205080                     |",
        "| -40819                     |",
        "| -19517                     |",
        "| 47246                      |",
        "+----------------------------+",
    ];
    assert_batches_eq!(expected, &actual);
    Ok(())
}

#[tokio::test]
async fn window_frame_range_float() -> Result<()> {
    let ctx = SessionContext::new();
    register_aggregate_csv(&ctx).await?;
    let sql = "SELECT
                SUM(c12) OVER (ORDER BY C12 RANGE BETWEEN 0.2 PRECEDING AND 0.2 FOLLOWING)
                FROM aggregate_test_100
                ORDER BY C9
                LIMIT 5";
    let actual = execute_to_batches(&ctx, sql).await;
    let expected = vec![
        "+-----------------------------+",
        "| SUM(aggregate_test_100.c12) |",
        "+-----------------------------+",
        "| 2.5476701803634296          |",
        "| 10.6299412548214            |",
        "| 2.5476701803634296          |",
        "| 20.349518503437288          |",
        "| 21.408674363507753          |",
        "+-----------------------------+",
    ];
    assert_batches_eq!(expected, &actual);
    Ok(())
}

#[tokio::test]
async fn window_frame_ranges_timestamp() -> Result<()> {
    // define a schema.
    let schema = Arc::new(Schema::new(vec![Field::new(
        "ts",
        DataType::Timestamp(TimeUnit::Nanosecond, None),
        false,
    )]));

    // define data in two partitions
    let batch = RecordBatch::try_new(
        schema.clone(),
        vec![Arc::new(TimestampNanosecondArray::from_slice([
            1664264591000000000,
            1664264592000000000,
            1664264592000000000,
            1664264593000000000,
            1664264594000000000,
            1664364594000000000,
            1664464594000000000,
            1664564594000000000,
        ]))],
    )
    .unwrap();

    let ctx = SessionContext::new();
    // declare a new context. In spark API, this corresponds to a new spark SQLsession
    // declare a table in memory. In spark API, this corresponds to createDataFrame(...).
    let provider = MemTable::try_new(schema, vec![vec![batch]]).unwrap();
    // Register table
    ctx.register_table("t", Arc::new(provider)).unwrap();

    // execute the query
    let df = ctx
        .sql(
            "SELECT
                ts,
                COUNT(*) OVER (ORDER BY ts RANGE BETWEEN INTERVAL '1' DAY PRECEDING AND INTERVAL '2 DAY' FOLLOWING) AS cnt1,
                COUNT(*) OVER (ORDER BY ts RANGE BETWEEN '0 DAY' PRECEDING AND '0' DAY FOLLOWING) as cnt2,
                COUNT(*) OVER (ORDER BY ts RANGE BETWEEN '5' SECOND PRECEDING AND CURRENT ROW) as cnt3
                FROM t
                ORDER BY ts"
        )
        .await?;

    let actual = df.collect().await?;
    let expected = vec![
        "+---------------------+------+------+------+",
        "| ts                  | cnt1 | cnt2 | cnt3 |",
        "+---------------------+------+------+------+",
        "| 2022-09-27T07:43:11 | 6    | 1    | 1    |",
        "| 2022-09-27T07:43:12 | 6    | 2    | 3    |",
        "| 2022-09-27T07:43:12 | 6    | 2    | 3    |",
        "| 2022-09-27T07:43:13 | 6    | 1    | 4    |",
        "| 2022-09-27T07:43:14 | 6    | 1    | 5    |",
        "| 2022-09-28T11:29:54 | 2    | 1    | 1    |",
        "| 2022-09-29T15:16:34 | 2    | 1    | 1    |",
        "| 2022-09-30T19:03:14 | 1    | 1    | 1    |",
        "+---------------------+------+------+------+",
    ];
    assert_batches_eq!(expected, &actual);
    Ok(())
}

#[tokio::test]
async fn window_frame_ranges_unbounded_preceding_err() -> Result<()> {
    let ctx = SessionContext::new();
    register_aggregate_csv(&ctx).await?;
    // execute the query
    let df = ctx
        .sql(
            "SELECT \
               SUM(c2) OVER (ORDER BY c2 RANGE BETWEEN UNBOUNDED PRECEDING AND UNBOUNDED PRECEDING), \
               COUNT(*) OVER (ORDER BY c2 RANGE BETWEEN UNBOUNDED PRECEDING AND UNBOUNDED PRECEDING) \
               FROM aggregate_test_100 \
               ORDER BY c9 \
               LIMIT 5",
        )
        .await;
    assert_eq!(
        df.err().unwrap().to_string(),
        "Execution error: Invalid window frame: end bound cannot be unbounded preceding"
            .to_owned()
    );
    Ok(())
}

#[tokio::test]
async fn window_frame_groups_preceding_following_desc() -> Result<()> {
    let ctx = SessionContext::new();
    register_aggregate_csv(&ctx).await?;
    let sql = "SELECT
        SUM(c4) OVER(ORDER BY c2 DESC GROUPS BETWEEN 1 PRECEDING AND 1 FOLLOWING),
        SUM(c3) OVER(ORDER BY c2 DESC GROUPS BETWEEN 10000 PRECEDING AND 10000 FOLLOWING),
        COUNT(*) OVER(ORDER BY c2 DESC GROUPS BETWEEN 1 PRECEDING AND 1 FOLLOWING)
        FROM aggregate_test_100
        ORDER BY c9
        LIMIT 5";
    let actual = execute_to_batches(&ctx, sql).await;
    let expected = vec![
        "+----------------------------+----------------------------+-----------------+",
        "| SUM(aggregate_test_100.c4) | SUM(aggregate_test_100.c3) | COUNT(UInt8(1)) |",
        "+----------------------------+----------------------------+-----------------+",
        "| 52276                      | 781                        | 56              |",
        "| 260620                     | 781                        | 63              |",
        "| -28623                     | 781                        | 37              |",
        "| 260620                     | 781                        | 63              |",
        "| 260620                     | 781                        | 63              |",
        "+----------------------------+----------------------------+-----------------+",
    ];
    assert_batches_eq!(expected, &actual);
    Ok(())
}

#[tokio::test]
async fn window_frame_groups_order_by_null_desc() -> Result<()> {
    let ctx = SessionContext::new();
    register_aggregate_null_cases_csv(&ctx).await?;
    let sql = "SELECT
        COUNT(c2) OVER (ORDER BY c1 DESC GROUPS BETWEEN 5 PRECEDING AND 3 FOLLOWING)
        FROM null_cases
        LIMIT 5";
    let actual = execute_to_batches(&ctx, sql).await;
    let expected = vec![
        "+----------------------+",
        "| COUNT(null_cases.c2) |",
        "+----------------------+",
        "| 12                   |",
        "| 12                   |",
        "| 12                   |",
        "| 12                   |",
        "| 12                   |",
        "+----------------------+",
    ];
    assert_batches_eq!(expected, &actual);
    Ok(())
}

#[tokio::test]
async fn window_frame_groups() -> Result<()> {
    let ctx = SessionContext::new();
    register_aggregate_null_cases_csv(&ctx).await?;
    let sql = "SELECT
        SUM(c1) OVER (ORDER BY c3 GROUPS BETWEEN 9 PRECEDING AND 11 FOLLOWING) as a,
        SUM(c1) OVER (ORDER BY c3 DESC GROUPS BETWEEN 9 PRECEDING AND 11 FOLLOWING) as b,
        SUM(c1) OVER (ORDER BY c3 NULLS first GROUPS BETWEEN 9 PRECEDING AND 11 FOLLOWING) as c,
        SUM(c1) OVER (ORDER BY c3 DESC NULLS last GROUPS BETWEEN 9 PRECEDING AND 11 FOLLOWING) as d,
        SUM(c1) OVER (ORDER BY c3 DESC NULLS first GROUPS BETWEEN 9 PRECEDING AND 11 FOLLOWING) as e,
        SUM(c1) OVER (ORDER BY c3 NULLS first GROUPS BETWEEN 9 PRECEDING AND 11 FOLLOWING) as f,
        SUM(c1) OVER (ORDER BY c3 GROUPS current row) as a1,
        SUM(c1) OVER (ORDER BY c3 GROUPS BETWEEN 9 PRECEDING AND 5 PRECEDING) as a2,
        SUM(c1) OVER (ORDER BY c3 GROUPS BETWEEN UNBOUNDED PRECEDING AND 5 PRECEDING) as a3,
        SUM(c1) OVER (ORDER BY c3 GROUPS BETWEEN UNBOUNDED PRECEDING AND 11 FOLLOWING) as a4,
        SUM(c1) OVER (ORDER BY c3 GROUPS BETWEEN UNBOUNDED PRECEDING AND current row) as a5,
        SUM(c1) OVER (ORDER BY c3 GROUPS BETWEEN UNBOUNDED PRECEDING AND UNBOUNDED FOLLOWING) as a6,
        SUM(c1) OVER (ORDER BY c3 GROUPS BETWEEN 1 PRECEDING AND UNBOUNDED FOLLOWING) as a7,
        SUM(c1) OVER (ORDER BY c3 GROUPS BETWEEN 3 FOLLOWING AND UNBOUNDED FOLLOWING) as a8,
        SUM(c1) OVER (ORDER BY c3 GROUPS BETWEEN current row AND UNBOUNDED FOLLOWING) as a9,
        SUM(c1) OVER (ORDER BY c3 GROUPS BETWEEN current row AND 3 FOLLOWING) as a10,
        SUM(c1) OVER (ORDER BY c3 GROUPS BETWEEN 5 FOLLOWING AND 7 FOLLOWING) as a11,
        SUM(c1) OVER (ORDER BY c3 DESC GROUPS current row) as a21,
        SUM(c1) OVER (ORDER BY c3 NULLS first GROUPS BETWEEN 9 PRECEDING AND 5 PRECEDING) as a22,
        SUM(c1) OVER (ORDER BY c3 DESC NULLS last GROUPS BETWEEN UNBOUNDED PRECEDING AND 5 PRECEDING) as a23,
        SUM(c1) OVER (ORDER BY c3 NULLS last GROUPS BETWEEN UNBOUNDED PRECEDING AND 11 FOLLOWING) as a24,
        SUM(c1) OVER (ORDER BY c3 DESC NULLS first GROUPS BETWEEN UNBOUNDED PRECEDING AND current row) as a25
        FROM null_cases
        ORDER BY c3
        LIMIT 10";
    let actual = execute_to_batches(&ctx, sql).await;
    let expected = vec![
        "+-----+-----+-----+-----+-----+-----+----+-----+-----+-----+-----+------+------+------+------+-----+-----+-----+-----+------+-----+------+",
        "| a   | b   | c   | d   | e   | f   | a1 | a2  | a3  | a4  | a5  | a6   | a7   | a8   | a9   | a10 | a11 | a21 | a22 | a23  | a24 | a25  |",
        "+-----+-----+-----+-----+-----+-----+----+-----+-----+-----+-----+------+------+------+------+-----+-----+-----+-----+------+-----+------+",
        "| 412 | 307 | 412 | 307 | 307 | 412 |    |     |     | 412 |     | 4627 | 4627 | 4531 | 4627 | 115 | 85  |     |     | 4487 | 412 | 4627 |",
        "| 488 | 339 | 488 | 339 | 339 | 488 | 72 |     |     | 488 | 72  | 4627 | 4627 | 4512 | 4627 | 140 | 153 | 72  |     | 4473 | 488 | 4627 |",
        "| 543 | 412 | 543 | 412 | 412 | 543 | 24 |     |     | 543 | 96  | 4627 | 4627 | 4487 | 4555 | 82  | 122 | 24  |     | 4442 | 543 | 4555 |",
        "| 553 | 488 | 553 | 488 | 488 | 553 | 19 |     |     | 553 | 115 | 4627 | 4555 | 4473 | 4531 | 89  | 114 | 19  |     | 4402 | 553 | 4531 |",
        "| 553 | 543 | 553 | 543 | 543 | 553 | 25 |     |     | 553 | 140 | 4627 | 4531 | 4442 | 4512 | 110 | 105 | 25  |     | 4320 | 553 | 4512 |",
        "| 591 | 553 | 591 | 553 | 553 | 591 | 14 |     |     | 591 | 154 | 4627 | 4512 | 4402 | 4487 | 167 | 181 | 14  |     | 4320 | 591 | 4487 |",
        "| 651 | 553 | 651 | 553 | 553 | 651 | 31 | 72  | 72  | 651 | 185 | 4627 | 4487 | 4320 | 4473 | 153 | 204 | 31  | 72  | 4288 | 651 | 4473 |",
        "| 662 | 591 | 662 | 591 | 591 | 662 | 40 | 96  | 96  | 662 | 225 | 4627 | 4473 | 4320 | 4442 | 154 | 141 | 40  | 96  | 4215 | 662 | 4442 |",
        "| 697 | 651 | 697 | 651 | 651 | 697 | 82 | 115 | 115 | 697 | 307 | 4627 | 4442 | 4288 | 4402 | 187 | 65  | 82  | 115 | 4139 | 697 | 4402 |",
        "| 758 | 662 | 758 | 662 | 662 | 758 |    | 140 | 140 | 758 | 307 | 4627 | 4402 | 4215 | 4320 | 181 | 48  |     | 140 | 4084 | 758 | 4320 |",
        "+-----+-----+-----+-----+-----+-----+----+-----+-----+-----+-----+------+------+------+------+-----+-----+-----+-----+------+-----+------+",
    ];
    assert_batches_eq!(expected, &actual);
    Ok(())
}

#[tokio::test]
async fn window_frame_groups_multiple_order_columns() -> Result<()> {
    let ctx = SessionContext::new();
    register_aggregate_null_cases_csv(&ctx).await?;
    let sql = "SELECT
        SUM(c1) OVER (ORDER BY c2, c3 GROUPS BETWEEN 9 PRECEDING AND 11 FOLLOWING) as a,
        SUM(c1) OVER (ORDER BY c2, c3 DESC GROUPS BETWEEN 9 PRECEDING AND 11 FOLLOWING) as b,
        SUM(c1) OVER (ORDER BY c2, c3 NULLS first GROUPS BETWEEN 9 PRECEDING AND 11 FOLLOWING) as c,
        SUM(c1) OVER (ORDER BY c2, c3 DESC NULLS last GROUPS BETWEEN 9 PRECEDING AND 11 FOLLOWING) as d,
        SUM(c1) OVER (ORDER BY c2, c3 DESC NULLS first GROUPS BETWEEN 9 PRECEDING AND 11 FOLLOWING) as e,
        SUM(c1) OVER (ORDER BY c2, c3 NULLS first GROUPS BETWEEN 9 PRECEDING AND 11 FOLLOWING) as f,
        SUM(c1) OVER (ORDER BY c2, c3 GROUPS current row) as a1,
        SUM(c1) OVER (ORDER BY c2, c3 GROUPS BETWEEN 9 PRECEDING AND 5 PRECEDING) as a2,
        SUM(c1) OVER (ORDER BY c2, c3 GROUPS BETWEEN UNBOUNDED PRECEDING AND 5 PRECEDING) as a3,
        SUM(c1) OVER (ORDER BY c2, c3 GROUPS BETWEEN UNBOUNDED PRECEDING AND 11 FOLLOWING) as a4,
        SUM(c1) OVER (ORDER BY c2, c3 GROUPS BETWEEN UNBOUNDED PRECEDING AND current row) as a5,
        SUM(c1) OVER (ORDER BY c2, c3 GROUPS BETWEEN UNBOUNDED PRECEDING AND UNBOUNDED FOLLOWING) as a6,
        SUM(c1) OVER (ORDER BY c2, c3 GROUPS BETWEEN 1 PRECEDING AND UNBOUNDED FOLLOWING) as a7,
        SUM(c1) OVER (ORDER BY c2, c3 GROUPS BETWEEN 3 FOLLOWING AND UNBOUNDED FOLLOWING) as a8,
        SUM(c1) OVER (ORDER BY c2, c3 GROUPS BETWEEN current row AND UNBOUNDED FOLLOWING) as a9,
        SUM(c1) OVER (ORDER BY c2, c3 GROUPS BETWEEN current row AND 3 FOLLOWING) as a10,
        SUM(c1) OVER (ORDER BY c2, c3 GROUPS BETWEEN 5 FOLLOWING AND 7 FOLLOWING) as a11
        FROM null_cases
        ORDER BY c3
        LIMIT 10";
    let actual = execute_to_batches(&ctx, sql).await;
    let expected = vec![
        "+------+-----+------+-----+-----+------+----+-----+------+------+------+------+------+------+------+-----+-----+",
        "| a    | b   | c    | d   | e   | f    | a1 | a2  | a3   | a4   | a5   | a6   | a7   | a8   | a9   | a10 | a11 |",
        "+------+-----+------+-----+-----+------+----+-----+------+------+------+------+------+------+------+-----+-----+",
        "| 818  | 910 | 818  | 910 | 910 | 818  |    | 249 | 249  | 818  | 432  | 4627 | 4234 | 4157 | 4195 | 98  | 82  |",
        "| 537  | 979 | 537  | 979 | 979 | 537  | 72 |     |      | 537  | 210  | 4627 | 4569 | 4378 | 4489 | 169 | 55  |",
        "| 811  | 838 | 811  | 838 | 838 | 811  | 24 | 221 | 3075 | 3665 | 3311 | 4627 | 1390 | 1276 | 1340 | 117 | 144 |",
        "| 763  | 464 | 763  | 464 | 464 | 763  | 19 | 168 | 3572 | 4167 | 3684 | 4627 | 962  | 829  | 962  | 194 | 80  |",
        "| 552  | 964 | 552  | 964 | 964 | 552  | 25 |     |      | 552  | 235  | 4627 | 4489 | 4320 | 4417 | 167 | 39  |",
        "| 963  | 930 | 963  | 930 | 930 | 963  | 14 | 201 | 818  | 1580 | 1098 | 4627 | 3638 | 3455 | 3543 | 177 | 224 |",
        "| 1113 | 814 | 1113 | 814 | 814 | 1113 | 31 | 415 | 2653 | 3351 | 2885 | 4627 | 1798 | 1694 | 1773 | 165 | 162 |",
        "| 780  | 868 | 780  | 868 | 868 | 780  | 40 | 258 | 3143 | 3665 | 3351 | 4627 | 1340 | 1223 | 1316 | 117 | 102 |",
        "| 740  | 466 | 740  | 466 | 466 | 740  | 82 | 164 | 3592 | 4168 | 3766 | 4627 | 962  | 768  | 943  | 244 | 122 |",
        "| 772  | 832 | 772  | 832 | 832 | 772  |    | 277 | 3189 | 3684 | 3351 | 4627 | 1316 | 1199 | 1276 | 119 | 64  |",
        "+------+-----+------+-----+-----+------+----+-----+------+------+------+------+------+------+------+-----+-----+",
    ];
    assert_batches_eq!(expected, &actual);
    Ok(())
}

#[tokio::test]
async fn window_frame_groups_without_order_by() -> Result<()> {
    let ctx = SessionContext::new();
    register_aggregate_csv(&ctx).await?;
    // execute the query
    let df = ctx
        .sql(
            "SELECT
            SUM(c4) OVER(PARTITION BY c2 GROUPS BETWEEN 1 PRECEDING AND 1 FOLLOWING)
            FROM aggregate_test_100
            ORDER BY c9;",
        )
        .await?;
    let err = df.collect().await.unwrap_err();
    assert_contains!(
        err.to_string(),
        "Execution error: GROUPS mode requires an ORDER BY clause".to_owned()
    );
    Ok(())
}

#[tokio::test]
async fn window_frame_lag() -> Result<()> {
    let ctx = SessionContext::new();
    register_aggregate_csv(&ctx).await?;
    // execute the query
    let df = ctx
        .sql(
            "SELECT c2,
                lag(c2, c2, c2) OVER () as lag1
                FROM aggregate_test_100;",
        )
        .await?;
    let err = df.collect().await.unwrap_err();
    assert_eq!(
        err.to_string(),
        "This feature is not implemented: There is only support Literal types for field at idx: 1 in Window Function".to_owned()
    );
    Ok(())
}

#[tokio::test]
async fn window_frame_creation() -> Result<()> {
    let ctx = SessionContext::new();
    register_aggregate_csv(&ctx).await?;
    // execute the query
    let df = ctx
        .sql(
            "SELECT
                COUNT(c1) OVER (ORDER BY c2 RANGE BETWEEN 1 PRECEDING AND 2 PRECEDING)
                FROM aggregate_test_100;",
        )
        .await?;
    let results = df.collect().await;
    assert_eq!(
        results.err().unwrap().to_string(),
        "Execution error: Invalid window frame: start bound (1 PRECEDING) cannot be larger than end bound (2 PRECEDING)"
    );

    let df = ctx
        .sql(
            "SELECT
                COUNT(c1) OVER (ORDER BY c2 RANGE BETWEEN 2 FOLLOWING AND 1 FOLLOWING)
                FROM aggregate_test_100;",
        )
        .await?;
    let results = df.collect().await;
    assert_eq!(
        results.err().unwrap().to_string(),
        "Execution error: Invalid window frame: start bound (2 FOLLOWING) cannot be larger than end bound (1 FOLLOWING)"
    );

    let df = ctx
        .sql(
            "SELECT
                COUNT(c1) OVER (ORDER BY c2 RANGE BETWEEN '1 DAY' PRECEDING AND '2 DAY' FOLLOWING)
                FROM aggregate_test_100;",
        )
        .await?;
    let results = df.collect().await;
    assert_contains!(
        results.err().unwrap().to_string(),
        "Arrow error: External error: Internal error: Operator - is not implemented for types UInt32(1) and Utf8(\"1 DAY\")"
    );

    Ok(())
}

#[tokio::test]
async fn test_window_row_number_aggregate() -> Result<()> {
    let config = SessionConfig::new();
    let ctx = SessionContext::with_config(config);
    register_aggregate_csv(&ctx).await?;
    let sql = "SELECT
          c8,
          ROW_NUMBER() OVER(ORDER BY c9) AS rn1,
          ROW_NUMBER() OVER(ORDER BY c9 ROWS BETWEEN 10 PRECEDING and 1 FOLLOWING) as rn2
          FROM aggregate_test_100
          ORDER BY c8
          LIMIT 5";

    let actual = execute_to_batches(&ctx, sql).await;
    let expected = vec![
        "+-----+-----+-----+",
        "| c8  | rn1 | rn2 |",
        "+-----+-----+-----+",
        "| 102 | 73  | 73  |",
        "| 299 | 1   | 1   |",
        "| 363 | 41  | 41  |",
        "| 417 | 14  | 14  |",
        "| 794 | 95  | 95  |",
        "+-----+-----+-----+",
    ];
    assert_batches_eq!(expected, &actual);
    Ok(())
}

#[tokio::test]
async fn test_window_cume_dist() -> Result<()> {
    let config = SessionConfig::new();
    let ctx = SessionContext::with_config(config);
    register_aggregate_csv(&ctx).await?;
    let sql = "SELECT
          c8,
          CUME_DIST() OVER(ORDER BY c9) as cd1,
          CUME_DIST() OVER(ORDER BY c9 ROWS BETWEEN 10 PRECEDING and 1 FOLLOWING) as cd2
          FROM aggregate_test_100
          ORDER BY c8
          LIMIT 5";

    let actual = execute_to_batches(&ctx, sql).await;
    let expected = vec![
        "+-----+------+------+",
        "| c8  | cd1  | cd2  |",
        "+-----+------+------+",
        "| 102 | 0.73 | 0.73 |",
        "| 299 | 0.01 | 0.01 |",
        "| 363 | 0.41 | 0.41 |",
        "| 417 | 0.14 | 0.14 |",
        "| 794 | 0.95 | 0.95 |",
        "+-----+------+------+",
    ];
    assert_batches_eq!(expected, &actual);
    Ok(())
}

#[tokio::test]
async fn test_window_rank() -> Result<()> {
    let config = SessionConfig::new();
    let ctx = SessionContext::with_config(config);
    register_aggregate_csv(&ctx).await?;
    let sql = "SELECT
          c9,
          RANK() OVER(ORDER BY c1) AS rank1,
          RANK() OVER(ORDER BY c1 ROWS BETWEEN 10 PRECEDING and 1 FOLLOWING) as rank2,
          DENSE_RANK() OVER(ORDER BY c1) as dense_rank1,
          DENSE_RANK() OVER(ORDER BY c1 ROWS BETWEEN 10 PRECEDING and 1 FOLLOWING) as dense_rank2,
          PERCENT_RANK() OVER(ORDER BY c1) as percent_rank1,
          PERCENT_RANK() OVER(ORDER BY c1 ROWS BETWEEN 10 PRECEDING and 1 FOLLOWING) as percent_rank2
          FROM aggregate_test_100
          ORDER BY c9
          LIMIT 5";

    let actual = execute_to_batches(&ctx, sql).await;
    let expected = vec![
        "+-----------+-------+-------+-------------+-------------+---------------------+---------------------+",
        "| c9        | rank1 | rank2 | dense_rank1 | dense_rank2 | percent_rank1       | percent_rank2       |",
        "+-----------+-------+-------+-------------+-------------+---------------------+---------------------+",
        "| 28774375  | 80    | 80    | 5           | 5           | 0.797979797979798   | 0.797979797979798   |",
        "| 63044568  | 62    | 62    | 4           | 4           | 0.6161616161616161  | 0.6161616161616161  |",
        "| 141047417 | 1     | 1     | 1           | 1           | 0                   | 0                   |",
        "| 141680161 | 41    | 41    | 3           | 3           | 0.40404040404040403 | 0.40404040404040403 |",
        "| 145294611 | 1     | 1     | 1           | 1           | 0                   | 0                   |",
        "+-----------+-------+-------+-------------+-------------+---------------------+---------------------+",
    ];
    assert_batches_eq!(expected, &actual);
    Ok(())
}

#[tokio::test]
async fn test_lag_lead() -> Result<()> {
    let config = SessionConfig::new();
    let ctx = SessionContext::with_config(config);
    register_aggregate_csv(&ctx).await?;
    let sql = "SELECT
          c9,
          LAG(c9, 2, 10101) OVER(ORDER BY c9) as lag1,
          LAG(c9, 2, 10101) OVER(ORDER BY c9 ROWS BETWEEN 10 PRECEDING and 1 FOLLOWING) as lag2,
          LEAD(c9, 2, 10101) OVER(ORDER BY c9) as lead1,
          LEAD(c9, 2, 10101) OVER(ORDER BY c9 ROWS BETWEEN 10 PRECEDING and 1 FOLLOWING) as lead2
          FROM aggregate_test_100
          ORDER BY c9
          LIMIT 5";

    let actual = execute_to_batches(&ctx, sql).await;
    let expected = vec![
        "+-----------+-----------+-----------+-----------+-----------+",
        "| c9        | lag1      | lag2      | lead1     | lead2     |",
        "+-----------+-----------+-----------+-----------+-----------+",
        "| 28774375  | 10101     | 10101     | 141047417 | 141047417 |",
        "| 63044568  | 10101     | 10101     | 141680161 | 141680161 |",
        "| 141047417 | 28774375  | 28774375  | 145294611 | 145294611 |",
        "| 141680161 | 63044568  | 63044568  | 225513085 | 225513085 |",
        "| 145294611 | 141047417 | 141047417 | 243203849 | 243203849 |",
        "+-----------+-----------+-----------+-----------+-----------+",
    ];
    assert_batches_eq!(expected, &actual);
    Ok(())
}

#[tokio::test]
async fn test_window_frame_first_value_last_value_aggregate() -> Result<()> {
    let config = SessionConfig::new();
    let ctx = SessionContext::with_config(config);
    register_aggregate_csv(&ctx).await?;

    let sql = "SELECT
           FIRST_VALUE(c4) OVER(ORDER BY c9 ASC ROWS BETWEEN 10 PRECEDING AND 1 FOLLOWING) as first_value1,
           FIRST_VALUE(c4) OVER(ORDER BY c9 ASC ROWS BETWEEN 2 PRECEDING AND 3 FOLLOWING) as first_value2,
           LAST_VALUE(c4) OVER(ORDER BY c9 ASC ROWS BETWEEN 10 PRECEDING AND 1 FOLLOWING) as last_value1,
           LAST_VALUE(c4) OVER(ORDER BY c9 ASC ROWS BETWEEN 2 PRECEDING AND 3 FOLLOWING) as last_value2
           FROM aggregate_test_100
           ORDER BY c9
           LIMIT 5";

    let actual = execute_to_batches(&ctx, sql).await;
    let expected = vec![
        "+--------------+--------------+-------------+-------------+",
        "| first_value1 | first_value2 | last_value1 | last_value2 |",
        "+--------------+--------------+-------------+-------------+",
        "| -16110       | -16110       | 3917        | -1114       |",
        "| -16110       | -16110       | -16974      | 15673       |",
        "| -16110       | -16110       | -1114       | 13630       |",
        "| -16110       | 3917         | 15673       | -13217      |",
        "| -16110       | -16974       | 13630       | 20690       |",
        "+--------------+--------------+-------------+-------------+",
    ];
    assert_batches_eq!(expected, &actual);
    Ok(())
}

#[tokio::test]
async fn test_window_frame_nth_value_aggregate() -> Result<()> {
    let config = SessionConfig::new();
    let ctx = SessionContext::with_config(config);
    register_aggregate_csv(&ctx).await?;

    let sql = "SELECT
           NTH_VALUE(c4, 3) OVER(ORDER BY c9 ASC ROWS BETWEEN 2 PRECEDING AND 1 FOLLOWING) as nth_value1,
           NTH_VALUE(c4, 2) OVER(ORDER BY c9 ASC ROWS BETWEEN 1 PRECEDING AND 3 FOLLOWING) as nth_value2
           FROM aggregate_test_100
           ORDER BY c9
           LIMIT 5";

    let actual = execute_to_batches(&ctx, sql).await;
    let expected = vec![
        "+------------+------------+",
        "| nth_value1 | nth_value2 |",
        "+------------+------------+",
        "|            | 3917       |",
        "| -16974     | 3917       |",
        "| -16974     | -16974     |",
        "| -1114      | -1114      |",
        "| 15673      | 15673      |",
        "+------------+------------+",
    ];
    assert_batches_eq!(expected, &actual);
    Ok(())
}

#[tokio::test]
async fn test_window_agg_sort() -> Result<()> {
    let ctx = SessionContext::new();
    register_aggregate_csv(&ctx).await?;
    let sql = "SELECT
      c9,
      SUM(c9) OVER(ORDER BY c9) as sum1,
      SUM(c9) OVER(ORDER BY c9, c8) as sum2
      FROM aggregate_test_100";

    let msg = format!("Creating logical plan for '{}'", sql);
    let dataframe = ctx.sql(sql).await.expect(&msg);
    let physical_plan = dataframe.create_physical_plan().await?;
    let formatted = displayable(physical_plan.as_ref()).indent().to_string();
    // Only 1 SortExec was added
    let expected = {
        vec![
            "ProjectionExec: expr=[c9@3 as c9, SUM(aggregate_test_100.c9) ORDER BY [aggregate_test_100.c9 ASC NULLS LAST] RANGE BETWEEN UNBOUNDED PRECEDING AND CURRENT ROW@0 as sum1, SUM(aggregate_test_100.c9) ORDER BY [aggregate_test_100.c9 ASC NULLS LAST, aggregate_test_100.c8 ASC NULLS LAST] RANGE BETWEEN UNBOUNDED PRECEDING AND CURRENT ROW@1 as sum2]",
            "  WindowAggExec: wdw=[SUM(aggregate_test_100.c9): Ok(Field { name: \"SUM(aggregate_test_100.c9)\", data_type: UInt64, nullable: true, dict_id: 0, dict_is_ordered: false, metadata: {} }), frame: WindowFrame { units: Range, start_bound: Preceding(UInt32(NULL)), end_bound: CurrentRow }]",
            "    WindowAggExec: wdw=[SUM(aggregate_test_100.c9): Ok(Field { name: \"SUM(aggregate_test_100.c9)\", data_type: UInt64, nullable: true, dict_id: 0, dict_is_ordered: false, metadata: {} }), frame: WindowFrame { units: Range, start_bound: Preceding(UInt32(NULL)), end_bound: CurrentRow }]",
            "      SortExec: [c9@1 ASC NULLS LAST,c8@0 ASC NULLS LAST]",
        ]
    };

    let actual: Vec<&str> = formatted.trim().lines().collect();
    let actual_len = actual.len();
    let actual_trim_last = &actual[..actual_len - 1];
    assert_eq!(
        expected, actual_trim_last,
        "\n\nexpected:\n\n{:#?}\nactual:\n\n{:#?}\n\n",
        expected, actual_trim_last
    );
    Ok(())
}

#[tokio::test]
async fn over_order_by_sort_keys_sorting_prefix_compacting() -> Result<()> {
    let ctx = SessionContext::with_config(SessionConfig::new().with_target_partitions(2));
    register_aggregate_csv(&ctx).await?;

    let sql = "SELECT c2, MAX(c9) OVER (ORDER BY c2), SUM(c9) OVER (), MIN(c9) OVER (ORDER BY c2, c9) from aggregate_test_100";

    let msg = format!("Creating logical plan for '{}'", sql);
    let dataframe = ctx.sql(sql).await.expect(&msg);
    let physical_plan = dataframe.create_physical_plan().await?;
    let formatted = displayable(physical_plan.as_ref()).indent().to_string();
    // Only 1 SortExec was added
    let expected = {
        vec![
            "ProjectionExec: expr=[c2@3 as c2, MAX(aggregate_test_100.c9) ORDER BY [aggregate_test_100.c2 ASC NULLS LAST] RANGE BETWEEN UNBOUNDED PRECEDING AND CURRENT ROW@1 as MAX(aggregate_test_100.c9), SUM(aggregate_test_100.c9) ROWS BETWEEN UNBOUNDED PRECEDING AND UNBOUNDED FOLLOWING@0 as SUM(aggregate_test_100.c9), MIN(aggregate_test_100.c9) ORDER BY [aggregate_test_100.c2 ASC NULLS LAST, aggregate_test_100.c9 ASC NULLS LAST] RANGE BETWEEN UNBOUNDED PRECEDING AND CURRENT ROW@2 as MIN(aggregate_test_100.c9)]",
            "  WindowAggExec: wdw=[SUM(aggregate_test_100.c9): Ok(Field { name: \"SUM(aggregate_test_100.c9)\", data_type: UInt64, nullable: true, dict_id: 0, dict_is_ordered: false, metadata: {} }), frame: WindowFrame { units: Rows, start_bound: Preceding(UInt64(NULL)), end_bound: Following(UInt64(NULL)) }]",
            "    WindowAggExec: wdw=[MAX(aggregate_test_100.c9): Ok(Field { name: \"MAX(aggregate_test_100.c9)\", data_type: UInt32, nullable: true, dict_id: 0, dict_is_ordered: false, metadata: {} }), frame: WindowFrame { units: Range, start_bound: Preceding(UInt32(NULL)), end_bound: CurrentRow }]",
            "      WindowAggExec: wdw=[MIN(aggregate_test_100.c9): Ok(Field { name: \"MIN(aggregate_test_100.c9)\", data_type: UInt32, nullable: true, dict_id: 0, dict_is_ordered: false, metadata: {} }), frame: WindowFrame { units: Range, start_bound: Preceding(UInt32(NULL)), end_bound: CurrentRow }]",
            "        SortExec: [c2@0 ASC NULLS LAST,c9@1 ASC NULLS LAST]"
        ]
    };

    let actual: Vec<&str> = formatted.trim().lines().collect();
    let actual_len = actual.len();
    let actual_trim_last = &actual[..actual_len - 1];
    assert_eq!(
        expected, actual_trim_last,
        "\n\nexpected:\n\n{:#?}\nactual:\n\n{:#?}\n\n",
        expected, actual_trim_last
    );
    Ok(())
}

/// FIXME: for now we are not detecting prefix of sorting keys in order to re-arrange with global and save one SortExec
#[tokio::test]
async fn over_order_by_sort_keys_sorting_global_order_compacting() -> Result<()> {
    let ctx = SessionContext::with_config(SessionConfig::new().with_target_partitions(2));
    register_aggregate_csv(&ctx).await?;

    let sql = "SELECT c2, MAX(c9) OVER (ORDER BY c9, c2), SUM(c9) OVER (), MIN(c9) OVER (ORDER BY c2, c9) from aggregate_test_100 ORDER BY c2";
    let msg = format!("Creating logical plan for '{}'", sql);
    let dataframe = ctx.sql(sql).await.expect(&msg);
    let physical_plan = dataframe.create_physical_plan().await?;
    let formatted = displayable(physical_plan.as_ref()).indent().to_string();
    // 3 SortExec are added
    let expected = {
        vec![
            "SortExec: [c2@0 ASC NULLS LAST]",
            "  CoalescePartitionsExec",
            "    ProjectionExec: expr=[c2@3 as c2, MAX(aggregate_test_100.c9) ORDER BY [aggregate_test_100.c9 ASC NULLS LAST, aggregate_test_100.c2 ASC NULLS LAST] RANGE BETWEEN UNBOUNDED PRECEDING AND CURRENT ROW@1 as MAX(aggregate_test_100.c9), SUM(aggregate_test_100.c9) ROWS BETWEEN UNBOUNDED PRECEDING AND UNBOUNDED FOLLOWING@0 as SUM(aggregate_test_100.c9), MIN(aggregate_test_100.c9) ORDER BY [aggregate_test_100.c2 ASC NULLS LAST, aggregate_test_100.c9 ASC NULLS LAST] RANGE BETWEEN UNBOUNDED PRECEDING AND CURRENT ROW@2 as MIN(aggregate_test_100.c9)]",
            "      RepartitionExec: partitioning=RoundRobinBatch(2)",
            "        WindowAggExec: wdw=[SUM(aggregate_test_100.c9): Ok(Field { name: \"SUM(aggregate_test_100.c9)\", data_type: UInt64, nullable: true, dict_id: 0, dict_is_ordered: false, metadata: {} }), frame: WindowFrame { units: Rows, start_bound: Preceding(UInt64(NULL)), end_bound: Following(UInt64(NULL)) }]",
            "          WindowAggExec: wdw=[MAX(aggregate_test_100.c9): Ok(Field { name: \"MAX(aggregate_test_100.c9)\", data_type: UInt32, nullable: true, dict_id: 0, dict_is_ordered: false, metadata: {} }), frame: WindowFrame { units: Range, start_bound: Preceding(UInt32(NULL)), end_bound: CurrentRow }]",
            "            SortExec: [c9@2 ASC NULLS LAST,c2@1 ASC NULLS LAST]",
            "              WindowAggExec: wdw=[MIN(aggregate_test_100.c9): Ok(Field { name: \"MIN(aggregate_test_100.c9)\", data_type: UInt32, nullable: true, dict_id: 0, dict_is_ordered: false, metadata: {} }), frame: WindowFrame { units: Range, start_bound: Preceding(UInt32(NULL)), end_bound: CurrentRow }]",
            "                SortExec: [c2@0 ASC NULLS LAST,c9@1 ASC NULLS LAST]",
        ]
    };

    let actual: Vec<&str> = formatted.trim().lines().collect();
    let actual_len = actual.len();
    let actual_trim_last = &actual[..actual_len - 1];
    assert_eq!(
        expected, actual_trim_last,
        "\n\nexpected:\n\n{:#?}\nactual:\n\n{:#?}\n\n",
        expected, actual_trim_last
    );
    Ok(())
}

#[tokio::test]
async fn test_window_partition_by_order_by() -> Result<()> {
    let ctx = SessionContext::with_config(SessionConfig::new().with_target_partitions(2));
    register_aggregate_csv(&ctx).await?;

    let sql = "SELECT \
               SUM(c4) OVER(PARTITION BY c1, c2 ORDER BY c2 ROWS BETWEEN 1 PRECEDING AND 1 FOLLOWING),\
               COUNT(*) OVER(PARTITION BY c1 ORDER BY c2 ROWS BETWEEN 1 PRECEDING AND 1 FOLLOWING) \
               FROM aggregate_test_100";

    let msg = format!("Creating logical plan for '{}'", sql);
    let dataframe = ctx.sql(sql).await.expect(&msg);
    let physical_plan = dataframe.create_physical_plan().await?;
    let formatted = displayable(physical_plan.as_ref()).indent().to_string();
    let expected = {
        vec![
            "ProjectionExec: expr=[SUM(aggregate_test_100.c4) PARTITION BY [aggregate_test_100.c1, aggregate_test_100.c2] ORDER BY [aggregate_test_100.c2 ASC NULLS LAST] ROWS BETWEEN 1 PRECEDING AND 1 FOLLOWING@1 as SUM(aggregate_test_100.c4), COUNT(UInt8(1)) PARTITION BY [aggregate_test_100.c1] ORDER BY [aggregate_test_100.c2 ASC NULLS LAST] ROWS BETWEEN 1 PRECEDING AND 1 FOLLOWING@0 as COUNT(UInt8(1))]",
<<<<<<< HEAD
            "  BoundedWindowAggExec: wdw=[COUNT(UInt8(1)): Ok(Field { name: \"COUNT(UInt8(1))\", data_type: Int64, nullable: true, dict_id: 0, dict_is_ordered: false, metadata: {} }), frame: WindowFrame { units: Rows, start_bound: Preceding(UInt64(1)), end_bound: Following(UInt64(1)) }]",
            "    SortExec: [c1@1 ASC NULLS LAST,c2@2 ASC NULLS LAST]",
            "      CoalesceBatchesExec: target_batch_size=4096",
            "        RepartitionExec: partitioning=Hash([Column { name: \"c1\", index: 1 }], 2)",
            "          BoundedWindowAggExec: wdw=[SUM(aggregate_test_100.c4): Ok(Field { name: \"SUM(aggregate_test_100.c4)\", data_type: Int64, nullable: true, dict_id: 0, dict_is_ordered: false, metadata: {} }), frame: WindowFrame { units: Rows, start_bound: Preceding(UInt64(1)), end_bound: Following(UInt64(1)) }]",
=======
            "  WindowAggExec: wdw=[COUNT(UInt8(1)): Ok(Field { name: \"COUNT(UInt8(1))\", data_type: Int64, nullable: true, dict_id: 0, dict_is_ordered: false, metadata: {} }), frame: WindowFrame { units: Rows, start_bound: Preceding(UInt64(1)), end_bound: Following(UInt64(1)) }]",
            "    SortExec: [c1@1 ASC NULLS LAST,c2@2 ASC NULLS LAST]",
            "      CoalesceBatchesExec: target_batch_size=4096",
            "        RepartitionExec: partitioning=Hash([Column { name: \"c1\", index: 1 }], 2)",
            "          WindowAggExec: wdw=[SUM(aggregate_test_100.c4): Ok(Field { name: \"SUM(aggregate_test_100.c4)\", data_type: Int64, nullable: true, dict_id: 0, dict_is_ordered: false, metadata: {} }), frame: WindowFrame { units: Rows, start_bound: Preceding(UInt64(1)), end_bound: Following(UInt64(1)) }]",
>>>>>>> 6b076211
            "            SortExec: [c1@0 ASC NULLS LAST,c2@1 ASC NULLS LAST]",
            "              CoalesceBatchesExec: target_batch_size=4096",
            "                RepartitionExec: partitioning=Hash([Column { name: \"c1\", index: 0 }, Column { name: \"c2\", index: 1 }], 2)",
            "                  RepartitionExec: partitioning=RoundRobinBatch(2)",
        ]
    };

    let actual: Vec<&str> = formatted.trim().lines().collect();
    let actual_len = actual.len();
    let actual_trim_last = &actual[..actual_len - 1];
    assert_eq!(
        expected, actual_trim_last,
        "\n\nexpected:\n\n{:#?}\nactual:\n\n{:#?}\n\n",
        expected, actual_trim_last
    );
    Ok(())
}

#[tokio::test]
async fn test_window_agg_sort_reversed_plan() -> Result<()> {
    let ctx = SessionContext::new();
    register_aggregate_csv(&ctx).await?;
    let sql = "SELECT
    c9,
    SUM(c9) OVER(ORDER BY c9 ASC ROWS BETWEEN 1 PRECEDING AND 5 FOLLOWING) as sum1,
    SUM(c9) OVER(ORDER BY c9 DESC ROWS BETWEEN 1 PRECEDING AND 5 FOLLOWING) as sum2
    FROM aggregate_test_100
    LIMIT 5";

    let msg = format!("Creating logical plan for '{}'", sql);
<<<<<<< HEAD
    let plan = ctx.create_logical_plan(sql).expect(&msg);
    let state = ctx.state();
    let logical_plan = state.optimize(&plan)?;
    let physical_plan = state.create_physical_plan(&logical_plan).await?;
=======
    let dataframe = ctx.sql(sql).await.expect(&msg);
    let physical_plan = dataframe.create_physical_plan().await?;
>>>>>>> 6b076211
    let formatted = displayable(physical_plan.as_ref()).indent().to_string();
    // Only 1 SortExec was added
    let expected = {
        vec![
            "ProjectionExec: expr=[c9@2 as c9, SUM(aggregate_test_100.c9) ORDER BY [aggregate_test_100.c9 ASC NULLS LAST] ROWS BETWEEN 1 PRECEDING AND 5 FOLLOWING@0 as sum1, SUM(aggregate_test_100.c9) ORDER BY [aggregate_test_100.c9 DESC NULLS FIRST] ROWS BETWEEN 1 PRECEDING AND 5 FOLLOWING@1 as sum2]",
            "  GlobalLimitExec: skip=0, fetch=5",
<<<<<<< HEAD
            "    BoundedWindowAggExec: wdw=[SUM(aggregate_test_100.c9): Ok(Field { name: \"SUM(aggregate_test_100.c9)\", data_type: UInt64, nullable: true, dict_id: 0, dict_is_ordered: false, metadata: {} }), frame: WindowFrame { units: Rows, start_bound: Preceding(UInt64(5)), end_bound: Following(UInt64(1)) }]",
            "      BoundedWindowAggExec: wdw=[SUM(aggregate_test_100.c9): Ok(Field { name: \"SUM(aggregate_test_100.c9)\", data_type: UInt64, nullable: true, dict_id: 0, dict_is_ordered: false, metadata: {} }), frame: WindowFrame { units: Rows, start_bound: Preceding(UInt64(1)), end_bound: Following(UInt64(5)) }]",
=======
            "    WindowAggExec: wdw=[SUM(aggregate_test_100.c9): Ok(Field { name: \"SUM(aggregate_test_100.c9)\", data_type: UInt64, nullable: true, dict_id: 0, dict_is_ordered: false, metadata: {} }), frame: WindowFrame { units: Rows, start_bound: Preceding(UInt64(5)), end_bound: Following(UInt64(1)) }]",
            "      WindowAggExec: wdw=[SUM(aggregate_test_100.c9): Ok(Field { name: \"SUM(aggregate_test_100.c9)\", data_type: UInt64, nullable: true, dict_id: 0, dict_is_ordered: false, metadata: {} }), frame: WindowFrame { units: Rows, start_bound: Preceding(UInt64(1)), end_bound: Following(UInt64(5)) }]",
>>>>>>> 6b076211
            "        SortExec: [c9@0 DESC]",
        ]
    };

    let actual: Vec<&str> = formatted.trim().lines().collect();
    let actual_len = actual.len();
    let actual_trim_last = &actual[..actual_len - 1];
    assert_eq!(
        expected, actual_trim_last,
        "\n\nexpected:\n\n{:#?}\nactual:\n\n{:#?}\n\n",
        expected, actual
    );

    let actual = execute_to_batches(&ctx, sql).await;
    let expected = vec![
        "+------------+-------------+-------------+",
        "| c9         | sum1        | sum2        |",
        "+------------+-------------+-------------+",
        "| 4268716378 | 8498370520  | 24997484146 |",
        "| 4229654142 | 12714811027 | 29012926487 |",
        "| 4216440507 | 16858984380 | 28743001064 |",
        "| 4144173353 | 20935849039 | 28472563256 |",
        "| 4076864659 | 24997484146 | 28118515915 |",
        "+------------+-------------+-------------+",
    ];
    assert_batches_eq!(expected, &actual);

    Ok(())
}

#[tokio::test]
async fn test_window_agg_sort_reversed_plan_builtin() -> Result<()> {
    let ctx = SessionContext::new();
    register_aggregate_csv(&ctx).await?;
    let sql = "SELECT
    c9,
    FIRST_VALUE(c9) OVER(ORDER BY c9 ASC ROWS BETWEEN 1 PRECEDING AND 5 FOLLOWING) as fv1,
    FIRST_VALUE(c9) OVER(ORDER BY c9 DESC ROWS BETWEEN 1 PRECEDING AND 5 FOLLOWING) as fv2,
    LAG(c9, 2, 10101) OVER(ORDER BY c9 ASC) as lag1,
    LAG(c9, 2, 10101) OVER(ORDER BY c9 DESC ROWS BETWEEN 10 PRECEDING and 1 FOLLOWING) as lag2,
    LEAD(c9, 2, 10101) OVER(ORDER BY c9 ASC) as lead1,
    LEAD(c9, 2, 10101) OVER(ORDER BY c9 DESC ROWS BETWEEN 10 PRECEDING and 1 FOLLOWING) as lead2
    FROM aggregate_test_100
    LIMIT 5";

    let msg = format!("Creating logical plan for '{}'", sql);
<<<<<<< HEAD
    let plan = ctx.create_logical_plan(sql).expect(&msg);
    let state = ctx.state();
    let logical_plan = state.optimize(&plan)?;
    let physical_plan = state.create_physical_plan(&logical_plan).await?;
=======
    let dataframe = ctx.sql(sql).await.expect(&msg);
    let physical_plan = dataframe.create_physical_plan().await?;
>>>>>>> 6b076211
    let formatted = displayable(physical_plan.as_ref()).indent().to_string();
    // Only 1 SortExec was added
    let expected = {
        vec![
            "ProjectionExec: expr=[c9@6 as c9, FIRST_VALUE(aggregate_test_100.c9) ORDER BY [aggregate_test_100.c9 ASC NULLS LAST] ROWS BETWEEN 1 PRECEDING AND 5 FOLLOWING@0 as fv1, FIRST_VALUE(aggregate_test_100.c9) ORDER BY [aggregate_test_100.c9 DESC NULLS FIRST] ROWS BETWEEN 1 PRECEDING AND 5 FOLLOWING@3 as fv2, LAG(aggregate_test_100.c9,Int64(2),Int64(10101)) ORDER BY [aggregate_test_100.c9 ASC NULLS LAST] RANGE BETWEEN UNBOUNDED PRECEDING AND CURRENT ROW@1 as lag1, LAG(aggregate_test_100.c9,Int64(2),Int64(10101)) ORDER BY [aggregate_test_100.c9 DESC NULLS FIRST] ROWS BETWEEN 10 PRECEDING AND 1 FOLLOWING@4 as lag2, LEAD(aggregate_test_100.c9,Int64(2),Int64(10101)) ORDER BY [aggregate_test_100.c9 ASC NULLS LAST] RANGE BETWEEN UNBOUNDED PRECEDING AND CURRENT ROW@2 as lead1, LEAD(aggregate_test_100.c9,Int64(2),Int64(10101)) ORDER BY [aggregate_test_100.c9 DESC NULLS FIRST] ROWS BETWEEN 10 PRECEDING AND 1 FOLLOWING@5 as lead2]",
            "  GlobalLimitExec: skip=0, fetch=5",
<<<<<<< HEAD
            "    BoundedWindowAggExec: wdw=[FIRST_VALUE(aggregate_test_100.c9): Ok(Field { name: \"FIRST_VALUE(aggregate_test_100.c9)\", data_type: UInt32, nullable: true, dict_id: 0, dict_is_ordered: false, metadata: {} }), frame: WindowFrame { units: Rows, start_bound: Preceding(UInt64(5)), end_bound: Following(UInt64(1)) }, LAG(aggregate_test_100.c9,Int64(2),Int64(10101)): Ok(Field { name: \"LAG(aggregate_test_100.c9,Int64(2),Int64(10101))\", data_type: UInt32, nullable: true, dict_id: 0, dict_is_ordered: false, metadata: {} }), frame: WindowFrame { units: Range, start_bound: CurrentRow, end_bound: Following(UInt32(NULL)) }, LEAD(aggregate_test_100.c9,Int64(2),Int64(10101)): Ok(Field { name: \"LEAD(aggregate_test_100.c9,Int64(2),Int64(10101))\", data_type: UInt32, nullable: true, dict_id: 0, dict_is_ordered: false, metadata: {} }), frame: WindowFrame { units: Range, start_bound: CurrentRow, end_bound: Following(UInt32(NULL)) }]",
            "      BoundedWindowAggExec: wdw=[FIRST_VALUE(aggregate_test_100.c9): Ok(Field { name: \"FIRST_VALUE(aggregate_test_100.c9)\", data_type: UInt32, nullable: true, dict_id: 0, dict_is_ordered: false, metadata: {} }), frame: WindowFrame { units: Rows, start_bound: Preceding(UInt64(1)), end_bound: Following(UInt64(5)) }, LAG(aggregate_test_100.c9,Int64(2),Int64(10101)): Ok(Field { name: \"LAG(aggregate_test_100.c9,Int64(2),Int64(10101))\", data_type: UInt32, nullable: true, dict_id: 0, dict_is_ordered: false, metadata: {} }), frame: WindowFrame { units: Rows, start_bound: Preceding(UInt64(10)), end_bound: Following(UInt64(1)) }, LEAD(aggregate_test_100.c9,Int64(2),Int64(10101)): Ok(Field { name: \"LEAD(aggregate_test_100.c9,Int64(2),Int64(10101))\", data_type: UInt32, nullable: true, dict_id: 0, dict_is_ordered: false, metadata: {} }), frame: WindowFrame { units: Rows, start_bound: Preceding(UInt64(10)), end_bound: Following(UInt64(1)) }]",
=======
            "    WindowAggExec: wdw=[FIRST_VALUE(aggregate_test_100.c9): Ok(Field { name: \"FIRST_VALUE(aggregate_test_100.c9)\", data_type: UInt32, nullable: true, dict_id: 0, dict_is_ordered: false, metadata: {} }), frame: WindowFrame { units: Rows, start_bound: Preceding(UInt64(5)), end_bound: Following(UInt64(1)) }, LAG(aggregate_test_100.c9,Int64(2),Int64(10101)): Ok(Field { name: \"LAG(aggregate_test_100.c9,Int64(2),Int64(10101))\", data_type: UInt32, nullable: true, dict_id: 0, dict_is_ordered: false, metadata: {} }), frame: WindowFrame { units: Range, start_bound: CurrentRow, end_bound: Following(UInt32(NULL)) }, LEAD(aggregate_test_100.c9,Int64(2),Int64(10101)): Ok(Field { name: \"LEAD(aggregate_test_100.c9,Int64(2),Int64(10101))\", data_type: UInt32, nullable: true, dict_id: 0, dict_is_ordered: false, metadata: {} }), frame: WindowFrame { units: Range, start_bound: CurrentRow, end_bound: Following(UInt32(NULL)) }]",
            "      WindowAggExec: wdw=[FIRST_VALUE(aggregate_test_100.c9): Ok(Field { name: \"FIRST_VALUE(aggregate_test_100.c9)\", data_type: UInt32, nullable: true, dict_id: 0, dict_is_ordered: false, metadata: {} }), frame: WindowFrame { units: Rows, start_bound: Preceding(UInt64(1)), end_bound: Following(UInt64(5)) }, LAG(aggregate_test_100.c9,Int64(2),Int64(10101)): Ok(Field { name: \"LAG(aggregate_test_100.c9,Int64(2),Int64(10101))\", data_type: UInt32, nullable: true, dict_id: 0, dict_is_ordered: false, metadata: {} }), frame: WindowFrame { units: Rows, start_bound: Preceding(UInt64(10)), end_bound: Following(UInt64(1)) }, LEAD(aggregate_test_100.c9,Int64(2),Int64(10101)): Ok(Field { name: \"LEAD(aggregate_test_100.c9,Int64(2),Int64(10101))\", data_type: UInt32, nullable: true, dict_id: 0, dict_is_ordered: false, metadata: {} }), frame: WindowFrame { units: Rows, start_bound: Preceding(UInt64(10)), end_bound: Following(UInt64(1)) }]",
>>>>>>> 6b076211
            "        SortExec: [c9@0 DESC]",
        ]
    };

    let actual: Vec<&str> = formatted.trim().lines().collect();
    let actual_len = actual.len();
    let actual_trim_last = &actual[..actual_len - 1];
    assert_eq!(
        expected, actual_trim_last,
        "\n\nexpected:\n\n{:#?}\nactual:\n\n{:#?}\n\n",
        expected, actual
    );

    let actual = execute_to_batches(&ctx, sql).await;
    let expected = vec![
        "+------------+------------+------------+------------+------------+------------+------------+",
        "| c9         | fv1        | fv2        | lag1       | lag2       | lead1      | lead2      |",
        "+------------+------------+------------+------------+------------+------------+------------+",
        "| 4268716378 | 4229654142 | 4268716378 | 4216440507 | 10101      | 10101      | 4216440507 |",
        "| 4229654142 | 4216440507 | 4268716378 | 4144173353 | 10101      | 10101      | 4144173353 |",
        "| 4216440507 | 4144173353 | 4229654142 | 4076864659 | 4268716378 | 4268716378 | 4076864659 |",
        "| 4144173353 | 4076864659 | 4216440507 | 4061635107 | 4229654142 | 4229654142 | 4061635107 |",
        "| 4076864659 | 4061635107 | 4144173353 | 4015442341 | 4216440507 | 4216440507 | 4015442341 |",
        "+------------+------------+------------+------------+------------+------------+------------+",
    ];
    assert_batches_eq!(expected, &actual);

    Ok(())
}

#[tokio::test]
async fn test_window_agg_sort_non_reversed_plan() -> Result<()> {
    let ctx = SessionContext::new();
    register_aggregate_csv(&ctx).await?;
    let sql = "SELECT
    c9,
    ROW_NUMBER() OVER(ORDER BY c9 ASC ROWS BETWEEN 1 PRECEDING AND 5 FOLLOWING) as rn1,
    ROW_NUMBER() OVER(ORDER BY c9 DESC ROWS BETWEEN 1 PRECEDING AND 5 FOLLOWING) as rn2
    FROM aggregate_test_100
    LIMIT 5";

    let msg = format!("Creating logical plan for '{}'", sql);
<<<<<<< HEAD
    let plan = ctx.create_logical_plan(sql).expect(&msg);
    let state = ctx.state();
    let logical_plan = state.optimize(&plan)?;
    let physical_plan = state.create_physical_plan(&logical_plan).await?;
=======
    let dataframe = ctx.sql(sql).await.expect(&msg);
    let physical_plan = dataframe.create_physical_plan().await?;
>>>>>>> 6b076211
    let formatted = displayable(physical_plan.as_ref()).indent().to_string();
    // We cannot reverse each window function (ROW_NUMBER is not reversible)
    let expected = {
        vec![
            "ProjectionExec: expr=[c9@2 as c9, ROW_NUMBER() ORDER BY [aggregate_test_100.c9 ASC NULLS LAST] ROWS BETWEEN 1 PRECEDING AND 5 FOLLOWING@0 as rn1, ROW_NUMBER() ORDER BY [aggregate_test_100.c9 DESC NULLS FIRST] ROWS BETWEEN 1 PRECEDING AND 5 FOLLOWING@1 as rn2]",
            "  GlobalLimitExec: skip=0, fetch=5",
<<<<<<< HEAD
            "    BoundedWindowAggExec: wdw=[ROW_NUMBER(): Ok(Field { name: \"ROW_NUMBER()\", data_type: UInt64, nullable: false, dict_id: 0, dict_is_ordered: false, metadata: {} }), frame: WindowFrame { units: Rows, start_bound: Preceding(UInt64(1)), end_bound: Following(UInt64(5)) }]",
            "      SortExec: [c9@1 ASC NULLS LAST]",
            "        BoundedWindowAggExec: wdw=[ROW_NUMBER(): Ok(Field { name: \"ROW_NUMBER()\", data_type: UInt64, nullable: false, dict_id: 0, dict_is_ordered: false, metadata: {} }), frame: WindowFrame { units: Rows, start_bound: Preceding(UInt64(1)), end_bound: Following(UInt64(5)) }]",
=======
            "    WindowAggExec: wdw=[ROW_NUMBER(): Ok(Field { name: \"ROW_NUMBER()\", data_type: UInt64, nullable: false, dict_id: 0, dict_is_ordered: false, metadata: {} }), frame: WindowFrame { units: Rows, start_bound: Preceding(UInt64(1)), end_bound: Following(UInt64(5)) }]",
            "      SortExec: [c9@1 ASC NULLS LAST]",
            "        WindowAggExec: wdw=[ROW_NUMBER(): Ok(Field { name: \"ROW_NUMBER()\", data_type: UInt64, nullable: false, dict_id: 0, dict_is_ordered: false, metadata: {} }), frame: WindowFrame { units: Rows, start_bound: Preceding(UInt64(1)), end_bound: Following(UInt64(5)) }]",
>>>>>>> 6b076211
            "          SortExec: [c9@0 DESC]",
        ]
    };

    let actual: Vec<&str> = formatted.trim().lines().collect();
    let actual_len = actual.len();
    let actual_trim_last = &actual[..actual_len - 1];
    assert_eq!(
        expected, actual_trim_last,
        "\n\nexpected:\n\n{:#?}\nactual:\n\n{:#?}\n\n",
        expected, actual
    );

    let actual = execute_to_batches(&ctx, sql).await;
    let expected = vec![
        "+-----------+-----+-----+",
        "| c9        | rn1 | rn2 |",
        "+-----------+-----+-----+",
        "| 28774375  | 1   | 100 |",
        "| 63044568  | 2   | 99  |",
        "| 141047417 | 3   | 98  |",
        "| 141680161 | 4   | 97  |",
        "| 145294611 | 5   | 96  |",
        "+-----------+-----+-----+",
    ];
    assert_batches_eq!(expected, &actual);

    Ok(())
}

#[tokio::test]
async fn test_window_agg_sort_multi_layer_non_reversed_plan() -> Result<()> {
    let ctx = SessionContext::new();
    register_aggregate_csv(&ctx).await?;
    let sql = "SELECT
    c9,
    SUM(c9) OVER(ORDER BY c9 ASC, c1 ASC, c2 ASC ROWS BETWEEN 1 PRECEDING AND 5 FOLLOWING) as sum1,
    SUM(c9) OVER(ORDER BY c9 DESC, c1 DESC ROWS BETWEEN 1 PRECEDING AND 5 FOLLOWING) as sum2,
    ROW_NUMBER() OVER(ORDER BY c9 DESC ROWS BETWEEN 1 PRECEDING AND 5 FOLLOWING) as rn2
    FROM aggregate_test_100
    LIMIT 5";

    let msg = format!("Creating logical plan for '{}'", sql);
<<<<<<< HEAD
    let plan = ctx.create_logical_plan(sql).expect(&msg);
    let state = ctx.state();
    let logical_plan = state.optimize(&plan)?;
    let physical_plan = state.create_physical_plan(&logical_plan).await?;
=======
    let dataframe = ctx.sql(sql).await.expect(&msg);
    let physical_plan = dataframe.create_physical_plan().await?;
>>>>>>> 6b076211
    let formatted = displayable(physical_plan.as_ref()).indent().to_string();
    // We cannot reverse each window function (ROW_NUMBER is not reversible)
    let expected = {
        vec![
            "ProjectionExec: expr=[c9@5 as c9, SUM(aggregate_test_100.c9) ORDER BY [aggregate_test_100.c9 ASC NULLS LAST, aggregate_test_100.c1 ASC NULLS LAST, aggregate_test_100.c2 ASC NULLS LAST] ROWS BETWEEN 1 PRECEDING AND 5 FOLLOWING@0 as sum1, SUM(aggregate_test_100.c9) ORDER BY [aggregate_test_100.c9 DESC NULLS FIRST, aggregate_test_100.c1 DESC NULLS FIRST] ROWS BETWEEN 1 PRECEDING AND 5 FOLLOWING@2 as sum2, ROW_NUMBER() ORDER BY [aggregate_test_100.c9 DESC NULLS FIRST] ROWS BETWEEN 1 PRECEDING AND 5 FOLLOWING@1 as rn2]",
            "  GlobalLimitExec: skip=0, fetch=5",
<<<<<<< HEAD
            "    BoundedWindowAggExec: wdw=[SUM(aggregate_test_100.c9): Ok(Field { name: \"SUM(aggregate_test_100.c9)\", data_type: UInt64, nullable: true, dict_id: 0, dict_is_ordered: false, metadata: {} }), frame: WindowFrame { units: Rows, start_bound: Preceding(UInt64(1)), end_bound: Following(UInt64(5)) }]",
            "      SortExec: [c9@4 ASC NULLS LAST,c1@2 ASC NULLS LAST,c2@3 ASC NULLS LAST]",
            "        BoundedWindowAggExec: wdw=[ROW_NUMBER(): Ok(Field { name: \"ROW_NUMBER()\", data_type: UInt64, nullable: false, dict_id: 0, dict_is_ordered: false, metadata: {} }), frame: WindowFrame { units: Rows, start_bound: Preceding(UInt64(1)), end_bound: Following(UInt64(5)) }]",
            "          BoundedWindowAggExec: wdw=[SUM(aggregate_test_100.c9): Ok(Field { name: \"SUM(aggregate_test_100.c9)\", data_type: UInt64, nullable: true, dict_id: 0, dict_is_ordered: false, metadata: {} }), frame: WindowFrame { units: Rows, start_bound: Preceding(UInt64(1)), end_bound: Following(UInt64(5)) }]",
=======
            "    WindowAggExec: wdw=[SUM(aggregate_test_100.c9): Ok(Field { name: \"SUM(aggregate_test_100.c9)\", data_type: UInt64, nullable: true, dict_id: 0, dict_is_ordered: false, metadata: {} }), frame: WindowFrame { units: Rows, start_bound: Preceding(UInt64(1)), end_bound: Following(UInt64(5)) }]",
            "      SortExec: [c9@4 ASC NULLS LAST,c1@2 ASC NULLS LAST,c2@3 ASC NULLS LAST]",
            "        WindowAggExec: wdw=[ROW_NUMBER(): Ok(Field { name: \"ROW_NUMBER()\", data_type: UInt64, nullable: false, dict_id: 0, dict_is_ordered: false, metadata: {} }), frame: WindowFrame { units: Rows, start_bound: Preceding(UInt64(1)), end_bound: Following(UInt64(5)) }]",
            "          WindowAggExec: wdw=[SUM(aggregate_test_100.c9): Ok(Field { name: \"SUM(aggregate_test_100.c9)\", data_type: UInt64, nullable: true, dict_id: 0, dict_is_ordered: false, metadata: {} }), frame: WindowFrame { units: Rows, start_bound: Preceding(UInt64(1)), end_bound: Following(UInt64(5)) }]",
>>>>>>> 6b076211
            "            SortExec: [c9@2 DESC,c1@0 DESC]",
        ]
    };

    let actual: Vec<&str> = formatted.trim().lines().collect();
    let actual_len = actual.len();
    let actual_trim_last = &actual[..actual_len - 1];
    assert_eq!(
        expected, actual_trim_last,
        "\n\nexpected:\n\n{:#?}\nactual:\n\n{:#?}\n\n",
        expected, actual
    );

    let actual = execute_to_batches(&ctx, sql).await;
    let expected = vec![
        "+-----------+------------+-----------+-----+",
        "| c9        | sum1       | sum2      | rn2 |",
        "+-----------+------------+-----------+-----+",
        "| 28774375  | 745354217  | 91818943  | 100 |",
        "| 63044568  | 988558066  | 232866360 | 99  |",
        "| 141047417 | 1285934966 | 374546521 | 98  |",
        "| 141680161 | 1654839259 | 519841132 | 97  |",
        "| 145294611 | 1980231675 | 745354217 | 96  |",
        "+-----------+------------+-----------+-----+",
    ];
    assert_batches_eq!(expected, &actual);

    Ok(())
}

#[tokio::test]
async fn test_window_agg_complex_plan() -> Result<()> {
    let ctx = SessionContext::new();
    register_aggregate_null_cases_csv(&ctx).await?;
    let sql = "SELECT
    SUM(c1) OVER (ORDER BY c3 RANGE BETWEEN 10 PRECEDING AND 11 FOLLOWING) as a,
    SUM(c1) OVER (ORDER BY c3 RANGE BETWEEN 10 PRECEDING AND 11 FOLLOWING) as b,
    SUM(c1) OVER (ORDER BY c3 DESC RANGE BETWEEN 10 PRECEDING AND 11 FOLLOWING) as c,
    SUM(c1) OVER (ORDER BY c3 NULLS first RANGE BETWEEN 10 PRECEDING AND 11 FOLLOWING) as d,
    SUM(c1) OVER (ORDER BY c3 DESC NULLS last RANGE BETWEEN 10 PRECEDING AND 11 FOLLOWING) as e,
    SUM(c1) OVER (ORDER BY c3 DESC NULLS first RANGE BETWEEN 10 PRECEDING AND 11 FOLLOWING) as f,
    SUM(c1) OVER (ORDER BY c3 NULLS first RANGE BETWEEN 10 PRECEDING AND 11 FOLLOWING) as g,
    SUM(c1) OVER (ORDER BY c3) as h,
    SUM(c1) OVER (ORDER BY c3 DESC) as i,
    SUM(c1) OVER (ORDER BY c3 NULLS first) as j,
    SUM(c1) OVER (ORDER BY c3 DESC NULLS first) as k,
    SUM(c1) OVER (ORDER BY c3 DESC NULLS last) as l,
    SUM(c1) OVER (ORDER BY c3, c2) as m,
    SUM(c1) OVER (ORDER BY c3, c1 DESC) as n,
    SUM(c1) OVER (ORDER BY c3 DESC, c1) as o,
    SUM(c1) OVER (ORDER BY c3, c1 NULLs first) as p,
    SUM(c1) OVER (ORDER BY c3 RANGE BETWEEN UNBOUNDED PRECEDING AND 11 FOLLOWING) as a1,
    SUM(c1) OVER (ORDER BY c3 RANGE BETWEEN UNBOUNDED PRECEDING AND 11 FOLLOWING) as b1,
    SUM(c1) OVER (ORDER BY c3 DESC RANGE BETWEEN UNBOUNDED PRECEDING AND 11 FOLLOWING) as c1,
    SUM(c1) OVER (ORDER BY c3 NULLS first RANGE BETWEEN UNBOUNDED PRECEDING AND 11 FOLLOWING) as d1,
    SUM(c1) OVER (ORDER BY c3 DESC NULLS last RANGE BETWEEN UNBOUNDED PRECEDING AND 11 FOLLOWING) as e1,
    SUM(c1) OVER (ORDER BY c3 DESC NULLS first RANGE BETWEEN UNBOUNDED PRECEDING AND 11 FOLLOWING) as f1,
    SUM(c1) OVER (ORDER BY c3 NULLS first RANGE BETWEEN UNBOUNDED PRECEDING AND 11 FOLLOWING) as g1,
    SUM(c1) OVER (ORDER BY c3 RANGE BETWEEN UNBOUNDED PRECEDING AND current row) as h1,
    SUM(c1) OVER (ORDER BY c3 RANGE BETWEEN UNBOUNDED PRECEDING AND current row) as j1,
    SUM(c1) OVER (ORDER BY c3 DESC RANGE BETWEEN UNBOUNDED PRECEDING AND current row) as k1,
    SUM(c1) OVER (ORDER BY c3 NULLS first RANGE BETWEEN UNBOUNDED PRECEDING AND current row) as l1,
    SUM(c1) OVER (ORDER BY c3 DESC NULLS last RANGE BETWEEN UNBOUNDED PRECEDING AND current row) as m1,
    SUM(c1) OVER (ORDER BY c3 DESC NULLS first RANGE BETWEEN UNBOUNDED PRECEDING AND current row) as n1,
    SUM(c1) OVER (ORDER BY c3 NULLS first RANGE BETWEEN UNBOUNDED PRECEDING AND current row) as o1,
    SUM(c1) OVER (ORDER BY c3 RANGE BETWEEN current row AND UNBOUNDED FOLLOWING) as h11,
    SUM(c1) OVER (ORDER BY c3 RANGE BETWEEN current row AND UNBOUNDED FOLLOWING) as j11,
    SUM(c1) OVER (ORDER BY c3 DESC RANGE BETWEEN current row AND UNBOUNDED FOLLOWING) as k11,
    SUM(c1) OVER (ORDER BY c3 NULLS first RANGE BETWEEN current row AND UNBOUNDED FOLLOWING) as l11,
    SUM(c1) OVER (ORDER BY c3 DESC NULLS last RANGE BETWEEN current row AND UNBOUNDED FOLLOWING) as m11,
    SUM(c1) OVER (ORDER BY c3 DESC NULLS first RANGE BETWEEN current row AND UNBOUNDED FOLLOWING) as n11,
    SUM(c1) OVER (ORDER BY c3 NULLS first RANGE BETWEEN current row AND UNBOUNDED FOLLOWING) as o11
    FROM null_cases
    LIMIT 5";

    let msg = format!("Creating logical plan for '{}'", sql);
<<<<<<< HEAD
    let plan = ctx.create_logical_plan(sql).expect(&msg);
    let state = ctx.state();
    let logical_plan = state.optimize(&plan)?;
    let physical_plan = state.create_physical_plan(&logical_plan).await?;
=======
    let dataframe = ctx.sql(sql).await.expect(&msg);
    let physical_plan = dataframe.create_physical_plan().await?;
>>>>>>> 6b076211
    let formatted = displayable(physical_plan.as_ref()).indent().to_string();
    // Unnecessary SortExecs are removed
    let expected = {
        vec![
            "ProjectionExec: expr=[SUM(null_cases.c1) ORDER BY [null_cases.c3 ASC NULLS LAST] RANGE BETWEEN 10 PRECEDING AND 11 FOLLOWING@0 as a, SUM(null_cases.c1) ORDER BY [null_cases.c3 ASC NULLS LAST] RANGE BETWEEN 10 PRECEDING AND 11 FOLLOWING@0 as b, SUM(null_cases.c1) ORDER BY [null_cases.c3 DESC NULLS FIRST] RANGE BETWEEN 10 PRECEDING AND 11 FOLLOWING@15 as c, SUM(null_cases.c1) ORDER BY [null_cases.c3 ASC NULLS FIRST] RANGE BETWEEN 10 PRECEDING AND 11 FOLLOWING@7 as d, SUM(null_cases.c1) ORDER BY [null_cases.c3 DESC NULLS LAST] RANGE BETWEEN 10 PRECEDING AND 11 FOLLOWING@11 as e, SUM(null_cases.c1) ORDER BY [null_cases.c3 DESC NULLS FIRST] RANGE BETWEEN 10 PRECEDING AND 11 FOLLOWING@15 as f, SUM(null_cases.c1) ORDER BY [null_cases.c3 ASC NULLS FIRST] RANGE BETWEEN 10 PRECEDING AND 11 FOLLOWING@7 as g, SUM(null_cases.c1) ORDER BY [null_cases.c3 ASC NULLS LAST] RANGE BETWEEN UNBOUNDED PRECEDING AND CURRENT ROW@1 as h, SUM(null_cases.c1) ORDER BY [null_cases.c3 DESC NULLS FIRST] RANGE BETWEEN UNBOUNDED PRECEDING AND CURRENT ROW@16 as i, SUM(null_cases.c1) ORDER BY [null_cases.c3 ASC NULLS FIRST] RANGE BETWEEN UNBOUNDED PRECEDING AND CURRENT ROW@8 as j, SUM(null_cases.c1) ORDER BY [null_cases.c3 DESC NULLS FIRST] RANGE BETWEEN UNBOUNDED PRECEDING AND CURRENT ROW@16 as k, SUM(null_cases.c1) ORDER BY [null_cases.c3 DESC NULLS LAST] RANGE BETWEEN UNBOUNDED PRECEDING AND CURRENT ROW@12 as l, SUM(null_cases.c1) ORDER BY [null_cases.c3 ASC NULLS LAST, null_cases.c2 ASC NULLS LAST] RANGE BETWEEN UNBOUNDED PRECEDING AND CURRENT ROW@4 as m, SUM(null_cases.c1) ORDER BY [null_cases.c3 ASC NULLS LAST, null_cases.c1 DESC NULLS FIRST] RANGE BETWEEN UNBOUNDED PRECEDING AND CURRENT ROW@6 as n, SUM(null_cases.c1) ORDER BY [null_cases.c3 DESC NULLS FIRST, null_cases.c1 ASC NULLS LAST] RANGE BETWEEN UNBOUNDED PRECEDING AND CURRENT ROW@19 as o, SUM(null_cases.c1) ORDER BY [null_cases.c3 ASC NULLS LAST, null_cases.c1 ASC NULLS FIRST] RANGE BETWEEN UNBOUNDED PRECEDING AND CURRENT ROW@5 as p, SUM(null_cases.c1) ORDER BY [null_cases.c3 ASC NULLS LAST] RANGE BETWEEN UNBOUNDED PRECEDING AND 11 FOLLOWING@2 as a1, SUM(null_cases.c1) ORDER BY [null_cases.c3 ASC NULLS LAST] RANGE BETWEEN UNBOUNDED PRECEDING AND 11 FOLLOWING@2 as b1, SUM(null_cases.c1) ORDER BY [null_cases.c3 DESC NULLS FIRST] RANGE BETWEEN UNBOUNDED PRECEDING AND 11 FOLLOWING@17 as c1, SUM(null_cases.c1) ORDER BY [null_cases.c3 ASC NULLS FIRST] RANGE BETWEEN UNBOUNDED PRECEDING AND 11 FOLLOWING@9 as d1, SUM(null_cases.c1) ORDER BY [null_cases.c3 DESC NULLS LAST] RANGE BETWEEN UNBOUNDED PRECEDING AND 11 FOLLOWING@13 as e1, SUM(null_cases.c1) ORDER BY [null_cases.c3 DESC NULLS FIRST] RANGE BETWEEN UNBOUNDED PRECEDING AND 11 FOLLOWING@17 as f1, SUM(null_cases.c1) ORDER BY [null_cases.c3 ASC NULLS FIRST] RANGE BETWEEN UNBOUNDED PRECEDING AND 11 FOLLOWING@9 as g1, SUM(null_cases.c1) ORDER BY [null_cases.c3 ASC NULLS LAST] RANGE BETWEEN UNBOUNDED PRECEDING AND CURRENT ROW@1 as h1, SUM(null_cases.c1) ORDER BY [null_cases.c3 ASC NULLS LAST] RANGE BETWEEN UNBOUNDED PRECEDING AND CURRENT ROW@1 as j1, SUM(null_cases.c1) ORDER BY [null_cases.c3 DESC NULLS FIRST] RANGE BETWEEN UNBOUNDED PRECEDING AND CURRENT ROW@16 as k1, SUM(null_cases.c1) ORDER BY [null_cases.c3 ASC NULLS FIRST] RANGE BETWEEN UNBOUNDED PRECEDING AND CURRENT ROW@8 as l1, SUM(null_cases.c1) ORDER BY [null_cases.c3 DESC NULLS LAST] RANGE BETWEEN UNBOUNDED PRECEDING AND CURRENT ROW@12 as m1, SUM(null_cases.c1) ORDER BY [null_cases.c3 DESC NULLS FIRST] RANGE BETWEEN UNBOUNDED PRECEDING AND CURRENT ROW@16 as n1, SUM(null_cases.c1) ORDER BY [null_cases.c3 ASC NULLS FIRST] RANGE BETWEEN UNBOUNDED PRECEDING AND CURRENT ROW@8 as o1, SUM(null_cases.c1) ORDER BY [null_cases.c3 ASC NULLS LAST] RANGE BETWEEN CURRENT ROW AND UNBOUNDED FOLLOWING@3 as h11, SUM(null_cases.c1) ORDER BY [null_cases.c3 ASC NULLS LAST] RANGE BETWEEN CURRENT ROW AND UNBOUNDED FOLLOWING@3 as j11, SUM(null_cases.c1) ORDER BY [null_cases.c3 DESC NULLS FIRST] RANGE BETWEEN CURRENT ROW AND UNBOUNDED FOLLOWING@18 as k11, SUM(null_cases.c1) ORDER BY [null_cases.c3 ASC NULLS FIRST] RANGE BETWEEN CURRENT ROW AND UNBOUNDED FOLLOWING@10 as l11, SUM(null_cases.c1) ORDER BY [null_cases.c3 DESC NULLS LAST] RANGE BETWEEN CURRENT ROW AND UNBOUNDED FOLLOWING@14 as m11, SUM(null_cases.c1) ORDER BY [null_cases.c3 DESC NULLS FIRST] RANGE BETWEEN CURRENT ROW AND UNBOUNDED FOLLOWING@18 as n11, SUM(null_cases.c1) ORDER BY [null_cases.c3 ASC NULLS FIRST] RANGE BETWEEN CURRENT ROW AND UNBOUNDED FOLLOWING@10 as o11]",
            "  GlobalLimitExec: skip=0, fetch=5",
            "    WindowAggExec: wdw=[SUM(null_cases.c1): Ok(Field { name: \"SUM(null_cases.c1)\", data_type: Int64, nullable: true, dict_id: 0, dict_is_ordered: false, metadata: {} }), frame: WindowFrame { units: Range, start_bound: Preceding(Int64(10)), end_bound: Following(Int64(11)) }, SUM(null_cases.c1): Ok(Field { name: \"SUM(null_cases.c1)\", data_type: Int64, nullable: true, dict_id: 0, dict_is_ordered: false, metadata: {} }), frame: WindowFrame { units: Range, start_bound: Preceding(Int64(NULL)), end_bound: CurrentRow }, SUM(null_cases.c1): Ok(Field { name: \"SUM(null_cases.c1)\", data_type: Int64, nullable: true, dict_id: 0, dict_is_ordered: false, metadata: {} }), frame: WindowFrame { units: Range, start_bound: Preceding(Int64(NULL)), end_bound: Following(Int64(11)) }, SUM(null_cases.c1): Ok(Field { name: \"SUM(null_cases.c1)\", data_type: Int64, nullable: true, dict_id: 0, dict_is_ordered: false, metadata: {} }), frame: WindowFrame { units: Range, start_bound: CurrentRow, end_bound: Following(Int64(NULL)) }]",
            "      WindowAggExec: wdw=[SUM(null_cases.c1): Ok(Field { name: \"SUM(null_cases.c1)\", data_type: Int64, nullable: true, dict_id: 0, dict_is_ordered: false, metadata: {} }), frame: WindowFrame { units: Range, start_bound: Preceding(Int64(NULL)), end_bound: CurrentRow }]",
            "        SortExec: [c3@17 ASC NULLS LAST,c2@16 ASC NULLS LAST]",
            "          WindowAggExec: wdw=[SUM(null_cases.c1): Ok(Field { name: \"SUM(null_cases.c1)\", data_type: Int64, nullable: true, dict_id: 0, dict_is_ordered: false, metadata: {} }), frame: WindowFrame { units: Range, start_bound: Preceding(Int64(NULL)), end_bound: CurrentRow }]",
            "            SortExec: [c3@16 ASC NULLS LAST,c1@14 ASC]",
            "              WindowAggExec: wdw=[SUM(null_cases.c1): Ok(Field { name: \"SUM(null_cases.c1)\", data_type: Int64, nullable: true, dict_id: 0, dict_is_ordered: false, metadata: {} }), frame: WindowFrame { units: Range, start_bound: CurrentRow, end_bound: Following(Int64(NULL)) }]",
            "                WindowAggExec: wdw=[SUM(null_cases.c1): Ok(Field { name: \"SUM(null_cases.c1)\", data_type: Int64, nullable: true, dict_id: 0, dict_is_ordered: false, metadata: {} }), frame: WindowFrame { units: Range, start_bound: Preceding(Int64(11)), end_bound: Following(Int64(10)) }, SUM(null_cases.c1): Ok(Field { name: \"SUM(null_cases.c1)\", data_type: Int64, nullable: true, dict_id: 0, dict_is_ordered: false, metadata: {} }), frame: WindowFrame { units: Range, start_bound: CurrentRow, end_bound: Following(Int64(NULL)) }, SUM(null_cases.c1): Ok(Field { name: \"SUM(null_cases.c1)\", data_type: Int64, nullable: true, dict_id: 0, dict_is_ordered: false, metadata: {} }), frame: WindowFrame { units: Range, start_bound: Preceding(Int64(11)), end_bound: Following(Int64(NULL)) }, SUM(null_cases.c1): Ok(Field { name: \"SUM(null_cases.c1)\", data_type: Int64, nullable: true, dict_id: 0, dict_is_ordered: false, metadata: {} }), frame: WindowFrame { units: Range, start_bound: Preceding(Int64(NULL)), end_bound: CurrentRow }]",
            "                  WindowAggExec: wdw=[SUM(null_cases.c1): Ok(Field { name: \"SUM(null_cases.c1)\", data_type: Int64, nullable: true, dict_id: 0, dict_is_ordered: false, metadata: {} }), frame: WindowFrame { units: Range, start_bound: Preceding(Int64(10)), end_bound: Following(Int64(11)) }, SUM(null_cases.c1): Ok(Field { name: \"SUM(null_cases.c1)\", data_type: Int64, nullable: true, dict_id: 0, dict_is_ordered: false, metadata: {} }), frame: WindowFrame { units: Range, start_bound: Preceding(Int64(NULL)), end_bound: CurrentRow }, SUM(null_cases.c1): Ok(Field { name: \"SUM(null_cases.c1)\", data_type: Int64, nullable: true, dict_id: 0, dict_is_ordered: false, metadata: {} }), frame: WindowFrame { units: Range, start_bound: Preceding(Int64(NULL)), end_bound: Following(Int64(11)) }, SUM(null_cases.c1): Ok(Field { name: \"SUM(null_cases.c1)\", data_type: Int64, nullable: true, dict_id: 0, dict_is_ordered: false, metadata: {} }), frame: WindowFrame { units: Range, start_bound: CurrentRow, end_bound: Following(Int64(NULL)) }]",
            "                    WindowAggExec: wdw=[SUM(null_cases.c1): Ok(Field { name: \"SUM(null_cases.c1)\", data_type: Int64, nullable: true, dict_id: 0, dict_is_ordered: false, metadata: {} }), frame: WindowFrame { units: Range, start_bound: Preceding(Int64(10)), end_bound: Following(Int64(11)) }, SUM(null_cases.c1): Ok(Field { name: \"SUM(null_cases.c1)\", data_type: Int64, nullable: true, dict_id: 0, dict_is_ordered: false, metadata: {} }), frame: WindowFrame { units: Range, start_bound: Preceding(Int64(NULL)), end_bound: CurrentRow }, SUM(null_cases.c1): Ok(Field { name: \"SUM(null_cases.c1)\", data_type: Int64, nullable: true, dict_id: 0, dict_is_ordered: false, metadata: {} }), frame: WindowFrame { units: Range, start_bound: Preceding(Int64(NULL)), end_bound: Following(Int64(11)) }, SUM(null_cases.c1): Ok(Field { name: \"SUM(null_cases.c1)\", data_type: Int64, nullable: true, dict_id: 0, dict_is_ordered: false, metadata: {} }), frame: WindowFrame { units: Range, start_bound: CurrentRow, end_bound: Following(Int64(NULL)) }]",
            "                      WindowAggExec: wdw=[SUM(null_cases.c1): Ok(Field { name: \"SUM(null_cases.c1)\", data_type: Int64, nullable: true, dict_id: 0, dict_is_ordered: false, metadata: {} }), frame: WindowFrame { units: Range, start_bound: Preceding(Int64(NULL)), end_bound: CurrentRow }]",
            "                        SortExec: [c3@2 DESC,c1@0 ASC NULLS LAST]",
        ]
    };

    let actual: Vec<&str> = formatted.trim().lines().collect();
    let actual_len = actual.len();
    let actual_trim_last = &actual[..actual_len - 1];
    assert_eq!(
        expected, actual_trim_last,
        "\n\nexpected:\n\n{:#?}\nactual:\n\n{:#?}\n\n",
        expected, actual
    );

    Ok(())
}

#[tokio::test]
async fn test_window_agg_sort_orderby_reversed_partitionby_plan() -> Result<()> {
    let config = SessionConfig::new().with_repartition_windows(false);
    let ctx = SessionContext::with_config(config);
    register_aggregate_csv(&ctx).await?;
    let sql = "SELECT
    c9,
    SUM(c9) OVER(ORDER BY c1, c9 DESC ROWS BETWEEN 1 PRECEDING AND 5 FOLLOWING) as sum1,
    SUM(c9) OVER(PARTITION BY c1 ORDER BY c9 DESC ROWS BETWEEN 1 PRECEDING AND 5 FOLLOWING) as sum2
    FROM aggregate_test_100
    LIMIT 5";

    let msg = format!("Creating logical plan for '{}'", sql);
<<<<<<< HEAD
    let plan = ctx.create_logical_plan(sql).expect(&msg);
    let state = ctx.state();
    let logical_plan = state.optimize(&plan)?;
    let physical_plan = state.create_physical_plan(&logical_plan).await?;
=======
    let dataframe = ctx.sql(sql).await.expect(&msg);
    let physical_plan = dataframe.create_physical_plan().await?;
>>>>>>> 6b076211
    let formatted = displayable(physical_plan.as_ref()).indent().to_string();
    // Only 1 SortExec was added
    let expected = {
        vec![
            "ProjectionExec: expr=[c9@3 as c9, SUM(aggregate_test_100.c9) ORDER BY [aggregate_test_100.c1 ASC NULLS LAST, aggregate_test_100.c9 DESC NULLS FIRST] ROWS BETWEEN 1 PRECEDING AND 5 FOLLOWING@1 as sum1, SUM(aggregate_test_100.c9) PARTITION BY [aggregate_test_100.c1] ORDER BY [aggregate_test_100.c9 DESC NULLS FIRST] ROWS BETWEEN 1 PRECEDING AND 5 FOLLOWING@0 as sum2]",
            "  GlobalLimitExec: skip=0, fetch=5",
<<<<<<< HEAD
            "    BoundedWindowAggExec: wdw=[SUM(aggregate_test_100.c9): Ok(Field { name: \"SUM(aggregate_test_100.c9)\", data_type: UInt64, nullable: true, dict_id: 0, dict_is_ordered: false, metadata: {} }), frame: WindowFrame { units: Rows, start_bound: Preceding(UInt64(1)), end_bound: Following(UInt64(5)) }]",
            "      BoundedWindowAggExec: wdw=[SUM(aggregate_test_100.c9): Ok(Field { name: \"SUM(aggregate_test_100.c9)\", data_type: UInt64, nullable: true, dict_id: 0, dict_is_ordered: false, metadata: {} }), frame: WindowFrame { units: Rows, start_bound: Preceding(UInt64(1)), end_bound: Following(UInt64(5)) }]",
=======
            "    WindowAggExec: wdw=[SUM(aggregate_test_100.c9): Ok(Field { name: \"SUM(aggregate_test_100.c9)\", data_type: UInt64, nullable: true, dict_id: 0, dict_is_ordered: false, metadata: {} }), frame: WindowFrame { units: Rows, start_bound: Preceding(UInt64(1)), end_bound: Following(UInt64(5)) }]",
            "      WindowAggExec: wdw=[SUM(aggregate_test_100.c9): Ok(Field { name: \"SUM(aggregate_test_100.c9)\", data_type: UInt64, nullable: true, dict_id: 0, dict_is_ordered: false, metadata: {} }), frame: WindowFrame { units: Rows, start_bound: Preceding(UInt64(1)), end_bound: Following(UInt64(5)) }]",
>>>>>>> 6b076211
            "        SortExec: [c1@0 ASC NULLS LAST,c9@1 DESC]",
        ]
    };

    let actual: Vec<&str> = formatted.trim().lines().collect();
    let actual_len = actual.len();
    let actual_trim_last = &actual[..actual_len - 1];
    assert_eq!(
        expected, actual_trim_last,
        "\n\nexpected:\n\n{:#?}\nactual:\n\n{:#?}\n\n",
        expected, actual
    );

    let actual = execute_to_batches(&ctx, sql).await;
    let expected = vec![
        "+------------+-------------+-------------+",
        "| c9         | sum1        | sum2        |",
        "+------------+-------------+-------------+",
        "| 4015442341 | 21907044499 | 21907044499 |",
        "| 3998790955 | 24576419362 | 24576419362 |",
        "| 3959216334 | 23063303501 | 23063303501 |",
        "| 3717551163 | 21560567246 | 21560567246 |",
        "| 3276123488 | 19815386638 | 19815386638 |",
        "+------------+-------------+-------------+",
    ];
    assert_batches_eq!(expected, &actual);

    Ok(())
}

#[tokio::test]
async fn test_window_agg_sort_partitionby_reversed_plan() -> Result<()> {
    let config = SessionConfig::new().with_repartition_windows(false);
    let ctx = SessionContext::with_config(config);
    register_aggregate_csv(&ctx).await?;
    let sql = "SELECT
    c9,
    SUM(c9) OVER(PARTITION BY c1 ORDER BY c9 ASC ROWS BETWEEN 1 PRECEDING AND 5 FOLLOWING) as sum1,
    SUM(c9) OVER(PARTITION BY c1 ORDER BY c9 DESC ROWS BETWEEN 1 PRECEDING AND 5 FOLLOWING) as sum2
    FROM aggregate_test_100
    LIMIT 5";

    let msg = format!("Creating logical plan for '{}'", sql);
<<<<<<< HEAD
    let plan = ctx.create_logical_plan(sql).expect(&msg);
    let state = ctx.state();
    let logical_plan = state.optimize(&plan)?;
    let physical_plan = state.create_physical_plan(&logical_plan).await?;
=======
    let dataframe = ctx.sql(sql).await.expect(&msg);
    let physical_plan = dataframe.create_physical_plan().await?;
>>>>>>> 6b076211
    let formatted = displayable(physical_plan.as_ref()).indent().to_string();
    // Only 1 SortExec was added
    let expected = {
        vec![
            "ProjectionExec: expr=[c9@3 as c9, SUM(aggregate_test_100.c9) PARTITION BY [aggregate_test_100.c1] ORDER BY [aggregate_test_100.c9 ASC NULLS LAST] ROWS BETWEEN 1 PRECEDING AND 5 FOLLOWING@0 as sum1, SUM(aggregate_test_100.c9) PARTITION BY [aggregate_test_100.c1] ORDER BY [aggregate_test_100.c9 DESC NULLS FIRST] ROWS BETWEEN 1 PRECEDING AND 5 FOLLOWING@1 as sum2]",
            "  GlobalLimitExec: skip=0, fetch=5",
<<<<<<< HEAD
            "    BoundedWindowAggExec: wdw=[SUM(aggregate_test_100.c9): Ok(Field { name: \"SUM(aggregate_test_100.c9)\", data_type: UInt64, nullable: true, dict_id: 0, dict_is_ordered: false, metadata: {} }), frame: WindowFrame { units: Rows, start_bound: Preceding(UInt64(5)), end_bound: Following(UInt64(1)) }]",
            "      BoundedWindowAggExec: wdw=[SUM(aggregate_test_100.c9): Ok(Field { name: \"SUM(aggregate_test_100.c9)\", data_type: UInt64, nullable: true, dict_id: 0, dict_is_ordered: false, metadata: {} }), frame: WindowFrame { units: Rows, start_bound: Preceding(UInt64(1)), end_bound: Following(UInt64(5)) }]",
=======
            "    WindowAggExec: wdw=[SUM(aggregate_test_100.c9): Ok(Field { name: \"SUM(aggregate_test_100.c9)\", data_type: UInt64, nullable: true, dict_id: 0, dict_is_ordered: false, metadata: {} }), frame: WindowFrame { units: Rows, start_bound: Preceding(UInt64(5)), end_bound: Following(UInt64(1)) }]",
            "      WindowAggExec: wdw=[SUM(aggregate_test_100.c9): Ok(Field { name: \"SUM(aggregate_test_100.c9)\", data_type: UInt64, nullable: true, dict_id: 0, dict_is_ordered: false, metadata: {} }), frame: WindowFrame { units: Rows, start_bound: Preceding(UInt64(1)), end_bound: Following(UInt64(5)) }]",
>>>>>>> 6b076211
            "        SortExec: [c1@0 ASC NULLS LAST,c9@1 DESC]",
        ]
    };

    let actual: Vec<&str> = formatted.trim().lines().collect();
    let actual_len = actual.len();
    let actual_trim_last = &actual[..actual_len - 1];
    assert_eq!(
        expected, actual_trim_last,
        "\n\nexpected:\n\n{:#?}\nactual:\n\n{:#?}\n\n",
        expected, actual
    );

    let actual = execute_to_batches(&ctx, sql).await;
    let expected = vec![
        "+------------+-------------+-------------+",
        "| c9         | sum1        | sum2        |",
        "+------------+-------------+-------------+",
        "| 4015442341 | 8014233296  | 21907044499 |",
        "| 3998790955 | 11973449630 | 24576419362 |",
        "| 3959216334 | 15691000793 | 23063303501 |",
        "| 3717551163 | 18967124281 | 21560567246 |",
        "| 3276123488 | 21907044499 | 19815386638 |",
        "+------------+-------------+-------------+",
    ];
    assert_batches_eq!(expected, &actual);

    Ok(())
}

#[tokio::test]
async fn test_window_agg_sort_orderby_reversed_binary_expr() -> Result<()> {
    let config = SessionConfig::new().with_repartition_windows(false);
    let ctx = SessionContext::with_config(config);
    register_aggregate_csv(&ctx).await?;
    let sql = "SELECT c3,
    SUM(c9) OVER(ORDER BY c3+c4 DESC, c9 DESC, c2 ASC) as sum1,
    SUM(c9) OVER(ORDER BY c3+c4 ASC, c9 ASC ) as sum2
    FROM aggregate_test_100
    LIMIT 5";

    let msg = format!("Creating logical plan for '{}'", sql);
<<<<<<< HEAD
    let plan = ctx.create_logical_plan(sql).expect(&msg);
    let state = ctx.state();
    let logical_plan = state.optimize(&plan)?;
    let physical_plan = state.create_physical_plan(&logical_plan).await?;
=======
    let dataframe = ctx.sql(sql).await.expect(&msg);
    let physical_plan = dataframe.create_physical_plan().await?;
>>>>>>> 6b076211
    let formatted = displayable(physical_plan.as_ref()).indent().to_string();
    // Only 1 SortExec was added
    let expected = {
        vec![
            "ProjectionExec: expr=[c3@3 as c3, SUM(aggregate_test_100.c9) ORDER BY [aggregate_test_100.c3 + aggregate_test_100.c4 DESC NULLS FIRST, aggregate_test_100.c9 DESC NULLS FIRST, aggregate_test_100.c2 ASC NULLS LAST] RANGE BETWEEN UNBOUNDED PRECEDING AND CURRENT ROW@1 as sum1, SUM(aggregate_test_100.c9) ORDER BY [aggregate_test_100.c3 + aggregate_test_100.c4 ASC NULLS LAST, aggregate_test_100.c9 ASC NULLS LAST] RANGE BETWEEN UNBOUNDED PRECEDING AND CURRENT ROW@0 as sum2]",
            "  GlobalLimitExec: skip=0, fetch=5",
            "    WindowAggExec: wdw=[SUM(aggregate_test_100.c9) ORDER BY [aggregate_test_100.c3 + aggregate_test_100.c4 ASC NULLS LAST, aggregate_test_100.c9 ASC NULLS LAST] RANGE BETWEEN UNBOUNDED PRECEDING AND CURRENT ROW: Ok(Field { name: \"SUM(aggregate_test_100.c9) ORDER BY [aggregate_test_100.c3 + aggregate_test_100.c4 ASC NULLS LAST, aggregate_test_100.c9 ASC NULLS LAST] RANGE BETWEEN UNBOUNDED PRECEDING AND CURRENT ROW\", data_type: UInt64, nullable: true, dict_id: 0, dict_is_ordered: false, metadata: {} }), frame: WindowFrame { units: Range, start_bound: CurrentRow, end_bound: Following(Int16(NULL)) }]",
            "      WindowAggExec: wdw=[SUM(aggregate_test_100.c9) ORDER BY [aggregate_test_100.c3 + aggregate_test_100.c4 DESC NULLS FIRST, aggregate_test_100.c9 DESC NULLS FIRST, aggregate_test_100.c2 ASC NULLS LAST] RANGE BETWEEN UNBOUNDED PRECEDING AND CURRENT ROW: Ok(Field { name: \"SUM(aggregate_test_100.c9) ORDER BY [aggregate_test_100.c3 + aggregate_test_100.c4 DESC NULLS FIRST, aggregate_test_100.c9 DESC NULLS FIRST, aggregate_test_100.c2 ASC NULLS LAST] RANGE BETWEEN UNBOUNDED PRECEDING AND CURRENT ROW\", data_type: UInt64, nullable: true, dict_id: 0, dict_is_ordered: false, metadata: {} }), frame: WindowFrame { units: Range, start_bound: Preceding(Int16(NULL)), end_bound: CurrentRow }]",
            "        SortExec: [CAST(c3@1 AS Int16) + c4@2 DESC,c9@3 DESC,c2@0 ASC NULLS LAST]",
        ]
    };

    let actual: Vec<&str> = formatted.trim().lines().collect();
    let actual_len = actual.len();
    let actual_trim_last = &actual[..actual_len - 1];
    assert_eq!(
        expected, actual_trim_last,
        "\n\nexpected:\n\n{:#?}\nactual:\n\n{:#?}\n\n",
        expected, actual
    );

    let actual = execute_to_batches(&ctx, sql).await;
    let expected = vec![
        "+-----+-------------+--------------+",
        "| c3  | sum1        | sum2         |",
        "+-----+-------------+--------------+",
        "| -86 | 2861911482  | 222089770060 |",
        "| 13  | 5075947208  | 219227858578 |",
        "| 125 | 8701233618  | 217013822852 |",
        "| 123 | 11293564174 | 213388536442 |",
        "| 97  | 14767488750 | 210796205886 |",
        "+-----+-------------+--------------+",
    ];
    assert_batches_eq!(expected, &actual);

    Ok(())
}

#[tokio::test]
async fn test_remove_unnecessary_sort_in_sub_query() -> Result<()> {
    let config = SessionConfig::new()
        .with_target_partitions(8)
        .with_repartition_windows(true);
    let ctx = SessionContext::with_config(config);
    register_aggregate_csv(&ctx).await?;
    let sql = "SELECT count(*) as global_count FROM
                 (SELECT count(*), c1
                  FROM aggregate_test_100
                  WHERE c13 != 'C2GT5KVyOPZpgKVl110TyZO0NcJ434'
                  GROUP BY c1
                  ORDER BY c1 ) AS a ";

    let msg = format!("Creating logical plan for '{}'", sql);
<<<<<<< HEAD
    let plan = ctx.create_logical_plan(sql).expect(&msg);
    let state = ctx.state();
    let logical_plan = state.optimize(&plan)?;
    let physical_plan = state.create_physical_plan(&logical_plan).await?;
=======
    let dataframe = ctx.sql(sql).await.expect(&msg);
    let physical_plan = dataframe.create_physical_plan().await?;
>>>>>>> 6b076211
    let formatted = displayable(physical_plan.as_ref()).indent().to_string();
    // Unnecessary Sort in the sub query is removed
    let expected = {
        vec![
            "ProjectionExec: expr=[COUNT(UInt8(1))@0 as global_count]",
            "  AggregateExec: mode=Final, gby=[], aggr=[COUNT(UInt8(1))]",
            "    CoalescePartitionsExec",
            "      AggregateExec: mode=Partial, gby=[], aggr=[COUNT(UInt8(1))]",
            "        RepartitionExec: partitioning=RoundRobinBatch(8)",
            "          CoalescePartitionsExec",
            "            AggregateExec: mode=FinalPartitioned, gby=[c1@0 as c1], aggr=[COUNT(UInt8(1))]",
            "              CoalesceBatchesExec: target_batch_size=4096",
            "                RepartitionExec: partitioning=Hash([Column { name: \"c1\", index: 0 }], 8)",
            "                  AggregateExec: mode=Partial, gby=[c1@0 as c1], aggr=[COUNT(UInt8(1))]",
            "                    CoalesceBatchesExec: target_batch_size=4096",
            "                      FilterExec: c13@1 != C2GT5KVyOPZpgKVl110TyZO0NcJ434",
            "                        RepartitionExec: partitioning=RoundRobinBatch(8)",
        ]
    };

    let actual: Vec<&str> = formatted.trim().lines().collect();
    let actual_len = actual.len();
    let actual_trim_last = &actual[..actual_len - 1];
    assert_eq!(
        expected, actual_trim_last,
        "\n\nexpected:\n\n{:#?}\nactual:\n\n{:#?}\n\n",
        expected, actual
    );

    let actual = execute_to_batches(&ctx, sql).await;
    let expected = vec![
        "+--------------+",
        "| global_count |",
        "+--------------+",
        "| 5            |",
        "+--------------+",
    ];
    assert_batches_eq!(expected, &actual);

    Ok(())
}

#[tokio::test]
async fn test_window_agg_sort_orderby_reversed_partitionby_reversed_plan() -> Result<()> {
    let config = SessionConfig::new().with_repartition_windows(false);
    let ctx = SessionContext::with_config(config);
    register_aggregate_csv(&ctx).await?;
    let sql = "SELECT c3,
    SUM(c9) OVER(ORDER BY c3 DESC, c9 DESC, c2 ASC) as sum1,
    SUM(c9) OVER(PARTITION BY c3 ORDER BY c9 DESC ) as sum2
    FROM aggregate_test_100
    LIMIT 5";

    let msg = format!("Creating logical plan for '{}'", sql);
<<<<<<< HEAD
    let plan = ctx.create_logical_plan(sql).expect(&msg);
    let state = ctx.state();
    let logical_plan = state.optimize(&plan)?;
    let physical_plan = state.create_physical_plan(&logical_plan).await?;
=======
    let dataframe = ctx.sql(sql).await.expect(&msg);
    let physical_plan = dataframe.create_physical_plan().await?;
>>>>>>> 6b076211
    let formatted = displayable(physical_plan.as_ref()).indent().to_string();
    // Only 1 SortExec was added
    let expected = {
        vec![
            "ProjectionExec: expr=[c3@3 as c3, SUM(aggregate_test_100.c9) ORDER BY [aggregate_test_100.c3 DESC NULLS FIRST, aggregate_test_100.c9 DESC NULLS FIRST, aggregate_test_100.c2 ASC NULLS LAST] RANGE BETWEEN UNBOUNDED PRECEDING AND CURRENT ROW@1 as sum1, SUM(aggregate_test_100.c9) PARTITION BY [aggregate_test_100.c3] ORDER BY [aggregate_test_100.c9 DESC NULLS FIRST] RANGE BETWEEN UNBOUNDED PRECEDING AND CURRENT ROW@0 as sum2]",
            "  GlobalLimitExec: skip=0, fetch=5",
            "    WindowAggExec: wdw=[SUM(aggregate_test_100.c9): Ok(Field { name: \"SUM(aggregate_test_100.c9)\", data_type: UInt64, nullable: true, dict_id: 0, dict_is_ordered: false, metadata: {} }), frame: WindowFrame { units: Range, start_bound: Preceding(UInt32(NULL)), end_bound: CurrentRow }]",
            "      WindowAggExec: wdw=[SUM(aggregate_test_100.c9): Ok(Field { name: \"SUM(aggregate_test_100.c9)\", data_type: UInt64, nullable: true, dict_id: 0, dict_is_ordered: false, metadata: {} }), frame: WindowFrame { units: Range, start_bound: Preceding(Int8(NULL)), end_bound: CurrentRow }]",
            "        SortExec: [c3@1 DESC,c9@2 DESC,c2@0 ASC NULLS LAST]",
        ]
    };

    let actual: Vec<&str> = formatted.trim().lines().collect();
    let actual_len = actual.len();
    let actual_trim_last = &actual[..actual_len - 1];
    assert_eq!(
        expected, actual_trim_last,
        "\n\nexpected:\n\n{:#?}\nactual:\n\n{:#?}\n\n",
        expected, actual
    );

    let actual = execute_to_batches(&ctx, sql).await;
    let expected = vec![
        "+-----+-------------+------------+",
        "| c3  | sum1        | sum2       |",
        "+-----+-------------+------------+",
        "| 125 | 3625286410  | 3625286410 |",
        "| 123 | 7192027599  | 3566741189 |",
        "| 123 | 9784358155  | 6159071745 |",
        "| 122 | 13845993262 | 4061635107 |",
        "| 120 | 16676974334 | 2830981072 |",
        "+-----+-------------+------------+",
    ];
    assert_batches_eq!(expected, &actual);

    Ok(())
}<|MERGE_RESOLUTION|>--- conflicted
+++ resolved
@@ -1753,19 +1753,11 @@
     let expected = {
         vec![
             "ProjectionExec: expr=[SUM(aggregate_test_100.c4) PARTITION BY [aggregate_test_100.c1, aggregate_test_100.c2] ORDER BY [aggregate_test_100.c2 ASC NULLS LAST] ROWS BETWEEN 1 PRECEDING AND 1 FOLLOWING@1 as SUM(aggregate_test_100.c4), COUNT(UInt8(1)) PARTITION BY [aggregate_test_100.c1] ORDER BY [aggregate_test_100.c2 ASC NULLS LAST] ROWS BETWEEN 1 PRECEDING AND 1 FOLLOWING@0 as COUNT(UInt8(1))]",
-<<<<<<< HEAD
             "  BoundedWindowAggExec: wdw=[COUNT(UInt8(1)): Ok(Field { name: \"COUNT(UInt8(1))\", data_type: Int64, nullable: true, dict_id: 0, dict_is_ordered: false, metadata: {} }), frame: WindowFrame { units: Rows, start_bound: Preceding(UInt64(1)), end_bound: Following(UInt64(1)) }]",
             "    SortExec: [c1@1 ASC NULLS LAST,c2@2 ASC NULLS LAST]",
             "      CoalesceBatchesExec: target_batch_size=4096",
             "        RepartitionExec: partitioning=Hash([Column { name: \"c1\", index: 1 }], 2)",
             "          BoundedWindowAggExec: wdw=[SUM(aggregate_test_100.c4): Ok(Field { name: \"SUM(aggregate_test_100.c4)\", data_type: Int64, nullable: true, dict_id: 0, dict_is_ordered: false, metadata: {} }), frame: WindowFrame { units: Rows, start_bound: Preceding(UInt64(1)), end_bound: Following(UInt64(1)) }]",
-=======
-            "  WindowAggExec: wdw=[COUNT(UInt8(1)): Ok(Field { name: \"COUNT(UInt8(1))\", data_type: Int64, nullable: true, dict_id: 0, dict_is_ordered: false, metadata: {} }), frame: WindowFrame { units: Rows, start_bound: Preceding(UInt64(1)), end_bound: Following(UInt64(1)) }]",
-            "    SortExec: [c1@1 ASC NULLS LAST,c2@2 ASC NULLS LAST]",
-            "      CoalesceBatchesExec: target_batch_size=4096",
-            "        RepartitionExec: partitioning=Hash([Column { name: \"c1\", index: 1 }], 2)",
-            "          WindowAggExec: wdw=[SUM(aggregate_test_100.c4): Ok(Field { name: \"SUM(aggregate_test_100.c4)\", data_type: Int64, nullable: true, dict_id: 0, dict_is_ordered: false, metadata: {} }), frame: WindowFrame { units: Rows, start_bound: Preceding(UInt64(1)), end_bound: Following(UInt64(1)) }]",
->>>>>>> 6b076211
             "            SortExec: [c1@0 ASC NULLS LAST,c2@1 ASC NULLS LAST]",
             "              CoalesceBatchesExec: target_batch_size=4096",
             "                RepartitionExec: partitioning=Hash([Column { name: \"c1\", index: 0 }, Column { name: \"c2\", index: 1 }], 2)",
@@ -1796,28 +1788,16 @@
     LIMIT 5";
 
     let msg = format!("Creating logical plan for '{}'", sql);
-<<<<<<< HEAD
-    let plan = ctx.create_logical_plan(sql).expect(&msg);
-    let state = ctx.state();
-    let logical_plan = state.optimize(&plan)?;
-    let physical_plan = state.create_physical_plan(&logical_plan).await?;
-=======
     let dataframe = ctx.sql(sql).await.expect(&msg);
     let physical_plan = dataframe.create_physical_plan().await?;
->>>>>>> 6b076211
     let formatted = displayable(physical_plan.as_ref()).indent().to_string();
     // Only 1 SortExec was added
     let expected = {
         vec![
             "ProjectionExec: expr=[c9@2 as c9, SUM(aggregate_test_100.c9) ORDER BY [aggregate_test_100.c9 ASC NULLS LAST] ROWS BETWEEN 1 PRECEDING AND 5 FOLLOWING@0 as sum1, SUM(aggregate_test_100.c9) ORDER BY [aggregate_test_100.c9 DESC NULLS FIRST] ROWS BETWEEN 1 PRECEDING AND 5 FOLLOWING@1 as sum2]",
             "  GlobalLimitExec: skip=0, fetch=5",
-<<<<<<< HEAD
             "    BoundedWindowAggExec: wdw=[SUM(aggregate_test_100.c9): Ok(Field { name: \"SUM(aggregate_test_100.c9)\", data_type: UInt64, nullable: true, dict_id: 0, dict_is_ordered: false, metadata: {} }), frame: WindowFrame { units: Rows, start_bound: Preceding(UInt64(5)), end_bound: Following(UInt64(1)) }]",
             "      BoundedWindowAggExec: wdw=[SUM(aggregate_test_100.c9): Ok(Field { name: \"SUM(aggregate_test_100.c9)\", data_type: UInt64, nullable: true, dict_id: 0, dict_is_ordered: false, metadata: {} }), frame: WindowFrame { units: Rows, start_bound: Preceding(UInt64(1)), end_bound: Following(UInt64(5)) }]",
-=======
-            "    WindowAggExec: wdw=[SUM(aggregate_test_100.c9): Ok(Field { name: \"SUM(aggregate_test_100.c9)\", data_type: UInt64, nullable: true, dict_id: 0, dict_is_ordered: false, metadata: {} }), frame: WindowFrame { units: Rows, start_bound: Preceding(UInt64(5)), end_bound: Following(UInt64(1)) }]",
-            "      WindowAggExec: wdw=[SUM(aggregate_test_100.c9): Ok(Field { name: \"SUM(aggregate_test_100.c9)\", data_type: UInt64, nullable: true, dict_id: 0, dict_is_ordered: false, metadata: {} }), frame: WindowFrame { units: Rows, start_bound: Preceding(UInt64(1)), end_bound: Following(UInt64(5)) }]",
->>>>>>> 6b076211
             "        SortExec: [c9@0 DESC]",
         ]
     };
@@ -1864,28 +1844,16 @@
     LIMIT 5";
 
     let msg = format!("Creating logical plan for '{}'", sql);
-<<<<<<< HEAD
-    let plan = ctx.create_logical_plan(sql).expect(&msg);
-    let state = ctx.state();
-    let logical_plan = state.optimize(&plan)?;
-    let physical_plan = state.create_physical_plan(&logical_plan).await?;
-=======
     let dataframe = ctx.sql(sql).await.expect(&msg);
     let physical_plan = dataframe.create_physical_plan().await?;
->>>>>>> 6b076211
     let formatted = displayable(physical_plan.as_ref()).indent().to_string();
     // Only 1 SortExec was added
     let expected = {
         vec![
             "ProjectionExec: expr=[c9@6 as c9, FIRST_VALUE(aggregate_test_100.c9) ORDER BY [aggregate_test_100.c9 ASC NULLS LAST] ROWS BETWEEN 1 PRECEDING AND 5 FOLLOWING@0 as fv1, FIRST_VALUE(aggregate_test_100.c9) ORDER BY [aggregate_test_100.c9 DESC NULLS FIRST] ROWS BETWEEN 1 PRECEDING AND 5 FOLLOWING@3 as fv2, LAG(aggregate_test_100.c9,Int64(2),Int64(10101)) ORDER BY [aggregate_test_100.c9 ASC NULLS LAST] RANGE BETWEEN UNBOUNDED PRECEDING AND CURRENT ROW@1 as lag1, LAG(aggregate_test_100.c9,Int64(2),Int64(10101)) ORDER BY [aggregate_test_100.c9 DESC NULLS FIRST] ROWS BETWEEN 10 PRECEDING AND 1 FOLLOWING@4 as lag2, LEAD(aggregate_test_100.c9,Int64(2),Int64(10101)) ORDER BY [aggregate_test_100.c9 ASC NULLS LAST] RANGE BETWEEN UNBOUNDED PRECEDING AND CURRENT ROW@2 as lead1, LEAD(aggregate_test_100.c9,Int64(2),Int64(10101)) ORDER BY [aggregate_test_100.c9 DESC NULLS FIRST] ROWS BETWEEN 10 PRECEDING AND 1 FOLLOWING@5 as lead2]",
             "  GlobalLimitExec: skip=0, fetch=5",
-<<<<<<< HEAD
             "    BoundedWindowAggExec: wdw=[FIRST_VALUE(aggregate_test_100.c9): Ok(Field { name: \"FIRST_VALUE(aggregate_test_100.c9)\", data_type: UInt32, nullable: true, dict_id: 0, dict_is_ordered: false, metadata: {} }), frame: WindowFrame { units: Rows, start_bound: Preceding(UInt64(5)), end_bound: Following(UInt64(1)) }, LAG(aggregate_test_100.c9,Int64(2),Int64(10101)): Ok(Field { name: \"LAG(aggregate_test_100.c9,Int64(2),Int64(10101))\", data_type: UInt32, nullable: true, dict_id: 0, dict_is_ordered: false, metadata: {} }), frame: WindowFrame { units: Range, start_bound: CurrentRow, end_bound: Following(UInt32(NULL)) }, LEAD(aggregate_test_100.c9,Int64(2),Int64(10101)): Ok(Field { name: \"LEAD(aggregate_test_100.c9,Int64(2),Int64(10101))\", data_type: UInt32, nullable: true, dict_id: 0, dict_is_ordered: false, metadata: {} }), frame: WindowFrame { units: Range, start_bound: CurrentRow, end_bound: Following(UInt32(NULL)) }]",
             "      BoundedWindowAggExec: wdw=[FIRST_VALUE(aggregate_test_100.c9): Ok(Field { name: \"FIRST_VALUE(aggregate_test_100.c9)\", data_type: UInt32, nullable: true, dict_id: 0, dict_is_ordered: false, metadata: {} }), frame: WindowFrame { units: Rows, start_bound: Preceding(UInt64(1)), end_bound: Following(UInt64(5)) }, LAG(aggregate_test_100.c9,Int64(2),Int64(10101)): Ok(Field { name: \"LAG(aggregate_test_100.c9,Int64(2),Int64(10101))\", data_type: UInt32, nullable: true, dict_id: 0, dict_is_ordered: false, metadata: {} }), frame: WindowFrame { units: Rows, start_bound: Preceding(UInt64(10)), end_bound: Following(UInt64(1)) }, LEAD(aggregate_test_100.c9,Int64(2),Int64(10101)): Ok(Field { name: \"LEAD(aggregate_test_100.c9,Int64(2),Int64(10101))\", data_type: UInt32, nullable: true, dict_id: 0, dict_is_ordered: false, metadata: {} }), frame: WindowFrame { units: Rows, start_bound: Preceding(UInt64(10)), end_bound: Following(UInt64(1)) }]",
-=======
-            "    WindowAggExec: wdw=[FIRST_VALUE(aggregate_test_100.c9): Ok(Field { name: \"FIRST_VALUE(aggregate_test_100.c9)\", data_type: UInt32, nullable: true, dict_id: 0, dict_is_ordered: false, metadata: {} }), frame: WindowFrame { units: Rows, start_bound: Preceding(UInt64(5)), end_bound: Following(UInt64(1)) }, LAG(aggregate_test_100.c9,Int64(2),Int64(10101)): Ok(Field { name: \"LAG(aggregate_test_100.c9,Int64(2),Int64(10101))\", data_type: UInt32, nullable: true, dict_id: 0, dict_is_ordered: false, metadata: {} }), frame: WindowFrame { units: Range, start_bound: CurrentRow, end_bound: Following(UInt32(NULL)) }, LEAD(aggregate_test_100.c9,Int64(2),Int64(10101)): Ok(Field { name: \"LEAD(aggregate_test_100.c9,Int64(2),Int64(10101))\", data_type: UInt32, nullable: true, dict_id: 0, dict_is_ordered: false, metadata: {} }), frame: WindowFrame { units: Range, start_bound: CurrentRow, end_bound: Following(UInt32(NULL)) }]",
-            "      WindowAggExec: wdw=[FIRST_VALUE(aggregate_test_100.c9): Ok(Field { name: \"FIRST_VALUE(aggregate_test_100.c9)\", data_type: UInt32, nullable: true, dict_id: 0, dict_is_ordered: false, metadata: {} }), frame: WindowFrame { units: Rows, start_bound: Preceding(UInt64(1)), end_bound: Following(UInt64(5)) }, LAG(aggregate_test_100.c9,Int64(2),Int64(10101)): Ok(Field { name: \"LAG(aggregate_test_100.c9,Int64(2),Int64(10101))\", data_type: UInt32, nullable: true, dict_id: 0, dict_is_ordered: false, metadata: {} }), frame: WindowFrame { units: Rows, start_bound: Preceding(UInt64(10)), end_bound: Following(UInt64(1)) }, LEAD(aggregate_test_100.c9,Int64(2),Int64(10101)): Ok(Field { name: \"LEAD(aggregate_test_100.c9,Int64(2),Int64(10101))\", data_type: UInt32, nullable: true, dict_id: 0, dict_is_ordered: false, metadata: {} }), frame: WindowFrame { units: Rows, start_bound: Preceding(UInt64(10)), end_bound: Following(UInt64(1)) }]",
->>>>>>> 6b076211
             "        SortExec: [c9@0 DESC]",
         ]
     };
@@ -1928,30 +1896,17 @@
     LIMIT 5";
 
     let msg = format!("Creating logical plan for '{}'", sql);
-<<<<<<< HEAD
-    let plan = ctx.create_logical_plan(sql).expect(&msg);
-    let state = ctx.state();
-    let logical_plan = state.optimize(&plan)?;
-    let physical_plan = state.create_physical_plan(&logical_plan).await?;
-=======
     let dataframe = ctx.sql(sql).await.expect(&msg);
     let physical_plan = dataframe.create_physical_plan().await?;
->>>>>>> 6b076211
     let formatted = displayable(physical_plan.as_ref()).indent().to_string();
     // We cannot reverse each window function (ROW_NUMBER is not reversible)
     let expected = {
         vec![
             "ProjectionExec: expr=[c9@2 as c9, ROW_NUMBER() ORDER BY [aggregate_test_100.c9 ASC NULLS LAST] ROWS BETWEEN 1 PRECEDING AND 5 FOLLOWING@0 as rn1, ROW_NUMBER() ORDER BY [aggregate_test_100.c9 DESC NULLS FIRST] ROWS BETWEEN 1 PRECEDING AND 5 FOLLOWING@1 as rn2]",
             "  GlobalLimitExec: skip=0, fetch=5",
-<<<<<<< HEAD
             "    BoundedWindowAggExec: wdw=[ROW_NUMBER(): Ok(Field { name: \"ROW_NUMBER()\", data_type: UInt64, nullable: false, dict_id: 0, dict_is_ordered: false, metadata: {} }), frame: WindowFrame { units: Rows, start_bound: Preceding(UInt64(1)), end_bound: Following(UInt64(5)) }]",
             "      SortExec: [c9@1 ASC NULLS LAST]",
             "        BoundedWindowAggExec: wdw=[ROW_NUMBER(): Ok(Field { name: \"ROW_NUMBER()\", data_type: UInt64, nullable: false, dict_id: 0, dict_is_ordered: false, metadata: {} }), frame: WindowFrame { units: Rows, start_bound: Preceding(UInt64(1)), end_bound: Following(UInt64(5)) }]",
-=======
-            "    WindowAggExec: wdw=[ROW_NUMBER(): Ok(Field { name: \"ROW_NUMBER()\", data_type: UInt64, nullable: false, dict_id: 0, dict_is_ordered: false, metadata: {} }), frame: WindowFrame { units: Rows, start_bound: Preceding(UInt64(1)), end_bound: Following(UInt64(5)) }]",
-            "      SortExec: [c9@1 ASC NULLS LAST]",
-            "        WindowAggExec: wdw=[ROW_NUMBER(): Ok(Field { name: \"ROW_NUMBER()\", data_type: UInt64, nullable: false, dict_id: 0, dict_is_ordered: false, metadata: {} }), frame: WindowFrame { units: Rows, start_bound: Preceding(UInt64(1)), end_bound: Following(UInt64(5)) }]",
->>>>>>> 6b076211
             "          SortExec: [c9@0 DESC]",
         ]
     };
@@ -1995,32 +1950,18 @@
     LIMIT 5";
 
     let msg = format!("Creating logical plan for '{}'", sql);
-<<<<<<< HEAD
-    let plan = ctx.create_logical_plan(sql).expect(&msg);
-    let state = ctx.state();
-    let logical_plan = state.optimize(&plan)?;
-    let physical_plan = state.create_physical_plan(&logical_plan).await?;
-=======
     let dataframe = ctx.sql(sql).await.expect(&msg);
     let physical_plan = dataframe.create_physical_plan().await?;
->>>>>>> 6b076211
     let formatted = displayable(physical_plan.as_ref()).indent().to_string();
     // We cannot reverse each window function (ROW_NUMBER is not reversible)
     let expected = {
         vec![
             "ProjectionExec: expr=[c9@5 as c9, SUM(aggregate_test_100.c9) ORDER BY [aggregate_test_100.c9 ASC NULLS LAST, aggregate_test_100.c1 ASC NULLS LAST, aggregate_test_100.c2 ASC NULLS LAST] ROWS BETWEEN 1 PRECEDING AND 5 FOLLOWING@0 as sum1, SUM(aggregate_test_100.c9) ORDER BY [aggregate_test_100.c9 DESC NULLS FIRST, aggregate_test_100.c1 DESC NULLS FIRST] ROWS BETWEEN 1 PRECEDING AND 5 FOLLOWING@2 as sum2, ROW_NUMBER() ORDER BY [aggregate_test_100.c9 DESC NULLS FIRST] ROWS BETWEEN 1 PRECEDING AND 5 FOLLOWING@1 as rn2]",
             "  GlobalLimitExec: skip=0, fetch=5",
-<<<<<<< HEAD
             "    BoundedWindowAggExec: wdw=[SUM(aggregate_test_100.c9): Ok(Field { name: \"SUM(aggregate_test_100.c9)\", data_type: UInt64, nullable: true, dict_id: 0, dict_is_ordered: false, metadata: {} }), frame: WindowFrame { units: Rows, start_bound: Preceding(UInt64(1)), end_bound: Following(UInt64(5)) }]",
             "      SortExec: [c9@4 ASC NULLS LAST,c1@2 ASC NULLS LAST,c2@3 ASC NULLS LAST]",
             "        BoundedWindowAggExec: wdw=[ROW_NUMBER(): Ok(Field { name: \"ROW_NUMBER()\", data_type: UInt64, nullable: false, dict_id: 0, dict_is_ordered: false, metadata: {} }), frame: WindowFrame { units: Rows, start_bound: Preceding(UInt64(1)), end_bound: Following(UInt64(5)) }]",
             "          BoundedWindowAggExec: wdw=[SUM(aggregate_test_100.c9): Ok(Field { name: \"SUM(aggregate_test_100.c9)\", data_type: UInt64, nullable: true, dict_id: 0, dict_is_ordered: false, metadata: {} }), frame: WindowFrame { units: Rows, start_bound: Preceding(UInt64(1)), end_bound: Following(UInt64(5)) }]",
-=======
-            "    WindowAggExec: wdw=[SUM(aggregate_test_100.c9): Ok(Field { name: \"SUM(aggregate_test_100.c9)\", data_type: UInt64, nullable: true, dict_id: 0, dict_is_ordered: false, metadata: {} }), frame: WindowFrame { units: Rows, start_bound: Preceding(UInt64(1)), end_bound: Following(UInt64(5)) }]",
-            "      SortExec: [c9@4 ASC NULLS LAST,c1@2 ASC NULLS LAST,c2@3 ASC NULLS LAST]",
-            "        WindowAggExec: wdw=[ROW_NUMBER(): Ok(Field { name: \"ROW_NUMBER()\", data_type: UInt64, nullable: false, dict_id: 0, dict_is_ordered: false, metadata: {} }), frame: WindowFrame { units: Rows, start_bound: Preceding(UInt64(1)), end_bound: Following(UInt64(5)) }]",
-            "          WindowAggExec: wdw=[SUM(aggregate_test_100.c9): Ok(Field { name: \"SUM(aggregate_test_100.c9)\", data_type: UInt64, nullable: true, dict_id: 0, dict_is_ordered: false, metadata: {} }), frame: WindowFrame { units: Rows, start_bound: Preceding(UInt64(1)), end_bound: Following(UInt64(5)) }]",
->>>>>>> 6b076211
             "            SortExec: [c9@2 DESC,c1@0 DESC]",
         ]
     };
@@ -2097,15 +2038,8 @@
     LIMIT 5";
 
     let msg = format!("Creating logical plan for '{}'", sql);
-<<<<<<< HEAD
-    let plan = ctx.create_logical_plan(sql).expect(&msg);
-    let state = ctx.state();
-    let logical_plan = state.optimize(&plan)?;
-    let physical_plan = state.create_physical_plan(&logical_plan).await?;
-=======
     let dataframe = ctx.sql(sql).await.expect(&msg);
     let physical_plan = dataframe.create_physical_plan().await?;
->>>>>>> 6b076211
     let formatted = displayable(physical_plan.as_ref()).indent().to_string();
     // Unnecessary SortExecs are removed
     let expected = {
@@ -2151,28 +2085,16 @@
     LIMIT 5";
 
     let msg = format!("Creating logical plan for '{}'", sql);
-<<<<<<< HEAD
-    let plan = ctx.create_logical_plan(sql).expect(&msg);
-    let state = ctx.state();
-    let logical_plan = state.optimize(&plan)?;
-    let physical_plan = state.create_physical_plan(&logical_plan).await?;
-=======
     let dataframe = ctx.sql(sql).await.expect(&msg);
     let physical_plan = dataframe.create_physical_plan().await?;
->>>>>>> 6b076211
     let formatted = displayable(physical_plan.as_ref()).indent().to_string();
     // Only 1 SortExec was added
     let expected = {
         vec![
             "ProjectionExec: expr=[c9@3 as c9, SUM(aggregate_test_100.c9) ORDER BY [aggregate_test_100.c1 ASC NULLS LAST, aggregate_test_100.c9 DESC NULLS FIRST] ROWS BETWEEN 1 PRECEDING AND 5 FOLLOWING@1 as sum1, SUM(aggregate_test_100.c9) PARTITION BY [aggregate_test_100.c1] ORDER BY [aggregate_test_100.c9 DESC NULLS FIRST] ROWS BETWEEN 1 PRECEDING AND 5 FOLLOWING@0 as sum2]",
             "  GlobalLimitExec: skip=0, fetch=5",
-<<<<<<< HEAD
             "    BoundedWindowAggExec: wdw=[SUM(aggregate_test_100.c9): Ok(Field { name: \"SUM(aggregate_test_100.c9)\", data_type: UInt64, nullable: true, dict_id: 0, dict_is_ordered: false, metadata: {} }), frame: WindowFrame { units: Rows, start_bound: Preceding(UInt64(1)), end_bound: Following(UInt64(5)) }]",
             "      BoundedWindowAggExec: wdw=[SUM(aggregate_test_100.c9): Ok(Field { name: \"SUM(aggregate_test_100.c9)\", data_type: UInt64, nullable: true, dict_id: 0, dict_is_ordered: false, metadata: {} }), frame: WindowFrame { units: Rows, start_bound: Preceding(UInt64(1)), end_bound: Following(UInt64(5)) }]",
-=======
-            "    WindowAggExec: wdw=[SUM(aggregate_test_100.c9): Ok(Field { name: \"SUM(aggregate_test_100.c9)\", data_type: UInt64, nullable: true, dict_id: 0, dict_is_ordered: false, metadata: {} }), frame: WindowFrame { units: Rows, start_bound: Preceding(UInt64(1)), end_bound: Following(UInt64(5)) }]",
-            "      WindowAggExec: wdw=[SUM(aggregate_test_100.c9): Ok(Field { name: \"SUM(aggregate_test_100.c9)\", data_type: UInt64, nullable: true, dict_id: 0, dict_is_ordered: false, metadata: {} }), frame: WindowFrame { units: Rows, start_bound: Preceding(UInt64(1)), end_bound: Following(UInt64(5)) }]",
->>>>>>> 6b076211
             "        SortExec: [c1@0 ASC NULLS LAST,c9@1 DESC]",
         ]
     };
@@ -2216,28 +2138,16 @@
     LIMIT 5";
 
     let msg = format!("Creating logical plan for '{}'", sql);
-<<<<<<< HEAD
-    let plan = ctx.create_logical_plan(sql).expect(&msg);
-    let state = ctx.state();
-    let logical_plan = state.optimize(&plan)?;
-    let physical_plan = state.create_physical_plan(&logical_plan).await?;
-=======
     let dataframe = ctx.sql(sql).await.expect(&msg);
     let physical_plan = dataframe.create_physical_plan().await?;
->>>>>>> 6b076211
     let formatted = displayable(physical_plan.as_ref()).indent().to_string();
     // Only 1 SortExec was added
     let expected = {
         vec![
             "ProjectionExec: expr=[c9@3 as c9, SUM(aggregate_test_100.c9) PARTITION BY [aggregate_test_100.c1] ORDER BY [aggregate_test_100.c9 ASC NULLS LAST] ROWS BETWEEN 1 PRECEDING AND 5 FOLLOWING@0 as sum1, SUM(aggregate_test_100.c9) PARTITION BY [aggregate_test_100.c1] ORDER BY [aggregate_test_100.c9 DESC NULLS FIRST] ROWS BETWEEN 1 PRECEDING AND 5 FOLLOWING@1 as sum2]",
             "  GlobalLimitExec: skip=0, fetch=5",
-<<<<<<< HEAD
             "    BoundedWindowAggExec: wdw=[SUM(aggregate_test_100.c9): Ok(Field { name: \"SUM(aggregate_test_100.c9)\", data_type: UInt64, nullable: true, dict_id: 0, dict_is_ordered: false, metadata: {} }), frame: WindowFrame { units: Rows, start_bound: Preceding(UInt64(5)), end_bound: Following(UInt64(1)) }]",
             "      BoundedWindowAggExec: wdw=[SUM(aggregate_test_100.c9): Ok(Field { name: \"SUM(aggregate_test_100.c9)\", data_type: UInt64, nullable: true, dict_id: 0, dict_is_ordered: false, metadata: {} }), frame: WindowFrame { units: Rows, start_bound: Preceding(UInt64(1)), end_bound: Following(UInt64(5)) }]",
-=======
-            "    WindowAggExec: wdw=[SUM(aggregate_test_100.c9): Ok(Field { name: \"SUM(aggregate_test_100.c9)\", data_type: UInt64, nullable: true, dict_id: 0, dict_is_ordered: false, metadata: {} }), frame: WindowFrame { units: Rows, start_bound: Preceding(UInt64(5)), end_bound: Following(UInt64(1)) }]",
-            "      WindowAggExec: wdw=[SUM(aggregate_test_100.c9): Ok(Field { name: \"SUM(aggregate_test_100.c9)\", data_type: UInt64, nullable: true, dict_id: 0, dict_is_ordered: false, metadata: {} }), frame: WindowFrame { units: Rows, start_bound: Preceding(UInt64(1)), end_bound: Following(UInt64(5)) }]",
->>>>>>> 6b076211
             "        SortExec: [c1@0 ASC NULLS LAST,c9@1 DESC]",
         ]
     };
@@ -2280,15 +2190,8 @@
     LIMIT 5";
 
     let msg = format!("Creating logical plan for '{}'", sql);
-<<<<<<< HEAD
-    let plan = ctx.create_logical_plan(sql).expect(&msg);
-    let state = ctx.state();
-    let logical_plan = state.optimize(&plan)?;
-    let physical_plan = state.create_physical_plan(&logical_plan).await?;
-=======
     let dataframe = ctx.sql(sql).await.expect(&msg);
     let physical_plan = dataframe.create_physical_plan().await?;
->>>>>>> 6b076211
     let formatted = displayable(physical_plan.as_ref()).indent().to_string();
     // Only 1 SortExec was added
     let expected = {
@@ -2342,15 +2245,8 @@
                   ORDER BY c1 ) AS a ";
 
     let msg = format!("Creating logical plan for '{}'", sql);
-<<<<<<< HEAD
-    let plan = ctx.create_logical_plan(sql).expect(&msg);
-    let state = ctx.state();
-    let logical_plan = state.optimize(&plan)?;
-    let physical_plan = state.create_physical_plan(&logical_plan).await?;
-=======
     let dataframe = ctx.sql(sql).await.expect(&msg);
     let physical_plan = dataframe.create_physical_plan().await?;
->>>>>>> 6b076211
     let formatted = displayable(physical_plan.as_ref()).indent().to_string();
     // Unnecessary Sort in the sub query is removed
     let expected = {
@@ -2405,15 +2301,8 @@
     LIMIT 5";
 
     let msg = format!("Creating logical plan for '{}'", sql);
-<<<<<<< HEAD
-    let plan = ctx.create_logical_plan(sql).expect(&msg);
-    let state = ctx.state();
-    let logical_plan = state.optimize(&plan)?;
-    let physical_plan = state.create_physical_plan(&logical_plan).await?;
-=======
     let dataframe = ctx.sql(sql).await.expect(&msg);
     let physical_plan = dataframe.create_physical_plan().await?;
->>>>>>> 6b076211
     let formatted = displayable(physical_plan.as_ref()).indent().to_string();
     // Only 1 SortExec was added
     let expected = {
