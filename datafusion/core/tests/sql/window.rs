--- conflicted
+++ resolved
@@ -59,25 +59,8 @@
     ).await
 }
 
-<<<<<<< HEAD
 // Return a static RecordBatch and its ordering for tests. RecordBatch is ordered by ts
 fn get_test_data1() -> Result<(RecordBatch, Vec<Expr>)> {
-=======
-fn split_record_batch(batch: RecordBatch, n_split: usize) -> Vec<RecordBatch> {
-    let n_chunk = batch.num_rows() / n_split;
-    let mut res = vec![];
-    for i in 0..n_split - 1 {
-        let chunk = batch.slice(i * n_chunk, n_chunk);
-        res.push(chunk);
-    }
-    let start = (n_split - 1) * n_chunk;
-    let len = batch.num_rows() - start;
-    res.push(batch.slice(start, len));
-    res
-}
-
-fn get_test_data(n_split: usize) -> Result<Vec<RecordBatch>> {
->>>>>>> d77ccc25
     let ts_field = Field::new("ts", DataType::Int32, false);
     let inc_field = Field::new("inc_col", DataType::Int32, false);
     let desc_field = Field::new("desc_col", DataType::Int32, false);
@@ -129,7 +112,6 @@
             ])),
         ],
     )?;
-<<<<<<< HEAD
     let file_sort_order = vec![col("ts").sort(true, false)];
     Ok((batch, file_sort_order))
 }
@@ -203,24 +185,6 @@
         let cur_batch = batch.slice(chunks_start, n_chunk);
         let mut writer = arrow::csv::Writer::new(file);
         writer.write(&cur_batch)?;
-=======
-    Ok(split_record_batch(batch, n_split))
-}
-
-fn write_test_data_to_parquet(tmpdir: &TempDir, n_split: usize) -> Result<()> {
-    let batches = get_test_data(n_split)?;
-    for (i, batch) in batches.into_iter().enumerate() {
-        let target_file = tmpdir.path().join(format!("{i}.parquet"));
-        let file = File::create(target_file).unwrap();
-        // Default writer properties
-        let props = WriterProperties::builder().build();
-        let mut writer = ArrowWriter::try_new(file, batch.schema(), Some(props)).unwrap();
-
-        writer.write(&batch).expect("Writing batch");
-
-        // writer must be closed to write footer
-        writer.close().unwrap();
->>>>>>> d77ccc25
     }
     Ok(())
 }
@@ -229,7 +193,6 @@
     let session_config = SessionConfig::new().with_target_partitions(1);
     let ctx = SessionContext::with_config(session_config);
 
-<<<<<<< HEAD
     let csv_read_options = CsvReadOptions::default();
 
     let (batch, file_sort_order) = get_test_data1()?;
@@ -238,25 +201,7 @@
         .to_listing_options(&ctx.copied_config())
         .with_file_sort_order(Some(file_sort_order));
 
-    write_test_data_to_csv(tmpdir, 1, &batch)?;
-=======
-    let parquet_read_options = ParquetReadOptions::default();
-    let file_sort_order = [col("ts")]
-        .into_iter()
-        .map(|e| {
-            let ascending = true;
-            let nulls_first = false;
-            e.sort(ascending, nulls_first)
-        })
-        .collect::<Vec<_>>();
-
-    let options_sort = parquet_read_options
-        .to_listing_options(&ctx.copied_config())
-        .with_file_sort_order(Some(file_sort_order));
-
-    write_test_data_to_parquet(tmpdir, n_batch)?;
-    let provided_schema = None;
->>>>>>> d77ccc25
+    write_test_data_to_csv(tmpdir, n_batch, &batch)?;
     let sql_definition = None;
     ctx.register_listing_table(
         "annotated_data",
@@ -270,7 +215,7 @@
     Ok(ctx)
 }
 
-async fn get_test_context2(tmpdir: &TempDir) -> Result<SessionContext> {
+async fn get_test_context2(tmpdir: &TempDir, n_batch: usize) -> Result<SessionContext> {
     let session_config = SessionConfig::new().with_target_partitions(1);
     let ctx = SessionContext::with_config(session_config);
 
@@ -282,7 +227,7 @@
         .with_file_sort_order(Some(file_sort_order))
         .with_infinite_source(true);
 
-    write_test_data_to_csv(tmpdir, 1, &batch)?;
+    write_test_data_to_csv(tmpdir, n_batch, &batch)?;
     let sql_definition = None;
     ctx.register_listing_table(
         "annotated_data2",
@@ -301,13 +246,8 @@
 
     #[tokio::test]
     async fn test_source_sorted_aggregate() -> Result<()> {
-<<<<<<< HEAD
         let tmpdir = TempDir::new()?;
-        let ctx = get_test_context(&tmpdir).await?;
-=======
-        let tmpdir = TempDir::new().unwrap();
         let ctx = get_test_context(&tmpdir, 1).await?;
->>>>>>> d77ccc25
 
         let sql = "SELECT
             SUM(inc_col) OVER(ORDER BY ts RANGE BETWEEN 10 PRECEDING AND 1 FOLLOWING) as sum1,
@@ -381,13 +321,8 @@
 
     #[tokio::test]
     async fn test_source_sorted_builtin() -> Result<()> {
-<<<<<<< HEAD
         let tmpdir = TempDir::new()?;
-        let ctx = get_test_context(&tmpdir).await?;
-=======
-        let tmpdir = TempDir::new().unwrap();
         let ctx = get_test_context(&tmpdir, 1).await?;
->>>>>>> d77ccc25
 
         let sql = "SELECT
             FIRST_VALUE(inc_col) OVER(ORDER BY ts RANGE BETWEEN 10 PRECEDING and 1 FOLLOWING) as fv1,
@@ -460,13 +395,8 @@
 
     #[tokio::test]
     async fn test_source_sorted_unbounded_preceding() -> Result<()> {
-<<<<<<< HEAD
         let tmpdir = TempDir::new()?;
-        let ctx = get_test_context(&tmpdir).await?;
-=======
-        let tmpdir = TempDir::new().unwrap();
         let ctx = get_test_context(&tmpdir, 1).await?;
->>>>>>> d77ccc25
 
         let sql = "SELECT
             SUM(inc_col) OVER(ORDER BY ts ASC RANGE BETWEEN UNBOUNDED PRECEDING AND 5 FOLLOWING) as sum1,
@@ -524,13 +454,8 @@
 
     #[tokio::test]
     async fn test_source_sorted_unbounded_preceding_builtin() -> Result<()> {
-<<<<<<< HEAD
         let tmpdir = TempDir::new()?;
-        let ctx = get_test_context(&tmpdir).await?;
-=======
-        let tmpdir = TempDir::new().unwrap();
         let ctx = get_test_context(&tmpdir, 1).await?;
->>>>>>> d77ccc25
 
         let sql = "SELECT
            FIRST_VALUE(inc_col) OVER(ORDER BY ts ASC ROWS BETWEEN UNBOUNDED PRECEDING AND 1 FOLLOWING) as first_value1,
@@ -585,7 +510,7 @@
     async fn test_source_partially_sorted_partition_by() -> Result<()> {
         let tmpdir = TempDir::new()?;
         // Source is ordered by low_card_col1, low_card_col2, inc_col
-        let ctx = get_test_context2(&tmpdir).await?;
+        let ctx = get_test_context2(&tmpdir, 1).await?;
 
         let sql = "SELECT low_card_col1, low_card_col2, inc_col,
         SUM(inc_col) OVER(PARTITION BY low_card_col1, unsorted_col ORDER BY low_card_col2, inc_col ASC ROWS BETWEEN 2 PRECEDING AND 1 FOLLOWING) as sum1,
