--- conflicted
+++ resolved
@@ -331,10 +331,65 @@
     }
 
     #[tokio::test]
-<<<<<<< HEAD
+    async fn test_source_sorted_unbounded_source() -> Result<()> {
+        let tmpdir = TempDir::new().unwrap();
+        let session_config = SessionConfig::new().with_target_partitions(1);
+        // Use an unbounded source
+        let ctx = get_test_context(&tmpdir, true, session_config).await?;
+
+        let sql = "SELECT
+           SUM(inc_col) OVER(ORDER BY ts ASC ROWS BETWEEN UNBOUNDED PRECEDING AND 1 FOLLOWING) as sum1,
+           SUM(inc_col) OVER(ORDER BY ts DESC ROWS BETWEEN 3 PRECEDING AND UNBOUNDED FOLLOWING) as sum2,
+           COUNT(inc_col) OVER(ORDER BY ts ASC ROWS BETWEEN UNBOUNDED PRECEDING AND 1 FOLLOWING) as count1,
+           COUNT(inc_col) OVER(ORDER BY ts DESC ROWS BETWEEN 3 PRECEDING AND UNBOUNDED FOLLOWING) as count2
+           FROM annotated_data
+           ORDER BY ts ASC
+           LIMIT 5";
+
+        let msg = format!("Creating logical plan for '{sql}'");
+        let dataframe = ctx.sql(sql).await.expect(&msg);
+        let physical_plan = dataframe.create_physical_plan().await?;
+        let formatted = displayable(physical_plan.as_ref()).indent().to_string();
+        let expected = {
+            vec![
+                "ProjectionExec: expr=[sum1@0 as sum1, sum2@1 as sum2, count1@2 as count1, count2@3 as count2]",
+                "  GlobalLimitExec: skip=0, fetch=5",
+                "    ProjectionExec: expr=[SUM(annotated_data.inc_col) ORDER BY [annotated_data.ts ASC NULLS LAST] ROWS BETWEEN UNBOUNDED PRECEDING AND 1 FOLLOWING@5 as sum1, SUM(annotated_data.inc_col) ORDER BY [annotated_data.ts DESC NULLS FIRST] ROWS BETWEEN 3 PRECEDING AND UNBOUNDED FOLLOWING@3 as sum2, COUNT(annotated_data.inc_col) ORDER BY [annotated_data.ts ASC NULLS LAST] ROWS BETWEEN UNBOUNDED PRECEDING AND 1 FOLLOWING@6 as count1, COUNT(annotated_data.inc_col) ORDER BY [annotated_data.ts DESC NULLS FIRST] ROWS BETWEEN 3 PRECEDING AND UNBOUNDED FOLLOWING@4 as count2, ts@0 as ts]",
+                "      BoundedWindowAggExec: wdw=[SUM(annotated_data.inc_col): Ok(Field { name: \"SUM(annotated_data.inc_col)\", data_type: Int64, nullable: true, dict_id: 0, dict_is_ordered: false, metadata: {} }), frame: WindowFrame { units: Rows, start_bound: Preceding(UInt64(NULL)), end_bound: Following(UInt64(1)) }, COUNT(annotated_data.inc_col): Ok(Field { name: \"COUNT(annotated_data.inc_col)\", data_type: Int64, nullable: true, dict_id: 0, dict_is_ordered: false, metadata: {} }), frame: WindowFrame { units: Rows, start_bound: Preceding(UInt64(NULL)), end_bound: Following(UInt64(1)) }]",
+                "        BoundedWindowAggExec: wdw=[SUM(annotated_data.inc_col): Ok(Field { name: \"SUM(annotated_data.inc_col)\", data_type: Int64, nullable: true, dict_id: 0, dict_is_ordered: false, metadata: {} }), frame: WindowFrame { units: Rows, start_bound: Preceding(UInt64(NULL)), end_bound: Following(UInt64(3)) }, COUNT(annotated_data.inc_col): Ok(Field { name: \"COUNT(annotated_data.inc_col)\", data_type: Int64, nullable: true, dict_id: 0, dict_is_ordered: false, metadata: {} }), frame: WindowFrame { units: Rows, start_bound: Preceding(UInt64(NULL)), end_bound: Following(UInt64(3)) }]",
+            ]
+        };
+
+        let actual: Vec<&str> = formatted.trim().lines().collect();
+        let actual_len = actual.len();
+        let actual_trim_last = &actual[..actual_len - 1];
+        assert_eq!(
+            expected, actual_trim_last,
+            "\n\nexpected:\n\n{expected:#?}\nactual:\n\n{actual:#?}\n\n"
+        );
+
+        let actual = execute_to_batches(&ctx, sql).await;
+        let expected = vec![
+            "+------+------+--------+--------+",
+            "| sum1 | sum2 | count1 | count2 |",
+            "+------+------+--------+--------+",
+            "| 6    | 31   | 2      | 4      |",
+            "| 16   | 51   | 3      | 5      |",
+            "| 31   | 72   | 4      | 6      |",
+            "| 51   | 98   | 5      | 7      |",
+            "| 72   | 127  | 6      | 8      |",
+            "+------+------+--------+--------+",
+        ];
+        assert_batches_eq!(expected, &actual);
+        Ok(())
+    }
+
+    #[tokio::test]
     async fn test_source_rn_ordered() -> Result<()> {
         let tmpdir = TempDir::new().unwrap();
-        let ctx = get_test_context(&tmpdir, 1).await?;
+        let session_config = SessionConfig::new().with_target_partitions(1);
+        // Use an unbounded source
+        let ctx = get_test_context(&tmpdir, true, session_config).await?;
 
         let sql = "SELECT ts, rn1 FROM (SELECT ts, inc_col,
            ROW_NUMBER() OVER() as rn1
@@ -382,28 +437,15 @@
     #[tokio::test]
     async fn test_source_rn_ordered2() -> Result<()> {
         let tmpdir = TempDir::new().unwrap();
-        let ctx = get_test_context(&tmpdir, 1).await?;
+        let session_config = SessionConfig::new().with_target_partitions(1);
+        // Use an unbounded source
+        let ctx = get_test_context(&tmpdir, false, session_config).await?;
 
         let sql = "SELECT ts, rn1 FROM (SELECT ts, inc_col,
            ROW_NUMBER() OVER(ORDER BY ts DESC ROWS BETWEEN UNBOUNDED PRECEDING AND 1 FOLLOWING) as rn1
            FROM annotated_data
            ORDER BY ts DESC)
            ORDER BY rn1 ASC
-=======
-    async fn test_source_sorted_unbounded_source() -> Result<()> {
-        let tmpdir = TempDir::new().unwrap();
-        let session_config = SessionConfig::new().with_target_partitions(1);
-        // Use an unbounded source
-        let ctx = get_test_context(&tmpdir, true, session_config).await?;
-
-        let sql = "SELECT
-           SUM(inc_col) OVER(ORDER BY ts ASC ROWS BETWEEN UNBOUNDED PRECEDING AND 1 FOLLOWING) as sum1,
-           SUM(inc_col) OVER(ORDER BY ts DESC ROWS BETWEEN 3 PRECEDING AND UNBOUNDED FOLLOWING) as sum2,
-           COUNT(inc_col) OVER(ORDER BY ts ASC ROWS BETWEEN UNBOUNDED PRECEDING AND 1 FOLLOWING) as count1,
-           COUNT(inc_col) OVER(ORDER BY ts DESC ROWS BETWEEN 3 PRECEDING AND UNBOUNDED FOLLOWING) as count2
-           FROM annotated_data
-           ORDER BY ts ASC
->>>>>>> 463ec307
            LIMIT 5";
 
         let msg = format!("Creating logical plan for '{sql}'");
@@ -412,32 +454,23 @@
         let formatted = displayable(physical_plan.as_ref()).indent().to_string();
         let expected = {
             vec![
-<<<<<<< HEAD
                 "GlobalLimitExec: skip=0, fetch=5",
                 "  ProjectionExec: expr=[ts@0 as ts, ROW_NUMBER() ORDER BY [annotated_data.ts DESC NULLS FIRST] ROWS BETWEEN UNBOUNDED PRECEDING AND 1 FOLLOWING@3 as rn1]",
                 "    BoundedWindowAggExec: wdw=[ROW_NUMBER(): Ok(Field { name: \"ROW_NUMBER()\", data_type: UInt64, nullable: false, dict_id: 0, dict_is_ordered: false, metadata: {} }), frame: WindowFrame { units: Rows, start_bound: Preceding(UInt64(NULL)), end_bound: Following(UInt64(1)) }]",
                 "      SortExec: expr=[ts@0 DESC]",
-=======
-                "ProjectionExec: expr=[sum1@0 as sum1, sum2@1 as sum2, count1@2 as count1, count2@3 as count2]",
-                "  GlobalLimitExec: skip=0, fetch=5",
-                "    ProjectionExec: expr=[SUM(annotated_data.inc_col) ORDER BY [annotated_data.ts ASC NULLS LAST] ROWS BETWEEN UNBOUNDED PRECEDING AND 1 FOLLOWING@5 as sum1, SUM(annotated_data.inc_col) ORDER BY [annotated_data.ts DESC NULLS FIRST] ROWS BETWEEN 3 PRECEDING AND UNBOUNDED FOLLOWING@3 as sum2, COUNT(annotated_data.inc_col) ORDER BY [annotated_data.ts ASC NULLS LAST] ROWS BETWEEN UNBOUNDED PRECEDING AND 1 FOLLOWING@6 as count1, COUNT(annotated_data.inc_col) ORDER BY [annotated_data.ts DESC NULLS FIRST] ROWS BETWEEN 3 PRECEDING AND UNBOUNDED FOLLOWING@4 as count2, ts@0 as ts]",
-                "      BoundedWindowAggExec: wdw=[SUM(annotated_data.inc_col): Ok(Field { name: \"SUM(annotated_data.inc_col)\", data_type: Int64, nullable: true, dict_id: 0, dict_is_ordered: false, metadata: {} }), frame: WindowFrame { units: Rows, start_bound: Preceding(UInt64(NULL)), end_bound: Following(UInt64(1)) }, COUNT(annotated_data.inc_col): Ok(Field { name: \"COUNT(annotated_data.inc_col)\", data_type: Int64, nullable: true, dict_id: 0, dict_is_ordered: false, metadata: {} }), frame: WindowFrame { units: Rows, start_bound: Preceding(UInt64(NULL)), end_bound: Following(UInt64(1)) }]",
-                "        BoundedWindowAggExec: wdw=[SUM(annotated_data.inc_col): Ok(Field { name: \"SUM(annotated_data.inc_col)\", data_type: Int64, nullable: true, dict_id: 0, dict_is_ordered: false, metadata: {} }), frame: WindowFrame { units: Rows, start_bound: Preceding(UInt64(NULL)), end_bound: Following(UInt64(3)) }, COUNT(annotated_data.inc_col): Ok(Field { name: \"COUNT(annotated_data.inc_col)\", data_type: Int64, nullable: true, dict_id: 0, dict_is_ordered: false, metadata: {} }), frame: WindowFrame { units: Rows, start_bound: Preceding(UInt64(NULL)), end_bound: Following(UInt64(3)) }]",
->>>>>>> 463ec307
-            ]
-        };
-
-        let actual: Vec<&str> = formatted.trim().lines().collect();
-        let actual_len = actual.len();
-        let actual_trim_last = &actual[..actual_len - 1];
-        assert_eq!(
-            expected, actual_trim_last,
-            "\n\nexpected:\n\n{expected:#?}\nactual:\n\n{actual:#?}\n\n"
-        );
-
-        let actual = execute_to_batches(&ctx, sql).await;
-        let expected = vec![
-<<<<<<< HEAD
+            ]
+        };
+
+        let actual: Vec<&str> = formatted.trim().lines().collect();
+        let actual_len = actual.len();
+        let actual_trim_last = &actual[..actual_len - 1];
+        assert_eq!(
+            expected, actual_trim_last,
+            "\n\nexpected:\n\n{expected:#?}\nactual:\n\n{actual:#?}\n\n"
+        );
+
+        let actual = execute_to_batches(&ctx, sql).await;
+        let expected = vec![
             "+-----+-----+",
             "| ts  | rn1 |",
             "+-----+-----+",
@@ -447,17 +480,6 @@
             "| 258 | 4   |",
             "| 254 | 5   |",
             "+-----+-----+",
-=======
-            "+------+------+--------+--------+",
-            "| sum1 | sum2 | count1 | count2 |",
-            "+------+------+--------+--------+",
-            "| 6    | 31   | 2      | 4      |",
-            "| 16   | 51   | 3      | 5      |",
-            "| 31   | 72   | 4      | 6      |",
-            "| 51   | 98   | 5      | 7      |",
-            "| 72   | 127  | 6      | 8      |",
-            "+------+------+--------+--------+",
->>>>>>> 463ec307
         ];
         assert_batches_eq!(expected, &actual);
         Ok(())
