--- conflicted
+++ resolved
@@ -1211,17 +1211,12 @@
 }
 
 #[tokio::test]
-<<<<<<< HEAD
 async fn window_frame_lag() -> Result<()> {
-=======
-async fn window_frame_creation() -> Result<()> {
->>>>>>> 11c5255a
     let ctx = SessionContext::new();
     register_aggregate_csv(&ctx).await?;
     // execute the query
     let df = ctx
         .sql(
-<<<<<<< HEAD
             "SELECT c2,
                 lag(c2, c2, c2) OVER () as lag1
                 FROM aggregate_test_100;",
@@ -1232,7 +1227,16 @@
         err.to_string(),
         "This feature is not implemented: There is only support Literal types for field at idx: 1 in Window Function".to_owned()
     );
-=======
+    Ok(())
+}
+
+#[tokio::test]
+async fn window_frame_creation() -> Result<()> {
+    let ctx = SessionContext::new();
+    register_aggregate_csv(&ctx).await?;
+    // execute the query
+    let df = ctx
+        .sql(
             "SELECT
                 COUNT(c1) OVER (ORDER BY c2 RANGE BETWEEN 1 PRECEDING AND 2 PRECEDING)
                 FROM aggregate_test_100;",
@@ -1269,7 +1273,5 @@
         results.err().unwrap().to_string(),
         "Arrow error: External error: Internal error: Operator - is not implemented for types UInt32(1) and Utf8(\"1 DAY\")"
     );
-
->>>>>>> 11c5255a
     Ok(())
 }