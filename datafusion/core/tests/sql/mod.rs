--- conflicted
+++ resolved
@@ -75,11 +75,6 @@
 pub mod aggregates;
 pub mod create_drop;
 pub mod csv_files;
-<<<<<<< HEAD
-pub mod displayable;
-=======
-pub mod describe;
->>>>>>> c14a765a
 pub mod explain_analyze;
 pub mod expr;
 pub mod group_by;
