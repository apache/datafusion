// Licensed to the Apache Software Foundation (ASF) under one
// or more contributor license agreements.  See the NOTICE file
// distributed with this work for additional information
// regarding copyright ownership.  The ASF licenses this file
// to you under the Apache License, Version 2.0 (the
// "License"); you may not use this file except in compliance
// with the License.  You may obtain a copy of the License at
//
//   http://www.apache.org/licenses/LICENSE-2.0
//
// Unless required by applicable law or agreed to in writing,
// software distributed under the License is distributed on an
// "AS IS" BASIS, WITHOUT WARRANTIES OR CONDITIONS OF ANY
// KIND, either express or implied.  See the License for the
// specific language governing permissions and limitations
// under the License.

use std::convert::TryFrom;
use std::sync::Arc;

use arrow::{
    array::*, datatypes::*, record_batch::RecordBatch,
    util::display::array_value_to_string,
};
use chrono::prelude::*;
use chrono::Duration;

use datafusion::config::ConfigOptions;
use datafusion::datasource::TableProvider;
use datafusion::logical_expr::{Aggregate, LogicalPlan, TableScan};
use datafusion::physical_plan::metrics::MetricValue;
use datafusion::physical_plan::ExecutionPlan;
use datafusion::physical_plan::ExecutionPlanVisitor;
use datafusion::prelude::*;
use datafusion::test_util;
use datafusion::{assert_batches_eq, assert_batches_sorted_eq};
use datafusion::{datasource::MemTable, physical_plan::collect};
use datafusion::{
    error::{DataFusionError, Result},
    physical_plan::ColumnarValue,
};
use datafusion::{execution::context::SessionContext, physical_plan::displayable};
use datafusion_common::cast::as_float64_array;
use datafusion_common::{assert_contains, assert_not_contains};
use datafusion_expr::Volatility;
use object_store::path::Path;
use std::fs::File;
use std::io::Write;
use std::ops::Sub;
use std::path::PathBuf;
use tempfile::TempDir;

/// A macro to assert that some particular line contains two substrings
///
/// Usage: `assert_metrics!(actual, operator_name, metrics)`
///
macro_rules! assert_metrics {
    ($ACTUAL: expr, $OPERATOR_NAME: expr, $METRICS: expr) => {
        let found = $ACTUAL
            .lines()
            .any(|line| line.contains($OPERATOR_NAME) && line.contains($METRICS));
        assert!(
            found,
            "Can not find a line with both '{}' and '{}' in\n\n{}",
            $OPERATOR_NAME, $METRICS, $ACTUAL
        );
    };
}

macro_rules! test_expression {
    ($SQL:expr, $EXPECTED:expr) => {
        println!("Input:\n  {}\nExpected:\n  {}\n", $SQL, $EXPECTED);
        let ctx = SessionContext::new();
        let sql = format!("SELECT {}", $SQL);
        let actual = execute(&ctx, sql.as_str()).await;
        assert_eq!(actual[0][0], $EXPECTED);
    };
}

pub mod aggregates;
pub mod arrow_files;
#[cfg(feature = "avro")]
pub mod create_drop;
pub mod explain_analyze;
pub mod expr;
pub mod group_by;
pub mod joins;
pub mod limit;
pub mod order;
pub mod parquet;
pub mod predicates;
pub mod projection;
pub mod references;
pub mod select;
pub mod timestamp;
pub mod udf;

pub mod information_schema;
pub mod parquet_schema;
pub mod partitioned_csv;
pub mod subqueries;

fn assert_float_eq<T>(expected: &[Vec<T>], received: &[Vec<String>])
where
    T: AsRef<str>,
{
    expected
        .iter()
        .flatten()
        .zip(received.iter().flatten())
        .for_each(|(l, r)| {
            let (l, r) = (
                l.as_ref().parse::<f64>().unwrap(),
                r.as_str().parse::<f64>().unwrap(),
            );
            if l.is_nan() || r.is_nan() {
                assert!(l.is_nan() && r.is_nan());
            } else if (l - r).abs() > 2.0 * f64::EPSILON {
                panic!("{l} != {r}")
            }
        });
}

fn create_ctx() -> SessionContext {
    let ctx = SessionContext::new();

    // register a custom UDF
    ctx.register_udf(create_udf(
        "custom_sqrt",
        vec![DataType::Float64],
        Arc::new(DataType::Float64),
        Volatility::Immutable,
        Arc::new(custom_sqrt),
    ));

    ctx
}

fn custom_sqrt(args: &[ColumnarValue]) -> Result<ColumnarValue> {
    let arg = &args[0];
    if let ColumnarValue::Array(v) = arg {
        let input = as_float64_array(v).expect("cast failed");
        let array: Float64Array = input.iter().map(|v| v.map(|x| x.sqrt())).collect();
        Ok(ColumnarValue::Array(Arc::new(array)))
    } else {
        unimplemented!()
    }
}

fn create_join_context(
    column_left: &str,
    column_right: &str,
    repartition_joins: bool,
) -> Result<SessionContext> {
    let ctx = SessionContext::with_config(
        SessionConfig::new()
            .with_repartition_joins(repartition_joins)
            .with_target_partitions(2)
            .with_batch_size(4096),
    );

    let t1_schema = Arc::new(Schema::new(vec![
        Field::new(column_left, DataType::UInt32, true),
        Field::new("t1_name", DataType::Utf8, true),
        Field::new("t1_int", DataType::UInt32, true),
    ]));
    let t1_data = RecordBatch::try_new(
        t1_schema,
        vec![
            Arc::new(UInt32Array::from(vec![11, 22, 33, 44])),
            Arc::new(StringArray::from(vec![
                Some("a"),
                Some("b"),
                Some("c"),
                Some("d"),
            ])),
            Arc::new(UInt32Array::from(vec![1, 2, 3, 4])),
        ],
    )?;
    ctx.register_batch("t1", t1_data)?;

    let t2_schema = Arc::new(Schema::new(vec![
        Field::new(column_right, DataType::UInt32, true),
        Field::new("t2_name", DataType::Utf8, true),
        Field::new("t2_int", DataType::UInt32, true),
    ]));
    let t2_data = RecordBatch::try_new(
        t2_schema,
        vec![
            Arc::new(UInt32Array::from(vec![11, 22, 44, 55])),
            Arc::new(StringArray::from(vec![
                Some("z"),
                Some("y"),
                Some("x"),
                Some("w"),
            ])),
            Arc::new(UInt32Array::from(vec![3, 1, 3, 3])),
        ],
    )?;
    ctx.register_batch("t2", t2_data)?;

    Ok(ctx)
}

fn create_sub_query_join_context(
    column_outer: &str,
    column_inner_left: &str,
    column_inner_right: &str,
    repartition_joins: bool,
) -> Result<SessionContext> {
    let ctx = SessionContext::with_config(
        SessionConfig::new()
            .with_repartition_joins(repartition_joins)
            .with_target_partitions(2)
            .with_batch_size(4096),
    );

    let t0_schema = Arc::new(Schema::new(vec![
        Field::new(column_outer, DataType::UInt32, true),
        Field::new("t0_name", DataType::Utf8, true),
        Field::new("t0_int", DataType::UInt32, true),
    ]));
    let t0_data = RecordBatch::try_new(
        t0_schema,
        vec![
            Arc::new(UInt32Array::from(vec![11, 22, 33, 44])),
            Arc::new(StringArray::from(vec![
                Some("a"),
                Some("b"),
                Some("c"),
                Some("d"),
            ])),
            Arc::new(UInt32Array::from(vec![1, 2, 3, 4])),
        ],
    )?;
    ctx.register_batch("t0", t0_data)?;

    let t1_schema = Arc::new(Schema::new(vec![
        Field::new(column_inner_left, DataType::UInt32, true),
        Field::new("t1_name", DataType::Utf8, true),
        Field::new("t1_int", DataType::UInt32, true),
    ]));
    let t1_data = RecordBatch::try_new(
        t1_schema,
        vec![
            Arc::new(UInt32Array::from(vec![11, 22, 33, 44])),
            Arc::new(StringArray::from(vec![
                Some("a"),
                Some("b"),
                Some("c"),
                Some("d"),
            ])),
            Arc::new(UInt32Array::from(vec![1, 2, 3, 4])),
        ],
    )?;
    ctx.register_batch("t1", t1_data)?;

    let t2_schema = Arc::new(Schema::new(vec![
        Field::new(column_inner_right, DataType::UInt32, true),
        Field::new("t2_name", DataType::Utf8, true),
        Field::new("t2_int", DataType::UInt32, true),
    ]));
    let t2_data = RecordBatch::try_new(
        t2_schema,
        vec![
            Arc::new(UInt32Array::from(vec![11, 22, 44, 55])),
            Arc::new(StringArray::from(vec![
                Some("z"),
                Some("y"),
                Some("x"),
                Some("w"),
            ])),
            Arc::new(UInt32Array::from(vec![3, 1, 3, 3])),
        ],
    )?;
    ctx.register_batch("t2", t2_data)?;

    Ok(ctx)
}

fn create_left_semi_anti_join_context_with_null_ids(
    column_left: &str,
    column_right: &str,
    repartition_joins: bool,
) -> Result<SessionContext> {
    let ctx = SessionContext::with_config(
        SessionConfig::new()
            .with_repartition_joins(repartition_joins)
            .with_target_partitions(2)
            .with_batch_size(4096),
    );

    let t1_schema = Arc::new(Schema::new(vec![
        Field::new(column_left, DataType::UInt32, true),
        Field::new("t1_name", DataType::Utf8, true),
        Field::new("t1_int", DataType::UInt32, true),
    ]));
    let t1_data = RecordBatch::try_new(
        t1_schema,
        vec![
            Arc::new(UInt32Array::from(vec![
                Some(11),
                Some(11),
                Some(22),
                Some(33),
                Some(44),
                None,
            ])),
            Arc::new(StringArray::from(vec![
                Some("a"),
                Some("a"),
                Some("b"),
                Some("c"),
                Some("d"),
                Some("e"),
            ])),
            Arc::new(UInt32Array::from(vec![1, 1, 2, 3, 4, 0])),
        ],
    )?;
    ctx.register_batch("t1", t1_data)?;

    let t2_schema = Arc::new(Schema::new(vec![
        Field::new(column_right, DataType::UInt32, true),
        Field::new("t2_name", DataType::Utf8, true),
        Field::new("t2_int", DataType::UInt32, true),
    ]));
    let t2_data = RecordBatch::try_new(
        t2_schema,
        vec![
            Arc::new(UInt32Array::from(vec![
                Some(11),
                Some(11),
                Some(22),
                Some(44),
                Some(55),
                None,
            ])),
            Arc::new(StringArray::from(vec![
                Some("z"),
                Some("z"),
                Some("y"),
                Some("x"),
                Some("w"),
                Some("v"),
            ])),
            Arc::new(UInt32Array::from(vec![3, 3, 1, 3, 3, 0])),
        ],
    )?;
    ctx.register_batch("t2", t2_data)?;

    Ok(ctx)
}

fn create_right_semi_anti_join_context_with_null_ids(
    column_left: &str,
    column_right: &str,
    repartition_joins: bool,
) -> Result<SessionContext> {
    let ctx = SessionContext::with_config(
        SessionConfig::new()
            .with_repartition_joins(repartition_joins)
            .with_target_partitions(2)
            .with_batch_size(4096),
    );

    let t1_schema = Arc::new(Schema::new(vec![
        Field::new(column_left, DataType::UInt32, true),
        Field::new("t1_name", DataType::Utf8, true),
        Field::new("t1_int", DataType::UInt32, true),
    ]));
    let t1_data = RecordBatch::try_new(
        t1_schema,
        vec![
            Arc::new(UInt32Array::from(vec![
                Some(11),
                Some(22),
                Some(33),
                Some(44),
                None,
            ])),
            Arc::new(StringArray::from(vec![
                Some("a"),
                Some("b"),
                Some("c"),
                Some("d"),
                Some("e"),
            ])),
            Arc::new(UInt32Array::from(vec![1, 2, 3, 4, 0])),
        ],
    )?;
    ctx.register_batch("t1", t1_data)?;

    let t2_schema = Arc::new(Schema::new(vec![
        Field::new(column_right, DataType::UInt32, true),
        Field::new("t2_name", DataType::Utf8, true),
    ]));
    // t2 data size is smaller than t1
    let t2_data = RecordBatch::try_new(
        t2_schema,
        vec![
            Arc::new(UInt32Array::from(vec![Some(11), Some(11), None])),
            Arc::new(StringArray::from(vec![Some("a"), Some("x"), None])),
        ],
    )?;
    ctx.register_batch("t2", t2_data)?;

    Ok(ctx)
}

<<<<<<< HEAD
=======
fn create_join_context_qualified(
    left_name: &str,
    right_name: &str,
) -> Result<SessionContext> {
    let ctx = SessionContext::new();

    let t1_schema = Arc::new(Schema::new(vec![
        Field::new("a", DataType::UInt32, true),
        Field::new("b", DataType::UInt32, true),
        Field::new("c", DataType::UInt32, true),
    ]));
    let t1_data = RecordBatch::try_new(
        t1_schema,
        vec![
            Arc::new(UInt32Array::from(vec![1, 2, 3, 4])),
            Arc::new(UInt32Array::from(vec![10, 20, 30, 40])),
            Arc::new(UInt32Array::from(vec![50, 60, 70, 80])),
        ],
    )?;
    ctx.register_batch(left_name, t1_data)?;

    let t2_schema = Arc::new(Schema::new(vec![
        Field::new("a", DataType::UInt32, true),
        Field::new("b", DataType::UInt32, true),
        Field::new("c", DataType::UInt32, true),
    ]));
    let t2_data = RecordBatch::try_new(
        t2_schema,
        vec![
            Arc::new(UInt32Array::from(vec![1, 2, 9, 4])),
            Arc::new(UInt32Array::from(vec![100, 200, 300, 400])),
            Arc::new(UInt32Array::from(vec![500, 600, 700, 800])),
        ],
    )?;
    ctx.register_batch(right_name, t2_data)?;

    Ok(ctx)
}

>>>>>>> 1af846bd
fn create_hashjoin_datatype_context() -> Result<SessionContext> {
    let ctx = SessionContext::new();

    let t1_schema = Schema::new(vec![
        Field::new("c1", DataType::Date32, true),
        Field::new("c2", DataType::Date64, true),
        Field::new("c3", DataType::Decimal128(5, 2), true),
        Field::new(
            "c4",
            DataType::Dictionary(Box::new(DataType::Int32), Box::new(DataType::Utf8)),
            true,
        ),
    ]);
    let dict1: DictionaryArray<Int32Type> =
        vec!["abc", "def", "ghi", "jkl"].into_iter().collect();
    let t1_data = RecordBatch::try_new(
        Arc::new(t1_schema),
        vec![
            Arc::new(Date32Array::from(vec![Some(1), Some(2), None, Some(3)])),
            Arc::new(Date64Array::from(vec![
                Some(86400000),
                Some(172800000),
                Some(259200000),
                None,
            ])),
            Arc::new(
                Decimal128Array::from_iter_values([123, 45600, 78900, -12312])
                    .with_precision_and_scale(5, 2)
                    .unwrap(),
            ),
            Arc::new(dict1),
        ],
    )?;
    ctx.register_batch("t1", t1_data)?;

    let t2_schema = Schema::new(vec![
        Field::new("c1", DataType::Date32, true),
        Field::new("c2", DataType::Date64, true),
        Field::new("c3", DataType::Decimal128(10, 2), true),
        Field::new(
            "c4",
            DataType::Dictionary(Box::new(DataType::Int32), Box::new(DataType::Utf8)),
            true,
        ),
    ]);
    let dict2: DictionaryArray<Int32Type> =
        vec!["abc", "abcdefg", "qwerty", ""].into_iter().collect();
    let t2_data = RecordBatch::try_new(
        Arc::new(t2_schema),
        vec![
            Arc::new(Date32Array::from(vec![Some(1), None, None, Some(3)])),
            Arc::new(Date64Array::from(vec![
                Some(86400000),
                None,
                Some(259200000),
                None,
            ])),
            Arc::new(
                Decimal128Array::from_iter_values([-12312, 10000000, 0, 78900])
                    .with_precision_and_scale(10, 2)
                    .unwrap(),
            ),
            Arc::new(dict2),
        ],
    )?;
    ctx.register_batch("t2", t2_data)?;

    Ok(ctx)
}

<<<<<<< HEAD
=======
fn create_sort_merge_join_context(
    column_left: &str,
    column_right: &str,
) -> Result<SessionContext> {
    let mut config = ConfigOptions::new();
    config.optimizer.prefer_hash_join = false;

    let ctx = SessionContext::with_config(config.into());

    let t1_schema = Arc::new(Schema::new(vec![
        Field::new(column_left, DataType::UInt32, true),
        Field::new("t1_name", DataType::Utf8, true),
        Field::new("t1_int", DataType::UInt32, true),
    ]));
    let t1_data = RecordBatch::try_new(
        t1_schema,
        vec![
            Arc::new(UInt32Array::from(vec![11, 22, 33, 44])),
            Arc::new(StringArray::from(vec![
                Some("a"),
                Some("b"),
                Some("c"),
                Some("d"),
            ])),
            Arc::new(UInt32Array::from(vec![1, 2, 3, 4])),
        ],
    )?;
    ctx.register_batch("t1", t1_data)?;

    let t2_schema = Arc::new(Schema::new(vec![
        Field::new(column_right, DataType::UInt32, true),
        Field::new("t2_name", DataType::Utf8, true),
        Field::new("t2_int", DataType::UInt32, true),
    ]));
    let t2_data = RecordBatch::try_new(
        t2_schema,
        vec![
            Arc::new(UInt32Array::from(vec![11, 22, 44, 55])),
            Arc::new(StringArray::from(vec![
                Some("z"),
                Some("y"),
                Some("x"),
                Some("w"),
            ])),
            Arc::new(UInt32Array::from(vec![3, 1, 3, 3])),
        ],
    )?;
    ctx.register_batch("t2", t2_data)?;

    Ok(ctx)
}

>>>>>>> 1af846bd
fn create_sort_merge_join_datatype_context() -> Result<SessionContext> {
    let mut config = ConfigOptions::new();
    config.optimizer.prefer_hash_join = false;
    config.execution.target_partitions = 2;
    config.execution.batch_size = 4096;

    let ctx = SessionContext::with_config(config.into());

    let t1_schema = Schema::new(vec![
        Field::new("c1", DataType::Date32, true),
        Field::new("c2", DataType::Date64, true),
        Field::new("c3", DataType::Decimal128(5, 2), true),
        Field::new(
            "c4",
            DataType::Dictionary(Box::new(DataType::Int32), Box::new(DataType::Utf8)),
            true,
        ),
    ]);
    let dict1: DictionaryArray<Int32Type> =
        vec!["abc", "def", "ghi", "jkl"].into_iter().collect();
    let t1_data = RecordBatch::try_new(
        Arc::new(t1_schema),
        vec![
            Arc::new(Date32Array::from(vec![Some(1), Some(2), None, Some(3)])),
            Arc::new(Date64Array::from(vec![
                Some(86400000),
                Some(172800000),
                Some(259200000),
                None,
            ])),
            Arc::new(
                Decimal128Array::from_iter_values([123, 45600, 78900, -12312])
                    .with_precision_and_scale(5, 2)
                    .unwrap(),
            ),
            Arc::new(dict1),
        ],
    )?;
    ctx.register_batch("t1", t1_data)?;

    let t2_schema = Schema::new(vec![
        Field::new("c1", DataType::Date32, true),
        Field::new("c2", DataType::Date64, true),
        Field::new("c3", DataType::Decimal128(10, 2), true),
        Field::new(
            "c4",
            DataType::Dictionary(Box::new(DataType::Int32), Box::new(DataType::Utf8)),
            true,
        ),
    ]);
    let dict2: DictionaryArray<Int32Type> =
        vec!["abc", "abcdefg", "qwerty", ""].into_iter().collect();
    let t2_data = RecordBatch::try_new(
        Arc::new(t2_schema),
        vec![
            Arc::new(Date32Array::from(vec![Some(1), None, None, Some(3)])),
            Arc::new(Date64Array::from(vec![
                Some(86400000),
                None,
                Some(259200000),
                None,
            ])),
            Arc::new(
                Decimal128Array::from_iter_values([-12312, 10000000, 0, 78900])
                    .with_precision_and_scale(10, 2)
                    .unwrap(),
            ),
            Arc::new(dict2),
        ],
    )?;
    ctx.register_batch("t2", t2_data)?;

    Ok(ctx)
}

fn create_nested_loop_join_context() -> Result<SessionContext> {
    let ctx = SessionContext::with_config(
        SessionConfig::new()
            .with_target_partitions(4)
            .with_batch_size(4096),
    );

    let t1_schema = Arc::new(Schema::new(vec![
        Field::new("t1_id", DataType::UInt32, true),
        Field::new("t1_name", DataType::Utf8, true),
        Field::new("t1_int", DataType::UInt32, true),
    ]));
    let t1_data = RecordBatch::try_new(
        t1_schema,
        vec![
            Arc::new(UInt32Array::from(vec![11, 22, 33, 44])),
            Arc::new(StringArray::from(vec![
                Some("a"),
                Some("b"),
                Some("c"),
                Some("d"),
            ])),
            Arc::new(UInt32Array::from(vec![1, 2, 3, 4])),
        ],
    )?;
    ctx.register_batch("t1", t1_data)?;

    let t2_schema = Arc::new(Schema::new(vec![
        Field::new("t2_id", DataType::UInt32, true),
        Field::new("t2_name", DataType::Utf8, true),
        Field::new("t2_int", DataType::UInt32, true),
    ]));
    let t2_data = RecordBatch::try_new(
        t2_schema,
        vec![
            Arc::new(UInt32Array::from(vec![11, 22, 44, 55])),
            Arc::new(StringArray::from(vec![
                Some("z"),
                Some("y"),
                Some("x"),
                Some("w"),
            ])),
            Arc::new(UInt32Array::from(vec![3, 1, 3, 3])),
        ],
    )?;
    ctx.register_batch("t2", t2_data)?;

    Ok(ctx)
}

fn get_tpch_table_schema(table: &str) -> Schema {
    match table {
        "customer" => Schema::new(vec![
            Field::new("c_custkey", DataType::Int64, false),
            Field::new("c_name", DataType::Utf8, false),
            Field::new("c_address", DataType::Utf8, false),
            Field::new("c_nationkey", DataType::Int64, false),
            Field::new("c_phone", DataType::Utf8, false),
            Field::new("c_acctbal", DataType::Decimal128(15, 2), false),
            Field::new("c_mktsegment", DataType::Utf8, false),
            Field::new("c_comment", DataType::Utf8, false),
        ]),

        "orders" => Schema::new(vec![
            Field::new("o_orderkey", DataType::Int64, false),
            Field::new("o_custkey", DataType::Int64, false),
            Field::new("o_orderstatus", DataType::Utf8, false),
            Field::new("o_totalprice", DataType::Decimal128(15, 2), false),
            Field::new("o_orderdate", DataType::Date32, false),
            Field::new("o_orderpriority", DataType::Utf8, false),
            Field::new("o_clerk", DataType::Utf8, false),
            Field::new("o_shippriority", DataType::Int32, false),
            Field::new("o_comment", DataType::Utf8, false),
        ]),

        "lineitem" => Schema::new(vec![
            Field::new("l_orderkey", DataType::Int64, false),
            Field::new("l_partkey", DataType::Int64, false),
            Field::new("l_suppkey", DataType::Int64, false),
            Field::new("l_linenumber", DataType::Int32, false),
            Field::new("l_quantity", DataType::Decimal128(15, 2), false),
            Field::new("l_extendedprice", DataType::Decimal128(15, 2), false),
            Field::new("l_discount", DataType::Decimal128(15, 2), false),
            Field::new("l_tax", DataType::Decimal128(15, 2), false),
            Field::new("l_returnflag", DataType::Utf8, false),
            Field::new("l_linestatus", DataType::Utf8, false),
            Field::new("l_shipdate", DataType::Date32, false),
            Field::new("l_commitdate", DataType::Date32, false),
            Field::new("l_receiptdate", DataType::Date32, false),
            Field::new("l_shipinstruct", DataType::Utf8, false),
            Field::new("l_shipmode", DataType::Utf8, false),
            Field::new("l_comment", DataType::Utf8, false),
        ]),

        "nation" => Schema::new(vec![
            Field::new("n_nationkey", DataType::Int64, false),
            Field::new("n_name", DataType::Utf8, false),
            Field::new("n_regionkey", DataType::Int64, false),
            Field::new("n_comment", DataType::Utf8, false),
        ]),

        "supplier" => Schema::new(vec![
            Field::new("s_suppkey", DataType::Int64, false),
            Field::new("s_name", DataType::Utf8, false),
            Field::new("s_address", DataType::Utf8, false),
            Field::new("s_nationkey", DataType::Int64, false),
            Field::new("s_phone", DataType::Utf8, false),
            Field::new("s_acctbal", DataType::Decimal128(15, 2), false),
            Field::new("s_comment", DataType::Utf8, false),
        ]),

        "partsupp" => Schema::new(vec![
            Field::new("ps_partkey", DataType::Int64, false),
            Field::new("ps_suppkey", DataType::Int64, false),
            Field::new("ps_availqty", DataType::Int32, false),
            Field::new("ps_supplycost", DataType::Decimal128(15, 2), false),
            Field::new("ps_comment", DataType::Utf8, false),
        ]),

        "part" => Schema::new(vec![
            Field::new("p_partkey", DataType::Int64, false),
            Field::new("p_name", DataType::Utf8, false),
            Field::new("p_mfgr", DataType::Utf8, false),
            Field::new("p_brand", DataType::Utf8, false),
            Field::new("p_type", DataType::Utf8, false),
            Field::new("p_size", DataType::Int32, false),
            Field::new("p_container", DataType::Utf8, false),
            Field::new("p_retailprice", DataType::Decimal128(15, 2), false),
            Field::new("p_comment", DataType::Utf8, false),
        ]),

        "region" => Schema::new(vec![
            Field::new("r_regionkey", DataType::Int64, false),
            Field::new("r_name", DataType::Utf8, false),
            Field::new("r_comment", DataType::Utf8, false),
        ]),

        _ => unimplemented!("Table: {}", table),
    }
}

async fn register_tpch_csv(ctx: &SessionContext, table: &str) -> Result<()> {
    let schema = get_tpch_table_schema(table);

    ctx.register_csv(
        table,
        format!("tests/tpch-csv/{table}.csv").as_str(),
        CsvReadOptions::new().schema(&schema),
    )
    .await?;
    Ok(())
}

async fn register_tpch_csv_data(
    ctx: &SessionContext,
    table_name: &str,
    data: &str,
) -> Result<()> {
    let schema = Arc::new(get_tpch_table_schema(table_name));

    let mut reader = ::csv::ReaderBuilder::new()
        .has_headers(false)
        .from_reader(data.as_bytes());
    let records: Vec<_> = reader.records().map(|it| it.unwrap()).collect();

    let mut cols: Vec<Box<dyn ArrayBuilder>> = vec![];
    for field in schema.fields().iter() {
        match field.data_type() {
            DataType::Utf8 => cols.push(Box::new(StringBuilder::new())),
            DataType::Date32 => {
                cols.push(Box::new(Date32Builder::with_capacity(records.len())))
            }
            DataType::Int32 => {
                cols.push(Box::new(Int32Builder::with_capacity(records.len())))
            }
            DataType::Int64 => {
                cols.push(Box::new(Int64Builder::with_capacity(records.len())))
            }
            DataType::Decimal128(_, _) => {
                cols.push(Box::new(Decimal128Builder::with_capacity(records.len())))
            }
            _ => {
                let msg = format!("Not implemented: {}", field.data_type());
                Err(DataFusionError::Plan(msg))?
            }
        }
    }

    for record in records.iter() {
        for (idx, val) in record.iter().enumerate() {
            let col = cols.get_mut(idx).unwrap();
            let field = schema.field(idx);
            match field.data_type() {
                DataType::Utf8 => {
                    let sb = col.as_any_mut().downcast_mut::<StringBuilder>().unwrap();
                    sb.append_value(val);
                }
                DataType::Date32 => {
                    let sb = col.as_any_mut().downcast_mut::<Date32Builder>().unwrap();
                    let dt = NaiveDate::parse_from_str(val.trim(), "%Y-%m-%d").unwrap();
                    let dt = dt
                        .sub(NaiveDate::from_ymd_opt(1970, 1, 1).unwrap())
                        .num_days() as i32;
                    sb.append_value(dt);
                }
                DataType::Int32 => {
                    let sb = col.as_any_mut().downcast_mut::<Int32Builder>().unwrap();
                    sb.append_value(val.trim().parse().unwrap());
                }
                DataType::Int64 => {
                    let sb = col.as_any_mut().downcast_mut::<Int64Builder>().unwrap();
                    sb.append_value(val.trim().parse().unwrap());
                }
                DataType::Decimal128(_, _) => {
                    let sb = col
                        .as_any_mut()
                        .downcast_mut::<Decimal128Builder>()
                        .unwrap();
                    let val = val.trim().replace('.', "");
                    let value_i128 = val.parse::<i128>().unwrap();
                    sb.append_value(value_i128);
                }
                _ => Err(DataFusionError::Plan(format!(
                    "Not implemented: {}",
                    field.data_type()
                )))?,
            }
        }
    }
    let cols: Vec<ArrayRef> = cols
        .iter_mut()
        .zip(schema.fields())
        .map(|(it, field)| match field.data_type() {
            DataType::Decimal128(p, s) => Arc::new(
                it.as_any_mut()
                    .downcast_mut::<Decimal128Builder>()
                    .unwrap()
                    .finish()
                    .with_precision_and_scale(*p, *s)
                    .unwrap(),
            ),
            _ => it.finish(),
        })
        .collect();

    let batch = RecordBatch::try_new(Arc::clone(&schema), cols)?;

    let _ = ctx.register_batch(table_name, batch).unwrap();

    Ok(())
}

async fn register_aggregate_csv_by_sql(ctx: &SessionContext) {
    let testdata = datafusion::test_util::arrow_test_data();

    let df = ctx
        .sql(&format!(
            "
    CREATE EXTERNAL TABLE aggregate_test_100 (
        c1  VARCHAR NOT NULL,
        c2  TINYINT NOT NULL,
        c3  SMALLINT NOT NULL,
        c4  SMALLINT NOT NULL,
        c5  INTEGER NOT NULL,
        c6  BIGINT NOT NULL,
        c7  SMALLINT NOT NULL,
        c8  INT NOT NULL,
        c9  INT UNSIGNED NOT NULL,
        c10 BIGINT UNSIGNED NOT NULL,
        c11 FLOAT NOT NULL,
        c12 DOUBLE NOT NULL,
        c13 VARCHAR NOT NULL
    )
    STORED AS CSV
    WITH HEADER ROW
    LOCATION '{testdata}/csv/aggregate_test_100.csv'
    "
        ))
        .await
        .expect("Creating dataframe for CREATE EXTERNAL TABLE");

    // Mimic the CLI and execute the resulting plan -- even though it
    // is effectively a no-op (returns zero rows)
    let results = df.collect().await.expect("Executing CREATE EXTERNAL TABLE");
    assert!(
        results.is_empty(),
        "Expected no rows from executing CREATE EXTERNAL TABLE"
    );
}

async fn register_aggregate_simple_csv(ctx: &SessionContext) -> Result<()> {
    // It's not possible to use aggregate_test_100 as it doesn't have enough similar values to test grouping on floats.
    let schema = Arc::new(Schema::new(vec![
        Field::new("c1", DataType::Float32, false),
        Field::new("c2", DataType::Float64, false),
        Field::new("c3", DataType::Boolean, false),
    ]));

    ctx.register_csv(
        "aggregate_simple",
        "tests/data/aggregate_simple.csv",
        CsvReadOptions::new().schema(&schema),
    )
    .await?;
    Ok(())
}

async fn register_aggregate_csv(ctx: &SessionContext) -> Result<()> {
    let testdata = datafusion::test_util::arrow_test_data();
    let schema = test_util::aggr_test_schema();
    ctx.register_csv(
        "aggregate_test_100",
        &format!("{testdata}/csv/aggregate_test_100.csv"),
        CsvReadOptions::new().schema(&schema),
    )
    .await?;
    Ok(())
}

/// Execute SQL and return results as a RecordBatch
async fn plan_and_collect(ctx: &SessionContext, sql: &str) -> Result<Vec<RecordBatch>> {
    ctx.sql(sql).await?.collect().await
}

/// Execute query and return results as a Vec of RecordBatches
async fn execute_to_batches(ctx: &SessionContext, sql: &str) -> Vec<RecordBatch> {
    let df = ctx.sql(sql).await.unwrap();

    // optimize just for check schema don't change during optimization.
    df.clone().into_optimized_plan().unwrap();

    df.collect().await.unwrap()
}

/// Execute query and return result set as 2-d table of Vecs
/// `result[row][column]`
async fn execute(ctx: &SessionContext, sql: &str) -> Vec<Vec<String>> {
    result_vec(&execute_to_batches(ctx, sql).await)
}

/// Execute SQL and return results
async fn execute_with_partition(
    sql: &str,
    partition_count: usize,
) -> Result<Vec<RecordBatch>> {
    let tmp_dir = TempDir::new()?;
    let ctx = create_ctx_with_partition(&tmp_dir, partition_count).await?;
    plan_and_collect(&ctx, sql).await
}

/// Generate a partitioned CSV file and register it with an execution context
async fn create_ctx_with_partition(
    tmp_dir: &TempDir,
    partition_count: usize,
) -> Result<SessionContext> {
    let ctx = SessionContext::with_config(SessionConfig::new().with_target_partitions(8));

    let schema = populate_csv_partitions(tmp_dir, partition_count, ".csv")?;

    // register csv file with the execution context
    ctx.register_csv(
        "test",
        tmp_dir.path().to_str().unwrap(),
        CsvReadOptions::new().schema(&schema),
    )
    .await?;

    Ok(ctx)
}

/// Generate CSV partitions within the supplied directory
fn populate_csv_partitions(
    tmp_dir: &TempDir,
    partition_count: usize,
    file_extension: &str,
) -> Result<SchemaRef> {
    // define schema for data source (csv file)
    let schema = Arc::new(Schema::new(vec![
        Field::new("c1", DataType::UInt32, false),
        Field::new("c2", DataType::UInt64, false),
        Field::new("c3", DataType::Boolean, false),
    ]));

    // generate a partitioned file
    for partition in 0..partition_count {
        let filename = format!("partition-{partition}.{file_extension}");
        let file_path = tmp_dir.path().join(filename);
        let mut file = File::create(file_path)?;

        // generate some data
        for i in 0..=10 {
            let data = format!("{},{},{}\n", partition, i, i % 2 == 0);
            file.write_all(data.as_bytes())?;
        }
    }

    Ok(schema)
}

/// Return a RecordBatch with a single Int32 array with values (0..sz)
pub fn make_partition(sz: i32) -> RecordBatch {
    let seq_start = 0;
    let seq_end = sz;
    let values = (seq_start..seq_end).collect::<Vec<_>>();
    let schema = Arc::new(Schema::new(vec![Field::new("i", DataType::Int32, true)]));
    let arr = Arc::new(Int32Array::from(values));
    let arr = arr as ArrayRef;

    RecordBatch::try_new(schema, vec![arr]).unwrap()
}

/// Specialised String representation
fn col_str(column: &ArrayRef, row_index: usize) -> String {
    if column.is_null(row_index) {
        return "NULL".to_string();
    }

    array_value_to_string(column, row_index)
        .ok()
        .unwrap_or_else(|| "???".to_string())
}

/// Converts the results into a 2d array of strings, `result[row][column]`
/// Special cases nulls to NULL for testing
fn result_vec(results: &[RecordBatch]) -> Vec<Vec<String>> {
    let mut result = vec![];
    for batch in results {
        for row_index in 0..batch.num_rows() {
            let row_vec = batch
                .columns()
                .iter()
                .map(|column| col_str(column, row_index))
                .collect();
            result.push(row_vec);
        }
    }
    result
}

async fn register_alltypes_parquet(ctx: &SessionContext) {
    let testdata = datafusion::test_util::parquet_test_data();
    ctx.register_parquet(
        "alltypes_plain",
        &format!("{testdata}/alltypes_plain.parquet"),
        ParquetReadOptions::default(),
    )
    .await
    .unwrap();
}

fn make_timestamp_table<A>() -> Result<Arc<MemTable>>
where
    A: ArrowTimestampType<Native = i64>,
{
    make_timestamp_tz_table::<A>(None)
}

fn make_timestamp_tz_table<A>(tz: Option<Arc<str>>) -> Result<Arc<MemTable>>
where
    A: ArrowTimestampType<Native = i64>,
{
    let schema = Arc::new(Schema::new(vec![
        Field::new("ts", DataType::Timestamp(A::UNIT, tz.clone()), false),
        Field::new("value", DataType::Int32, true),
    ]));

    let divisor = match A::UNIT {
        TimeUnit::Nanosecond => 1,
        TimeUnit::Microsecond => 1000,
        TimeUnit::Millisecond => 1_000_000,
        TimeUnit::Second => 1_000_000_000,
    };

    let timestamps = vec![
        1599572549190855000i64 / divisor, // 2020-09-08T13:42:29.190855+00:00
        1599568949190855000 / divisor,    // 2020-09-08T12:42:29.190855+00:00
        1599565349190855000 / divisor,    // 2020-09-08T11:42:29.190855+00:00
    ]; // 2020-09-08T11:42:29.190855+00:00

    let array = PrimitiveArray::<A>::from_iter_values(timestamps).with_timezone_opt(tz);

    let data = RecordBatch::try_new(
        schema.clone(),
        vec![
            Arc::new(array),
            Arc::new(Int32Array::from(vec![Some(1), Some(2), Some(3)])),
        ],
    )?;
    let table = MemTable::try_new(schema, vec![vec![data]])?;
    Ok(Arc::new(table))
}

fn make_timestamp_tz_sub_table<A>(
    tz1: Option<Arc<str>>,
    tz2: Option<Arc<str>>,
) -> Result<Arc<MemTable>>
where
    A: ArrowTimestampType<Native = i64>,
{
    let schema = Arc::new(Schema::new(vec![
        Field::new("ts1", DataType::Timestamp(A::UNIT, tz1.clone()), false),
        Field::new("ts2", DataType::Timestamp(A::UNIT, tz2.clone()), false),
        Field::new("val", DataType::Int32, true),
    ]));

    let divisor = match A::UNIT {
        TimeUnit::Nanosecond => 1,
        TimeUnit::Microsecond => 1000,
        TimeUnit::Millisecond => 1_000_000,
        TimeUnit::Second => 1_000_000_000,
    };

    let timestamps1 = vec![
        1_678_892_420_000_000_000i64 / divisor, //2023-03-15T15:00:20.000_000_000
        1_678_892_410_000_000_000i64 / divisor, //2023-03-15T15:00:10.000_000_000
        1_678_892_430_000_000_000i64 / divisor, //2023-03-15T15:00:30.000_000_000
    ];
    let timestamps2 = vec![
        1_678_892_400_000_000_000i64 / divisor, //2023-03-15T15:00:00.000_000_000
        1_678_892_400_000_000_000i64 / divisor, //2023-03-15T15:00:00.000_000_000
        1_678_892_400_000_000_000i64 / divisor, //2023-03-15T15:00:00.000_000_000
    ];

    let array1 =
        PrimitiveArray::<A>::from_iter_values(timestamps1).with_timezone_opt(tz1);
    let array2 =
        PrimitiveArray::<A>::from_iter_values(timestamps2).with_timezone_opt(tz2);

    let data = RecordBatch::try_new(
        schema.clone(),
        vec![
            Arc::new(array1),
            Arc::new(array2),
            Arc::new(Int32Array::from(vec![Some(1), Some(2), Some(3)])),
        ],
    )?;
    let table = MemTable::try_new(schema, vec![vec![data]])?;
    Ok(Arc::new(table))
}

/// Return a new table provider that has a single Int32 column with
/// values between `seq_start` and `seq_end`
pub fn table_with_sequence(
    seq_start: i32,
    seq_end: i32,
) -> Result<Arc<dyn TableProvider>> {
    let schema = Arc::new(Schema::new(vec![Field::new("i", DataType::Int32, true)]));
    let arr = Arc::new(Int32Array::from((seq_start..=seq_end).collect::<Vec<_>>()));
    let partitions = vec![vec![RecordBatch::try_new(
        schema.clone(),
        vec![arr as ArrayRef],
    )?]];
    Ok(Arc::new(MemTable::try_new(schema, partitions)?))
}

pub struct ExplainNormalizer {
    replacements: Vec<(String, String)>,
}

impl ExplainNormalizer {
    fn new() -> Self {
        let mut replacements = vec![];

        let mut push_path = |path: PathBuf, key: &str| {
            // Push path as is
            replacements.push((path.to_string_lossy().to_string(), key.to_string()));

            // Push URL representation of path
            let path = Path::from_filesystem_path(path).unwrap();
            replacements.push((path.to_string(), key.to_string()));
        };

        push_path(test_util::arrow_test_data().into(), "ARROW_TEST_DATA");
        push_path(std::env::current_dir().unwrap(), "WORKING_DIR");

        // convert things like partitioning=RoundRobinBatch(16)
        // to partitioning=RoundRobinBatch(NUM_CORES)
        let needle = format!("RoundRobinBatch({})", num_cpus::get());
        replacements.push((needle, "RoundRobinBatch(NUM_CORES)".to_string()));

        Self { replacements }
    }

    fn normalize(&self, s: impl Into<String>) -> String {
        let mut s = s.into();
        for (from, to) in &self.replacements {
            s = s.replace(from, to);
        }
        s
    }
}

/// Applies normalize_for_explain to every line
fn normalize_vec_for_explain(v: Vec<Vec<String>>) -> Vec<Vec<String>> {
    let normalizer = ExplainNormalizer::new();
    v.into_iter()
        .map(|l| {
            l.into_iter()
                .map(|s| normalizer.normalize(s))
                .collect::<Vec<_>>()
        })
        .collect::<Vec<_>>()
}

/// Return a new table provider containing all of the supported timestamp types
pub fn table_with_timestamps() -> Arc<dyn TableProvider> {
    let batch = make_timestamps();
    let schema = batch.schema();
    let partitions = vec![vec![batch]];
    Arc::new(MemTable::try_new(schema, partitions).unwrap())
}

/// Return  record batch with all of the supported timestamp types
/// values
///
/// Columns are named:
/// "nanos" --> TimestampNanosecondArray
/// "micros" --> TimestampMicrosecondArray
/// "millis" --> TimestampMillisecondArray
/// "secs" --> TimestampSecondArray
/// "names" --> StringArray
pub fn make_timestamps() -> RecordBatch {
    let ts_strings = vec![
        Some("2018-11-13T17:11:10.011375885995"),
        Some("2011-12-13T11:13:10.12345"),
        None,
        Some("2021-1-1T05:11:10.432"),
    ];

    let ts_nanos = ts_strings
        .into_iter()
        .map(|t| {
            t.map(|t| {
                t.parse::<chrono::NaiveDateTime>()
                    .unwrap()
                    .timestamp_nanos()
            })
        })
        .collect::<Vec<_>>();

    let ts_micros = ts_nanos
        .iter()
        .map(|t| t.as_ref().map(|ts_nanos| ts_nanos / 1000))
        .collect::<Vec<_>>();

    let ts_millis = ts_nanos
        .iter()
        .map(|t| t.as_ref().map(|ts_nanos| ts_nanos / 1000000))
        .collect::<Vec<_>>();

    let ts_secs = ts_nanos
        .iter()
        .map(|t| t.as_ref().map(|ts_nanos| ts_nanos / 1000000000))
        .collect::<Vec<_>>();

    let names = ts_nanos
        .iter()
        .enumerate()
        .map(|(i, _)| format!("Row {i}"))
        .collect::<Vec<_>>();

    let arr_nanos = TimestampNanosecondArray::from(ts_nanos);
    let arr_micros = TimestampMicrosecondArray::from(ts_micros);
    let arr_millis = TimestampMillisecondArray::from(ts_millis);
    let arr_secs = TimestampSecondArray::from(ts_secs);

    let names = names.iter().map(|s| s.as_str()).collect::<Vec<_>>();
    let arr_names = StringArray::from(names);

    let schema = Schema::new(vec![
        Field::new("nanos", arr_nanos.data_type().clone(), true),
        Field::new("micros", arr_micros.data_type().clone(), true),
        Field::new("millis", arr_millis.data_type().clone(), true),
        Field::new("secs", arr_secs.data_type().clone(), true),
        Field::new("name", arr_names.data_type().clone(), true),
    ]);
    let schema = Arc::new(schema);

    RecordBatch::try_new(
        schema,
        vec![
            Arc::new(arr_nanos),
            Arc::new(arr_micros),
            Arc::new(arr_millis),
            Arc::new(arr_secs),
            Arc::new(arr_names),
        ],
    )
    .unwrap()
}

#[tokio::test]
async fn nyc() -> Result<()> {
    // schema for nyxtaxi csv files
    let schema = Schema::new(vec![
        Field::new("VendorID", DataType::Utf8, true),
        Field::new("tpep_pickup_datetime", DataType::Utf8, true),
        Field::new("tpep_dropoff_datetime", DataType::Utf8, true),
        Field::new("passenger_count", DataType::Utf8, true),
        Field::new("trip_distance", DataType::Float64, true),
        Field::new("RatecodeID", DataType::Utf8, true),
        Field::new("store_and_fwd_flag", DataType::Utf8, true),
        Field::new("PULocationID", DataType::Utf8, true),
        Field::new("DOLocationID", DataType::Utf8, true),
        Field::new("payment_type", DataType::Utf8, true),
        Field::new("fare_amount", DataType::Float64, true),
        Field::new("extra", DataType::Float64, true),
        Field::new("mta_tax", DataType::Float64, true),
        Field::new("tip_amount", DataType::Float64, true),
        Field::new("tolls_amount", DataType::Float64, true),
        Field::new("improvement_surcharge", DataType::Float64, true),
        Field::new("total_amount", DataType::Float64, true),
    ]);

    let ctx = SessionContext::new();
    ctx.register_csv(
        "tripdata",
        "file:///file.csv",
        CsvReadOptions::new().schema(&schema),
    )
    .await?;

    let dataframe = ctx
        .sql(
            "SELECT passenger_count, MIN(fare_amount), MAX(fare_amount) \
         FROM tripdata GROUP BY passenger_count",
        )
        .await?;
    let optimized_plan = dataframe.into_optimized_plan().unwrap();

    match &optimized_plan {
        LogicalPlan::Aggregate(Aggregate { input, .. }) => match input.as_ref() {
            LogicalPlan::TableScan(TableScan {
                ref projected_schema,
                ..
            }) => {
                assert_eq!(2, projected_schema.fields().len());
                assert_eq!(projected_schema.field(0).name(), "passenger_count");
                assert_eq!(projected_schema.field(1).name(), "fare_amount");
            }
            _ => unreachable!(),
        },
        _ => unreachable!(),
    }

    Ok(())
}<|MERGE_RESOLUTION|>--- conflicted
+++ resolved
@@ -407,48 +407,6 @@
     Ok(ctx)
 }
 
-<<<<<<< HEAD
-=======
-fn create_join_context_qualified(
-    left_name: &str,
-    right_name: &str,
-) -> Result<SessionContext> {
-    let ctx = SessionContext::new();
-
-    let t1_schema = Arc::new(Schema::new(vec![
-        Field::new("a", DataType::UInt32, true),
-        Field::new("b", DataType::UInt32, true),
-        Field::new("c", DataType::UInt32, true),
-    ]));
-    let t1_data = RecordBatch::try_new(
-        t1_schema,
-        vec![
-            Arc::new(UInt32Array::from(vec![1, 2, 3, 4])),
-            Arc::new(UInt32Array::from(vec![10, 20, 30, 40])),
-            Arc::new(UInt32Array::from(vec![50, 60, 70, 80])),
-        ],
-    )?;
-    ctx.register_batch(left_name, t1_data)?;
-
-    let t2_schema = Arc::new(Schema::new(vec![
-        Field::new("a", DataType::UInt32, true),
-        Field::new("b", DataType::UInt32, true),
-        Field::new("c", DataType::UInt32, true),
-    ]));
-    let t2_data = RecordBatch::try_new(
-        t2_schema,
-        vec![
-            Arc::new(UInt32Array::from(vec![1, 2, 9, 4])),
-            Arc::new(UInt32Array::from(vec![100, 200, 300, 400])),
-            Arc::new(UInt32Array::from(vec![500, 600, 700, 800])),
-        ],
-    )?;
-    ctx.register_batch(right_name, t2_data)?;
-
-    Ok(ctx)
-}
-
->>>>>>> 1af846bd
 fn create_hashjoin_datatype_context() -> Result<SessionContext> {
     let ctx = SessionContext::new();
 
@@ -519,61 +477,6 @@
     Ok(ctx)
 }
 
-<<<<<<< HEAD
-=======
-fn create_sort_merge_join_context(
-    column_left: &str,
-    column_right: &str,
-) -> Result<SessionContext> {
-    let mut config = ConfigOptions::new();
-    config.optimizer.prefer_hash_join = false;
-
-    let ctx = SessionContext::with_config(config.into());
-
-    let t1_schema = Arc::new(Schema::new(vec![
-        Field::new(column_left, DataType::UInt32, true),
-        Field::new("t1_name", DataType::Utf8, true),
-        Field::new("t1_int", DataType::UInt32, true),
-    ]));
-    let t1_data = RecordBatch::try_new(
-        t1_schema,
-        vec![
-            Arc::new(UInt32Array::from(vec![11, 22, 33, 44])),
-            Arc::new(StringArray::from(vec![
-                Some("a"),
-                Some("b"),
-                Some("c"),
-                Some("d"),
-            ])),
-            Arc::new(UInt32Array::from(vec![1, 2, 3, 4])),
-        ],
-    )?;
-    ctx.register_batch("t1", t1_data)?;
-
-    let t2_schema = Arc::new(Schema::new(vec![
-        Field::new(column_right, DataType::UInt32, true),
-        Field::new("t2_name", DataType::Utf8, true),
-        Field::new("t2_int", DataType::UInt32, true),
-    ]));
-    let t2_data = RecordBatch::try_new(
-        t2_schema,
-        vec![
-            Arc::new(UInt32Array::from(vec![11, 22, 44, 55])),
-            Arc::new(StringArray::from(vec![
-                Some("z"),
-                Some("y"),
-                Some("x"),
-                Some("w"),
-            ])),
-            Arc::new(UInt32Array::from(vec![3, 1, 3, 3])),
-        ],
-    )?;
-    ctx.register_batch("t2", t2_data)?;
-
-    Ok(ctx)
-}
-
->>>>>>> 1af846bd
 fn create_sort_merge_join_datatype_context() -> Result<SessionContext> {
     let mut config = ConfigOptions::new();
     config.optimizer.prefer_hash_join = false;
