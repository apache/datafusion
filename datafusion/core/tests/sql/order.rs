// Licensed to the Apache Software Foundation (ASF) under one
// or more contributor license agreements.  See the NOTICE file
// distributed with this work for additional information
// regarding copyright ownership.  The ASF licenses this file
// to you under the Apache License, Version 2.0 (the
// "License"); you may not use this file except in compliance
// with the License.  You may obtain a copy of the License at
//
//   http://www.apache.org/licenses/LICENSE-2.0
//
// Unless required by applicable law or agreed to in writing,
// software distributed under the License is distributed on an
// "AS IS" BASIS, WITHOUT WARRANTIES OR CONDITIONS OF ANY
// KIND, either express or implied.  See the License for the
// specific language governing permissions and limitations
// under the License.

use super::*;
use datafusion::datasource::datasource::TableProviderFactory;
use datafusion::datasource::listing::ListingTable;
use datafusion::datasource::listing_table_factory::ListingTableFactory;
use test_utils::{batches_to_vec, partitions_to_sorted_vec};

#[tokio::test]
async fn sort_with_lots_of_repetition_values() -> Result<()> {
    let ctx = SessionContext::new();
    let filename = "tests/parquet/data/repeat_much.snappy.parquet";

    ctx.register_parquet("rep", filename, ParquetReadOptions::default())
        .await?;
    let sql = "select a from rep order by a";
    let actual = execute_to_batches(&ctx, sql).await;
    let actual = batches_to_vec(&actual);

    let sql1 = "select a from rep";
    let expected = execute_to_batches(&ctx, sql1).await;
    let expected = partitions_to_sorted_vec(&[expected]);

    assert_eq!(actual.len(), expected.len());
    for i in 0..actual.len() {
        assert_eq!(actual[i], expected[i]);
    }
    Ok(())
}

#[tokio::test]
<<<<<<< HEAD
async fn create_external_table_with_order() -> Result<()> {
    let ctx = SessionContext::new();
    let sql = "CREATE EXTERNAL TABLE dt (a_id integer, a_str string, a_bool boolean) STORED AS CSV WITH ORDER (a_id ASC) LOCATION 'file://path/to/table';";
    if let LogicalPlan::CreateExternalTable(cmd) =
        ctx.state().create_logical_plan(sql).await?
    {
        let listing_table_factory = Arc::new(ListingTableFactory::new());
        let table_dyn = listing_table_factory.create(&ctx.state(), &cmd).await?;
        let table = table_dyn.as_any().downcast_ref::<ListingTable>().unwrap();
        assert_eq!(cmd.order_exprs.len(), 1);
        assert_eq!(
            &cmd.order_exprs,
            table.options().file_sort_order.as_ref().unwrap()
        )
    } else {
        panic!("Wrong command")
    }
    Ok(())
}

#[tokio::test]
async fn create_external_table_with_ddl_ordered_non_cols() -> Result<()> {
    let ctx = SessionContext::new();
    let sql = "CREATE EXTERNAL TABLE dt (a_id integer, a_str string, a_bool boolean) STORED AS CSV WITH ORDER (a ASC) LOCATION 'file://path/to/table';";
    match ctx.state().create_logical_plan(sql).await {
        Ok(_) => panic!("Expecting error."),
        Err(e) => {
            assert_eq!(e.to_string(), "Error during planning: Column a is not in schema")
        }
    }
    Ok(())
}

#[tokio::test]
async fn create_external_table_with_ddl_ordered_without_schema() -> Result<()> {
    let ctx = SessionContext::new();
    let sql = "CREATE EXTERNAL TABLE dt STORED AS CSV WITH ORDER (a ASC) LOCATION 'file://path/to/table';";
    match ctx.state().create_logical_plan(sql).await {
        Ok(_) => panic!("Expecting error."),
        Err(e) => {
            assert_eq!(e.to_string(), "Error during planning: Provide a schema before specifying the order while creating a table.")
        }
    }
    Ok(())
}
=======
async fn sort_with_duplicate_sort_exprs() -> Result<()> {
    let ctx = SessionContext::new();

    let t1_schema = Arc::new(Schema::new(vec![
        Field::new("id", DataType::Int32, true),
        Field::new("name", DataType::Utf8, true),
    ]));

    let t1_data = RecordBatch::try_new(
        t1_schema.clone(),
        vec![
            Arc::new(Int32Array::from(vec![2, 4, 9, 3, 4])),
            Arc::new(StringArray::from_slice(["a", "b", "c", "d", "e"])),
        ],
    )?;
    ctx.register_batch("t1", t1_data)?;

    let sql = "select * from t1 order by id desc, id, name, id asc";
    let msg = format!("Creating logical plan for '{sql}'");
    let dataframe = ctx.sql(sql).await.expect(&msg);
    let plan = dataframe.into_optimized_plan().unwrap();
    let expected = vec![
        "Sort: t1.id DESC NULLS FIRST, t1.name ASC NULLS LAST [id:Int32;N, name:Utf8;N]",
        "  TableScan: t1 projection=[id, name] [id:Int32;N, name:Utf8;N]",
    ];

    let formatted = plan.display_indent_schema().to_string();
    let actual: Vec<&str> = formatted.trim().lines().collect();
    assert_eq!(
        expected, actual,
        "\n\nexpected:\n\n{expected:#?}\nactual:\n\n{actual:#?}\n\n"
    );

    let expected = vec![
        "+----+------+",
        "| id | name |",
        "+----+------+",
        "| 9  | c    |",
        "| 4  | b    |",
        "| 4  | e    |",
        "| 3  | d    |",
        "| 2  | a    |",
        "+----+------+",
    ];

    let results = execute_to_batches(&ctx, sql).await;
    assert_batches_eq!(expected, &results);

    let sql = "select * from t1 order by id asc, id, name, id desc;";
    let msg = format!("Creating logical plan for '{sql}'");
    let dataframe = ctx.sql(sql).await.expect(&msg);
    let plan = dataframe.into_optimized_plan().unwrap();
    let expected = vec![
        "Sort: t1.id ASC NULLS LAST, t1.name ASC NULLS LAST [id:Int32;N, name:Utf8;N]",
        "  TableScan: t1 projection=[id, name] [id:Int32;N, name:Utf8;N]",
    ];

    let formatted = plan.display_indent_schema().to_string();
    let actual: Vec<&str> = formatted.trim().lines().collect();
    assert_eq!(
        expected, actual,
        "\n\nexpected:\n\n{expected:#?}\nactual:\n\n{actual:#?}\n\n"
    );

    let expected = vec![
        "+----+------+",
        "| id | name |",
        "+----+------+",
        "| 2  | a    |",
        "| 3  | d    |",
        "| 4  | b    |",
        "| 4  | e    |",
        "| 9  | c    |",
        "+----+------+",
    ];

    let results = execute_to_batches(&ctx, sql).await;
    assert_batches_eq!(expected, &results);

    Ok(())
}
>>>>>>> d77ccc25
<|MERGE_RESOLUTION|>--- conflicted
+++ resolved
@@ -44,7 +44,6 @@
 }
 
 #[tokio::test]
-<<<<<<< HEAD
 async fn create_external_table_with_order() -> Result<()> {
     let ctx = SessionContext::new();
     let sql = "CREATE EXTERNAL TABLE dt (a_id integer, a_str string, a_bool boolean) STORED AS CSV WITH ORDER (a_id ASC) LOCATION 'file://path/to/table';";
@@ -90,7 +89,8 @@
     }
     Ok(())
 }
-=======
+
+#[tokio::test]
 async fn sort_with_duplicate_sort_exprs() -> Result<()> {
     let ctx = SessionContext::new();
 
@@ -171,5 +171,4 @@
     assert_batches_eq!(expected, &results);
 
     Ok(())
-}
->>>>>>> d77ccc25
+}