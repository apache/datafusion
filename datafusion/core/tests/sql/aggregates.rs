--- conflicted
+++ resolved
@@ -42,606 +42,6 @@
 }
 
 #[tokio::test]
-<<<<<<< HEAD
-async fn csv_query_avg() -> Result<()> {
-    let ctx = SessionContext::new();
-    register_aggregate_csv(&ctx).await?;
-    let sql = "SELECT avg(c12) FROM aggregate_test_100";
-    let mut actual = execute(&ctx, sql).await;
-    actual.sort();
-    let expected = vec![vec!["0.5089725099127211"]];
-    assert_float_eq(&expected, &actual);
-    Ok(())
-}
-
-#[tokio::test]
-async fn csv_query_covariance_1() -> Result<()> {
-    let ctx = SessionContext::new();
-    register_aggregate_csv(&ctx).await?;
-    let sql = "SELECT covar_pop(c2, c12) FROM aggregate_test_100";
-    let mut actual = execute(&ctx, sql).await;
-    actual.sort();
-    let expected = vec![vec!["-0.07916932235380847"]];
-    assert_float_eq(&expected, &actual);
-    Ok(())
-}
-
-#[tokio::test]
-async fn csv_query_covariance_2() -> Result<()> {
-    let ctx = SessionContext::new();
-    register_aggregate_csv(&ctx).await?;
-    let sql = "SELECT covar(c2, c12) FROM aggregate_test_100";
-    let mut actual = execute(&ctx, sql).await;
-    actual.sort();
-    let expected = vec![vec!["-0.07996901247859442"]];
-    assert_float_eq(&expected, &actual);
-    Ok(())
-}
-
-#[tokio::test]
-async fn csv_query_correlation() -> Result<()> {
-    let ctx = SessionContext::new();
-    register_aggregate_csv(&ctx).await?;
-    let sql = "SELECT corr(c2, c12) FROM aggregate_test_100";
-    let mut actual = execute(&ctx, sql).await;
-    actual.sort();
-    let expected = vec![vec!["-0.19064544190576607"]];
-    assert_float_eq(&expected, &actual);
-    Ok(())
-}
-
-#[tokio::test]
-async fn csv_query_variance_1() -> Result<()> {
-    let ctx = SessionContext::new();
-    register_aggregate_csv(&ctx).await?;
-    let sql = "SELECT var_pop(c2) FROM aggregate_test_100";
-    let mut actual = execute(&ctx, sql).await;
-    actual.sort();
-    let expected = vec![vec!["1.8675"]];
-    assert_float_eq(&expected, &actual);
-    Ok(())
-}
-
-#[tokio::test]
-async fn csv_query_variance_2() -> Result<()> {
-    let ctx = SessionContext::new();
-    register_aggregate_csv(&ctx).await?;
-    let sql = "SELECT var_pop(c6) FROM aggregate_test_100";
-    let mut actual = execute(&ctx, sql).await;
-    actual.sort();
-    let expected = vec![vec!["26156334342021890000000000000000000000"]];
-    assert_float_eq(&expected, &actual);
-    Ok(())
-}
-
-#[tokio::test]
-async fn csv_query_variance_3() -> Result<()> {
-    let ctx = SessionContext::new();
-    register_aggregate_csv(&ctx).await?;
-    let sql = "SELECT var_pop(c12) FROM aggregate_test_100";
-    let mut actual = execute(&ctx, sql).await;
-    actual.sort();
-    let expected = vec![vec!["0.09234223721582163"]];
-    assert_float_eq(&expected, &actual);
-    Ok(())
-}
-
-#[tokio::test]
-async fn csv_query_variance_4() -> Result<()> {
-    let ctx = SessionContext::new();
-    register_aggregate_csv(&ctx).await?;
-    let sql = "SELECT var(c2) FROM aggregate_test_100";
-    let mut actual = execute(&ctx, sql).await;
-    actual.sort();
-    let expected = vec![vec!["1.8863636363636365"]];
-    assert_float_eq(&expected, &actual);
-    Ok(())
-}
-
-#[tokio::test]
-async fn csv_query_variance_5() -> Result<()> {
-    let ctx = SessionContext::new();
-    register_aggregate_csv(&ctx).await?;
-    let sql = "SELECT var_samp(c2) FROM aggregate_test_100";
-    let mut actual = execute(&ctx, sql).await;
-    actual.sort();
-    let expected = vec![vec!["1.8863636363636365"]];
-    assert_float_eq(&expected, &actual);
-    Ok(())
-}
-
-#[tokio::test]
-async fn csv_query_stddev_1() -> Result<()> {
-    let ctx = SessionContext::new();
-    register_aggregate_csv(&ctx).await?;
-    let sql = "SELECT stddev_pop(c2) FROM aggregate_test_100";
-    let mut actual = execute(&ctx, sql).await;
-    actual.sort();
-    let expected = vec![vec!["1.3665650368716449"]];
-    assert_float_eq(&expected, &actual);
-    Ok(())
-}
-
-#[tokio::test]
-async fn csv_query_stddev_2() -> Result<()> {
-    let ctx = SessionContext::new();
-    register_aggregate_csv(&ctx).await?;
-    let sql = "SELECT stddev_pop(c6) FROM aggregate_test_100";
-    let mut actual = execute(&ctx, sql).await;
-    actual.sort();
-    let expected = vec![vec!["5114326382039172000"]];
-    assert_float_eq(&expected, &actual);
-    Ok(())
-}
-
-#[tokio::test]
-async fn csv_query_stddev_3() -> Result<()> {
-    let ctx = SessionContext::new();
-    register_aggregate_csv(&ctx).await?;
-    let sql = "SELECT stddev_pop(c12) FROM aggregate_test_100";
-    let mut actual = execute(&ctx, sql).await;
-    actual.sort();
-    let expected = vec![vec!["0.30387865541334363"]];
-    assert_float_eq(&expected, &actual);
-    Ok(())
-}
-
-#[tokio::test]
-async fn csv_query_stddev_4() -> Result<()> {
-    let ctx = SessionContext::new();
-    register_aggregate_csv(&ctx).await?;
-    let sql = "SELECT stddev(c12) FROM aggregate_test_100";
-    let mut actual = execute(&ctx, sql).await;
-    actual.sort();
-    let expected = vec![vec!["0.3054095399405338"]];
-    assert_float_eq(&expected, &actual);
-    Ok(())
-}
-
-#[tokio::test]
-async fn csv_query_stddev_5() -> Result<()> {
-    let ctx = SessionContext::new();
-    register_aggregate_csv(&ctx).await?;
-    let sql = "SELECT stddev_samp(c12) FROM aggregate_test_100";
-    let mut actual = execute(&ctx, sql).await;
-    actual.sort();
-    let expected = vec![vec!["0.3054095399405338"]];
-    assert_float_eq(&expected, &actual);
-    Ok(())
-}
-
-#[tokio::test]
-async fn csv_query_stddev_6() -> Result<()> {
-    let ctx = SessionContext::new();
-    register_aggregate_csv(&ctx).await?;
-    let sql = "select stddev(sq.column1) from (values (1.1), (2.0), (3.0)) as sq";
-    let mut actual = execute(&ctx, sql).await;
-    actual.sort();
-    let expected = vec![vec!["0.9504384952922168"]];
-    assert_float_eq(&expected, &actual);
-    Ok(())
-}
-
-#[tokio::test]
-async fn csv_query_approx_median_1() -> Result<()> {
-    let ctx = SessionContext::new();
-    register_aggregate_csv(&ctx).await?;
-    let sql = "SELECT approx_median(c2) FROM aggregate_test_100";
-    let actual = execute(&ctx, sql).await;
-    let expected = vec![vec!["3"]];
-    assert_float_eq(&expected, &actual);
-    Ok(())
-}
-
-#[tokio::test]
-async fn csv_query_approx_median_2() -> Result<()> {
-    let ctx = SessionContext::new();
-    register_aggregate_csv(&ctx).await?;
-    let sql = "SELECT approx_median(c6) FROM aggregate_test_100";
-    let actual = execute(&ctx, sql).await;
-    let expected = vec![vec!["1146409980542786560"]];
-    assert_float_eq(&expected, &actual);
-    Ok(())
-}
-
-#[tokio::test]
-async fn csv_query_approx_median_3() -> Result<()> {
-    let ctx = SessionContext::new();
-    register_aggregate_csv(&ctx).await?;
-    let sql = "SELECT approx_median(c12) FROM aggregate_test_100";
-    let actual = execute(&ctx, sql).await;
-    let expected = vec![vec!["0.5550065410522981"]];
-    assert_float_eq(&expected, &actual);
-    Ok(())
-}
-
-#[tokio::test]
-async fn csv_query_median_1() -> Result<()> {
-    let ctx = SessionContext::new();
-    register_aggregate_csv(&ctx).await?;
-    let sql = "SELECT median(c2) FROM aggregate_test_100";
-    let actual = execute(&ctx, sql).await;
-    let expected = vec![vec!["3"]];
-    assert_float_eq(&expected, &actual);
-    Ok(())
-}
-
-#[tokio::test]
-async fn csv_query_median_2() -> Result<()> {
-    let ctx = SessionContext::new();
-    register_aggregate_csv(&ctx).await?;
-    let sql = "SELECT median(c6) FROM aggregate_test_100";
-    let actual = execute(&ctx, sql).await;
-    let expected = vec![vec!["1125553990140691277"]];
-    assert_float_eq(&expected, &actual);
-    Ok(())
-}
-
-#[tokio::test]
-async fn csv_query_median_3() -> Result<()> {
-    let ctx = SessionContext::new();
-    register_aggregate_csv(&ctx).await?;
-    let sql = "SELECT median(c12) FROM aggregate_test_100";
-    let actual = execute(&ctx, sql).await;
-    let expected = vec![vec!["0.5513900544385053"]];
-    assert_float_eq(&expected, &actual);
-    Ok(())
-}
-
-#[tokio::test]
-async fn median_i8() -> Result<()> {
-    median_test(
-        "median",
-        DataType::Int8,
-        Arc::new(Int8Array::from(vec![i8::MIN, i8::MIN, 100, i8::MAX])),
-        "-14",
-    )
-    .await
-}
-
-#[tokio::test]
-async fn median_i16() -> Result<()> {
-    median_test(
-        "median",
-        DataType::Int16,
-        Arc::new(Int16Array::from(vec![i16::MIN, i16::MIN, 100, i16::MAX])),
-        "-16334",
-    )
-    .await
-}
-
-#[tokio::test]
-async fn median_i32() -> Result<()> {
-    median_test(
-        "median",
-        DataType::Int32,
-        Arc::new(Int32Array::from(vec![i32::MIN, i32::MIN, 100, i32::MAX])),
-        "-1073741774",
-    )
-    .await
-}
-
-#[tokio::test]
-async fn median_i64() -> Result<()> {
-    median_test(
-        "median",
-        DataType::Int64,
-        Arc::new(Int64Array::from(vec![i64::MIN, i64::MIN, 100, i64::MAX])),
-        "-4611686018427388000",
-    )
-    .await
-}
-
-#[tokio::test]
-async fn median_u8() -> Result<()> {
-    median_test(
-        "median",
-        DataType::UInt8,
-        Arc::new(UInt8Array::from(vec![u8::MIN, u8::MIN, 100, u8::MAX])),
-        "50",
-    )
-    .await
-}
-
-#[tokio::test]
-async fn median_u16() -> Result<()> {
-    median_test(
-        "median",
-        DataType::UInt16,
-        Arc::new(UInt16Array::from(vec![u16::MIN, u16::MIN, 100, u16::MAX])),
-        "50",
-    )
-    .await
-}
-
-#[tokio::test]
-async fn median_u32() -> Result<()> {
-    median_test(
-        "median",
-        DataType::UInt32,
-        Arc::new(UInt32Array::from(vec![u32::MIN, u32::MIN, 100, u32::MAX])),
-        "50",
-    )
-    .await
-}
-
-#[tokio::test]
-async fn median_u64() -> Result<()> {
-    median_test(
-        "median",
-        DataType::UInt64,
-        Arc::new(UInt64Array::from(vec![u64::MIN, u64::MIN, 100, u64::MAX])),
-        "50",
-    )
-    .await
-}
-
-#[tokio::test]
-async fn median_f32() -> Result<()> {
-    median_test(
-        "median",
-        DataType::Float32,
-        Arc::new(Float32Array::from(vec![1.1, 4.4, 5.5, 3.3, 2.2])),
-        "3.3",
-    )
-    .await
-}
-
-#[tokio::test]
-async fn median_f64() -> Result<()> {
-    median_test(
-        "median",
-        DataType::Float64,
-        Arc::new(Float64Array::from(vec![1.1, 4.4, 5.5, 3.3, 2.2])),
-        "3.3",
-    )
-    .await
-}
-
-#[tokio::test]
-async fn median_f64_nan() -> Result<()> {
-    median_test(
-        "median",
-        DataType::Float64,
-        Arc::new(Float64Array::from(vec![1.1, f64::NAN, f64::NAN, f64::NAN])),
-        "NaN", // probably not the desired behavior? - see https://github.com/apache/arrow-datafusion/issues/3039
-    )
-    .await
-}
-
-#[tokio::test]
-async fn approx_median_f64_nan() -> Result<()> {
-    median_test(
-        "approx_median",
-        DataType::Float64,
-        Arc::new(Float64Array::from(vec![1.1, f64::NAN, f64::NAN, f64::NAN])),
-        "NaN", // probably not the desired behavior? - see https://github.com/apache/arrow-datafusion/issues/3039
-    )
-    .await
-}
-
-async fn median_test(
-    func: &str,
-    data_type: DataType,
-    values: ArrayRef,
-    expected: &str,
-) -> Result<()> {
-    let ctx = SessionContext::new();
-    let schema = Arc::new(Schema::new(vec![Field::new("a", data_type, false)]));
-    let batch = RecordBatch::try_new(schema.clone(), vec![values])?;
-    ctx.register_batch("t", batch)?;
-    let sql = format!("SELECT {}(a) FROM t", func);
-    let actual = execute(&ctx, &sql).await;
-    let expected = vec![vec![expected.to_owned()]];
-    assert_float_eq(&expected, &actual);
-    Ok(())
-}
-
-#[tokio::test]
-// test case for https://github.com/apache/arrow-datafusion/issues/3105
-// has an intermediate grouping there
-async fn median_multi() -> Result<()> {
-    let ctx = SessionContext::new();
-    ctx.sql("create table cpu (host string, usage float) as select * from (values ('host0', 90.1), ('host1', 90.2), ('host1', 90.4));")
-        .await?
-        .collect()
-        .await?;
-
-    let sql = "select host, median(usage) from cpu group by host;";
-    let actual = execute_to_batches(&ctx, sql).await;
-    let expected = vec![
-        "+-------+-------------------+",
-        "| host  | MEDIAN(cpu.usage) |",
-        "+-------+-------------------+",
-        "| host0 | 90.1              |",
-        "| host1 | 90.3              |",
-        "+-------+-------------------+",
-    ];
-    assert_batches_sorted_eq!(expected, &actual);
-
-    let sql = "select median(usage) from cpu;";
-    let actual = execute_to_batches(&ctx, sql).await;
-    let expected = vec![
-        "+-------------------+",
-        "| MEDIAN(cpu.usage) |",
-        "+-------------------+",
-        "| 90.2              |",
-        "+-------------------+",
-    ];
-    assert_batches_eq!(expected, &actual);
-
-    Ok(())
-}
-
-#[tokio::test]
-async fn median_multi_odd() -> Result<()> {
-    let ctx = SessionContext::new();
-    // data is not sorted and has an odd number of values per group
-    ctx.sql("create table cpu (host string, usage float) as select * from (values ('host0', 90.2), ('host1', 90.1), ('host1', 90.5), ('host0', 90.5), ('host1', 90.0), ('host1', 90.3), ('host0', 87.9),  ('host1', 89.3) );")
-        .await.unwrap()
-        .collect()
-        .await.unwrap();
-
-    let sql = "select host, median(usage) from cpu group by host;";
-    let actual = execute_to_batches(&ctx, sql).await;
-    let expected = vec![
-        "+-------+-------------------+",
-        "| host  | MEDIAN(cpu.usage) |",
-        "+-------+-------------------+",
-        "| host0 | 90.2              |",
-        "| host1 | 90.1              |",
-        "+-------+-------------------+",
-    ];
-    assert_batches_sorted_eq!(expected, &actual);
-
-    Ok(())
-}
-
-#[tokio::test]
-async fn median_multi_even() -> Result<()> {
-    let ctx = SessionContext::new();
-    // data is not sorted and has an even number of values per group
-    ctx.sql("create table cpu (host string, usage float) as select * from (values ('host0', 90.2), ('host1', 90.1), ('host1', 90.5), ('host0', 90.5), ('host1', 90.0), ('host1', 90.3), ('host1', 90.2), ('host1', 90.3) );")
-        .await.unwrap()
-        .collect()
-        .await.unwrap();
-
-    let sql = "select host, median(usage) from cpu group by host;";
-    let actual = execute_to_batches(&ctx, sql).await;
-    let expected = vec![
-        "+-------+-------------------+",
-        "| host  | MEDIAN(cpu.usage) |",
-        "+-------+-------------------+",
-        "| host0 | 90.35             |",
-        "| host1 | 90.25             |",
-        "+-------+-------------------+",
-    ];
-    assert_batches_sorted_eq!(expected, &actual);
-
-    Ok(())
-}
-
-#[tokio::test]
-async fn csv_query_external_table_count() {
-    let ctx = SessionContext::new();
-    register_aggregate_csv_by_sql(&ctx).await;
-    let sql = "SELECT COUNT(c12) FROM aggregate_test_100";
-    let actual = execute_to_batches(&ctx, sql).await;
-    let expected = vec![
-        "+-------------------------------+",
-        "| COUNT(aggregate_test_100.c12) |",
-        "+-------------------------------+",
-        "| 100                           |",
-        "+-------------------------------+",
-    ];
-
-    assert_batches_eq!(expected, &actual);
-}
-
-#[tokio::test]
-async fn csv_query_external_table_sum() {
-    let ctx = SessionContext::new();
-    // cast smallint and int to bigint to avoid overflow during calculation
-    register_aggregate_csv_by_sql(&ctx).await;
-    let sql =
-        "SELECT SUM(CAST(c7 AS BIGINT)), SUM(CAST(c8 AS BIGINT)) FROM aggregate_test_100";
-    let actual = execute_to_batches(&ctx, sql).await;
-    let expected = vec![
-        "+----------------------------+----------------------------+",
-        "| SUM(aggregate_test_100.c7) | SUM(aggregate_test_100.c8) |",
-        "+----------------------------+----------------------------+",
-        "| 13060                      | 3017641                    |",
-        "+----------------------------+----------------------------+",
-    ];
-    assert_batches_eq!(expected, &actual);
-}
-
-#[tokio::test]
-async fn csv_query_count() -> Result<()> {
-    let ctx = SessionContext::new();
-    register_aggregate_csv(&ctx).await?;
-    let sql = "SELECT count(c12) FROM aggregate_test_100";
-    let actual = execute_to_batches(&ctx, sql).await;
-    let expected = vec![
-        "+-------------------------------+",
-        "| COUNT(aggregate_test_100.c12) |",
-        "+-------------------------------+",
-        "| 100                           |",
-        "+-------------------------------+",
-    ];
-    assert_batches_eq!(expected, &actual);
-    Ok(())
-}
-
-#[tokio::test]
-async fn csv_query_count_distinct() -> Result<()> {
-    let ctx = SessionContext::new();
-    register_aggregate_csv(&ctx).await?;
-    let sql = "SELECT count(distinct c2) FROM aggregate_test_100";
-    let actual = execute_to_batches(&ctx, sql).await;
-    let expected = vec![
-        "+---------------------------------------+",
-        "| COUNT(DISTINCT aggregate_test_100.c2) |",
-        "+---------------------------------------+",
-        "| 5                                     |",
-        "+---------------------------------------+",
-    ];
-    assert_batches_eq!(expected, &actual);
-    Ok(())
-}
-
-#[tokio::test]
-async fn csv_query_count_distinct_expr() -> Result<()> {
-    let ctx = SessionContext::new();
-    register_aggregate_csv(&ctx).await?;
-    let sql = "SELECT count(distinct c2 % 2) FROM aggregate_test_100";
-    let actual = execute_to_batches(&ctx, sql).await;
-    let expected = vec![
-        "+--------------------------------------------------+",
-        "| COUNT(DISTINCT aggregate_test_100.c2 % Int64(2)) |",
-        "+--------------------------------------------------+",
-        "| 2                                                |",
-        "+--------------------------------------------------+",
-    ];
-    assert_batches_eq!(expected, &actual);
-    Ok(())
-}
-
-#[tokio::test]
-async fn csv_query_count_star() {
-    let ctx = SessionContext::new();
-    register_aggregate_csv_by_sql(&ctx).await;
-    let sql = "SELECT COUNT(*) FROM aggregate_test_100";
-    let actual = execute_to_batches(&ctx, sql).await;
-    let expected = vec![
-        "+-----------------+",
-        "| COUNT(UInt8(1)) |",
-        "+-----------------+",
-        "| 100             |",
-        "+-----------------+",
-    ];
-    assert_batches_eq!(expected, &actual);
-}
-
-#[tokio::test]
-async fn csv_query_count_literal() {
-    let ctx = SessionContext::new();
-    register_aggregate_csv_by_sql(&ctx).await;
-    let sql = "SELECT COUNT(2) FROM aggregate_test_100";
-    let actual = execute_to_batches(&ctx, sql).await;
-    let expected = vec![
-        "+-----------------+",
-        "| COUNT(Int64(2)) |",
-        "+-----------------+",
-        "| 100             |",
-        "+-----------------+",
-    ];
-    assert_batches_eq!(expected, &actual);
-}
-
-#[tokio::test]
-=======
->>>>>>> 5caf6d78
 #[ignore] // https://github.com/apache/arrow-datafusion/issues/3353
 async fn csv_query_approx_count() -> Result<()> {
     let ctx = SessionContext::new();
