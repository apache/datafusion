--- conflicted
+++ resolved
@@ -1628,11 +1628,7 @@
     use crate::datasource::file_format::file_compression_type::FileCompressionType;
     use crate::datasource::listing::PartitionedFile;
     use crate::datasource::object_store::ObjectStoreUrl;
-<<<<<<< HEAD
-    #[cfg(feature = "parquet")]
-=======
     use crate::datasource::physical_plan::FileScanConfig;
->>>>>>> ae9a446c
     use crate::datasource::physical_plan::ParquetExec;
     use crate::datasource::physical_plan::{CsvExec, FileScanConfig};
     use crate::physical_optimizer::enforce_sorting::EnforceSorting;
