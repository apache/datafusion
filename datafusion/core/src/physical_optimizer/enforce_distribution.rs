// Licensed to the Apache Software Foundation (ASF) under one
// or more contributor license agreements.  See the NOTICE file
// distributed with this work for additional information
// regarding copyright ownership.  The ASF licenses this file
// to you under the Apache License, Version 2.0 (the
// "License"); you may not use this file except in compliance
// with the License.  You may obtain a copy of the License at
//
//   http://www.apache.org/licenses/LICENSE-2.0
//
// Unless required by applicable law or agreed to in writing,
// software distributed under the License is distributed on an
// "AS IS" BASIS, WITHOUT WARRANTIES OR CONDITIONS OF ANY
// KIND, either express or implied.  See the License for the
// specific language governing permissions and limitations
// under the License.

//! EnforceDistribution optimizer rule inspects the physical plan with respect
//! to distribution requirements and adds [`RepartitionExec`]s to satisfy them
//! when necessary. If increasing parallelism is beneficial (and also desirable
//! according to the configuration), this rule increases partition counts in
//! the physical plan.

use std::fmt;
use std::fmt::Formatter;
use std::sync::Arc;

use crate::config::ConfigOptions;
use crate::datasource::physical_plan::CsvExec;
#[cfg(feature = "parquet")]
use crate::datasource::physical_plan::ParquetExec;
use crate::error::Result;
use crate::physical_optimizer::utils::{
    add_sort_above, get_children_exectrees, get_plan_string, is_coalesce_partitions,
    is_repartition, is_sort_preserving_merge, ExecTree,
};
use crate::physical_optimizer::PhysicalOptimizerRule;
use crate::physical_plan::aggregates::{AggregateExec, AggregateMode, PhysicalGroupBy};
use crate::physical_plan::coalesce_partitions::CoalescePartitionsExec;
use crate::physical_plan::joins::{
    CrossJoinExec, HashJoinExec, PartitionMode, SortMergeJoinExec,
};
use crate::physical_plan::projection::ProjectionExec;
use crate::physical_plan::repartition::RepartitionExec;
use crate::physical_plan::sorts::sort_preserving_merge::SortPreservingMergeExec;
use crate::physical_plan::union::{can_interleave, InterleaveExec, UnionExec};
use crate::physical_plan::windows::WindowAggExec;
use crate::physical_plan::{
    with_new_children_if_necessary, Distribution, ExecutionPlan, Partitioning,
};

use arrow::compute::SortOptions;
use datafusion_common::tree_node::{Transformed, TreeNode, VisitRecursion};
use datafusion_expr::logical_plan::JoinType;
use datafusion_physical_expr::expressions::{Column, NoOp};
use datafusion_physical_expr::utils::map_columns_before_projection;
use datafusion_physical_expr::{physical_exprs_equal, PhysicalExpr, SchemaProperties};
use datafusion_physical_plan::unbounded_output;
use datafusion_physical_plan::windows::{get_best_fitting_window, BoundedWindowAggExec};

use itertools::izip;

/// The `EnforceDistribution` rule ensures that distribution requirements are
/// met. In doing so, this rule will increase the parallelism in the plan by
/// introducing repartitioning operators to the physical plan.
///
/// For example, given an input such as:
///
///
/// ```text
/// ┌─────────────────────────────────┐
/// │                                 │
/// │          ExecutionPlan          │
/// │                                 │
/// └─────────────────────────────────┘
///             ▲         ▲
///             │         │
///       ┌─────┘         └─────┐
///       │                     │
///       │                     │
///       │                     │
/// ┌───────────┐         ┌───────────┐
/// │           │         │           │
/// │ batch A1  │         │ batch B1  │
/// │           │         │           │
/// ├───────────┤         ├───────────┤
/// │           │         │           │
/// │ batch A2  │         │ batch B2  │
/// │           │         │           │
/// ├───────────┤         ├───────────┤
/// │           │         │           │
/// │ batch A3  │         │ batch B3  │
/// │           │         │           │
/// └───────────┘         └───────────┘
///
///      Input                 Input
///        A                     B
/// ```
///
/// This rule will attempt to add a `RepartitionExec` to increase parallelism
/// (to 3, in this case) and create the following arrangement:
///
/// ```text
///     ┌─────────────────────────────────┐
///     │                                 │
///     │          ExecutionPlan          │
///     │                                 │
///     └─────────────────────────────────┘
///               ▲      ▲       ▲            Input now has 3
///               │      │       │             partitions
///       ┌───────┘      │       └───────┐
///       │              │               │
///       │              │               │
/// ┌───────────┐  ┌───────────┐   ┌───────────┐
/// │           │  │           │   │           │
/// │ batch A1  │  │ batch A3  │   │ batch B3  │
/// │           │  │           │   │           │
/// ├───────────┤  ├───────────┤   ├───────────┤
/// │           │  │           │   │           │
/// │ batch B2  │  │ batch B1  │   │ batch A2  │
/// │           │  │           │   │           │
/// └───────────┘  └───────────┘   └───────────┘
///       ▲              ▲               ▲
///       │              │               │
///       └─────────┐    │    ┌──────────┘
///                 │    │    │
///                 │    │    │
///     ┌─────────────────────────────────┐   batches are
///     │       RepartitionExec(3)        │   repartitioned
///     │           RoundRobin            │
///     │                                 │
///     └─────────────────────────────────┘
///                 ▲         ▲
///                 │         │
///           ┌─────┘         └─────┐
///           │                     │
///           │                     │
///           │                     │
///     ┌───────────┐         ┌───────────┐
///     │           │         │           │
///     │ batch A1  │         │ batch B1  │
///     │           │         │           │
///     ├───────────┤         ├───────────┤
///     │           │         │           │
///     │ batch A2  │         │ batch B2  │
///     │           │         │           │
///     ├───────────┤         ├───────────┤
///     │           │         │           │
///     │ batch A3  │         │ batch B3  │
///     │           │         │           │
///     └───────────┘         └───────────┘
///
///
///      Input                 Input
///        A                     B
/// ```
///
/// The `EnforceDistribution` rule
/// - is idempotent; i.e. it can be applied multiple times, each time producing
///   the same result.
/// - always produces a valid plan in terms of distribution requirements. Its
///   input plan can be valid or invalid with respect to distribution requirements,
///   but the output plan will always be valid.
/// - produces a valid plan in terms of ordering requirements, *if* its input is
///   a valid plan in terms of ordering requirements. If the input plan is invalid,
///   this rule does not attempt to fix it as doing so is the responsibility of the
///   `EnforceSorting` rule.
///
/// Note that distribution requirements are met in the strictest way. This may
/// result in more than strictly necessary [`RepartitionExec`]s in the plan, but
/// meeting the requirements in the strictest way may help avoid possible data
/// skew in joins.
///
/// For example for a hash join with keys (a, b, c), the required Distribution(a, b, c)
/// can be satisfied by several alternative partitioning ways: (a, b, c), (a, b),
/// (a, c), (b, c), (a), (b), (c) and ( ).
///
/// This rule only chooses the exact match and satisfies the Distribution(a, b, c)
/// by a HashPartition(a, b, c).
#[derive(Default)]
pub struct EnforceDistribution {}

impl EnforceDistribution {
    #[allow(missing_docs)]
    pub fn new() -> Self {
        Self {}
    }
}

impl PhysicalOptimizerRule for EnforceDistribution {
    fn optimize(
        &self,
        plan: Arc<dyn ExecutionPlan>,
        config: &ConfigOptions,
    ) -> Result<Arc<dyn ExecutionPlan>> {
        let top_down_join_key_reordering = config.optimizer.top_down_join_key_reordering;

        let adjusted = if top_down_join_key_reordering {
            // Run a top-down process to adjust input key ordering recursively
            let plan_requirements = PlanWithKeyRequirements::new(plan);
            let adjusted =
                plan_requirements.transform_down(&adjust_input_keys_ordering)?;
            adjusted.plan
        } else {
            // Run a bottom-up process
            plan.transform_up(&|plan| {
                Ok(Transformed::Yes(reorder_join_keys_to_inputs(plan)?))
            })?
        };

        let distribution_context = DistributionContext::new(adjusted);
        // Distribution enforcement needs to be applied bottom-up.
        let distribution_context =
            distribution_context.transform_up(&|distribution_context| {
                ensure_distribution(distribution_context, config)
            })?;
        Ok(distribution_context.plan)
    }

    fn name(&self) -> &str {
        "EnforceDistribution"
    }

    fn schema_check(&self) -> bool {
        true
    }
}

/// When the physical planner creates the Joins, the ordering of join keys is from the original query.
/// That might not match with the output partitioning of the join node's children
/// A Top-Down process will use this method to adjust children's output partitioning based on the parent key reordering requirements:
///
/// Example:
///     TopJoin on (a, b, c)
///         bottom left join on(b, a, c)
///         bottom right join on(c, b, a)
///
///  Will be adjusted to:
///     TopJoin on (a, b, c)
///         bottom left join on(a, b, c)
///         bottom right join on(a, b, c)
///
/// Example:
///     TopJoin on (a, b, c)
///         Agg1 group by (b, a, c)
///         Agg2 group by (c, b, a)
///
/// Will be adjusted to:
///     TopJoin on (a, b, c)
///          Projection(b, a, c)
///             Agg1 group by (a, b, c)
///          Projection(c, b, a)
///             Agg2 group by (a, b, c)
///
/// Following is the explanation of the reordering process:
///
/// 1) If the current plan is Partitioned HashJoin, SortMergeJoin, check whether the requirements can be satisfied by adjusting join keys ordering:
///    Requirements can not be satisfied, clear the current requirements, generate new requirements(to pushdown) based on the current join keys, return the unchanged plan.
///    Requirements is already satisfied, clear the current requirements, generate new requirements(to pushdown) based on the current join keys, return the unchanged plan.
///    Requirements can be satisfied by adjusting keys ordering, clear the current requiements, generate new requirements(to pushdown) based on the adjusted join keys, return the changed plan.
///
/// 2) If the current plan is Aggregation, check whether the requirements can be satisfied by adjusting group by keys ordering:
///    Requirements can not be satisfied, clear all the requirements, return the unchanged plan.
///    Requirements is already satisfied, clear all the requirements, return the unchanged plan.
///    Requirements can be satisfied by adjusting keys ordering, clear all the requirements, return the changed plan.
///
/// 3) If the current plan is RepartitionExec, CoalescePartitionsExec or WindowAggExec, clear all the requirements, return the unchanged plan
/// 4) If the current plan is Projection, transform the requirements to the columns before the Projection and push down requirements
/// 5) For other types of operators, by default, pushdown the parent requirements to children.
///
fn adjust_input_keys_ordering(
    requirements: PlanWithKeyRequirements,
) -> Result<Transformed<PlanWithKeyRequirements>> {
    let parent_required = requirements.required_key_ordering.clone();
    let plan_any = requirements.plan.as_any();
    let transformed = if let Some(HashJoinExec {
        left,
        right,
        on,
        filter,
        join_type,
        mode,
        null_equals_null,
        ..
    }) = plan_any.downcast_ref::<HashJoinExec>()
    {
        match mode {
            PartitionMode::Partitioned => {
                let join_constructor =
                    |new_conditions: (Vec<(Column, Column)>, Vec<SortOptions>)| {
                        Ok(Arc::new(HashJoinExec::try_new(
                            left.clone(),
                            right.clone(),
                            new_conditions.0,
                            filter.clone(),
                            join_type,
                            PartitionMode::Partitioned,
                            *null_equals_null,
                        )?) as Arc<dyn ExecutionPlan>)
                    };
                Some(reorder_partitioned_join_keys(
                    requirements.plan.clone(),
                    &parent_required,
                    on,
                    vec![],
                    &join_constructor,
                )?)
            }
            PartitionMode::CollectLeft => {
                let new_right_request = match join_type {
                    JoinType::Inner | JoinType::Right => shift_right_required(
                        &parent_required,
                        left.schema().fields().len(),
                    ),
                    JoinType::RightSemi | JoinType::RightAnti => {
                        Some(parent_required.clone())
                    }
                    JoinType::Left
                    | JoinType::LeftSemi
                    | JoinType::LeftAnti
                    | JoinType::Full => None,
                };

                // Push down requirements to the right side
                Some(PlanWithKeyRequirements {
                    plan: requirements.plan.clone(),
                    required_key_ordering: vec![],
                    request_key_ordering: vec![None, new_right_request],
                })
            }
            PartitionMode::Auto => {
                // Can not satisfy, clear the current requirements and generate new empty requirements
                Some(PlanWithKeyRequirements::new(requirements.plan.clone()))
            }
        }
    } else if let Some(CrossJoinExec { left, .. }) =
        plan_any.downcast_ref::<CrossJoinExec>()
    {
        let left_columns_len = left.schema().fields().len();
        // Push down requirements to the right side
        Some(PlanWithKeyRequirements {
            plan: requirements.plan.clone(),
            required_key_ordering: vec![],
            request_key_ordering: vec![
                None,
                shift_right_required(&parent_required, left_columns_len),
            ],
        })
    } else if let Some(SortMergeJoinExec {
        left,
        right,
        on,
        join_type,
        sort_options,
        null_equals_null,
        ..
    }) = plan_any.downcast_ref::<SortMergeJoinExec>()
    {
        let join_constructor =
            |new_conditions: (Vec<(Column, Column)>, Vec<SortOptions>)| {
                Ok(Arc::new(SortMergeJoinExec::try_new(
                    left.clone(),
                    right.clone(),
                    new_conditions.0,
                    *join_type,
                    new_conditions.1,
                    *null_equals_null,
                )?) as Arc<dyn ExecutionPlan>)
            };
        Some(reorder_partitioned_join_keys(
            requirements.plan.clone(),
            &parent_required,
            on,
            sort_options.clone(),
            &join_constructor,
        )?)
    } else if let Some(aggregate_exec) = plan_any.downcast_ref::<AggregateExec>() {
        if !parent_required.is_empty() {
            match aggregate_exec.mode() {
                AggregateMode::FinalPartitioned => Some(reorder_aggregate_keys(
                    requirements.plan.clone(),
                    &parent_required,
                    aggregate_exec,
                )?),
                _ => Some(PlanWithKeyRequirements::new(requirements.plan.clone())),
            }
        } else {
            // Keep everything unchanged
            None
        }
    } else if let Some(proj) = plan_any.downcast_ref::<ProjectionExec>() {
        let expr = proj.expr();
        // For Projection, we need to transform the requirements to the columns before the Projection
        // And then to push down the requirements
        // Construct a mapping from new name to the the orginal Column
        let new_required = map_columns_before_projection(&parent_required, expr);
        if new_required.len() == parent_required.len() {
            Some(PlanWithKeyRequirements {
                plan: requirements.plan.clone(),
                required_key_ordering: vec![],
                request_key_ordering: vec![Some(new_required.clone())],
            })
        } else {
            // Can not satisfy, clear the current requirements and generate new empty requirements
            Some(PlanWithKeyRequirements::new(requirements.plan.clone()))
        }
    } else if plan_any.downcast_ref::<RepartitionExec>().is_some()
        || plan_any.downcast_ref::<CoalescePartitionsExec>().is_some()
        || plan_any.downcast_ref::<WindowAggExec>().is_some()
    {
        Some(PlanWithKeyRequirements::new(requirements.plan.clone()))
    } else {
        // By default, push down the parent requirements to children
        let children_len = requirements.plan.children().len();
        Some(PlanWithKeyRequirements {
            plan: requirements.plan.clone(),
            required_key_ordering: vec![],
            request_key_ordering: vec![Some(parent_required.clone()); children_len],
        })
    };
    Ok(if let Some(transformed) = transformed {
        Transformed::Yes(transformed)
    } else {
        Transformed::No(requirements)
    })
}

fn reorder_partitioned_join_keys<F>(
    join_plan: Arc<dyn ExecutionPlan>,
    parent_required: &[Arc<dyn PhysicalExpr>],
    on: &[(Column, Column)],
    sort_options: Vec<SortOptions>,
    join_constructor: &F,
) -> Result<PlanWithKeyRequirements>
where
    F: Fn((Vec<(Column, Column)>, Vec<SortOptions>)) -> Result<Arc<dyn ExecutionPlan>>,
{
    let join_key_pairs = extract_join_keys(on);
    if let Some((
        JoinKeyPairs {
            left_keys,
            right_keys,
        },
        new_positions,
    )) = try_reorder(
        join_key_pairs.clone(),
        parent_required,
        &join_plan.schema_properties(),
    ) {
        if !new_positions.is_empty() {
            let new_join_on = new_join_conditions(&left_keys, &right_keys);
            let mut new_sort_options: Vec<SortOptions> = vec![];
            for idx in 0..sort_options.len() {
                new_sort_options.push(sort_options[new_positions[idx]])
            }

            Ok(PlanWithKeyRequirements {
                plan: join_constructor((new_join_on, new_sort_options))?,
                required_key_ordering: vec![],
                request_key_ordering: vec![Some(left_keys), Some(right_keys)],
            })
        } else {
            Ok(PlanWithKeyRequirements {
                plan: join_plan,
                required_key_ordering: vec![],
                request_key_ordering: vec![Some(left_keys), Some(right_keys)],
            })
        }
    } else {
        Ok(PlanWithKeyRequirements {
            plan: join_plan,
            required_key_ordering: vec![],
            request_key_ordering: vec![
                Some(join_key_pairs.left_keys),
                Some(join_key_pairs.right_keys),
            ],
        })
    }
}

fn reorder_aggregate_keys(
    agg_plan: Arc<dyn ExecutionPlan>,
    parent_required: &[Arc<dyn PhysicalExpr>],
    agg_exec: &AggregateExec,
) -> Result<PlanWithKeyRequirements> {
    let output_columns = agg_exec
        .group_by()
        .expr()
        .iter()
        .enumerate()
        .map(|(index, (_col, name))| Column::new(name, index))
        .collect::<Vec<_>>();

    let output_exprs = output_columns
        .iter()
        .map(|c| Arc::new(c.clone()) as _)
        .collect::<Vec<_>>();

    if parent_required.len() != output_exprs.len()
        || !agg_exec.group_by().null_expr().is_empty()
<<<<<<< HEAD
        || physical_exprs_equal(&output_exprs, parent_required)
=======
        || expr_list_eq_strict_order(&output_exprs, parent_required)
>>>>>>> 128d7c67
    {
        Ok(PlanWithKeyRequirements::new(agg_plan))
    } else {
        let new_positions = expected_expr_positions(&output_exprs, parent_required);
        match new_positions {
            None => Ok(PlanWithKeyRequirements::new(agg_plan)),
            Some(positions) => {
                let new_partial_agg = if let Some(agg_exec) =
                    agg_exec.input().as_any().downcast_ref::<AggregateExec>()
                {
                    if matches!(agg_exec.mode(), &AggregateMode::Partial) {
                        let group_exprs = agg_exec.group_by().expr();
                        let new_group_exprs = positions
                            .into_iter()
                            .map(|idx| group_exprs[idx].clone())
                            .collect();
                        let new_partial_group_by =
                            PhysicalGroupBy::new_single(new_group_exprs);
                        Some(Arc::new(AggregateExec::try_new(
                            AggregateMode::Partial,
                            new_partial_group_by,
                            agg_exec.aggr_expr().to_vec(),
                            agg_exec.filter_expr().to_vec(),
                            agg_exec.order_by_expr().to_vec(),
                            agg_exec.input().clone(),
                            agg_exec.input_schema.clone(),
                        )?))
                    } else {
                        None
                    }
                } else {
                    None
                };
                if let Some(partial_agg) = new_partial_agg {
                    // Build new group expressions that correspond to the output of partial_agg
                    let group_exprs = partial_agg.group_expr().expr();
                    let new_final_group = partial_agg.output_group_expr();
                    let new_group_by = PhysicalGroupBy::new_single(
                        new_final_group
                            .iter()
                            .enumerate()
                            .map(|(idx, expr)| (expr.clone(), group_exprs[idx].1.clone()))
                            .collect(),
                    );

                    let new_final_agg = Arc::new(AggregateExec::try_new(
                        AggregateMode::FinalPartitioned,
                        new_group_by,
                        agg_exec.aggr_expr().to_vec(),
                        agg_exec.filter_expr().to_vec(),
                        agg_exec.order_by_expr().to_vec(),
                        partial_agg,
                        agg_exec.input_schema().clone(),
                    )?);

                    // Need to create a new projection to change the expr ordering back
                    let agg_schema = new_final_agg.schema();
                    let mut proj_exprs = output_columns
                        .iter()
                        .map(|col| {
                            let name = col.name();
                            (
                                Arc::new(Column::new(
                                    name,
                                    agg_schema.index_of(name).unwrap(),
<<<<<<< HEAD
                                )) as _,
=======
                                ))
                                    as Arc<dyn PhysicalExpr>,
>>>>>>> 128d7c67
                                name.to_owned(),
                            )
                        })
                        .collect::<Vec<_>>();
                    let agg_fields = agg_schema.fields();
                    for (idx, field) in
                        agg_fields.iter().enumerate().skip(output_columns.len())
                    {
                        let name = field.name();
                        proj_exprs
                            .push((Arc::new(Column::new(name, idx)) as _, name.clone()))
                    }
                    // TODO merge adjacent Projections if there are
                    Ok(PlanWithKeyRequirements::new(Arc::new(
                        ProjectionExec::try_new(proj_exprs, new_final_agg)?,
                    )))
                } else {
                    Ok(PlanWithKeyRequirements::new(agg_plan))
                }
            }
        }
    }
}

fn shift_right_required(
    parent_required: &[Arc<dyn PhysicalExpr>],
    left_columns_len: usize,
) -> Option<Vec<Arc<dyn PhysicalExpr>>> {
    let new_right_required = parent_required
        .iter()
        .filter_map(|r| {
            if let Some(col) = r.as_any().downcast_ref::<Column>() {
                let idx = col.index();
                if idx >= left_columns_len {
                    let result = Column::new(col.name(), idx - left_columns_len);
                    Some(Arc::new(result) as _)
                } else {
                    None
                }
            } else {
                None
            }
        })
        .collect::<Vec<_>>();

    // if the parent required are all comming from the right side, the requirements can be pushdown
    (new_right_required.len() == parent_required.len()).then_some(new_right_required)
}

/// When the physical planner creates the Joins, the ordering of join keys is from the original query.
/// That might not match with the output partitioning of the join node's children
/// This method will try to change the ordering of the join keys to match with the
/// partitioning of the join nodes' children. If it can not match with both sides, it will try to
/// match with one, either the left side or the right side.
///
/// Example:
///     TopJoin on (a, b, c)
///         bottom left join on(b, a, c)
///         bottom right join on(c, b, a)
///
///  Will be adjusted to:
///     TopJoin on (b, a, c)
///         bottom left join on(b, a, c)
///         bottom right join on(c, b, a)
///
/// Compared to the Top-Down reordering process, this Bottom-Up approach is much simpler, but might not reach a best result.
/// The Bottom-Up approach will be useful in future if we plan to support storage partition-wised Joins.
/// In that case, the datasources/tables might be pre-partitioned and we can't adjust the key ordering of the datasources
/// and then can't apply the Top-Down reordering process.
pub(crate) fn reorder_join_keys_to_inputs(
    plan: Arc<dyn ExecutionPlan>,
) -> Result<Arc<dyn ExecutionPlan>> {
    let plan_any = plan.as_any();
    if let Some(HashJoinExec {
        left,
        right,
        on,
        filter,
        join_type,
        mode,
        null_equals_null,
        ..
    }) = plan_any.downcast_ref::<HashJoinExec>()
    {
        if matches!(mode, PartitionMode::Partitioned) {
            let join_key_pairs = extract_join_keys(on);
            if let Some((
                JoinKeyPairs {
                    left_keys,
                    right_keys,
                },
                new_positions,
            )) = reorder_current_join_keys(
                join_key_pairs,
                Some(left.output_partitioning()),
                Some(right.output_partitioning()),
<<<<<<< HEAD
                &left.schema_properties(),
                &right.schema_properties(),
=======
                &left.equivalence_properties(),
                &right.equivalence_properties(),
>>>>>>> 128d7c67
            ) {
                if !new_positions.is_empty() {
                    let new_join_on = new_join_conditions(&left_keys, &right_keys);
                    return Ok(Arc::new(HashJoinExec::try_new(
                        left.clone(),
                        right.clone(),
                        new_join_on,
                        filter.clone(),
                        join_type,
                        PartitionMode::Partitioned,
                        *null_equals_null,
                    )?));
                }
            }
        }
    } else if let Some(SortMergeJoinExec {
        left,
        right,
        on,
        join_type,
        sort_options,
        null_equals_null,
        ..
    }) = plan_any.downcast_ref::<SortMergeJoinExec>()
    {
        let join_key_pairs = extract_join_keys(on);
        if let Some((
            JoinKeyPairs {
                left_keys,
                right_keys,
            },
            new_positions,
        )) = reorder_current_join_keys(
            join_key_pairs,
            Some(left.output_partitioning()),
            Some(right.output_partitioning()),
            &left.schema_properties(),
            &right.schema_properties(),
        ) {
            if !new_positions.is_empty() {
                let new_join_on = new_join_conditions(&left_keys, &right_keys);
<<<<<<< HEAD
                let new_sort_options = (0..sort_options.len())
                    .map(|idx| sort_options[new_positions[idx]])
                    .collect();
=======
                let mut new_sort_options = vec![];
                for idx in 0..sort_options.len() {
                    new_sort_options.push(sort_options[new_positions[idx]])
                }
>>>>>>> 128d7c67
                return Ok(Arc::new(SortMergeJoinExec::try_new(
                    left.clone(),
                    right.clone(),
                    new_join_on,
                    *join_type,
                    new_sort_options,
                    *null_equals_null,
                )?));
            }
        }
    }
    Ok(plan)
}

/// Reorder the current join keys ordering based on either left partition or right partition
fn reorder_current_join_keys(
    join_keys: JoinKeyPairs,
    left_partition: Option<Partitioning>,
    right_partition: Option<Partitioning>,
    left_equivalence_properties: &SchemaProperties,
    right_equivalence_properties: &SchemaProperties,
) -> Option<(JoinKeyPairs, Vec<usize>)> {
    match (left_partition, right_partition.clone()) {
        (Some(Partitioning::Hash(left_exprs, _)), _) => {
            try_reorder(join_keys.clone(), &left_exprs, left_equivalence_properties)
                .or_else(|| {
                    reorder_current_join_keys(
                        join_keys,
                        None,
                        right_partition,
                        left_equivalence_properties,
                        right_equivalence_properties,
                    )
                })
        }
        (_, Some(Partitioning::Hash(right_exprs, _))) => {
            try_reorder(join_keys, &right_exprs, right_equivalence_properties)
        }
        _ => None,
    }
}

fn try_reorder(
    join_keys: JoinKeyPairs,
    expected: &[Arc<dyn PhysicalExpr>],
    equivalence_properties: &SchemaProperties,
) -> Option<(JoinKeyPairs, Vec<usize>)> {
    let eq_groups = equivalence_properties.eq_group();
    let mut normalized_expected = vec![];
    let mut normalized_left_keys = vec![];
    let mut normalized_right_keys = vec![];
    if join_keys.left_keys.len() != expected.len() {
        return None;
    }
    if physical_exprs_equal(expected, &join_keys.left_keys)
        || physical_exprs_equal(expected, &join_keys.right_keys)
    {
        return Some((join_keys, vec![]));
    } else if !equivalence_properties.eq_group().is_empty() {
        normalized_expected = expected
            .iter()
            .map(|e| eq_groups.normalize_expr(e.clone()))
            .collect::<Vec<_>>();
        assert_eq!(normalized_expected.len(), expected.len());

        normalized_left_keys = join_keys
            .left_keys
            .iter()
            .map(|e| eq_groups.normalize_expr(e.clone()))
            .collect::<Vec<_>>();
        assert_eq!(join_keys.left_keys.len(), normalized_left_keys.len());

        normalized_right_keys = join_keys
            .right_keys
            .iter()
            .map(|e| eq_groups.normalize_expr(e.clone()))
            .collect::<Vec<_>>();
        assert_eq!(join_keys.right_keys.len(), normalized_right_keys.len());

        if physical_exprs_equal(&normalized_expected, &normalized_left_keys)
            || physical_exprs_equal(&normalized_expected, &normalized_right_keys)
        {
            return Some((join_keys, vec![]));
        }
    }

    let new_positions = expected_expr_positions(&join_keys.left_keys, expected)
        .or_else(|| expected_expr_positions(&join_keys.right_keys, expected))
        .or_else(|| expected_expr_positions(&normalized_left_keys, &normalized_expected))
        .or_else(|| {
            expected_expr_positions(&normalized_right_keys, &normalized_expected)
        });

    if let Some(positions) = new_positions {
        let mut new_left_keys = vec![];
        let mut new_right_keys = vec![];
        for pos in positions.iter() {
            new_left_keys.push(join_keys.left_keys[*pos].clone());
            new_right_keys.push(join_keys.right_keys[*pos].clone());
        }
        Some((
            JoinKeyPairs {
                left_keys: new_left_keys,
                right_keys: new_right_keys,
            },
            positions,
        ))
    } else {
        None
    }
}

/// Return the expected expressions positions.
/// For example, the current expressions are ['c', 'a', 'a', b'], the expected expressions are ['b', 'c', 'a', 'a'],
///
/// This method will return a Vec [3, 0, 1, 2]
fn expected_expr_positions(
    current: &[Arc<dyn PhysicalExpr>],
    expected: &[Arc<dyn PhysicalExpr>],
) -> Option<Vec<usize>> {
    if current.is_empty() || expected.is_empty() {
        return None;
    }
    let mut indexes: Vec<usize> = vec![];
    let mut current = current.to_vec();
    for expr in expected.iter() {
        // Find the position of the expected expr in the current expressions
        if let Some(expected_position) = current.iter().position(|e| e.eq(expr)) {
            current[expected_position] = Arc::new(NoOp::new());
            indexes.push(expected_position);
        } else {
            return None;
        }
    }
    Some(indexes)
}

fn extract_join_keys(on: &[(Column, Column)]) -> JoinKeyPairs {
    let (left_keys, right_keys) = on
        .iter()
        .map(|(l, r)| (Arc::new(l.clone()) as _, Arc::new(r.clone()) as _))
        .unzip();
    JoinKeyPairs {
        left_keys,
        right_keys,
    }
}

fn new_join_conditions(
    new_left_keys: &[Arc<dyn PhysicalExpr>],
    new_right_keys: &[Arc<dyn PhysicalExpr>],
) -> Vec<(Column, Column)> {
    new_left_keys
        .iter()
        .zip(new_right_keys.iter())
        .map(|(l_key, r_key)| {
            (
                l_key.as_any().downcast_ref::<Column>().unwrap().clone(),
                r_key.as_any().downcast_ref::<Column>().unwrap().clone(),
            )
        })
<<<<<<< HEAD
        .collect()
=======
        .collect::<Vec<_>>()
>>>>>>> 128d7c67
}

/// Updates `dist_onward` such that, to keep track of
/// `input` in the `exec_tree`.
///
/// # Arguments
///
/// * `input`: Current execution plan
/// * `dist_onward`: It keeps track of executors starting from a distribution
///    changing operator (e.g Repartition, SortPreservingMergeExec, etc.)
///    until child of `input` (`input` should have single child).
/// * `input_idx`: index of the `input`, for its parent.
///
fn update_distribution_onward(
    input: Arc<dyn ExecutionPlan>,
    dist_onward: &mut Option<ExecTree>,
    input_idx: usize,
) {
    // Update the onward tree if there is an active branch
    if let Some(exec_tree) = dist_onward {
        // When we add a new operator to change distribution
        // we add RepartitionExec, SortPreservingMergeExec, CoalescePartitionsExec
        // in this case, we need to update exec tree idx such that exec tree is now child of these
        // operators (change the 0, since all of the operators have single child).
        exec_tree.idx = 0;
        *exec_tree = ExecTree::new(input, input_idx, vec![exec_tree.clone()]);
    } else {
        *dist_onward = Some(ExecTree::new(input, input_idx, vec![]));
    }
}

/// Adds RoundRobin repartition operator to the plan increase parallelism.
///
/// # Arguments
///
/// * `input`: Current execution plan
/// * `n_target`: desired target partition number, if partition number of the
///    current executor is less than this value. Partition number will be increased.
/// * `dist_onward`: It keeps track of executors starting from a distribution
///    changing operator (e.g Repartition, SortPreservingMergeExec, etc.)
///    until `input` plan.
/// * `input_idx`: index of the `input`, for its parent.
///
/// # Returns
///
/// A [Result] object that contains new execution plan, where desired partition number
/// is achieved by adding RoundRobin Repartition.
fn add_roundrobin_on_top(
    input: Arc<dyn ExecutionPlan>,
    n_target: usize,
    dist_onward: &mut Option<ExecTree>,
    input_idx: usize,
) -> Result<Arc<dyn ExecutionPlan>> {
    // Adding repartition is helpful
    if input.output_partitioning().partition_count() < n_target {
        // When there is an existing ordering, we preserve ordering
        // during repartition. This will be un-done in the future
        // If any of the following conditions is true
        // - Preserving ordering is not helpful in terms of satisfying ordering requirements
        // - Usage of order preserving variants is not desirable
        // (determined by flag `config.optimizer.bounded_order_preserving_variants`)
        let should_preserve_ordering = input.output_ordering().is_some();

        let partitioning = Partitioning::RoundRobinBatch(n_target);
<<<<<<< HEAD
        let repartition = RepartitionExec::try_new(input, partitioning)?;
        let new_plan = Arc::new(repartition.with_preserve_order(should_preserve_ordering))
            as Arc<dyn ExecutionPlan>;
=======
        let repartition = RepartitionExec::try_new(input, partitioning)?
            .with_preserve_order(should_preserve_ordering);
        let new_plan = Arc::new(repartition) as Arc<dyn ExecutionPlan>;
>>>>>>> 128d7c67

        // update distribution onward with new operator
        update_distribution_onward(new_plan.clone(), dist_onward, input_idx);
        Ok(new_plan)
    } else {
        // Partition is not helpful, we already have desired number of partitions.
        Ok(input)
    }
}

/// Adds a hash repartition operator:
/// - to increase parallelism, and/or
/// - to satisfy requirements of the subsequent operators.
/// Repartition(Hash) is added on top of operator `input`.
///
/// # Arguments
///
/// * `input`: Current execution plan
/// * `hash_exprs`: Stores Physical Exprs that are used during hashing.
/// * `n_target`: desired target partition number, if partition number of the
///    current executor is less than this value. Partition number will be increased.
/// * `dist_onward`: It keeps track of executors starting from a distribution
///    changing operator (e.g Repartition, SortPreservingMergeExec, etc.)
///    until `input` plan.
/// * `input_idx`: index of the `input`, for its parent.
///
/// # Returns
///
/// A [`Result`] object that contains new execution plan, where desired distribution is
/// satisfied by adding Hash Repartition.
fn add_hash_on_top(
    input: Arc<dyn ExecutionPlan>,
    hash_exprs: Vec<Arc<dyn PhysicalExpr>>,
    // Repartition(Hash) will have `n_target` partitions at the output.
    n_target: usize,
    // Stores executors starting from Repartition(RoundRobin) until
    // current executor. When Repartition(Hash) is added, `dist_onward`
    // is updated such that it stores connection from Repartition(RoundRobin)
    // until Repartition(Hash).
    dist_onward: &mut Option<ExecTree>,
    input_idx: usize,
    repartition_beneficial_stats: bool,
) -> Result<Arc<dyn ExecutionPlan>> {
    if n_target == input.output_partitioning().partition_count() && n_target == 1 {
        // In this case adding a hash repartition is unnecessary as the hash
        // requirement is implicitly satisfied.
        return Ok(input);
    }
    let satisfied = input
        .output_partitioning()
        .satisfy(Distribution::HashPartitioned(hash_exprs.clone()), || {
            input.schema_properties()
        });
    // Add hash repartitioning when:
    // - The hash distribution requirement is not satisfied, or
    // - We can increase parallelism by adding hash partitioning.
    if !satisfied || n_target > input.output_partitioning().partition_count() {
        // When there is an existing ordering, we preserve ordering during
        // repartition. This will be rolled back in the future if any of the
        // following conditions is true:
        // - Preserving ordering is not helpful in terms of satisfying ordering
        //   requirements.
        // - Usage of order preserving variants is not desirable (per the flag
        //   `config.optimizer.bounded_order_preserving_variants`).
        let should_preserve_ordering = input.output_ordering().is_some();
        let mut new_plan = if repartition_beneficial_stats {
            // Since hashing benefits from partitioning, add a round-robin repartition
            // before it:
            add_roundrobin_on_top(input, n_target, dist_onward, 0)?
        } else {
            input
        };
        let partitioning = Partitioning::Hash(hash_exprs, n_target);
<<<<<<< HEAD
        let repartition = RepartitionExec::try_new(new_plan, partitioning)?;
        new_plan =
            Arc::new(repartition.with_preserve_order(should_preserve_ordering)) as _;
=======
        let repartition = RepartitionExec::try_new(new_plan, partitioning)?
            .with_preserve_order(should_preserve_ordering);
        new_plan = Arc::new(repartition) as _;
>>>>>>> 128d7c67

        // update distribution onward with new operator
        update_distribution_onward(new_plan.clone(), dist_onward, input_idx);
        Ok(new_plan)
    } else {
        Ok(input)
    }
}

/// Adds a `SortPreservingMergeExec` operator on top of input executor:
/// - to satisfy single distribution requirement.
///
/// # Arguments
///
/// * `input`: Current execution plan
/// * `dist_onward`: It keeps track of executors starting from a distribution
///    changing operator (e.g Repartition, SortPreservingMergeExec, etc.)
///    until `input` plan.
/// * `input_idx`: index of the `input`, for its parent.
///
/// # Returns
///
/// New execution plan, where desired single
/// distribution is satisfied by adding `SortPreservingMergeExec`.
fn add_spm_on_top(
    input: Arc<dyn ExecutionPlan>,
    dist_onward: &mut Option<ExecTree>,
    input_idx: usize,
) -> Arc<dyn ExecutionPlan> {
    // Add SortPreservingMerge only when partition count is larger than 1.
    if input.output_partitioning().partition_count() > 1 {
        // When there is an existing ordering, we preserve ordering
        // during decreasıng partıtıons. This will be un-done in the future
        // If any of the following conditions is true
        // - Preserving ordering is not helpful in terms of satisfying ordering requirements
        // - Usage of order preserving variants is not desirable
        // (determined by flag `config.optimizer.bounded_order_preserving_variants`)
        let should_preserve_ordering = input.output_ordering().is_some();
        let new_plan: Arc<dyn ExecutionPlan> = if should_preserve_ordering {
            let existing_ordering = input.output_ordering().unwrap_or(&[]);
            Arc::new(SortPreservingMergeExec::new(
                existing_ordering.to_vec(),
                input,
            )) as _
        } else {
            Arc::new(CoalescePartitionsExec::new(input)) as _
        };

        // update repartition onward with new operator
        update_distribution_onward(new_plan.clone(), dist_onward, input_idx);
        new_plan
    } else {
        input
    }
}

/// Updates the physical plan inside `distribution_context` so that distribution
/// changing operators are removed from the top. If they are necessary, they will
/// be added in subsequent stages.
///
/// Assume that following plan is given:
/// ```text
/// "RepartitionExec: partitioning=RoundRobinBatch(10), input_partitions=10",
/// "  RepartitionExec: partitioning=RoundRobinBatch(10), input_partitions=2",
/// "    ParquetExec: file_groups={2 groups: \[\[x], \[y]]}, projection=\[a, b, c, d, e], output_ordering=\[a@0 ASC]",
/// ```
///
/// Since `RepartitionExec`s change the distribution, this function removes
/// them and returns following plan:
///
/// ```text
/// "ParquetExec: file_groups={2 groups: \[\[x], \[y]]}, projection=\[a, b, c, d, e], output_ordering=\[a@0 ASC]",
/// ```
fn remove_dist_changing_operators(
    distribution_context: DistributionContext,
) -> Result<DistributionContext> {
    let DistributionContext {
        mut plan,
        mut distribution_onwards,
    } = distribution_context;

    // Remove any distribution changing operators at the beginning:
    // Note that they will be re-inserted later on if necessary or helpful.
    while is_repartition(&plan)
        || is_coalesce_partitions(&plan)
        || is_sort_preserving_merge(&plan)
    {
        // All of above operators have a single child. When we remove the top
        // operator, we take the first child.
        plan = plan.children().swap_remove(0);
        distribution_onwards =
            get_children_exectrees(plan.children().len(), &distribution_onwards[0]);
    }

    // Create a plan with the updated children:
    Ok(DistributionContext {
        plan,
        distribution_onwards,
    })
}

/// Updates the physical plan `input` by using `dist_onward` replace order preserving operator variants
/// with their corresponding operators that do not preserve order. It is a wrapper for `replace_order_preserving_variants_helper`
fn replace_order_preserving_variants(
    input: &mut Arc<dyn ExecutionPlan>,
    dist_onward: &mut Option<ExecTree>,
) -> Result<()> {
    if let Some(dist_onward) = dist_onward {
        *input = replace_order_preserving_variants_helper(dist_onward)?;
    }
    *dist_onward = None;
    Ok(())
}

/// Updates the physical plan inside `ExecTree` if preserving ordering while changing partitioning
/// is not helpful or desirable.
///
/// Assume that following plan is given:
/// ```text
/// "SortPreservingMergeExec: \[a@0 ASC]"
/// "  SortPreservingRepartitionExec: partitioning=RoundRobinBatch(10), input_partitions=10",
/// "    SortPreservingRepartitionExec: partitioning=RoundRobinBatch(10), input_partitions=2",
/// "      ParquetExec: file_groups={2 groups: \[\[x], \[y]]}, projection=\[a, b, c, d, e], output_ordering=\[a@0 ASC]",
/// ```
///
/// This function converts plan above (inside `ExecTree`) to the following:
///
/// ```text
/// "CoalescePartitionsExec"
/// "  RepartitionExec: partitioning=RoundRobinBatch(10), input_partitions=10",
/// "    RepartitionExec: partitioning=RoundRobinBatch(10), input_partitions=2",
/// "      ParquetExec: file_groups={2 groups: \[\[x], \[y]]}, projection=\[a, b, c, d, e], output_ordering=\[a@0 ASC]",
/// ```
fn replace_order_preserving_variants_helper(
    exec_tree: &ExecTree,
) -> Result<Arc<dyn ExecutionPlan>> {
    let mut updated_children = exec_tree.plan.children();
    for child in &exec_tree.children {
        updated_children[child.idx] = replace_order_preserving_variants_helper(child)?;
    }
    if is_sort_preserving_merge(&exec_tree.plan) {
        return Ok(Arc::new(CoalescePartitionsExec::new(
            updated_children.swap_remove(0),
        )));
    }
    if let Some(repartition) = exec_tree.plan.as_any().downcast_ref::<RepartitionExec>() {
        if repartition.preserve_order() {
            return Ok(Arc::new(
                RepartitionExec::try_new(
                    updated_children.swap_remove(0),
                    repartition.partitioning().clone(),
                )?
                .with_preserve_order(false),
            ));
        }
    }
    exec_tree.plan.clone().with_new_children(updated_children)
}

/// This function checks whether we need to add additional data exchange
/// operators to satisfy distribution requirements. Since this function
/// takes care of such requirements, we should avoid manually adding data
/// exchange operators in other places.
fn ensure_distribution(
    dist_context: DistributionContext,
    config: &ConfigOptions,
) -> Result<Transformed<DistributionContext>> {
    let target_partitions = config.execution.target_partitions;
    // When `false`, round robin repartition will not be added to increase parallelism
    let enable_round_robin = config.optimizer.enable_round_robin_repartition;
    let repartition_file_scans = config.optimizer.repartition_file_scans;
    let repartition_file_min_size = config.optimizer.repartition_file_min_size;
    let batch_size = config.execution.batch_size;
    let is_unbounded = unbounded_output(&dist_context.plan);
    // Use order preserving variants either of the conditions true
    // - it is desired according to config
    // - when plan is unbounded
    let order_preserving_variants_desirable =
        is_unbounded || config.optimizer.prefer_existing_sort;

    if dist_context.plan.children().is_empty() {
        return Ok(Transformed::No(dist_context));
    }

    // Remove unnecessary repartition from the physical plan if any
    let DistributionContext {
        mut plan,
        mut distribution_onwards,
    } = remove_dist_changing_operators(dist_context)?;

    if let Some(exec) = plan.as_any().downcast_ref::<WindowAggExec>() {
        if let Some(updated_window) = get_best_fitting_window(
            exec.window_expr(),
            exec.input(),
            &exec.partition_keys,
        )? {
            plan = updated_window;
        }
    } else if let Some(exec) = plan.as_any().downcast_ref::<BoundedWindowAggExec>() {
        if let Some(updated_window) = get_best_fitting_window(
            exec.window_expr(),
            exec.input(),
            &exec.partition_keys,
        )? {
            plan = updated_window;
        }
    };
    let n_children = plan.children().len();
    // This loop iterates over all the children to:
    // - Increase parallelism for every child if it is beneficial.
    // - Satisfy the distribution requirements of every child, if it is not
    //   already satisfied.
    // We store the updated children in `new_children`.
    let new_children = izip!(
        plan.children().into_iter(),
        plan.required_input_distribution().iter(),
        plan.required_input_ordering().iter(),
        distribution_onwards.iter_mut(),
        plan.benefits_from_input_partitioning(),
        plan.maintains_input_order(),
        0..n_children
    )
    .map(
        |(
            mut child,
            requirement,
            required_input_ordering,
            dist_onward,
            would_benefit,
            maintains,
            child_idx,
        )| {
            // Don't need to apply when the returned row count is not greater than 1:
            let num_rows = child.statistics()?.num_rows;
            let repartition_beneficial_stats = if num_rows.is_exact().unwrap_or(false) {
                num_rows
                    .get_value()
                    .map(|value| value > &batch_size)
                    .unwrap_or(true)
            } else {
                true
            };
            if enable_round_robin
                // Operator benefits from partitioning (e.g. filter):
                && (would_benefit && repartition_beneficial_stats)
                // Unless partitioning doesn't increase the partition count, it is not beneficial:
                && child.output_partitioning().partition_count() < target_partitions
            {
                // When `repartition_file_scans` is set, leverage source operators
                // (`ParquetExec`, `CsvExec` etc.) to increase parallelism at the source.
                if repartition_file_scans {
                    #[cfg(feature = "parquet")]
                    if let Some(parquet_exec) =
                        child.as_any().downcast_ref::<ParquetExec>()
                    {
                        child = Arc::new(parquet_exec.get_repartitioned(
                            target_partitions,
                            repartition_file_min_size,
                        ));
                    }
                    if let Some(csv_exec) = child.as_any().downcast_ref::<CsvExec>() {
                        if let Some(csv_exec) = csv_exec.get_repartitioned(
                            target_partitions,
                            repartition_file_min_size,
                        ) {
                            child = Arc::new(csv_exec);
                        }
                    }
                }
                // Increase parallelism by adding round-robin repartitioning
                // on top of the operator. Note that we only do this if the
                // partition count is not already equal to the desired partition
                // count.
                child = add_roundrobin_on_top(
                    child,
                    target_partitions,
                    dist_onward,
                    child_idx,
                )?;
            }

            // Satisfy the distribution requirement if it is unmet.
            match requirement {
                Distribution::SinglePartition => {
                    child = add_spm_on_top(child, dist_onward, child_idx);
                }
                Distribution::HashPartitioned(exprs) => {
                    child = add_hash_on_top(
                        child,
                        exprs.to_vec(),
                        target_partitions,
                        dist_onward,
                        child_idx,
                        repartition_beneficial_stats,
                    )?;
                }
                Distribution::UnspecifiedDistribution => {}
            };

            // There is an ordering requirement of the operator:
            if let Some(required_input_ordering) = required_input_ordering {
                // Either:
                // - Ordering requirement cannot be satisfied by preserving ordering through repartitions, or
                // - using order preserving variant is not desirable.
                let ordering_satisfied = child
                    .schema_properties()
                    .ordering_satisfy_requirement(required_input_ordering);
                if !ordering_satisfied || !order_preserving_variants_desirable {
                    replace_order_preserving_variants(&mut child, dist_onward)?;
                    // If ordering requirements were satisfied before repartitioning,
                    // make sure ordering requirements are still satisfied after.
                    if ordering_satisfied {
                        // Make sure to satisfy ordering requirement:
                        add_sort_above(&mut child, required_input_ordering, None);
                    }
                }
                // Stop tracking distribution changing operators
                *dist_onward = None;
            } else {
                // no ordering requirement
                match requirement {
                    // Operator requires specific distribution.
                    Distribution::SinglePartition | Distribution::HashPartitioned(_) => {
                        // Since there is no ordering requirement, preserving ordering is pointless
                        replace_order_preserving_variants(&mut child, dist_onward)?;
                    }
                    Distribution::UnspecifiedDistribution => {
                        // Since ordering is lost, trying to preserve ordering is pointless
                        if !maintains {
                            replace_order_preserving_variants(&mut child, dist_onward)?;
                        }
                    }
                }
            }
            Ok(child)
        },
    )
    .collect::<Result<Vec<_>>>()?;

    let new_distribution_context = DistributionContext {
        plan: if plan.as_any().is::<UnionExec>() && can_interleave(&new_children) {
            // Add a special case for [`UnionExec`] since we want to "bubble up"
            // hash-partitioned data. So instead of
            //
            // Agg:
            //   Repartition (hash):
            //     Union:
            //       - Agg:
            //           Repartition (hash):
            //             Data
            //       - Agg:
            //           Repartition (hash):
            //             Data
            //
            // we can use:
            //
            // Agg:
            //   Interleave:
            //     - Agg:
            //         Repartition (hash):
            //           Data
            //     - Agg:
            //         Repartition (hash):
            //           Data
            Arc::new(InterleaveExec::try_new(new_children)?)
        } else {
            plan.with_new_children(new_children)?
        },
        distribution_onwards,
    };
    Ok(Transformed::Yes(new_distribution_context))
}

/// A struct to keep track of distribution changing executors
/// (`RepartitionExec`, `SortPreservingMergeExec`, `CoalescePartitionsExec`),
/// and their associated parents inside `plan`. Using this information,
/// we can optimize distribution of the plan if/when necessary.
#[derive(Debug, Clone)]
struct DistributionContext {
    plan: Arc<dyn ExecutionPlan>,
    /// Keep track of associations for each child of the plan. If `None`,
    /// there is no distribution changing operator in its descendants.
    distribution_onwards: Vec<Option<ExecTree>>,
}

impl DistributionContext {
    /// Creates an empty context.
    fn new(plan: Arc<dyn ExecutionPlan>) -> Self {
        let length = plan.children().len();
        DistributionContext {
            plan,
            distribution_onwards: vec![None; length],
        }
    }

    /// Constructs a new context from children contexts.
    fn new_from_children_nodes(
        children_nodes: Vec<DistributionContext>,
        parent_plan: Arc<dyn ExecutionPlan>,
    ) -> Result<Self> {
        let children_plans = children_nodes
            .iter()
            .map(|item| item.plan.clone())
            .collect();
        let distribution_onwards = children_nodes
            .into_iter()
            .enumerate()
            .map(|(idx, context)| {
                let DistributionContext {
                    plan,
                    // The `distribution_onwards` tree keeps track of operators
                    // that change distribution, or preserves the existing
                    // distribution (starting from an operator that change distribution).
                    distribution_onwards,
                } = context;
                if plan.children().is_empty() {
                    // Plan has no children, there is nothing to propagate.
                    None
                } else if distribution_onwards[0].is_none() {
                    if let Some(repartition) =
                        plan.as_any().downcast_ref::<RepartitionExec>()
                    {
                        match repartition.partitioning() {
                            Partitioning::RoundRobinBatch(_)
                            | Partitioning::Hash(_, _) => {
                                // Start tracking operators starting from this repartition (either roundrobin or hash):
                                return Some(ExecTree::new(plan, idx, vec![]));
                            }
                            _ => {}
                        }
                    } else if plan.as_any().is::<SortPreservingMergeExec>()
                        || plan.as_any().is::<CoalescePartitionsExec>()
                    {
                        // Start tracking operators starting from this sort preserving merge:
                        return Some(ExecTree::new(plan, idx, vec![]));
                    }
                    None
                } else {
                    // Propagate children distribution tracking to the above
                    let new_distribution_onwards = izip!(
                        plan.required_input_distribution().iter(),
                        distribution_onwards.into_iter()
                    )
                    .flat_map(|(required_dist, distribution_onwards)| {
                        if let Some(distribution_onwards) = distribution_onwards {
                            // Operator can safely propagate the distribution above.
                            // This is similar to maintaining order in the EnforceSorting rule.
                            if let Distribution::UnspecifiedDistribution = required_dist {
                                return Some(distribution_onwards);
                            }
                        }
                        None
                    })
                    .collect::<Vec<_>>();
                    // Either:
                    // - None of the children has a connection to an operator that modifies distribution, or
                    // - The current operator requires distribution at its input so doesn't propagate it above.
                    if new_distribution_onwards.is_empty() {
                        None
                    } else {
                        Some(ExecTree::new(plan, idx, new_distribution_onwards))
                    }
                }
            })
            .collect();
        Ok(DistributionContext {
            plan: with_new_children_if_necessary(parent_plan, children_plans)?.into(),
            distribution_onwards,
        })
    }

    /// Computes distribution tracking contexts for every child of the plan.
    fn children(&self) -> Vec<DistributionContext> {
        self.plan
            .children()
            .into_iter()
            .map(DistributionContext::new)
            .collect()
    }
}

impl TreeNode for DistributionContext {
    fn apply_children<F>(&self, op: &mut F) -> Result<VisitRecursion>
    where
        F: FnMut(&Self) -> Result<VisitRecursion>,
    {
        for child in self.children() {
            match op(&child)? {
                VisitRecursion::Continue => {}
                VisitRecursion::Skip => return Ok(VisitRecursion::Continue),
                VisitRecursion::Stop => return Ok(VisitRecursion::Stop),
            }
        }
        Ok(VisitRecursion::Continue)
    }

    fn map_children<F>(self, transform: F) -> Result<Self>
    where
        F: FnMut(Self) -> Result<Self>,
    {
        let children = self.children();
        if children.is_empty() {
            Ok(self)
        } else {
            let children_nodes = children
                .into_iter()
                .map(transform)
                .collect::<Result<Vec<_>>>()?;
            DistributionContext::new_from_children_nodes(children_nodes, self.plan)
        }
    }
}

/// implement Display method for `DistributionContext` struct.
impl fmt::Display for DistributionContext {
    fn fmt(&self, f: &mut Formatter<'_>) -> fmt::Result {
        let plan_string = get_plan_string(&self.plan);
        write!(f, "plan: {:?}", plan_string)?;
        for (idx, child) in self.distribution_onwards.iter().enumerate() {
            if let Some(child) = child {
                write!(f, "idx:{:?}, exec_tree:{}", idx, child)?;
            }
        }
        write!(f, "")
    }
}

#[derive(Debug, Clone)]
struct JoinKeyPairs {
    left_keys: Vec<Arc<dyn PhysicalExpr>>,
    right_keys: Vec<Arc<dyn PhysicalExpr>>,
}

#[derive(Debug, Clone)]
struct PlanWithKeyRequirements {
    plan: Arc<dyn ExecutionPlan>,
    /// Parent required key ordering
    required_key_ordering: Vec<Arc<dyn PhysicalExpr>>,
    /// The request key ordering to children
    request_key_ordering: Vec<Option<Vec<Arc<dyn PhysicalExpr>>>>,
}

impl PlanWithKeyRequirements {
    fn new(plan: Arc<dyn ExecutionPlan>) -> Self {
        let children_len = plan.children().len();
        PlanWithKeyRequirements {
            plan,
            required_key_ordering: vec![],
            request_key_ordering: vec![None; children_len],
        }
    }

    fn children(&self) -> Vec<PlanWithKeyRequirements> {
        let plan_children = self.plan.children();
        assert_eq!(plan_children.len(), self.request_key_ordering.len());
        plan_children
            .into_iter()
            .zip(self.request_key_ordering.clone())
            .map(|(child, required)| {
                let from_parent = required.unwrap_or_default();
                let length = child.children().len();
                PlanWithKeyRequirements {
                    plan: child,
                    required_key_ordering: from_parent,
                    request_key_ordering: vec![None; length],
                }
            })
            .collect()
    }
}

impl TreeNode for PlanWithKeyRequirements {
    fn apply_children<F>(&self, op: &mut F) -> Result<VisitRecursion>
    where
        F: FnMut(&Self) -> Result<VisitRecursion>,
    {
        let children = self.children();
        for child in children {
            match op(&child)? {
                VisitRecursion::Continue => {}
                VisitRecursion::Skip => return Ok(VisitRecursion::Continue),
                VisitRecursion::Stop => return Ok(VisitRecursion::Stop),
            }
        }

        Ok(VisitRecursion::Continue)
    }

    fn map_children<F>(self, transform: F) -> Result<Self>
    where
        F: FnMut(Self) -> Result<Self>,
    {
        let children = self.children();
        if !children.is_empty() {
            let new_children: Result<Vec<_>> =
                children.into_iter().map(transform).collect();

            let children_plans = new_children?
                .into_iter()
                .map(|child| child.plan)
                .collect::<Vec<_>>();
            let new_plan = with_new_children_if_necessary(self.plan, children_plans)?;
            Ok(PlanWithKeyRequirements {
                plan: new_plan.into(),
                required_key_ordering: self.required_key_ordering,
                request_key_ordering: self.request_key_ordering,
            })
        } else {
            Ok(self)
        }
    }
}

#[cfg(test)]
mod tests {
    use std::ops::Deref;

    use super::*;
    use crate::datasource::file_format::file_compression_type::FileCompressionType;
    use crate::datasource::listing::PartitionedFile;
    use crate::datasource::object_store::ObjectStoreUrl;
    use crate::datasource::physical_plan::FileScanConfig;
    #[cfg(feature = "parquet")]
    use crate::datasource::physical_plan::ParquetExec;
    use crate::physical_optimizer::enforce_sorting::EnforceSorting;
    use crate::physical_optimizer::output_requirements::OutputRequirements;
    use crate::physical_plan::aggregates::{
        AggregateExec, AggregateMode, PhysicalGroupBy,
    };
    use crate::physical_plan::coalesce_batches::CoalesceBatchesExec;
    use crate::physical_plan::expressions::col;
    use crate::physical_plan::filter::FilterExec;
    use crate::physical_plan::joins::{
        utils::JoinOn, HashJoinExec, PartitionMode, SortMergeJoinExec,
    };
    use crate::physical_plan::projection::ProjectionExec;
    use crate::physical_plan::sorts::sort_preserving_merge::SortPreservingMergeExec;
    use crate::physical_plan::{displayable, DisplayAs, DisplayFormatType, Statistics};

    use crate::physical_optimizer::test_utils::{
        coalesce_partitions_exec, repartition_exec,
    };
    use crate::physical_plan::limit::{GlobalLimitExec, LocalLimitExec};
    use crate::physical_plan::sorts::sort::SortExec;

    use arrow::compute::SortOptions;
    use arrow::datatypes::{DataType, Field, Schema, SchemaRef};
    use datafusion_common::ScalarValue;
    use datafusion_expr::logical_plan::JoinType;
    use datafusion_expr::Operator;
    use datafusion_physical_expr::expressions::{BinaryExpr, Literal};
    use datafusion_physical_expr::{
        expressions, expressions::binary, expressions::lit, expressions::Column,
        LexOrdering, PhysicalExpr, PhysicalSortExpr, PhysicalSortRequirement,
    };

    /// Models operators like BoundedWindowExec that require an input
    /// ordering but is easy to construct
    #[derive(Debug)]
    struct SortRequiredExec {
        input: Arc<dyn ExecutionPlan>,
        expr: LexOrdering,
    }

    impl SortRequiredExec {
        fn new(input: Arc<dyn ExecutionPlan>) -> Self {
            let expr = input.output_ordering().unwrap_or(&[]).to_vec();
            Self { input, expr }
        }

        fn new_with_requirement(
            input: Arc<dyn ExecutionPlan>,
            requirement: Vec<PhysicalSortExpr>,
        ) -> Self {
            Self {
                input,
                expr: requirement,
            }
        }
    }

    impl DisplayAs for SortRequiredExec {
        fn fmt_as(
            &self,
            _t: DisplayFormatType,
            f: &mut std::fmt::Formatter,
        ) -> std::fmt::Result {
            write!(
                f,
                "SortRequiredExec: [{}]",
                PhysicalSortExpr::format_list(&self.expr)
            )
        }
    }

    impl ExecutionPlan for SortRequiredExec {
        fn as_any(&self) -> &dyn std::any::Any {
            self
        }

        fn schema(&self) -> SchemaRef {
            self.input.schema()
        }

        fn output_partitioning(&self) -> crate::physical_plan::Partitioning {
            self.input.output_partitioning()
        }

        fn benefits_from_input_partitioning(&self) -> Vec<bool> {
            vec![false]
        }

        fn output_ordering(&self) -> Option<&[PhysicalSortExpr]> {
            self.input.output_ordering()
        }

        fn children(&self) -> Vec<Arc<dyn ExecutionPlan>> {
            vec![self.input.clone()]
        }

        // model that it requires the output ordering of its input
        fn required_input_ordering(&self) -> Vec<Option<Vec<PhysicalSortRequirement>>> {
            vec![self
                .output_ordering()
                .map(PhysicalSortRequirement::from_sort_exprs)]
        }

        fn with_new_children(
            self: Arc<Self>,
            mut children: Vec<Arc<dyn ExecutionPlan>>,
        ) -> Result<Arc<dyn ExecutionPlan>> {
            assert_eq!(children.len(), 1);
            let child = children.pop().unwrap();
            Ok(Arc::new(Self::new_with_requirement(
                child,
                self.expr.clone(),
            )))
        }

        fn execute(
            &self,
            _partition: usize,
            _context: Arc<crate::execution::context::TaskContext>,
        ) -> Result<crate::physical_plan::SendableRecordBatchStream> {
            unreachable!();
        }

        fn statistics(&self) -> Result<Statistics> {
            self.input.statistics()
        }
    }

    fn schema() -> SchemaRef {
        Arc::new(Schema::new(vec![
            Field::new("a", DataType::Int64, true),
            Field::new("b", DataType::Int64, true),
            Field::new("c", DataType::Int64, true),
            Field::new("d", DataType::Int32, true),
            Field::new("e", DataType::Boolean, true),
        ]))
    }

    #[cfg(feature = "parquet")]
    fn parquet_exec() -> Arc<ParquetExec> {
        parquet_exec_with_sort(vec![])
    }

    #[cfg(feature = "parquet")]
    fn parquet_exec_with_sort(
        output_ordering: Vec<Vec<PhysicalSortExpr>>,
    ) -> Arc<ParquetExec> {
        Arc::new(ParquetExec::new(
            FileScanConfig {
                object_store_url: ObjectStoreUrl::parse("test:///").unwrap(),
                file_schema: schema(),
                file_groups: vec![vec![PartitionedFile::new("x".to_string(), 100)]],
                statistics: Statistics::new_unknown(&schema()),
                projection: None,
                limit: None,
                table_partition_cols: vec![],
                output_ordering,
                infinite_source: false,
            },
            None,
            None,
        ))
    }

    #[cfg(feature = "parquet")]
    fn parquet_exec_multiple() -> Arc<ParquetExec> {
        parquet_exec_multiple_sorted(vec![])
    }

    // Created a sorted parquet exec with multiple files
    #[cfg(feature = "parquet")]
    fn parquet_exec_multiple_sorted(
        output_ordering: Vec<Vec<PhysicalSortExpr>>,
    ) -> Arc<ParquetExec> {
        Arc::new(ParquetExec::new(
            FileScanConfig {
                object_store_url: ObjectStoreUrl::parse("test:///").unwrap(),
                file_schema: schema(),
                file_groups: vec![
                    vec![PartitionedFile::new("x".to_string(), 100)],
                    vec![PartitionedFile::new("y".to_string(), 100)],
                ],
                statistics: Statistics::new_unknown(&schema()),
                projection: None,
                limit: None,
                table_partition_cols: vec![],
                output_ordering,
                infinite_source: false,
            },
            None,
            None,
        ))
    }

    fn csv_exec() -> Arc<CsvExec> {
        csv_exec_with_sort(vec![])
    }

    fn csv_exec_with_sort(output_ordering: Vec<Vec<PhysicalSortExpr>>) -> Arc<CsvExec> {
        Arc::new(CsvExec::new(
            FileScanConfig {
                object_store_url: ObjectStoreUrl::parse("test:///").unwrap(),
                file_schema: schema(),
                file_groups: vec![vec![PartitionedFile::new("x".to_string(), 100)]],
                statistics: Statistics::new_unknown(&schema()),
                projection: None,
                limit: None,
                table_partition_cols: vec![],
                output_ordering,
                infinite_source: false,
            },
            false,
            b',',
            b'"',
            None,
            FileCompressionType::UNCOMPRESSED,
        ))
    }

    fn csv_exec_multiple() -> Arc<CsvExec> {
        csv_exec_multiple_sorted(vec![])
    }

    // Created a sorted parquet exec with multiple files
    fn csv_exec_multiple_sorted(
        output_ordering: Vec<Vec<PhysicalSortExpr>>,
    ) -> Arc<CsvExec> {
        Arc::new(CsvExec::new(
            FileScanConfig {
                object_store_url: ObjectStoreUrl::parse("test:///").unwrap(),
                file_schema: schema(),
                file_groups: vec![
                    vec![PartitionedFile::new("x".to_string(), 100)],
                    vec![PartitionedFile::new("y".to_string(), 100)],
                ],
                statistics: Statistics::new_unknown(&schema()),
                projection: None,
                limit: None,
                table_partition_cols: vec![],
                output_ordering,
                infinite_source: false,
            },
            false,
            b',',
            b'"',
            None,
            FileCompressionType::UNCOMPRESSED,
        ))
    }

    fn projection_exec_with_alias(
        input: Arc<dyn ExecutionPlan>,
        alias_pairs: Vec<(String, String)>,
    ) -> Arc<dyn ExecutionPlan> {
        let mut exprs = vec![];
        for (column, alias) in alias_pairs.iter() {
            exprs.push((col(column, &input.schema()).unwrap(), alias.to_string()));
        }
        Arc::new(ProjectionExec::try_new(exprs, input).unwrap())
    }

    fn aggregate_exec_with_alias(
        input: Arc<dyn ExecutionPlan>,
        alias_pairs: Vec<(String, String)>,
    ) -> Arc<dyn ExecutionPlan> {
        let schema = schema();
        let mut group_by_expr: Vec<(Arc<dyn PhysicalExpr>, String)> = vec![];
        for (column, alias) in alias_pairs.iter() {
            group_by_expr
                .push((col(column, &input.schema()).unwrap(), alias.to_string()));
        }
        let group_by = PhysicalGroupBy::new_single(group_by_expr.clone());

        let final_group_by_expr = group_by_expr
            .iter()
            .enumerate()
            .map(|(index, (_col, name))| {
                (
                    Arc::new(expressions::Column::new(name, index))
                        as Arc<dyn PhysicalExpr>,
                    name.clone(),
                )
            })
            .collect::<Vec<_>>();
        let final_grouping = PhysicalGroupBy::new_single(final_group_by_expr);

        Arc::new(
            AggregateExec::try_new(
                AggregateMode::FinalPartitioned,
                final_grouping,
                vec![],
                vec![],
                vec![],
                Arc::new(
                    AggregateExec::try_new(
                        AggregateMode::Partial,
                        group_by,
                        vec![],
                        vec![],
                        vec![],
                        input,
                        schema.clone(),
                    )
                    .unwrap(),
                ),
                schema,
            )
            .unwrap(),
        )
    }

    fn hash_join_exec(
        left: Arc<dyn ExecutionPlan>,
        right: Arc<dyn ExecutionPlan>,
        join_on: &JoinOn,
        join_type: &JoinType,
    ) -> Arc<dyn ExecutionPlan> {
        Arc::new(
            HashJoinExec::try_new(
                left,
                right,
                join_on.clone(),
                None,
                join_type,
                PartitionMode::Partitioned,
                false,
            )
            .unwrap(),
        )
    }

    fn sort_merge_join_exec(
        left: Arc<dyn ExecutionPlan>,
        right: Arc<dyn ExecutionPlan>,
        join_on: &JoinOn,
        join_type: &JoinType,
    ) -> Arc<dyn ExecutionPlan> {
        Arc::new(
            SortMergeJoinExec::try_new(
                left,
                right,
                join_on.clone(),
                *join_type,
                vec![SortOptions::default(); join_on.len()],
                false,
            )
            .unwrap(),
        )
    }

    fn filter_exec(input: Arc<dyn ExecutionPlan>) -> Arc<dyn ExecutionPlan> {
        let predicate = Arc::new(BinaryExpr::new(
            col("c", &schema()).unwrap(),
            Operator::Eq,
            Arc::new(Literal::new(ScalarValue::Int64(Some(0)))),
        ));
        Arc::new(FilterExec::try_new(predicate, input).unwrap())
    }

    fn sort_exec(
        sort_exprs: Vec<PhysicalSortExpr>,
        input: Arc<dyn ExecutionPlan>,
        preserve_partitioning: bool,
    ) -> Arc<dyn ExecutionPlan> {
        let new_sort = SortExec::new(sort_exprs, input)
            .with_preserve_partitioning(preserve_partitioning);
        Arc::new(new_sort)
    }

    fn sort_preserving_merge_exec(
        sort_exprs: Vec<PhysicalSortExpr>,
        input: Arc<dyn ExecutionPlan>,
    ) -> Arc<dyn ExecutionPlan> {
        Arc::new(SortPreservingMergeExec::new(sort_exprs, input))
    }

    fn limit_exec(input: Arc<dyn ExecutionPlan>) -> Arc<dyn ExecutionPlan> {
        Arc::new(GlobalLimitExec::new(
            Arc::new(LocalLimitExec::new(input, 100)),
            0,
            Some(100),
        ))
    }

    fn union_exec(input: Vec<Arc<dyn ExecutionPlan>>) -> Arc<dyn ExecutionPlan> {
        Arc::new(UnionExec::new(input))
    }

    fn sort_required_exec(input: Arc<dyn ExecutionPlan>) -> Arc<dyn ExecutionPlan> {
        Arc::new(SortRequiredExec::new(input))
    }

    fn sort_required_exec_with_req(
        input: Arc<dyn ExecutionPlan>,
        sort_exprs: LexOrdering,
    ) -> Arc<dyn ExecutionPlan> {
        Arc::new(SortRequiredExec::new_with_requirement(input, sort_exprs))
    }

    fn trim_plan_display(plan: &str) -> Vec<&str> {
        plan.split('\n')
            .map(|s| s.trim())
            .filter(|s| !s.is_empty())
            .collect()
    }

    fn ensure_distribution_helper(
        plan: Arc<dyn ExecutionPlan>,
        target_partitions: usize,
        bounded_order_preserving_variants: bool,
    ) -> Result<Arc<dyn ExecutionPlan>> {
        let distribution_context = DistributionContext::new(plan);
        let mut config = ConfigOptions::new();
        config.execution.target_partitions = target_partitions;
        config.optimizer.enable_round_robin_repartition = false;
        config.optimizer.repartition_file_scans = false;
        config.optimizer.repartition_file_min_size = 1024;
        config.optimizer.prefer_existing_sort = bounded_order_preserving_variants;
        ensure_distribution(distribution_context, &config).map(|item| item.into().plan)
    }

    /// Test whether plan matches with expected plan
    macro_rules! plans_matches_expected {
        ($EXPECTED_LINES: expr, $PLAN: expr) => {
            let physical_plan = $PLAN;
            let formatted = displayable(physical_plan.as_ref()).indent(true).to_string();
            let actual: Vec<&str> = formatted.trim().lines().collect();

            let expected_plan_lines: Vec<&str> = $EXPECTED_LINES
                .iter().map(|s| *s).collect();

            assert_eq!(
                expected_plan_lines, actual,
                "\n**Original Plan Mismatch\n\nexpected:\n\n{expected_plan_lines:#?}\nactual:\n\n{actual:#?}\n\n"
            );
        }
    }

    /// Runs the repartition optimizer and asserts the plan against the expected
    macro_rules! assert_optimized {
        ($EXPECTED_LINES: expr, $PLAN: expr, $FIRST_ENFORCE_DIST: expr) => {
            assert_optimized!($EXPECTED_LINES, $PLAN, $FIRST_ENFORCE_DIST, false, 10, false, 1024);
        };

        ($EXPECTED_LINES: expr, $PLAN: expr, $FIRST_ENFORCE_DIST: expr, $BOUNDED_ORDER_PRESERVING_VARIANTS: expr) => {
            assert_optimized!($EXPECTED_LINES, $PLAN, $FIRST_ENFORCE_DIST, $BOUNDED_ORDER_PRESERVING_VARIANTS, 10, false, 1024);
        };

        ($EXPECTED_LINES: expr, $PLAN: expr, $FIRST_ENFORCE_DIST: expr, $BOUNDED_ORDER_PRESERVING_VARIANTS: expr, $TARGET_PARTITIONS: expr, $REPARTITION_FILE_SCANS: expr, $REPARTITION_FILE_MIN_SIZE: expr) => {
            let expected_lines: Vec<&str> = $EXPECTED_LINES.iter().map(|s| *s).collect();

            let mut config = ConfigOptions::new();
            config.execution.target_partitions = $TARGET_PARTITIONS;
            config.optimizer.repartition_file_scans = $REPARTITION_FILE_SCANS;
            config.optimizer.repartition_file_min_size = $REPARTITION_FILE_MIN_SIZE;
            config.optimizer.prefer_existing_sort = $BOUNDED_ORDER_PRESERVING_VARIANTS;

            // NOTE: These tests verify the joint `EnforceDistribution` + `EnforceSorting` cascade
            //       because they were written prior to the separation of `BasicEnforcement` into
            //       `EnforceSorting` and `EnforceDistribution`.
            // TODO: Orthogonalize the tests here just to verify `EnforceDistribution` and create
            //       new tests for the cascade.

            // Add the ancillary output requirements operator at the start:
            let optimizer = OutputRequirements::new_add_mode();
            let optimized = optimizer.optimize($PLAN.clone(), &config)?;

            let optimized = if $FIRST_ENFORCE_DIST {
                // Run enforce distribution rule first:
                let optimizer = EnforceDistribution::new();
                let optimized = optimizer.optimize(optimized, &config)?;
                // The rule should be idempotent.
                // Re-running this rule shouldn't introduce unnecessary operators.
                let optimizer = EnforceDistribution::new();
                let optimized = optimizer.optimize(optimized, &config)?;
                // Run the enforce sorting rule:
                let optimizer = EnforceSorting::new();
                let optimized = optimizer.optimize(optimized, &config)?;
                optimized
            } else {
                // Run the enforce sorting rule first:
                let optimizer = EnforceSorting::new();
                let optimized = optimizer.optimize(optimized, &config)?;
                // Run enforce distribution rule:
                let optimizer = EnforceDistribution::new();
                let optimized = optimizer.optimize(optimized, &config)?;
                // The rule should be idempotent.
                // Re-running this rule shouldn't introduce unnecessary operators.
                let optimizer = EnforceDistribution::new();
                let optimized = optimizer.optimize(optimized, &config)?;
                optimized
            };

            // Remove the ancillary output requirements operator when done:
            let optimizer = OutputRequirements::new_remove_mode();
            let optimized = optimizer.optimize(optimized, &config)?;

            // Now format correctly
            let plan = displayable(optimized.as_ref()).indent(true).to_string();
            let actual_lines = trim_plan_display(&plan);

            assert_eq!(
                &expected_lines, &actual_lines,
                "\n\nexpected:\n\n{:#?}\nactual:\n\n{:#?}\n\n",
                expected_lines, actual_lines
            );
        };
    }

    macro_rules! assert_plan_txt {
        ($EXPECTED_LINES: expr, $PLAN: expr) => {
            let expected_lines: Vec<&str> = $EXPECTED_LINES.iter().map(|s| *s).collect();
            // Now format correctly
            let plan = displayable($PLAN.as_ref()).indent(true).to_string();
            let actual_lines = trim_plan_display(&plan);

            assert_eq!(
                &expected_lines, &actual_lines,
                "\n\nexpected:\n\n{:#?}\nactual:\n\n{:#?}\n\n",
                expected_lines, actual_lines
            );
        };
    }

    #[test]
    #[cfg(feature = "parquet")]
    fn multi_hash_joins() -> Result<()> {
        let left = parquet_exec();
        let alias_pairs: Vec<(String, String)> = vec![
            ("a".to_string(), "a1".to_string()),
            ("b".to_string(), "b1".to_string()),
            ("c".to_string(), "c1".to_string()),
            ("d".to_string(), "d1".to_string()),
            ("e".to_string(), "e1".to_string()),
        ];
        let right = projection_exec_with_alias(parquet_exec(), alias_pairs);
        let join_types = vec![
            JoinType::Inner,
            JoinType::Left,
            JoinType::Right,
            JoinType::Full,
            JoinType::LeftSemi,
            JoinType::LeftAnti,
            JoinType::RightSemi,
            JoinType::RightAnti,
        ];

        // Join on (a == b1)
        let join_on = vec![(
            Column::new_with_schema("a", &schema()).unwrap(),
            Column::new_with_schema("b1", &right.schema()).unwrap(),
        )];

        for join_type in join_types {
            let join = hash_join_exec(left.clone(), right.clone(), &join_on, &join_type);
            let join_plan = format!(
                "HashJoinExec: mode=Partitioned, join_type={join_type}, on=[(a@0, b1@1)]"
            );

            match join_type {
                JoinType::Inner
                | JoinType::Left
                | JoinType::Right
                | JoinType::Full
                | JoinType::LeftSemi
                | JoinType::LeftAnti => {
                    // Join on (a == c)
                    let top_join_on = vec![(
                        Column::new_with_schema("a", &join.schema()).unwrap(),
                        Column::new_with_schema("c", &schema()).unwrap(),
                    )];
                    let top_join = hash_join_exec(
                        join.clone(),
                        parquet_exec(),
                        &top_join_on,
                        &join_type,
                    );
                    let top_join_plan =
                        format!("HashJoinExec: mode=Partitioned, join_type={join_type}, on=[(a@0, c@2)]");

                    let expected = match join_type {
                        // Should include 3 RepartitionExecs
                        JoinType::Inner | JoinType::Left | JoinType::LeftSemi | JoinType::LeftAnti => vec![
                            top_join_plan.as_str(),
                            join_plan.as_str(),
                            "RepartitionExec: partitioning=Hash([a@0], 10), input_partitions=10",
                            "RepartitionExec: partitioning=RoundRobinBatch(10), input_partitions=1",
                            "ParquetExec: file_groups={1 group: [[x]]}, projection=[a, b, c, d, e]",
                            "RepartitionExec: partitioning=Hash([b1@1], 10), input_partitions=10",
                            "RepartitionExec: partitioning=RoundRobinBatch(10), input_partitions=1",
                            "ProjectionExec: expr=[a@0 as a1, b@1 as b1, c@2 as c1, d@3 as d1, e@4 as e1]",
                            "ParquetExec: file_groups={1 group: [[x]]}, projection=[a, b, c, d, e]",
                            "RepartitionExec: partitioning=Hash([c@2], 10), input_partitions=10",
                            "RepartitionExec: partitioning=RoundRobinBatch(10), input_partitions=1",
                            "ParquetExec: file_groups={1 group: [[x]]}, projection=[a, b, c, d, e]",
                        ],
                        // Should include 4 RepartitionExecs
                        _ => vec![
                            top_join_plan.as_str(),
                            "RepartitionExec: partitioning=Hash([a@0], 10), input_partitions=10",
                            join_plan.as_str(),
                            "RepartitionExec: partitioning=Hash([a@0], 10), input_partitions=10",
                            "RepartitionExec: partitioning=RoundRobinBatch(10), input_partitions=1",
                            "ParquetExec: file_groups={1 group: [[x]]}, projection=[a, b, c, d, e]",
                            "RepartitionExec: partitioning=Hash([b1@1], 10), input_partitions=10",
                            "RepartitionExec: partitioning=RoundRobinBatch(10), input_partitions=1",
                            "ProjectionExec: expr=[a@0 as a1, b@1 as b1, c@2 as c1, d@3 as d1, e@4 as e1]",
                            "ParquetExec: file_groups={1 group: [[x]]}, projection=[a, b, c, d, e]",
                            "RepartitionExec: partitioning=Hash([c@2], 10), input_partitions=10",
                            "RepartitionExec: partitioning=RoundRobinBatch(10), input_partitions=1",
                            "ParquetExec: file_groups={1 group: [[x]]}, projection=[a, b, c, d, e]",
                        ],
                    };
                    assert_optimized!(expected, top_join.clone(), true);
                    assert_optimized!(expected, top_join, false);
                }
                JoinType::RightSemi | JoinType::RightAnti => {}
            }

            match join_type {
                JoinType::Inner
                | JoinType::Left
                | JoinType::Right
                | JoinType::Full
                | JoinType::RightSemi
                | JoinType::RightAnti => {
                    // This time we use (b1 == c) for top join
                    // Join on (b1 == c)
                    let top_join_on = vec![(
                        Column::new_with_schema("b1", &join.schema()).unwrap(),
                        Column::new_with_schema("c", &schema()).unwrap(),
                    )];

                    let top_join =
                        hash_join_exec(join, parquet_exec(), &top_join_on, &join_type);
                    let top_join_plan = match join_type {
                        JoinType::RightSemi | JoinType::RightAnti =>
                            format!("HashJoinExec: mode=Partitioned, join_type={join_type}, on=[(b1@1, c@2)]"),
                        _ =>
                            format!("HashJoinExec: mode=Partitioned, join_type={join_type}, on=[(b1@6, c@2)]"),
                    };

                    let expected = match join_type {
                        // Should include 3 RepartitionExecs
                        JoinType::Inner | JoinType::Right | JoinType::RightSemi | JoinType::RightAnti =>
                            vec![
                                top_join_plan.as_str(),
                                join_plan.as_str(),
                                "RepartitionExec: partitioning=Hash([a@0], 10), input_partitions=10",
                                "RepartitionExec: partitioning=RoundRobinBatch(10), input_partitions=1",
                                "ParquetExec: file_groups={1 group: [[x]]}, projection=[a, b, c, d, e]",
                                "RepartitionExec: partitioning=Hash([b1@1], 10), input_partitions=10",
                                "RepartitionExec: partitioning=RoundRobinBatch(10), input_partitions=1",
                                "ProjectionExec: expr=[a@0 as a1, b@1 as b1, c@2 as c1, d@3 as d1, e@4 as e1]",
                                "ParquetExec: file_groups={1 group: [[x]]}, projection=[a, b, c, d, e]",
                                "RepartitionExec: partitioning=Hash([c@2], 10), input_partitions=10",
                                "RepartitionExec: partitioning=RoundRobinBatch(10), input_partitions=1",
                                "ParquetExec: file_groups={1 group: [[x]]}, projection=[a, b, c, d, e]",
                            ],
                        // Should include 4 RepartitionExecs
                        _ =>
                            vec![
                                top_join_plan.as_str(),
                                "RepartitionExec: partitioning=Hash([b1@6], 10), input_partitions=10",
                                join_plan.as_str(),
                                "RepartitionExec: partitioning=Hash([a@0], 10), input_partitions=10",
                                "RepartitionExec: partitioning=RoundRobinBatch(10), input_partitions=1",
                                "ParquetExec: file_groups={1 group: [[x]]}, projection=[a, b, c, d, e]",
                                "RepartitionExec: partitioning=Hash([b1@1], 10), input_partitions=10",
                                "RepartitionExec: partitioning=RoundRobinBatch(10), input_partitions=1",
                                "ProjectionExec: expr=[a@0 as a1, b@1 as b1, c@2 as c1, d@3 as d1, e@4 as e1]",
                                "ParquetExec: file_groups={1 group: [[x]]}, projection=[a, b, c, d, e]",
                                "RepartitionExec: partitioning=Hash([c@2], 10), input_partitions=10",
                                "RepartitionExec: partitioning=RoundRobinBatch(10), input_partitions=1",
                                "ParquetExec: file_groups={1 group: [[x]]}, projection=[a, b, c, d, e]",
                            ],
                    };
                    assert_optimized!(expected, top_join.clone(), true);
                    assert_optimized!(expected, top_join, false);
                }
                JoinType::LeftSemi | JoinType::LeftAnti => {}
            }
        }

        Ok(())
    }

    #[test]
    #[cfg(feature = "parquet")]
    fn multi_joins_after_alias() -> Result<()> {
        let left = parquet_exec();
        let right = parquet_exec();

        // Join on (a == b)
        let join_on = vec![(
            Column::new_with_schema("a", &schema()).unwrap(),
            Column::new_with_schema("b", &schema()).unwrap(),
        )];
        let join = hash_join_exec(left, right.clone(), &join_on, &JoinType::Inner);

        // Projection(a as a1, a as a2)
        let alias_pairs: Vec<(String, String)> = vec![
            ("a".to_string(), "a1".to_string()),
            ("a".to_string(), "a2".to_string()),
        ];
        let projection = projection_exec_with_alias(join, alias_pairs);

        // Join on (a1 == c)
        let top_join_on = vec![(
            Column::new_with_schema("a1", &projection.schema()).unwrap(),
            Column::new_with_schema("c", &schema()).unwrap(),
        )];

        let top_join = hash_join_exec(
            projection.clone(),
            right.clone(),
            &top_join_on,
            &JoinType::Inner,
        );

        // Output partition need to respect the Alias and should not introduce additional RepartitionExec
        let expected = &[
            "HashJoinExec: mode=Partitioned, join_type=Inner, on=[(a1@0, c@2)]",
            "ProjectionExec: expr=[a@0 as a1, a@0 as a2]",
            "HashJoinExec: mode=Partitioned, join_type=Inner, on=[(a@0, b@1)]",
            "RepartitionExec: partitioning=Hash([a@0], 10), input_partitions=10",
            "RepartitionExec: partitioning=RoundRobinBatch(10), input_partitions=1",
            "ParquetExec: file_groups={1 group: [[x]]}, projection=[a, b, c, d, e]",
            "RepartitionExec: partitioning=Hash([b@1], 10), input_partitions=10",
            "RepartitionExec: partitioning=RoundRobinBatch(10), input_partitions=1",
            "ParquetExec: file_groups={1 group: [[x]]}, projection=[a, b, c, d, e]",
            "RepartitionExec: partitioning=Hash([c@2], 10), input_partitions=10",
            "RepartitionExec: partitioning=RoundRobinBatch(10), input_partitions=1",
            "ParquetExec: file_groups={1 group: [[x]]}, projection=[a, b, c, d, e]",
        ];
        assert_optimized!(expected, top_join.clone(), true);
        assert_optimized!(expected, top_join, false);

        // Join on (a2 == c)
        let top_join_on = vec![(
            Column::new_with_schema("a2", &projection.schema()).unwrap(),
            Column::new_with_schema("c", &schema()).unwrap(),
        )];

        let top_join = hash_join_exec(projection, right, &top_join_on, &JoinType::Inner);

        // Output partition need to respect the Alias and should not introduce additional RepartitionExec
        let expected = &[
            "HashJoinExec: mode=Partitioned, join_type=Inner, on=[(a2@1, c@2)]",
            "ProjectionExec: expr=[a@0 as a1, a@0 as a2]",
            "HashJoinExec: mode=Partitioned, join_type=Inner, on=[(a@0, b@1)]",
            "RepartitionExec: partitioning=Hash([a@0], 10), input_partitions=10",
            "RepartitionExec: partitioning=RoundRobinBatch(10), input_partitions=1",
            "ParquetExec: file_groups={1 group: [[x]]}, projection=[a, b, c, d, e]",
            "RepartitionExec: partitioning=Hash([b@1], 10), input_partitions=10",
            "RepartitionExec: partitioning=RoundRobinBatch(10), input_partitions=1",
            "ParquetExec: file_groups={1 group: [[x]]}, projection=[a, b, c, d, e]",
            "RepartitionExec: partitioning=Hash([c@2], 10), input_partitions=10",
            "RepartitionExec: partitioning=RoundRobinBatch(10), input_partitions=1",
            "ParquetExec: file_groups={1 group: [[x]]}, projection=[a, b, c, d, e]",
        ];

        assert_optimized!(expected, top_join.clone(), true);
        assert_optimized!(expected, top_join, false);
        Ok(())
    }

    #[test]
    #[cfg(feature = "parquet")]
    fn multi_joins_after_multi_alias() -> Result<()> {
        let left = parquet_exec();
        let right = parquet_exec();

        // Join on (a == b)
        let join_on = vec![(
            Column::new_with_schema("a", &schema()).unwrap(),
            Column::new_with_schema("b", &schema()).unwrap(),
        )];

        let join = hash_join_exec(left, right.clone(), &join_on, &JoinType::Inner);

        // Projection(c as c1)
        let alias_pairs: Vec<(String, String)> =
            vec![("c".to_string(), "c1".to_string())];
        let projection = projection_exec_with_alias(join, alias_pairs);

        // Projection(c1 as a)
        let alias_pairs: Vec<(String, String)> =
            vec![("c1".to_string(), "a".to_string())];
        let projection2 = projection_exec_with_alias(projection, alias_pairs);

        // Join on (a == c)
        let top_join_on = vec![(
            Column::new_with_schema("a", &projection2.schema()).unwrap(),
            Column::new_with_schema("c", &schema()).unwrap(),
        )];

        let top_join = hash_join_exec(projection2, right, &top_join_on, &JoinType::Inner);

        // The Column 'a' has different meaning now after the two Projections
        // The original Output partition can not satisfy the Join requirements and need to add an additional RepartitionExec
        let expected = &[
            "HashJoinExec: mode=Partitioned, join_type=Inner, on=[(a@0, c@2)]",
            "RepartitionExec: partitioning=Hash([a@0], 10), input_partitions=10",
            "ProjectionExec: expr=[c1@0 as a]",
            "ProjectionExec: expr=[c@2 as c1]",
            "HashJoinExec: mode=Partitioned, join_type=Inner, on=[(a@0, b@1)]",
            "RepartitionExec: partitioning=Hash([a@0], 10), input_partitions=10",
            "RepartitionExec: partitioning=RoundRobinBatch(10), input_partitions=1",
            "ParquetExec: file_groups={1 group: [[x]]}, projection=[a, b, c, d, e]",
            "RepartitionExec: partitioning=Hash([b@1], 10), input_partitions=10",
            "RepartitionExec: partitioning=RoundRobinBatch(10), input_partitions=1",
            "ParquetExec: file_groups={1 group: [[x]]}, projection=[a, b, c, d, e]",
            "RepartitionExec: partitioning=Hash([c@2], 10), input_partitions=10",
            "RepartitionExec: partitioning=RoundRobinBatch(10), input_partitions=1",
            "ParquetExec: file_groups={1 group: [[x]]}, projection=[a, b, c, d, e]",
        ];

        assert_optimized!(expected, top_join.clone(), true);
        assert_optimized!(expected, top_join, false);
        Ok(())
    }

    #[test]
    #[cfg(feature = "parquet")]
    fn join_after_agg_alias() -> Result<()> {
        // group by (a as a1)
        let left = aggregate_exec_with_alias(
            parquet_exec(),
            vec![("a".to_string(), "a1".to_string())],
        );
        // group by (a as a2)
        let right = aggregate_exec_with_alias(
            parquet_exec(),
            vec![("a".to_string(), "a2".to_string())],
        );

        // Join on (a1 == a2)
        let join_on = vec![(
            Column::new_with_schema("a1", &left.schema()).unwrap(),
            Column::new_with_schema("a2", &right.schema()).unwrap(),
        )];
        let join = hash_join_exec(left, right.clone(), &join_on, &JoinType::Inner);

        // Only two RepartitionExecs added
        let expected = &[
            "HashJoinExec: mode=Partitioned, join_type=Inner, on=[(a1@0, a2@0)]",
            "AggregateExec: mode=FinalPartitioned, gby=[a1@0 as a1], aggr=[]",
            "RepartitionExec: partitioning=Hash([a1@0], 10), input_partitions=10",
            "AggregateExec: mode=Partial, gby=[a@0 as a1], aggr=[]",
            "RepartitionExec: partitioning=RoundRobinBatch(10), input_partitions=1",
            "ParquetExec: file_groups={1 group: [[x]]}, projection=[a, b, c, d, e]",
            "AggregateExec: mode=FinalPartitioned, gby=[a2@0 as a2], aggr=[]",
            "RepartitionExec: partitioning=Hash([a2@0], 10), input_partitions=10",
            "AggregateExec: mode=Partial, gby=[a@0 as a2], aggr=[]",
            "RepartitionExec: partitioning=RoundRobinBatch(10), input_partitions=1",
            "ParquetExec: file_groups={1 group: [[x]]}, projection=[a, b, c, d, e]",
        ];
        assert_optimized!(expected, join.clone(), true);
        assert_optimized!(expected, join, false);
        Ok(())
    }

    #[test]
    #[cfg(feature = "parquet")]
    fn hash_join_key_ordering() -> Result<()> {
        // group by (a as a1, b as b1)
        let left = aggregate_exec_with_alias(
            parquet_exec(),
            vec![
                ("a".to_string(), "a1".to_string()),
                ("b".to_string(), "b1".to_string()),
            ],
        );
        // group by (b, a)
        let right = aggregate_exec_with_alias(
            parquet_exec(),
            vec![
                ("b".to_string(), "b".to_string()),
                ("a".to_string(), "a".to_string()),
            ],
        );

        // Join on (b1 == b && a1 == a)
        let join_on = vec![
            (
                Column::new_with_schema("b1", &left.schema()).unwrap(),
                Column::new_with_schema("b", &right.schema()).unwrap(),
            ),
            (
                Column::new_with_schema("a1", &left.schema()).unwrap(),
                Column::new_with_schema("a", &right.schema()).unwrap(),
            ),
        ];
        let join = hash_join_exec(left, right.clone(), &join_on, &JoinType::Inner);

        // Only two RepartitionExecs added
        let expected = &[
            "HashJoinExec: mode=Partitioned, join_type=Inner, on=[(b1@1, b@0), (a1@0, a@1)]",
            "ProjectionExec: expr=[a1@1 as a1, b1@0 as b1]",
            "AggregateExec: mode=FinalPartitioned, gby=[b1@0 as b1, a1@1 as a1], aggr=[]",
            "RepartitionExec: partitioning=Hash([b1@0, a1@1], 10), input_partitions=10",
            "AggregateExec: mode=Partial, gby=[b@1 as b1, a@0 as a1], aggr=[]",
            "RepartitionExec: partitioning=RoundRobinBatch(10), input_partitions=1",
            "ParquetExec: file_groups={1 group: [[x]]}, projection=[a, b, c, d, e]",
            "AggregateExec: mode=FinalPartitioned, gby=[b@0 as b, a@1 as a], aggr=[]",
            "RepartitionExec: partitioning=Hash([b@0, a@1], 10), input_partitions=10",
            "AggregateExec: mode=Partial, gby=[b@1 as b, a@0 as a], aggr=[]",
            "RepartitionExec: partitioning=RoundRobinBatch(10), input_partitions=1",
            "ParquetExec: file_groups={1 group: [[x]]}, projection=[a, b, c, d, e]",
        ];
        assert_optimized!(expected, join.clone(), true);
        assert_optimized!(expected, join, false);
        Ok(())
    }

    #[test]
    #[cfg(feature = "parquet")]
    fn multi_hash_join_key_ordering() -> Result<()> {
        let left = parquet_exec();
        let alias_pairs: Vec<(String, String)> = vec![
            ("a".to_string(), "a1".to_string()),
            ("b".to_string(), "b1".to_string()),
            ("c".to_string(), "c1".to_string()),
        ];
        let right = projection_exec_with_alias(parquet_exec(), alias_pairs);

        // Join on (a == a1 and b == b1 and c == c1)
        let join_on = vec![
            (
                Column::new_with_schema("a", &schema()).unwrap(),
                Column::new_with_schema("a1", &right.schema()).unwrap(),
            ),
            (
                Column::new_with_schema("b", &schema()).unwrap(),
                Column::new_with_schema("b1", &right.schema()).unwrap(),
            ),
            (
                Column::new_with_schema("c", &schema()).unwrap(),
                Column::new_with_schema("c1", &right.schema()).unwrap(),
            ),
        ];
        let bottom_left_join =
            hash_join_exec(left.clone(), right.clone(), &join_on, &JoinType::Inner);

        // Projection(a as A, a as AA, b as B, c as C)
        let alias_pairs: Vec<(String, String)> = vec![
            ("a".to_string(), "A".to_string()),
            ("a".to_string(), "AA".to_string()),
            ("b".to_string(), "B".to_string()),
            ("c".to_string(), "C".to_string()),
        ];
        let bottom_left_projection =
            projection_exec_with_alias(bottom_left_join, alias_pairs);

        // Join on (c == c1 and b == b1 and a == a1)
        let join_on = vec![
            (
                Column::new_with_schema("c", &schema()).unwrap(),
                Column::new_with_schema("c1", &right.schema()).unwrap(),
            ),
            (
                Column::new_with_schema("b", &schema()).unwrap(),
                Column::new_with_schema("b1", &right.schema()).unwrap(),
            ),
            (
                Column::new_with_schema("a", &schema()).unwrap(),
                Column::new_with_schema("a1", &right.schema()).unwrap(),
            ),
        ];
        let bottom_right_join =
            hash_join_exec(left, right.clone(), &join_on, &JoinType::Inner);

        // Join on (B == b1 and C == c and AA = a1)
        let top_join_on = vec![
            (
                Column::new_with_schema("B", &bottom_left_projection.schema()).unwrap(),
                Column::new_with_schema("b1", &bottom_right_join.schema()).unwrap(),
            ),
            (
                Column::new_with_schema("C", &bottom_left_projection.schema()).unwrap(),
                Column::new_with_schema("c", &bottom_right_join.schema()).unwrap(),
            ),
            (
                Column::new_with_schema("AA", &bottom_left_projection.schema()).unwrap(),
                Column::new_with_schema("a1", &bottom_right_join.schema()).unwrap(),
            ),
        ];

        let top_join = hash_join_exec(
            bottom_left_projection.clone(),
            bottom_right_join,
            &top_join_on,
            &JoinType::Inner,
        );

        let predicate: Arc<dyn PhysicalExpr> = binary(
            col("c", top_join.schema().deref())?,
            Operator::Gt,
            lit(1i64),
            top_join.schema().deref(),
        )?;

        let filter_top_join: Arc<dyn ExecutionPlan> =
            Arc::new(FilterExec::try_new(predicate, top_join)?);

        // The bottom joins' join key ordering is adjusted based on the top join. And the top join should not introduce additional RepartitionExec
        let expected = &[
            "FilterExec: c@6 > 1",
            "HashJoinExec: mode=Partitioned, join_type=Inner, on=[(B@2, b1@6), (C@3, c@2), (AA@1, a1@5)]",
            "ProjectionExec: expr=[a@0 as A, a@0 as AA, b@1 as B, c@2 as C]",
            "HashJoinExec: mode=Partitioned, join_type=Inner, on=[(b@1, b1@1), (c@2, c1@2), (a@0, a1@0)]",
            "RepartitionExec: partitioning=Hash([b@1, c@2, a@0], 10), input_partitions=10",
            "RepartitionExec: partitioning=RoundRobinBatch(10), input_partitions=1",
            "ParquetExec: file_groups={1 group: [[x]]}, projection=[a, b, c, d, e]",
            "RepartitionExec: partitioning=Hash([b1@1, c1@2, a1@0], 10), input_partitions=10",
            "RepartitionExec: partitioning=RoundRobinBatch(10), input_partitions=1",
            "ProjectionExec: expr=[a@0 as a1, b@1 as b1, c@2 as c1]",
            "ParquetExec: file_groups={1 group: [[x]]}, projection=[a, b, c, d, e]",
            "HashJoinExec: mode=Partitioned, join_type=Inner, on=[(b@1, b1@1), (c@2, c1@2), (a@0, a1@0)]",
            "RepartitionExec: partitioning=Hash([b@1, c@2, a@0], 10), input_partitions=10",
            "RepartitionExec: partitioning=RoundRobinBatch(10), input_partitions=1",
            "ParquetExec: file_groups={1 group: [[x]]}, projection=[a, b, c, d, e]",
            "RepartitionExec: partitioning=Hash([b1@1, c1@2, a1@0], 10), input_partitions=10",
            "RepartitionExec: partitioning=RoundRobinBatch(10), input_partitions=1",
            "ProjectionExec: expr=[a@0 as a1, b@1 as b1, c@2 as c1]",
            "ParquetExec: file_groups={1 group: [[x]]}, projection=[a, b, c, d, e]",
        ];
        assert_optimized!(expected, filter_top_join.clone(), true);
        assert_optimized!(expected, filter_top_join, false);
        Ok(())
    }

    #[test]
    #[cfg(feature = "parquet")]
    fn reorder_join_keys_to_left_input() -> Result<()> {
        let left = parquet_exec();
        let alias_pairs: Vec<(String, String)> = vec![
            ("a".to_string(), "a1".to_string()),
            ("b".to_string(), "b1".to_string()),
            ("c".to_string(), "c1".to_string()),
        ];
        let right = projection_exec_with_alias(parquet_exec(), alias_pairs);

        // Join on (a == a1 and b == b1 and c == c1)
        let join_on = vec![
            (
                Column::new_with_schema("a", &schema()).unwrap(),
                Column::new_with_schema("a1", &right.schema()).unwrap(),
            ),
            (
                Column::new_with_schema("b", &schema()).unwrap(),
                Column::new_with_schema("b1", &right.schema()).unwrap(),
            ),
            (
                Column::new_with_schema("c", &schema()).unwrap(),
                Column::new_with_schema("c1", &right.schema()).unwrap(),
            ),
        ];

        let bottom_left_join = ensure_distribution_helper(
            hash_join_exec(left.clone(), right.clone(), &join_on, &JoinType::Inner),
            10,
            true,
        )?;

        // Projection(a as A, a as AA, b as B, c as C)
        let alias_pairs: Vec<(String, String)> = vec![
            ("a".to_string(), "A".to_string()),
            ("a".to_string(), "AA".to_string()),
            ("b".to_string(), "B".to_string()),
            ("c".to_string(), "C".to_string()),
        ];
        let bottom_left_projection =
            projection_exec_with_alias(bottom_left_join, alias_pairs);

        // Join on (c == c1 and b == b1 and a == a1)
        let join_on = vec![
            (
                Column::new_with_schema("c", &schema()).unwrap(),
                Column::new_with_schema("c1", &right.schema()).unwrap(),
            ),
            (
                Column::new_with_schema("b", &schema()).unwrap(),
                Column::new_with_schema("b1", &right.schema()).unwrap(),
            ),
            (
                Column::new_with_schema("a", &schema()).unwrap(),
                Column::new_with_schema("a1", &right.schema()).unwrap(),
            ),
        ];
        let bottom_right_join = ensure_distribution_helper(
            hash_join_exec(left, right.clone(), &join_on, &JoinType::Inner),
            10,
            true,
        )?;

        // Join on (B == b1 and C == c and AA = a1)
        let top_join_on = vec![
            (
                Column::new_with_schema("B", &bottom_left_projection.schema()).unwrap(),
                Column::new_with_schema("b1", &bottom_right_join.schema()).unwrap(),
            ),
            (
                Column::new_with_schema("C", &bottom_left_projection.schema()).unwrap(),
                Column::new_with_schema("c", &bottom_right_join.schema()).unwrap(),
            ),
            (
                Column::new_with_schema("AA", &bottom_left_projection.schema()).unwrap(),
                Column::new_with_schema("a1", &bottom_right_join.schema()).unwrap(),
            ),
        ];

        let join_types = vec![
            JoinType::Inner,
            JoinType::Left,
            JoinType::Right,
            JoinType::Full,
            JoinType::LeftSemi,
            JoinType::LeftAnti,
            JoinType::RightSemi,
            JoinType::RightAnti,
        ];

        for join_type in join_types {
            let top_join = hash_join_exec(
                bottom_left_projection.clone(),
                bottom_right_join.clone(),
                &top_join_on,
                &join_type,
            );
            let top_join_plan =
                format!("HashJoinExec: mode=Partitioned, join_type={:?}, on=[(AA@1, a1@5), (B@2, b1@6), (C@3, c@2)]", &join_type);

            let reordered = reorder_join_keys_to_inputs(top_join)?;

            // The top joins' join key ordering is adjusted based on the children inputs.
            let expected = &[
                top_join_plan.as_str(),
                "ProjectionExec: expr=[a@0 as A, a@0 as AA, b@1 as B, c@2 as C]",
                "HashJoinExec: mode=Partitioned, join_type=Inner, on=[(a@0, a1@0), (b@1, b1@1), (c@2, c1@2)]",
                "RepartitionExec: partitioning=Hash([a@0, b@1, c@2], 10), input_partitions=10",
                "RepartitionExec: partitioning=RoundRobinBatch(10), input_partitions=1",
                "ParquetExec: file_groups={1 group: [[x]]}, projection=[a, b, c, d, e]",
                "RepartitionExec: partitioning=Hash([a1@0, b1@1, c1@2], 10), input_partitions=10",
                "RepartitionExec: partitioning=RoundRobinBatch(10), input_partitions=1",
                "ProjectionExec: expr=[a@0 as a1, b@1 as b1, c@2 as c1]",
                "ParquetExec: file_groups={1 group: [[x]]}, projection=[a, b, c, d, e]",
                "HashJoinExec: mode=Partitioned, join_type=Inner, on=[(c@2, c1@2), (b@1, b1@1), (a@0, a1@0)]",
                "RepartitionExec: partitioning=Hash([c@2, b@1, a@0], 10), input_partitions=10",
                "RepartitionExec: partitioning=RoundRobinBatch(10), input_partitions=1",
                "ParquetExec: file_groups={1 group: [[x]]}, projection=[a, b, c, d, e]",
                "RepartitionExec: partitioning=Hash([c1@2, b1@1, a1@0], 10), input_partitions=10",
                "RepartitionExec: partitioning=RoundRobinBatch(10), input_partitions=1",
                "ProjectionExec: expr=[a@0 as a1, b@1 as b1, c@2 as c1]",
                "ParquetExec: file_groups={1 group: [[x]]}, projection=[a, b, c, d, e]",
            ];

            assert_plan_txt!(expected, reordered);
        }

        Ok(())
    }

    #[test]
    #[cfg(feature = "parquet")]
    fn reorder_join_keys_to_right_input() -> Result<()> {
        let left = parquet_exec();
        let alias_pairs: Vec<(String, String)> = vec![
            ("a".to_string(), "a1".to_string()),
            ("b".to_string(), "b1".to_string()),
            ("c".to_string(), "c1".to_string()),
        ];
        let right = projection_exec_with_alias(parquet_exec(), alias_pairs);

        // Join on (a == a1 and b == b1)
        let join_on = vec![
            (
                Column::new_with_schema("a", &schema()).unwrap(),
                Column::new_with_schema("a1", &right.schema()).unwrap(),
            ),
            (
                Column::new_with_schema("b", &schema()).unwrap(),
                Column::new_with_schema("b1", &right.schema()).unwrap(),
            ),
        ];
        let bottom_left_join = ensure_distribution_helper(
            hash_join_exec(left.clone(), right.clone(), &join_on, &JoinType::Inner),
            10,
            true,
        )?;

        // Projection(a as A, a as AA, b as B, c as C)
        let alias_pairs: Vec<(String, String)> = vec![
            ("a".to_string(), "A".to_string()),
            ("a".to_string(), "AA".to_string()),
            ("b".to_string(), "B".to_string()),
            ("c".to_string(), "C".to_string()),
        ];
        let bottom_left_projection =
            projection_exec_with_alias(bottom_left_join, alias_pairs);

        // Join on (c == c1 and b == b1 and a == a1)
        let join_on = vec![
            (
                Column::new_with_schema("c", &schema()).unwrap(),
                Column::new_with_schema("c1", &right.schema()).unwrap(),
            ),
            (
                Column::new_with_schema("b", &schema()).unwrap(),
                Column::new_with_schema("b1", &right.schema()).unwrap(),
            ),
            (
                Column::new_with_schema("a", &schema()).unwrap(),
                Column::new_with_schema("a1", &right.schema()).unwrap(),
            ),
        ];
        let bottom_right_join = ensure_distribution_helper(
            hash_join_exec(left, right.clone(), &join_on, &JoinType::Inner),
            10,
            true,
        )?;

        // Join on (B == b1 and C == c and AA = a1)
        let top_join_on = vec![
            (
                Column::new_with_schema("B", &bottom_left_projection.schema()).unwrap(),
                Column::new_with_schema("b1", &bottom_right_join.schema()).unwrap(),
            ),
            (
                Column::new_with_schema("C", &bottom_left_projection.schema()).unwrap(),
                Column::new_with_schema("c", &bottom_right_join.schema()).unwrap(),
            ),
            (
                Column::new_with_schema("AA", &bottom_left_projection.schema()).unwrap(),
                Column::new_with_schema("a1", &bottom_right_join.schema()).unwrap(),
            ),
        ];

        let join_types = vec![
            JoinType::Inner,
            JoinType::Left,
            JoinType::Right,
            JoinType::Full,
            JoinType::LeftSemi,
            JoinType::LeftAnti,
            JoinType::RightSemi,
            JoinType::RightAnti,
        ];

        for join_type in join_types {
            let top_join = hash_join_exec(
                bottom_left_projection.clone(),
                bottom_right_join.clone(),
                &top_join_on,
                &join_type,
            );
            let top_join_plan =
                format!("HashJoinExec: mode=Partitioned, join_type={:?}, on=[(C@3, c@2), (B@2, b1@6), (AA@1, a1@5)]", &join_type);

            let reordered = reorder_join_keys_to_inputs(top_join)?;

            // The top joins' join key ordering is adjusted based on the children inputs.
            let expected = &[
                top_join_plan.as_str(),
                "ProjectionExec: expr=[a@0 as A, a@0 as AA, b@1 as B, c@2 as C]",
                "HashJoinExec: mode=Partitioned, join_type=Inner, on=[(a@0, a1@0), (b@1, b1@1)]",
                "RepartitionExec: partitioning=Hash([a@0, b@1], 10), input_partitions=10",
                "RepartitionExec: partitioning=RoundRobinBatch(10), input_partitions=1",
                "ParquetExec: file_groups={1 group: [[x]]}, projection=[a, b, c, d, e]",
                "RepartitionExec: partitioning=Hash([a1@0, b1@1], 10), input_partitions=10",
                "RepartitionExec: partitioning=RoundRobinBatch(10), input_partitions=1",
                "ProjectionExec: expr=[a@0 as a1, b@1 as b1, c@2 as c1]",
                "ParquetExec: file_groups={1 group: [[x]]}, projection=[a, b, c, d, e]",
                "HashJoinExec: mode=Partitioned, join_type=Inner, on=[(c@2, c1@2), (b@1, b1@1), (a@0, a1@0)]",
                "RepartitionExec: partitioning=Hash([c@2, b@1, a@0], 10), input_partitions=10",
                "RepartitionExec: partitioning=RoundRobinBatch(10), input_partitions=1",
                "ParquetExec: file_groups={1 group: [[x]]}, projection=[a, b, c, d, e]",
                "RepartitionExec: partitioning=Hash([c1@2, b1@1, a1@0], 10), input_partitions=10",
                "RepartitionExec: partitioning=RoundRobinBatch(10), input_partitions=1",
                "ProjectionExec: expr=[a@0 as a1, b@1 as b1, c@2 as c1]",
                "ParquetExec: file_groups={1 group: [[x]]}, projection=[a, b, c, d, e]",
            ];

            assert_plan_txt!(expected, reordered);
        }

        Ok(())
    }

    #[test]
    #[cfg(feature = "parquet")]
    fn multi_smj_joins() -> Result<()> {
        let left = parquet_exec();
        let alias_pairs: Vec<(String, String)> = vec![
            ("a".to_string(), "a1".to_string()),
            ("b".to_string(), "b1".to_string()),
            ("c".to_string(), "c1".to_string()),
            ("d".to_string(), "d1".to_string()),
            ("e".to_string(), "e1".to_string()),
        ];
        let right = projection_exec_with_alias(parquet_exec(), alias_pairs);

        // SortMergeJoin does not support RightSemi and RightAnti join now
        let join_types = vec![
            JoinType::Inner,
            JoinType::Left,
            JoinType::Right,
            JoinType::Full,
            JoinType::LeftSemi,
            JoinType::LeftAnti,
        ];

        // Join on (a == b1)
        let join_on = vec![(
            Column::new_with_schema("a", &schema()).unwrap(),
            Column::new_with_schema("b1", &right.schema()).unwrap(),
        )];

        for join_type in join_types {
            let join =
                sort_merge_join_exec(left.clone(), right.clone(), &join_on, &join_type);
            let join_plan =
                format!("SortMergeJoin: join_type={join_type}, on=[(a@0, b1@1)]");

            // Top join on (a == c)
            let top_join_on = vec![(
                Column::new_with_schema("a", &join.schema()).unwrap(),
                Column::new_with_schema("c", &schema()).unwrap(),
            )];
            let top_join = sort_merge_join_exec(
                join.clone(),
                parquet_exec(),
                &top_join_on,
                &join_type,
            );
            let top_join_plan =
                format!("SortMergeJoin: join_type={join_type}, on=[(a@0, c@2)]");

            let expected = match join_type {
                // Should include 6 RepartitionExecs (3 hash, 3 round-robin), 3 SortExecs
                JoinType::Inner | JoinType::Left | JoinType::LeftSemi | JoinType::LeftAnti =>
                    vec![
                        top_join_plan.as_str(),
                        join_plan.as_str(),
                        "SortExec: expr=[a@0 ASC]",
                        "RepartitionExec: partitioning=Hash([a@0], 10), input_partitions=10",
                        "RepartitionExec: partitioning=RoundRobinBatch(10), input_partitions=1",
                        "ParquetExec: file_groups={1 group: [[x]]}, projection=[a, b, c, d, e]",
                        "SortExec: expr=[b1@1 ASC]",
                        "RepartitionExec: partitioning=Hash([b1@1], 10), input_partitions=10",
                        "RepartitionExec: partitioning=RoundRobinBatch(10), input_partitions=1",
                        "ProjectionExec: expr=[a@0 as a1, b@1 as b1, c@2 as c1, d@3 as d1, e@4 as e1]",
                        "ParquetExec: file_groups={1 group: [[x]]}, projection=[a, b, c, d, e]",
                        "SortExec: expr=[c@2 ASC]",
                        "RepartitionExec: partitioning=Hash([c@2], 10), input_partitions=10",
                        "RepartitionExec: partitioning=RoundRobinBatch(10), input_partitions=1",
                        "ParquetExec: file_groups={1 group: [[x]]}, projection=[a, b, c, d, e]",
                    ],
                // Should include 7 RepartitionExecs (4 hash, 3 round-robin), 4 SortExecs
                // Since ordering of the left child is not preserved after SortMergeJoin
                // when mode is Right, RgihtSemi, RightAnti, Full
                // - We need to add one additional SortExec after SortMergeJoin in contrast the test cases
                //   when mode is Inner, Left, LeftSemi, LeftAnti
                // Similarly, since partitioning of the left side is not preserved
                // when mode is Right, RgihtSemi, RightAnti, Full
                // - We need to add one additional Hash Repartition after SortMergeJoin in contrast the test
                //   cases when mode is Inner, Left, LeftSemi, LeftAnti
                _ => vec![
                        top_join_plan.as_str(),
                        // Below 2 operators are differences introduced, when join mode is changed
                        "SortExec: expr=[a@0 ASC]",
                        "RepartitionExec: partitioning=Hash([a@0], 10), input_partitions=10",
                        join_plan.as_str(),
                        "SortExec: expr=[a@0 ASC]",
                        "RepartitionExec: partitioning=Hash([a@0], 10), input_partitions=10",
                        "RepartitionExec: partitioning=RoundRobinBatch(10), input_partitions=1",
                        "ParquetExec: file_groups={1 group: [[x]]}, projection=[a, b, c, d, e]",
                        "SortExec: expr=[b1@1 ASC]",
                        "RepartitionExec: partitioning=Hash([b1@1], 10), input_partitions=10",
                        "RepartitionExec: partitioning=RoundRobinBatch(10), input_partitions=1",
                        "ProjectionExec: expr=[a@0 as a1, b@1 as b1, c@2 as c1, d@3 as d1, e@4 as e1]",
                        "ParquetExec: file_groups={1 group: [[x]]}, projection=[a, b, c, d, e]",
                        "SortExec: expr=[c@2 ASC]",
                        "RepartitionExec: partitioning=Hash([c@2], 10), input_partitions=10",
                        "RepartitionExec: partitioning=RoundRobinBatch(10), input_partitions=1",
                        "ParquetExec: file_groups={1 group: [[x]]}, projection=[a, b, c, d, e]",
                ],
            };
            assert_optimized!(expected, top_join.clone(), true, true);

            let expected_first_sort_enforcement = match join_type {
                // Should include 6 RepartitionExecs (3 hash, 3 round-robin), 3 SortExecs
                JoinType::Inner | JoinType::Left | JoinType::LeftSemi | JoinType::LeftAnti =>
                    vec![
                        top_join_plan.as_str(),
                        join_plan.as_str(),
                        "SortPreservingRepartitionExec: partitioning=Hash([a@0], 10), input_partitions=10, sort_exprs=a@0 ASC",
                        "RepartitionExec: partitioning=RoundRobinBatch(10), input_partitions=1",
                        "SortExec: expr=[a@0 ASC]",
                        "ParquetExec: file_groups={1 group: [[x]]}, projection=[a, b, c, d, e]",
                        "SortPreservingRepartitionExec: partitioning=Hash([b1@1], 10), input_partitions=10, sort_exprs=b1@1 ASC",
                        "RepartitionExec: partitioning=RoundRobinBatch(10), input_partitions=1",
                        "SortExec: expr=[b1@1 ASC]",
                        "ProjectionExec: expr=[a@0 as a1, b@1 as b1, c@2 as c1, d@3 as d1, e@4 as e1]",
                        "ParquetExec: file_groups={1 group: [[x]]}, projection=[a, b, c, d, e]",
                        "SortPreservingRepartitionExec: partitioning=Hash([c@2], 10), input_partitions=10, sort_exprs=c@2 ASC",
                        "RepartitionExec: partitioning=RoundRobinBatch(10), input_partitions=1",
                        "SortExec: expr=[c@2 ASC]",
                        "ParquetExec: file_groups={1 group: [[x]]}, projection=[a, b, c, d, e]",
                    ],
                // Should include 8 RepartitionExecs (4 hash, 8 round-robin), 4 SortExecs
                // Since ordering of the left child is not preserved after SortMergeJoin
                // when mode is Right, RgihtSemi, RightAnti, Full
                // - We need to add one additional SortExec after SortMergeJoin in contrast the test cases
                //   when mode is Inner, Left, LeftSemi, LeftAnti
                // Similarly, since partitioning of the left side is not preserved
                // when mode is Right, RgihtSemi, RightAnti, Full
                // - We need to add one additional Hash Repartition and Roundrobin repartition after
                //   SortMergeJoin in contrast the test cases when mode is Inner, Left, LeftSemi, LeftAnti
                _ => vec![
                    top_join_plan.as_str(),
                    // Below 4 operators are differences introduced, when join mode is changed
                    "SortPreservingRepartitionExec: partitioning=Hash([a@0], 10), input_partitions=10, sort_exprs=a@0 ASC",
                    "RepartitionExec: partitioning=RoundRobinBatch(10), input_partitions=1",
                    "SortExec: expr=[a@0 ASC]",
                    "CoalescePartitionsExec",
                    join_plan.as_str(),
                    "SortPreservingRepartitionExec: partitioning=Hash([a@0], 10), input_partitions=10, sort_exprs=a@0 ASC",
                    "RepartitionExec: partitioning=RoundRobinBatch(10), input_partitions=1",
                    "SortExec: expr=[a@0 ASC]",
                    "ParquetExec: file_groups={1 group: [[x]]}, projection=[a, b, c, d, e]",
                    "SortPreservingRepartitionExec: partitioning=Hash([b1@1], 10), input_partitions=10, sort_exprs=b1@1 ASC",
                    "RepartitionExec: partitioning=RoundRobinBatch(10), input_partitions=1",
                    "SortExec: expr=[b1@1 ASC]",
                    "ProjectionExec: expr=[a@0 as a1, b@1 as b1, c@2 as c1, d@3 as d1, e@4 as e1]",
                    "ParquetExec: file_groups={1 group: [[x]]}, projection=[a, b, c, d, e]",
                    "SortPreservingRepartitionExec: partitioning=Hash([c@2], 10), input_partitions=10, sort_exprs=c@2 ASC",
                    "RepartitionExec: partitioning=RoundRobinBatch(10), input_partitions=1",
                    "SortExec: expr=[c@2 ASC]",
                    "ParquetExec: file_groups={1 group: [[x]]}, projection=[a, b, c, d, e]",
                ],
            };
            assert_optimized!(expected_first_sort_enforcement, top_join, false, true);

            match join_type {
                JoinType::Inner | JoinType::Left | JoinType::Right | JoinType::Full => {
                    // This time we use (b1 == c) for top join
                    // Join on (b1 == c)
                    let top_join_on = vec![(
                        Column::new_with_schema("b1", &join.schema()).unwrap(),
                        Column::new_with_schema("c", &schema()).unwrap(),
                    )];
                    let top_join = sort_merge_join_exec(
                        join,
                        parquet_exec(),
                        &top_join_on,
                        &join_type,
                    );
                    let top_join_plan =
                        format!("SortMergeJoin: join_type={join_type}, on=[(b1@6, c@2)]");

                    let expected = match join_type {
                        // Should include 6 RepartitionExecs(3 hash, 3 round-robin) and 3 SortExecs
                        JoinType::Inner | JoinType::Right => vec![
                            top_join_plan.as_str(),
                            join_plan.as_str(),
                            "SortExec: expr=[a@0 ASC]",
                            "RepartitionExec: partitioning=Hash([a@0], 10), input_partitions=10",
                            "RepartitionExec: partitioning=RoundRobinBatch(10), input_partitions=1",
                            "ParquetExec: file_groups={1 group: [[x]]}, projection=[a, b, c, d, e]",
                            "SortExec: expr=[b1@1 ASC]",
                            "RepartitionExec: partitioning=Hash([b1@1], 10), input_partitions=10",
                            "RepartitionExec: partitioning=RoundRobinBatch(10), input_partitions=1",
                            "ProjectionExec: expr=[a@0 as a1, b@1 as b1, c@2 as c1, d@3 as d1, e@4 as e1]",
                            "ParquetExec: file_groups={1 group: [[x]]}, projection=[a, b, c, d, e]",
                            "SortExec: expr=[c@2 ASC]",
                            "RepartitionExec: partitioning=Hash([c@2], 10), input_partitions=10",
                            "RepartitionExec: partitioning=RoundRobinBatch(10), input_partitions=1",
                            "ParquetExec: file_groups={1 group: [[x]]}, projection=[a, b, c, d, e]",
                        ],
                        // Should include 7 RepartitionExecs (4 hash, 3 round-robin) and 4 SortExecs
                        JoinType::Left | JoinType::Full => vec![
                            top_join_plan.as_str(),
                            "SortExec: expr=[b1@6 ASC]",
                            "RepartitionExec: partitioning=Hash([b1@6], 10), input_partitions=10",
                            join_plan.as_str(),
                            "SortExec: expr=[a@0 ASC]",
                            "RepartitionExec: partitioning=Hash([a@0], 10), input_partitions=10",
                            "RepartitionExec: partitioning=RoundRobinBatch(10), input_partitions=1",
                            "ParquetExec: file_groups={1 group: [[x]]}, projection=[a, b, c, d, e]",
                            "SortExec: expr=[b1@1 ASC]",
                            "RepartitionExec: partitioning=Hash([b1@1], 10), input_partitions=10",
                            "RepartitionExec: partitioning=RoundRobinBatch(10), input_partitions=1",
                            "ProjectionExec: expr=[a@0 as a1, b@1 as b1, c@2 as c1, d@3 as d1, e@4 as e1]",
                            "ParquetExec: file_groups={1 group: [[x]]}, projection=[a, b, c, d, e]",
                            "SortExec: expr=[c@2 ASC]",
                            "RepartitionExec: partitioning=Hash([c@2], 10), input_partitions=10",
                            "RepartitionExec: partitioning=RoundRobinBatch(10), input_partitions=1",
                            "ParquetExec: file_groups={1 group: [[x]]}, projection=[a, b, c, d, e]",
                        ],
                        // this match arm cannot be reached
                        _ => unreachable!()
                    };
                    assert_optimized!(expected, top_join.clone(), true, true);

                    let expected_first_sort_enforcement = match join_type {
                        // Should include 6 RepartitionExecs (3 of them preserves order) and 3 SortExecs
                        JoinType::Inner | JoinType::Right => vec![
                            top_join_plan.as_str(),
                            join_plan.as_str(),
                            "SortPreservingRepartitionExec: partitioning=Hash([a@0], 10), input_partitions=10, sort_exprs=a@0 ASC",
                            "RepartitionExec: partitioning=RoundRobinBatch(10), input_partitions=1",
                            "SortExec: expr=[a@0 ASC]",
                            "ParquetExec: file_groups={1 group: [[x]]}, projection=[a, b, c, d, e]",
                            "SortPreservingRepartitionExec: partitioning=Hash([b1@1], 10), input_partitions=10, sort_exprs=b1@1 ASC",
                            "RepartitionExec: partitioning=RoundRobinBatch(10), input_partitions=1",
                            "SortExec: expr=[b1@1 ASC]",
                            "ProjectionExec: expr=[a@0 as a1, b@1 as b1, c@2 as c1, d@3 as d1, e@4 as e1]",
                            "ParquetExec: file_groups={1 group: [[x]]}, projection=[a, b, c, d, e]",
                            "SortPreservingRepartitionExec: partitioning=Hash([c@2], 10), input_partitions=10, sort_exprs=c@2 ASC",
                            "RepartitionExec: partitioning=RoundRobinBatch(10), input_partitions=1",
                            "SortExec: expr=[c@2 ASC]",
                            "ParquetExec: file_groups={1 group: [[x]]}, projection=[a, b, c, d, e]",
                        ],
                        // Should include 8 RepartitionExecs (4 of them preserves order) and 4 SortExecs
                        JoinType::Left | JoinType::Full => vec![
                            top_join_plan.as_str(),
                            "SortPreservingRepartitionExec: partitioning=Hash([b1@6], 10), input_partitions=10, sort_exprs=b1@6 ASC",
                            "RepartitionExec: partitioning=RoundRobinBatch(10), input_partitions=1",
                            "SortExec: expr=[b1@6 ASC]",
                            "CoalescePartitionsExec",
                            join_plan.as_str(),
                            "SortPreservingRepartitionExec: partitioning=Hash([a@0], 10), input_partitions=10, sort_exprs=a@0 ASC",
                            "RepartitionExec: partitioning=RoundRobinBatch(10), input_partitions=1",
                            "SortExec: expr=[a@0 ASC]",
                            "ParquetExec: file_groups={1 group: [[x]]}, projection=[a, b, c, d, e]",
                            "SortPreservingRepartitionExec: partitioning=Hash([b1@1], 10), input_partitions=10, sort_exprs=b1@1 ASC",
                            "RepartitionExec: partitioning=RoundRobinBatch(10), input_partitions=1",
                            "SortExec: expr=[b1@1 ASC]",
                            "ProjectionExec: expr=[a@0 as a1, b@1 as b1, c@2 as c1, d@3 as d1, e@4 as e1]",
                            "ParquetExec: file_groups={1 group: [[x]]}, projection=[a, b, c, d, e]",
                            "SortPreservingRepartitionExec: partitioning=Hash([c@2], 10), input_partitions=10, sort_exprs=c@2 ASC",
                            "RepartitionExec: partitioning=RoundRobinBatch(10), input_partitions=1",
                            "SortExec: expr=[c@2 ASC]",
                            "ParquetExec: file_groups={1 group: [[x]]}, projection=[a, b, c, d, e]",
                        ],
                        // this match arm cannot be reached
                        _ => unreachable!()
                    };
                    assert_optimized!(
                        expected_first_sort_enforcement,
                        top_join,
                        false,
                        true
                    );
                }
                _ => {}
            }
        }

        Ok(())
    }

    #[test]
    #[cfg(feature = "parquet")]
    fn smj_join_key_ordering() -> Result<()> {
        // group by (a as a1, b as b1)
        let left = aggregate_exec_with_alias(
            parquet_exec(),
            vec![
                ("a".to_string(), "a1".to_string()),
                ("b".to_string(), "b1".to_string()),
            ],
        );
        //Projection(a1 as a3, b1 as b3)
        let alias_pairs: Vec<(String, String)> = vec![
            ("a1".to_string(), "a3".to_string()),
            ("b1".to_string(), "b3".to_string()),
        ];
        let left = projection_exec_with_alias(left, alias_pairs);

        // group by (b, a)
        let right = aggregate_exec_with_alias(
            parquet_exec(),
            vec![
                ("b".to_string(), "b".to_string()),
                ("a".to_string(), "a".to_string()),
            ],
        );

        //Projection(a as a2, b as b2)
        let alias_pairs: Vec<(String, String)> = vec![
            ("a".to_string(), "a2".to_string()),
            ("b".to_string(), "b2".to_string()),
        ];
        let right = projection_exec_with_alias(right, alias_pairs);

        // Join on (b3 == b2 && a3 == a2)
        let join_on = vec![
            (
                Column::new_with_schema("b3", &left.schema()).unwrap(),
                Column::new_with_schema("b2", &right.schema()).unwrap(),
            ),
            (
                Column::new_with_schema("a3", &left.schema()).unwrap(),
                Column::new_with_schema("a2", &right.schema()).unwrap(),
            ),
        ];
        let join = sort_merge_join_exec(left, right.clone(), &join_on, &JoinType::Inner);

        // Only two RepartitionExecs added
        let expected = &[
            "SortMergeJoin: join_type=Inner, on=[(b3@1, b2@1), (a3@0, a2@0)]",
            "SortExec: expr=[b3@1 ASC,a3@0 ASC]",
            "ProjectionExec: expr=[a1@0 as a3, b1@1 as b3]",
            "ProjectionExec: expr=[a1@1 as a1, b1@0 as b1]",
            "AggregateExec: mode=FinalPartitioned, gby=[b1@0 as b1, a1@1 as a1], aggr=[]",
            "RepartitionExec: partitioning=Hash([b1@0, a1@1], 10), input_partitions=10",
            "AggregateExec: mode=Partial, gby=[b@1 as b1, a@0 as a1], aggr=[]",
            "RepartitionExec: partitioning=RoundRobinBatch(10), input_partitions=1",
            "ParquetExec: file_groups={1 group: [[x]]}, projection=[a, b, c, d, e]",
            "SortExec: expr=[b2@1 ASC,a2@0 ASC]",
            "ProjectionExec: expr=[a@1 as a2, b@0 as b2]",
            "AggregateExec: mode=FinalPartitioned, gby=[b@0 as b, a@1 as a], aggr=[]",
            "RepartitionExec: partitioning=Hash([b@0, a@1], 10), input_partitions=10",
            "AggregateExec: mode=Partial, gby=[b@1 as b, a@0 as a], aggr=[]",
            "RepartitionExec: partitioning=RoundRobinBatch(10), input_partitions=1",
            "ParquetExec: file_groups={1 group: [[x]]}, projection=[a, b, c, d, e]",
        ];
        assert_optimized!(expected, join.clone(), true, true);

        let expected_first_sort_enforcement = &[
            "SortMergeJoin: join_type=Inner, on=[(b3@1, b2@1), (a3@0, a2@0)]",
            "SortPreservingRepartitionExec: partitioning=Hash([b3@1, a3@0], 10), input_partitions=10, sort_exprs=b3@1 ASC,a3@0 ASC",
            "RepartitionExec: partitioning=RoundRobinBatch(10), input_partitions=1",
            "SortExec: expr=[b3@1 ASC,a3@0 ASC]",
            "CoalescePartitionsExec",
            "ProjectionExec: expr=[a1@0 as a3, b1@1 as b3]",
            "ProjectionExec: expr=[a1@1 as a1, b1@0 as b1]",
            "AggregateExec: mode=FinalPartitioned, gby=[b1@0 as b1, a1@1 as a1], aggr=[]",
            "RepartitionExec: partitioning=Hash([b1@0, a1@1], 10), input_partitions=10",
            "AggregateExec: mode=Partial, gby=[b@1 as b1, a@0 as a1], aggr=[]",
            "RepartitionExec: partitioning=RoundRobinBatch(10), input_partitions=1",
            "ParquetExec: file_groups={1 group: [[x]]}, projection=[a, b, c, d, e]",
            "SortPreservingRepartitionExec: partitioning=Hash([b2@1, a2@0], 10), input_partitions=10, sort_exprs=b2@1 ASC,a2@0 ASC",
            "RepartitionExec: partitioning=RoundRobinBatch(10), input_partitions=1",
            "SortExec: expr=[b2@1 ASC,a2@0 ASC]",
            "CoalescePartitionsExec",
            "ProjectionExec: expr=[a@1 as a2, b@0 as b2]",
            "AggregateExec: mode=FinalPartitioned, gby=[b@0 as b, a@1 as a], aggr=[]",
            "RepartitionExec: partitioning=Hash([b@0, a@1], 10), input_partitions=10",
            "AggregateExec: mode=Partial, gby=[b@1 as b, a@0 as a], aggr=[]",
            "RepartitionExec: partitioning=RoundRobinBatch(10), input_partitions=1",
            "ParquetExec: file_groups={1 group: [[x]]}, projection=[a, b, c, d, e]",
        ];
        assert_optimized!(expected_first_sort_enforcement, join, false, true);
        Ok(())
    }

    #[test]
    #[cfg(feature = "parquet")]
    fn merge_does_not_need_sort() -> Result<()> {
        // see https://github.com/apache/arrow-datafusion/issues/4331
        let schema = schema();
        let sort_key = vec![PhysicalSortExpr {
            expr: col("a", &schema).unwrap(),
            options: SortOptions::default(),
        }];

        // Scan some sorted parquet files
        let exec = parquet_exec_multiple_sorted(vec![sort_key.clone()]);

        // CoalesceBatchesExec to mimic behavior after a filter
        let exec = Arc::new(CoalesceBatchesExec::new(exec, 4096));

        // Merge from multiple parquet files and keep the data sorted
        let exec = Arc::new(SortPreservingMergeExec::new(sort_key, exec));

        // The optimizer should not add an additional SortExec as the
        // data is already sorted
        let expected = &[
            "SortPreservingMergeExec: [a@0 ASC]",
            "CoalesceBatchesExec: target_batch_size=4096",
            "ParquetExec: file_groups={2 groups: [[x], [y]]}, projection=[a, b, c, d, e], output_ordering=[a@0 ASC]",
        ];
        assert_optimized!(expected, exec, true);
        // In this case preserving ordering through order preserving operators is not desirable
        // (according to flag: bounded_order_preserving_variants)
        // hence in this case ordering lost during CoalescePartitionsExec and re-introduced with
        // SortExec at the top.
        let expected = &[
            "SortExec: expr=[a@0 ASC]",
            "CoalescePartitionsExec",
            "CoalesceBatchesExec: target_batch_size=4096",
            "ParquetExec: file_groups={2 groups: [[x], [y]]}, projection=[a, b, c, d, e], output_ordering=[a@0 ASC]",
        ];
        assert_optimized!(expected, exec, false);
        Ok(())
    }

    #[test]
    #[cfg(feature = "parquet")]
    fn union_to_interleave() -> Result<()> {
        // group by (a as a1)
        let left = aggregate_exec_with_alias(
            parquet_exec(),
            vec![("a".to_string(), "a1".to_string())],
        );
        // group by (a as a2)
        let right = aggregate_exec_with_alias(
            parquet_exec(),
            vec![("a".to_string(), "a1".to_string())],
        );

        //  Union
        let plan = Arc::new(UnionExec::new(vec![left, right]));

        // final agg
        let plan =
            aggregate_exec_with_alias(plan, vec![("a1".to_string(), "a2".to_string())]);

        // Only two RepartitionExecs added, no final RepartitionExec required
        let expected = &[
            "AggregateExec: mode=FinalPartitioned, gby=[a2@0 as a2], aggr=[]",
            "AggregateExec: mode=Partial, gby=[a1@0 as a2], aggr=[]",
            "InterleaveExec",
            "AggregateExec: mode=FinalPartitioned, gby=[a1@0 as a1], aggr=[]",
            "RepartitionExec: partitioning=Hash([a1@0], 10), input_partitions=10",
            "AggregateExec: mode=Partial, gby=[a@0 as a1], aggr=[]",
            "RepartitionExec: partitioning=RoundRobinBatch(10), input_partitions=1",
            "ParquetExec: file_groups={1 group: [[x]]}, projection=[a, b, c, d, e]",
            "AggregateExec: mode=FinalPartitioned, gby=[a1@0 as a1], aggr=[]",
            "RepartitionExec: partitioning=Hash([a1@0], 10), input_partitions=10",
            "AggregateExec: mode=Partial, gby=[a@0 as a1], aggr=[]",
            "RepartitionExec: partitioning=RoundRobinBatch(10), input_partitions=1",
            "ParquetExec: file_groups={1 group: [[x]]}, projection=[a, b, c, d, e]",
        ];
        assert_optimized!(expected, plan.clone(), true);
        assert_optimized!(expected, plan, false);
        Ok(())
    }

    #[test]
    #[cfg(feature = "parquet")]
    fn added_repartition_to_single_partition() -> Result<()> {
        let alias = vec![("a".to_string(), "a".to_string())];
        let plan = aggregate_exec_with_alias(parquet_exec(), alias);

        let expected = [
            "AggregateExec: mode=FinalPartitioned, gby=[a@0 as a], aggr=[]",
            "RepartitionExec: partitioning=Hash([a@0], 10), input_partitions=10",
            "AggregateExec: mode=Partial, gby=[a@0 as a], aggr=[]",
            "RepartitionExec: partitioning=RoundRobinBatch(10), input_partitions=1",
            "ParquetExec: file_groups={1 group: [[x]]}, projection=[a, b, c, d, e]",
        ];

        assert_optimized!(expected, plan.clone(), true);
        assert_optimized!(expected, plan, false);
        Ok(())
    }

    #[test]
    #[cfg(feature = "parquet")]
    fn repartition_deepest_node() -> Result<()> {
        let alias = vec![("a".to_string(), "a".to_string())];
        let plan = aggregate_exec_with_alias(filter_exec(parquet_exec()), alias);

        let expected = &[
            "AggregateExec: mode=FinalPartitioned, gby=[a@0 as a], aggr=[]",
            "RepartitionExec: partitioning=Hash([a@0], 10), input_partitions=10",
            "AggregateExec: mode=Partial, gby=[a@0 as a], aggr=[]",
            "FilterExec: c@2 = 0",
            "RepartitionExec: partitioning=RoundRobinBatch(10), input_partitions=1",
            "ParquetExec: file_groups={1 group: [[x]]}, projection=[a, b, c, d, e]",
        ];

        assert_optimized!(expected, plan.clone(), true);
        assert_optimized!(expected, plan, false);
        Ok(())
    }

    #[test]
    #[cfg(feature = "parquet")]
    fn repartition_unsorted_limit() -> Result<()> {
        let plan = limit_exec(filter_exec(parquet_exec()));

        let expected = &[
            "GlobalLimitExec: skip=0, fetch=100",
            "CoalescePartitionsExec",
            "LocalLimitExec: fetch=100",
            "FilterExec: c@2 = 0",
            // nothing sorts the data, so the local limit doesn't require sorted data either
            "RepartitionExec: partitioning=RoundRobinBatch(10), input_partitions=1",
            "ParquetExec: file_groups={1 group: [[x]]}, projection=[a, b, c, d, e]",
        ];

        assert_optimized!(expected, plan.clone(), true);
        assert_optimized!(expected, plan, false);
        Ok(())
    }

    #[test]
    #[cfg(feature = "parquet")]
    fn repartition_sorted_limit() -> Result<()> {
        let schema = schema();
        let sort_key = vec![PhysicalSortExpr {
            expr: col("c", &schema).unwrap(),
            options: SortOptions::default(),
        }];
        let plan = limit_exec(sort_exec(sort_key, parquet_exec(), false));

        let expected = &[
            "GlobalLimitExec: skip=0, fetch=100",
            "LocalLimitExec: fetch=100",
            // data is sorted so can't repartition here
            "SortExec: expr=[c@2 ASC]",
            "ParquetExec: file_groups={1 group: [[x]]}, projection=[a, b, c, d, e]",
        ];

        assert_optimized!(expected, plan.clone(), true);
        assert_optimized!(expected, plan, false);
        Ok(())
    }

    #[test]
    #[cfg(feature = "parquet")]
    fn repartition_sorted_limit_with_filter() -> Result<()> {
        let schema = schema();
        let sort_key = vec![PhysicalSortExpr {
            expr: col("c", &schema).unwrap(),
            options: SortOptions::default(),
        }];
        let plan =
            sort_required_exec(filter_exec(sort_exec(sort_key, parquet_exec(), false)));

        let expected = &[
            "SortRequiredExec: [c@2 ASC]",
            "FilterExec: c@2 = 0",
            // We can use repartition here, ordering requirement by SortRequiredExec
            // is still satisfied.
            "RepartitionExec: partitioning=RoundRobinBatch(10), input_partitions=1",
            "SortExec: expr=[c@2 ASC]",
            "ParquetExec: file_groups={1 group: [[x]]}, projection=[a, b, c, d, e]",
        ];

        assert_optimized!(expected, plan.clone(), true);
        assert_optimized!(expected, plan, false);
        Ok(())
    }

    #[test]
    #[cfg(feature = "parquet")]
    fn repartition_ignores_limit() -> Result<()> {
        let alias = vec![("a".to_string(), "a".to_string())];
        let plan = aggregate_exec_with_alias(
            limit_exec(filter_exec(limit_exec(parquet_exec()))),
            alias,
        );

        let expected = &[
            "AggregateExec: mode=FinalPartitioned, gby=[a@0 as a], aggr=[]",
            "RepartitionExec: partitioning=Hash([a@0], 10), input_partitions=10",
            "AggregateExec: mode=Partial, gby=[a@0 as a], aggr=[]",
            "RepartitionExec: partitioning=RoundRobinBatch(10), input_partitions=1",
            "GlobalLimitExec: skip=0, fetch=100",
            "CoalescePartitionsExec",
            "LocalLimitExec: fetch=100",
            "FilterExec: c@2 = 0",
            // repartition should happen prior to the filter to maximize parallelism
            "RepartitionExec: partitioning=RoundRobinBatch(10), input_partitions=1",
            "GlobalLimitExec: skip=0, fetch=100",
            "LocalLimitExec: fetch=100",
            // Expect no repartition to happen for local limit
            "ParquetExec: file_groups={1 group: [[x]]}, projection=[a, b, c, d, e]",
        ];

        assert_optimized!(expected, plan.clone(), true);
        assert_optimized!(expected, plan, false);
        Ok(())
    }

    #[test]
    #[cfg(feature = "parquet")]
    fn repartition_ignores_union() -> Result<()> {
        let plan = union_exec(vec![parquet_exec(); 5]);

        let expected = &[
            "UnionExec",
            // Expect no repartition of ParquetExec
            "ParquetExec: file_groups={1 group: [[x]]}, projection=[a, b, c, d, e]",
            "ParquetExec: file_groups={1 group: [[x]]}, projection=[a, b, c, d, e]",
            "ParquetExec: file_groups={1 group: [[x]]}, projection=[a, b, c, d, e]",
            "ParquetExec: file_groups={1 group: [[x]]}, projection=[a, b, c, d, e]",
            "ParquetExec: file_groups={1 group: [[x]]}, projection=[a, b, c, d, e]",
        ];

        assert_optimized!(expected, plan.clone(), true);
        assert_optimized!(expected, plan, false);
        Ok(())
    }

    #[test]
    #[cfg(feature = "parquet")]
    fn repartition_through_sort_preserving_merge() -> Result<()> {
        // sort preserving merge with non-sorted input
        let schema = schema();
        let sort_key = vec![PhysicalSortExpr {
            expr: col("c", &schema).unwrap(),
            options: SortOptions::default(),
        }];
        let plan = sort_preserving_merge_exec(sort_key, parquet_exec());

        // need resort as the data was not sorted correctly
        let expected = &[
            "SortExec: expr=[c@2 ASC]",
            "ParquetExec: file_groups={1 group: [[x]]}, projection=[a, b, c, d, e]",
        ];

        assert_optimized!(expected, plan.clone(), true);
        assert_optimized!(expected, plan, false);

        Ok(())
    }

    #[test]
    #[cfg(feature = "parquet")]
    fn repartition_ignores_sort_preserving_merge() -> Result<()> {
        // sort preserving merge already sorted input,
        let schema = schema();
        let sort_key = vec![PhysicalSortExpr {
            expr: col("c", &schema).unwrap(),
            options: SortOptions::default(),
        }];
        let plan = sort_preserving_merge_exec(
            sort_key.clone(),
            parquet_exec_multiple_sorted(vec![sort_key]),
        );

        // should not sort (as the data was already sorted)
        // should not repartition, since increased parallelism is not beneficial for SortPReservingMerge
        let expected = &[
            "SortPreservingMergeExec: [c@2 ASC]",
            "ParquetExec: file_groups={2 groups: [[x], [y]]}, projection=[a, b, c, d, e], output_ordering=[c@2 ASC]",
        ];

        assert_optimized!(expected, plan.clone(), true);

        let expected = &[
            "SortExec: expr=[c@2 ASC]",
            "CoalescePartitionsExec",
            "ParquetExec: file_groups={2 groups: [[x], [y]]}, projection=[a, b, c, d, e], output_ordering=[c@2 ASC]",
        ];
        assert_optimized!(expected, plan, false);
        Ok(())
    }

    #[test]
    #[cfg(feature = "parquet")]
    fn repartition_ignores_sort_preserving_merge_with_union() -> Result<()> {
        // 2 sorted parquet files unioned (partitions are concatenated, sort is preserved)
        let schema = schema();
        let sort_key = vec![PhysicalSortExpr {
            expr: col("c", &schema).unwrap(),
            options: SortOptions::default(),
        }];
        let input = union_exec(vec![parquet_exec_with_sort(vec![sort_key.clone()]); 2]);
        let plan = sort_preserving_merge_exec(sort_key, input);

        // should not repartition / sort (as the data was already sorted)
        let expected = &[
            "SortPreservingMergeExec: [c@2 ASC]",
            "UnionExec",
            "ParquetExec: file_groups={1 group: [[x]]}, projection=[a, b, c, d, e], output_ordering=[c@2 ASC]",
            "ParquetExec: file_groups={1 group: [[x]]}, projection=[a, b, c, d, e], output_ordering=[c@2 ASC]",
        ];

        assert_optimized!(expected, plan.clone(), true);

        let expected = &[
            "SortExec: expr=[c@2 ASC]",
            "CoalescePartitionsExec",
            "UnionExec",
            "ParquetExec: file_groups={1 group: [[x]]}, projection=[a, b, c, d, e], output_ordering=[c@2 ASC]",
            "ParquetExec: file_groups={1 group: [[x]]}, projection=[a, b, c, d, e], output_ordering=[c@2 ASC]",
        ];
        assert_optimized!(expected, plan, false);
        Ok(())
    }

    #[test]
    #[cfg(feature = "parquet")]
    fn repartition_does_not_destroy_sort() -> Result<()> {
        //  SortRequired
        //    Parquet(sorted)
        let schema = schema();
        let sort_key = vec![PhysicalSortExpr {
            expr: col("c", &schema).unwrap(),
            options: SortOptions::default(),
        }];
        let plan =
            sort_required_exec(filter_exec(parquet_exec_with_sort(vec![sort_key])));

        // during repartitioning ordering is preserved
        let expected = &[
            "SortRequiredExec: [c@2 ASC]",
            "FilterExec: c@2 = 0",
            "RepartitionExec: partitioning=RoundRobinBatch(10), input_partitions=1",
            "ParquetExec: file_groups={1 group: [[x]]}, projection=[a, b, c, d, e], output_ordering=[c@2 ASC]",
        ];

        assert_optimized!(expected, plan.clone(), true, true);
        assert_optimized!(expected, plan, false, true);
        Ok(())
    }

    #[test]
    #[cfg(feature = "parquet")]
    fn repartition_does_not_destroy_sort_more_complex() -> Result<()> {
        // model a more complicated scenario where one child of a union can be repartitioned for performance
        // but the other can not be
        //
        // Union
        //  SortRequired
        //    Parquet(sorted)
        //  Filter
        //    Parquet(unsorted)

        let schema = schema();
        let sort_key = vec![PhysicalSortExpr {
            expr: col("c", &schema).unwrap(),
            options: SortOptions::default(),
        }];
        let input1 = sort_required_exec(parquet_exec_with_sort(vec![sort_key]));
        let input2 = filter_exec(parquet_exec());
        let plan = union_exec(vec![input1, input2]);

        // should not repartition below the SortRequired as that
        // branch doesn't benefit from increased parallelism
        let expected = &[
            "UnionExec",
            // union input 1: no repartitioning
            "SortRequiredExec: [c@2 ASC]",
            "ParquetExec: file_groups={1 group: [[x]]}, projection=[a, b, c, d, e], output_ordering=[c@2 ASC]",
            // union input 2: should repartition
            "FilterExec: c@2 = 0",
            "RepartitionExec: partitioning=RoundRobinBatch(10), input_partitions=1",
            "ParquetExec: file_groups={1 group: [[x]]}, projection=[a, b, c, d, e]",
        ];

        assert_optimized!(expected, plan.clone(), true);
        assert_optimized!(expected, plan, false);
        Ok(())
    }

    #[test]
    #[cfg(feature = "parquet")]
    fn repartition_transitively_with_projection() -> Result<()> {
        let schema = schema();
        let proj_exprs = vec![(
            Arc::new(BinaryExpr::new(
                col("a", &schema).unwrap(),
                Operator::Plus,
                col("b", &schema).unwrap(),
            )) as Arc<dyn PhysicalExpr>,
            "sum".to_string(),
        )];
        // non sorted input
        let proj = Arc::new(ProjectionExec::try_new(proj_exprs, parquet_exec())?);
        let sort_key = vec![PhysicalSortExpr {
            expr: col("sum", &proj.schema()).unwrap(),
            options: SortOptions::default(),
        }];
        let plan = sort_preserving_merge_exec(sort_key, proj);

        let expected = &[
            "SortPreservingMergeExec: [sum@0 ASC]",
            "SortExec: expr=[sum@0 ASC]",
            // Since this projection is not trivial, increasing parallelism is beneficial
            "ProjectionExec: expr=[a@0 + b@1 as sum]",
            "RepartitionExec: partitioning=RoundRobinBatch(10), input_partitions=1",
            "ParquetExec: file_groups={1 group: [[x]]}, projection=[a, b, c, d, e]",
        ];

        assert_optimized!(expected, plan.clone(), true);

        let expected_first_sort_enforcement = &[
            "SortExec: expr=[sum@0 ASC]",
            "CoalescePartitionsExec",
            // Since this projection is not trivial, increasing parallelism is beneficial
            "ProjectionExec: expr=[a@0 + b@1 as sum]",
            "RepartitionExec: partitioning=RoundRobinBatch(10), input_partitions=1",
            "ParquetExec: file_groups={1 group: [[x]]}, projection=[a, b, c, d, e]",
        ];
        assert_optimized!(expected_first_sort_enforcement, plan, false);
        Ok(())
    }

    #[test]
    #[cfg(feature = "parquet")]
    fn repartition_ignores_transitively_with_projection() -> Result<()> {
        let schema = schema();
        let sort_key = vec![PhysicalSortExpr {
            expr: col("c", &schema).unwrap(),
            options: SortOptions::default(),
        }];
        let alias = vec![
            ("a".to_string(), "a".to_string()),
            ("b".to_string(), "b".to_string()),
            ("c".to_string(), "c".to_string()),
        ];
        // sorted input
        let plan = sort_required_exec(projection_exec_with_alias(
            parquet_exec_multiple_sorted(vec![sort_key]),
            alias,
        ));

        let expected = &[
            "SortRequiredExec: [c@2 ASC]",
            // Since this projection is trivial, increasing parallelism is not beneficial
            "ProjectionExec: expr=[a@0 as a, b@1 as b, c@2 as c]",
            "ParquetExec: file_groups={2 groups: [[x], [y]]}, projection=[a, b, c, d, e], output_ordering=[c@2 ASC]",
        ];

        assert_optimized!(expected, plan.clone(), true);
        assert_optimized!(expected, plan, false);
        Ok(())
    }

    #[test]
    #[cfg(feature = "parquet")]
    fn repartition_transitively_past_sort_with_projection() -> Result<()> {
        let schema = schema();
        let sort_key = vec![PhysicalSortExpr {
            expr: col("c", &schema).unwrap(),
            options: SortOptions::default(),
        }];
        let alias = vec![("a".to_string(), "a".to_string())];
        let plan = sort_preserving_merge_exec(
            sort_key.clone(),
            sort_exec(
                sort_key,
                projection_exec_with_alias(parquet_exec(), alias),
                true,
            ),
        );

        let expected = &[
            "SortExec: expr=[c@2 ASC]",
            // Since this projection is trivial, increasing parallelism is not beneficial
            "ProjectionExec: expr=[a@0 as a]",
            "ParquetExec: file_groups={1 group: [[x]]}, projection=[a, b, c, d, e]",
        ];

        assert_optimized!(expected, plan.clone(), true);
        assert_optimized!(expected, plan, false);
        Ok(())
    }

    #[test]
    #[cfg(feature = "parquet")]
    fn repartition_transitively_past_sort_with_filter() -> Result<()> {
        let schema = schema();
        let sort_key = vec![PhysicalSortExpr {
            expr: col("a", &schema).unwrap(),
            options: SortOptions::default(),
        }];
        let plan = sort_exec(sort_key, filter_exec(parquet_exec()), false);

        let expected = &[
            "SortPreservingMergeExec: [a@0 ASC]",
            "SortExec: expr=[a@0 ASC]",
            // Expect repartition on the input to the sort (as it can benefit from additional parallelism)
            "FilterExec: c@2 = 0",
            "RepartitionExec: partitioning=RoundRobinBatch(10), input_partitions=1",
            "ParquetExec: file_groups={1 group: [[x]]}, projection=[a, b, c, d, e]",
        ];

        assert_optimized!(expected, plan.clone(), true);

        let expected_first_sort_enforcement = &[
            "SortExec: expr=[a@0 ASC]",
            "CoalescePartitionsExec",
            "FilterExec: c@2 = 0",
            // Expect repartition on the input of the filter (as it can benefit from additional parallelism)
            "RepartitionExec: partitioning=RoundRobinBatch(10), input_partitions=1",
            "ParquetExec: file_groups={1 group: [[x]]}, projection=[a, b, c, d, e]",
        ];
        assert_optimized!(expected_first_sort_enforcement, plan, false);
        Ok(())
    }

    #[test]
    #[cfg(feature = "parquet")]
    fn repartition_transitively_past_sort_with_projection_and_filter() -> Result<()> {
        let schema = schema();
        let sort_key = vec![PhysicalSortExpr {
            expr: col("c", &schema).unwrap(),
            options: SortOptions::default(),
        }];
        let plan = sort_exec(
            sort_key,
            projection_exec_with_alias(
                filter_exec(parquet_exec()),
                vec![("a".to_string(), "a".to_string())],
            ),
            false,
        );

        let expected = &[
            "SortPreservingMergeExec: [c@2 ASC]",
            // Expect repartition on the input to the sort (as it can benefit from additional parallelism)
            "SortExec: expr=[c@2 ASC]",
            "ProjectionExec: expr=[a@0 as a]",
            "FilterExec: c@2 = 0",
            // repartition is lowest down
            "RepartitionExec: partitioning=RoundRobinBatch(10), input_partitions=1",
            "ParquetExec: file_groups={1 group: [[x]]}, projection=[a, b, c, d, e]",
        ];

        assert_optimized!(expected, plan.clone(), true);

        let expected_first_sort_enforcement = &[
            "SortExec: expr=[c@2 ASC]",
            "CoalescePartitionsExec",
            "ProjectionExec: expr=[a@0 as a]",
            "FilterExec: c@2 = 0",
            "RepartitionExec: partitioning=RoundRobinBatch(10), input_partitions=1",
            "ParquetExec: file_groups={1 group: [[x]]}, projection=[a, b, c, d, e]",
        ];
        assert_optimized!(expected_first_sort_enforcement, plan, false);
        Ok(())
    }

    #[test]
    #[cfg(feature = "parquet")]
    fn parallelization_single_partition() -> Result<()> {
        let alias = vec![("a".to_string(), "a".to_string())];
        let plan_parquet = aggregate_exec_with_alias(parquet_exec(), alias.clone());
        let plan_csv = aggregate_exec_with_alias(csv_exec(), alias);

        let expected_parquet = [
            "AggregateExec: mode=FinalPartitioned, gby=[a@0 as a], aggr=[]",
            "RepartitionExec: partitioning=Hash([a@0], 2), input_partitions=2",
            "AggregateExec: mode=Partial, gby=[a@0 as a], aggr=[]",
            "ParquetExec: file_groups={2 groups: [[x:0..50], [x:50..100]]}, projection=[a, b, c, d, e]",
        ];
        let expected_csv = [
            "AggregateExec: mode=FinalPartitioned, gby=[a@0 as a], aggr=[]",
            "RepartitionExec: partitioning=Hash([a@0], 2), input_partitions=2",
            "AggregateExec: mode=Partial, gby=[a@0 as a], aggr=[]",
            "CsvExec: file_groups={2 groups: [[x:0..50], [x:50..100]]}, projection=[a, b, c, d, e], has_header=false",
        ];

        assert_optimized!(expected_parquet, plan_parquet, true, false, 2, true, 10);
        assert_optimized!(expected_csv, plan_csv, true, false, 2, true, 10);
        Ok(())
    }

    #[test]
    /// CsvExec on compressed csv file will not be partitioned
    /// (Not able to decompress chunked csv file)
    fn parallelization_compressed_csv() -> Result<()> {
        let compression_types = [
            FileCompressionType::GZIP,
            FileCompressionType::BZIP2,
            FileCompressionType::XZ,
            FileCompressionType::ZSTD,
            FileCompressionType::UNCOMPRESSED,
        ];

        let expected_not_partitioned = [
            "AggregateExec: mode=FinalPartitioned, gby=[a@0 as a], aggr=[]",
            "RepartitionExec: partitioning=Hash([a@0], 2), input_partitions=2",
            "AggregateExec: mode=Partial, gby=[a@0 as a], aggr=[]",
            "RepartitionExec: partitioning=RoundRobinBatch(2), input_partitions=1",
            "CsvExec: file_groups={1 group: [[x]]}, projection=[a, b, c, d, e], has_header=false",
        ];

        let expected_partitioned = [
            "AggregateExec: mode=FinalPartitioned, gby=[a@0 as a], aggr=[]",
            "RepartitionExec: partitioning=Hash([a@0], 2), input_partitions=2",
            "AggregateExec: mode=Partial, gby=[a@0 as a], aggr=[]",
            "CsvExec: file_groups={2 groups: [[x:0..50], [x:50..100]]}, projection=[a, b, c, d, e], has_header=false",
        ];

        for compression_type in compression_types {
            let expected = if compression_type.is_compressed() {
                &expected_not_partitioned[..]
            } else {
                &expected_partitioned[..]
            };

            let plan = aggregate_exec_with_alias(
                Arc::new(CsvExec::new(
                    FileScanConfig {
                        object_store_url: ObjectStoreUrl::parse("test:///").unwrap(),
                        file_schema: schema(),
                        file_groups: vec![vec![PartitionedFile::new(
                            "x".to_string(),
                            100,
                        )]],
                        statistics: Statistics::new_unknown(&schema()),
                        projection: None,
                        limit: None,
                        table_partition_cols: vec![],
                        output_ordering: vec![],
                        infinite_source: false,
                    },
                    false,
                    b',',
                    b'"',
                    None,
                    compression_type,
                )),
                vec![("a".to_string(), "a".to_string())],
            );

            assert_optimized!(expected, plan, true, false, 2, true, 10);
        }
        Ok(())
    }

    #[test]
    #[cfg(feature = "parquet")]
    fn parallelization_two_partitions() -> Result<()> {
        let alias = vec![("a".to_string(), "a".to_string())];
        let plan_parquet =
            aggregate_exec_with_alias(parquet_exec_multiple(), alias.clone());
        let plan_csv = aggregate_exec_with_alias(csv_exec_multiple(), alias.clone());

        let expected_parquet = [
            "AggregateExec: mode=FinalPartitioned, gby=[a@0 as a], aggr=[]",
            "RepartitionExec: partitioning=Hash([a@0], 2), input_partitions=2",
            "AggregateExec: mode=Partial, gby=[a@0 as a], aggr=[]",
            // Plan already has two partitions
            "ParquetExec: file_groups={2 groups: [[x], [y]]}, projection=[a, b, c, d, e]",
        ];
        let expected_csv = [
            "AggregateExec: mode=FinalPartitioned, gby=[a@0 as a], aggr=[]",
            "RepartitionExec: partitioning=Hash([a@0], 2), input_partitions=2",
            "AggregateExec: mode=Partial, gby=[a@0 as a], aggr=[]",
            // Plan already has two partitions
            "CsvExec: file_groups={2 groups: [[x], [y]]}, projection=[a, b, c, d, e], has_header=false",
        ];

        assert_optimized!(expected_parquet, plan_parquet, true, false, 2, true, 10);
        assert_optimized!(expected_csv, plan_csv, true, false, 2, true, 10);
        Ok(())
    }

    #[test]
    #[cfg(feature = "parquet")]
    fn parallelization_two_partitions_into_four() -> Result<()> {
        let alias = vec![("a".to_string(), "a".to_string())];
        let plan_parquet =
            aggregate_exec_with_alias(parquet_exec_multiple(), alias.clone());
        let plan_csv = aggregate_exec_with_alias(csv_exec_multiple(), alias.clone());

        let expected_parquet = [
            "AggregateExec: mode=FinalPartitioned, gby=[a@0 as a], aggr=[]",
            "RepartitionExec: partitioning=Hash([a@0], 4), input_partitions=4",
            "AggregateExec: mode=Partial, gby=[a@0 as a], aggr=[]",
            // Multiple source files splitted across partitions
            "ParquetExec: file_groups={4 groups: [[x:0..50], [x:50..100], [y:0..50], [y:50..100]]}, projection=[a, b, c, d, e]",
        ];
        let expected_csv = [
            "AggregateExec: mode=FinalPartitioned, gby=[a@0 as a], aggr=[]",
            "RepartitionExec: partitioning=Hash([a@0], 4), input_partitions=4",
            "AggregateExec: mode=Partial, gby=[a@0 as a], aggr=[]",
            // Multiple source files splitted across partitions
            "CsvExec: file_groups={4 groups: [[x:0..50], [x:50..100], [y:0..50], [y:50..100]]}, projection=[a, b, c, d, e], has_header=false",
        ];

        assert_optimized!(expected_parquet, plan_parquet, true, false, 4, true, 10);
        assert_optimized!(expected_csv, plan_csv, true, false, 4, true, 10);
        Ok(())
    }

    #[test]
    #[cfg(feature = "parquet")]
    fn parallelization_sorted_limit() -> Result<()> {
        let schema = schema();
        let sort_key = vec![PhysicalSortExpr {
            expr: col("c", &schema).unwrap(),
            options: SortOptions::default(),
        }];
        let plan_parquet = limit_exec(sort_exec(sort_key.clone(), parquet_exec(), false));
        let plan_csv = limit_exec(sort_exec(sort_key.clone(), csv_exec(), false));

        let expected_parquet = &[
            "GlobalLimitExec: skip=0, fetch=100",
            "LocalLimitExec: fetch=100",
            // data is sorted so can't repartition here
            "SortExec: expr=[c@2 ASC]",
            // Doesn't parallelize for SortExec without preserve_partitioning
            "ParquetExec: file_groups={1 group: [[x]]}, projection=[a, b, c, d, e]",
        ];
        let expected_csv = &[
            "GlobalLimitExec: skip=0, fetch=100",
            "LocalLimitExec: fetch=100",
            // data is sorted so can't repartition here
            "SortExec: expr=[c@2 ASC]",
            // Doesn't parallelize for SortExec without preserve_partitioning
            "CsvExec: file_groups={1 group: [[x]]}, projection=[a, b, c, d, e], has_header=false",
        ];

        assert_optimized!(expected_parquet, plan_parquet, true);
        assert_optimized!(expected_csv, plan_csv, true);
        Ok(())
    }

    #[test]
    #[cfg(feature = "parquet")]
    fn parallelization_limit_with_filter() -> Result<()> {
        let schema = schema();
        let sort_key = vec![PhysicalSortExpr {
            expr: col("c", &schema).unwrap(),
            options: SortOptions::default(),
        }];
        let plan_parquet = limit_exec(filter_exec(sort_exec(
            sort_key.clone(),
            parquet_exec(),
            false,
        )));
        let plan_csv =
            limit_exec(filter_exec(sort_exec(sort_key.clone(), csv_exec(), false)));

        let expected_parquet = &[
            "GlobalLimitExec: skip=0, fetch=100",
            "CoalescePartitionsExec",
            "LocalLimitExec: fetch=100",
            "FilterExec: c@2 = 0",
            // even though data is sorted, we can use repartition here. Since
            // ordering is not used in subsequent stages anyway.
            "RepartitionExec: partitioning=RoundRobinBatch(10), input_partitions=1",
            "SortExec: expr=[c@2 ASC]",
            // SortExec doesn't benefit from input partitioning
            "ParquetExec: file_groups={1 group: [[x]]}, projection=[a, b, c, d, e]",
        ];
        let expected_csv = &[
            "GlobalLimitExec: skip=0, fetch=100",
            "CoalescePartitionsExec",
            "LocalLimitExec: fetch=100",
            "FilterExec: c@2 = 0",
            // even though data is sorted, we can use repartition here. Since
            // ordering is not used in subsequent stages anyway.
            "RepartitionExec: partitioning=RoundRobinBatch(10), input_partitions=1",
            "SortExec: expr=[c@2 ASC]",
            // SortExec doesn't benefit from input partitioning
            "CsvExec: file_groups={1 group: [[x]]}, projection=[a, b, c, d, e], has_header=false",
        ];

        assert_optimized!(expected_parquet, plan_parquet, true);
        assert_optimized!(expected_csv, plan_csv, true);
        Ok(())
    }

    #[test]
    #[cfg(feature = "parquet")]
    fn parallelization_ignores_limit() -> Result<()> {
        let alias = vec![("a".to_string(), "a".to_string())];
        let plan_parquet = aggregate_exec_with_alias(
            limit_exec(filter_exec(limit_exec(parquet_exec()))),
            alias.clone(),
        );
        let plan_csv = aggregate_exec_with_alias(
            limit_exec(filter_exec(limit_exec(csv_exec()))),
            alias.clone(),
        );

        let expected_parquet = &[
            "AggregateExec: mode=FinalPartitioned, gby=[a@0 as a], aggr=[]",
            "RepartitionExec: partitioning=Hash([a@0], 10), input_partitions=10",
            "AggregateExec: mode=Partial, gby=[a@0 as a], aggr=[]",
            "RepartitionExec: partitioning=RoundRobinBatch(10), input_partitions=1",
            "GlobalLimitExec: skip=0, fetch=100",
            "CoalescePartitionsExec",
            "LocalLimitExec: fetch=100",
            "FilterExec: c@2 = 0",
            // repartition should happen prior to the filter to maximize parallelism
            "RepartitionExec: partitioning=RoundRobinBatch(10), input_partitions=1",
            "GlobalLimitExec: skip=0, fetch=100",
            // Limit doesn't benefit from input partitioning - no parallelism
            "LocalLimitExec: fetch=100",
            "ParquetExec: file_groups={1 group: [[x]]}, projection=[a, b, c, d, e]",
        ];
        let expected_csv = &[
            "AggregateExec: mode=FinalPartitioned, gby=[a@0 as a], aggr=[]",
            "RepartitionExec: partitioning=Hash([a@0], 10), input_partitions=10",
            "AggregateExec: mode=Partial, gby=[a@0 as a], aggr=[]",
            "RepartitionExec: partitioning=RoundRobinBatch(10), input_partitions=1",
            "GlobalLimitExec: skip=0, fetch=100",
            "CoalescePartitionsExec",
            "LocalLimitExec: fetch=100",
            "FilterExec: c@2 = 0",
            // repartition should happen prior to the filter to maximize parallelism
            "RepartitionExec: partitioning=RoundRobinBatch(10), input_partitions=1",
            "GlobalLimitExec: skip=0, fetch=100",
            // Limit doesn't benefit from input partitioning - no parallelism
            "LocalLimitExec: fetch=100",
            "CsvExec: file_groups={1 group: [[x]]}, projection=[a, b, c, d, e], has_header=false",
        ];

        assert_optimized!(expected_parquet, plan_parquet, true);
        assert_optimized!(expected_csv, plan_csv, true);
        Ok(())
    }

    #[test]
    #[cfg(feature = "parquet")]
    fn parallelization_union_inputs() -> Result<()> {
        let plan_parquet = union_exec(vec![parquet_exec(); 5]);
        let plan_csv = union_exec(vec![csv_exec(); 5]);

        let expected_parquet = &[
            "UnionExec",
            // Union doesn't benefit from input partitioning - no parallelism
            "ParquetExec: file_groups={1 group: [[x]]}, projection=[a, b, c, d, e]",
            "ParquetExec: file_groups={1 group: [[x]]}, projection=[a, b, c, d, e]",
            "ParquetExec: file_groups={1 group: [[x]]}, projection=[a, b, c, d, e]",
            "ParquetExec: file_groups={1 group: [[x]]}, projection=[a, b, c, d, e]",
            "ParquetExec: file_groups={1 group: [[x]]}, projection=[a, b, c, d, e]",
        ];
        let expected_csv = &[
            "UnionExec",
            // Union doesn't benefit from input partitioning - no parallelism
            "CsvExec: file_groups={1 group: [[x]]}, projection=[a, b, c, d, e], has_header=false",
            "CsvExec: file_groups={1 group: [[x]]}, projection=[a, b, c, d, e], has_header=false",
            "CsvExec: file_groups={1 group: [[x]]}, projection=[a, b, c, d, e], has_header=false",
            "CsvExec: file_groups={1 group: [[x]]}, projection=[a, b, c, d, e], has_header=false",
            "CsvExec: file_groups={1 group: [[x]]}, projection=[a, b, c, d, e], has_header=false",
        ];

        assert_optimized!(expected_parquet, plan_parquet, true);
        assert_optimized!(expected_csv, plan_csv, true);
        Ok(())
    }

    #[test]
    #[cfg(feature = "parquet")]
    fn parallelization_prior_to_sort_preserving_merge() -> Result<()> {
        let schema = schema();
        let sort_key = vec![PhysicalSortExpr {
            expr: col("c", &schema).unwrap(),
            options: SortOptions::default(),
        }];
        // sort preserving merge already sorted input,
        let plan_parquet = sort_preserving_merge_exec(
            sort_key.clone(),
            parquet_exec_with_sort(vec![sort_key.clone()]),
        );
        let plan_csv = sort_preserving_merge_exec(
            sort_key.clone(),
            csv_exec_with_sort(vec![sort_key.clone()]),
        );

        // parallelization is not beneficial for SortPreservingMerge
        let expected_parquet = &[
            "ParquetExec: file_groups={1 group: [[x]]}, projection=[a, b, c, d, e], output_ordering=[c@2 ASC]",
        ];
        let expected_csv = &[
            "CsvExec: file_groups={1 group: [[x]]}, projection=[a, b, c, d, e], output_ordering=[c@2 ASC], has_header=false",
        ];

        assert_optimized!(expected_parquet, plan_parquet, true);
        assert_optimized!(expected_csv, plan_csv, true);
        Ok(())
    }

    #[test]
    #[cfg(feature = "parquet")]
    fn parallelization_sort_preserving_merge_with_union() -> Result<()> {
        let schema = schema();
        let sort_key = vec![PhysicalSortExpr {
            expr: col("c", &schema).unwrap(),
            options: SortOptions::default(),
        }];
        // 2 sorted parquet files unioned (partitions are concatenated, sort is preserved)
        let input_parquet =
            union_exec(vec![parquet_exec_with_sort(vec![sort_key.clone()]); 2]);
        let input_csv = union_exec(vec![csv_exec_with_sort(vec![sort_key.clone()]); 2]);
        let plan_parquet = sort_preserving_merge_exec(sort_key.clone(), input_parquet);
        let plan_csv = sort_preserving_merge_exec(sort_key.clone(), input_csv);

        // should not repartition (union doesn't benefit from increased parallelism)
        // should not sort (as the data was already sorted)
        let expected_parquet = &[
            "SortPreservingMergeExec: [c@2 ASC]",
            "UnionExec",
            "ParquetExec: file_groups={1 group: [[x]]}, projection=[a, b, c, d, e], output_ordering=[c@2 ASC]",
            "ParquetExec: file_groups={1 group: [[x]]}, projection=[a, b, c, d, e], output_ordering=[c@2 ASC]",
        ];
        let expected_csv = &[
            "SortPreservingMergeExec: [c@2 ASC]",
            "UnionExec",
            "CsvExec: file_groups={1 group: [[x]]}, projection=[a, b, c, d, e], output_ordering=[c@2 ASC], has_header=false",
            "CsvExec: file_groups={1 group: [[x]]}, projection=[a, b, c, d, e], output_ordering=[c@2 ASC], has_header=false",
        ];

        assert_optimized!(expected_parquet, plan_parquet, true);
        assert_optimized!(expected_csv, plan_csv, true);
        Ok(())
    }

    #[test]
    #[cfg(feature = "parquet")]
    fn parallelization_does_not_benefit() -> Result<()> {
        let schema = schema();
        let sort_key = vec![PhysicalSortExpr {
            expr: col("c", &schema).unwrap(),
            options: SortOptions::default(),
        }];
        //  SortRequired
        //    Parquet(sorted)
        let plan_parquet =
            sort_required_exec(parquet_exec_with_sort(vec![sort_key.clone()]));
        let plan_csv = sort_required_exec(csv_exec_with_sort(vec![sort_key]));

        // no parallelization, because SortRequiredExec doesn't benefit from increased parallelism
        let expected_parquet = &[
            "SortRequiredExec: [c@2 ASC]",
            "ParquetExec: file_groups={1 group: [[x]]}, projection=[a, b, c, d, e], output_ordering=[c@2 ASC]",
        ];
        let expected_csv = &[
            "SortRequiredExec: [c@2 ASC]",
            "CsvExec: file_groups={1 group: [[x]]}, projection=[a, b, c, d, e], output_ordering=[c@2 ASC], has_header=false",
        ];

        assert_optimized!(expected_parquet, plan_parquet, true);
        assert_optimized!(expected_csv, plan_csv, true);
        Ok(())
    }

    #[test]
    #[cfg(feature = "parquet")]
    fn parallelization_ignores_transitively_with_projection_parquet() -> Result<()> {
        // sorted input
        let schema = schema();
        let sort_key = vec![PhysicalSortExpr {
            expr: col("c", &schema).unwrap(),
            options: SortOptions::default(),
        }];

        //Projection(a as a2, b as b2)
        let alias_pairs: Vec<(String, String)> = vec![
            ("a".to_string(), "a2".to_string()),
            ("c".to_string(), "c2".to_string()),
        ];
        let proj_parquet = projection_exec_with_alias(
            parquet_exec_with_sort(vec![sort_key.clone()]),
            alias_pairs.clone(),
        );
        let sort_key_after_projection = vec![PhysicalSortExpr {
            expr: col("c2", &proj_parquet.schema()).unwrap(),
            options: SortOptions::default(),
        }];
        let plan_parquet =
            sort_preserving_merge_exec(sort_key_after_projection, proj_parquet);
        let expected = &[
            "SortPreservingMergeExec: [c2@1 ASC]",
            "  ProjectionExec: expr=[a@0 as a2, c@2 as c2]",
            "    ParquetExec: file_groups={1 group: [[x]]}, projection=[a, b, c, d, e], output_ordering=[c@2 ASC]",
        ];
        plans_matches_expected!(expected, &plan_parquet);

        // data should not be repartitioned / resorted
        let expected_parquet = &[
            "ProjectionExec: expr=[a@0 as a2, c@2 as c2]",
            "ParquetExec: file_groups={1 group: [[x]]}, projection=[a, b, c, d, e], output_ordering=[c@2 ASC]",
        ];

        assert_optimized!(expected_parquet, plan_parquet, true);
        Ok(())
    }

    #[test]
    fn parallelization_ignores_transitively_with_projection_csv() -> Result<()> {
        // sorted input
        let schema = schema();
        let sort_key = vec![PhysicalSortExpr {
            expr: col("c", &schema).unwrap(),
            options: SortOptions::default(),
        }];

        //Projection(a as a2, b as b2)
        let alias_pairs: Vec<(String, String)> = vec![
            ("a".to_string(), "a2".to_string()),
            ("c".to_string(), "c2".to_string()),
        ];

        let proj_csv =
            projection_exec_with_alias(csv_exec_with_sort(vec![sort_key]), alias_pairs);
        let sort_key_after_projection = vec![PhysicalSortExpr {
            expr: col("c2", &proj_csv.schema()).unwrap(),
            options: SortOptions::default(),
        }];
        let plan_csv = sort_preserving_merge_exec(sort_key_after_projection, proj_csv);
        let expected = &[
            "SortPreservingMergeExec: [c2@1 ASC]",
            "  ProjectionExec: expr=[a@0 as a2, c@2 as c2]",
            "    CsvExec: file_groups={1 group: [[x]]}, projection=[a, b, c, d, e], output_ordering=[c@2 ASC], has_header=false",
        ];
        plans_matches_expected!(expected, &plan_csv);

        // data should not be repartitioned / resorted
        let expected_csv = &[
            "ProjectionExec: expr=[a@0 as a2, c@2 as c2]",
            "CsvExec: file_groups={1 group: [[x]]}, projection=[a, b, c, d, e], output_ordering=[c@2 ASC], has_header=false",
        ];

        assert_optimized!(expected_csv, plan_csv, true);
        Ok(())
    }

    #[test]
    #[cfg(feature = "parquet")]
    fn remove_redundant_roundrobins() -> Result<()> {
        let input = parquet_exec();
        let repartition = repartition_exec(repartition_exec(input));
        let physical_plan = repartition_exec(filter_exec(repartition));
        let expected = &[
            "RepartitionExec: partitioning=RoundRobinBatch(10), input_partitions=10",
            "  FilterExec: c@2 = 0",
            "    RepartitionExec: partitioning=RoundRobinBatch(10), input_partitions=10",
            "      RepartitionExec: partitioning=RoundRobinBatch(10), input_partitions=1",
            "        ParquetExec: file_groups={1 group: [[x]]}, projection=[a, b, c, d, e]",
        ];
        plans_matches_expected!(expected, &physical_plan);

        let expected = &[
            "FilterExec: c@2 = 0",
            "RepartitionExec: partitioning=RoundRobinBatch(10), input_partitions=1",
            "ParquetExec: file_groups={1 group: [[x]]}, projection=[a, b, c, d, e]",
        ];

        assert_optimized!(expected, physical_plan.clone(), true);
        assert_optimized!(expected, physical_plan, false);

        Ok(())
    }

    #[test]
    fn preserve_ordering_through_repartition() -> Result<()> {
        let schema = schema();
        let sort_key = vec![PhysicalSortExpr {
            expr: col("c", &schema).unwrap(),
            options: SortOptions::default(),
        }];
        let input = parquet_exec_multiple_sorted(vec![sort_key.clone()]);
        let physical_plan = sort_preserving_merge_exec(sort_key, filter_exec(input));

        let expected = &[
            "SortPreservingMergeExec: [c@2 ASC]",
            "FilterExec: c@2 = 0",
            "SortPreservingRepartitionExec: partitioning=RoundRobinBatch(10), input_partitions=2, sort_exprs=c@2 ASC",
            "ParquetExec: file_groups={2 groups: [[x], [y]]}, projection=[a, b, c, d, e], output_ordering=[c@2 ASC]",
        ];

        // last flag sets config.optimizer.bounded_order_preserving_variants
        assert_optimized!(expected, physical_plan.clone(), true, true);
        assert_optimized!(expected, physical_plan, false, true);

        Ok(())
    }

    #[test]
    #[cfg(feature = "parquet")]
    fn do_not_preserve_ordering_through_repartition() -> Result<()> {
        let schema = schema();
        let sort_key = vec![PhysicalSortExpr {
            expr: col("a", &schema).unwrap(),
            options: SortOptions::default(),
        }];
        let input = parquet_exec_multiple_sorted(vec![sort_key.clone()]);
        let physical_plan = sort_preserving_merge_exec(sort_key, filter_exec(input));

        let expected = &[
            "SortPreservingMergeExec: [a@0 ASC]",
            "SortExec: expr=[a@0 ASC]",
            "FilterExec: c@2 = 0",
            "RepartitionExec: partitioning=RoundRobinBatch(10), input_partitions=2",
            "ParquetExec: file_groups={2 groups: [[x], [y]]}, projection=[a, b, c, d, e], output_ordering=[a@0 ASC]",
        ];

        assert_optimized!(expected, physical_plan.clone(), true);

        let expected = &[
            "SortExec: expr=[a@0 ASC]",
            "CoalescePartitionsExec",
            "FilterExec: c@2 = 0",
            "RepartitionExec: partitioning=RoundRobinBatch(10), input_partitions=2",
            "ParquetExec: file_groups={2 groups: [[x], [y]]}, projection=[a, b, c, d, e], output_ordering=[a@0 ASC]",
        ];
        assert_optimized!(expected, physical_plan, false);

        Ok(())
    }

    #[test]
    fn no_need_for_sort_after_filter() -> Result<()> {
        let schema = schema();
        let sort_key = vec![PhysicalSortExpr {
            expr: col("c", &schema).unwrap(),
            options: SortOptions::default(),
        }];
        let input = parquet_exec_multiple_sorted(vec![sort_key.clone()]);
        let physical_plan = sort_preserving_merge_exec(sort_key, filter_exec(input));

        let expected = &[
            "SortPreservingMergeExec: [c@2 ASC]",
            // Since after this stage c is constant. c@2 ASC ordering is already satisfied.
            "FilterExec: c@2 = 0",
            "RepartitionExec: partitioning=RoundRobinBatch(10), input_partitions=2",
            "ParquetExec: file_groups={2 groups: [[x], [y]]}, projection=[a, b, c, d, e], output_ordering=[c@2 ASC]",
        ];

        assert_optimized!(expected, physical_plan.clone(), true);

        let expected = &[
            "SortExec: expr=[c@2 ASC]",
            "CoalescePartitionsExec",
            "FilterExec: c@2 = 0",
            "RepartitionExec: partitioning=RoundRobinBatch(10), input_partitions=2",
            "ParquetExec: file_groups={2 groups: [[x], [y]]}, projection=[a, b, c, d, e], output_ordering=[c@2 ASC]",
        ];
        assert_optimized!(expected, physical_plan, false);

        Ok(())
    }

    #[test]
    #[cfg(feature = "parquet")]
    fn do_not_preserve_ordering_through_repartition2() -> Result<()> {
        let schema = schema();
        let sort_key = vec![PhysicalSortExpr {
            expr: col("c", &schema).unwrap(),
            options: SortOptions::default(),
        }];
        let input = parquet_exec_multiple_sorted(vec![sort_key]);

        let sort_req = vec![PhysicalSortExpr {
            expr: col("a", &schema).unwrap(),
            options: SortOptions::default(),
        }];
        let physical_plan = sort_preserving_merge_exec(sort_req, filter_exec(input));

        let expected = &[
            "SortPreservingMergeExec: [a@0 ASC]",
            "SortExec: expr=[a@0 ASC]",
            "FilterExec: c@2 = 0",
            "RepartitionExec: partitioning=RoundRobinBatch(10), input_partitions=2",
            "ParquetExec: file_groups={2 groups: [[x], [y]]}, projection=[a, b, c, d, e], output_ordering=[c@2 ASC]",
        ];

        assert_optimized!(expected, physical_plan.clone(), true);

        let expected = &[
            "SortExec: expr=[a@0 ASC]",
            "CoalescePartitionsExec",
            "SortExec: expr=[a@0 ASC]",
            "FilterExec: c@2 = 0",
            "RepartitionExec: partitioning=RoundRobinBatch(10), input_partitions=2",
            "ParquetExec: file_groups={2 groups: [[x], [y]]}, projection=[a, b, c, d, e], output_ordering=[c@2 ASC]",
        ];
        assert_optimized!(expected, physical_plan, false);

        Ok(())
    }

    #[test]
    #[cfg(feature = "parquet")]
    fn do_not_preserve_ordering_through_repartition3() -> Result<()> {
        let schema = schema();
        let sort_key = vec![PhysicalSortExpr {
            expr: col("c", &schema).unwrap(),
            options: SortOptions::default(),
        }];
        let input = parquet_exec_multiple_sorted(vec![sort_key]);
        let physical_plan = filter_exec(input);

        let expected = &[
            "FilterExec: c@2 = 0",
            "RepartitionExec: partitioning=RoundRobinBatch(10), input_partitions=2",
            "ParquetExec: file_groups={2 groups: [[x], [y]]}, projection=[a, b, c, d, e], output_ordering=[c@2 ASC]",
        ];

        assert_optimized!(expected, physical_plan.clone(), true);
        assert_optimized!(expected, physical_plan, false);

        Ok(())
    }

    #[test]
    #[cfg(feature = "parquet")]
    fn do_not_put_sort_when_input_is_invalid() -> Result<()> {
        let schema = schema();
        let sort_key = vec![PhysicalSortExpr {
            expr: col("a", &schema).unwrap(),
            options: SortOptions::default(),
        }];
        let input = parquet_exec();
        let physical_plan = sort_required_exec_with_req(filter_exec(input), sort_key);
        let expected = &[
            // Ordering requirement of sort required exec is NOT satisfied
            // by existing ordering at the source.
            "SortRequiredExec: [a@0 ASC]",
            "FilterExec: c@2 = 0",
            "ParquetExec: file_groups={1 group: [[x]]}, projection=[a, b, c, d, e]",
        ];
        assert_plan_txt!(expected, physical_plan);

        let expected = &[
            "SortRequiredExec: [a@0 ASC]",
            // Since at the start of the rule ordering requirement is not satisfied
            // EnforceDistribution rule doesn't satisfy this requirement either.
            "FilterExec: c@2 = 0",
            "RepartitionExec: partitioning=RoundRobinBatch(10), input_partitions=1",
            "ParquetExec: file_groups={1 group: [[x]]}, projection=[a, b, c, d, e]",
        ];

        let mut config = ConfigOptions::new();
        config.execution.target_partitions = 10;
        config.optimizer.enable_round_robin_repartition = true;
        config.optimizer.prefer_existing_sort = false;
        let distribution_plan =
            EnforceDistribution::new().optimize(physical_plan, &config)?;
        assert_plan_txt!(expected, distribution_plan);

        Ok(())
    }

    #[test]
    #[cfg(feature = "parquet")]
    fn put_sort_when_input_is_valid() -> Result<()> {
        let schema = schema();
        let sort_key = vec![PhysicalSortExpr {
            expr: col("a", &schema).unwrap(),
            options: SortOptions::default(),
        }];
        let input = parquet_exec_multiple_sorted(vec![sort_key.clone()]);
        let physical_plan = sort_required_exec_with_req(filter_exec(input), sort_key);

        let expected = &[
            // Ordering requirement of sort required exec is satisfied
            // by existing ordering at the source.
            "SortRequiredExec: [a@0 ASC]",
            "FilterExec: c@2 = 0",
            "ParquetExec: file_groups={2 groups: [[x], [y]]}, projection=[a, b, c, d, e], output_ordering=[a@0 ASC]",
        ];
        assert_plan_txt!(expected, physical_plan);

        let expected = &[
            "SortRequiredExec: [a@0 ASC]",
            // Since at the start of the rule ordering requirement is satisfied
            // EnforceDistribution rule satisfy this requirement also.
            // ordering is re-satisfied by introduction of SortExec.
            "SortExec: expr=[a@0 ASC]",
            "FilterExec: c@2 = 0",
            // ordering is lost here
            "RepartitionExec: partitioning=RoundRobinBatch(10), input_partitions=2",
            "ParquetExec: file_groups={2 groups: [[x], [y]]}, projection=[a, b, c, d, e], output_ordering=[a@0 ASC]",
        ];

        let mut config = ConfigOptions::new();
        config.execution.target_partitions = 10;
        config.optimizer.enable_round_robin_repartition = true;
        config.optimizer.prefer_existing_sort = false;
        let distribution_plan =
            EnforceDistribution::new().optimize(physical_plan, &config)?;
        assert_plan_txt!(expected, distribution_plan);

        Ok(())
    }

    #[test]
    #[cfg(feature = "parquet")]
    fn do_not_add_unnecessary_hash() -> Result<()> {
        let schema = schema();
        let sort_key = vec![PhysicalSortExpr {
            expr: col("c", &schema).unwrap(),
            options: SortOptions::default(),
        }];
        let alias = vec![("a".to_string(), "a".to_string())];
        let input = parquet_exec_with_sort(vec![sort_key]);
        let physical_plan = aggregate_exec_with_alias(input, alias.clone());

        let expected = &[
            "AggregateExec: mode=FinalPartitioned, gby=[a@0 as a], aggr=[]",
            "AggregateExec: mode=Partial, gby=[a@0 as a], aggr=[]",
            "ParquetExec: file_groups={1 group: [[x]]}, projection=[a, b, c, d, e], output_ordering=[c@2 ASC]",
        ];

        // Make sure target partition number is 1. In this case hash repartition is unnecessary
        assert_optimized!(expected, physical_plan.clone(), true, false, 1, false, 1024);
        assert_optimized!(expected, physical_plan, false, false, 1, false, 1024);

        Ok(())
    }

    #[test]
    fn do_not_add_unnecessary_hash2() -> Result<()> {
        let schema = schema();
        let sort_key = vec![PhysicalSortExpr {
            expr: col("c", &schema).unwrap(),
            options: SortOptions::default(),
        }];
        let alias = vec![("a".to_string(), "a".to_string())];
        let input = parquet_exec_multiple_sorted(vec![sort_key]);
        let aggregate = aggregate_exec_with_alias(input, alias.clone());
        let physical_plan = aggregate_exec_with_alias(aggregate, alias.clone());

        let expected = &[
            "AggregateExec: mode=FinalPartitioned, gby=[a@0 as a], aggr=[]",
            // Since hash requirements of this operator is satisfied. There shouldn't be
            // a hash repartition here
            "AggregateExec: mode=Partial, gby=[a@0 as a], aggr=[]",
            "AggregateExec: mode=FinalPartitioned, gby=[a@0 as a], aggr=[]",
            "RepartitionExec: partitioning=Hash([a@0], 4), input_partitions=4",
            "AggregateExec: mode=Partial, gby=[a@0 as a], aggr=[]",
            "RepartitionExec: partitioning=RoundRobinBatch(4), input_partitions=2",
            "ParquetExec: file_groups={2 groups: [[x], [y]]}, projection=[a, b, c, d, e], output_ordering=[c@2 ASC]",
        ];

        // Make sure target partition number is larger than 2 (e.g partition number at the source).
        assert_optimized!(expected, physical_plan.clone(), true, false, 4, false, 1024);
        assert_optimized!(expected, physical_plan, false, false, 4, false, 1024);

        Ok(())
    }

    #[test]
    #[cfg(feature = "parquet")]
    fn optimize_away_unnecessary_repartition() -> Result<()> {
        let physical_plan = coalesce_partitions_exec(repartition_exec(parquet_exec()));
        let expected = &[
            "CoalescePartitionsExec",
            "  RepartitionExec: partitioning=RoundRobinBatch(10), input_partitions=1",
            "    ParquetExec: file_groups={1 group: [[x]]}, projection=[a, b, c, d, e]",
        ];
        plans_matches_expected!(expected, physical_plan.clone());

        let expected =
            &["ParquetExec: file_groups={1 group: [[x]]}, projection=[a, b, c, d, e]"];

        assert_optimized!(expected, physical_plan.clone(), true);
        assert_optimized!(expected, physical_plan, false);

        Ok(())
    }

    #[test]
    #[cfg(feature = "parquet")]
    fn optimize_away_unnecessary_repartition2() -> Result<()> {
        let physical_plan = filter_exec(repartition_exec(coalesce_partitions_exec(
            filter_exec(repartition_exec(parquet_exec())),
        )));
        let expected = &[
            "FilterExec: c@2 = 0",
            "  RepartitionExec: partitioning=RoundRobinBatch(10), input_partitions=1",
            "    CoalescePartitionsExec",
            "      FilterExec: c@2 = 0",
            "        RepartitionExec: partitioning=RoundRobinBatch(10), input_partitions=1",
            "          ParquetExec: file_groups={1 group: [[x]]}, projection=[a, b, c, d, e]",
        ];
        plans_matches_expected!(expected, physical_plan.clone());

        let expected = &[
            "FilterExec: c@2 = 0",
            "FilterExec: c@2 = 0",
            "RepartitionExec: partitioning=RoundRobinBatch(10), input_partitions=1",
            "ParquetExec: file_groups={1 group: [[x]]}, projection=[a, b, c, d, e]",
        ];

        assert_optimized!(expected, physical_plan.clone(), true);
        assert_optimized!(expected, physical_plan, false);

        Ok(())
    }
}<|MERGE_RESOLUTION|>--- conflicted
+++ resolved
@@ -498,11 +498,7 @@
 
     if parent_required.len() != output_exprs.len()
         || !agg_exec.group_by().null_expr().is_empty()
-<<<<<<< HEAD
         || physical_exprs_equal(&output_exprs, parent_required)
-=======
-        || expr_list_eq_strict_order(&output_exprs, parent_required)
->>>>>>> 128d7c67
     {
         Ok(PlanWithKeyRequirements::new(agg_plan))
     } else {
@@ -568,12 +564,7 @@
                                 Arc::new(Column::new(
                                     name,
                                     agg_schema.index_of(name).unwrap(),
-<<<<<<< HEAD
                                 )) as _,
-=======
-                                ))
-                                    as Arc<dyn PhysicalExpr>,
->>>>>>> 128d7c67
                                 name.to_owned(),
                             )
                         })
@@ -670,13 +661,8 @@
                 join_key_pairs,
                 Some(left.output_partitioning()),
                 Some(right.output_partitioning()),
-<<<<<<< HEAD
                 &left.schema_properties(),
                 &right.schema_properties(),
-=======
-                &left.equivalence_properties(),
-                &right.equivalence_properties(),
->>>>>>> 128d7c67
             ) {
                 if !new_positions.is_empty() {
                     let new_join_on = new_join_conditions(&left_keys, &right_keys);
@@ -718,16 +704,9 @@
         ) {
             if !new_positions.is_empty() {
                 let new_join_on = new_join_conditions(&left_keys, &right_keys);
-<<<<<<< HEAD
                 let new_sort_options = (0..sort_options.len())
                     .map(|idx| sort_options[new_positions[idx]])
                     .collect();
-=======
-                let mut new_sort_options = vec![];
-                for idx in 0..sort_options.len() {
-                    new_sort_options.push(sort_options[new_positions[idx]])
-                }
->>>>>>> 128d7c67
                 return Ok(Arc::new(SortMergeJoinExec::try_new(
                     left.clone(),
                     right.clone(),
@@ -889,11 +868,7 @@
                 r_key.as_any().downcast_ref::<Column>().unwrap().clone(),
             )
         })
-<<<<<<< HEAD
         .collect()
-=======
-        .collect::<Vec<_>>()
->>>>>>> 128d7c67
 }
 
 /// Updates `dist_onward` such that, to keep track of
@@ -958,15 +933,9 @@
         let should_preserve_ordering = input.output_ordering().is_some();
 
         let partitioning = Partitioning::RoundRobinBatch(n_target);
-<<<<<<< HEAD
         let repartition = RepartitionExec::try_new(input, partitioning)?;
         let new_plan = Arc::new(repartition.with_preserve_order(should_preserve_ordering))
             as Arc<dyn ExecutionPlan>;
-=======
-        let repartition = RepartitionExec::try_new(input, partitioning)?
-            .with_preserve_order(should_preserve_ordering);
-        let new_plan = Arc::new(repartition) as Arc<dyn ExecutionPlan>;
->>>>>>> 128d7c67
 
         // update distribution onward with new operator
         update_distribution_onward(new_plan.clone(), dist_onward, input_idx);
@@ -1040,15 +1009,9 @@
             input
         };
         let partitioning = Partitioning::Hash(hash_exprs, n_target);
-<<<<<<< HEAD
         let repartition = RepartitionExec::try_new(new_plan, partitioning)?;
         new_plan =
             Arc::new(repartition.with_preserve_order(should_preserve_ordering)) as _;
-=======
-        let repartition = RepartitionExec::try_new(new_plan, partitioning)?
-            .with_preserve_order(should_preserve_ordering);
-        new_plan = Arc::new(repartition) as _;
->>>>>>> 128d7c67
 
         // update distribution onward with new operator
         update_distribution_onward(new_plan.clone(), dist_onward, input_idx);
