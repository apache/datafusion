--- conflicted
+++ resolved
@@ -206,15 +206,10 @@
     use crate::physical_plan::{displayable, Partitioning};
 
     use arrow::datatypes::{DataType, Field, Schema, SchemaRef};
-<<<<<<< HEAD
     use datafusion_functions_aggregate::count::count_udaf;
-    use datafusion_physical_expr::expressions::{col, Sum};
-    use datafusion_physical_expr_common::aggregate::create_aggregate_expr;
-=======
     use datafusion_functions_aggregate::sum::sum_udaf;
     use datafusion_physical_expr::expressions::{col, Count};
     use datafusion_physical_plan::udaf::create_aggregate_expr;
->>>>>>> 24a08465
 
     /// Runs the CombinePartialFinalAggregate optimizer and asserts the plan against the expected
     macro_rules! assert_optimized {
