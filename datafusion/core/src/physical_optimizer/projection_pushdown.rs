--- conflicted
+++ resolved
@@ -43,13 +43,8 @@
 
 use arrow_schema::SchemaRef;
 use datafusion_common::config::ConfigOptions;
-<<<<<<< HEAD
 use datafusion_common::tree_node::{Transformed, TreeNode, TreeNodeRecursion};
-use datafusion_common::JoinSide;
-=======
-use datafusion_common::tree_node::{Transformed, TreeNode, VisitRecursion};
 use datafusion_common::{DataFusionError, JoinSide};
->>>>>>> 488cfe11
 use datafusion_physical_expr::expressions::{Column, Literal};
 use datafusion_physical_expr::{
     Partitioning, PhysicalExpr, PhysicalExprRef, PhysicalSortExpr,
@@ -1039,7 +1034,7 @@
             // Rewrite all columns in `on`
             (*on)
                 .clone()
-                .transform(&|expr| {
+                .transform_up(&|expr| {
                     if let Some(column) = expr.as_any().downcast_ref::<Column>() {
                         // Find the column in the projection expressions
                         let new_column = projection_exprs
