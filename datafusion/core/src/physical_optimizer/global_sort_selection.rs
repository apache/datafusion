// Licensed to the Apache Software Foundation (ASF) under one
// or more contributor license agreements.  See the NOTICE file
// distributed with this work for additional information
// regarding copyright ownership.  The ASF licenses this file
// to you under the Apache License, Version 2.0 (the
// "License"); you may not use this file except in compliance
// with the License.  You may obtain a copy of the License at
//
//   http://www.apache.org/licenses/LICENSE-2.0
//
// Unless required by applicable law or agreed to in writing,
// software distributed under the License is distributed on an
// "AS IS" BASIS, WITHOUT WARRANTIES OR CONDITIONS OF ANY
// KIND, either express or implied.  See the License for the
// specific language governing permissions and limitations
// under the License.

//! Select the efficient global sort implementation based on sort details.

use std::sync::Arc;

use crate::config::ConfigOptions;
use crate::error::Result;
use crate::physical_optimizer::PhysicalOptimizerRule;
use crate::physical_plan::sorts::sort::SortExec;
use crate::physical_plan::sorts::sort_preserving_merge::SortPreservingMergeExec;
use crate::physical_plan::ExecutionPlan;
use datafusion_common::tree_node::{Transformed, TreeNode};

/// Currently for a sort operator, if
/// - there are more than one input partitions
/// - and there's some limit which can be pushed down to each of its input partitions
/// then [SortPreservingMergeExec] with local sort with a limit pushed down will be preferred;
/// Otherwise, the normal global sort [SortExec] will be used.
/// Later more intelligent statistics-based decision can also be introduced.
/// For example, for a small data set, the global sort may be efficient enough
#[derive(Default)]
pub struct GlobalSortSelection {}

impl GlobalSortSelection {
    #[allow(missing_docs)]
    pub fn new() -> Self {
        Self {}
    }
}

impl PhysicalOptimizerRule for GlobalSortSelection {
    fn optimize(
        &self,
        plan: Arc<dyn ExecutionPlan>,
        config: &ConfigOptions,
    ) -> Result<Arc<dyn ExecutionPlan>> {
        plan.transform_up(&|plan| {
<<<<<<< HEAD
            Ok(plan
                .as_any()
                .downcast_ref::<SortExec>()
                .and_then(|sort_exec| {
                    if sort_exec.input().output_partitioning().partition_count() > 1
                        // It's already preserving the partitioning so that it can be regarded as a local sort
                        && !sort_exec.preserve_partitioning()
                        && (sort_exec.fetch().is_some() ||  config.optimizer.repartition_sorts)
                    {
                        let sort = SortExec::new_with_partitioning(
                            sort_exec.expr().to_vec(),
                            sort_exec.input().clone(),
                            true,
                            sort_exec.fetch(),
                        );
                        let global_sort: Arc<dyn ExecutionPlan> =
                            Arc::new(SortPreservingMergeExec::new(
=======
            let transformed =
                plan.as_any()
                    .downcast_ref::<SortExec>()
                    .and_then(|sort_exec| {
                        if sort_exec.input().output_partitioning().partition_count() > 1
                        && sort_exec.fetch().is_some()
                        // It's already preserving the partitioning so that it can be regarded as a local sort
                        && !sort_exec.preserve_partitioning()
                        {
                            let sort = SortExec::new_with_partitioning(
>>>>>>> 8df18ab1
                                sort_exec.expr().to_vec(),
                                sort_exec.input().clone(),
                                true,
                                sort_exec.fetch(),
                            );
                            let global_sort: Arc<dyn ExecutionPlan> =
                                Arc::new(SortPreservingMergeExec::new(
                                    sort_exec.expr().to_vec(),
                                    Arc::new(sort),
                                ));
                            Some(global_sort)
                        } else {
                            None
                        }
                    });
            Ok(if let Some(transformed) = transformed {
                Transformed::Yes(transformed)
            } else {
                Transformed::No(plan)
            })
        })
    }

    fn name(&self) -> &str {
        "global_sort_selection"
    }

    fn schema_check(&self) -> bool {
        false
    }
}<|MERGE_RESOLUTION|>--- conflicted
+++ resolved
@@ -51,36 +51,16 @@
         config: &ConfigOptions,
     ) -> Result<Arc<dyn ExecutionPlan>> {
         plan.transform_up(&|plan| {
-<<<<<<< HEAD
-            Ok(plan
-                .as_any()
-                .downcast_ref::<SortExec>()
-                .and_then(|sort_exec| {
-                    if sort_exec.input().output_partitioning().partition_count() > 1
-                        // It's already preserving the partitioning so that it can be regarded as a local sort
-                        && !sort_exec.preserve_partitioning()
-                        && (sort_exec.fetch().is_some() ||  config.optimizer.repartition_sorts)
-                    {
-                        let sort = SortExec::new_with_partitioning(
-                            sort_exec.expr().to_vec(),
-                            sort_exec.input().clone(),
-                            true,
-                            sort_exec.fetch(),
-                        );
-                        let global_sort: Arc<dyn ExecutionPlan> =
-                            Arc::new(SortPreservingMergeExec::new(
-=======
             let transformed =
                 plan.as_any()
                     .downcast_ref::<SortExec>()
                     .and_then(|sort_exec| {
                         if sort_exec.input().output_partitioning().partition_count() > 1
-                        && sort_exec.fetch().is_some()
                         // It's already preserving the partitioning so that it can be regarded as a local sort
                         && !sort_exec.preserve_partitioning()
-                        {
+                        && (sort_exec.fetch().is_some() ||  config.optimizer.repartition_sorts)
+                    {
                             let sort = SortExec::new_with_partitioning(
->>>>>>> 8df18ab1
                                 sort_exec.expr().to_vec(),
                                 sort_exec.input().clone(),
                                 true,
