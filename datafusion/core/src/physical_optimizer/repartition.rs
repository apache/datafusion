// Licensed to the Apache Software Foundation (ASF) under one
// or more contributor license agreements.  See the NOTICE file
// distributed with this work for additional information
// regarding copyright ownership.  The ASF licenses this file
// to you under the Apache License, Version 2.0 (the
// "License"); you may not use this file except in compliance
// with the License.  You may obtain a copy of the License at
//
//   http://www.apache.org/licenses/LICENSE-2.0
//
// Unless required by applicable law or agreed to in writing,
// software distributed under the License is distributed on an
// "AS IS" BASIS, WITHOUT WARRANTIES OR CONDITIONS OF ANY
// KIND, either express or implied.  See the License for the
// specific language governing permissions and limitations
// under the License.

//! Repartition optimizer that introduces repartition nodes to increase the level of parallelism available
use datafusion_common::tree_node::Transformed;
use std::sync::Arc;

use super::optimizer::PhysicalOptimizerRule;
use crate::config::ConfigOptions;
use crate::error::Result;
use crate::physical_plan::Partitioning::*;
use crate::physical_plan::{
    file_format::ParquetExec, repartition::RepartitionExec,
    with_new_children_if_necessary, ExecutionPlan,
};

/// Optimizer that introduces repartition to introduce more
/// parallelism in the plan
///
/// For example, given an input such as:
///
///
/// ```text
/// ┌─────────────────────────────────┐
/// │                                 │
/// │          ExecutionPlan          │
/// │                                 │
/// └─────────────────────────────────┘
///             ▲         ▲
///             │         │
///       ┌─────┘         └─────┐
///       │                     │
///       │                     │
///       │                     │
/// ┌───────────┐         ┌───────────┐
/// │           │         │           │
/// │ batch A1  │         │ batch B1  │
/// │           │         │           │
/// ├───────────┤         ├───────────┤
/// │           │         │           │
/// │ batch A2  │         │ batch B2  │
/// │           │         │           │
/// ├───────────┤         ├───────────┤
/// │           │         │           │
/// │ batch A3  │         │ batch B3  │
/// │           │         │           │
/// └───────────┘         └───────────┘
///
///      Input                 Input
///        A                     B
/// ```
///
/// This optimizer will attempt to add a `RepartitionExec` to increase
/// the parallelism (to 3 in this case)
///
/// ```text
///     ┌─────────────────────────────────┐
///     │                                 │
///     │          ExecutionPlan          │
///     │                                 │
///     └─────────────────────────────────┘
///               ▲      ▲       ▲            Input now has 3
///               │      │       │             partitions
///       ┌───────┘      │       └───────┐
///       │              │               │
///       │              │               │
/// ┌───────────┐  ┌───────────┐   ┌───────────┐
/// │           │  │           │   │           │
/// │ batch A1  │  │ batch A3  │   │ batch B3  │
/// │           │  │           │   │           │
/// ├───────────┤  ├───────────┤   ├───────────┤
/// │           │  │           │   │           │
/// │ batch B2  │  │ batch B1  │   │ batch A2  │
/// │           │  │           │   │           │
/// └───────────┘  └───────────┘   └───────────┘
///       ▲              ▲               ▲
///       │              │               │
///       └─────────┐    │    ┌──────────┘
///                 │    │    │
///                 │    │    │
///     ┌─────────────────────────────────┐   batches are
///     │       RepartitionExec(3)        │   repartitioned
///     │           RoundRobin            │
///     │                                 │
///     └─────────────────────────────────┘
///                 ▲         ▲
///                 │         │
///           ┌─────┘         └─────┐
///           │                     │
///           │                     │
///           │                     │
///     ┌───────────┐         ┌───────────┐
///     │           │         │           │
///     │ batch A1  │         │ batch B1  │
///     │           │         │           │
///     ├───────────┤         ├───────────┤
///     │           │         │           │
///     │ batch A2  │         │ batch B2  │
///     │           │         │           │
///     ├───────────┤         ├───────────┤
///     │           │         │           │
///     │ batch A3  │         │ batch B3  │
///     │           │         │           │
///     └───────────┘         └───────────┘
///
///
///      Input                 Input
///        A                     B
/// ```
#[derive(Default)]
pub struct Repartition {}

impl Repartition {
    #[allow(missing_docs)]
    pub fn new() -> Self {
        Self {}
    }
}

/// Recursively attempts to increase the overall parallelism of the
/// plan, while respecting ordering, by adding a `RepartitionExec` at
/// the output of `plan` if it would help parallelism and not destroy
/// any possibly useful ordering.
///
/// It does so using a depth first scan of the tree, and repartitions
/// any plan that:
///
/// 1. Has fewer partitions than `target_partitions`
///
/// 2. Has a direct parent that `benefits_from_input_partitioning`
///
/// 3. Does not destroy any existing sort order if the parent is
/// relying on it.
///
/// if `can_reorder` is false, it means the parent node of `plan` is
/// trying to take advantage of the output sort order of plan, so it
/// should not be repartitioned if doing so would destroy the output
/// sort order.
///
/// (Parent)   - If can_reorder is false, means this parent node is
///              trying to use the sort ouder order this plan. If true
///              means parent doesn't care about sort order
///
/// (plan)     - We are deciding to add a partition above here
///
/// (children) - Recursively visit all children first
///
/// If 'would_benefit` is true, the upstream operator would benefit
/// from additional partitions and thus repatitioning is considered.
///
/// if `is_root` is true, no repartition is added.
fn optimize_partitions(
    target_partitions: usize,
    plan: Arc<dyn ExecutionPlan>,
    is_root: bool,
    can_reorder: bool,
    would_benefit: bool,
    repartition_file_scans: bool,
    repartition_file_min_size: usize,
) -> Result<Transformed<Arc<dyn ExecutionPlan>>> {
    // Recurse into children bottom-up (attempt to repartition as
    // early as possible)
    let new_plan = if plan.children().is_empty() {
        // leaf node - don't replace children
        Transformed::No(plan)
    } else {
        let children = plan
            .children()
            .iter()
            .enumerate()
            .map(|(idx, child)| {
                // Does plan itself (not its parent) require its input to
                // be sorted in some way?
                let required_input_ordering =
                    plan_has_required_input_ordering(plan.as_ref());

                // We can reorder a child if:
                //   - It has no ordering to preserve, or
                //   - Its parent has no required input ordering and does not
                //     maintain input ordering.
                // Check if this condition holds:
                let can_reorder_child = child.output_ordering().is_none()
                    || (!required_input_ordering
                        && (can_reorder || !plan.maintains_input_order()[idx]));

                optimize_partitions(
                    target_partitions,
                    child.clone(),
                    false, // child is not root
                    can_reorder_child,
                    plan.benefits_from_input_partitioning(),
                    repartition_file_scans,
                    repartition_file_min_size,
                )
                .map(Transformed::into)
            })
            .collect::<Result<_>>()?;
        with_new_children_if_necessary(plan, children)?
    };

    let (new_plan, transformed) = new_plan.into_pair();

    // decide if we should bother trying to repartition the output of this plan
    let mut could_repartition = match new_plan.output_partitioning() {
        // Apply when underlying node has less than `self.target_partitions` amount of concurrency
        RoundRobinBatch(x) => x < target_partitions,
        UnknownPartitioning(x) => x < target_partitions,
        // we don't want to introduce partitioning after hash partitioning
        // as the plan will likely depend on this
        Hash(_, _) => false,
    };

    // Don't need to apply when the returned row count is not greater than 1
    let stats = new_plan.statistics();
    if stats.is_exact {
        could_repartition = could_repartition
            && stats.num_rows.map(|num_rows| num_rows > 1).unwrap_or(true);
    }

    // don't reparititon root of the plan
    if is_root {
        could_repartition = false;
    }

    let repartition_allowed = would_benefit && could_repartition && can_reorder;

    // If repartition is not allowed - return plan as it is
    if !repartition_allowed {
        return Ok(if transformed {
            Transformed::Yes(new_plan)
        } else {
            Transformed::No(new_plan)
        });
    }

    // For ParquetExec return internally repartitioned version of the plan in case `repartition_file_scans` is set
    if let Some(parquet_exec) = new_plan.as_any().downcast_ref::<ParquetExec>() {
        if repartition_file_scans {
            return Ok(Transformed::Yes(Arc::new(
                parquet_exec
                    .get_repartitioned(target_partitions, repartition_file_min_size),
            )));
        }
    }

    // Otherwise - return plan wrapped up in RepartitionExec
    Ok(Transformed::Yes(Arc::new(RepartitionExec::try_new(
        new_plan,
        RoundRobinBatch(target_partitions),
    )?)))
}

/// Returns true if `plan` requires any of inputs to be sorted in some
/// way for correctness. If this is true, its output should not be
/// repartitioned if it would destroy the required order.
fn plan_has_required_input_ordering(plan: &dyn ExecutionPlan) -> bool {
    // NB: checking `is_empty()` is not the right check!
    plan.required_input_ordering().iter().any(Option::is_some)
}

impl PhysicalOptimizerRule for Repartition {
    fn optimize(
        &self,
        plan: Arc<dyn ExecutionPlan>,
        config: &ConfigOptions,
    ) -> Result<Arc<dyn ExecutionPlan>> {
        let target_partitions = config.execution.target_partitions;
        let enabled = config.optimizer.enable_round_robin_repartition;
        let repartition_file_scans = config.optimizer.repartition_file_scans;
        let repartition_file_min_size = config.optimizer.repartition_file_min_size;
        // Don't run optimizer if target_partitions == 1
        if !enabled || target_partitions == 1 {
            Ok(plan)
        } else {
            let is_root = true;
            let can_reorder = plan.output_ordering().is_none();
            let would_benefit = false;
            optimize_partitions(
                target_partitions,
                plan.clone(),
                is_root,
                can_reorder,
                would_benefit,
                repartition_file_scans,
                repartition_file_min_size,
            )
            .map(Transformed::into)
        }
    }

    fn name(&self) -> &str {
        "repartition"
    }

    fn schema_check(&self) -> bool {
        true
    }
}

#[cfg(test)]
#[ctor::ctor]
fn init() {
    let _ = env_logger::try_init();
}

#[cfg(test)]
mod tests {
    use arrow::compute::SortOptions;
    use arrow::datatypes::{DataType, Field, Schema, SchemaRef};

    use super::*;
    use crate::datasource::listing::PartitionedFile;
    use crate::datasource::object_store::ObjectStoreUrl;
    use crate::physical_optimizer::dist_enforcement::EnforceDistribution;
    use crate::physical_optimizer::sort_enforcement::EnforceSorting;
    use crate::physical_plan::aggregates::{
        AggregateExec, AggregateMode, PhysicalGroupBy,
    };
    use crate::physical_plan::expressions::{col, PhysicalSortExpr};
    use crate::physical_plan::file_format::{FileScanConfig, ParquetExec};
    use crate::physical_plan::filter::FilterExec;
    use crate::physical_plan::limit::{GlobalLimitExec, LocalLimitExec};
    use crate::physical_plan::projection::ProjectionExec;
    use crate::physical_plan::sorts::sort::SortExec;
    use crate::physical_plan::sorts::sort_preserving_merge::SortPreservingMergeExec;
    use crate::physical_plan::union::UnionExec;
    use crate::physical_plan::{displayable, DisplayFormatType, Statistics};
    use datafusion_physical_expr::PhysicalSortRequirement;

    fn schema() -> SchemaRef {
        Arc::new(Schema::new(vec![Field::new("c1", DataType::Boolean, true)]))
    }

    /// Create a non sorted parquet exec
    fn parquet_exec() -> Arc<ParquetExec> {
        Arc::new(ParquetExec::new(
            FileScanConfig {
                object_store_url: ObjectStoreUrl::parse("test:///").unwrap(),
                file_schema: schema(),
                file_groups: vec![vec![PartitionedFile::new("x".to_string(), 100)]],
                statistics: Statistics::default(),
                projection: None,
                limit: None,
                table_partition_cols: vec![],
                output_ordering: None,
                infinite_source: false,
            },
            None,
            None,
        ))
    }

    /// Create a non sorted parquet exec over two files / partitions
    fn parquet_exec_two_partitions() -> Arc<ParquetExec> {
        Arc::new(ParquetExec::new(
            FileScanConfig {
                object_store_url: ObjectStoreUrl::parse("test:///").unwrap(),
                file_schema: schema(),
                file_groups: vec![
                    vec![PartitionedFile::new("x".to_string(), 100)],
                    vec![PartitionedFile::new("y".to_string(), 200)],
                ],
                statistics: Statistics::default(),
                projection: None,
                limit: None,
                table_partition_cols: vec![],
                output_ordering: None,
                infinite_source: false,
            },
            None,
            None,
        ))
    }

    // Created a sorted parquet exec
    fn parquet_exec_sorted() -> Arc<ParquetExec> {
        let sort_exprs = vec![PhysicalSortExpr {
            expr: col("c1", &schema()).unwrap(),
            options: SortOptions::default(),
        }];

        Arc::new(ParquetExec::new(
            FileScanConfig {
                object_store_url: ObjectStoreUrl::parse("test:///").unwrap(),
                file_schema: schema(),
                file_groups: vec![vec![PartitionedFile::new("x".to_string(), 100)]],
                statistics: Statistics::default(),
                projection: None,
                limit: None,
                table_partition_cols: vec![],
                output_ordering: Some(sort_exprs),
                infinite_source: false,
            },
            None,
            None,
        ))
    }

    // Created a sorted parquet exec with multiple files
    fn parquet_exec_multiple_sorted() -> Arc<ParquetExec> {
        let sort_exprs = vec![PhysicalSortExpr {
            expr: col("c1", &schema()).unwrap(),
            options: SortOptions::default(),
        }];

        Arc::new(ParquetExec::new(
            FileScanConfig {
                object_store_url: ObjectStoreUrl::parse("test:///").unwrap(),
                file_schema: schema(),
                file_groups: vec![
                    vec![PartitionedFile::new("x".to_string(), 100)],
                    vec![PartitionedFile::new("y".to_string(), 100)],
                ],
                statistics: Statistics::default(),
                projection: None,
                limit: None,
                table_partition_cols: vec![],
                output_ordering: Some(sort_exprs),
                infinite_source: false,
            },
            None,
            None,
        ))
    }

    fn sort_preserving_merge_exec(
        input: Arc<dyn ExecutionPlan>,
    ) -> Arc<dyn ExecutionPlan> {
        let expr = vec![PhysicalSortExpr {
            expr: col("c1", &schema()).unwrap(),
            options: arrow::compute::SortOptions::default(),
        }];

        Arc::new(SortPreservingMergeExec::new(expr, input))
    }

    fn filter_exec(input: Arc<dyn ExecutionPlan>) -> Arc<dyn ExecutionPlan> {
        Arc::new(FilterExec::try_new(col("c1", &schema()).unwrap(), input).unwrap())
    }

    fn sort_exec(
        input: Arc<dyn ExecutionPlan>,
        preserve_partitioning: bool,
    ) -> Arc<dyn ExecutionPlan> {
        let sort_exprs = vec![PhysicalSortExpr {
            expr: col("c1", &schema()).unwrap(),
            options: SortOptions::default(),
        }];
        Arc::new(SortExec::new_with_partitioning(
            sort_exprs,
            input,
            preserve_partitioning,
            None,
        ))
    }

    fn projection_exec(input: Arc<dyn ExecutionPlan>) -> Arc<dyn ExecutionPlan> {
        let exprs = vec![(col("c1", &schema()).unwrap(), "c1".to_string())];
        Arc::new(ProjectionExec::try_new(exprs, input).unwrap())
    }

    fn aggregate(input: Arc<dyn ExecutionPlan>) -> Arc<dyn ExecutionPlan> {
        let schema = schema();
        Arc::new(
            AggregateExec::try_new(
                AggregateMode::Final,
                PhysicalGroupBy::default(),
                vec![],
                Arc::new(
                    AggregateExec::try_new(
                        AggregateMode::Partial,
                        PhysicalGroupBy::default(),
                        vec![],
                        input,
                        schema.clone(),
                    )
                    .unwrap(),
                ),
                schema,
            )
            .unwrap(),
        )
    }

    fn limit_exec(input: Arc<dyn ExecutionPlan>) -> Arc<dyn ExecutionPlan> {
        Arc::new(GlobalLimitExec::new(
            Arc::new(LocalLimitExec::new(input, 100)),
            0,
            Some(100),
        ))
    }

    fn limit_exec_with_skip(input: Arc<dyn ExecutionPlan>) -> Arc<dyn ExecutionPlan> {
        Arc::new(GlobalLimitExec::new(
            Arc::new(LocalLimitExec::new(input, 100)),
            5,
            Some(100),
        ))
    }

    fn union_exec(input: Vec<Arc<dyn ExecutionPlan>>) -> Arc<dyn ExecutionPlan> {
        Arc::new(UnionExec::new(input))
    }

    fn sort_required_exec(input: Arc<dyn ExecutionPlan>) -> Arc<dyn ExecutionPlan> {
        Arc::new(SortRequiredExec::new(input))
    }

    fn trim_plan_display(plan: &str) -> Vec<&str> {
        plan.split('\n')
            .map(|s| s.trim())
            .filter(|s| !s.is_empty())
            .collect()
    }

    /// Runs the repartition optimizer and asserts the plan against the expected
    macro_rules! assert_optimized {
        ($EXPECTED_LINES: expr, $PLAN: expr) => {
            assert_optimized!($EXPECTED_LINES, $PLAN, 10, false, 1024);
        };

        ($EXPECTED_LINES: expr, $PLAN: expr, $TARGET_PARTITIONS: expr, $REPARTITION_FILE_SCANS: expr, $REPARTITION_FILE_MIN_SIZE: expr) => {
            let expected_lines: Vec<&str> = $EXPECTED_LINES.iter().map(|s| *s).collect();

            let mut config = ConfigOptions::new();
            config.execution.target_partitions = $TARGET_PARTITIONS;
            config.optimizer.repartition_file_scans = $REPARTITION_FILE_SCANS;
            config.optimizer.repartition_file_min_size = $REPARTITION_FILE_MIN_SIZE;

            // run optimizer
            let optimizers: Vec<Arc<dyn PhysicalOptimizerRule + Sync + Send>> = vec![
                Arc::new(Repartition::new()),
                // EnforceDistribution is an essential rule to be applied.
                // Otherwise, the correctness of the generated optimized plan cannot be guaranteed
                Arc::new(EnforceDistribution::new()),
                // EnforceSorting is an essential rule to be applied.
                // Otherwise, the correctness of the generated optimized plan cannot be guaranteed
                Arc::new(EnforceSorting::new()),
            ];
            let optimized = optimizers.into_iter().fold($PLAN, |plan, optimizer| {
                optimizer.optimize(plan, &config).unwrap()
            });

            // Now format correctly
            let plan = displayable(optimized.as_ref()).indent().to_string();
            let actual_lines = trim_plan_display(&plan);

            assert_eq!(
                &expected_lines, &actual_lines,
                "\n\nexpected:\n\n{:#?}\nactual:\n\n{:#?}\n\n",
                expected_lines, actual_lines
            );
        };
    }

    #[test]
    fn added_repartition_to_single_partition() -> Result<()> {
        let plan = aggregate(parquet_exec());

        let expected = [
            "AggregateExec: mode=Final, gby=[], aggr=[]",
            "CoalescePartitionsExec",
            "AggregateExec: mode=Partial, gby=[], aggr=[]",
            "RepartitionExec: partitioning=RoundRobinBatch(10), input_partitions=1",
            "ParquetExec: limit=None, partitions={1 group: [[x]]}, projection=[c1]",
        ];

        assert_optimized!(expected, plan);
        Ok(())
    }

    #[test]
    fn repartition_deepest_node() -> Result<()> {
        let plan = aggregate(filter_exec(parquet_exec()));

        let expected = &[
            "AggregateExec: mode=Final, gby=[], aggr=[]",
            "CoalescePartitionsExec",
            "AggregateExec: mode=Partial, gby=[], aggr=[]",
            "FilterExec: c1@0",
            "RepartitionExec: partitioning=RoundRobinBatch(10), input_partitions=1",
            "ParquetExec: limit=None, partitions={1 group: [[x]]}, projection=[c1]",
        ];

        assert_optimized!(expected, plan);
        Ok(())
    }

    #[test]
    fn repartition_unsorted_limit() -> Result<()> {
        let plan = limit_exec(filter_exec(parquet_exec()));

        let expected = &[
            "GlobalLimitExec: skip=0, fetch=100",
            "CoalescePartitionsExec",
            "LocalLimitExec: fetch=100",
            "FilterExec: c1@0",
            // nothing sorts the data, so the local limit doesn't require sorted data either
            "RepartitionExec: partitioning=RoundRobinBatch(10), input_partitions=1",
            "ParquetExec: limit=None, partitions={1 group: [[x]]}, projection=[c1]",
        ];

        assert_optimized!(expected, plan);
        Ok(())
    }

    #[test]
    fn repartition_unsorted_limit_with_skip() -> Result<()> {
        let plan = limit_exec_with_skip(filter_exec(parquet_exec()));

        let expected = &[
            "GlobalLimitExec: skip=5, fetch=100",
            "CoalescePartitionsExec",
            "LocalLimitExec: fetch=100",
            "FilterExec: c1@0",
            // nothing sorts the data, so the local limit doesn't require sorted data either
            "RepartitionExec: partitioning=RoundRobinBatch(10), input_partitions=1",
            "ParquetExec: limit=None, partitions={1 group: [[x]]}, projection=[c1]",
        ];

        assert_optimized!(expected, plan);
        Ok(())
    }

    #[test]
    fn repartition_sorted_limit() -> Result<()> {
        let plan = limit_exec(sort_exec(parquet_exec(), false));

        let expected = &[
            "GlobalLimitExec: skip=0, fetch=100",
            "LocalLimitExec: fetch=100",
            // data is sorted so can't repartition here
            "SortExec: expr=[c1@0 ASC]",
            "ParquetExec: limit=None, partitions={1 group: [[x]]}, projection=[c1]",
        ];

        assert_optimized!(expected, plan);
        Ok(())
    }

    #[test]
    fn repartition_sorted_limit_with_filter() -> Result<()> {
        let plan = limit_exec(filter_exec(sort_exec(parquet_exec(), false)));

        let expected = &[
            "GlobalLimitExec: skip=0, fetch=100",
            "LocalLimitExec: fetch=100",
            "FilterExec: c1@0",
            // data is sorted so can't repartition here even though
            // filter would benefit from parallelism, the answers might be wrong
            "SortExec: expr=[c1@0 ASC]",
            "ParquetExec: limit=None, partitions={1 group: [[x]]}, projection=[c1]",
        ];

        assert_optimized!(expected, plan);
        Ok(())
    }

    #[test]
    fn repartition_ignores_limit() -> Result<()> {
        let plan = aggregate(limit_exec(filter_exec(limit_exec(parquet_exec()))));

        let expected = &[
            "AggregateExec: mode=Final, gby=[], aggr=[]",
            "CoalescePartitionsExec",
            "AggregateExec: mode=Partial, gby=[], aggr=[]",
            "RepartitionExec: partitioning=RoundRobinBatch(10), input_partitions=1",
            "GlobalLimitExec: skip=0, fetch=100",
            "CoalescePartitionsExec",
            "LocalLimitExec: fetch=100",
            "FilterExec: c1@0",
            // repartition should happen prior to the filter to maximize parallelism
            "RepartitionExec: partitioning=RoundRobinBatch(10), input_partitions=1",
            "GlobalLimitExec: skip=0, fetch=100",
            "LocalLimitExec: fetch=100",
            // Expect no repartition to happen for local limit
            "ParquetExec: limit=None, partitions={1 group: [[x]]}, projection=[c1]",
        ];

        assert_optimized!(expected, plan);
        Ok(())
    }

    #[test]
    fn repartition_ignores_limit_with_skip() -> Result<()> {
        let plan = aggregate(limit_exec_with_skip(filter_exec(limit_exec(
            parquet_exec(),
        ))));

        let expected = &[
            "AggregateExec: mode=Final, gby=[], aggr=[]",
            "CoalescePartitionsExec",
            "AggregateExec: mode=Partial, gby=[], aggr=[]",
            "RepartitionExec: partitioning=RoundRobinBatch(10), input_partitions=1",
            "GlobalLimitExec: skip=5, fetch=100",
            "CoalescePartitionsExec",
            "LocalLimitExec: fetch=100",
            "FilterExec: c1@0",
            // repartition should happen prior to the filter to maximize parallelism
            "RepartitionExec: partitioning=RoundRobinBatch(10), input_partitions=1",
            "GlobalLimitExec: skip=0, fetch=100",
            "LocalLimitExec: fetch=100",
            // Expect no repartition to happen for local limit
            "ParquetExec: limit=None, partitions={1 group: [[x]]}, projection=[c1]",
        ];

        assert_optimized!(expected, plan);
        Ok(())
    }

    // repartition works differently for limit when there is a sort below it

    #[test]
    fn repartition_ignores_union() -> Result<()> {
        let plan = union_exec(vec![parquet_exec(); 5]);

        let expected = &[
            "UnionExec",
            // Expect no repartition of ParquetExec
            "ParquetExec: limit=None, partitions={1 group: [[x]]}, projection=[c1]",
            "ParquetExec: limit=None, partitions={1 group: [[x]]}, projection=[c1]",
            "ParquetExec: limit=None, partitions={1 group: [[x]]}, projection=[c1]",
            "ParquetExec: limit=None, partitions={1 group: [[x]]}, projection=[c1]",
            "ParquetExec: limit=None, partitions={1 group: [[x]]}, projection=[c1]",
        ];

        assert_optimized!(expected, plan);
        Ok(())
    }

    #[test]
    fn repartition_through_sort_preserving_merge() -> Result<()> {
        // sort preserving merge with non-sorted input
        let plan = sort_preserving_merge_exec(parquet_exec());

        // need repartiton and resort as the data was not sorted correctly
        let expected = &[
            "SortPreservingMergeExec: [c1@0 ASC]",
            "SortExec: expr=[c1@0 ASC]",
            "RepartitionExec: partitioning=RoundRobinBatch(10), input_partitions=1",
            "ParquetExec: limit=None, partitions={1 group: [[x]]}, projection=[c1]",
        ];

        assert_optimized!(expected, plan);
        Ok(())
    }

    #[test]
    fn repartition_ignores_sort_preserving_merge() -> Result<()> {
        // sort preserving merge already sorted input,
        let plan = sort_preserving_merge_exec(parquet_exec_multiple_sorted());

        // should not repartition / sort (as the data was already sorted)
        let expected = &[
            "SortPreservingMergeExec: [c1@0 ASC]",
            "ParquetExec: limit=None, partitions={2 groups: [[x], [y]]}, output_ordering=[c1@0 ASC], projection=[c1]",
        ];

        assert_optimized!(expected, plan);
        Ok(())
    }

    #[test]
    fn repartition_ignores_sort_preserving_merge_with_union() -> Result<()> {
        // 2 sorted parquet files unioned (partitions are concatenated, sort is preserved)
        let input = union_exec(vec![parquet_exec_sorted(); 2]);
        let plan = sort_preserving_merge_exec(input);

        // should not repartition / sort (as the data was already sorted)
        let expected = &[
            "SortPreservingMergeExec: [c1@0 ASC]",
            "UnionExec",
            "ParquetExec: limit=None, partitions={1 group: [[x]]}, output_ordering=[c1@0 ASC], projection=[c1]",
            "ParquetExec: limit=None, partitions={1 group: [[x]]}, output_ordering=[c1@0 ASC], projection=[c1]",
        ];

        assert_optimized!(expected, plan);
        Ok(())
    }

    #[test]
    fn repartition_does_not_destroy_sort() -> Result<()> {
        //  SortRequired
        //    Parquet(sorted)

        let plan = sort_required_exec(parquet_exec_sorted());

        // should not repartition as doing so destroys the necessary sort order
        let expected = &[
            "SortRequiredExec",
            "ParquetExec: limit=None, partitions={1 group: [[x]]}, output_ordering=[c1@0 ASC], projection=[c1]",
        ];

        assert_optimized!(expected, plan);
        Ok(())
    }

    #[test]
    fn repartition_does_not_destroy_sort_more_complex() -> Result<()> {
        // model a more complicated scenario where one child of a union can be repartitioned for performance
        // but the other can not be
        //
        // Union
        //  SortRequired
        //    Parquet(sorted)
        //  Filter
        //    Parquet(unsorted)

        let input1 = sort_required_exec(parquet_exec_sorted());
        let input2 = filter_exec(parquet_exec());
        let plan = union_exec(vec![input1, input2]);

        // should not repartition below the SortRequired as that
        // destroys the sort order but should still repartition for
        // FilterExec
        let expected = &[
            "UnionExec",
            // union input 1: no repartitioning
            "SortRequiredExec",
            "ParquetExec: limit=None, partitions={1 group: [[x]]}, output_ordering=[c1@0 ASC], projection=[c1]",
            // union input 2: should repartition
            "FilterExec: c1@0",
            "RepartitionExec: partitioning=RoundRobinBatch(10), input_partitions=1",
            "ParquetExec: limit=None, partitions={1 group: [[x]]}, projection=[c1]",
        ];

        assert_optimized!(expected, plan);
        Ok(())
    }

    #[test]
    fn repartition_transitively_with_projection() -> Result<()> {
        // non sorted input
        let plan = sort_preserving_merge_exec(projection_exec(parquet_exec()));

        // needs to repartition / sort as the data was not sorted correctly
        let expected = &[
            "SortPreservingMergeExec: [c1@0 ASC]",
            "SortExec: expr=[c1@0 ASC]",
            "RepartitionExec: partitioning=RoundRobinBatch(10), input_partitions=1",
            "ProjectionExec: expr=[c1@0 as c1]",
            "ParquetExec: limit=None, partitions={1 group: [[x]]}, projection=[c1]",
        ];

        assert_optimized!(expected, plan);
        Ok(())
    }

    #[test]
    fn repartition_ignores_transitively_with_projection() -> Result<()> {
        // sorted input
        let plan =
            sort_preserving_merge_exec(projection_exec(parquet_exec_multiple_sorted()));

        // data should not be repartitioned / resorted
        let expected = &[
            "SortPreservingMergeExec: [c1@0 ASC]",
            "ProjectionExec: expr=[c1@0 as c1]",
            "ParquetExec: limit=None, partitions={2 groups: [[x], [y]]}, output_ordering=[c1@0 ASC], projection=[c1]",
        ];

        assert_optimized!(expected, plan);
        Ok(())
    }

    #[test]
    fn repartition_transitively_past_sort_with_projection() -> Result<()> {
        let plan =
            sort_preserving_merge_exec(sort_exec(projection_exec(parquet_exec()), true));

        let expected = &[
            "SortExec: expr=[c1@0 ASC]",
            "ProjectionExec: expr=[c1@0 as c1]",
            "ParquetExec: limit=None, partitions={1 group: [[x]]}, projection=[c1]",
        ];

        assert_optimized!(expected, plan);
        Ok(())
    }

    #[test]
    fn repartition_transitively_past_sort_with_filter() -> Result<()> {
        let plan =
            sort_preserving_merge_exec(sort_exec(filter_exec(parquet_exec()), true));

        let expected = &[
            "SortPreservingMergeExec: [c1@0 ASC]",
            // Expect repartition on the input to the sort (as it can benefit from additional parallelism)
            "SortExec: expr=[c1@0 ASC]",
            "FilterExec: c1@0",
            "RepartitionExec: partitioning=RoundRobinBatch(10), input_partitions=1",
            "ParquetExec: limit=None, partitions={1 group: [[x]]}, projection=[c1]",
        ];

        assert_optimized!(expected, plan);
        Ok(())
    }

    #[test]
    fn repartition_transitively_past_sort_with_projection_and_filter() -> Result<()> {
        let plan = sort_preserving_merge_exec(sort_exec(
            projection_exec(filter_exec(parquet_exec())),
            true,
        ));

        let expected = &[
            "SortPreservingMergeExec: [c1@0 ASC]",
            // Expect repartition on the input to the sort (as it can benefit from additional parallelism)
            "SortExec: expr=[c1@0 ASC]",
            "ProjectionExec: expr=[c1@0 as c1]",
            "FilterExec: c1@0",
            // repartition is lowest down
            "RepartitionExec: partitioning=RoundRobinBatch(10), input_partitions=1",
            "ParquetExec: limit=None, partitions={1 group: [[x]]}, projection=[c1]",
        ];

        assert_optimized!(expected, plan);
        Ok(())
    }

    #[test]
    fn parallelization_single_partition() -> Result<()> {
        let plan = aggregate(parquet_exec());

        let expected = [
            "AggregateExec: mode=Final, gby=[], aggr=[]",
            "CoalescePartitionsExec",
            "AggregateExec: mode=Partial, gby=[], aggr=[]",
            "ParquetExec: limit=None, partitions={2 groups: [[x:0..50], [x:50..100]]}, projection=[c1]",
        ];

        assert_optimized!(expected, plan, 2, true, 10);
        Ok(())
    }

    #[test]
    fn parallelization_two_partitions() -> Result<()> {
        let plan = aggregate(parquet_exec_two_partitions());

        let expected = [
            "AggregateExec: mode=Final, gby=[], aggr=[]",
            "CoalescePartitionsExec",
            "AggregateExec: mode=Partial, gby=[], aggr=[]",
            // Plan already has two partitions
            "ParquetExec: limit=None, partitions={2 groups: [[x], [y]]}, projection=[c1]",
        ];

        assert_optimized!(expected, plan, 2, true, 10);
        Ok(())
    }

    #[test]
    fn parallelization_two_partitions_into_four() -> Result<()> {
        let plan = aggregate(parquet_exec_two_partitions());

        let expected = [
            "AggregateExec: mode=Final, gby=[], aggr=[]",
            "CoalescePartitionsExec",
            "AggregateExec: mode=Partial, gby=[], aggr=[]",
            // Multiple source files splitted across partitions
            "ParquetExec: limit=None, partitions={4 groups: [[x:0..75], [x:75..100, y:0..50], [y:50..125], [y:125..200]]}, projection=[c1]",
        ];

        assert_optimized!(expected, plan, 4, true, 10);
        Ok(())
    }

    #[test]
    fn parallelization_sorted_limit() -> Result<()> {
        let plan = limit_exec(sort_exec(parquet_exec(), false));

        let expected = &[
            "GlobalLimitExec: skip=0, fetch=100",
            "LocalLimitExec: fetch=100",
            // data is sorted so can't repartition here
            "SortExec: expr=[c1@0 ASC]",
            // Doesn't parallelize for SortExec without preserve_partitioning
            "ParquetExec: limit=None, partitions={1 group: [[x]]}, projection=[c1]",
        ];

        assert_optimized!(expected, plan, 2, true, 10);
        Ok(())
    }

    #[test]
    fn parallelization_limit_with_filter() -> Result<()> {
        let plan = limit_exec(filter_exec(sort_exec(parquet_exec(), false)));

        let expected = &[
            "GlobalLimitExec: skip=0, fetch=100",
            "LocalLimitExec: fetch=100",
            "FilterExec: c1@0",
            // data is sorted so can't repartition here even though
            // filter would benefit from parallelism, the answers might be wrong
            "SortExec: expr=[c1@0 ASC]",
            // SortExec doesn't benefit from input partitioning
            "ParquetExec: limit=None, partitions={1 group: [[x]]}, projection=[c1]",
        ];

        assert_optimized!(expected, plan, 2, true, 10);
        Ok(())
    }

    #[test]
    fn parallelization_ignores_limit() -> Result<()> {
        let plan = aggregate(limit_exec(filter_exec(limit_exec(parquet_exec()))));

        let expected = &[
            "AggregateExec: mode=Final, gby=[], aggr=[]",
            "CoalescePartitionsExec",
            "AggregateExec: mode=Partial, gby=[], aggr=[]",
            "RepartitionExec: partitioning=RoundRobinBatch(2), input_partitions=1",
            "GlobalLimitExec: skip=0, fetch=100",
            "CoalescePartitionsExec",
            "LocalLimitExec: fetch=100",
            "FilterExec: c1@0",
            // repartition should happen prior to the filter to maximize parallelism
            "RepartitionExec: partitioning=RoundRobinBatch(2), input_partitions=1",
            "GlobalLimitExec: skip=0, fetch=100",
            // Limit doesn't benefit from input partitionins - no parallelism
            "LocalLimitExec: fetch=100",
            "ParquetExec: limit=None, partitions={1 group: [[x]]}, projection=[c1]",
        ];

        assert_optimized!(expected, plan, 2, true, 10);
        Ok(())
    }

    #[test]
    fn parallelization_union_inputs() -> Result<()> {
        let plan = union_exec(vec![parquet_exec(); 5]);

        let expected = &[
            "UnionExec",
            // Union doesn benefit from input partitioning - no parallelism
            "ParquetExec: limit=None, partitions={1 group: [[x]]}, projection=[c1]",
            "ParquetExec: limit=None, partitions={1 group: [[x]]}, projection=[c1]",
            "ParquetExec: limit=None, partitions={1 group: [[x]]}, projection=[c1]",
            "ParquetExec: limit=None, partitions={1 group: [[x]]}, projection=[c1]",
            "ParquetExec: limit=None, partitions={1 group: [[x]]}, projection=[c1]",
        ];

        assert_optimized!(expected, plan, 2, true, 10);
        Ok(())
    }

    #[test]
    fn parallelization_prior_to_sort_preserving_merge() -> Result<()> {
        // sort preserving merge already sorted input,
        let plan = sort_preserving_merge_exec(parquet_exec_sorted());

        // parallelization potentially could break sort order
        let expected = &[
            "ParquetExec: limit=None, partitions={1 group: [[x]]}, output_ordering=[c1@0 ASC], projection=[c1]",
        ];

        assert_optimized!(expected, plan, 2, true, 10);
        Ok(())
    }

    #[test]
    fn parallelization_sort_preserving_merge_with_union() -> Result<()> {
        // 2 sorted parquet files unioned (partitions are concatenated, sort is preserved)
        let input = union_exec(vec![parquet_exec_sorted(); 2]);
        let plan = sort_preserving_merge_exec(input);

        // should not repartition / sort (as the data was already sorted)
        let expected = &[
            "SortPreservingMergeExec: [c1@0 ASC]",
            "UnionExec",
            "ParquetExec: limit=None, partitions={1 group: [[x]]}, output_ordering=[c1@0 ASC], projection=[c1]",
            "ParquetExec: limit=None, partitions={1 group: [[x]]}, output_ordering=[c1@0 ASC], projection=[c1]",
        ];

        assert_optimized!(expected, plan, 2, true, 10);
        Ok(())
    }

    #[test]
    fn parallelization_does_not_destroy_sort() -> Result<()> {
        //  SortRequired
        //    Parquet(sorted)

        let plan = sort_required_exec(parquet_exec_sorted());

        // no parallelization to preserve sort order
        let expected = &[
            "SortRequiredExec",
            "ParquetExec: limit=None, partitions={1 group: [[x]]}, output_ordering=[c1@0 ASC], projection=[c1]",
        ];

        assert_optimized!(expected, plan, 2, true, 10);
        Ok(())
    }

    #[test]
    fn parallelization_ignores_transitively_with_projection() -> Result<()> {
        // sorted input
        let plan = sort_preserving_merge_exec(projection_exec(parquet_exec_sorted()));

        // data should not be repartitioned / resorted
        let expected = &[
            "ProjectionExec: expr=[c1@0 as c1]",
            "ParquetExec: limit=None, partitions={1 group: [[x]]}, output_ordering=[c1@0 ASC], projection=[c1]",
        ];

        assert_optimized!(expected, plan, 2, true, 10);
        Ok(())
    }

    /// Models operators like BoundedWindowExec that require an input
    /// ordering but is easy to construct
    #[derive(Debug)]
    struct SortRequiredExec {
        input: Arc<dyn ExecutionPlan>,
    }

    impl SortRequiredExec {
        fn new(input: Arc<dyn ExecutionPlan>) -> Self {
            Self { input }
        }
    }

    impl ExecutionPlan for SortRequiredExec {
        fn as_any(&self) -> &dyn std::any::Any {
            self
        }

        fn schema(&self) -> SchemaRef {
            self.input.schema()
        }

        fn output_partitioning(&self) -> crate::physical_plan::Partitioning {
            self.input.output_partitioning()
        }

        fn output_ordering(&self) -> Option<Vec<PhysicalSortExpr>> {
            self.input.output_ordering()
        }

        fn children(&self) -> Vec<Arc<dyn ExecutionPlan>> {
            vec![self.input.clone()]
        }

        // model that it requires the output ordering of its input
        fn required_input_ordering(&self) -> Vec<Option<Vec<PhysicalSortRequirement>>> {
            vec![self
                .output_ordering()
<<<<<<< HEAD
                .as_deref()
                .map(make_sort_requirements_from_exprs)]
=======
                .map(PhysicalSortRequirement::from_sort_exprs)]
>>>>>>> 34c9bce0
        }

        fn with_new_children(
            self: Arc<Self>,
            mut children: Vec<Arc<dyn ExecutionPlan>>,
        ) -> Result<Arc<dyn ExecutionPlan>> {
            assert_eq!(children.len(), 1);
            let child = children.pop().unwrap();
            Ok(Arc::new(Self::new(child)))
        }

        fn execute(
            &self,
            _partition: usize,
            _context: Arc<crate::execution::context::TaskContext>,
        ) -> Result<crate::physical_plan::SendableRecordBatchStream> {
            unreachable!();
        }

        fn statistics(&self) -> Statistics {
            self.input.statistics()
        }

        fn fmt_as(
            &self,
            _t: DisplayFormatType,
            f: &mut std::fmt::Formatter,
        ) -> std::fmt::Result {
            write!(f, "SortRequiredExec")
        }
    }
}<|MERGE_RESOLUTION|>--- conflicted
+++ resolved
@@ -1160,12 +1160,8 @@
         fn required_input_ordering(&self) -> Vec<Option<Vec<PhysicalSortRequirement>>> {
             vec![self
                 .output_ordering()
-<<<<<<< HEAD
                 .as_deref()
-                .map(make_sort_requirements_from_exprs)]
-=======
                 .map(PhysicalSortRequirement::from_sort_exprs)]
->>>>>>> 34c9bce0
         }
 
         fn with_new_children(
