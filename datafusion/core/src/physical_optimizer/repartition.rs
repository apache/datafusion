--- conflicted
+++ resolved
@@ -635,11 +635,7 @@
             "GlobalLimitExec: skip=0, fetch=100",
             "LocalLimitExec: fetch=100",
             // data is sorted so can't repartition here
-<<<<<<< HEAD
-            "SortExec: [c1@0 ASC], global=true",
-=======
-            "SortExec: expr=[c1@0 ASC]",
->>>>>>> 253550c6
+            "SortExec: expr=[c1@0 ASC], global=true",
             "ParquetExec: limit=None, partitions={1 group: [[x]]}, projection=[c1]",
         ];
 
@@ -657,11 +653,7 @@
             "FilterExec: c1@0",
             // data is sorted so can't repartition here even though
             // filter would benefit from parallelism, the answers might be wrong
-<<<<<<< HEAD
-            "SortExec: [c1@0 ASC], global=true",
-=======
-            "SortExec: expr=[c1@0 ASC]",
->>>>>>> 253550c6
+            "SortExec: expr=[c1@0 ASC], global=true",
             "ParquetExec: limit=None, partitions={1 group: [[x]]}, projection=[c1]",
         ];
 
@@ -749,11 +741,7 @@
         // need repartiton and resort as the data was not sorted correctly
         let expected = &[
             "SortPreservingMergeExec: [c1@0 ASC]",
-<<<<<<< HEAD
-            "SortExec: [c1@0 ASC], global=false",
-=======
-            "SortExec: expr=[c1@0 ASC]",
->>>>>>> 253550c6
+            "SortExec: expr=[c1@0 ASC], global=false",
             "RepartitionExec: partitioning=RoundRobinBatch(10), input_partitions=1",
             "ParquetExec: limit=None, partitions={1 group: [[x]]}, projection=[c1]",
         ];
@@ -853,11 +841,7 @@
         // needs to repartition / sort as the data was not sorted correctly
         let expected = &[
             "SortPreservingMergeExec: [c1@0 ASC]",
-<<<<<<< HEAD
-            "SortExec: [c1@0 ASC], global=false",
-=======
-            "SortExec: expr=[c1@0 ASC]",
->>>>>>> 253550c6
+            "SortExec: expr=[c1@0 ASC], global=false",
             "RepartitionExec: partitioning=RoundRobinBatch(10), input_partitions=1",
             "ProjectionExec: expr=[c1@0 as c1]",
             "ParquetExec: limit=None, partitions={1 group: [[x]]}, projection=[c1]",
@@ -891,12 +875,8 @@
 
         let expected = &[
             "SortPreservingMergeExec: [c1@0 ASC]",
-<<<<<<< HEAD
             // Expect repartition on the input to the sort (as it can benefit from additional parallelism)
-            "SortExec: [c1@0 ASC], global=false",
-=======
-            "SortExec: expr=[c1@0 ASC]",
->>>>>>> 253550c6
+            "SortExec: expr=[c1@0 ASC], global=false",
             "ProjectionExec: expr=[c1@0 as c1]",
             "ParquetExec: limit=None, partitions={1 group: [[x]]}, projection=[c1]",
         ];
@@ -913,11 +893,7 @@
         let expected = &[
             "SortPreservingMergeExec: [c1@0 ASC]",
             // Expect repartition on the input to the sort (as it can benefit from additional parallelism)
-<<<<<<< HEAD
-            "SortExec: [c1@0 ASC], global=false",
-=======
-            "SortExec: expr=[c1@0 ASC]",
->>>>>>> 253550c6
+            "SortExec: expr=[c1@0 ASC], global=false",
             "FilterExec: c1@0",
             "RepartitionExec: partitioning=RoundRobinBatch(10), input_partitions=1",
             "ParquetExec: limit=None, partitions={1 group: [[x]]}, projection=[c1]",
@@ -937,11 +913,7 @@
         let expected = &[
             "SortPreservingMergeExec: [c1@0 ASC]",
             // Expect repartition on the input to the sort (as it can benefit from additional parallelism)
-<<<<<<< HEAD
-            "SortExec: [c1@0 ASC], global=false",
-=======
-            "SortExec: expr=[c1@0 ASC]",
->>>>>>> 253550c6
+            "SortExec: expr=[c1@0 ASC], global=false",
             "ProjectionExec: expr=[c1@0 as c1]",
             "FilterExec: c1@0",
             // repartition is lowest down
@@ -1008,11 +980,7 @@
             "GlobalLimitExec: skip=0, fetch=100",
             "LocalLimitExec: fetch=100",
             // data is sorted so can't repartition here
-<<<<<<< HEAD
-            "SortExec: [c1@0 ASC], global=true",
-=======
-            "SortExec: expr=[c1@0 ASC]",
->>>>>>> 253550c6
+            "SortExec: expr=[c1@0 ASC], global=true",
             // Doesn't parallelize for SortExec without preserve_partitioning
             "ParquetExec: limit=None, partitions={1 group: [[x]]}, projection=[c1]",
         ];
@@ -1031,11 +999,7 @@
             "FilterExec: c1@0",
             // data is sorted so can't repartition here even though
             // filter would benefit from parallelism, the answers might be wrong
-<<<<<<< HEAD
-            "SortExec: [c1@0 ASC], global=true",
-=======
-            "SortExec: expr=[c1@0 ASC]",
->>>>>>> 253550c6
+            "SortExec: expr=[c1@0 ASC], global=true",
             // SortExec doesn't benefit from input partitioning
             "ParquetExec: limit=None, partitions={1 group: [[x]]}, projection=[c1]",
         ];
