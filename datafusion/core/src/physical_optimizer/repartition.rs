// Licensed to the Apache Software Foundation (ASF) under one
// or more contributor license agreements.  See the NOTICE file
// distributed with this work for additional information
// regarding copyright ownership.  The ASF licenses this file
// to you under the Apache License, Version 2.0 (the
// "License"); you may not use this file except in compliance
// with the License.  You may obtain a copy of the License at
//
//   http://www.apache.org/licenses/LICENSE-2.0
//
// Unless required by applicable law or agreed to in writing,
// software distributed under the License is distributed on an
// "AS IS" BASIS, WITHOUT WARRANTIES OR CONDITIONS OF ANY
// KIND, either express or implied.  See the License for the
// specific language governing permissions and limitations
// under the License.

//! Repartition optimizer that introduces repartition nodes to increase the level of parallelism available
use datafusion_common::tree_node::Transformed;
use std::sync::Arc;

use super::optimizer::PhysicalOptimizerRule;
use crate::config::ConfigOptions;
use crate::error::Result;
use crate::physical_plan::Partitioning::*;
use crate::physical_plan::{
    file_format::ParquetExec, repartition::RepartitionExec,
    with_new_children_if_necessary, ExecutionPlan,
};

/// Optimizer that introduces repartition to introduce more
/// parallelism in the plan
///
/// For example, given an input such as:
///
///
/// ```text
/// ┌─────────────────────────────────┐
/// │                                 │
/// │          ExecutionPlan          │
/// │                                 │
/// └─────────────────────────────────┘
///             ▲         ▲
///             │         │
///       ┌─────┘         └─────┐
///       │                     │
///       │                     │
///       │                     │
/// ┌───────────┐         ┌───────────┐
/// │           │         │           │
/// │ batch A1  │         │ batch B1  │
/// │           │         │           │
/// ├───────────┤         ├───────────┤
/// │           │         │           │
/// │ batch A2  │         │ batch B2  │
/// │           │         │           │
/// ├───────────┤         ├───────────┤
/// │           │         │           │
/// │ batch A3  │         │ batch B3  │
/// │           │         │           │
/// └───────────┘         └───────────┘
///
///      Input                 Input
///        A                     B
/// ```
///
/// This optimizer will attempt to add a `RepartitionExec` to increase
/// the parallelism (to 3 in this case)
///
/// ```text
///     ┌─────────────────────────────────┐
///     │                                 │
///     │          ExecutionPlan          │
///     │                                 │
///     └─────────────────────────────────┘
///               ▲      ▲       ▲            Input now has 3
///               │      │       │             partitions
///       ┌───────┘      │       └───────┐
///       │              │               │
///       │              │               │
/// ┌───────────┐  ┌───────────┐   ┌───────────┐
/// │           │  │           │   │           │
/// │ batch A1  │  │ batch A3  │   │ batch B3  │
/// │           │  │           │   │           │
/// ├───────────┤  ├───────────┤   ├───────────┤
/// │           │  │           │   │           │
/// │ batch B2  │  │ batch B1  │   │ batch A2  │
/// │           │  │           │   │           │
/// └───────────┘  └───────────┘   └───────────┘
///       ▲              ▲               ▲
///       │              │               │
///       └─────────┐    │    ┌──────────┘
///                 │    │    │
///                 │    │    │
///     ┌─────────────────────────────────┐   batches are
///     │       RepartitionExec(3)        │   repartitioned
///     │           RoundRobin            │
///     │                                 │
///     └─────────────────────────────────┘
///                 ▲         ▲
///                 │         │
///           ┌─────┘         └─────┐
///           │                     │
///           │                     │
///           │                     │
///     ┌───────────┐         ┌───────────┐
///     │           │         │           │
///     │ batch A1  │         │ batch B1  │
///     │           │         │           │
///     ├───────────┤         ├───────────┤
///     │           │         │           │
///     │ batch A2  │         │ batch B2  │
///     │           │         │           │
///     ├───────────┤         ├───────────┤
///     │           │         │           │
///     │ batch A3  │         │ batch B3  │
///     │           │         │           │
///     └───────────┘         └───────────┘
///
///
///      Input                 Input
///        A                     B
/// ```
#[derive(Default)]
pub struct Repartition {}

impl Repartition {
    #[allow(missing_docs)]
    pub fn new() -> Self {
        Self {}
    }
}

/// Recursively attempts to increase the overall parallelism of the
/// plan, while respecting ordering, by adding a `RepartitionExec` at
/// the output of `plan` if it would help parallelism and not destroy
/// any possibly useful ordering.
///
/// It does so using a depth first scan of the tree, and repartitions
/// any plan that:
///
/// 1. Has fewer partitions than `target_partitions`
///
/// 2. Has a direct parent that `benefits_from_input_partitioning`
///
/// 3. Does not destroy any existing sort order if the parent is
/// relying on it.
///
/// if `can_reorder` is false, it means the parent node of `plan` is
/// trying to take advantage of the output sort order of plan, so it
/// should not be repartitioned if doing so would destroy the output
/// sort order.
///
/// (Parent)   - If can_reorder is false, means this parent node is
///              trying to use the sort ouder order this plan. If true
///              means parent doesn't care about sort order
///
/// (plan)     - We are deciding to add a partition above here
///
/// (children) - Recursively visit all children first
///
/// If 'would_benefit` is true, the upstream operator would benefit
/// from additional partitions and thus repatitioning is considered.
///
/// if `is_root` is true, no repartition is added.
fn optimize_partitions(
    target_partitions: usize,
    plan: Arc<dyn ExecutionPlan>,
    is_root: bool,
    can_reorder: bool,
    would_benefit: bool,
    repartition_file_scans: bool,
    repartition_file_min_size: usize,
) -> Result<Transformed<Arc<dyn ExecutionPlan>>> {
    // Recurse into children bottom-up (attempt to repartition as
    // early as possible)
    let new_plan = if plan.children().is_empty() {
        // leaf node - don't replace children
        Transformed::No(plan)
    } else {
        let children = plan
            .children()
            .iter()
            .enumerate()
            .map(|(idx, child)| {
                // Does plan itself (not its parent) require its input to
                // be sorted in some way?
                let required_input_ordering =
                    plan_has_required_input_ordering(plan.as_ref());

                // We can reorder a child if:
                //   - It has no ordering to preserve, or
                //   - Its parent has no required input ordering and does not
                //     maintain input ordering.
                // Check if this condition holds:
                let can_reorder_child = child.output_ordering().is_none()
                    || (!required_input_ordering
                        && (can_reorder || !plan.maintains_input_order()[idx]));

                optimize_partitions(
                    target_partitions,
                    child.clone(),
                    false, // child is not root
                    can_reorder_child,
                    plan.benefits_from_input_partitioning(),
                    repartition_file_scans,
                    repartition_file_min_size,
                )
                .map(Transformed::into)
            })
            .collect::<Result<_>>()?;
        with_new_children_if_necessary(plan, children)?
    };

    let (new_plan, transformed) = new_plan.into_pair();

    // decide if we should bother trying to repartition the output of this plan
    let mut could_repartition = match new_plan.output_partitioning() {
        // Apply when underlying node has less than `self.target_partitions` amount of concurrency
        RoundRobinBatch(x) => x < target_partitions,
        UnknownPartitioning(x) => x < target_partitions,
        // we don't want to introduce partitioning after hash partitioning
        // as the plan will likely depend on this
        Hash(_, _) => false,
    };

    // Don't need to apply when the returned row count is not greater than 1
    let stats = new_plan.statistics();
    if stats.is_exact {
        could_repartition = could_repartition
            && stats.num_rows.map(|num_rows| num_rows > 1).unwrap_or(true);
    }

    // don't reparititon root of the plan
    if is_root {
        could_repartition = false;
    }

    let repartition_allowed = would_benefit && could_repartition && can_reorder;

    // If repartition is not allowed - return plan as it is
    if !repartition_allowed {
        return Ok(if transformed {
            Transformed::Yes(new_plan)
        } else {
            Transformed::No(new_plan)
        });
    }

    // For ParquetExec return internally repartitioned version of the plan in case `repartition_file_scans` is set
    if let Some(parquet_exec) = new_plan.as_any().downcast_ref::<ParquetExec>() {
        if repartition_file_scans {
            return Ok(Transformed::Yes(Arc::new(
                parquet_exec
                    .get_repartitioned(target_partitions, repartition_file_min_size),
            )));
        }
    }

    // Otherwise - return plan wrapped up in RepartitionExec
    Ok(Transformed::Yes(Arc::new(RepartitionExec::try_new(
        new_plan,
        RoundRobinBatch(target_partitions),
    )?)))
}

/// Returns true if `plan` requires any of inputs to be sorted in some
/// way for correctness. If this is true, its output should not be
/// repartitioned if it would destroy the required order.
fn plan_has_required_input_ordering(plan: &dyn ExecutionPlan) -> bool {
    // NB: checking `is_empty()` is not the right check!
    plan.required_input_ordering().iter().any(Option::is_some)
}

impl PhysicalOptimizerRule for Repartition {
    fn optimize(
        &self,
        plan: Arc<dyn ExecutionPlan>,
        config: &ConfigOptions,
    ) -> Result<Arc<dyn ExecutionPlan>> {
        let target_partitions = config.execution.target_partitions;
        let enabled = config.optimizer.enable_round_robin_repartition;
        let repartition_file_scans = config.optimizer.repartition_file_scans;
        let repartition_file_min_size = config.optimizer.repartition_file_min_size;
        // Don't run optimizer if target_partitions == 1
        if !enabled || target_partitions == 1 {
            Ok(plan)
        } else {
            let is_root = true;
            let can_reorder = plan.output_ordering().is_none();
            let would_benefit = false;
            optimize_partitions(
                target_partitions,
                plan.clone(),
                is_root,
                can_reorder,
                would_benefit,
                repartition_file_scans,
                repartition_file_min_size,
            )
            .map(Transformed::into)
        }
    }

    fn name(&self) -> &str {
        "repartition"
    }

    fn schema_check(&self) -> bool {
        true
    }
}

#[cfg(test)]
#[ctor::ctor]
fn init() {
    let _ = env_logger::try_init();
}

#[cfg(test)]
mod tests {
    use arrow::compute::SortOptions;
    use arrow::datatypes::{DataType, Field, Schema, SchemaRef};

    use super::*;
    use crate::datasource::listing::PartitionedFile;
    use crate::datasource::object_store::ObjectStoreUrl;
    use crate::physical_optimizer::dist_enforcement::EnforceDistribution;
    use crate::physical_optimizer::sort_enforcement::EnforceSorting;
    use crate::physical_plan::aggregates::{
        AggregateExec, AggregateMode, PhysicalGroupBy,
    };
    use crate::physical_plan::expressions::{col, PhysicalSortExpr};
    use crate::physical_plan::file_format::{FileScanConfig, ParquetExec};
    use crate::physical_plan::filter::FilterExec;
    use crate::physical_plan::limit::{GlobalLimitExec, LocalLimitExec};
    use crate::physical_plan::projection::ProjectionExec;
    use crate::physical_plan::sorts::sort::SortExec;
    use crate::physical_plan::sorts::sort_preserving_merge::SortPreservingMergeExec;
    use crate::physical_plan::union::UnionExec;
    use crate::physical_plan::{displayable, DisplayFormatType, Statistics};
    use datafusion_physical_expr::{
        make_sort_requirements_from_exprs, PhysicalSortRequirement,
    };

    fn schema() -> SchemaRef {
        Arc::new(Schema::new(vec![Field::new("c1", DataType::Boolean, true)]))
    }

    /// Create a non sorted parquet exec
    fn parquet_exec() -> Arc<ParquetExec> {
        Arc::new(ParquetExec::new(
            FileScanConfig {
                object_store_url: ObjectStoreUrl::parse("test:///").unwrap(),
                file_schema: schema(),
                file_groups: vec![vec![PartitionedFile::new("x".to_string(), 100)]],
                statistics: Statistics::default(),
                projection: None,
                limit: None,
                table_partition_cols: vec![],
                output_ordering: None,
                infinite_source: false,
            },
            None,
            None,
        ))
    }

    /// Create a non sorted parquet exec over two files / partitions
    fn parquet_exec_two_partitions() -> Arc<ParquetExec> {
        Arc::new(ParquetExec::new(
            FileScanConfig {
                object_store_url: ObjectStoreUrl::parse("test:///").unwrap(),
                file_schema: schema(),
                file_groups: vec![
                    vec![PartitionedFile::new("x".to_string(), 100)],
                    vec![PartitionedFile::new("y".to_string(), 200)],
                ],
                statistics: Statistics::default(),
                projection: None,
                limit: None,
                table_partition_cols: vec![],
                output_ordering: None,
                infinite_source: false,
            },
            None,
            None,
        ))
    }

    // Created a sorted parquet exec
    fn parquet_exec_sorted() -> Arc<ParquetExec> {
        let sort_exprs = vec![PhysicalSortExpr {
            expr: col("c1", &schema()).unwrap(),
            options: SortOptions::default(),
        }];

        Arc::new(ParquetExec::new(
            FileScanConfig {
                object_store_url: ObjectStoreUrl::parse("test:///").unwrap(),
                file_schema: schema(),
                file_groups: vec![vec![PartitionedFile::new("x".to_string(), 100)]],
                statistics: Statistics::default(),
                projection: None,
                limit: None,
                table_partition_cols: vec![],
                output_ordering: Some(sort_exprs),
                infinite_source: false,
            },
            None,
            None,
        ))
    }

    // Created a sorted parquet exec with multiple files
    fn parquet_exec_multiple_sorted() -> Arc<ParquetExec> {
        let sort_exprs = vec![PhysicalSortExpr {
            expr: col("c1", &schema()).unwrap(),
            options: SortOptions::default(),
        }];

        Arc::new(ParquetExec::new(
            FileScanConfig {
                object_store_url: ObjectStoreUrl::parse("test:///").unwrap(),
                file_schema: schema(),
                file_groups: vec![
                    vec![PartitionedFile::new("x".to_string(), 100)],
                    vec![PartitionedFile::new("y".to_string(), 100)],
                ],
                statistics: Statistics::default(),
                projection: None,
                limit: None,
                table_partition_cols: vec![],
                output_ordering: Some(sort_exprs),
                infinite_source: false,
            },
            None,
            None,
        ))
    }

    fn sort_preserving_merge_exec(
        input: Arc<dyn ExecutionPlan>,
    ) -> Arc<dyn ExecutionPlan> {
        let expr = vec![PhysicalSortExpr {
            expr: col("c1", &schema()).unwrap(),
            options: arrow::compute::SortOptions::default(),
        }];

        Arc::new(SortPreservingMergeExec::new(expr, input))
    }

    fn filter_exec(input: Arc<dyn ExecutionPlan>) -> Arc<dyn ExecutionPlan> {
        Arc::new(FilterExec::try_new(col("c1", &schema()).unwrap(), input).unwrap())
    }

    fn sort_exec(
        input: Arc<dyn ExecutionPlan>,
        preserve_partitioning: bool,
    ) -> Arc<dyn ExecutionPlan> {
        let sort_exprs = vec![PhysicalSortExpr {
            expr: col("c1", &schema()).unwrap(),
            options: SortOptions::default(),
        }];
        Arc::new(SortExec::new_with_partitioning(
            sort_exprs,
            input,
            preserve_partitioning,
            None,
        ))
    }

    fn projection_exec(input: Arc<dyn ExecutionPlan>) -> Arc<dyn ExecutionPlan> {
        let exprs = vec![(col("c1", &schema()).unwrap(), "c1".to_string())];
        Arc::new(ProjectionExec::try_new(exprs, input).unwrap())
    }

    fn aggregate(input: Arc<dyn ExecutionPlan>) -> Arc<dyn ExecutionPlan> {
        let schema = schema();
        Arc::new(
            AggregateExec::try_new(
                AggregateMode::Final,
                PhysicalGroupBy::default(),
                vec![],
                Arc::new(
                    AggregateExec::try_new(
                        AggregateMode::Partial,
                        PhysicalGroupBy::default(),
                        vec![],
                        input,
                        schema.clone(),
                    )
                    .unwrap(),
                ),
                schema,
            )
            .unwrap(),
        )
    }

    fn limit_exec(input: Arc<dyn ExecutionPlan>) -> Arc<dyn ExecutionPlan> {
        Arc::new(GlobalLimitExec::new(
            Arc::new(LocalLimitExec::new(input, 100)),
            0,
            Some(100),
        ))
    }

    fn limit_exec_with_skip(input: Arc<dyn ExecutionPlan>) -> Arc<dyn ExecutionPlan> {
        Arc::new(GlobalLimitExec::new(
            Arc::new(LocalLimitExec::new(input, 100)),
            5,
            Some(100),
        ))
    }

    fn union_exec(input: Vec<Arc<dyn ExecutionPlan>>) -> Arc<dyn ExecutionPlan> {
        Arc::new(UnionExec::new(input))
    }

    fn sort_required_exec(input: Arc<dyn ExecutionPlan>) -> Arc<dyn ExecutionPlan> {
        Arc::new(SortRequiredExec::new(input))
    }

    fn trim_plan_display(plan: &str) -> Vec<&str> {
        plan.split('\n')
            .map(|s| s.trim())
            .filter(|s| !s.is_empty())
            .collect()
    }

    /// Runs the repartition optimizer and asserts the plan against the expected
    macro_rules! assert_optimized {
        ($EXPECTED_LINES: expr, $PLAN: expr) => {
            assert_optimized!($EXPECTED_LINES, $PLAN, 10, false, 1024);
        };

        ($EXPECTED_LINES: expr, $PLAN: expr, $TARGET_PARTITIONS: expr, $REPARTITION_FILE_SCANS: expr, $REPARTITION_FILE_MIN_SIZE: expr) => {
            let expected_lines: Vec<&str> = $EXPECTED_LINES.iter().map(|s| *s).collect();

            let mut config = ConfigOptions::new();
            config.execution.target_partitions = $TARGET_PARTITIONS;
            config.optimizer.repartition_file_scans = $REPARTITION_FILE_SCANS;
            config.optimizer.repartition_file_min_size = $REPARTITION_FILE_MIN_SIZE;

            // run optimizer
            let optimizers: Vec<Arc<dyn PhysicalOptimizerRule + Sync + Send>> = vec![
                Arc::new(Repartition::new()),
                // EnforceDistribution is an essential rule to be applied.
                // Otherwise, the correctness of the generated optimized plan cannot be guaranteed
                Arc::new(EnforceDistribution::new()),
                // EnforceSorting is an essential rule to be applied.
                // Otherwise, the correctness of the generated optimized plan cannot be guaranteed
                Arc::new(EnforceSorting::new()),
            ];
            let optimized = optimizers.into_iter().fold($PLAN, |plan, optimizer| {
                optimizer.optimize(plan, &config).unwrap()
            });

            // Now format correctly
            let plan = displayable(optimized.as_ref()).indent().to_string();
            let actual_lines = trim_plan_display(&plan);

            assert_eq!(
                &expected_lines, &actual_lines,
                "\n\nexpected:\n\n{:#?}\nactual:\n\n{:#?}\n\n",
                expected_lines, actual_lines
            );
        };
    }

    #[test]
    fn added_repartition_to_single_partition() -> Result<()> {
        let plan = aggregate(parquet_exec());

        let expected = [
            "AggregateExec: mode=Final, gby=[], aggr=[]",
            "CoalescePartitionsExec",
            "AggregateExec: mode=Partial, gby=[], aggr=[]",
            "RepartitionExec: partitioning=RoundRobinBatch(10), input_partitions=1",
            "ParquetExec: limit=None, partitions={1 group: [[x]]}, projection=[c1]",
        ];

        assert_optimized!(expected, plan);
        Ok(())
    }

    #[test]
    fn repartition_deepest_node() -> Result<()> {
        let plan = aggregate(filter_exec(parquet_exec()));

        let expected = &[
            "AggregateExec: mode=Final, gby=[], aggr=[]",
            "CoalescePartitionsExec",
            "AggregateExec: mode=Partial, gby=[], aggr=[]",
            "FilterExec: c1@0",
            "RepartitionExec: partitioning=RoundRobinBatch(10), input_partitions=1",
            "ParquetExec: limit=None, partitions={1 group: [[x]]}, projection=[c1]",
        ];

        assert_optimized!(expected, plan);
        Ok(())
    }

    #[test]
    fn repartition_unsorted_limit() -> Result<()> {
        let plan = limit_exec(filter_exec(parquet_exec()));

        let expected = &[
            "GlobalLimitExec: skip=0, fetch=100",
            "CoalescePartitionsExec",
            "LocalLimitExec: fetch=100",
            "FilterExec: c1@0",
            // nothing sorts the data, so the local limit doesn't require sorted data either
            "RepartitionExec: partitioning=RoundRobinBatch(10), input_partitions=1",
            "ParquetExec: limit=None, partitions={1 group: [[x]]}, projection=[c1]",
        ];

        assert_optimized!(expected, plan);
        Ok(())
    }

    #[test]
    fn repartition_unsorted_limit_with_skip() -> Result<()> {
        let plan = limit_exec_with_skip(filter_exec(parquet_exec()));

        let expected = &[
            "GlobalLimitExec: skip=5, fetch=100",
            "CoalescePartitionsExec",
            "LocalLimitExec: fetch=100",
            "FilterExec: c1@0",
            // nothing sorts the data, so the local limit doesn't require sorted data either
            "RepartitionExec: partitioning=RoundRobinBatch(10), input_partitions=1",
            "ParquetExec: limit=None, partitions={1 group: [[x]]}, projection=[c1]",
        ];

        assert_optimized!(expected, plan);
        Ok(())
    }

    #[test]
    fn repartition_sorted_limit() -> Result<()> {
        let plan = limit_exec(sort_exec(parquet_exec(), false));

        let expected = &[
            "GlobalLimitExec: skip=0, fetch=100",
            "LocalLimitExec: fetch=100",
            // data is sorted so can't repartition here
            "SortExec: expr=[c1@0 ASC]",
            "ParquetExec: limit=None, partitions={1 group: [[x]]}, projection=[c1]",
        ];

        assert_optimized!(expected, plan);
        Ok(())
    }

    #[test]
    fn repartition_sorted_limit_with_filter() -> Result<()> {
        let plan = limit_exec(filter_exec(sort_exec(parquet_exec(), false)));

        let expected = &[
            "GlobalLimitExec: skip=0, fetch=100",
            "LocalLimitExec: fetch=100",
            "FilterExec: c1@0",
            // data is sorted so can't repartition here even though
            // filter would benefit from parallelism, the answers might be wrong
            "SortExec: expr=[c1@0 ASC]",
            "ParquetExec: limit=None, partitions={1 group: [[x]]}, projection=[c1]",
        ];

        assert_optimized!(expected, plan);
        Ok(())
    }

    #[test]
    fn repartition_ignores_limit() -> Result<()> {
        let plan = aggregate(limit_exec(filter_exec(limit_exec(parquet_exec()))));

        let expected = &[
            "AggregateExec: mode=Final, gby=[], aggr=[]",
            "CoalescePartitionsExec",
            "AggregateExec: mode=Partial, gby=[], aggr=[]",
            "RepartitionExec: partitioning=RoundRobinBatch(10), input_partitions=1",
            "GlobalLimitExec: skip=0, fetch=100",
            "CoalescePartitionsExec",
            "LocalLimitExec: fetch=100",
            "FilterExec: c1@0",
            // repartition should happen prior to the filter to maximize parallelism
            "RepartitionExec: partitioning=RoundRobinBatch(10), input_partitions=1",
            "GlobalLimitExec: skip=0, fetch=100",
            "LocalLimitExec: fetch=100",
            // Expect no repartition to happen for local limit
            "ParquetExec: limit=None, partitions={1 group: [[x]]}, projection=[c1]",
        ];

        assert_optimized!(expected, plan);
        Ok(())
    }

    #[test]
    fn repartition_ignores_limit_with_skip() -> Result<()> {
        let plan = aggregate(limit_exec_with_skip(filter_exec(limit_exec(
            parquet_exec(),
        ))));

        let expected = &[
            "AggregateExec: mode=Final, gby=[], aggr=[]",
            "CoalescePartitionsExec",
            "AggregateExec: mode=Partial, gby=[], aggr=[]",
            "RepartitionExec: partitioning=RoundRobinBatch(10), input_partitions=1",
            "GlobalLimitExec: skip=5, fetch=100",
            "CoalescePartitionsExec",
            "LocalLimitExec: fetch=100",
            "FilterExec: c1@0",
            // repartition should happen prior to the filter to maximize parallelism
            "RepartitionExec: partitioning=RoundRobinBatch(10), input_partitions=1",
            "GlobalLimitExec: skip=0, fetch=100",
            "LocalLimitExec: fetch=100",
            // Expect no repartition to happen for local limit
            "ParquetExec: limit=None, partitions={1 group: [[x]]}, projection=[c1]",
        ];

        assert_optimized!(expected, plan);
        Ok(())
    }

    // repartition works differently for limit when there is a sort below it

    #[test]
    fn repartition_ignores_union() -> Result<()> {
        let plan = union_exec(vec![parquet_exec(); 5]);

        let expected = &[
            "UnionExec",
            // Expect no repartition of ParquetExec
            "ParquetExec: limit=None, partitions={1 group: [[x]]}, projection=[c1]",
            "ParquetExec: limit=None, partitions={1 group: [[x]]}, projection=[c1]",
            "ParquetExec: limit=None, partitions={1 group: [[x]]}, projection=[c1]",
            "ParquetExec: limit=None, partitions={1 group: [[x]]}, projection=[c1]",
            "ParquetExec: limit=None, partitions={1 group: [[x]]}, projection=[c1]",
        ];

        assert_optimized!(expected, plan);
        Ok(())
    }

    #[test]
    fn repartition_through_sort_preserving_merge() -> Result<()> {
        // sort preserving merge with non-sorted input
        let plan = sort_preserving_merge_exec(parquet_exec());

        // need repartiton and resort as the data was not sorted correctly
        let expected = &[
            "SortPreservingMergeExec: [c1@0 ASC]",
            "SortExec: expr=[c1@0 ASC]",
            "RepartitionExec: partitioning=RoundRobinBatch(10), input_partitions=1",
            "ParquetExec: limit=None, partitions={1 group: [[x]]}, projection=[c1]",
        ];

        assert_optimized!(expected, plan);
        Ok(())
    }

    #[test]
    fn repartition_ignores_sort_preserving_merge() -> Result<()> {
        // sort preserving merge already sorted input,
        let plan = sort_preserving_merge_exec(parquet_exec_multiple_sorted());

        // should not repartition / sort (as the data was already sorted)
        let expected = &[
            "SortPreservingMergeExec: [c1@0 ASC]",
            "ParquetExec: limit=None, partitions={2 groups: [[x], [y]]}, output_ordering=[c1@0 ASC], projection=[c1]",
        ];

        assert_optimized!(expected, plan);
        Ok(())
    }

    #[test]
    fn repartition_ignores_sort_preserving_merge_with_union() -> Result<()> {
        // 2 sorted parquet files unioned (partitions are concatenated, sort is preserved)
        let input = union_exec(vec![parquet_exec_sorted(); 2]);
        let plan = sort_preserving_merge_exec(input);

        // should not repartition / sort (as the data was already sorted)
        let expected = &[
            "SortPreservingMergeExec: [c1@0 ASC]",
            "UnionExec",
            "ParquetExec: limit=None, partitions={1 group: [[x]]}, output_ordering=[c1@0 ASC], projection=[c1]",
            "ParquetExec: limit=None, partitions={1 group: [[x]]}, output_ordering=[c1@0 ASC], projection=[c1]",
        ];

        assert_optimized!(expected, plan);
        Ok(())
    }

    #[test]
    fn repartition_does_not_destroy_sort() -> Result<()> {
        //  SortRequired
        //    Parquet(sorted)

        let plan = sort_required_exec(parquet_exec_sorted());

        // should not repartition as doing so destroys the necessary sort order
        let expected = &[
            "SortRequiredExec",
            "ParquetExec: limit=None, partitions={1 group: [[x]]}, output_ordering=[c1@0 ASC], projection=[c1]",
        ];

        assert_optimized!(expected, plan);
        Ok(())
    }

    #[test]
    fn repartition_does_not_destroy_sort_more_complex() -> Result<()> {
        // model a more complicated scenario where one child of a union can be repartitioned for performance
        // but the other can not be
        //
        // Union
        //  SortRequired
        //    Parquet(sorted)
        //  Filter
        //    Parquet(unsorted)

        let input1 = sort_required_exec(parquet_exec_sorted());
        let input2 = filter_exec(parquet_exec());
        let plan = union_exec(vec![input1, input2]);

        // should not repartition below the SortRequired as that
        // destroys the sort order but should still repartition for
        // FilterExec
        let expected = &[
            "UnionExec",
            // union input 1: no repartitioning
            "SortRequiredExec",
            "ParquetExec: limit=None, partitions={1 group: [[x]]}, output_ordering=[c1@0 ASC], projection=[c1]",
            // union input 2: should repartition
            "FilterExec: c1@0",
            "RepartitionExec: partitioning=RoundRobinBatch(10), input_partitions=1",
            "ParquetExec: limit=None, partitions={1 group: [[x]]}, projection=[c1]",
        ];

        assert_optimized!(expected, plan);
        Ok(())
    }

    #[test]
    fn repartition_transitively_with_projection() -> Result<()> {
        // non sorted input
        let plan = sort_preserving_merge_exec(projection_exec(parquet_exec()));

        // needs to repartition / sort as the data was not sorted correctly
        let expected = &[
            "SortPreservingMergeExec: [c1@0 ASC]",
            "SortExec: expr=[c1@0 ASC]",
            "RepartitionExec: partitioning=RoundRobinBatch(10), input_partitions=1",
            "ProjectionExec: expr=[c1@0 as c1]",
            "ParquetExec: limit=None, partitions={1 group: [[x]]}, projection=[c1]",
        ];

        assert_optimized!(expected, plan);
        Ok(())
    }

    #[test]
    fn repartition_ignores_transitively_with_projection() -> Result<()> {
        // sorted input
        let plan =
            sort_preserving_merge_exec(projection_exec(parquet_exec_multiple_sorted()));

        // data should not be repartitioned / resorted
        let expected = &[
            "SortPreservingMergeExec: [c1@0 ASC]",
            "ProjectionExec: expr=[c1@0 as c1]",
            "ParquetExec: limit=None, partitions={2 groups: [[x], [y]]}, output_ordering=[c1@0 ASC], projection=[c1]",
        ];

        assert_optimized!(expected, plan);
        Ok(())
    }

    #[test]
    fn repartition_transitively_past_sort_with_projection() -> Result<()> {
        let plan =
            sort_preserving_merge_exec(sort_exec(projection_exec(parquet_exec()), true));

        let expected = &[
            "SortExec: expr=[c1@0 ASC]",
            "ProjectionExec: expr=[c1@0 as c1]",
            "ParquetExec: limit=None, partitions={1 group: [[x]]}, projection=[c1]",
        ];

        assert_optimized!(expected, plan);
        Ok(())
    }

    #[test]
    fn repartition_transitively_past_sort_with_filter() -> Result<()> {
        let plan =
            sort_preserving_merge_exec(sort_exec(filter_exec(parquet_exec()), true));

        let expected = &[
            "SortPreservingMergeExec: [c1@0 ASC]",
            // Expect repartition on the input to the sort (as it can benefit from additional parallelism)
            "SortExec: expr=[c1@0 ASC]",
            "FilterExec: c1@0",
            "RepartitionExec: partitioning=RoundRobinBatch(10), input_partitions=1",
            "ParquetExec: limit=None, partitions={1 group: [[x]]}, projection=[c1]",
        ];

        assert_optimized!(expected, plan);
        Ok(())
    }

    #[test]
    fn repartition_transitively_past_sort_with_projection_and_filter() -> Result<()> {
        let plan = sort_preserving_merge_exec(sort_exec(
            projection_exec(filter_exec(parquet_exec())),
            true,
        ));

        let expected = &[
            "SortPreservingMergeExec: [c1@0 ASC]",
            // Expect repartition on the input to the sort (as it can benefit from additional parallelism)
            "SortExec: expr=[c1@0 ASC]",
            "ProjectionExec: expr=[c1@0 as c1]",
            "FilterExec: c1@0",
            // repartition is lowest down
            "RepartitionExec: partitioning=RoundRobinBatch(10), input_partitions=1",
            "ParquetExec: limit=None, partitions={1 group: [[x]]}, projection=[c1]",
        ];

        assert_optimized!(expected, plan);
        Ok(())
    }

    #[test]
    fn parallelization_single_partition() -> Result<()> {
        let plan = aggregate(parquet_exec());

        let expected = [
            "AggregateExec: mode=Final, gby=[], aggr=[]",
            "CoalescePartitionsExec",
            "AggregateExec: mode=Partial, gby=[], aggr=[]",
            "ParquetExec: limit=None, partitions={2 groups: [[x:0..50], [x:50..100]]}, projection=[c1]",
        ];

        assert_optimized!(expected, plan, 2, true, 10);
        Ok(())
    }

    #[test]
    fn parallelization_two_partitions() -> Result<()> {
        let plan = aggregate(parquet_exec_two_partitions());

        let expected = [
            "AggregateExec: mode=Final, gby=[], aggr=[]",
            "CoalescePartitionsExec",
            "AggregateExec: mode=Partial, gby=[], aggr=[]",
            // Plan already has two partitions
            "ParquetExec: limit=None, partitions={2 groups: [[x], [y]]}, projection=[c1]",
        ];

        assert_optimized!(expected, plan, 2, true, 10);
        Ok(())
    }

    #[test]
    fn parallelization_two_partitions_into_four() -> Result<()> {
        let plan = aggregate(parquet_exec_two_partitions());

        let expected = [
            "AggregateExec: mode=Final, gby=[], aggr=[]",
            "CoalescePartitionsExec",
            "AggregateExec: mode=Partial, gby=[], aggr=[]",
            // Multiple source files splitted across partitions
            "ParquetExec: limit=None, partitions={4 groups: [[x:0..75], [x:75..100, y:0..50], [y:50..125], [y:125..200]]}, projection=[c1]",
        ];

        assert_optimized!(expected, plan, 4, true, 10);
        Ok(())
    }

    #[test]
    fn parallelization_sorted_limit() -> Result<()> {
        let plan = limit_exec(sort_exec(parquet_exec(), false));

        let expected = &[
            "GlobalLimitExec: skip=0, fetch=100",
            "LocalLimitExec: fetch=100",
            // data is sorted so can't repartition here
            "SortExec: expr=[c1@0 ASC]",
            // Doesn't parallelize for SortExec without preserve_partitioning
            "ParquetExec: limit=None, partitions={1 group: [[x]]}, projection=[c1]",
        ];

        assert_optimized!(expected, plan, 2, true, 10);
        Ok(())
    }

    #[test]
    fn parallelization_limit_with_filter() -> Result<()> {
        let plan = limit_exec(filter_exec(sort_exec(parquet_exec(), false)));

        let expected = &[
            "GlobalLimitExec: skip=0, fetch=100",
            "LocalLimitExec: fetch=100",
            "FilterExec: c1@0",
            // data is sorted so can't repartition here even though
            // filter would benefit from parallelism, the answers might be wrong
            "SortExec: expr=[c1@0 ASC]",
            // SortExec doesn't benefit from input partitioning
            "ParquetExec: limit=None, partitions={1 group: [[x]]}, projection=[c1]",
        ];

        assert_optimized!(expected, plan, 2, true, 10);
        Ok(())
    }

    #[test]
    fn parallelization_ignores_limit() -> Result<()> {
        let plan = aggregate(limit_exec(filter_exec(limit_exec(parquet_exec()))));

        let expected = &[
            "AggregateExec: mode=Final, gby=[], aggr=[]",
            "CoalescePartitionsExec",
            "AggregateExec: mode=Partial, gby=[], aggr=[]",
            "RepartitionExec: partitioning=RoundRobinBatch(2), input_partitions=1",
            "GlobalLimitExec: skip=0, fetch=100",
            "CoalescePartitionsExec",
            "LocalLimitExec: fetch=100",
            "FilterExec: c1@0",
            // repartition should happen prior to the filter to maximize parallelism
            "RepartitionExec: partitioning=RoundRobinBatch(2), input_partitions=1",
            "GlobalLimitExec: skip=0, fetch=100",
            // Limit doesn't benefit from input partitionins - no parallelism
            "LocalLimitExec: fetch=100",
            "ParquetExec: limit=None, partitions={1 group: [[x]]}, projection=[c1]",
        ];

        assert_optimized!(expected, plan, 2, true, 10);
        Ok(())
    }

    #[test]
    fn parallelization_union_inputs() -> Result<()> {
        let plan = union_exec(vec![parquet_exec(); 5]);

        let expected = &[
            "UnionExec",
            // Union doesn benefit from input partitioning - no parallelism
            "ParquetExec: limit=None, partitions={1 group: [[x]]}, projection=[c1]",
            "ParquetExec: limit=None, partitions={1 group: [[x]]}, projection=[c1]",
            "ParquetExec: limit=None, partitions={1 group: [[x]]}, projection=[c1]",
            "ParquetExec: limit=None, partitions={1 group: [[x]]}, projection=[c1]",
            "ParquetExec: limit=None, partitions={1 group: [[x]]}, projection=[c1]",
        ];

        assert_optimized!(expected, plan, 2, true, 10);
        Ok(())
    }

    #[test]
    fn parallelization_prior_to_sort_preserving_merge() -> Result<()> {
        // sort preserving merge already sorted input,
        let plan = sort_preserving_merge_exec(parquet_exec_sorted());

        // parallelization potentially could break sort order
        let expected = &[
            "ParquetExec: limit=None, partitions={1 group: [[x]]}, output_ordering=[c1@0 ASC], projection=[c1]",
        ];

        assert_optimized!(expected, plan, 2, true, 10);
        Ok(())
    }

    #[test]
    fn parallelization_sort_preserving_merge_with_union() -> Result<()> {
        // 2 sorted parquet files unioned (partitions are concatenated, sort is preserved)
        let input = union_exec(vec![parquet_exec_sorted(); 2]);
        let plan = sort_preserving_merge_exec(input);

        // should not repartition / sort (as the data was already sorted)
        let expected = &[
            "SortPreservingMergeExec: [c1@0 ASC]",
            "UnionExec",
            "ParquetExec: limit=None, partitions={1 group: [[x]]}, output_ordering=[c1@0 ASC], projection=[c1]",
            "ParquetExec: limit=None, partitions={1 group: [[x]]}, output_ordering=[c1@0 ASC], projection=[c1]",
        ];

        assert_optimized!(expected, plan, 2, true, 10);
        Ok(())
    }

    #[test]
    fn parallelization_does_not_destroy_sort() -> Result<()> {
        //  SortRequired
        //    Parquet(sorted)

        let plan = sort_required_exec(parquet_exec_sorted());

        // no parallelization to preserve sort order
        let expected = &[
            "SortRequiredExec",
            "ParquetExec: limit=None, partitions={1 group: [[x]]}, output_ordering=[c1@0 ASC], projection=[c1]",
        ];

        assert_optimized!(expected, plan, 2, true, 10);
        Ok(())
    }

    #[test]
    fn parallelization_ignores_transitively_with_projection() -> Result<()> {
        // sorted input
        let plan = sort_preserving_merge_exec(projection_exec(parquet_exec_sorted()));

        // data should not be repartitioned / resorted
        let expected = &[
            "ProjectionExec: expr=[c1@0 as c1]",
            "ParquetExec: limit=None, partitions={1 group: [[x]]}, output_ordering=[c1@0 ASC], projection=[c1]",
        ];

        assert_optimized!(expected, plan, 2, true, 10);
        Ok(())
    }

    /// Models operators like BoundedWindowExec that require an input
    /// ordering but is easy to construct
    #[derive(Debug)]
    struct SortRequiredExec {
        input: Arc<dyn ExecutionPlan>,
    }

    impl SortRequiredExec {
        fn new(input: Arc<dyn ExecutionPlan>) -> Self {
            Self { input }
        }
    }

    impl ExecutionPlan for SortRequiredExec {
        fn as_any(&self) -> &dyn std::any::Any {
            self
        }

        fn schema(&self) -> SchemaRef {
            self.input.schema()
        }

        fn output_partitioning(&self) -> crate::physical_plan::Partitioning {
            self.input.output_partitioning()
        }

        fn output_ordering(&self) -> Option<&[PhysicalSortExpr]> {
            self.input.output_ordering()
        }

        fn children(&self) -> Vec<Arc<dyn ExecutionPlan>> {
            vec![self.input.clone()]
        }

        // model that it requires the output ordering of its input
<<<<<<< HEAD
        fn required_input_ordering(&self) -> Vec<Option<Vec<PhysicalSortExpr>>> {
            vec![self.input.output_ordering().map(|elem| elem.to_vec())]
=======
        fn required_input_ordering(&self) -> Vec<Option<Vec<PhysicalSortRequirement>>> {
            vec![self
                .output_ordering()
                .map(make_sort_requirements_from_exprs)]
>>>>>>> a1c60a1b
        }

        fn with_new_children(
            self: Arc<Self>,
            mut children: Vec<Arc<dyn ExecutionPlan>>,
        ) -> Result<Arc<dyn ExecutionPlan>> {
            assert_eq!(children.len(), 1);
            let child = children.pop().unwrap();
            Ok(Arc::new(Self::new(child)))
        }

        fn execute(
            &self,
            _partition: usize,
            _context: Arc<crate::execution::context::TaskContext>,
        ) -> Result<crate::physical_plan::SendableRecordBatchStream> {
            unreachable!();
        }

        fn statistics(&self) -> Statistics {
            self.input.statistics()
        }

        fn fmt_as(
            &self,
            _t: DisplayFormatType,
            f: &mut std::fmt::Formatter,
        ) -> std::fmt::Result {
            write!(f, "SortRequiredExec")
        }
    }
}<|MERGE_RESOLUTION|>--- conflicted
+++ resolved
@@ -1159,15 +1159,10 @@
         }
 
         // model that it requires the output ordering of its input
-<<<<<<< HEAD
-        fn required_input_ordering(&self) -> Vec<Option<Vec<PhysicalSortExpr>>> {
-            vec![self.input.output_ordering().map(|elem| elem.to_vec())]
-=======
         fn required_input_ordering(&self) -> Vec<Option<Vec<PhysicalSortRequirement>>> {
             vec![self
                 .output_ordering()
                 .map(make_sort_requirements_from_exprs)]
->>>>>>> a1c60a1b
         }
 
         fn with_new_children(
