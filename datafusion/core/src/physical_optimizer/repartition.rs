// Licensed to the Apache Software Foundation (ASF) under one
// or more contributor license agreements.  See the NOTICE file
// distributed with this work for additional information
// regarding copyright ownership.  The ASF licenses this file
// to you under the Apache License, Version 2.0 (the
// "License"); you may not use this file except in compliance
// with the License.  You may obtain a copy of the License at
//
//   http://www.apache.org/licenses/LICENSE-2.0
//
// Unless required by applicable law or agreed to in writing,
// software distributed under the License is distributed on an
// "AS IS" BASIS, WITHOUT WARRANTIES OR CONDITIONS OF ANY
// KIND, either express or implied.  See the License for the
// specific language governing permissions and limitations
// under the License.

//! Repartition optimizer that introduces repartition nodes to increase the level of parallelism available
use std::sync::Arc;

use super::optimizer::PhysicalOptimizerRule;
use crate::config::{ConfigOptions, OPT_TARGET_PARTITIONS};
use crate::error::Result;
use crate::physical_plan::Partitioning::*;
use crate::physical_plan::{
    repartition::RepartitionExec, with_new_children_if_necessary, ExecutionPlan,
};

/// Optimizer that introduces repartition to introduce more
/// parallelism in the plan
///
/// For example, given an input such as:
///
///
/// ```text
/// ┌─────────────────────────────────┐
/// │                                 │
/// │          ExecutionPlan          │
/// │                                 │
/// └─────────────────────────────────┘
///             ▲         ▲
///             │         │
///       ┌─────┘         └─────┐
///       │                     │
///       │                     │
///       │                     │
/// ┌───────────┐         ┌───────────┐
/// │           │         │           │
/// │ batch A1  │         │ batch B1  │
/// │           │         │           │
/// ├───────────┤         ├───────────┤
/// │           │         │           │
/// │ batch A2  │         │ batch B2  │
/// │           │         │           │
/// ├───────────┤         ├───────────┤
/// │           │         │           │
/// │ batch A3  │         │ batch B3  │
/// │           │         │           │
/// └───────────┘         └───────────┘
///
///      Input                 Input
///        A                     B
/// ```
///
/// This optimizer will attempt to add a `RepartitionExec` to increase
/// the parallelism (to 3 in this case)
///
/// ```text
///     ┌─────────────────────────────────┐
///     │                                 │
///     │          ExecutionPlan          │
///     │                                 │
///     └─────────────────────────────────┘
///               ▲      ▲       ▲            Input now has 3
///               │      │       │             partitions
///       ┌───────┘      │       └───────┐
///       │              │               │
///       │              │               │
/// ┌───────────┐  ┌───────────┐   ┌───────────┐
/// │           │  │           │   │           │
/// │ batch A1  │  │ batch A3  │   │ batch B3  │
/// │           │  │           │   │           │
/// ├───────────┤  ├───────────┤   ├───────────┤
/// │           │  │           │   │           │
/// │ batch B2  │  │ batch B1  │   │ batch A2  │
/// │           │  │           │   │           │
/// └───────────┘  └───────────┘   └───────────┘
///       ▲              ▲               ▲
///       │              │               │
///       └─────────┐    │    ┌──────────┘
///                 │    │    │
///                 │    │    │
///     ┌─────────────────────────────────┐   batches are
///     │       RepartitionExec(3)        │   repartitioned
///     │           RoundRobin            │
///     │                                 │
///     └─────────────────────────────────┘
///                 ▲         ▲
///                 │         │
///           ┌─────┘         └─────┐
///           │                     │
///           │                     │
///           │                     │
///     ┌───────────┐         ┌───────────┐
///     │           │         │           │
///     │ batch A1  │         │ batch B1  │
///     │           │         │           │
///     ├───────────┤         ├───────────┤
///     │           │         │           │
///     │ batch A2  │         │ batch B2  │
///     │           │         │           │
///     ├───────────┤         ├───────────┤
///     │           │         │           │
///     │ batch A3  │         │ batch B3  │
///     │           │         │           │
///     └───────────┘         └───────────┘
///
///
///      Input                 Input
///        A                     B
/// ```
#[derive(Default)]
pub struct Repartition {}

impl Repartition {
    #[allow(missing_docs)]
    pub fn new() -> Self {
        Self {}
    }
}

/// Recursively visits all `plan`s puts and then optionally adds a
/// `RepartitionExec` at the output of `plan` to match
/// `target_partitions` in an attempt to increase the overall parallelism.
///
/// It does so using depth first scan of the tree, and repartitions
/// any plan that:
///
/// 1. Has fewer partitions than `target_partitions`
///
/// 2. Has a direct parent that `benefits_from_input_partitioning`
///
/// 3. Does not have a parent that `relies_on_input_order` unless there
/// is an intervening node that does not `maintain_input_order`
///
/// if `can_reorder` is false, means that the output of this node
/// can not be reordered as as the final output is relying on that order
///
/// If 'would_benefit` is false, the upstream operator doesn't
///  benefit from additional repartition
///
fn optimize_partitions(
    target_partitions: usize,
    plan: Arc<dyn ExecutionPlan>,
    can_reorder: bool,
    would_benefit: bool,
) -> Result<Arc<dyn ExecutionPlan>> {
    // Recurse into children bottom-up (attempt to repartition as
    // early as possible)

    let new_plan = if plan.children().is_empty() {
        // leaf node - don't replace children
        plan
    } else {
        let children = plan
            .children()
            .iter()
            .map(|child| {
                optimize_partitions(
                    target_partitions,
                    child.clone(),
                    can_reorder || child.output_ordering().is_none(),
                    plan.benefits_from_input_partitioning(),
                )
            })
            .collect::<Result<_>>()?;
        with_new_children_if_necessary(plan, children)?
    };

    // decide if we should bother trying to repartition the output of this plan
    let mut could_repartition = match new_plan.output_partitioning() {
        // Apply when underlying node has less than `self.target_partitions` amount of concurrency
        RoundRobinBatch(x) => x < target_partitions,
        UnknownPartitioning(x) => x < target_partitions,
        // we don't want to introduce partitioning after hash partitioning
        // as the plan will likely depend on this
        Hash(_, _) => false,
    };

    // Don't need to apply when the returned row count is not greater than 1
    let stats = new_plan.statistics();
    if stats.is_exact {
        could_repartition = could_repartition
            && stats.num_rows.map(|num_rows| num_rows > 1).unwrap_or(true);
    }

    if would_benefit && could_repartition && can_reorder {
        Ok(Arc::new(RepartitionExec::try_new(
            new_plan,
            RoundRobinBatch(target_partitions),
        )?))
    } else {
        Ok(new_plan)
    }
}

impl PhysicalOptimizerRule for Repartition {
    fn optimize(
        &self,
        plan: Arc<dyn ExecutionPlan>,
        config: &ConfigOptions,
    ) -> Result<Arc<dyn ExecutionPlan>> {
        let target_partitions = config.get_usize(OPT_TARGET_PARTITIONS).unwrap();
        // Don't run optimizer if target_partitions == 1
        if target_partitions == 1 {
            Ok(plan)
        } else {
<<<<<<< HEAD
            optimize_partitions(target_partitions, plan, false, false)
=======
            optimize_partitions(
                config.target_partitions(),
                plan.clone(),
                plan.output_ordering().is_none(),
                false,
            )
>>>>>>> b686b68b
        }
    }

    fn name(&self) -> &str {
        "repartition"
    }

    fn schema_check(&self) -> bool {
        true
    }
}
#[cfg(test)]
mod tests {
    use arrow::compute::SortOptions;
    use arrow::datatypes::{DataType, Field, Schema, SchemaRef};

    use super::*;
    use crate::datasource::listing::PartitionedFile;
    use crate::datasource::object_store::ObjectStoreUrl;
    use crate::physical_optimizer::enforcement::BasicEnforcement;
    use crate::physical_plan::aggregates::{
        AggregateExec, AggregateMode, PhysicalGroupBy,
    };
    use crate::physical_plan::expressions::{col, PhysicalSortExpr};
    use crate::physical_plan::file_format::{FileScanConfig, ParquetExec};
    use crate::physical_plan::filter::FilterExec;
    use crate::physical_plan::limit::{GlobalLimitExec, LocalLimitExec};
    use crate::physical_plan::projection::ProjectionExec;
    use crate::physical_plan::sorts::sort::SortExec;
    use crate::physical_plan::sorts::sort_preserving_merge::SortPreservingMergeExec;
    use crate::physical_plan::union::UnionExec;
    use crate::physical_plan::{displayable, Statistics};

    fn schema() -> SchemaRef {
        Arc::new(Schema::new(vec![Field::new("c1", DataType::Boolean, true)]))
    }

    fn parquet_exec() -> Arc<ParquetExec> {
        Arc::new(ParquetExec::new(
            FileScanConfig {
                object_store_url: ObjectStoreUrl::parse("test:///").unwrap(),
                file_schema: schema(),
                file_groups: vec![vec![PartitionedFile::new("x".to_string(), 100)]],
                statistics: Statistics::default(),
                projection: None,
                limit: None,
                table_partition_cols: vec![],
                output_ordering: None,
            },
            None,
            None,
        ))
    }

    fn sort_preserving_merge_exec(
        input: Arc<dyn ExecutionPlan>,
    ) -> Arc<dyn ExecutionPlan> {
        let expr = vec![PhysicalSortExpr {
            expr: col("c1", &schema()).unwrap(),
            options: arrow::compute::SortOptions::default(),
        }];

        Arc::new(SortPreservingMergeExec::new(expr, input))
    }

    fn filter_exec(input: Arc<dyn ExecutionPlan>) -> Arc<dyn ExecutionPlan> {
        Arc::new(FilterExec::try_new(col("c1", &schema()).unwrap(), input).unwrap())
    }

    fn sort_exec(
        input: Arc<dyn ExecutionPlan>,
        preserve_partitioning: bool,
    ) -> Arc<dyn ExecutionPlan> {
        let sort_exprs = vec![PhysicalSortExpr {
            expr: col("c1", &schema()).unwrap(),
            options: SortOptions::default(),
        }];
        Arc::new(SortExec::new_with_partitioning(
            sort_exprs,
            input,
            preserve_partitioning,
            None,
        ))
    }

    fn projection_exec(input: Arc<dyn ExecutionPlan>) -> Arc<dyn ExecutionPlan> {
        let exprs = vec![(col("c1", &schema()).unwrap(), "c1".to_string())];
        Arc::new(ProjectionExec::try_new(exprs, input).unwrap())
    }

    fn aggregate(input: Arc<dyn ExecutionPlan>) -> Arc<dyn ExecutionPlan> {
        let schema = schema();
        Arc::new(
            AggregateExec::try_new(
                AggregateMode::Final,
                PhysicalGroupBy::default(),
                vec![],
                Arc::new(
                    AggregateExec::try_new(
                        AggregateMode::Partial,
                        PhysicalGroupBy::default(),
                        vec![],
                        input,
                        schema.clone(),
                    )
                    .unwrap(),
                ),
                schema,
            )
            .unwrap(),
        )
    }

    fn limit_exec(input: Arc<dyn ExecutionPlan>) -> Arc<dyn ExecutionPlan> {
        Arc::new(GlobalLimitExec::new(
            Arc::new(LocalLimitExec::new(input, 100)),
            0,
            Some(100),
        ))
    }

    fn limit_exec_with_skip(input: Arc<dyn ExecutionPlan>) -> Arc<dyn ExecutionPlan> {
        Arc::new(GlobalLimitExec::new(
            Arc::new(LocalLimitExec::new(input, 100)),
            5,
            Some(100),
        ))
    }

    fn trim_plan_display(plan: &str) -> Vec<&str> {
        plan.split('\n')
            .map(|s| s.trim())
            .filter(|s| !s.is_empty())
            .collect()
    }

    /// Runs the repartition optimizer and asserts the plan against the expected
    macro_rules! assert_optimized {
        ($EXPECTED_LINES: expr, $PLAN: expr) => {
            let expected_lines: Vec<&str> = $EXPECTED_LINES.iter().map(|s| *s).collect();

            let mut config = ConfigOptions::new();
            config.set_usize(OPT_TARGET_PARTITIONS, 10);

            // run optimizer
<<<<<<< HEAD
            let optimizer = Repartition {};
            let optimized = optimizer.optimize($PLAN, &config)?;
=======
            let config = SessionConfig::new().with_target_partitions(10);
            let optimizers: Vec<Arc<dyn PhysicalOptimizerRule + Sync + Send>> = vec![
                Arc::new(Repartition::new()),
                // The `BasicEnforcement` is an essential rule to be applied.
                // Otherwise, the correctness of the generated optimized plan cannot be guaranteed
                Arc::new(BasicEnforcement::new()),
            ];
            let optimized = optimizers.into_iter().fold($PLAN, |plan, optimizer| {
                optimizer.optimize(plan, &config).unwrap()
            });
>>>>>>> b686b68b

            // Now format correctly
            let plan = displayable(optimized.as_ref()).indent().to_string();
            let actual_lines = trim_plan_display(&plan);

            assert_eq!(
                &expected_lines, &actual_lines,
                "\n\nexpected:\n\n{:#?}\nactual:\n\n{:#?}\n\n",
                expected_lines, actual_lines
            );
        };
    }

    #[test]
    fn added_repartition_to_single_partition() -> Result<()> {
        let plan = aggregate(parquet_exec());

        let expected = [
            "AggregateExec: mode=Final, gby=[], aggr=[]",
            "CoalescePartitionsExec",
            "AggregateExec: mode=Partial, gby=[], aggr=[]",
            "RepartitionExec: partitioning=RoundRobinBatch(10)",
            "ParquetExec: limit=None, partitions={1 group: [[x]]}, projection=[c1]",
        ];

        assert_optimized!(expected, plan);
        Ok(())
    }

    #[test]
    fn repartition_deepest_node() -> Result<()> {
        let plan = aggregate(filter_exec(parquet_exec()));

        let expected = &[
            "AggregateExec: mode=Final, gby=[], aggr=[]",
            "CoalescePartitionsExec",
            "AggregateExec: mode=Partial, gby=[], aggr=[]",
            "FilterExec: c1@0",
            "RepartitionExec: partitioning=RoundRobinBatch(10)",
            "ParquetExec: limit=None, partitions={1 group: [[x]]}, projection=[c1]",
        ];

        assert_optimized!(expected, plan);
        Ok(())
    }

    #[test]
    fn repartition_unsorted_limit() -> Result<()> {
        let plan = limit_exec(filter_exec(parquet_exec()));

        let expected = &[
            "GlobalLimitExec: skip=0, fetch=100",
            "CoalescePartitionsExec",
            "LocalLimitExec: fetch=100",
            "FilterExec: c1@0",
            // nothing sorts the data, so the local limit doesn't require sorted data either
            "RepartitionExec: partitioning=RoundRobinBatch(10)",
            "ParquetExec: limit=None, partitions={1 group: [[x]]}, projection=[c1]",
        ];

        assert_optimized!(expected, plan);
        Ok(())
    }

    #[test]
    fn repartition_unsorted_limit_with_skip() -> Result<()> {
        let plan = limit_exec_with_skip(filter_exec(parquet_exec()));

        let expected = &[
            "GlobalLimitExec: skip=5, fetch=100",
            "CoalescePartitionsExec",
            "LocalLimitExec: fetch=100",
            "FilterExec: c1@0",
            // nothing sorts the data, so the local limit doesn't require sorted data either
            "RepartitionExec: partitioning=RoundRobinBatch(10)",
            "ParquetExec: limit=None, partitions={1 group: [[x]]}, projection=[c1]",
        ];

        assert_optimized!(expected, plan);
        Ok(())
    }

    #[test]
    fn repartition_sorted_limit() -> Result<()> {
        let plan = limit_exec(sort_exec(parquet_exec(), false));

        let expected = &[
            "GlobalLimitExec: skip=0, fetch=100",
            "LocalLimitExec: fetch=100",
            // data is sorted so can't repartition here
            "SortExec: [c1@0 ASC]",
            "ParquetExec: limit=None, partitions={1 group: [[x]]}, projection=[c1]",
        ];

        assert_optimized!(expected, plan);
        Ok(())
    }

    #[test]
    fn repartition_sorted_limit_with_filter() -> Result<()> {
        let plan = limit_exec(filter_exec(sort_exec(parquet_exec(), false)));

        let expected = &[
            "GlobalLimitExec: skip=0, fetch=100",
            "LocalLimitExec: fetch=100",
            "FilterExec: c1@0",
            // data is sorted so can't repartition here even though
            // filter would benefit from parallelism, the answers might be wrong
            "SortExec: [c1@0 ASC]",
            "ParquetExec: limit=None, partitions={1 group: [[x]]}, projection=[c1]",
        ];

        assert_optimized!(expected, plan);
        Ok(())
    }

    #[test]
    fn repartition_ignores_limit() -> Result<()> {
        let plan = aggregate(limit_exec(filter_exec(limit_exec(parquet_exec()))));

        let expected = &[
            "AggregateExec: mode=Final, gby=[], aggr=[]",
            "CoalescePartitionsExec",
            "AggregateExec: mode=Partial, gby=[], aggr=[]",
            "RepartitionExec: partitioning=RoundRobinBatch(10)",
            "GlobalLimitExec: skip=0, fetch=100",
            "CoalescePartitionsExec",
            "LocalLimitExec: fetch=100",
            "FilterExec: c1@0",
            // repartition should happen prior to the filter to maximize parallelism
            "RepartitionExec: partitioning=RoundRobinBatch(10)",
            "GlobalLimitExec: skip=0, fetch=100",
            "LocalLimitExec: fetch=100",
            // Expect no repartition to happen for local limit
            "ParquetExec: limit=None, partitions={1 group: [[x]]}, projection=[c1]",
        ];

        assert_optimized!(expected, plan);
        Ok(())
    }

    #[test]
    fn repartition_ignores_limit_with_skip() -> Result<()> {
        let plan = aggregate(limit_exec_with_skip(filter_exec(limit_exec(
            parquet_exec(),
        ))));

        let expected = &[
            "AggregateExec: mode=Final, gby=[], aggr=[]",
            "CoalescePartitionsExec",
            "AggregateExec: mode=Partial, gby=[], aggr=[]",
            "RepartitionExec: partitioning=RoundRobinBatch(10)",
            "GlobalLimitExec: skip=5, fetch=100",
            "CoalescePartitionsExec",
            "LocalLimitExec: fetch=100",
            "FilterExec: c1@0",
            // repartition should happen prior to the filter to maximize parallelism
            "RepartitionExec: partitioning=RoundRobinBatch(10)",
            "GlobalLimitExec: skip=0, fetch=100",
            "LocalLimitExec: fetch=100",
            // Expect no repartition to happen for local limit
            "ParquetExec: limit=None, partitions={1 group: [[x]]}, projection=[c1]",
        ];

        assert_optimized!(expected, plan);
        Ok(())
    }

    // repartition works differently for limit when there is a sort below it

    #[test]
    fn repartition_ignores_union() -> Result<()> {
        let plan: Arc<dyn ExecutionPlan> =
            Arc::new(UnionExec::new(vec![parquet_exec(); 5]));

        let expected = &[
            "UnionExec",
            // Expect no repartition of ParquetExec
            "ParquetExec: limit=None, partitions={1 group: [[x]]}, projection=[c1]",
            "ParquetExec: limit=None, partitions={1 group: [[x]]}, projection=[c1]",
            "ParquetExec: limit=None, partitions={1 group: [[x]]}, projection=[c1]",
            "ParquetExec: limit=None, partitions={1 group: [[x]]}, projection=[c1]",
            "ParquetExec: limit=None, partitions={1 group: [[x]]}, projection=[c1]",
        ];

        assert_optimized!(expected, plan);
        Ok(())
    }

    #[test]
    fn repartition_ignores_sort_preserving_merge() -> Result<()> {
        let plan = sort_preserving_merge_exec(parquet_exec());

        let expected = &[
            "SortPreservingMergeExec: [c1@0 ASC]",
            "SortExec: [c1@0 ASC]",
            "RepartitionExec: partitioning=RoundRobinBatch(10)",
            "ParquetExec: limit=None, partitions={1 group: [[x]]}, projection=[c1]",
        ];

        assert_optimized!(expected, plan);
        Ok(())
    }

    #[test]
    fn repartition_does_not_repartition_transitively() -> Result<()> {
        let plan = sort_preserving_merge_exec(projection_exec(parquet_exec()));

        let expected = &[
            "SortPreservingMergeExec: [c1@0 ASC]",
            "SortExec: [c1@0 ASC]",
            "ProjectionExec: expr=[c1@0 as c1]",
            "RepartitionExec: partitioning=RoundRobinBatch(10)",
            "ParquetExec: limit=None, partitions={1 group: [[x]]}, projection=[c1]",
        ];

        assert_optimized!(expected, plan);
        Ok(())
    }

    #[test]
    fn repartition_transitively_past_sort_with_projection() -> Result<()> {
        let plan =
            sort_preserving_merge_exec(sort_exec(projection_exec(parquet_exec()), true));

        let expected = &[
            "SortPreservingMergeExec: [c1@0 ASC]",
            // Expect repartition on the input to the sort (as it can benefit from additional parallelism)
            "SortExec: [c1@0 ASC]",
            "ProjectionExec: expr=[c1@0 as c1]",
            "RepartitionExec: partitioning=RoundRobinBatch(10)",
            "ParquetExec: limit=None, partitions={1 group: [[x]]}, projection=[c1]",
        ];

        assert_optimized!(expected, plan);
        Ok(())
    }

    #[test]
    fn repartition_transitively_past_sort_with_filter() -> Result<()> {
        let plan =
            sort_preserving_merge_exec(sort_exec(filter_exec(parquet_exec()), true));

        let expected = &[
            "SortPreservingMergeExec: [c1@0 ASC]",
            // Expect repartition on the input to the sort (as it can benefit from additional parallelism)
            "SortExec: [c1@0 ASC]",
            "FilterExec: c1@0",
            "RepartitionExec: partitioning=RoundRobinBatch(10)",
            "ParquetExec: limit=None, partitions={1 group: [[x]]}, projection=[c1]",
        ];

        assert_optimized!(expected, plan);
        Ok(())
    }

    #[test]
    fn repartition_transitively_past_sort_with_projection_and_filter() -> Result<()> {
        let plan = sort_preserving_merge_exec(sort_exec(
            projection_exec(filter_exec(parquet_exec())),
            true,
        ));

        let expected = &[
            "SortPreservingMergeExec: [c1@0 ASC]",
            // Expect repartition on the input to the sort (as it can benefit from additional parallelism)
            "SortExec: [c1@0 ASC]",
            "ProjectionExec: expr=[c1@0 as c1]",
            "FilterExec: c1@0",
            // repartition is lowest down
            "RepartitionExec: partitioning=RoundRobinBatch(10)",
            "ParquetExec: limit=None, partitions={1 group: [[x]]}, projection=[c1]",
        ];

        assert_optimized!(expected, plan);
        Ok(())
    }
}<|MERGE_RESOLUTION|>--- conflicted
+++ resolved
@@ -215,16 +215,12 @@
         if target_partitions == 1 {
             Ok(plan)
         } else {
-<<<<<<< HEAD
-            optimize_partitions(target_partitions, plan, false, false)
-=======
             optimize_partitions(
-                config.target_partitions(),
+                target_partitions,
                 plan.clone(),
                 plan.output_ordering().is_none(),
                 false,
             )
->>>>>>> b686b68b
         }
     }
 
@@ -370,11 +366,6 @@
             config.set_usize(OPT_TARGET_PARTITIONS, 10);
 
             // run optimizer
-<<<<<<< HEAD
-            let optimizer = Repartition {};
-            let optimized = optimizer.optimize($PLAN, &config)?;
-=======
-            let config = SessionConfig::new().with_target_partitions(10);
             let optimizers: Vec<Arc<dyn PhysicalOptimizerRule + Sync + Send>> = vec![
                 Arc::new(Repartition::new()),
                 // The `BasicEnforcement` is an essential rule to be applied.
@@ -384,7 +375,6 @@
             let optimized = optimizers.into_iter().fold($PLAN, |plan, optimizer| {
                 optimizer.optimize(plan, &config).unwrap()
             });
->>>>>>> b686b68b
 
             // Now format correctly
             let plan = displayable(optimized.as_ref()).indent().to_string();
