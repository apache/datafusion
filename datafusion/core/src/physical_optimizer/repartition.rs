// Licensed to the Apache Software Foundation (ASF) under one
// or more contributor license agreements.  See the NOTICE file
// distributed with this work for additional information
// regarding copyright ownership.  The ASF licenses this file
// to you under the Apache License, Version 2.0 (the
// "License"); you may not use this file except in compliance
// with the License.  You may obtain a copy of the License at
//
//   http://www.apache.org/licenses/LICENSE-2.0
//
// Unless required by applicable law or agreed to in writing,
// software distributed under the License is distributed on an
// "AS IS" BASIS, WITHOUT WARRANTIES OR CONDITIONS OF ANY
// KIND, either express or implied.  See the License for the
// specific language governing permissions and limitations
// under the License.

//! Tests to check whether parallelism can be increased as desired

#[cfg(test)]
#[ctor::ctor]
fn init() {
    let _ = env_logger::try_init();
}

#[cfg(test)]
mod tests {
    use std::sync::Arc;

<<<<<<< HEAD
    use crate::datasource::file_format::file_type::FileCompressionType;
=======
    use super::*;
>>>>>>> 58fc80ed
    use crate::datasource::listing::PartitionedFile;
    use crate::datasource::object_store::ObjectStoreUrl;
    use crate::datasource::physical_plan::{CsvExec, FileScanConfig, ParquetExec};
    use crate::error::Result;
    use crate::physical_optimizer::dist_enforcement::EnforceDistribution;
    use crate::physical_optimizer::sort_enforcement::EnforceSorting;
    use crate::physical_optimizer::PhysicalOptimizerRule;
    use crate::physical_plan::aggregates::{
        AggregateExec, AggregateMode, PhysicalGroupBy,
    };
    use crate::physical_plan::expressions::{col, PhysicalSortExpr};
    use crate::physical_plan::filter::FilterExec;
    use crate::physical_plan::limit::{GlobalLimitExec, LocalLimitExec};
    use crate::physical_plan::projection::ProjectionExec;
    use crate::physical_plan::sorts::sort::SortExec;
    use crate::physical_plan::sorts::sort_preserving_merge::SortPreservingMergeExec;
    use crate::physical_plan::union::UnionExec;
    use crate::physical_plan::ExecutionPlan;
    use crate::physical_plan::{displayable, DisplayAs, DisplayFormatType, Statistics};
<<<<<<< HEAD

    use crate::physical_optimizer::test_utils::repartition_exec;
    use arrow::compute::SortOptions;
    use arrow::datatypes::{DataType, Field, Schema, SchemaRef};
    use datafusion_common::config::ConfigOptions;
=======
    use datafusion_common::FileCompressionType;
>>>>>>> 58fc80ed
    use datafusion_physical_expr::PhysicalSortRequirement;

    fn schema() -> SchemaRef {
        Arc::new(Schema::new(vec![Field::new("c1", DataType::Boolean, true)]))
    }

    fn schema2() -> SchemaRef {
        Arc::new(Schema::new(vec![
            Field::new("c1", DataType::Boolean, true),
            Field::new("c2", DataType::Boolean, true),
        ]))
    }

    /// Generate FileScanConfig for file scan executors like 'ParquetExec'
    fn scan_config(sorted: bool, single_file: bool) -> FileScanConfig {
        let sort_exprs = vec![PhysicalSortExpr {
            expr: col("c1", &schema()).unwrap(),
            options: SortOptions::default(),
        }];

        let file_groups = if single_file {
            vec![vec![PartitionedFile::new("x".to_string(), 100)]]
        } else {
            vec![
                vec![PartitionedFile::new("x".to_string(), 100)],
                vec![PartitionedFile::new("y".to_string(), 200)],
            ]
        };

        FileScanConfig {
            object_store_url: ObjectStoreUrl::parse("test:///").unwrap(),
            file_schema: schema(),
            file_groups,
            statistics: Statistics::default(),
            projection: None,
            limit: None,
            table_partition_cols: vec![],
            output_ordering: if sorted { vec![sort_exprs] } else { vec![] },
            infinite_source: false,
        }
    }

    /// Generate FileScanConfig for file scan executors like 'ParquetExec'
    fn scan_config2(sorted: bool, single_file: bool) -> FileScanConfig {
        let sort_exprs = vec![PhysicalSortExpr {
            expr: col("c1", &schema2()).unwrap(),
            options: SortOptions::default(),
        }];

        let file_groups = if single_file {
            vec![vec![PartitionedFile::new("x".to_string(), 100)]]
        } else {
            vec![
                vec![PartitionedFile::new("x".to_string(), 100)],
                vec![PartitionedFile::new("y".to_string(), 200)],
            ]
        };

        FileScanConfig {
            object_store_url: ObjectStoreUrl::parse("test:///").unwrap(),
            file_schema: schema2(),
            file_groups,
            statistics: Statistics::default(),
            projection: None,
            limit: None,
            table_partition_cols: vec![],
            output_ordering: if sorted { vec![sort_exprs] } else { vec![] },
            infinite_source: false,
        }
    }

    /// Create a non sorted parquet exec
    fn parquet_exec() -> Arc<ParquetExec> {
        Arc::new(ParquetExec::new(scan_config(false, true), None, None))
    }

    /// Create a non sorted CSV exec
    fn csv_exec() -> Arc<CsvExec> {
        Arc::new(CsvExec::new(
            scan_config(false, true),
            false,
            b',',
            b'"',
            None,
            FileCompressionType::UNCOMPRESSED,
        ))
    }

    /// Create a non sorted parquet exec over two files / partitions
    fn parquet_exec_two_partitions() -> Arc<ParquetExec> {
        Arc::new(ParquetExec::new(scan_config(false, false), None, None))
    }

    /// Create a non sorted csv exec over two files / partitions
    fn csv_exec_two_partitions() -> Arc<CsvExec> {
        Arc::new(CsvExec::new(
            scan_config(false, false),
            false,
            b',',
            b'"',
            None,
            FileCompressionType::UNCOMPRESSED,
        ))
    }

    // Created a sorted parquet exec
    fn parquet_exec_sorted() -> Arc<ParquetExec> {
        Arc::new(ParquetExec::new(scan_config(true, true), None, None))
    }

    // Created a sorted csv exec
    fn csv_exec_sorted() -> Arc<CsvExec> {
        Arc::new(CsvExec::new(
            scan_config(true, true),
            false,
            b',',
            b'"',
            None,
            FileCompressionType::UNCOMPRESSED,
        ))
    }

    // Created a sorted parquet exec with multiple files
    fn parquet_exec_multiple_sorted() -> Arc<ParquetExec> {
        Arc::new(ParquetExec::new(scan_config(true, false), None, None))
    }

    // Created a sorted parquet exec with multiple files
    fn parquet_exec_multiple_sorted2() -> Arc<ParquetExec> {
        Arc::new(ParquetExec::new(scan_config2(true, false), None, None))
    }

    fn sort_preserving_merge_exec(
        input: Arc<dyn ExecutionPlan>,
    ) -> Arc<dyn ExecutionPlan> {
        let expr = vec![PhysicalSortExpr {
            expr: col("c1", &schema()).unwrap(),
            options: arrow::compute::SortOptions::default(),
        }];

        Arc::new(SortPreservingMergeExec::new(expr, input))
    }

    fn sort_preserving_merge_exec2(
        input: Arc<dyn ExecutionPlan>,
    ) -> Arc<dyn ExecutionPlan> {
        let expr = vec![PhysicalSortExpr {
            expr: col("c2", &schema2()).unwrap(),
            options: arrow::compute::SortOptions::default(),
        }];

        Arc::new(SortPreservingMergeExec::new(expr, input))
    }

    fn filter_exec(input: Arc<dyn ExecutionPlan>) -> Arc<dyn ExecutionPlan> {
        Arc::new(FilterExec::try_new(col("c1", &schema()).unwrap(), input).unwrap())
    }

    fn sort_exec(
        input: Arc<dyn ExecutionPlan>,
        preserve_partitioning: bool,
    ) -> Arc<dyn ExecutionPlan> {
        let sort_exprs = vec![PhysicalSortExpr {
            expr: col("c1", &schema()).unwrap(),
            options: SortOptions::default(),
        }];
        let new_sort = SortExec::new(sort_exprs, input)
            .with_preserve_partitioning(preserve_partitioning);
        Arc::new(new_sort)
    }

    fn projection_exec(input: Arc<dyn ExecutionPlan>) -> Arc<dyn ExecutionPlan> {
        let exprs = vec![(col("c1", &schema()).unwrap(), "c1".to_string())];
        Arc::new(ProjectionExec::try_new(exprs, input).unwrap())
    }

    fn aggregate(input: Arc<dyn ExecutionPlan>) -> Arc<dyn ExecutionPlan> {
        let schema = schema();
        Arc::new(
            AggregateExec::try_new(
                AggregateMode::Final,
                PhysicalGroupBy::default(),
                vec![],
                vec![],
                vec![],
                Arc::new(
                    AggregateExec::try_new(
                        AggregateMode::Partial,
                        PhysicalGroupBy::default(),
                        vec![],
                        vec![],
                        vec![],
                        input,
                        schema.clone(),
                    )
                    .unwrap(),
                ),
                schema,
            )
            .unwrap(),
        )
    }

    fn limit_exec(input: Arc<dyn ExecutionPlan>) -> Arc<dyn ExecutionPlan> {
        Arc::new(GlobalLimitExec::new(
            Arc::new(LocalLimitExec::new(input, 100)),
            0,
            Some(100),
        ))
    }

    fn limit_exec_with_skip(input: Arc<dyn ExecutionPlan>) -> Arc<dyn ExecutionPlan> {
        Arc::new(GlobalLimitExec::new(
            Arc::new(LocalLimitExec::new(input, 100)),
            5,
            Some(100),
        ))
    }

    fn union_exec(input: Vec<Arc<dyn ExecutionPlan>>) -> Arc<dyn ExecutionPlan> {
        Arc::new(UnionExec::new(input))
    }

    fn sort_required_exec(input: Arc<dyn ExecutionPlan>) -> Arc<dyn ExecutionPlan> {
        Arc::new(SortRequiredExec::new(input))
    }

    fn trim_plan_display(plan: &str) -> Vec<&str> {
        plan.split('\n')
            .map(|s| s.trim())
            .filter(|s| !s.is_empty())
            .collect()
    }

    /// Runs the repartition optimizer and asserts the plan against the expected
    macro_rules! assert_optimized {
        ($EXPECTED_LINES: expr, $PLAN: expr, $FIRST_ENFORCE_DIST: expr) => {
            assert_optimized!($EXPECTED_LINES, $PLAN, $FIRST_ENFORCE_DIST, 10, false, 1024);
        };

        ($EXPECTED_LINES: expr, $PLAN: expr, $FIRST_ENFORCE_DIST: expr, $TARGET_PARTITIONS: expr, $REPARTITION_FILE_SCANS: expr, $REPARTITION_FILE_MIN_SIZE: expr) => {
            let expected_lines: Vec<&str> = $EXPECTED_LINES.iter().map(|s| *s).collect();

            let mut config = ConfigOptions::new();
            config.execution.target_partitions = $TARGET_PARTITIONS;
            config.optimizer.repartition_file_scans = $REPARTITION_FILE_SCANS;
            config.optimizer.repartition_file_min_size = $REPARTITION_FILE_MIN_SIZE;

            let optimized = if $FIRST_ENFORCE_DIST{
                // Run the optimizer to first apply distribution enforcement
                // and then sort enforcement.
                let optimizers: Vec<Arc<dyn PhysicalOptimizerRule + Sync + Send>> = vec![
                    // Verify that distribution enforcement is idempotent by running it twice.
                    Arc::new(EnforceDistribution::new()),
                    Arc::new(EnforceDistribution::new()),
                    Arc::new(EnforceSorting::new()),
                ];
                let optimized = optimizers.into_iter().fold($PLAN, |plan, optimizer| {
                    optimizer.optimize(plan, &config).unwrap()
                });
                optimized
            } else {
                // Run the optimizer to first apply sort enforcement and then
                // distribution enforcement.
                let optimizers: Vec<Arc<dyn PhysicalOptimizerRule + Sync + Send>> = vec![
                    Arc::new(EnforceSorting::new()),
                    // Verify that distribution enforcement is idempotent by running it twice.
                    Arc::new(EnforceDistribution::new()),
                    Arc::new(EnforceDistribution::new()),
                ];
                let optimized = optimizers.into_iter().fold($PLAN, |plan, optimizer| {
                    optimizer.optimize(plan, &config).unwrap()
                });
                optimized
            };

            // Now format correctly
            let plan = displayable(optimized.as_ref()).indent(true).to_string();
            let actual_lines = trim_plan_display(&plan);

            assert_eq!(
                &expected_lines, &actual_lines,
                "\n\nexpected:\n\n{:#?}\nactual:\n\n{:#?}\n\n",
                expected_lines, actual_lines
            );
        };
    }

    #[test]
    fn added_repartition_to_single_partition() -> Result<()> {
        let plan = aggregate(parquet_exec());

        let expected = [
            "AggregateExec: mode=Final, gby=[], aggr=[]",
            "CoalescePartitionsExec",
            "AggregateExec: mode=Partial, gby=[], aggr=[]",
            "RepartitionExec: partitioning=RoundRobinBatch(10), input_partitions=1",
            "ParquetExec: file_groups={1 group: [[x]]}, projection=[c1]",
        ];

        assert_optimized!(expected, plan.clone(), true);
        assert_optimized!(expected, plan, false);
        Ok(())
    }

    #[test]
    fn repartition_deepest_node() -> Result<()> {
        let plan = aggregate(filter_exec(parquet_exec()));

        let expected = &[
            "AggregateExec: mode=Final, gby=[], aggr=[]",
            "CoalescePartitionsExec",
            "AggregateExec: mode=Partial, gby=[], aggr=[]",
            "FilterExec: c1@0",
            "RepartitionExec: partitioning=RoundRobinBatch(10), input_partitions=1",
            "ParquetExec: file_groups={1 group: [[x]]}, projection=[c1]",
        ];

        assert_optimized!(expected, plan.clone(), true);
        assert_optimized!(expected, plan, false);
        Ok(())
    }

    #[test]
    fn repartition_unsorted_limit() -> Result<()> {
        let plan = limit_exec(filter_exec(parquet_exec()));

        let expected = &[
            "GlobalLimitExec: skip=0, fetch=100",
            "CoalescePartitionsExec",
            "LocalLimitExec: fetch=100",
            "FilterExec: c1@0",
            // nothing sorts the data, so the local limit doesn't require sorted data either
            "RepartitionExec: partitioning=RoundRobinBatch(10), input_partitions=1",
            "ParquetExec: file_groups={1 group: [[x]]}, projection=[c1]",
        ];

        assert_optimized!(expected, plan.clone(), true);
        assert_optimized!(expected, plan, false);
        Ok(())
    }

    #[test]
    fn repartition_unsorted_limit_with_skip() -> Result<()> {
        let plan = limit_exec_with_skip(filter_exec(parquet_exec()));

        let expected = &[
            "GlobalLimitExec: skip=5, fetch=100",
            "CoalescePartitionsExec",
            "LocalLimitExec: fetch=100",
            "FilterExec: c1@0",
            // nothing sorts the data, so the local limit doesn't require sorted data either
            "RepartitionExec: partitioning=RoundRobinBatch(10), input_partitions=1",
            "ParquetExec: file_groups={1 group: [[x]]}, projection=[c1]",
        ];

        assert_optimized!(expected, plan.clone(), true);
        assert_optimized!(expected, plan, false);
        Ok(())
    }

    #[test]
    fn repartition_sorted_limit() -> Result<()> {
        let plan = limit_exec(sort_exec(parquet_exec(), false));

        let expected = &[
            "GlobalLimitExec: skip=0, fetch=100",
            "LocalLimitExec: fetch=100",
            // data is sorted so can't repartition here
            "SortExec: expr=[c1@0 ASC]",
            "ParquetExec: file_groups={1 group: [[x]]}, projection=[c1]",
        ];

        assert_optimized!(expected, plan.clone(), true);
        assert_optimized!(expected, plan, false);
        Ok(())
    }

    #[test]
    fn repartition_sorted_limit_with_filter() -> Result<()> {
        let plan = sort_required_exec(filter_exec(sort_exec(parquet_exec(), false)));

        let expected = &[
            "SortRequiredExec",
            "FilterExec: c1@0",
            // We can use repartition here, ordering requirement by SortRequiredExec
            // is still satisfied.
            "RepartitionExec: partitioning=RoundRobinBatch(10), input_partitions=1",
            "SortExec: expr=[c1@0 ASC]",
            "ParquetExec: file_groups={1 group: [[x]]}, projection=[c1]",
        ];

        assert_optimized!(expected, plan.clone(), true);
        assert_optimized!(expected, plan, false);
        Ok(())
    }

    #[test]
    fn repartition_ignores_limit() -> Result<()> {
        let plan = aggregate(limit_exec(filter_exec(limit_exec(parquet_exec()))));

        let expected = &[
            "AggregateExec: mode=Final, gby=[], aggr=[]",
            "CoalescePartitionsExec",
            "AggregateExec: mode=Partial, gby=[], aggr=[]",
            "RepartitionExec: partitioning=RoundRobinBatch(10), input_partitions=1",
            "GlobalLimitExec: skip=0, fetch=100",
            "CoalescePartitionsExec",
            "LocalLimitExec: fetch=100",
            "FilterExec: c1@0",
            // repartition should happen prior to the filter to maximize parallelism
            "RepartitionExec: partitioning=RoundRobinBatch(10), input_partitions=1",
            "GlobalLimitExec: skip=0, fetch=100",
            "LocalLimitExec: fetch=100",
            // Expect no repartition to happen for local limit
            "ParquetExec: file_groups={1 group: [[x]]}, projection=[c1]",
        ];

        assert_optimized!(expected, plan.clone(), true);
        assert_optimized!(expected, plan, false);
        Ok(())
    }

    #[test]
    fn repartition_ignores_limit_with_skip() -> Result<()> {
        let plan = aggregate(limit_exec_with_skip(filter_exec(limit_exec(
            parquet_exec(),
        ))));

        let expected = &[
            "AggregateExec: mode=Final, gby=[], aggr=[]",
            "CoalescePartitionsExec",
            "AggregateExec: mode=Partial, gby=[], aggr=[]",
            "RepartitionExec: partitioning=RoundRobinBatch(10), input_partitions=1",
            "GlobalLimitExec: skip=5, fetch=100",
            "CoalescePartitionsExec",
            "LocalLimitExec: fetch=100",
            "FilterExec: c1@0",
            // repartition should happen prior to the filter to maximize parallelism
            "RepartitionExec: partitioning=RoundRobinBatch(10), input_partitions=1",
            "GlobalLimitExec: skip=0, fetch=100",
            "LocalLimitExec: fetch=100",
            // Expect no repartition to happen for local limit
            "ParquetExec: file_groups={1 group: [[x]]}, projection=[c1]",
        ];

        assert_optimized!(expected, plan.clone(), true);
        assert_optimized!(expected, plan, false);
        Ok(())
    }

    // repartition works differently for limit when there is a sort below it

    #[test]
    fn repartition_ignores_union() -> Result<()> {
        let plan = union_exec(vec![parquet_exec(); 5]);

        let expected = &[
            "UnionExec",
            // Expect no repartition of ParquetExec
            "ParquetExec: file_groups={1 group: [[x]]}, projection=[c1]",
            "ParquetExec: file_groups={1 group: [[x]]}, projection=[c1]",
            "ParquetExec: file_groups={1 group: [[x]]}, projection=[c1]",
            "ParquetExec: file_groups={1 group: [[x]]}, projection=[c1]",
            "ParquetExec: file_groups={1 group: [[x]]}, projection=[c1]",
        ];

        assert_optimized!(expected, plan.clone(), true);
        assert_optimized!(expected, plan, false);
        Ok(())
    }

    #[test]
    fn repartition_through_sort_preserving_merge() -> Result<()> {
        // sort preserving merge with non-sorted input
        let plan = sort_preserving_merge_exec(parquet_exec());

        // need repartiton and resort as the data was not sorted correctly
        let expected = &[
            "SortExec: expr=[c1@0 ASC]",
            "ParquetExec: file_groups={1 group: [[x]]}, projection=[c1]",
        ];

        assert_optimized!(expected, plan.clone(), true);
        assert_optimized!(expected, plan, false);

        Ok(())
    }

    #[test]
    fn repartition_ignores_sort_preserving_merge() -> Result<()> {
        // sort preserving merge already sorted input,
        let plan = sort_preserving_merge_exec(parquet_exec_multiple_sorted());

        // should not repartition / sort (as the data was already sorted)
        let expected = &[
            "SortPreservingMergeExec: [c1@0 ASC]",
            "ParquetExec: file_groups={2 groups: [[x], [y]]}, projection=[c1], output_ordering=[c1@0 ASC]",
        ];

        assert_optimized!(expected, plan.clone(), true);
        assert_optimized!(expected, plan, false);
        Ok(())
    }

    #[test]
    fn repartition_ignores_sort_preserving_merge_with_union() -> Result<()> {
        // 2 sorted parquet files unioned (partitions are concatenated, sort is preserved)
        let input = union_exec(vec![parquet_exec_sorted(); 2]);
        let plan = sort_preserving_merge_exec(input);

        // should not repartition / sort (as the data was already sorted)
        let expected = &[
            "SortPreservingMergeExec: [c1@0 ASC]",
            "UnionExec",
            "ParquetExec: file_groups={1 group: [[x]]}, projection=[c1], output_ordering=[c1@0 ASC]",
            "ParquetExec: file_groups={1 group: [[x]]}, projection=[c1], output_ordering=[c1@0 ASC]",
        ];

        assert_optimized!(expected, plan.clone(), true);
        assert_optimized!(expected, plan, false);
        Ok(())
    }

    #[test]
    fn repartition_does_not_destroy_sort() -> Result<()> {
        //  SortRequired
        //    Parquet(sorted)

        let plan = sort_required_exec(parquet_exec_sorted());

        // should not repartition as doing so destroys the necessary sort order
        let expected = &[
            "SortRequiredExec",
            "ParquetExec: file_groups={1 group: [[x]]}, projection=[c1], output_ordering=[c1@0 ASC]",
        ];

        assert_optimized!(expected, plan.clone(), true);
        assert_optimized!(expected, plan, false);
        Ok(())
    }

    #[test]
    fn repartition_does_not_destroy_sort_more_complex() -> Result<()> {
        // model a more complicated scenario where one child of a union can be repartitioned for performance
        // but the other can not be
        //
        // Union
        //  SortRequired
        //    Parquet(sorted)
        //  Filter
        //    Parquet(unsorted)

        let input1 = sort_required_exec(parquet_exec_sorted());
        let input2 = filter_exec(parquet_exec());
        let plan = union_exec(vec![input1, input2]);

        // should not repartition below the SortRequired as that
        // destroys the sort order but should still repartition for
        // FilterExec
        let expected = &[
            "UnionExec",
            // union input 1: no repartitioning
            "SortRequiredExec",
            "ParquetExec: file_groups={1 group: [[x]]}, projection=[c1], output_ordering=[c1@0 ASC]",
            // union input 2: should repartition
            "FilterExec: c1@0",
            "RepartitionExec: partitioning=RoundRobinBatch(10), input_partitions=1",
            "ParquetExec: file_groups={1 group: [[x]]}, projection=[c1]",
        ];

        assert_optimized!(expected, plan.clone(), true);
        assert_optimized!(expected, plan, false);
        Ok(())
    }

    #[test]
    fn repartition_transitively_with_projection() -> Result<()> {
        // non sorted input
        let plan = sort_preserving_merge_exec(projection_exec(parquet_exec()));

        // needs to repartition / sort as the data was not sorted correctly
        let expected = &[
            "SortExec: expr=[c1@0 ASC]",
            "ProjectionExec: expr=[c1@0 as c1]",
            "ParquetExec: file_groups={1 group: [[x]]}, projection=[c1]",
        ];

        assert_optimized!(expected, plan.clone(), true);
        assert_optimized!(expected, plan, false);
        Ok(())
    }

    #[test]
    fn repartition_ignores_transitively_with_projection() -> Result<()> {
        // sorted input
        let plan =
            sort_preserving_merge_exec(projection_exec(parquet_exec_multiple_sorted()));

        // data should not be repartitioned / resorted
        let expected = &[
            "SortPreservingMergeExec: [c1@0 ASC]",
            "ProjectionExec: expr=[c1@0 as c1]",
            "ParquetExec: file_groups={2 groups: [[x], [y]]}, projection=[c1], output_ordering=[c1@0 ASC]",
        ];

        assert_optimized!(expected, plan.clone(), true);
        assert_optimized!(expected, plan, false);
        Ok(())
    }

    #[test]
    fn repartition_transitively_past_sort_with_projection() -> Result<()> {
        let plan =
            sort_preserving_merge_exec(sort_exec(projection_exec(parquet_exec()), true));

        let expected = &[
            "SortExec: expr=[c1@0 ASC]",
            "ProjectionExec: expr=[c1@0 as c1]",
            "ParquetExec: file_groups={1 group: [[x]]}, projection=[c1]",
        ];

        assert_optimized!(expected, plan.clone(), true);
        assert_optimized!(expected, plan, false);
        Ok(())
    }

    #[test]
    fn repartition_transitively_past_sort_with_filter() -> Result<()> {
        let plan = sort_exec(filter_exec(parquet_exec()), false);

        let expected = &[
            "SortPreservingMergeExec: [c1@0 ASC]",
            // Expect repartition on the input to the sort (as it can benefit from additional parallelism)
            "SortExec: expr=[c1@0 ASC]",
            "FilterExec: c1@0",
            "RepartitionExec: partitioning=RoundRobinBatch(10), input_partitions=1",
            "ParquetExec: file_groups={1 group: [[x]]}, projection=[c1]",
        ];

        assert_optimized!(expected, plan.clone(), true);

        let expected_first_sort_enforcement = &[
            "SortExec: expr=[c1@0 ASC]",
            "CoalescePartitionsExec",
            "FilterExec: c1@0",
            // Expect repartition on the input of the filter (as it can benefit from additional parallelism)
            "RepartitionExec: partitioning=RoundRobinBatch(10), input_partitions=1",
            "ParquetExec: file_groups={1 group: [[x]]}, projection=[c1]",
        ];
        assert_optimized!(expected_first_sort_enforcement, plan, false);
        Ok(())
    }

    #[test]
    fn repartition_transitively_past_sort_with_projection_and_filter() -> Result<()> {
        let plan = sort_exec(projection_exec(filter_exec(parquet_exec())), false);

        let expected = &[
            "SortPreservingMergeExec: [c1@0 ASC]",
            // Expect repartition on the input to the sort (as it can benefit from additional parallelism)
            "SortExec: expr=[c1@0 ASC]",
            "ProjectionExec: expr=[c1@0 as c1]",
            "FilterExec: c1@0",
            // repartition is lowest down
            "RepartitionExec: partitioning=RoundRobinBatch(10), input_partitions=1",
            "ParquetExec: file_groups={1 group: [[x]]}, projection=[c1]",
        ];

        assert_optimized!(expected, plan.clone(), true);

        let expected_first_sort_enforcement = &[
            "SortExec: expr=[c1@0 ASC]",
            "CoalescePartitionsExec",
            "ProjectionExec: expr=[c1@0 as c1]",
            "FilterExec: c1@0",
            "RepartitionExec: partitioning=RoundRobinBatch(10), input_partitions=1",
            "ParquetExec: file_groups={1 group: [[x]]}, projection=[c1]",
        ];
        assert_optimized!(expected_first_sort_enforcement, plan, false);
        Ok(())
    }

    #[test]
    fn parallelization_single_partition() -> Result<()> {
        let plan_parquet = aggregate(parquet_exec());
        let plan_csv = aggregate(csv_exec());

        let expected_parquet = [
            "AggregateExec: mode=Final, gby=[], aggr=[]",
            "CoalescePartitionsExec",
            "AggregateExec: mode=Partial, gby=[], aggr=[]",
            "ParquetExec: file_groups={2 groups: [[x:0..50], [x:50..100]]}, projection=[c1]",
        ];
        let expected_csv = [
            "AggregateExec: mode=Final, gby=[], aggr=[]",
            "CoalescePartitionsExec",
            "AggregateExec: mode=Partial, gby=[], aggr=[]",
            "CsvExec: file_groups={2 groups: [[x:0..50], [x:50..100]]}, projection=[c1], has_header=false",
        ];

        assert_optimized!(expected_parquet, plan_parquet, true, 2, true, 10);
        assert_optimized!(expected_csv, plan_csv, true, 2, true, 10);
        Ok(())
    }

    #[test]
    /// CsvExec on compressed csv file will not be partitioned
    /// (Not able to decompress chunked csv file)
    fn parallelization_compressed_csv() -> Result<()> {
        let compression_types = [
            FileCompressionType::GZIP,
            FileCompressionType::BZIP2,
            FileCompressionType::XZ,
            FileCompressionType::ZSTD,
            FileCompressionType::UNCOMPRESSED,
        ];

        let expected_not_partitioned = [
            "AggregateExec: mode=Final, gby=[], aggr=[]",
            "CoalescePartitionsExec",
            "AggregateExec: mode=Partial, gby=[], aggr=[]",
            "RepartitionExec: partitioning=RoundRobinBatch(2), input_partitions=1",
            "CsvExec: file_groups={1 group: [[x]]}, projection=[c1], has_header=false",
        ];

        let expected_partitioned = [
            "AggregateExec: mode=Final, gby=[], aggr=[]",
            "CoalescePartitionsExec",
            "AggregateExec: mode=Partial, gby=[], aggr=[]",
            "CsvExec: file_groups={2 groups: [[x:0..50], [x:50..100]]}, projection=[c1], has_header=false",
        ];

        for compression_type in compression_types {
            let expected = if compression_type.is_compressed() {
                &expected_not_partitioned[..]
            } else {
                &expected_partitioned[..]
            };

            let plan = aggregate(Arc::new(CsvExec::new(
                scan_config(false, true),
                false,
                b',',
                b'"',
                None,
                compression_type,
            )));

            assert_optimized!(expected, plan, true, 2, true, 10);
        }
        Ok(())
    }

    #[test]
    fn parallelization_two_partitions() -> Result<()> {
        let plan_parquet = aggregate(parquet_exec_two_partitions());
        let plan_csv = aggregate(csv_exec_two_partitions());

        let expected_parquet = [
            "AggregateExec: mode=Final, gby=[], aggr=[]",
            "CoalescePartitionsExec",
            "AggregateExec: mode=Partial, gby=[], aggr=[]",
            // Plan already has two partitions
            "ParquetExec: file_groups={2 groups: [[x], [y]]}, projection=[c1]",
        ];
        let expected_csv = [
            "AggregateExec: mode=Final, gby=[], aggr=[]",
            "CoalescePartitionsExec",
            "AggregateExec: mode=Partial, gby=[], aggr=[]",
            // Plan already has two partitions
            "CsvExec: file_groups={2 groups: [[x], [y]]}, projection=[c1], has_header=false",
        ];

        assert_optimized!(expected_parquet, plan_parquet, true, 2, true, 10);
        assert_optimized!(expected_csv, plan_csv, true, 2, true, 10);
        Ok(())
    }

    #[test]
    fn parallelization_two_partitions_into_four() -> Result<()> {
        let plan_parquet = aggregate(parquet_exec_two_partitions());
        let plan_csv = aggregate(csv_exec_two_partitions());

        let expected_parquet = [
            "AggregateExec: mode=Final, gby=[], aggr=[]",
            "CoalescePartitionsExec",
            "AggregateExec: mode=Partial, gby=[], aggr=[]",
            // Multiple source files splitted across partitions
            "ParquetExec: file_groups={4 groups: [[x:0..75], [x:75..100, y:0..50], [y:50..125], [y:125..200]]}, projection=[c1]",
        ];
        let expected_csv = [
            "AggregateExec: mode=Final, gby=[], aggr=[]",
            "CoalescePartitionsExec",
            "AggregateExec: mode=Partial, gby=[], aggr=[]",
            // Multiple source files splitted across partitions
            "CsvExec: file_groups={4 groups: [[x:0..75], [x:75..100, y:0..50], [y:50..125], [y:125..200]]}, projection=[c1], has_header=false",
        ];

        assert_optimized!(expected_parquet, plan_parquet, true, 4, true, 10);
        assert_optimized!(expected_csv, plan_csv, true, 4, true, 10);
        Ok(())
    }

    #[test]
    fn parallelization_sorted_limit() -> Result<()> {
        let plan_parquet = limit_exec(sort_exec(parquet_exec(), false));
        let plan_csv = limit_exec(sort_exec(csv_exec(), false));

        let expected_parquet = &[
            "GlobalLimitExec: skip=0, fetch=100",
            "LocalLimitExec: fetch=100",
            // data is sorted so can't repartition here
            "SortExec: expr=[c1@0 ASC]",
            // Doesn't parallelize for SortExec without preserve_partitioning
            "ParquetExec: file_groups={1 group: [[x]]}, projection=[c1]",
        ];
        let expected_csv = &[
            "GlobalLimitExec: skip=0, fetch=100",
            "LocalLimitExec: fetch=100",
            // data is sorted so can't repartition here
            "SortExec: expr=[c1@0 ASC]",
            // Doesn't parallelize for SortExec without preserve_partitioning
            "CsvExec: file_groups={1 group: [[x]]}, projection=[c1], has_header=false",
        ];

        assert_optimized!(expected_parquet, plan_parquet, true, 2, true, 10);
        assert_optimized!(expected_csv, plan_csv, true, 2, true, 10);
        Ok(())
    }

    #[test]
    fn parallelization_limit_with_filter() -> Result<()> {
        let plan_parquet = limit_exec(filter_exec(sort_exec(parquet_exec(), false)));
        let plan_csv = limit_exec(filter_exec(sort_exec(csv_exec(), false)));

        let expected_parquet = &[
            "GlobalLimitExec: skip=0, fetch=100",
            "SortPreservingMergeExec: [c1@0 ASC]",
            "LocalLimitExec: fetch=100",
            "FilterExec: c1@0",
            // even though data is sorted, we can use repartition here. Since
            // ordering is not used in subsequent stages anyway.
            "RepartitionExec: partitioning=RoundRobinBatch(2), input_partitions=1",
            "SortExec: expr=[c1@0 ASC]",
            // SortExec doesn't benefit from input partitioning
            "ParquetExec: file_groups={1 group: [[x]]}, projection=[c1]",
        ];
        let expected_csv = &[
            "GlobalLimitExec: skip=0, fetch=100",
            "SortPreservingMergeExec: [c1@0 ASC]",
            "LocalLimitExec: fetch=100",
            "FilterExec: c1@0",
            // even though data is sorted, we can use repartition here. Since
            // ordering is not used in subsequent stages anyway.
            "RepartitionExec: partitioning=RoundRobinBatch(2), input_partitions=1",
            "SortExec: expr=[c1@0 ASC]",
            // SortExec doesn't benefit from input partitioning
            "CsvExec: file_groups={1 group: [[x]]}, projection=[c1], has_header=false",
        ];

        assert_optimized!(expected_parquet, plan_parquet, true, 2, true, 10);
        assert_optimized!(expected_csv, plan_csv, true, 2, true, 10);
        Ok(())
    }

    #[test]
    fn parallelization_ignores_limit() -> Result<()> {
        let plan_parquet = aggregate(limit_exec(filter_exec(limit_exec(parquet_exec()))));
        let plan_csv = aggregate(limit_exec(filter_exec(limit_exec(csv_exec()))));

        let expected_parquet = &[
            "AggregateExec: mode=Final, gby=[], aggr=[]",
            "CoalescePartitionsExec",
            "AggregateExec: mode=Partial, gby=[], aggr=[]",
            "RepartitionExec: partitioning=RoundRobinBatch(2), input_partitions=1",
            "GlobalLimitExec: skip=0, fetch=100",
            "CoalescePartitionsExec",
            "LocalLimitExec: fetch=100",
            "FilterExec: c1@0",
            // repartition should happen prior to the filter to maximize parallelism
            "RepartitionExec: partitioning=RoundRobinBatch(2), input_partitions=1",
            "GlobalLimitExec: skip=0, fetch=100",
            // Limit doesn't benefit from input partitionins - no parallelism
            "LocalLimitExec: fetch=100",
            "ParquetExec: file_groups={1 group: [[x]]}, projection=[c1]",
        ];
        let expected_csv = &[
            "AggregateExec: mode=Final, gby=[], aggr=[]",
            "CoalescePartitionsExec",
            "AggregateExec: mode=Partial, gby=[], aggr=[]",
            "RepartitionExec: partitioning=RoundRobinBatch(2), input_partitions=1",
            "GlobalLimitExec: skip=0, fetch=100",
            "CoalescePartitionsExec",
            "LocalLimitExec: fetch=100",
            "FilterExec: c1@0",
            // repartition should happen prior to the filter to maximize parallelism
            "RepartitionExec: partitioning=RoundRobinBatch(2), input_partitions=1",
            "GlobalLimitExec: skip=0, fetch=100",
            // Limit doesn't benefit from input partitionins - no parallelism
            "LocalLimitExec: fetch=100",
            "CsvExec: file_groups={1 group: [[x]]}, projection=[c1], has_header=false",
        ];

        assert_optimized!(expected_parquet, plan_parquet, true, 2, true, 10);
        assert_optimized!(expected_csv, plan_csv, true, 2, true, 10);
        Ok(())
    }

    #[test]
    fn parallelization_union_inputs() -> Result<()> {
        let plan_parquet = union_exec(vec![parquet_exec(); 5]);
        let plan_csv = union_exec(vec![csv_exec(); 5]);

        let expected_parquet = &[
            "UnionExec",
            // Union doesn't benefit from input partitioning - no parallelism
            "ParquetExec: file_groups={1 group: [[x]]}, projection=[c1]",
            "ParquetExec: file_groups={1 group: [[x]]}, projection=[c1]",
            "ParquetExec: file_groups={1 group: [[x]]}, projection=[c1]",
            "ParquetExec: file_groups={1 group: [[x]]}, projection=[c1]",
            "ParquetExec: file_groups={1 group: [[x]]}, projection=[c1]",
        ];
        let expected_csv = &[
            "UnionExec",
            // Union doesn't benefit from input partitioning - no parallelism
            "CsvExec: file_groups={1 group: [[x]]}, projection=[c1], has_header=false",
            "CsvExec: file_groups={1 group: [[x]]}, projection=[c1], has_header=false",
            "CsvExec: file_groups={1 group: [[x]]}, projection=[c1], has_header=false",
            "CsvExec: file_groups={1 group: [[x]]}, projection=[c1], has_header=false",
            "CsvExec: file_groups={1 group: [[x]]}, projection=[c1], has_header=false",
        ];

        assert_optimized!(expected_parquet, plan_parquet, true, 2, true, 10);
        assert_optimized!(expected_csv, plan_csv, true, 2, true, 10);
        Ok(())
    }

    #[test]
    fn parallelization_prior_to_sort_preserving_merge() -> Result<()> {
        // sort preserving merge already sorted input,
        let plan_parquet = sort_preserving_merge_exec(parquet_exec_sorted());
        let plan_csv = sort_preserving_merge_exec(csv_exec_sorted());

        // parallelization potentially could break sort order
        let expected_parquet = &[
            "ParquetExec: file_groups={1 group: [[x]]}, projection=[c1], output_ordering=[c1@0 ASC]",
        ];
        let expected_csv = &[
            "CsvExec: file_groups={1 group: [[x]]}, projection=[c1], output_ordering=[c1@0 ASC], has_header=false",
        ];

        assert_optimized!(expected_parquet, plan_parquet, true, 2, true, 10);
        assert_optimized!(expected_csv, plan_csv, true, 2, true, 10);
        Ok(())
    }

    #[test]
    fn parallelization_sort_preserving_merge_with_union() -> Result<()> {
        // 2 sorted parquet files unioned (partitions are concatenated, sort is preserved)
        let input_parquet = union_exec(vec![parquet_exec_sorted(); 2]);
        let input_csv = union_exec(vec![csv_exec_sorted(); 2]);
        let plan_parquet = sort_preserving_merge_exec(input_parquet);
        let plan_csv = sort_preserving_merge_exec(input_csv);

        // should not repartition / sort (as the data was already sorted)
        let expected_parquet = &[
            "SortPreservingMergeExec: [c1@0 ASC]",
            "UnionExec",
            "ParquetExec: file_groups={1 group: [[x]]}, projection=[c1], output_ordering=[c1@0 ASC]",
            "ParquetExec: file_groups={1 group: [[x]]}, projection=[c1], output_ordering=[c1@0 ASC]",
        ];
        let expected_csv = &[
            "SortPreservingMergeExec: [c1@0 ASC]",
            "UnionExec",
            "CsvExec: file_groups={1 group: [[x]]}, projection=[c1], output_ordering=[c1@0 ASC], has_header=false",
            "CsvExec: file_groups={1 group: [[x]]}, projection=[c1], output_ordering=[c1@0 ASC], has_header=false",
        ];

        assert_optimized!(expected_parquet, plan_parquet, true, 2, true, 10);
        assert_optimized!(expected_csv, plan_csv, true, 2, true, 10);
        Ok(())
    }

    #[test]
    fn parallelization_does_not_destroy_sort() -> Result<()> {
        //  SortRequired
        //    Parquet(sorted)
        let plan_parquet = sort_required_exec(parquet_exec_sorted());
        let plan_csv = sort_required_exec(csv_exec_sorted());

        // no parallelization to preserve sort order
        let expected_parquet = &[
            "SortRequiredExec",
            "ParquetExec: file_groups={1 group: [[x]]}, projection=[c1], output_ordering=[c1@0 ASC]",
        ];
        let expected_csv = &[
            "SortRequiredExec",
            "CsvExec: file_groups={1 group: [[x]]}, projection=[c1], output_ordering=[c1@0 ASC], has_header=false",
        ];

        assert_optimized!(expected_parquet, plan_parquet, true, 2, true, 10);
        assert_optimized!(expected_csv, plan_csv, true, 2, true, 10);
        Ok(())
    }

    #[test]
    fn parallelization_ignores_transitively_with_projection() -> Result<()> {
        // sorted input
        let plan_parquet =
            sort_preserving_merge_exec(projection_exec(parquet_exec_sorted()));
        let plan_csv = sort_preserving_merge_exec(projection_exec(csv_exec_sorted()));

        // data should not be repartitioned / resorted
        let expected_parquet = &[
            "ProjectionExec: expr=[c1@0 as c1]",
            "ParquetExec: file_groups={1 group: [[x]]}, projection=[c1], output_ordering=[c1@0 ASC]",
        ];
        let expected_csv = &[
            "ProjectionExec: expr=[c1@0 as c1]",
            "CsvExec: file_groups={1 group: [[x]]}, projection=[c1], output_ordering=[c1@0 ASC], has_header=false",
        ];

        assert_optimized!(expected_parquet, plan_parquet, true, 2, true, 10);
        assert_optimized!(expected_csv, plan_csv, true, 2, true, 10);
        Ok(())
    }

    #[test]
    fn remove_redundant_roundrobins() -> Result<()> {
        let input = parquet_exec();
        let repartition = repartition_exec(repartition_exec(input));
        let physical_plan = repartition_exec(filter_exec(repartition));

        let expected = &[
            "FilterExec: c1@0",
            "RepartitionExec: partitioning=RoundRobinBatch(10), input_partitions=1",
            "ParquetExec: file_groups={1 group: [[x]]}, projection=[c1]",
        ];

        assert_optimized!(expected, physical_plan.clone(), true, 2, true, 10);
        assert_optimized!(expected, physical_plan, false, 2, true, 10);

        Ok(())
    }

    #[test]
    fn preserve_ordering_through_repartition() -> Result<()> {
        let input = parquet_exec_multiple_sorted();
        let physical_plan = sort_preserving_merge_exec(filter_exec(input));

        let expected = &[
            "SortPreservingMergeExec: [c1@0 ASC]",
            "FilterExec: c1@0",
            "SortPreservingRepartitionExec: partitioning=RoundRobinBatch(10), input_partitions=2",
            "ParquetExec: file_groups={2 groups: [[x], [y]]}, projection=[c1], output_ordering=[c1@0 ASC]",
        ];

        assert_optimized!(expected, physical_plan.clone(), true, 10, false, 10);
        // assert_optimized!(expected, physical_plan, false, 10, false, 10);

        Ok(())
    }

    #[test]
    fn do_not_preserve_ordering_through_repartition() -> Result<()> {
        let input = parquet_exec_multiple_sorted2();
        let physical_plan = sort_preserving_merge_exec2(filter_exec(input));

        let expected = &[
            "SortPreservingMergeExec: [c2@1 ASC]",
            "SortExec: expr=[c2@1 ASC]",
            "FilterExec: c1@0",
            "RepartitionExec: partitioning=RoundRobinBatch(10), input_partitions=2",
            "ParquetExec: file_groups={2 groups: [[x], [y]]}, projection=[c1, c2], output_ordering=[c1@0 ASC]",
        ];

        assert_optimized!(expected, physical_plan.clone(), true, 10, false, 10);
        assert_optimized!(expected, physical_plan, false, 10, false, 10);

        Ok(())
    }

    /// Models operators like BoundedWindowExec that require an input
    /// ordering but is easy to construct
    #[derive(Debug)]
    struct SortRequiredExec {
        input: Arc<dyn ExecutionPlan>,
    }

    impl SortRequiredExec {
        fn new(input: Arc<dyn ExecutionPlan>) -> Self {
            Self { input }
        }
    }

    impl DisplayAs for SortRequiredExec {
        fn fmt_as(
            &self,
            _t: DisplayFormatType,
            f: &mut std::fmt::Formatter,
        ) -> std::fmt::Result {
            write!(f, "SortRequiredExec")
        }
    }

    impl ExecutionPlan for SortRequiredExec {
        fn as_any(&self) -> &dyn std::any::Any {
            self
        }

        fn schema(&self) -> SchemaRef {
            self.input.schema()
        }

        fn output_partitioning(&self) -> crate::physical_plan::Partitioning {
            self.input.output_partitioning()
        }

        fn benefits_from_input_partitioning(&self) -> Vec<bool> {
            vec![false]
        }

        fn output_ordering(&self) -> Option<&[PhysicalSortExpr]> {
            self.input.output_ordering()
        }

        fn children(&self) -> Vec<Arc<dyn ExecutionPlan>> {
            vec![self.input.clone()]
        }

        // model that it requires the output ordering of its input
        fn required_input_ordering(&self) -> Vec<Option<Vec<PhysicalSortRequirement>>> {
            vec![self
                .output_ordering()
                .map(PhysicalSortRequirement::from_sort_exprs)]
        }

        fn with_new_children(
            self: Arc<Self>,
            mut children: Vec<Arc<dyn ExecutionPlan>>,
        ) -> Result<Arc<dyn ExecutionPlan>> {
            assert_eq!(children.len(), 1);
            let child = children.pop().unwrap();
            Ok(Arc::new(Self::new(child)))
        }

        fn execute(
            &self,
            _partition: usize,
            _context: Arc<crate::execution::context::TaskContext>,
        ) -> Result<crate::physical_plan::SendableRecordBatchStream> {
            unreachable!();
        }

        fn statistics(&self) -> Statistics {
            self.input.statistics()
        }
    }
}<|MERGE_RESOLUTION|>--- conflicted
+++ resolved
@@ -27,11 +27,6 @@
 mod tests {
     use std::sync::Arc;
 
-<<<<<<< HEAD
-    use crate::datasource::file_format::file_type::FileCompressionType;
-=======
-    use super::*;
->>>>>>> 58fc80ed
     use crate::datasource::listing::PartitionedFile;
     use crate::datasource::object_store::ObjectStoreUrl;
     use crate::datasource::physical_plan::{CsvExec, FileScanConfig, ParquetExec};
@@ -51,15 +46,12 @@
     use crate::physical_plan::union::UnionExec;
     use crate::physical_plan::ExecutionPlan;
     use crate::physical_plan::{displayable, DisplayAs, DisplayFormatType, Statistics};
-<<<<<<< HEAD
 
     use crate::physical_optimizer::test_utils::repartition_exec;
     use arrow::compute::SortOptions;
     use arrow::datatypes::{DataType, Field, Schema, SchemaRef};
     use datafusion_common::config::ConfigOptions;
-=======
     use datafusion_common::FileCompressionType;
->>>>>>> 58fc80ed
     use datafusion_physical_expr::PhysicalSortRequirement;
 
     fn schema() -> SchemaRef {
