// Licensed to the Apache Software Foundation (ASF) under one
// or more contributor license agreements.  See the NOTICE file
// distributed with this work for additional information
// regarding copyright ownership.  The ASF licenses this file
// to you under the Apache License, Version 2.0 (the
// "License"); you may not use this file except in compliance
// with the License.  You may obtain a copy of the License at
//
//   http://www.apache.org/licenses/LICENSE-2.0
//
// Unless required by applicable law or agreed to in writing,
// software distributed under the License is distributed on an
// "AS IS" BASIS, WITHOUT WARRANTIES OR CONDITIONS OF ANY
// KIND, either express or implied.  See the License for the
// specific language governing permissions and limitations
// under the License.

//! Optimizer rule that replaces executors that lose ordering with their
//! order-preserving variants when it is helpful; either in terms of
//! performance or to accommodate unbounded streams by fixing the pipeline.

use std::sync::Arc;

use super::utils::{is_repartition, is_sort_preserving_merge};
use crate::error::Result;
use crate::physical_optimizer::utils::{is_coalesce_partitions, is_sort};
use crate::physical_plan::repartition::RepartitionExec;
use crate::physical_plan::sorts::sort_preserving_merge::SortPreservingMergeExec;

use datafusion_common::config::ConfigOptions;
use datafusion_common::tree_node::Transformed;
use datafusion_physical_expr_common::sort_expr::LexOrdering;
use datafusion_physical_plan::coalesce_partitions::CoalescePartitionsExec;
use datafusion_physical_plan::execution_plan::EmissionType;
use datafusion_physical_plan::tree_node::PlanContext;
use datafusion_physical_plan::ExecutionPlanProperties;

use itertools::izip;

/// For a given `plan`, this object carries the information one needs from its
/// descendants to decide whether it is beneficial to replace order-losing (but
/// somewhat faster) variants of certain operators with their order-preserving
/// (but somewhat slower) cousins.
pub type OrderPreservationContext = PlanContext<bool>;

/// Updates order-preservation data for all children of the given node.
pub fn update_children(opc: &mut OrderPreservationContext) {
    for PlanContext {
        plan,
        children,
        data,
    } in opc.children.iter_mut()
    {
        let maintains_input_order = plan.maintains_input_order();
        let inspect_child = |idx| {
            maintains_input_order[idx]
                || is_coalesce_partitions(plan)
                || is_repartition(plan)
        };

        // We cut the path towards nodes that do not maintain ordering.
        for (idx, c) in children.iter_mut().enumerate() {
            c.data &= inspect_child(idx);
        }

        let plan_children = plan.children();
        *data = if plan_children.is_empty() {
            false
        } else if !children[0].data
            && ((is_repartition(plan) && !maintains_input_order[0])
                || (is_coalesce_partitions(plan)
                    && plan_children[0].output_ordering().is_some()))
        {
            // We either have a RepartitionExec or a CoalescePartitionsExec
            // and they lose their input ordering, so initiate connection:
            true
        } else {
            // Maintain connection if there is a child with a connection,
            // and operator can possibly maintain that connection (either
            // in its current form or when we replace it with the corresponding
            // order preserving operator).
            children
                .iter()
                .enumerate()
                .any(|(idx, c)| c.data && inspect_child(idx))
        }
    }
    opc.data = false;
}

/// Calculates the updated plan by replacing operators that lose ordering
/// inside `sort_input` with their order-preserving variants. This will
/// generate an alternative plan, which will be accepted or rejected later on
/// depending on whether it helps us remove a `SortExec`.
fn plan_with_order_preserving_variants(
    mut sort_input: OrderPreservationContext,
    // Flag indicating that it is desirable to replace `RepartitionExec`s with
    // `SortPreservingRepartitionExec`s:
    is_spr_better: bool,
    // Flag indicating that it is desirable to replace `CoalescePartitionsExec`s
    // with `SortPreservingMergeExec`s:
    is_spm_better: bool,
    fetch: Option<usize>,
) -> Result<OrderPreservationContext> {
    sort_input.children = sort_input
        .children
        .into_iter()
        .map(|node| {
            // Update descendants in the given tree if there is a connection:
            if node.data {
                plan_with_order_preserving_variants(
                    node,
                    is_spr_better,
                    is_spm_better,
                    fetch,
                )
            } else {
                Ok(node)
            }
        })
        .collect::<Result<_>>()?;
    sort_input.data = false;

    if is_repartition(&sort_input.plan)
        && !sort_input.plan.maintains_input_order()[0]
        && is_spr_better
    {
        // When a `RepartitionExec` doesn't preserve ordering, replace it with
        // a sort-preserving variant if appropriate:
        let child = Arc::clone(&sort_input.children[0].plan);
        let partitioning = sort_input.plan.output_partitioning().clone();
        sort_input.plan = Arc::new(
            RepartitionExec::try_new(child, partitioning)?.with_preserve_order(),
        ) as _;
        sort_input.children[0].data = true;
        return Ok(sort_input);
    } else if is_coalesce_partitions(&sort_input.plan) && is_spm_better {
        let child = &sort_input.children[0].plan;
        if let Some(ordering) = child.output_ordering() {
            // When the input of a `CoalescePartitionsExec` has an ordering,
            // replace it with a `SortPreservingMergeExec` if appropriate:
<<<<<<< HEAD
            let spm =
                SortPreservingMergeExec::new(LexOrdering::new(ordering), child.clone())
                    .with_fetch(fetch);
=======
            let spm = SortPreservingMergeExec::new(
                LexOrdering::new(ordering.inner.clone()),
                Arc::clone(child),
            );
>>>>>>> 3cc3fca3
            sort_input.plan = Arc::new(spm) as _;
            sort_input.children[0].data = true;
            return Ok(sort_input);
        }
    }

    sort_input.update_plan_from_children()
}

/// Calculates the updated plan by replacing operators that preserve ordering
/// inside `sort_input` with their order-breaking variants. This will restore
/// the original plan modified by [`plan_with_order_preserving_variants`].
fn plan_with_order_breaking_variants(
    mut sort_input: OrderPreservationContext,
) -> Result<OrderPreservationContext> {
    let plan = &sort_input.plan;
    sort_input.children = izip!(
        sort_input.children,
        plan.maintains_input_order(),
        plan.required_input_ordering()
    )
    .map(|(node, maintains, required_ordering)| {
        // Replace with non-order preserving variants as long as ordering is
        // not required by intermediate operators:
        if maintains
            && (is_sort_preserving_merge(plan)
                || !required_ordering.is_some_and(|required_ordering| {
                    node.plan
                        .equivalence_properties()
                        .ordering_satisfy_requirement(&required_ordering)
                }))
        {
            plan_with_order_breaking_variants(node)
        } else {
            Ok(node)
        }
    })
    .collect::<Result<_>>()?;
    sort_input.data = false;

    if is_repartition(plan) && plan.maintains_input_order()[0] {
        // When a `RepartitionExec` preserves ordering, replace it with a
        // non-sort-preserving variant:
        let child = Arc::clone(&sort_input.children[0].plan);
        let partitioning = plan.output_partitioning().clone();
        sort_input.plan = Arc::new(RepartitionExec::try_new(child, partitioning)?) as _;
    } else if is_sort_preserving_merge(plan) {
        // Replace `SortPreservingMergeExec` with a `CoalescePartitionsExec`:
        let child = Arc::clone(&sort_input.children[0].plan);
        let coalesce = CoalescePartitionsExec::new(child);
        sort_input.plan = Arc::new(coalesce) as _;
    } else {
        return sort_input.update_plan_from_children();
    }

    sort_input.children[0].data = false;
    Ok(sort_input)
}

/// The `replace_with_order_preserving_variants` optimizer sub-rule tries to
/// remove `SortExec`s from the physical plan by replacing operators that do
/// not preserve ordering with their order-preserving variants; i.e. by replacing
/// ordinary `RepartitionExec`s with their sort-preserving variants or by replacing
/// `CoalescePartitionsExec`s with `SortPreservingMergeExec`s.
///
/// If this replacement is helpful for removing a `SortExec`, it updates the plan.
/// Otherwise, it leaves the plan unchanged.
///
/// NOTE: This optimizer sub-rule will only produce sort-preserving `RepartitionExec`s
/// if the query is bounded or if the config option `prefer_existing_sort` is
/// set to `true`.
///
/// The algorithm flow is simply like this:
/// 1. Visit nodes of the physical plan bottom-up and look for `SortExec` nodes.
///    During the traversal, keep track of operators that maintain ordering (or
///    can maintain ordering when replaced by an order-preserving variant) until
///    a `SortExec` is found.
/// 2. When a `SortExec` is found, update the child of the `SortExec` by replacing
///    operators that do not preserve ordering in the tree with their order
///    preserving variants.
/// 3. Check if the `SortExec` is still necessary in the updated plan by comparing
///    its input ordering with the output ordering it imposes. We do this because
///    replacing operators that lose ordering with their order-preserving variants
///    enables us to preserve the previously lost ordering at the input of `SortExec`.
/// 4. If the `SortExec` in question turns out to be unnecessary, remove it and
///    use updated plan. Otherwise, use the original plan.
/// 5. Continue the bottom-up traversal until another `SortExec` is seen, or the
///    traversal is complete.
pub(crate) fn replace_with_order_preserving_variants(
    mut requirements: OrderPreservationContext,
    // A flag indicating that replacing `RepartitionExec`s with sort-preserving
    // variants is desirable when it helps to remove a `SortExec` from the plan.
    // If this flag is `false`, this replacement should only be made to fix the
    // pipeline (streaming).
    is_spr_better: bool,
    // A flag indicating that replacing `CoalescePartitionsExec`s with
    // `SortPreservingMergeExec`s is desirable when it helps to remove a
    // `SortExec` from the plan. If this flag is `false`, this replacement
    // should only be made to fix the pipeline (streaming).
    is_spm_better: bool,
    config: &ConfigOptions,
) -> Result<Transformed<OrderPreservationContext>> {
    update_children(&mut requirements);
    if !(is_sort(&requirements.plan) && requirements.children[0].data) {
        return Ok(Transformed::no(requirements));
    }

    // For unbounded cases, we replace with the order-preserving variant in any
    // case, as doing so helps fix the pipeline. Also replace if config allows.
    let use_order_preserving_variant = config.optimizer.prefer_existing_sort
        || (requirements.plan.boundedness().is_unbounded()
            && requirements.plan.pipeline_behavior() == EmissionType::Final);

    // Create an alternate plan with order-preserving variants:
    let mut alternate_plan = plan_with_order_preserving_variants(
        requirements.children.swap_remove(0),
        is_spr_better || use_order_preserving_variant,
        is_spm_better || use_order_preserving_variant,
        requirements.plan.fetch(),
    )?;

    // If the alternate plan makes this sort unnecessary, accept the alternate:
    if alternate_plan
        .plan
        .equivalence_properties()
        .ordering_satisfy(
            requirements
                .plan
                .output_ordering()
                .unwrap_or(LexOrdering::empty()),
        )
    {
        for child in alternate_plan.children.iter_mut() {
            child.data = false;
        }
        Ok(Transformed::yes(alternate_plan))
    } else {
        // The alternate plan does not help, use faster order-breaking variants:
        alternate_plan = plan_with_order_breaking_variants(alternate_plan)?;
        alternate_plan.data = false;
        requirements.children = vec![alternate_plan];
        Ok(Transformed::yes(requirements))
    }
}

#[cfg(test)]
mod tests {
    use super::*;

    use crate::datasource::file_format::file_compression_type::FileCompressionType;
    use crate::datasource::listing::PartitionedFile;
    use crate::datasource::physical_plan::{CsvExec, FileScanConfig};
    use crate::physical_optimizer::test_utils::check_integrity;
    use crate::physical_plan::coalesce_batches::CoalesceBatchesExec;
    use crate::physical_plan::filter::FilterExec;
    use crate::physical_plan::joins::{HashJoinExec, PartitionMode};
    use crate::physical_plan::sorts::sort::SortExec;
    use crate::physical_plan::{
        displayable, get_plan_string, ExecutionPlan, Partitioning,
    };
    use crate::prelude::SessionConfig;
    use crate::test::TestStreamPartition;

    use arrow::compute::SortOptions;
    use arrow::datatypes::{DataType, Field, Schema, SchemaRef};
    use datafusion_common::tree_node::{TransformedResult, TreeNode};
    use datafusion_common::Result;
    use datafusion_execution::object_store::ObjectStoreUrl;
    use datafusion_expr::{JoinType, Operator};
    use datafusion_physical_expr::expressions::{self, col, Column};
    use datafusion_physical_expr::PhysicalSortExpr;
    use datafusion_physical_plan::streaming::StreamingTableExec;

    use rstest::rstest;

    /// Runs the `replace_with_order_preserving_variants` sub-rule and asserts
    /// the plan against the original and expected plans for both bounded and
    /// unbounded cases.
    ///
    /// # Parameters
    ///
    /// * `EXPECTED_UNBOUNDED_PLAN_LINES`: Expected input unbounded plan.
    /// * `EXPECTED_BOUNDED_PLAN_LINES`: Expected input bounded plan.
    /// * `EXPECTED_UNBOUNDED_OPTIMIZED_PLAN_LINES`: Optimized plan, which is
    ///   the same regardless of the value of the `prefer_existing_sort` flag.
    /// * `EXPECTED_BOUNDED_OPTIMIZED_PLAN_LINES`: Optimized plan when the flag
    ///   `prefer_existing_sort` is `false` for bounded cases.
    /// * `EXPECTED_BOUNDED_PREFER_SORT_ON_OPTIMIZED_PLAN_LINES`: Optimized plan
    ///   when the flag `prefer_existing_sort` is `true` for bounded cases.
    /// * `$PLAN`: The plan to optimize.
    /// * `$SOURCE_UNBOUNDED`: Whether the given plan contains an unbounded source.
    macro_rules! assert_optimized_in_all_boundedness_situations {
        ($EXPECTED_UNBOUNDED_PLAN_LINES: expr,  $EXPECTED_BOUNDED_PLAN_LINES: expr, $EXPECTED_UNBOUNDED_OPTIMIZED_PLAN_LINES: expr, $EXPECTED_BOUNDED_OPTIMIZED_PLAN_LINES: expr, $EXPECTED_BOUNDED_PREFER_SORT_ON_OPTIMIZED_PLAN_LINES: expr, $PLAN: expr, $SOURCE_UNBOUNDED: expr) => {
            if $SOURCE_UNBOUNDED {
                assert_optimized_prefer_sort_on_off!(
                    $EXPECTED_UNBOUNDED_PLAN_LINES,
                    $EXPECTED_UNBOUNDED_OPTIMIZED_PLAN_LINES,
                    $EXPECTED_UNBOUNDED_OPTIMIZED_PLAN_LINES,
                    $PLAN
                );
            } else {
                assert_optimized_prefer_sort_on_off!(
                    $EXPECTED_BOUNDED_PLAN_LINES,
                    $EXPECTED_BOUNDED_OPTIMIZED_PLAN_LINES,
                    $EXPECTED_BOUNDED_PREFER_SORT_ON_OPTIMIZED_PLAN_LINES,
                    $PLAN
                );
            }
        };
    }

    /// Runs the `replace_with_order_preserving_variants` sub-rule and asserts
    /// the plan against the original and expected plans.
    ///
    /// # Parameters
    ///
    /// * `$EXPECTED_PLAN_LINES`: Expected input plan.
    /// * `EXPECTED_OPTIMIZED_PLAN_LINES`: Optimized plan when the flag
    ///   `prefer_existing_sort` is `false`.
    /// * `EXPECTED_PREFER_SORT_ON_OPTIMIZED_PLAN_LINES`: Optimized plan when
    ///   the flag `prefer_existing_sort` is `true`.
    /// * `$PLAN`: The plan to optimize.
    macro_rules! assert_optimized_prefer_sort_on_off {
        ($EXPECTED_PLAN_LINES: expr, $EXPECTED_OPTIMIZED_PLAN_LINES: expr, $EXPECTED_PREFER_SORT_ON_OPTIMIZED_PLAN_LINES: expr, $PLAN: expr) => {
            assert_optimized!(
                $EXPECTED_PLAN_LINES,
                $EXPECTED_OPTIMIZED_PLAN_LINES,
                $PLAN.clone(),
                false
            );
            assert_optimized!(
                $EXPECTED_PLAN_LINES,
                $EXPECTED_PREFER_SORT_ON_OPTIMIZED_PLAN_LINES,
                $PLAN,
                true
            );
        };
    }

    /// Runs the `replace_with_order_preserving_variants` sub-rule and asserts
    /// the plan against the original and expected plans.
    ///
    /// # Parameters
    ///
    /// * `$EXPECTED_PLAN_LINES`: Expected input plan.
    /// * `$EXPECTED_OPTIMIZED_PLAN_LINES`: Expected optimized plan.
    /// * `$PLAN`: The plan to optimize.
    /// * `$PREFER_EXISTING_SORT`: Value of the `prefer_existing_sort` flag.
    macro_rules! assert_optimized {
        ($EXPECTED_PLAN_LINES: expr, $EXPECTED_OPTIMIZED_PLAN_LINES: expr, $PLAN: expr, $PREFER_EXISTING_SORT: expr) => {
            let physical_plan = $PLAN;
            let formatted = displayable(physical_plan.as_ref()).indent(true).to_string();
            let actual: Vec<&str> = formatted.trim().lines().collect();

            let expected_plan_lines: Vec<&str> = $EXPECTED_PLAN_LINES
                .iter().map(|s| *s).collect();

            assert_eq!(
                expected_plan_lines, actual,
                "\n**Original Plan Mismatch\n\nexpected:\n\n{expected_plan_lines:#?}\nactual:\n\n{actual:#?}\n\n"
            );

            let expected_optimized_lines: Vec<&str> = $EXPECTED_OPTIMIZED_PLAN_LINES.iter().map(|s| *s).collect();

            // Run the rule top-down
            let config = SessionConfig::new().with_prefer_existing_sort($PREFER_EXISTING_SORT);
            let plan_with_pipeline_fixer = OrderPreservationContext::new_default(physical_plan);
            let parallel = plan_with_pipeline_fixer.transform_up(|plan_with_pipeline_fixer| replace_with_order_preserving_variants(plan_with_pipeline_fixer, false, false, config.options())).data().and_then(check_integrity)?;
            let optimized_physical_plan = parallel.plan;

            // Get string representation of the plan
            let actual = get_plan_string(&optimized_physical_plan);
            assert_eq!(
                expected_optimized_lines, actual,
                "\n**Optimized Plan Mismatch\n\nexpected:\n\n{expected_optimized_lines:#?}\nactual:\n\n{actual:#?}\n\n"
            );
        };
    }

    #[rstest]
    #[tokio::test]
    // Searches for a simple sort and a repartition just after it, the second repartition with 1 input partition should not be affected
    async fn test_replace_multiple_input_repartition_1(
        #[values(false, true)] source_unbounded: bool,
    ) -> Result<()> {
        let schema = create_test_schema()?;
        let sort_exprs = vec![sort_expr("a", &schema)];
        let source = if source_unbounded {
            stream_exec_ordered(&schema, sort_exprs)
        } else {
            csv_exec_sorted(&schema, sort_exprs)
        };
        let repartition = repartition_exec_hash(repartition_exec_round_robin(source));
        let sort = sort_exec(vec![sort_expr("a", &schema)], repartition, true);

        let physical_plan =
            sort_preserving_merge_exec(vec![sort_expr("a", &schema)], sort);

        // Expected inputs unbounded and bounded
        let expected_input_unbounded = [
            "SortPreservingMergeExec: [a@0 ASC NULLS LAST]",
            "  SortExec: expr=[a@0 ASC NULLS LAST], preserve_partitioning=[true]",
            "    RepartitionExec: partitioning=Hash([c@1], 8), input_partitions=8",
            "      RepartitionExec: partitioning=RoundRobinBatch(8), input_partitions=1",
            "        StreamingTableExec: partition_sizes=1, projection=[a, c, d], infinite_source=true, output_ordering=[a@0 ASC NULLS LAST]",
        ];
        let expected_input_bounded = [
            "SortPreservingMergeExec: [a@0 ASC NULLS LAST]",
            "  SortExec: expr=[a@0 ASC NULLS LAST], preserve_partitioning=[true]",
            "    RepartitionExec: partitioning=Hash([c@1], 8), input_partitions=8",
            "      RepartitionExec: partitioning=RoundRobinBatch(8), input_partitions=1",
            "        CsvExec: file_groups={1 group: [[file_path]]}, projection=[a, c, d], output_ordering=[a@0 ASC NULLS LAST], has_header=true",
        ];

        // Expected unbounded result (same for with and without flag)
        let expected_optimized_unbounded = [
            "SortPreservingMergeExec: [a@0 ASC NULLS LAST]",
            "  RepartitionExec: partitioning=Hash([c@1], 8), input_partitions=8, preserve_order=true, sort_exprs=a@0 ASC NULLS LAST",
            "    RepartitionExec: partitioning=RoundRobinBatch(8), input_partitions=1",
            "      StreamingTableExec: partition_sizes=1, projection=[a, c, d], infinite_source=true, output_ordering=[a@0 ASC NULLS LAST]",
        ];

        // Expected bounded results with and without flag
        let expected_optimized_bounded = [
            "SortPreservingMergeExec: [a@0 ASC NULLS LAST]",
            "  SortExec: expr=[a@0 ASC NULLS LAST], preserve_partitioning=[true]",
            "    RepartitionExec: partitioning=Hash([c@1], 8), input_partitions=8",
            "      RepartitionExec: partitioning=RoundRobinBatch(8), input_partitions=1",
            "        CsvExec: file_groups={1 group: [[file_path]]}, projection=[a, c, d], output_ordering=[a@0 ASC NULLS LAST], has_header=true",
        ];
        let expected_optimized_bounded_sort_preserve = [
            "SortPreservingMergeExec: [a@0 ASC NULLS LAST]",
            "  RepartitionExec: partitioning=Hash([c@1], 8), input_partitions=8, preserve_order=true, sort_exprs=a@0 ASC NULLS LAST",
            "    RepartitionExec: partitioning=RoundRobinBatch(8), input_partitions=1",
            "      CsvExec: file_groups={1 group: [[file_path]]}, projection=[a, c, d], output_ordering=[a@0 ASC NULLS LAST], has_header=true",
        ];
        assert_optimized_in_all_boundedness_situations!(
            expected_input_unbounded,
            expected_input_bounded,
            expected_optimized_unbounded,
            expected_optimized_bounded,
            expected_optimized_bounded_sort_preserve,
            physical_plan,
            source_unbounded
        );
        Ok(())
    }

    #[rstest]
    #[tokio::test]
    async fn test_with_inter_children_change_only(
        #[values(false, true)] source_unbounded: bool,
    ) -> Result<()> {
        let schema = create_test_schema()?;
        let sort_exprs = vec![sort_expr_default("a", &schema)];
        let source = if source_unbounded {
            stream_exec_ordered(&schema, sort_exprs)
        } else {
            csv_exec_sorted(&schema, sort_exprs)
        };
        let repartition_rr = repartition_exec_round_robin(source);
        let repartition_hash = repartition_exec_hash(repartition_rr);
        let coalesce_partitions = coalesce_partitions_exec(repartition_hash);
        let sort = sort_exec(
            vec![sort_expr_default("a", &coalesce_partitions.schema())],
            coalesce_partitions,
            false,
        );
        let repartition_rr2 = repartition_exec_round_robin(sort);
        let repartition_hash2 = repartition_exec_hash(repartition_rr2);
        let filter = filter_exec(repartition_hash2);
        let sort2 =
            sort_exec(vec![sort_expr_default("a", &filter.schema())], filter, true);

        let physical_plan = sort_preserving_merge_exec(
            vec![sort_expr_default("a", &sort2.schema())],
            sort2,
        );

        // Expected inputs unbounded and bounded
        let expected_input_unbounded = [
            "SortPreservingMergeExec: [a@0 ASC]",
            "  SortExec: expr=[a@0 ASC], preserve_partitioning=[true]",
            "    FilterExec: c@1 > 3",
            "      RepartitionExec: partitioning=Hash([c@1], 8), input_partitions=8",
            "        RepartitionExec: partitioning=RoundRobinBatch(8), input_partitions=1",
            "          SortExec: expr=[a@0 ASC], preserve_partitioning=[false]",
            "            CoalescePartitionsExec",
            "              RepartitionExec: partitioning=Hash([c@1], 8), input_partitions=8",
            "                RepartitionExec: partitioning=RoundRobinBatch(8), input_partitions=1",
            "                  StreamingTableExec: partition_sizes=1, projection=[a, c, d], infinite_source=true, output_ordering=[a@0 ASC]",
        ];
        let expected_input_bounded = [
            "SortPreservingMergeExec: [a@0 ASC]",
            "  SortExec: expr=[a@0 ASC], preserve_partitioning=[true]",
            "    FilterExec: c@1 > 3",
            "      RepartitionExec: partitioning=Hash([c@1], 8), input_partitions=8",
            "        RepartitionExec: partitioning=RoundRobinBatch(8), input_partitions=1",
            "          SortExec: expr=[a@0 ASC], preserve_partitioning=[false]",
            "            CoalescePartitionsExec",
            "              RepartitionExec: partitioning=Hash([c@1], 8), input_partitions=8",
            "                RepartitionExec: partitioning=RoundRobinBatch(8), input_partitions=1",
            "                  CsvExec: file_groups={1 group: [[file_path]]}, projection=[a, c, d], output_ordering=[a@0 ASC], has_header=true",
        ];

        // Expected unbounded result (same for with and without flag)
        let expected_optimized_unbounded = [
            "SortPreservingMergeExec: [a@0 ASC]",
            "  FilterExec: c@1 > 3",
            "    RepartitionExec: partitioning=Hash([c@1], 8), input_partitions=8, preserve_order=true, sort_exprs=a@0 ASC",
            "      RepartitionExec: partitioning=RoundRobinBatch(8), input_partitions=1",
            "        SortPreservingMergeExec: [a@0 ASC]",
            "          RepartitionExec: partitioning=Hash([c@1], 8), input_partitions=8, preserve_order=true, sort_exprs=a@0 ASC",
            "            RepartitionExec: partitioning=RoundRobinBatch(8), input_partitions=1",
            "              StreamingTableExec: partition_sizes=1, projection=[a, c, d], infinite_source=true, output_ordering=[a@0 ASC]",
        ];

        // Expected bounded results with and without flag
        let expected_optimized_bounded = [
            "SortPreservingMergeExec: [a@0 ASC]",
            "  SortExec: expr=[a@0 ASC], preserve_partitioning=[true]",
            "    FilterExec: c@1 > 3",
            "      RepartitionExec: partitioning=Hash([c@1], 8), input_partitions=8",
            "        RepartitionExec: partitioning=RoundRobinBatch(8), input_partitions=1",
            "          SortExec: expr=[a@0 ASC], preserve_partitioning=[false]",
            "            CoalescePartitionsExec",
            "              RepartitionExec: partitioning=Hash([c@1], 8), input_partitions=8",
            "                RepartitionExec: partitioning=RoundRobinBatch(8), input_partitions=1",
            "                  CsvExec: file_groups={1 group: [[file_path]]}, projection=[a, c, d], output_ordering=[a@0 ASC], has_header=true",
        ];
        let expected_optimized_bounded_sort_preserve = [
            "SortPreservingMergeExec: [a@0 ASC]",
            "  FilterExec: c@1 > 3",
            "    RepartitionExec: partitioning=Hash([c@1], 8), input_partitions=8, preserve_order=true, sort_exprs=a@0 ASC",
            "      RepartitionExec: partitioning=RoundRobinBatch(8), input_partitions=1",
            "        SortPreservingMergeExec: [a@0 ASC]",
            "          RepartitionExec: partitioning=Hash([c@1], 8), input_partitions=8, preserve_order=true, sort_exprs=a@0 ASC",
            "            RepartitionExec: partitioning=RoundRobinBatch(8), input_partitions=1",
            "              CsvExec: file_groups={1 group: [[file_path]]}, projection=[a, c, d], output_ordering=[a@0 ASC], has_header=true",
        ];
        assert_optimized_in_all_boundedness_situations!(
            expected_input_unbounded,
            expected_input_bounded,
            expected_optimized_unbounded,
            expected_optimized_bounded,
            expected_optimized_bounded_sort_preserve,
            physical_plan,
            source_unbounded
        );
        Ok(())
    }

    #[rstest]
    #[tokio::test]
    async fn test_replace_multiple_input_repartition_2(
        #[values(false, true)] source_unbounded: bool,
    ) -> Result<()> {
        let schema = create_test_schema()?;
        let sort_exprs = vec![sort_expr("a", &schema)];
        let source = if source_unbounded {
            stream_exec_ordered(&schema, sort_exprs)
        } else {
            csv_exec_sorted(&schema, sort_exprs)
        };
        let repartition_rr = repartition_exec_round_robin(source);
        let filter = filter_exec(repartition_rr);
        let repartition_hash = repartition_exec_hash(filter);
        let sort = sort_exec(vec![sort_expr("a", &schema)], repartition_hash, true);

        let physical_plan =
            sort_preserving_merge_exec(vec![sort_expr("a", &schema)], sort);

        // Expected inputs unbounded and bounded
        let expected_input_unbounded = [
            "SortPreservingMergeExec: [a@0 ASC NULLS LAST]",
            "  SortExec: expr=[a@0 ASC NULLS LAST], preserve_partitioning=[true]",
            "    RepartitionExec: partitioning=Hash([c@1], 8), input_partitions=8",
            "      FilterExec: c@1 > 3",
            "        RepartitionExec: partitioning=RoundRobinBatch(8), input_partitions=1",
            "          StreamingTableExec: partition_sizes=1, projection=[a, c, d], infinite_source=true, output_ordering=[a@0 ASC NULLS LAST]",
        ];
        let expected_input_bounded =  [
            "SortPreservingMergeExec: [a@0 ASC NULLS LAST]",
            "  SortExec: expr=[a@0 ASC NULLS LAST], preserve_partitioning=[true]",
            "    RepartitionExec: partitioning=Hash([c@1], 8), input_partitions=8",
            "      FilterExec: c@1 > 3",
            "        RepartitionExec: partitioning=RoundRobinBatch(8), input_partitions=1",
            "          CsvExec: file_groups={1 group: [[file_path]]}, projection=[a, c, d], output_ordering=[a@0 ASC NULLS LAST], has_header=true",
        ];

        // Expected unbounded result (same for with and without flag)
        let expected_optimized_unbounded =  [
            "SortPreservingMergeExec: [a@0 ASC NULLS LAST]",
            "  RepartitionExec: partitioning=Hash([c@1], 8), input_partitions=8, preserve_order=true, sort_exprs=a@0 ASC NULLS LAST",
            "    FilterExec: c@1 > 3",
            "      RepartitionExec: partitioning=RoundRobinBatch(8), input_partitions=1",
            "        StreamingTableExec: partition_sizes=1, projection=[a, c, d], infinite_source=true, output_ordering=[a@0 ASC NULLS LAST]",
        ];

        // Expected bounded results with and without flag
        let expected_optimized_bounded =  [
            "SortPreservingMergeExec: [a@0 ASC NULLS LAST]",
            "  SortExec: expr=[a@0 ASC NULLS LAST], preserve_partitioning=[true]",
            "    RepartitionExec: partitioning=Hash([c@1], 8), input_partitions=8",
            "      FilterExec: c@1 > 3",
            "        RepartitionExec: partitioning=RoundRobinBatch(8), input_partitions=1",
            "          CsvExec: file_groups={1 group: [[file_path]]}, projection=[a, c, d], output_ordering=[a@0 ASC NULLS LAST], has_header=true",
        ];
        let expected_optimized_bounded_sort_preserve = [
            "SortPreservingMergeExec: [a@0 ASC NULLS LAST]",
            "  RepartitionExec: partitioning=Hash([c@1], 8), input_partitions=8, preserve_order=true, sort_exprs=a@0 ASC NULLS LAST",
            "    FilterExec: c@1 > 3",
            "      RepartitionExec: partitioning=RoundRobinBatch(8), input_partitions=1",
            "        CsvExec: file_groups={1 group: [[file_path]]}, projection=[a, c, d], output_ordering=[a@0 ASC NULLS LAST], has_header=true",
        ];
        assert_optimized_in_all_boundedness_situations!(
            expected_input_unbounded,
            expected_input_bounded,
            expected_optimized_unbounded,
            expected_optimized_bounded,
            expected_optimized_bounded_sort_preserve,
            physical_plan,
            source_unbounded
        );
        Ok(())
    }

    #[rstest]
    #[tokio::test]
    async fn test_replace_multiple_input_repartition_with_extra_steps(
        #[values(false, true)] source_unbounded: bool,
    ) -> Result<()> {
        let schema = create_test_schema()?;
        let sort_exprs = vec![sort_expr("a", &schema)];
        let source = if source_unbounded {
            stream_exec_ordered(&schema, sort_exprs)
        } else {
            csv_exec_sorted(&schema, sort_exprs)
        };
        let repartition_rr = repartition_exec_round_robin(source);
        let repartition_hash = repartition_exec_hash(repartition_rr);
        let filter = filter_exec(repartition_hash);
        let coalesce_batches_exec: Arc<dyn ExecutionPlan> = coalesce_batches_exec(filter);
        let sort = sort_exec(vec![sort_expr("a", &schema)], coalesce_batches_exec, true);

        let physical_plan =
            sort_preserving_merge_exec(vec![sort_expr("a", &schema)], sort);

        // Expected inputs unbounded and bounded
        let expected_input_unbounded = [
            "SortPreservingMergeExec: [a@0 ASC NULLS LAST]",
            "  SortExec: expr=[a@0 ASC NULLS LAST], preserve_partitioning=[true]",
            "    CoalesceBatchesExec: target_batch_size=8192",
            "      FilterExec: c@1 > 3",
            "        RepartitionExec: partitioning=Hash([c@1], 8), input_partitions=8",
            "          RepartitionExec: partitioning=RoundRobinBatch(8), input_partitions=1",
            "            StreamingTableExec: partition_sizes=1, projection=[a, c, d], infinite_source=true, output_ordering=[a@0 ASC NULLS LAST]",
        ];
        let expected_input_bounded = [
            "SortPreservingMergeExec: [a@0 ASC NULLS LAST]",
            "  SortExec: expr=[a@0 ASC NULLS LAST], preserve_partitioning=[true]",
            "    CoalesceBatchesExec: target_batch_size=8192",
            "      FilterExec: c@1 > 3",
            "        RepartitionExec: partitioning=Hash([c@1], 8), input_partitions=8",
            "          RepartitionExec: partitioning=RoundRobinBatch(8), input_partitions=1",
            "            CsvExec: file_groups={1 group: [[file_path]]}, projection=[a, c, d], output_ordering=[a@0 ASC NULLS LAST], has_header=true",
        ];

        // Expected unbounded result (same for with and without flag)
        let expected_optimized_unbounded = [
            "SortPreservingMergeExec: [a@0 ASC NULLS LAST]",
            "  CoalesceBatchesExec: target_batch_size=8192",
            "    FilterExec: c@1 > 3",
            "      RepartitionExec: partitioning=Hash([c@1], 8), input_partitions=8, preserve_order=true, sort_exprs=a@0 ASC NULLS LAST",
            "        RepartitionExec: partitioning=RoundRobinBatch(8), input_partitions=1",
            "          StreamingTableExec: partition_sizes=1, projection=[a, c, d], infinite_source=true, output_ordering=[a@0 ASC NULLS LAST]",
        ];

        // Expected bounded results with and without flag
        let expected_optimized_bounded = [
            "SortPreservingMergeExec: [a@0 ASC NULLS LAST]",
            "  SortExec: expr=[a@0 ASC NULLS LAST], preserve_partitioning=[true]",
            "    CoalesceBatchesExec: target_batch_size=8192",
            "      FilterExec: c@1 > 3",
            "        RepartitionExec: partitioning=Hash([c@1], 8), input_partitions=8",
            "          RepartitionExec: partitioning=RoundRobinBatch(8), input_partitions=1",
            "            CsvExec: file_groups={1 group: [[file_path]]}, projection=[a, c, d], output_ordering=[a@0 ASC NULLS LAST], has_header=true",
        ];
        let expected_optimized_bounded_sort_preserve = [
            "SortPreservingMergeExec: [a@0 ASC NULLS LAST]",
            "  CoalesceBatchesExec: target_batch_size=8192",
            "    FilterExec: c@1 > 3",
            "      RepartitionExec: partitioning=Hash([c@1], 8), input_partitions=8, preserve_order=true, sort_exprs=a@0 ASC NULLS LAST",
            "        RepartitionExec: partitioning=RoundRobinBatch(8), input_partitions=1",
            "          CsvExec: file_groups={1 group: [[file_path]]}, projection=[a, c, d], output_ordering=[a@0 ASC NULLS LAST], has_header=true",
        ];
        assert_optimized_in_all_boundedness_situations!(
            expected_input_unbounded,
            expected_input_bounded,
            expected_optimized_unbounded,
            expected_optimized_bounded,
            expected_optimized_bounded_sort_preserve,
            physical_plan,
            source_unbounded
        );
        Ok(())
    }

    #[rstest]
    #[tokio::test]
    async fn test_replace_multiple_input_repartition_with_extra_steps_2(
        #[values(false, true)] source_unbounded: bool,
    ) -> Result<()> {
        let schema = create_test_schema()?;
        let sort_exprs = vec![sort_expr("a", &schema)];
        let source = if source_unbounded {
            stream_exec_ordered(&schema, sort_exprs)
        } else {
            csv_exec_sorted(&schema, sort_exprs)
        };
        let repartition_rr = repartition_exec_round_robin(source);
        let coalesce_batches_exec_1 = coalesce_batches_exec(repartition_rr);
        let repartition_hash = repartition_exec_hash(coalesce_batches_exec_1);
        let filter = filter_exec(repartition_hash);
        let coalesce_batches_exec_2 = coalesce_batches_exec(filter);
        let sort =
            sort_exec(vec![sort_expr("a", &schema)], coalesce_batches_exec_2, true);

        let physical_plan =
            sort_preserving_merge_exec(vec![sort_expr("a", &schema)], sort);

        // Expected inputs unbounded and bounded
        let expected_input_unbounded = [
            "SortPreservingMergeExec: [a@0 ASC NULLS LAST]",
            "  SortExec: expr=[a@0 ASC NULLS LAST], preserve_partitioning=[true]",
            "    CoalesceBatchesExec: target_batch_size=8192",
            "      FilterExec: c@1 > 3",
            "        RepartitionExec: partitioning=Hash([c@1], 8), input_partitions=8",
            "          CoalesceBatchesExec: target_batch_size=8192",
            "            RepartitionExec: partitioning=RoundRobinBatch(8), input_partitions=1",
            "              StreamingTableExec: partition_sizes=1, projection=[a, c, d], infinite_source=true, output_ordering=[a@0 ASC NULLS LAST]",
        ];
        let expected_input_bounded = [
            "SortPreservingMergeExec: [a@0 ASC NULLS LAST]",
            "  SortExec: expr=[a@0 ASC NULLS LAST], preserve_partitioning=[true]",
            "    CoalesceBatchesExec: target_batch_size=8192",
            "      FilterExec: c@1 > 3",
            "        RepartitionExec: partitioning=Hash([c@1], 8), input_partitions=8",
            "          CoalesceBatchesExec: target_batch_size=8192",
            "            RepartitionExec: partitioning=RoundRobinBatch(8), input_partitions=1",
            "              CsvExec: file_groups={1 group: [[file_path]]}, projection=[a, c, d], output_ordering=[a@0 ASC NULLS LAST], has_header=true",
        ];

        // Expected unbounded result (same for with and without flag)
        let expected_optimized_unbounded = [
            "SortPreservingMergeExec: [a@0 ASC NULLS LAST]",
            "  CoalesceBatchesExec: target_batch_size=8192",
            "    FilterExec: c@1 > 3",
            "      RepartitionExec: partitioning=Hash([c@1], 8), input_partitions=8, preserve_order=true, sort_exprs=a@0 ASC NULLS LAST",
            "        CoalesceBatchesExec: target_batch_size=8192",
            "          RepartitionExec: partitioning=RoundRobinBatch(8), input_partitions=1",
            "            StreamingTableExec: partition_sizes=1, projection=[a, c, d], infinite_source=true, output_ordering=[a@0 ASC NULLS LAST]",
        ];

        // Expected bounded results with and without flag
        let expected_optimized_bounded = [
            "SortPreservingMergeExec: [a@0 ASC NULLS LAST]",
            "  SortExec: expr=[a@0 ASC NULLS LAST], preserve_partitioning=[true]",
            "    CoalesceBatchesExec: target_batch_size=8192",
            "      FilterExec: c@1 > 3",
            "        RepartitionExec: partitioning=Hash([c@1], 8), input_partitions=8",
            "          CoalesceBatchesExec: target_batch_size=8192",
            "            RepartitionExec: partitioning=RoundRobinBatch(8), input_partitions=1",
            "              CsvExec: file_groups={1 group: [[file_path]]}, projection=[a, c, d], output_ordering=[a@0 ASC NULLS LAST], has_header=true",
        ];
        let expected_optimized_bounded_sort_preserve = [
            "SortPreservingMergeExec: [a@0 ASC NULLS LAST]",
            "  CoalesceBatchesExec: target_batch_size=8192",
            "    FilterExec: c@1 > 3",
            "      RepartitionExec: partitioning=Hash([c@1], 8), input_partitions=8, preserve_order=true, sort_exprs=a@0 ASC NULLS LAST",
            "        CoalesceBatchesExec: target_batch_size=8192",
            "          RepartitionExec: partitioning=RoundRobinBatch(8), input_partitions=1",
            "            CsvExec: file_groups={1 group: [[file_path]]}, projection=[a, c, d], output_ordering=[a@0 ASC NULLS LAST], has_header=true",
        ];
        assert_optimized_in_all_boundedness_situations!(
            expected_input_unbounded,
            expected_input_bounded,
            expected_optimized_unbounded,
            expected_optimized_bounded,
            expected_optimized_bounded_sort_preserve,
            physical_plan,
            source_unbounded
        );
        Ok(())
    }

    #[rstest]
    #[tokio::test]
    async fn test_not_replacing_when_no_need_to_preserve_sorting(
        #[values(false, true)] source_unbounded: bool,
    ) -> Result<()> {
        let schema = create_test_schema()?;
        let sort_exprs = vec![sort_expr("a", &schema)];
        let source = if source_unbounded {
            stream_exec_ordered(&schema, sort_exprs)
        } else {
            csv_exec_sorted(&schema, sort_exprs)
        };
        let repartition_rr = repartition_exec_round_robin(source);
        let repartition_hash = repartition_exec_hash(repartition_rr);
        let filter = filter_exec(repartition_hash);
        let coalesce_batches_exec: Arc<dyn ExecutionPlan> = coalesce_batches_exec(filter);

        let physical_plan: Arc<dyn ExecutionPlan> =
            coalesce_partitions_exec(coalesce_batches_exec);

        // Expected inputs unbounded and bounded
        let expected_input_unbounded = [
            "CoalescePartitionsExec",
            "  CoalesceBatchesExec: target_batch_size=8192",
            "    FilterExec: c@1 > 3",
            "      RepartitionExec: partitioning=Hash([c@1], 8), input_partitions=8",
            "        RepartitionExec: partitioning=RoundRobinBatch(8), input_partitions=1",
            "          StreamingTableExec: partition_sizes=1, projection=[a, c, d], infinite_source=true, output_ordering=[a@0 ASC NULLS LAST]",
        ];
        let expected_input_bounded = [
            "CoalescePartitionsExec",
            "  CoalesceBatchesExec: target_batch_size=8192",
            "    FilterExec: c@1 > 3",
            "      RepartitionExec: partitioning=Hash([c@1], 8), input_partitions=8",
            "        RepartitionExec: partitioning=RoundRobinBatch(8), input_partitions=1",
            "          CsvExec: file_groups={1 group: [[file_path]]}, projection=[a, c, d], output_ordering=[a@0 ASC NULLS LAST], has_header=true",
        ];

        // Expected unbounded result (same for with and without flag)
        let expected_optimized_unbounded = [
            "CoalescePartitionsExec",
            "  CoalesceBatchesExec: target_batch_size=8192",
            "    FilterExec: c@1 > 3",
            "      RepartitionExec: partitioning=Hash([c@1], 8), input_partitions=8",
            "        RepartitionExec: partitioning=RoundRobinBatch(8), input_partitions=1",
            "          StreamingTableExec: partition_sizes=1, projection=[a, c, d], infinite_source=true, output_ordering=[a@0 ASC NULLS LAST]",
        ];

        // Expected bounded results same with and without flag, because there is no executor  with ordering requirement
        let expected_optimized_bounded = [
            "CoalescePartitionsExec",
            "  CoalesceBatchesExec: target_batch_size=8192",
            "    FilterExec: c@1 > 3",
            "      RepartitionExec: partitioning=Hash([c@1], 8), input_partitions=8",
            "        RepartitionExec: partitioning=RoundRobinBatch(8), input_partitions=1",
            "          CsvExec: file_groups={1 group: [[file_path]]}, projection=[a, c, d], output_ordering=[a@0 ASC NULLS LAST], has_header=true",
        ];
        let expected_optimized_bounded_sort_preserve = expected_optimized_bounded;

        assert_optimized_in_all_boundedness_situations!(
            expected_input_unbounded,
            expected_input_bounded,
            expected_optimized_unbounded,
            expected_optimized_bounded,
            expected_optimized_bounded_sort_preserve,
            physical_plan,
            source_unbounded
        );
        Ok(())
    }

    #[rstest]
    #[tokio::test]
    async fn test_with_multiple_replacable_repartitions(
        #[values(false, true)] source_unbounded: bool,
    ) -> Result<()> {
        let schema = create_test_schema()?;
        let sort_exprs = vec![sort_expr("a", &schema)];
        let source = if source_unbounded {
            stream_exec_ordered(&schema, sort_exprs)
        } else {
            csv_exec_sorted(&schema, sort_exprs)
        };
        let repartition_rr = repartition_exec_round_robin(source);
        let repartition_hash = repartition_exec_hash(repartition_rr);
        let filter = filter_exec(repartition_hash);
        let coalesce_batches = coalesce_batches_exec(filter);
        let repartition_hash_2 = repartition_exec_hash(coalesce_batches);
        let sort = sort_exec(vec![sort_expr("a", &schema)], repartition_hash_2, true);

        let physical_plan =
            sort_preserving_merge_exec(vec![sort_expr("a", &schema)], sort);

        // Expected inputs unbounded and bounded
        let expected_input_unbounded = [
            "SortPreservingMergeExec: [a@0 ASC NULLS LAST]",
            "  SortExec: expr=[a@0 ASC NULLS LAST], preserve_partitioning=[true]",
            "    RepartitionExec: partitioning=Hash([c@1], 8), input_partitions=8",
            "      CoalesceBatchesExec: target_batch_size=8192",
            "        FilterExec: c@1 > 3",
            "          RepartitionExec: partitioning=Hash([c@1], 8), input_partitions=8",
            "            RepartitionExec: partitioning=RoundRobinBatch(8), input_partitions=1",
            "              StreamingTableExec: partition_sizes=1, projection=[a, c, d], infinite_source=true, output_ordering=[a@0 ASC NULLS LAST]",
        ];
        let expected_input_bounded = [
            "SortPreservingMergeExec: [a@0 ASC NULLS LAST]",
            "  SortExec: expr=[a@0 ASC NULLS LAST], preserve_partitioning=[true]",
            "    RepartitionExec: partitioning=Hash([c@1], 8), input_partitions=8",
            "      CoalesceBatchesExec: target_batch_size=8192",
            "        FilterExec: c@1 > 3",
            "          RepartitionExec: partitioning=Hash([c@1], 8), input_partitions=8",
            "            RepartitionExec: partitioning=RoundRobinBatch(8), input_partitions=1",
            "              CsvExec: file_groups={1 group: [[file_path]]}, projection=[a, c, d], output_ordering=[a@0 ASC NULLS LAST], has_header=true",
        ];

        // Expected unbounded result (same for with and without flag)
        let expected_optimized_unbounded = [
            "SortPreservingMergeExec: [a@0 ASC NULLS LAST]",
            "  RepartitionExec: partitioning=Hash([c@1], 8), input_partitions=8, preserve_order=true, sort_exprs=a@0 ASC NULLS LAST",
            "    CoalesceBatchesExec: target_batch_size=8192",
            "      FilterExec: c@1 > 3",
            "        RepartitionExec: partitioning=Hash([c@1], 8), input_partitions=8, preserve_order=true, sort_exprs=a@0 ASC NULLS LAST",
            "          RepartitionExec: partitioning=RoundRobinBatch(8), input_partitions=1",
            "            StreamingTableExec: partition_sizes=1, projection=[a, c, d], infinite_source=true, output_ordering=[a@0 ASC NULLS LAST]",
        ];

        // Expected bounded results with and without flag
        let expected_optimized_bounded = [
            "SortPreservingMergeExec: [a@0 ASC NULLS LAST]",
            "  SortExec: expr=[a@0 ASC NULLS LAST], preserve_partitioning=[true]",
            "    RepartitionExec: partitioning=Hash([c@1], 8), input_partitions=8",
            "      CoalesceBatchesExec: target_batch_size=8192",
            "        FilterExec: c@1 > 3",
            "          RepartitionExec: partitioning=Hash([c@1], 8), input_partitions=8",
            "            RepartitionExec: partitioning=RoundRobinBatch(8), input_partitions=1",
            "              CsvExec: file_groups={1 group: [[file_path]]}, projection=[a, c, d], output_ordering=[a@0 ASC NULLS LAST], has_header=true",
        ];
        let expected_optimized_bounded_sort_preserve = [
            "SortPreservingMergeExec: [a@0 ASC NULLS LAST]",
            "  RepartitionExec: partitioning=Hash([c@1], 8), input_partitions=8, preserve_order=true, sort_exprs=a@0 ASC NULLS LAST",
            "    CoalesceBatchesExec: target_batch_size=8192",
            "      FilterExec: c@1 > 3",
            "        RepartitionExec: partitioning=Hash([c@1], 8), input_partitions=8, preserve_order=true, sort_exprs=a@0 ASC NULLS LAST",
            "          RepartitionExec: partitioning=RoundRobinBatch(8), input_partitions=1",
            "            CsvExec: file_groups={1 group: [[file_path]]}, projection=[a, c, d], output_ordering=[a@0 ASC NULLS LAST], has_header=true",
        ];
        assert_optimized_in_all_boundedness_situations!(
            expected_input_unbounded,
            expected_input_bounded,
            expected_optimized_unbounded,
            expected_optimized_bounded,
            expected_optimized_bounded_sort_preserve,
            physical_plan,
            source_unbounded
        );
        Ok(())
    }

    #[rstest]
    #[tokio::test]
    async fn test_not_replace_with_different_orderings(
        #[values(false, true)] source_unbounded: bool,
    ) -> Result<()> {
        let schema = create_test_schema()?;
        let sort_exprs = vec![sort_expr("a", &schema)];
        let source = if source_unbounded {
            stream_exec_ordered(&schema, sort_exprs)
        } else {
            csv_exec_sorted(&schema, sort_exprs)
        };
        let repartition_rr = repartition_exec_round_robin(source);
        let repartition_hash = repartition_exec_hash(repartition_rr);
        let sort = sort_exec(
            vec![sort_expr_default("c", &repartition_hash.schema())],
            repartition_hash,
            true,
        );

        let physical_plan = sort_preserving_merge_exec(
            vec![sort_expr_default("c", &sort.schema())],
            sort,
        );

        // Expected inputs unbounded and bounded
        let expected_input_unbounded = [
            "SortPreservingMergeExec: [c@1 ASC]",
            "  SortExec: expr=[c@1 ASC], preserve_partitioning=[true]",
            "    RepartitionExec: partitioning=Hash([c@1], 8), input_partitions=8",
            "      RepartitionExec: partitioning=RoundRobinBatch(8), input_partitions=1",
            "        StreamingTableExec: partition_sizes=1, projection=[a, c, d], infinite_source=true, output_ordering=[a@0 ASC NULLS LAST]",
        ];
        let expected_input_bounded = [
            "SortPreservingMergeExec: [c@1 ASC]",
            "  SortExec: expr=[c@1 ASC], preserve_partitioning=[true]",
            "    RepartitionExec: partitioning=Hash([c@1], 8), input_partitions=8",
            "      RepartitionExec: partitioning=RoundRobinBatch(8), input_partitions=1",
            "        CsvExec: file_groups={1 group: [[file_path]]}, projection=[a, c, d], output_ordering=[a@0 ASC NULLS LAST], has_header=true",
        ];

        // Expected unbounded result (same for with and without flag)
        let expected_optimized_unbounded = [
            "SortPreservingMergeExec: [c@1 ASC]",
            "  SortExec: expr=[c@1 ASC], preserve_partitioning=[true]",
            "    RepartitionExec: partitioning=Hash([c@1], 8), input_partitions=8",
            "      RepartitionExec: partitioning=RoundRobinBatch(8), input_partitions=1",
            "        StreamingTableExec: partition_sizes=1, projection=[a, c, d], infinite_source=true, output_ordering=[a@0 ASC NULLS LAST]",
        ];

        // Expected bounded results same with and without flag, because ordering requirement of the executor is different than the existing ordering.
        let expected_optimized_bounded = [
            "SortPreservingMergeExec: [c@1 ASC]",
            "  SortExec: expr=[c@1 ASC], preserve_partitioning=[true]",
            "    RepartitionExec: partitioning=Hash([c@1], 8), input_partitions=8",
            "      RepartitionExec: partitioning=RoundRobinBatch(8), input_partitions=1",
            "        CsvExec: file_groups={1 group: [[file_path]]}, projection=[a, c, d], output_ordering=[a@0 ASC NULLS LAST], has_header=true",
        ];
        let expected_optimized_bounded_sort_preserve = expected_optimized_bounded;

        assert_optimized_in_all_boundedness_situations!(
            expected_input_unbounded,
            expected_input_bounded,
            expected_optimized_unbounded,
            expected_optimized_bounded,
            expected_optimized_bounded_sort_preserve,
            physical_plan,
            source_unbounded
        );
        Ok(())
    }

    #[rstest]
    #[tokio::test]
    async fn test_with_lost_ordering(
        #[values(false, true)] source_unbounded: bool,
    ) -> Result<()> {
        let schema = create_test_schema()?;
        let sort_exprs = vec![sort_expr("a", &schema)];
        let source = if source_unbounded {
            stream_exec_ordered(&schema, sort_exprs)
        } else {
            csv_exec_sorted(&schema, sort_exprs)
        };
        let repartition_rr = repartition_exec_round_robin(source);
        let repartition_hash = repartition_exec_hash(repartition_rr);
        let coalesce_partitions = coalesce_partitions_exec(repartition_hash);
        let physical_plan =
            sort_exec(vec![sort_expr("a", &schema)], coalesce_partitions, false);

        // Expected inputs unbounded and bounded
        let expected_input_unbounded = [
            "SortExec: expr=[a@0 ASC NULLS LAST], preserve_partitioning=[false]",
            "  CoalescePartitionsExec",
            "    RepartitionExec: partitioning=Hash([c@1], 8), input_partitions=8",
            "      RepartitionExec: partitioning=RoundRobinBatch(8), input_partitions=1",
            "        StreamingTableExec: partition_sizes=1, projection=[a, c, d], infinite_source=true, output_ordering=[a@0 ASC NULLS LAST]",
        ];
        let expected_input_bounded = [
            "SortExec: expr=[a@0 ASC NULLS LAST], preserve_partitioning=[false]",
            "  CoalescePartitionsExec",
            "    RepartitionExec: partitioning=Hash([c@1], 8), input_partitions=8",
            "      RepartitionExec: partitioning=RoundRobinBatch(8), input_partitions=1",
            "        CsvExec: file_groups={1 group: [[file_path]]}, projection=[a, c, d], output_ordering=[a@0 ASC NULLS LAST], has_header=true",
        ];

        // Expected unbounded result (same for with and without flag)
        let expected_optimized_unbounded = [
            "SortPreservingMergeExec: [a@0 ASC NULLS LAST]",
            "  RepartitionExec: partitioning=Hash([c@1], 8), input_partitions=8, preserve_order=true, sort_exprs=a@0 ASC NULLS LAST",
            "    RepartitionExec: partitioning=RoundRobinBatch(8), input_partitions=1",
            "      StreamingTableExec: partition_sizes=1, projection=[a, c, d], infinite_source=true, output_ordering=[a@0 ASC NULLS LAST]",
        ];

        // Expected bounded results with and without flag
        let expected_optimized_bounded = [
            "SortExec: expr=[a@0 ASC NULLS LAST], preserve_partitioning=[false]",
            "  CoalescePartitionsExec",
            "    RepartitionExec: partitioning=Hash([c@1], 8), input_partitions=8",
            "      RepartitionExec: partitioning=RoundRobinBatch(8), input_partitions=1",
            "        CsvExec: file_groups={1 group: [[file_path]]}, projection=[a, c, d], output_ordering=[a@0 ASC NULLS LAST], has_header=true",
        ];
        let expected_optimized_bounded_sort_preserve = [
            "SortPreservingMergeExec: [a@0 ASC NULLS LAST]",
            "  RepartitionExec: partitioning=Hash([c@1], 8), input_partitions=8, preserve_order=true, sort_exprs=a@0 ASC NULLS LAST",
            "    RepartitionExec: partitioning=RoundRobinBatch(8), input_partitions=1",
            "      CsvExec: file_groups={1 group: [[file_path]]}, projection=[a, c, d], output_ordering=[a@0 ASC NULLS LAST], has_header=true",
        ];
        assert_optimized_in_all_boundedness_situations!(
            expected_input_unbounded,
            expected_input_bounded,
            expected_optimized_unbounded,
            expected_optimized_bounded,
            expected_optimized_bounded_sort_preserve,
            physical_plan,
            source_unbounded
        );
        Ok(())
    }

    #[rstest]
    #[tokio::test]
    async fn test_with_lost_and_kept_ordering(
        #[values(false, true)] source_unbounded: bool,
    ) -> Result<()> {
        let schema = create_test_schema()?;
        let sort_exprs = vec![sort_expr("a", &schema)];
        let source = if source_unbounded {
            stream_exec_ordered(&schema, sort_exprs)
        } else {
            csv_exec_sorted(&schema, sort_exprs)
        };
        let repartition_rr = repartition_exec_round_robin(source);
        let repartition_hash = repartition_exec_hash(repartition_rr);
        let coalesce_partitions = coalesce_partitions_exec(repartition_hash);
        let sort = sort_exec(
            vec![sort_expr_default("c", &coalesce_partitions.schema())],
            coalesce_partitions,
            false,
        );
        let repartition_rr2 = repartition_exec_round_robin(sort);
        let repartition_hash2 = repartition_exec_hash(repartition_rr2);
        let filter = filter_exec(repartition_hash2);
        let sort2 =
            sort_exec(vec![sort_expr_default("c", &filter.schema())], filter, true);

        let physical_plan = sort_preserving_merge_exec(
            vec![sort_expr_default("c", &sort2.schema())],
            sort2,
        );

        // Expected inputs unbounded and bounded
        let expected_input_unbounded = [
            "SortPreservingMergeExec: [c@1 ASC]",
            "  SortExec: expr=[c@1 ASC], preserve_partitioning=[true]",
            "    FilterExec: c@1 > 3",
            "      RepartitionExec: partitioning=Hash([c@1], 8), input_partitions=8",
            "        RepartitionExec: partitioning=RoundRobinBatch(8), input_partitions=1",
            "          SortExec: expr=[c@1 ASC], preserve_partitioning=[false]",
            "            CoalescePartitionsExec",
            "              RepartitionExec: partitioning=Hash([c@1], 8), input_partitions=8",
            "                RepartitionExec: partitioning=RoundRobinBatch(8), input_partitions=1",
            "                  StreamingTableExec: partition_sizes=1, projection=[a, c, d], infinite_source=true, output_ordering=[a@0 ASC NULLS LAST]",
        ];
        let expected_input_bounded = [
            "SortPreservingMergeExec: [c@1 ASC]",
            "  SortExec: expr=[c@1 ASC], preserve_partitioning=[true]",
            "    FilterExec: c@1 > 3",
            "      RepartitionExec: partitioning=Hash([c@1], 8), input_partitions=8",
            "        RepartitionExec: partitioning=RoundRobinBatch(8), input_partitions=1",
            "          SortExec: expr=[c@1 ASC], preserve_partitioning=[false]",
            "            CoalescePartitionsExec",
            "              RepartitionExec: partitioning=Hash([c@1], 8), input_partitions=8",
            "                RepartitionExec: partitioning=RoundRobinBatch(8), input_partitions=1",
            "                  CsvExec: file_groups={1 group: [[file_path]]}, projection=[a, c, d], output_ordering=[a@0 ASC NULLS LAST], has_header=true",
        ];

        // Expected unbounded result (same for with and without flag)
        let expected_optimized_unbounded = [
            "SortPreservingMergeExec: [c@1 ASC]",
            "  FilterExec: c@1 > 3",
            "    RepartitionExec: partitioning=Hash([c@1], 8), input_partitions=8, preserve_order=true, sort_exprs=c@1 ASC",
            "      RepartitionExec: partitioning=RoundRobinBatch(8), input_partitions=1",
            "        SortExec: expr=[c@1 ASC], preserve_partitioning=[false]",
            "          CoalescePartitionsExec",
            "            RepartitionExec: partitioning=Hash([c@1], 8), input_partitions=8",
            "              RepartitionExec: partitioning=RoundRobinBatch(8), input_partitions=1",
            "                StreamingTableExec: partition_sizes=1, projection=[a, c, d], infinite_source=true, output_ordering=[a@0 ASC NULLS LAST]",
        ];

        // Expected bounded results with and without flag
        let expected_optimized_bounded = [
            "SortPreservingMergeExec: [c@1 ASC]",
            "  SortExec: expr=[c@1 ASC], preserve_partitioning=[true]",
            "    FilterExec: c@1 > 3",
            "      RepartitionExec: partitioning=Hash([c@1], 8), input_partitions=8",
            "        RepartitionExec: partitioning=RoundRobinBatch(8), input_partitions=1",
            "          SortExec: expr=[c@1 ASC], preserve_partitioning=[false]",
            "            CoalescePartitionsExec",
            "              RepartitionExec: partitioning=Hash([c@1], 8), input_partitions=8",
            "                RepartitionExec: partitioning=RoundRobinBatch(8), input_partitions=1",
            "                  CsvExec: file_groups={1 group: [[file_path]]}, projection=[a, c, d], output_ordering=[a@0 ASC NULLS LAST], has_header=true",
        ];
        let expected_optimized_bounded_sort_preserve = [
            "SortPreservingMergeExec: [c@1 ASC]",
            "  FilterExec: c@1 > 3",
            "    RepartitionExec: partitioning=Hash([c@1], 8), input_partitions=8, preserve_order=true, sort_exprs=c@1 ASC",
            "      RepartitionExec: partitioning=RoundRobinBatch(8), input_partitions=1",
            "        SortExec: expr=[c@1 ASC], preserve_partitioning=[false]",
            "          CoalescePartitionsExec",
            "            RepartitionExec: partitioning=Hash([c@1], 8), input_partitions=8",
            "              RepartitionExec: partitioning=RoundRobinBatch(8), input_partitions=1",
            "                CsvExec: file_groups={1 group: [[file_path]]}, projection=[a, c, d], output_ordering=[a@0 ASC NULLS LAST], has_header=true",
        ];
        assert_optimized_in_all_boundedness_situations!(
            expected_input_unbounded,
            expected_input_bounded,
            expected_optimized_unbounded,
            expected_optimized_bounded,
            expected_optimized_bounded_sort_preserve,
            physical_plan,
            source_unbounded
        );
        Ok(())
    }

    #[rstest]
    #[tokio::test]
    async fn test_with_multiple_child_trees(
        #[values(false, true)] source_unbounded: bool,
    ) -> Result<()> {
        let schema = create_test_schema()?;

        let left_sort_exprs = vec![sort_expr("a", &schema)];
        let left_source = if source_unbounded {
            stream_exec_ordered(&schema, left_sort_exprs)
        } else {
            csv_exec_sorted(&schema, left_sort_exprs)
        };
        let left_repartition_rr = repartition_exec_round_robin(left_source);
        let left_repartition_hash = repartition_exec_hash(left_repartition_rr);
        let left_coalesce_partitions =
            Arc::new(CoalesceBatchesExec::new(left_repartition_hash, 4096));

        let right_sort_exprs = vec![sort_expr("a", &schema)];
        let right_source = if source_unbounded {
            stream_exec_ordered(&schema, right_sort_exprs)
        } else {
            csv_exec_sorted(&schema, right_sort_exprs)
        };
        let right_repartition_rr = repartition_exec_round_robin(right_source);
        let right_repartition_hash = repartition_exec_hash(right_repartition_rr);
        let right_coalesce_partitions =
            Arc::new(CoalesceBatchesExec::new(right_repartition_hash, 4096));

        let hash_join_exec =
            hash_join_exec(left_coalesce_partitions, right_coalesce_partitions);
        let sort = sort_exec(
            vec![sort_expr_default("a", &hash_join_exec.schema())],
            hash_join_exec,
            true,
        );

        let physical_plan = sort_preserving_merge_exec(
            vec![sort_expr_default("a", &sort.schema())],
            sort,
        );

        // Expected inputs unbounded and bounded
        let expected_input_unbounded = [
            "SortPreservingMergeExec: [a@0 ASC]",
            "  SortExec: expr=[a@0 ASC], preserve_partitioning=[true]",
            "    HashJoinExec: mode=Partitioned, join_type=Inner, on=[(c@1, c@1)]",
            "      CoalesceBatchesExec: target_batch_size=4096",
            "        RepartitionExec: partitioning=Hash([c@1], 8), input_partitions=8",
            "          RepartitionExec: partitioning=RoundRobinBatch(8), input_partitions=1",
            "            StreamingTableExec: partition_sizes=1, projection=[a, c, d], infinite_source=true, output_ordering=[a@0 ASC NULLS LAST]",
            "      CoalesceBatchesExec: target_batch_size=4096",
            "        RepartitionExec: partitioning=Hash([c@1], 8), input_partitions=8",
            "          RepartitionExec: partitioning=RoundRobinBatch(8), input_partitions=1",
            "            StreamingTableExec: partition_sizes=1, projection=[a, c, d], infinite_source=true, output_ordering=[a@0 ASC NULLS LAST]",
        ];
        let expected_input_bounded = [
            "SortPreservingMergeExec: [a@0 ASC]",
            "  SortExec: expr=[a@0 ASC], preserve_partitioning=[true]",
            "    HashJoinExec: mode=Partitioned, join_type=Inner, on=[(c@1, c@1)]",
            "      CoalesceBatchesExec: target_batch_size=4096",
            "        RepartitionExec: partitioning=Hash([c@1], 8), input_partitions=8",
            "          RepartitionExec: partitioning=RoundRobinBatch(8), input_partitions=1",
            "            CsvExec: file_groups={1 group: [[file_path]]}, projection=[a, c, d], output_ordering=[a@0 ASC NULLS LAST], has_header=true",
            "      CoalesceBatchesExec: target_batch_size=4096",
            "        RepartitionExec: partitioning=Hash([c@1], 8), input_partitions=8",
            "          RepartitionExec: partitioning=RoundRobinBatch(8), input_partitions=1",
            "            CsvExec: file_groups={1 group: [[file_path]]}, projection=[a, c, d], output_ordering=[a@0 ASC NULLS LAST], has_header=true",
        ];

        // Expected unbounded result (same for with and without flag)
        let expected_optimized_unbounded = [
            "SortPreservingMergeExec: [a@0 ASC]",
            "  SortExec: expr=[a@0 ASC], preserve_partitioning=[true]",
            "    HashJoinExec: mode=Partitioned, join_type=Inner, on=[(c@1, c@1)]",
            "      CoalesceBatchesExec: target_batch_size=4096",
            "        RepartitionExec: partitioning=Hash([c@1], 8), input_partitions=8",
            "          RepartitionExec: partitioning=RoundRobinBatch(8), input_partitions=1",
            "            StreamingTableExec: partition_sizes=1, projection=[a, c, d], infinite_source=true, output_ordering=[a@0 ASC NULLS LAST]",
            "      CoalesceBatchesExec: target_batch_size=4096",
            "        RepartitionExec: partitioning=Hash([c@1], 8), input_partitions=8",
            "          RepartitionExec: partitioning=RoundRobinBatch(8), input_partitions=1",
            "            StreamingTableExec: partition_sizes=1, projection=[a, c, d], infinite_source=true, output_ordering=[a@0 ASC NULLS LAST]",
        ];

        // Expected bounded results same with and without flag, because ordering get lost during intermediate executor anyway. Hence no need to preserve
        // existing ordering.
        let expected_optimized_bounded = [
            "SortPreservingMergeExec: [a@0 ASC]",
            "  SortExec: expr=[a@0 ASC], preserve_partitioning=[true]",
            "    HashJoinExec: mode=Partitioned, join_type=Inner, on=[(c@1, c@1)]",
            "      CoalesceBatchesExec: target_batch_size=4096",
            "        RepartitionExec: partitioning=Hash([c@1], 8), input_partitions=8",
            "          RepartitionExec: partitioning=RoundRobinBatch(8), input_partitions=1",
            "            CsvExec: file_groups={1 group: [[file_path]]}, projection=[a, c, d], output_ordering=[a@0 ASC NULLS LAST], has_header=true",
            "      CoalesceBatchesExec: target_batch_size=4096",
            "        RepartitionExec: partitioning=Hash([c@1], 8), input_partitions=8",
            "          RepartitionExec: partitioning=RoundRobinBatch(8), input_partitions=1",
            "            CsvExec: file_groups={1 group: [[file_path]]}, projection=[a, c, d], output_ordering=[a@0 ASC NULLS LAST], has_header=true",
        ];
        let expected_optimized_bounded_sort_preserve = expected_optimized_bounded;

        assert_optimized_in_all_boundedness_situations!(
            expected_input_unbounded,
            expected_input_bounded,
            expected_optimized_unbounded,
            expected_optimized_bounded,
            expected_optimized_bounded_sort_preserve,
            physical_plan,
            source_unbounded
        );
        Ok(())
    }

    // End test cases
    // Start test helpers

    fn sort_expr(name: &str, schema: &Schema) -> PhysicalSortExpr {
        let sort_opts = SortOptions {
            nulls_first: false,
            descending: false,
        };
        sort_expr_options(name, schema, sort_opts)
    }

    fn sort_expr_default(name: &str, schema: &Schema) -> PhysicalSortExpr {
        let sort_opts = SortOptions::default();
        sort_expr_options(name, schema, sort_opts)
    }

    fn sort_expr_options(
        name: &str,
        schema: &Schema,
        options: SortOptions,
    ) -> PhysicalSortExpr {
        PhysicalSortExpr {
            expr: col(name, schema).unwrap(),
            options,
        }
    }

    fn sort_exec(
        sort_exprs: impl IntoIterator<Item = PhysicalSortExpr>,
        input: Arc<dyn ExecutionPlan>,
        preserve_partitioning: bool,
    ) -> Arc<dyn ExecutionPlan> {
        let sort_exprs = sort_exprs.into_iter().collect();
        Arc::new(
            SortExec::new(sort_exprs, input)
                .with_preserve_partitioning(preserve_partitioning),
        )
    }

    fn sort_preserving_merge_exec(
        sort_exprs: impl IntoIterator<Item = PhysicalSortExpr>,
        input: Arc<dyn ExecutionPlan>,
    ) -> Arc<dyn ExecutionPlan> {
        let sort_exprs = sort_exprs.into_iter().collect();
        Arc::new(SortPreservingMergeExec::new(sort_exprs, input))
    }

    fn repartition_exec_round_robin(
        input: Arc<dyn ExecutionPlan>,
    ) -> Arc<dyn ExecutionPlan> {
        Arc::new(
            RepartitionExec::try_new(input, Partitioning::RoundRobinBatch(8)).unwrap(),
        )
    }

    fn repartition_exec_hash(input: Arc<dyn ExecutionPlan>) -> Arc<dyn ExecutionPlan> {
        let input_schema = input.schema();
        Arc::new(
            RepartitionExec::try_new(
                input,
                Partitioning::Hash(vec![col("c", &input_schema).unwrap()], 8),
            )
            .unwrap(),
        )
    }

    fn filter_exec(input: Arc<dyn ExecutionPlan>) -> Arc<dyn ExecutionPlan> {
        let input_schema = input.schema();
        let predicate = expressions::binary(
            col("c", &input_schema).unwrap(),
            Operator::Gt,
            expressions::lit(3i32),
            &input_schema,
        )
        .unwrap();
        Arc::new(FilterExec::try_new(predicate, input).unwrap())
    }

    fn coalesce_batches_exec(input: Arc<dyn ExecutionPlan>) -> Arc<dyn ExecutionPlan> {
        Arc::new(CoalesceBatchesExec::new(input, 8192))
    }

    fn coalesce_partitions_exec(input: Arc<dyn ExecutionPlan>) -> Arc<dyn ExecutionPlan> {
        Arc::new(CoalescePartitionsExec::new(input))
    }

    fn hash_join_exec(
        left: Arc<dyn ExecutionPlan>,
        right: Arc<dyn ExecutionPlan>,
    ) -> Arc<dyn ExecutionPlan> {
        let left_on = col("c", &left.schema()).unwrap();
        let right_on = col("c", &right.schema()).unwrap();
        let left_col = left_on.as_any().downcast_ref::<Column>().unwrap();
        let right_col = right_on.as_any().downcast_ref::<Column>().unwrap();
        Arc::new(
            HashJoinExec::try_new(
                left,
                right,
                vec![(Arc::new(left_col.clone()), Arc::new(right_col.clone()))],
                None,
                &JoinType::Inner,
                None,
                PartitionMode::Partitioned,
                false,
            )
            .unwrap(),
        )
    }

    fn create_test_schema() -> Result<SchemaRef> {
        let column_a = Field::new("a", DataType::Int32, false);
        let column_b = Field::new("b", DataType::Int32, false);
        let column_c = Field::new("c", DataType::Int32, false);
        let column_d = Field::new("d", DataType::Int32, false);
        let schema = Arc::new(Schema::new(vec![column_a, column_b, column_c, column_d]));

        Ok(schema)
    }

    // creates a stream exec source for the test purposes
    fn stream_exec_ordered(
        schema: &SchemaRef,
        sort_exprs: impl IntoIterator<Item = PhysicalSortExpr>,
    ) -> Arc<dyn ExecutionPlan> {
        let sort_exprs = sort_exprs.into_iter().collect();
        let projection: Vec<usize> = vec![0, 2, 3];

        Arc::new(
            StreamingTableExec::try_new(
                schema.clone(),
                vec![Arc::new(TestStreamPartition {
                    schema: schema.clone(),
                }) as _],
                Some(&projection),
                vec![sort_exprs],
                true,
                None,
            )
            .unwrap(),
        )
    }

    // creates a csv exec source for the test purposes
    // projection and has_header parameters are given static due to testing needs
    fn csv_exec_sorted(
        schema: &SchemaRef,
        sort_exprs: impl IntoIterator<Item = PhysicalSortExpr>,
    ) -> Arc<dyn ExecutionPlan> {
        let sort_exprs = sort_exprs.into_iter().collect();
        let projection: Vec<usize> = vec![0, 2, 3];

        Arc::new(
            CsvExec::builder(
                FileScanConfig::new(
                    ObjectStoreUrl::parse("test:///").unwrap(),
                    schema.clone(),
                )
                .with_file(PartitionedFile::new("file_path".to_string(), 100))
                .with_projection(Some(projection))
                .with_output_ordering(vec![sort_exprs]),
            )
            .with_has_header(true)
            .with_delimeter(0)
            .with_quote(b'"')
            .with_escape(None)
            .with_comment(None)
            .with_newlines_in_values(false)
            .with_file_compression_type(FileCompressionType::UNCOMPRESSED)
            .build(),
        )
    }
}<|MERGE_RESOLUTION|>--- conflicted
+++ resolved
@@ -139,16 +139,9 @@
         if let Some(ordering) = child.output_ordering() {
             // When the input of a `CoalescePartitionsExec` has an ordering,
             // replace it with a `SortPreservingMergeExec` if appropriate:
-<<<<<<< HEAD
             let spm =
                 SortPreservingMergeExec::new(LexOrdering::new(ordering), child.clone())
                     .with_fetch(fetch);
-=======
-            let spm = SortPreservingMergeExec::new(
-                LexOrdering::new(ordering.inner.clone()),
-                Arc::clone(child),
-            );
->>>>>>> 3cc3fca3
             sort_input.plan = Arc::new(spm) as _;
             sort_input.children[0].data = true;
             return Ok(sort_input);
