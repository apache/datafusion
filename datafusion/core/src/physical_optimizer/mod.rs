// Licensed to the Apache Software Foundation (ASF) under one
// or more contributor license agreements.  See the NOTICE file
// distributed with this work for additional information
// regarding copyright ownership.  The ASF licenses this file
// to you under the Apache License, Version 2.0 (the
// "License"); you may not use this file except in compliance
// with the License.  You may obtain a copy of the License at
//
//   http://www.apache.org/licenses/LICENSE-2.0
//
// Unless required by applicable law or agreed to in writing,
// software distributed under the License is distributed on an
// "AS IS" BASIS, WITHOUT WARRANTIES OR CONDITIONS OF ANY
// KIND, either express or implied.  See the License for the
// specific language governing permissions and limitations
// under the License.

//! Optimizer that rewrites [`ExecutionPlan`]s.
//!
//! These rules take advantage of physical plan properties , such as
//! "Repartition" or "Sortedness"
//!
//! [`ExecutionPlan`]: crate::physical_plan::ExecutionPlan
pub mod aggregate_statistics;
pub mod coalesce_batches;
pub mod combine_partial_final_agg;
pub mod enforce_distribution;
pub mod enforce_sorting;
pub mod join_selection;
pub mod limited_distinct_aggregation;
pub mod optimizer;
pub mod output_requirements;
<<<<<<< HEAD
mod projection_pushdown;
=======
pub mod pipeline_checker;
pub mod projection_pushdown;
>>>>>>> 14696a05
pub mod pruning;
pub mod replace_with_order_preserving_variants;
pub mod sanity_checker;
mod sort_pushdown;
pub mod topk_aggregation;
pub mod update_aggr_exprs;
mod utils;

#[cfg(test)]
pub mod test_utils;

pub use optimizer::PhysicalOptimizerRule;<|MERGE_RESOLUTION|>--- conflicted
+++ resolved
@@ -30,12 +30,8 @@
 pub mod limited_distinct_aggregation;
 pub mod optimizer;
 pub mod output_requirements;
-<<<<<<< HEAD
-mod projection_pushdown;
-=======
 pub mod pipeline_checker;
 pub mod projection_pushdown;
->>>>>>> 14696a05
 pub mod pruning;
 pub mod replace_with_order_preserving_variants;
 pub mod sanity_checker;
