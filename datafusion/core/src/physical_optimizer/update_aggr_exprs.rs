// Licensed to the Apache Software Foundation (ASF) under one
// or more contributor license agreements.  See the NOTICE file
// distributed with this work for additional information
// regarding copyright ownership.  The ASF licenses this file
// to you under the Apache License, Version 2.0 (the
// "License"); you may not use this file except in compliance
// with the License.  You may obtain a copy of the License at
//
//   http://www.apache.org/licenses/LICENSE-2.0
//
// Unless required by applicable law or agreed to in writing,
// software distributed under the License is distributed on an
// "AS IS" BASIS, WITHOUT WARRANTIES OR CONDITIONS OF ANY
// KIND, either express or implied.  See the License for the
// specific language governing permissions and limitations
// under the License.

//! An optimizer rule that checks ordering requirements of aggregate expressions
//! and modifies the expressions to work more efficiently if possible.

use std::sync::Arc;

use datafusion_common::config::ConfigOptions;
use datafusion_common::tree_node::{Transformed, TransformedResult, TreeNode};
use datafusion_common::{plan_datafusion_err, Result};
use datafusion_physical_expr::aggregate::AggregateFunctionExpr;
use datafusion_physical_expr::{
    reverse_order_bys, EquivalenceProperties, PhysicalSortRequirement,
};
use datafusion_physical_expr_common::sort_expr::LexRequirement;
use datafusion_physical_optimizer::PhysicalOptimizerRule;
use datafusion_physical_plan::aggregates::concat_slices;
use datafusion_physical_plan::windows::get_ordered_partition_by_indices;
use datafusion_physical_plan::{
    aggregates::AggregateExec, ExecutionPlan, ExecutionPlanProperties,
};

/// This optimizer rule checks ordering requirements of aggregate expressions.
///
/// There are 3 kinds of aggregators in terms of ordering requirements:
/// - `AggregateOrderSensitivity::Insensitive`, meaning that ordering is not
///   important.
/// - `AggregateOrderSensitivity::HardRequirement`, meaning that the aggregator
///   requires a specific ordering.
/// - `AggregateOrderSensitivity::Beneficial`, meaning that the aggregator can
///   handle unordered input, but can run more efficiently if its input conforms
///   to a specific ordering.
///
/// This rule analyzes aggregate expressions of type `Beneficial` to see whether
/// their input ordering requirements are satisfied. If this is the case, the
/// aggregators are modified to run in a more efficient mode.
#[derive(Default, Debug)]
pub struct OptimizeAggregateOrder {}

impl OptimizeAggregateOrder {
    #[allow(missing_docs)]
    pub fn new() -> Self {
        Self::default()
    }
}

impl PhysicalOptimizerRule for OptimizeAggregateOrder {
    fn optimize(
        &self,
        plan: Arc<dyn ExecutionPlan>,
        _config: &ConfigOptions,
    ) -> Result<Arc<dyn ExecutionPlan>> {
        plan.transform_up(|plan| {
            if let Some(aggr_exec) = plan.as_any().downcast_ref::<AggregateExec>() {
                // Final stage implementations do not rely on ordering -- those
                // ordering fields may be pruned out by first stage aggregates.
                // Hence, necessary information for proper merge is added during
                // the first stage to the state field, which the final stage uses.
                if !aggr_exec.mode().is_first_stage() {
                    return Ok(Transformed::no(plan));
                }
                let input = aggr_exec.input();
                let mut aggr_expr = aggr_exec.aggr_expr().to_vec();

                let groupby_exprs = aggr_exec.group_expr().input_exprs();
                // If the existing ordering satisfies a prefix of the GROUP BY
                // expressions, prefix requirements with this section. In this
                // case, aggregation will work more efficiently.
                let indices = get_ordered_partition_by_indices(&groupby_exprs, input);
                let requirement = indices
                    .iter()
                    .map(|&idx| {
                        PhysicalSortRequirement::new(groupby_exprs[idx].clone(), None)
                    })
                    .collect::<Vec<_>>();

                aggr_expr = try_convert_aggregate_if_better(
                    aggr_expr,
                    &requirement,
                    input.equivalence_properties(),
                )?;

                let aggr_exec = aggr_exec.with_new_aggr_exprs(aggr_expr);

                Ok(Transformed::yes(Arc::new(aggr_exec) as _))
            } else {
                Ok(Transformed::no(plan))
            }
        })
        .data()
    }

    fn name(&self) -> &str {
        "OptimizeAggregateOrder"
    }

    fn schema_check(&self) -> bool {
        true
    }
}

/// Tries to convert each aggregate expression to a potentially more efficient
/// version.
///
/// # Parameters
///
/// * `aggr_exprs` - A vector of `AggregateFunctionExpr` representing the
///   aggregate expressions to be optimized.
/// * `prefix_requirement` - An array slice representing the ordering
///   requirements preceding the aggregate expressions.
/// * `eq_properties` - A reference to the `EquivalenceProperties` object
///   containing ordering information.
///
/// # Returns
///
/// Returns `Ok(converted_aggr_exprs)` if the conversion process completes
/// successfully. Any errors occurring during the conversion process are
/// passed through.
fn try_convert_aggregate_if_better(
    aggr_exprs: Vec<Arc<AggregateFunctionExpr>>,
    prefix_requirement: &[PhysicalSortRequirement],
    eq_properties: &EquivalenceProperties,
) -> Result<Vec<Arc<AggregateFunctionExpr>>> {
    aggr_exprs
        .into_iter()
        .map(|aggr_expr| {
<<<<<<< HEAD
            let aggr_sort_exprs = aggr_expr.order_bys().unwrap_or_default();
=======
            let aggr_sort_exprs = &aggr_expr.order_bys().cloned().unwrap_or_default();
>>>>>>> 7c6f891b
            let reverse_aggr_sort_exprs = reverse_order_bys(aggr_sort_exprs);
            let aggr_sort_reqs = LexRequirement::from(aggr_sort_exprs);
            let reverse_aggr_req = LexRequirement::from(reverse_aggr_sort_exprs);

            // If the aggregate expression benefits from input ordering, and
            // there is an actual ordering enabling this, try to update the
            // aggregate expression to benefit from the existing ordering.
            // Otherwise, leave it as is.
            if aggr_expr.order_sensitivity().is_beneficial() && !aggr_sort_reqs.is_empty()
            {
                let reqs = LexRequirement {
                    inner: concat_slices(prefix_requirement, &aggr_sort_reqs),
                };

                let prefix_requirement = LexRequirement {
                    inner: prefix_requirement.to_vec(),
                };

                if eq_properties.ordering_satisfy_requirement(&reqs) {
                    // Existing ordering satisfies the aggregator requirements:
                    aggr_expr.with_beneficial_ordering(true)?.map(Arc::new)
                } else if eq_properties.ordering_satisfy_requirement(&LexRequirement {
                    inner: concat_slices(&prefix_requirement, &reverse_aggr_req),
                }) {
                    // Converting to reverse enables more efficient execution
                    // given the existing ordering (if possible):
                    aggr_expr
                        .reverse_expr()
                        .map(Arc::new)
                        .unwrap_or(aggr_expr)
                        .with_beneficial_ordering(true)?
                        .map(Arc::new)
                } else {
                    // There is no beneficial ordering present -- aggregation
                    // will still work albeit in a less efficient mode.
                    aggr_expr.with_beneficial_ordering(false)?.map(Arc::new)
                }
                .ok_or_else(|| {
                    plan_datafusion_err!(
                    "Expects an aggregate expression that can benefit from input ordering"
                )
                })
            } else {
                Ok(aggr_expr)
            }
        })
        .collect()
}<|MERGE_RESOLUTION|>--- conflicted
+++ resolved
@@ -27,7 +27,7 @@
 use datafusion_physical_expr::{
     reverse_order_bys, EquivalenceProperties, PhysicalSortRequirement,
 };
-use datafusion_physical_expr_common::sort_expr::LexRequirement;
+use datafusion_physical_expr_common::sort_expr::{LexOrdering, LexRequirement};
 use datafusion_physical_optimizer::PhysicalOptimizerRule;
 use datafusion_physical_plan::aggregates::concat_slices;
 use datafusion_physical_plan::windows::get_ordered_partition_by_indices;
@@ -139,13 +139,9 @@
     aggr_exprs
         .into_iter()
         .map(|aggr_expr| {
-<<<<<<< HEAD
-            let aggr_sort_exprs = aggr_expr.order_bys().unwrap_or_default();
-=======
-            let aggr_sort_exprs = &aggr_expr.order_bys().cloned().unwrap_or_default();
->>>>>>> 7c6f891b
+            let aggr_sort_exprs = aggr_expr.order_bys().unwrap_or(LexOrdering::empty());
             let reverse_aggr_sort_exprs = reverse_order_bys(aggr_sort_exprs);
-            let aggr_sort_reqs = LexRequirement::from(aggr_sort_exprs);
+            let aggr_sort_reqs = LexRequirement::from(aggr_sort_exprs.clone());
             let reverse_aggr_req = LexRequirement::from(reverse_aggr_sort_exprs);
 
             // If the aggregate expression benefits from input ordering, and
