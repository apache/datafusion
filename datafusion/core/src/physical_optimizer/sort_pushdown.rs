// Licensed to the Apache Software Foundation (ASF) under one
// or more contributor license agreements.  See the NOTICE file
// distributed with this work for additional information
// regarding copyright ownership.  The ASF licenses this file
// to you under the Apache License, Version 2.0 (the
// "License"); you may not use this file except in compliance
// with the License.  You may obtain a copy of the License at
//
//   http://www.apache.org/licenses/LICENSE-2.0
//
// Unless required by applicable law or agreed to in writing,
// software distributed under the License is distributed on an
// "AS IS" BASIS, WITHOUT WARRANTIES OR CONDITIONS OF ANY
// KIND, either express or implied.  See the License for the
// specific language governing permissions and limitations
// under the License.
use crate::physical_optimizer::utils::{add_sort_above, is_limit, is_union, is_window};
use crate::physical_plan::filter::FilterExec;
use crate::physical_plan::joins::utils::JoinSide;
use crate::physical_plan::joins::SortMergeJoinExec;
use crate::physical_plan::projection::ProjectionExec;
use crate::physical_plan::repartition::RepartitionExec;
use crate::physical_plan::sorts::sort::SortExec;
use crate::physical_plan::{with_new_children_if_necessary, ExecutionPlan};
use datafusion_common::tree_node::{Transformed, TreeNode, VisitRecursion};
use datafusion_common::{DataFusionError, Result};
use datafusion_expr::JoinType;
use datafusion_physical_expr::expressions::Column;
use datafusion_physical_expr::utils::{
    ordering_satisfy_requirement, requirements_compatible,
};
use datafusion_physical_expr::{PhysicalSortExpr, PhysicalSortRequirement};
use itertools::izip;
use std::ops::Deref;
use std::sync::Arc;

/// This is a "data class" we use within the [`EnforceSorting`] rule to push
/// down [`SortExec`] in the plan. In some cases, we can reduce the total
/// computational cost by pushing down `SortExec`s through some executors.
#[derive(Debug, Clone)]
pub(crate) struct SortPushDown {
    /// Current plan
    pub plan: Arc<dyn ExecutionPlan>,
    /// Parent required sort ordering
    required_ordering: Option<Vec<PhysicalSortRequirement>>,
    /// The adjusted request sort ordering to children.
    /// By default they are the same as the plan's required input ordering, but can be adjusted based on parent required sort ordering properties.
    adjusted_request_ordering: Vec<Option<Vec<PhysicalSortRequirement>>>,
}

impl SortPushDown {
    pub fn init(plan: Arc<dyn ExecutionPlan>) -> Self {
        let request_ordering = plan.required_input_ordering();
        SortPushDown {
            plan,
            required_ordering: None,
            adjusted_request_ordering: request_ordering,
        }
    }

    pub fn children(&self) -> Vec<SortPushDown> {
        izip!(
            self.plan.children().into_iter(),
            self.adjusted_request_ordering.clone().into_iter(),
        )
        .map(|(child, from_parent)| {
            let child_request_ordering = child.required_input_ordering();
            SortPushDown {
                plan: child,
                required_ordering: from_parent,
                adjusted_request_ordering: child_request_ordering,
            }
        })
        .collect()
    }
}

impl TreeNode for SortPushDown {
    fn apply_children<F>(&self, op: &mut F) -> Result<VisitRecursion>
    where
        F: FnMut(&Self) -> Result<VisitRecursion>,
    {
        let children = self.children();
        for child in children {
            match op(&child)? {
                VisitRecursion::Continue => {}
                VisitRecursion::Skip => return Ok(VisitRecursion::Continue),
                VisitRecursion::Stop => return Ok(VisitRecursion::Stop),
            }
        }

        Ok(VisitRecursion::Continue)
    }

    fn map_children<F>(mut self, transform: F) -> Result<Self>
    where
        F: FnMut(Self) -> Result<Self>,
    {
        let children = self.children();
        if !children.is_empty() {
            let children_plans = children
                .into_iter()
                .map(transform)
                .map(|r| r.map(|s| s.plan))
                .collect::<Result<Vec<_>>>()?;

            match with_new_children_if_necessary(self.plan, children_plans)? {
                Transformed::Yes(plan) | Transformed::No(plan) => {
                    self.plan = plan;
                }
            }
        };
        Ok(self)
    }
}

pub(crate) fn pushdown_sorts(
    requirements: SortPushDown,
) -> Result<Transformed<SortPushDown>> {
    let plan = &requirements.plan;
    let parent_required = requirements.required_ordering.as_deref();
    const ERR_MSG: &str = "Expects parent requirement to contain something";
    let err = || DataFusionError::Plan(ERR_MSG.to_string());
    if let Some(sort_exec) = plan.as_any().downcast_ref::<SortExec>() {
        let mut new_plan = plan.clone();
        if !ordering_satisfy_requirement(
            plan.output_ordering().as_deref(),
            parent_required,
            || plan.equivalence_properties(),
        ) {
            // If the current plan is a SortExec, modify it to satisfy parent requirements:
            let parent_required_expr = PhysicalSortRequirement::to_sort_exprs(
                parent_required.ok_or_else(err)?.iter().cloned(),
            );
            new_plan = sort_exec.input.clone();
            add_sort_above(&mut new_plan, parent_required_expr)?;
        };
        let required_ordering = new_plan
            .output_ordering()
<<<<<<< HEAD
            .as_deref()
            .map(make_sort_requirements_from_exprs);
=======
            .map(PhysicalSortRequirement::from_sort_exprs);
>>>>>>> 34c9bce0
        // Since new_plan is a SortExec, we can safely get the 0th index.
        let child = &new_plan.children()[0];
        if let Some(adjusted) =
            pushdown_requirement_to_children(child, required_ordering.as_deref())?
        {
            // Can push down requirements
            Ok(Transformed::Yes(SortPushDown {
                plan: child.clone(),
                required_ordering: None,
                adjusted_request_ordering: adjusted,
            }))
        } else {
            // Can not push down requirements
            Ok(Transformed::Yes(SortPushDown::init(new_plan)))
        }
    } else {
        // Executors other than SortExec
        if ordering_satisfy_requirement(
            plan.output_ordering().as_deref(),
            parent_required,
            || plan.equivalence_properties(),
        ) {
            // Satisfies parent requirements, immediately return.
            return Ok(Transformed::Yes(SortPushDown {
                required_ordering: None,
                ..requirements
            }));
        }
        // Can not satisfy the parent requirements, check whether the requirements can be pushed down:
        if let Some(adjusted) = pushdown_requirement_to_children(plan, parent_required)? {
            Ok(Transformed::Yes(SortPushDown {
                plan: plan.clone(),
                required_ordering: None,
                adjusted_request_ordering: adjusted,
            }))
        } else {
            // Can not push down requirements, add new SortExec:
            let parent_required_expr = PhysicalSortRequirement::to_sort_exprs(
                parent_required.ok_or_else(err)?.iter().cloned(),
            );
            let mut new_plan = plan.clone();
            add_sort_above(&mut new_plan, parent_required_expr)?;
            Ok(Transformed::Yes(SortPushDown::init(new_plan)))
        }
    }
}

fn pushdown_requirement_to_children(
    plan: &Arc<dyn ExecutionPlan>,
    parent_required: Option<&[PhysicalSortRequirement]>,
) -> Result<Option<Vec<Option<Vec<PhysicalSortRequirement>>>>> {
    const ERR_MSG: &str = "Expects parent requirement to contain something";
    let err = || DataFusionError::Plan(ERR_MSG.to_string());
    let maintains_input_order = plan.maintains_input_order();
    if is_window(plan) {
        let required_input_ordering = plan.required_input_ordering();
        let request_child = required_input_ordering[0].as_deref();
        let child_plan = plan.children()[0].clone();
        match determine_children_requirement(parent_required, request_child, child_plan) {
            RequirementsCompatibility::Satisfy => {
                Ok(Some(vec![request_child.map(|r| r.to_vec())]))
            }
            RequirementsCompatibility::Compatible(adjusted) => Ok(Some(vec![adjusted])),
            RequirementsCompatibility::NonCompatible => Ok(None),
        }
    } else if is_union(plan) {
        // UnionExec does not have real sort requirements for its input. Here we change the adjusted_request_ordering to UnionExec's output ordering and
        // propagate the sort requirements down to correct the unnecessary descendant SortExec under the UnionExec
        Ok(Some(vec![
            parent_required.map(|elem| elem.to_vec());
            plan.children().len()
        ]))
    } else if let Some(smj) = plan.as_any().downcast_ref::<SortMergeJoinExec>() {
        // If the current plan is SortMergeJoinExec
        let left_columns_len = smj.left.schema().fields().len();
        let parent_required_expr = PhysicalSortRequirement::to_sort_exprs(
            parent_required.ok_or_else(err)?.iter().cloned(),
        );
        let expr_source_side =
            expr_source_sides(&parent_required_expr, smj.join_type, left_columns_len);
        match expr_source_side {
            Some(JoinSide::Left) if maintains_input_order[0] => {
                try_pushdown_requirements_to_join(
                    plan,
                    parent_required,
                    parent_required_expr,
                    JoinSide::Left,
                )
            }
            Some(JoinSide::Right) if maintains_input_order[1] => {
                let new_right_required = match smj.join_type {
                    JoinType::Inner | JoinType::Right => shift_right_required(
                        parent_required.ok_or_else(err)?,
                        left_columns_len,
                    )?,
                    JoinType::RightSemi | JoinType::RightAnti => {
                        parent_required.ok_or_else(err)?.to_vec()
                    }
                    _ => Err(DataFusionError::Plan(
                        "Unexpected SortMergeJoin type here".to_string(),
                    ))?,
                };
                try_pushdown_requirements_to_join(
                    plan,
                    Some(new_right_required.deref()),
                    parent_required_expr,
                    JoinSide::Right,
                )
            }
            _ => {
                // Can not decide the expr side for SortMergeJoinExec, can not push down
                Ok(None)
            }
        }
    } else if maintains_input_order.is_empty()
        || !maintains_input_order.iter().any(|o| *o)
        || plan.as_any().is::<RepartitionExec>()
        || plan.as_any().is::<FilterExec>()
        // TODO: Add support for Projection push down
        || plan.as_any().is::<ProjectionExec>()
        || is_limit(plan)
    {
        // If the current plan is a leaf node or can not maintain any of the input ordering, can not pushed down requirements.
        // For RepartitionExec, we always choose to not push down the sort requirements even the RepartitionExec(input_partition=1) could maintain input ordering.
        // Pushing down is not beneficial
        Ok(None)
    } else {
        Ok(Some(vec![
            parent_required.map(|elem| elem.to_vec());
            plan.children().len()
        ]))
    }
    // TODO: Add support for Projection push down
}

/// Determine the children requirements
/// If the children requirements are more specific, do not push down the parent requirements
/// If the the parent requirements are more specific, push down the parent requirements
/// If they are not compatible, need to add Sort.
fn determine_children_requirement(
    parent_required: Option<&[PhysicalSortRequirement]>,
    request_child: Option<&[PhysicalSortRequirement]>,
    child_plan: Arc<dyn ExecutionPlan>,
) -> RequirementsCompatibility {
    if requirements_compatible(request_child, parent_required, || {
        child_plan.equivalence_properties()
    }) {
        // request child requirements are more specific, no need to push down the parent requirements
        RequirementsCompatibility::Satisfy
    } else if requirements_compatible(parent_required, request_child, || {
        child_plan.equivalence_properties()
    }) {
        // parent requirements are more specific, adjust the request child requirements and push down the new requirements
        let adjusted = parent_required.map(|r| r.to_vec());
        RequirementsCompatibility::Compatible(adjusted)
    } else {
        RequirementsCompatibility::NonCompatible
    }
}

fn try_pushdown_requirements_to_join(
    plan: &Arc<dyn ExecutionPlan>,
    parent_required: Option<&[PhysicalSortRequirement]>,
    sort_expr: Vec<PhysicalSortExpr>,
    push_side: JoinSide,
) -> Result<Option<Vec<Option<Vec<PhysicalSortRequirement>>>>> {
    let child_idx = match push_side {
        JoinSide::Left => 0,
        JoinSide::Right => 1,
    };
    let required_input_ordering = plan.required_input_ordering();
    let request_child = required_input_ordering[child_idx].as_deref();
    let child_plan = plan.children()[child_idx].clone();
    match determine_children_requirement(parent_required, request_child, child_plan) {
        RequirementsCompatibility::Satisfy => Ok(None),
        RequirementsCompatibility::Compatible(adjusted) => {
            let new_adjusted = match push_side {
                JoinSide::Left => {
                    vec![adjusted, required_input_ordering[1].clone()]
                }
                JoinSide::Right => {
                    vec![required_input_ordering[0].clone(), adjusted]
                }
            };
            Ok(Some(new_adjusted))
        }
        RequirementsCompatibility::NonCompatible => {
            // Can not push down, add new SortExec
            add_sort_above(&mut plan.clone(), sort_expr)?;
            Ok(None)
        }
    }
}

fn expr_source_sides(
    required_exprs: &[PhysicalSortExpr],
    join_type: JoinType,
    left_columns_len: usize,
) -> Option<JoinSide> {
    match join_type {
        JoinType::Inner | JoinType::Left | JoinType::Right | JoinType::Full => {
            let all_column_sides = required_exprs
                .iter()
                .filter_map(|r| {
                    r.expr.as_any().downcast_ref::<Column>().map(|col| {
                        if col.index() < left_columns_len {
                            JoinSide::Left
                        } else {
                            JoinSide::Right
                        }
                    })
                })
                .collect::<Vec<_>>();

            // If the exprs are all coming from one side, the requirements can be pushed down
            if all_column_sides.len() != required_exprs.len() {
                None
            } else if all_column_sides
                .iter()
                .all(|side| matches!(side, JoinSide::Left))
            {
                Some(JoinSide::Left)
            } else if all_column_sides
                .iter()
                .all(|side| matches!(side, JoinSide::Right))
            {
                Some(JoinSide::Right)
            } else {
                None
            }
        }
        JoinType::LeftSemi | JoinType::LeftAnti => required_exprs
            .iter()
            .all(|e| e.expr.as_any().downcast_ref::<Column>().is_some())
            .then_some(JoinSide::Left),
        JoinType::RightSemi | JoinType::RightAnti => required_exprs
            .iter()
            .all(|e| e.expr.as_any().downcast_ref::<Column>().is_some())
            .then_some(JoinSide::Right),
    }
}

fn shift_right_required(
    parent_required: &[PhysicalSortRequirement],
    left_columns_len: usize,
) -> Result<Vec<PhysicalSortRequirement>> {
    let new_right_required: Vec<PhysicalSortRequirement> = parent_required
        .iter()
        .filter_map(|r| {
            let Some(col) = r.expr().as_any().downcast_ref::<Column>() else {
                return None;
            };

            if col.index() < left_columns_len {
                return None;
            }

            let new_col =
                Arc::new(Column::new(col.name(), col.index() - left_columns_len));
            Some(r.clone().with_expr(new_col))
        })
        .collect::<Vec<_>>();
    if new_right_required.len() == parent_required.len() {
        Ok(new_right_required)
    } else {
        Err(DataFusionError::Plan(
            "Expect to shift all the parent required column indexes for SortMergeJoin"
                .to_string(),
        ))
    }
}

/// Define the Requirements Compatibility
#[derive(Debug)]
enum RequirementsCompatibility {
    /// Requirements satisfy
    Satisfy,
    /// Requirements compatible
    Compatible(Option<Vec<PhysicalSortRequirement>>),
    /// Requirements not compatible
    NonCompatible,
}<|MERGE_RESOLUTION|>--- conflicted
+++ resolved
@@ -137,12 +137,8 @@
         };
         let required_ordering = new_plan
             .output_ordering()
-<<<<<<< HEAD
             .as_deref()
-            .map(make_sort_requirements_from_exprs);
-=======
             .map(PhysicalSortRequirement::from_sort_exprs);
->>>>>>> 34c9bce0
         // Since new_plan is a SortExec, we can safely get the 0th index.
         let child = &new_plan.children()[0];
         if let Some(adjusted) =
