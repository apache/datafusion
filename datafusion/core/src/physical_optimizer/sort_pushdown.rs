// Licensed to the Apache Software Foundation (ASF) under one
// or more contributor license agreements.  See the NOTICE file
// distributed with this work for additional information
// regarding copyright ownership.  The ASF licenses this file
// to you under the Apache License, Version 2.0 (the
// "License"); you may not use this file except in compliance
// with the License.  You may obtain a copy of the License at
//
//   http://www.apache.org/licenses/LICENSE-2.0
//
// Unless required by applicable law or agreed to in writing,
// software distributed under the License is distributed on an
// "AS IS" BASIS, WITHOUT WARRANTIES OR CONDITIONS OF ANY
// KIND, either express or implied.  See the License for the
// specific language governing permissions and limitations
// under the License.

use std::fmt::Debug;
use std::sync::Arc;

use super::utils::{add_sort_above, is_sort};
use crate::physical_optimizer::utils::{is_sort_preserving_merge, is_union, is_window};
use crate::physical_plan::filter::FilterExec;
use crate::physical_plan::joins::utils::calculate_join_output_ordering;
use crate::physical_plan::joins::SortMergeJoinExec;
use crate::physical_plan::projection::ProjectionExec;
use crate::physical_plan::repartition::RepartitionExec;
use crate::physical_plan::sorts::sort::SortExec;
use crate::physical_plan::tree_node::PlanContext;
use crate::physical_plan::{ExecutionPlan, ExecutionPlanProperties};

use datafusion_common::tree_node::{
    ConcreteTreeNode, Transformed, TreeNode, TreeNodeRecursion,
};
use datafusion_common::{plan_err, JoinSide, Result};
use datafusion_expr::JoinType;
use datafusion_physical_expr::expressions::Column;
use datafusion_physical_expr::utils::collect_columns;
use datafusion_physical_expr::{
    LexRequirementRef, PhysicalSortExpr, PhysicalSortRequirement,
};
use datafusion_physical_expr_common::sort_expr::LexRequirement;

use hashbrown::HashSet;

/// This is a "data class" we use within the [`EnforceSorting`] rule to push
/// down [`SortExec`] in the plan. In some cases, we can reduce the total
/// computational cost by pushing down `SortExec`s through some executors. The
/// object carries the parent required ordering and the (optional) `fetch` value
/// of the parent node as its data.
///
/// [`EnforceSorting`]: crate::physical_optimizer::enforce_sorting::EnforceSorting
#[derive(Default, Clone)]
pub struct ParentRequirements {
    ordering_requirement: Option<LexRequirement>,
    fetch: Option<usize>,
}

pub type SortPushDown = PlanContext<ParentRequirements>;

/// Assigns the ordering requirement of the root node to the its children.
pub fn assign_initial_requirements(node: &mut SortPushDown) {
    let reqs = node.plan.required_input_ordering();
    for (child, requirement) in node.children.iter_mut().zip(reqs) {
        child.data = ParentRequirements {
            ordering_requirement: requirement,
            fetch: None,
        };
    }
}

pub(crate) fn pushdown_sorts(sort_pushdown: SortPushDown) -> Result<SortPushDown> {
    let mut new_node = pushdown_sorts_helper(sort_pushdown)?;
    while new_node.tnr == TreeNodeRecursion::Stop {
        new_node = pushdown_sorts_helper(new_node.data)?;
    }
    let (new_node, children) = new_node.data.take_children();
    let new_children = children
        .into_iter()
        .map(pushdown_sorts)
        .collect::<Result<_>>()?;
    new_node.with_new_children(new_children)
}

fn pushdown_sorts_helper(
    mut requirements: SortPushDown,
) -> Result<Transformed<SortPushDown>> {
    let plan = &requirements.plan;
    let parent_reqs = requirements
        .data
        .ordering_requirement
        .as_deref()
        .unwrap_or(&[]);
    let satisfy_parent = plan
        .equivalence_properties()
        .ordering_satisfy_requirement(parent_reqs);
    if is_sort(plan) {
        let required_ordering = plan
            .output_ordering()
            .map(PhysicalSortRequirement::from_sort_exprs)
            .unwrap_or_default();
        if !satisfy_parent {
            // Make sure this `SortExec` satisfies parent requirements:
            let sort_reqs = requirements.data.ordering_requirement.unwrap_or_default();
            let fetch = requirements.data.fetch;
            requirements = requirements.children.swap_remove(0);
            requirements = add_sort_above(requirements, sort_reqs, fetch);
        };

        // We can safely get the 0th index as we are dealing with a `SortExec`.
        let mut child = requirements.children.swap_remove(0);
        if let Some(adjusted) =
            pushdown_requirement_to_children(&child.plan, &required_ordering)?
        {
            let fetch = child.plan.fetch();
            for (grand_child, order) in child.children.iter_mut().zip(adjusted) {
                grand_child.data = ParentRequirements {
                    ordering_requirement: order,
                    fetch,
                };
            }
            // Can push down requirements
            child.data = ParentRequirements {
                ordering_requirement: Some(required_ordering),
                fetch,
            };

            return Ok(Transformed {
                data: child,
                transformed: true,
                tnr: TreeNodeRecursion::Stop,
            });
        } else {
            // Can not push down requirements
            requirements.children = vec![child];
            assign_initial_requirements(&mut requirements);
        }
    } else if satisfy_parent {
        // For non-sort operators, immediately return if parent requirements are met:
        let reqs = plan.required_input_ordering();
        for (child, order) in requirements.children.iter_mut().zip(reqs) {
            child.data.ordering_requirement = order;
        }
    } else if let Some(adjusted) = pushdown_requirement_to_children(plan, parent_reqs)? {
        // Can not satisfy the parent requirements, check whether we can push
        // requirements down:
        for (child, order) in requirements.children.iter_mut().zip(adjusted) {
            child.data.ordering_requirement = order;
        }
        requirements.data.ordering_requirement = None;
    } else {
        // Can not push down requirements, add new `SortExec`:
        let sort_reqs = requirements
            .data
            .ordering_requirement
            .clone()
            .unwrap_or_default();
        let fetch = requirements.data.fetch;
        requirements = add_sort_above(requirements, sort_reqs, fetch);
        assign_initial_requirements(&mut requirements);
    }
    Ok(Transformed::yes(requirements))
}

fn pushdown_requirement_to_children(
    plan: &Arc<dyn ExecutionPlan>,
    parent_required: LexRequirementRef,
) -> Result<Option<Vec<Option<LexRequirement>>>> {
    let maintains_input_order = plan.maintains_input_order();
    if is_window(plan) {
        let required_input_ordering = plan.required_input_ordering();
        let request_child = required_input_ordering[0].as_deref().unwrap_or(&[]);
        let child_plan = plan.children().swap_remove(0);
        match determine_children_requirement(parent_required, request_child, child_plan) {
            RequirementsCompatibility::Satisfy => {
                let req = (!request_child.is_empty())
                    .then(|| LexRequirement::new(request_child.to_vec()));
                Ok(Some(vec![req]))
            }
            RequirementsCompatibility::Compatible(adjusted) => Ok(Some(vec![adjusted])),
            RequirementsCompatibility::NonCompatible => Ok(None),
        }
    } else if let Some(sort_exec) = plan.as_any().downcast_ref::<SortExec>() {
        let sort_req = PhysicalSortRequirement::from_sort_exprs(
            sort_exec.properties().output_ordering().unwrap_or(&[]),
        );
        if sort_exec
            .properties()
            .eq_properties
            .requirements_compatible(parent_required, &sort_req)
        {
            debug_assert!(!parent_required.is_empty());
            Ok(Some(vec![Some(LexRequirement::new(
                parent_required.to_vec(),
            ))]))
        } else {
            Ok(None)
        }
    } else if plan.fetch().is_some()
        && plan.supports_limit_pushdown()
        && plan
            .maintains_input_order()
            .iter()
            .all(|maintain| *maintain)
    {
        let output_req = PhysicalSortRequirement::from_sort_exprs(
            plan.properties().output_ordering().unwrap_or(&[]),
        );
        // Push down through operator with fetch when:
        // - requirement is aligned with output ordering
        // - it preserves ordering during execution
        if plan
            .properties()
            .eq_properties
            .requirements_compatible(parent_required, &output_req)
        {
            let req = (!parent_required.is_empty())
                .then(|| LexRequirement::new(parent_required.to_vec()));
            Ok(Some(vec![req]))
        } else {
            Ok(None)
        }
    } else if is_union(plan) {
        // UnionExec does not have real sort requirements for its input. Here we change the adjusted_request_ordering to UnionExec's output ordering and
        // propagate the sort requirements down to correct the unnecessary descendant SortExec under the UnionExec
        let req = (!parent_required.is_empty())
            .then(|| LexRequirement::new(parent_required.to_vec()));
        Ok(Some(vec![req; plan.children().len()]))
    } else if let Some(smj) = plan.as_any().downcast_ref::<SortMergeJoinExec>() {
        // If the current plan is SortMergeJoinExec
        let left_columns_len = smj.left().schema().fields().len();
        let parent_required_expr =
            PhysicalSortRequirement::to_sort_exprs(parent_required.iter().cloned());
        match expr_source_side(&parent_required_expr, smj.join_type(), left_columns_len) {
            Some(JoinSide::Left) => try_pushdown_requirements_to_join(
                smj,
                parent_required,
                &parent_required_expr,
                JoinSide::Left,
            ),
            Some(JoinSide::Right) => {
                let right_offset =
                    smj.schema().fields.len() - smj.right().schema().fields.len();
                let new_right_required =
                    shift_right_required(parent_required, right_offset)?;
                let new_right_required_expr =
                    PhysicalSortRequirement::to_sort_exprs(new_right_required);
                try_pushdown_requirements_to_join(
                    smj,
                    parent_required,
                    &new_right_required_expr,
                    JoinSide::Right,
                )
            }
            _ => {
                // Can not decide the expr side for SortMergeJoinExec, can not push down
                Ok(None)
            }
        }
    } else if maintains_input_order.is_empty()
        || !maintains_input_order.iter().any(|o| *o)
        || plan.as_any().is::<RepartitionExec>()
        || plan.as_any().is::<FilterExec>()
        // TODO: Add support for Projection push down
        || plan.as_any().is::<ProjectionExec>()
        || pushdown_would_violate_requirements(parent_required, plan.as_ref())
    {
        // If the current plan is a leaf node or can not maintain any of the input ordering, can not pushed down requirements.
        // For RepartitionExec, we always choose to not push down the sort requirements even the RepartitionExec(input_partition=1) could maintain input ordering.
        // Pushing down is not beneficial
        Ok(None)
    } else if is_sort_preserving_merge(plan) {
        let new_ordering =
            PhysicalSortRequirement::to_sort_exprs(parent_required.to_vec());
        let mut spm_eqs = plan.equivalence_properties().clone();
        // Sort preserving merge will have new ordering, one requirement above is pushed down to its below.
        spm_eqs = spm_eqs.with_reorder(new_ordering);
        // Do not push-down through SortPreservingMergeExec when
        // ordering requirement invalidates requirement of sort preserving merge exec.
        if !spm_eqs.ordering_satisfy(plan.output_ordering().unwrap_or(&[])) {
            Ok(None)
        } else {
            // Can push-down through SortPreservingMergeExec, because parent requirement is finer
            // than SortPreservingMergeExec output ordering.
            let req = (!parent_required.is_empty())
                .then(|| LexRequirement::new(parent_required.to_vec()));
            Ok(Some(vec![req]))
        }
    } else {
<<<<<<< HEAD
        Ok(Some(
            maintains_input_order
                .into_iter()
                .map(|flag| {
                    (flag && !parent_required.is_empty())
                        .then(|| LexRequirement::new(parent_required.to_vec()))
                })
                .collect(),
        ))
=======
        handle_custom_pushdown(plan, parent_required, maintains_input_order)
>>>>>>> b00723a2
    }
    // TODO: Add support for Projection push down
}

/// Return true if pushing the sort requirements through a node would violate
/// the input sorting requirements for the plan
fn pushdown_would_violate_requirements(
    parent_required: LexRequirementRef,
    child: &dyn ExecutionPlan,
) -> bool {
    child
        .required_input_ordering()
        .iter()
        .any(|child_required| {
            let Some(child_required) = child_required.as_ref() else {
                // no requirements, so pushing down would not violate anything
                return false;
            };
            // check if the plan's requirements would still e satisfied if we pushed
            // down the parent requirements
            child_required
                .iter()
                .zip(parent_required.iter())
                .all(|(c, p)| !c.compatible(p))
        })
}

/// Determine children requirements:
/// - If children requirements are more specific, do not push down parent
///   requirements.
/// - If parent requirements are more specific, push down parent requirements.
/// - If they are not compatible, need to add a sort.
fn determine_children_requirement(
    parent_required: LexRequirementRef,
    request_child: LexRequirementRef,
    child_plan: &Arc<dyn ExecutionPlan>,
) -> RequirementsCompatibility {
    if child_plan
        .equivalence_properties()
        .requirements_compatible(request_child, parent_required)
    {
        // Child requirements are more specific, no need to push down.
        RequirementsCompatibility::Satisfy
    } else if child_plan
        .equivalence_properties()
        .requirements_compatible(parent_required, request_child)
    {
        // Parent requirements are more specific, adjust child's requirements
        // and push down the new requirements:
        let adjusted = (!parent_required.is_empty())
            .then(|| LexRequirement::new(parent_required.to_vec()));
        RequirementsCompatibility::Compatible(adjusted)
    } else {
        RequirementsCompatibility::NonCompatible
    }
}
fn try_pushdown_requirements_to_join(
    smj: &SortMergeJoinExec,
    parent_required: LexRequirementRef,
    sort_expr: &[PhysicalSortExpr],
    push_side: JoinSide,
) -> Result<Option<Vec<Option<LexRequirement>>>> {
    let left_eq_properties = smj.left().equivalence_properties();
    let right_eq_properties = smj.right().equivalence_properties();
    let mut smj_required_orderings = smj.required_input_ordering();
    let right_requirement = smj_required_orderings.swap_remove(1);
    let left_requirement = smj_required_orderings.swap_remove(0);
    let left_ordering = smj.left().output_ordering().unwrap_or(&[]);
    let right_ordering = smj.right().output_ordering().unwrap_or(&[]);
    let (new_left_ordering, new_right_ordering) = match push_side {
        JoinSide::Left => {
            let left_eq_properties = left_eq_properties
                .clone()
                .with_reorder(Vec::from(sort_expr));
            if left_eq_properties
                .ordering_satisfy_requirement(&left_requirement.unwrap_or_default())
            {
                // After re-ordering requirement is still satisfied
                (sort_expr, right_ordering)
            } else {
                return Ok(None);
            }
        }
        JoinSide::Right => {
            let right_eq_properties = right_eq_properties
                .clone()
                .with_reorder(Vec::from(sort_expr));
            if right_eq_properties
                .ordering_satisfy_requirement(&right_requirement.unwrap_or_default())
            {
                // After re-ordering requirement is still satisfied
                (left_ordering, sort_expr)
            } else {
                return Ok(None);
            }
        }
    };
    let join_type = smj.join_type();
    let probe_side = SortMergeJoinExec::probe_side(&join_type);
    let new_output_ordering = calculate_join_output_ordering(
        new_left_ordering,
        new_right_ordering,
        join_type,
        smj.on(),
        smj.left().schema().fields.len(),
        &smj.maintains_input_order(),
        Some(probe_side),
    );
    let mut smj_eqs = smj.properties().equivalence_properties().clone();
    // smj will have this ordering when its input changes.
    smj_eqs = smj_eqs.with_reorder(new_output_ordering.unwrap_or_default());
    let should_pushdown = smj_eqs.ordering_satisfy_requirement(parent_required);
    Ok(should_pushdown.then(|| {
        let mut required_input_ordering = smj.required_input_ordering();
        let new_req = Some(PhysicalSortRequirement::from_sort_exprs(sort_expr));
        match push_side {
            JoinSide::Left => {
                required_input_ordering[0] = new_req;
            }
            JoinSide::Right => {
                required_input_ordering[1] = new_req;
            }
        }
        required_input_ordering
    }))
}

fn expr_source_side(
    required_exprs: &[PhysicalSortExpr],
    join_type: JoinType,
    left_columns_len: usize,
) -> Option<JoinSide> {
    match join_type {
        JoinType::Inner | JoinType::Left | JoinType::Right | JoinType::Full => {
            let all_column_sides = required_exprs
                .iter()
                .filter_map(|r| {
                    r.expr.as_any().downcast_ref::<Column>().map(|col| {
                        if col.index() < left_columns_len {
                            JoinSide::Left
                        } else {
                            JoinSide::Right
                        }
                    })
                })
                .collect::<Vec<_>>();

            // If the exprs are all coming from one side, the requirements can be pushed down
            if all_column_sides.len() != required_exprs.len() {
                None
            } else if all_column_sides
                .iter()
                .all(|side| matches!(side, JoinSide::Left))
            {
                Some(JoinSide::Left)
            } else if all_column_sides
                .iter()
                .all(|side| matches!(side, JoinSide::Right))
            {
                Some(JoinSide::Right)
            } else {
                None
            }
        }
        JoinType::LeftSemi | JoinType::LeftAnti => required_exprs
            .iter()
            .all(|e| e.expr.as_any().downcast_ref::<Column>().is_some())
            .then_some(JoinSide::Left),
        JoinType::RightSemi | JoinType::RightAnti => required_exprs
            .iter()
            .all(|e| e.expr.as_any().downcast_ref::<Column>().is_some())
            .then_some(JoinSide::Right),
    }
}

fn shift_right_required(
    parent_required: LexRequirementRef,
    left_columns_len: usize,
) -> Result<LexRequirement> {
    let new_right_required = parent_required
        .iter()
        .filter_map(|r| {
            let col = r.expr.as_any().downcast_ref::<Column>()?;
            col.index().checked_sub(left_columns_len).map(|offset| {
                r.clone()
                    .with_expr(Arc::new(Column::new(col.name(), offset)))
            })
        })
        .collect::<Vec<_>>();
    if new_right_required.len() == parent_required.len() {
        Ok(LexRequirement::new(new_right_required))
    } else {
        plan_err!(
            "Expect to shift all the parent required column indexes for SortMergeJoin"
        )
    }
}

/// Handles the custom pushdown of parent-required sorting requirements down to
/// the child execution plans, considering whether the input order is maintained.
///
/// # Arguments
///
/// * `plan` - A reference to an `ExecutionPlan` for which the pushdown will be applied.
/// * `parent_required` - The sorting requirements expected by the parent node.
/// * `maintains_input_order` - A vector of booleans indicating whether each child
///   maintains the input order.
///
/// # Returns
///
/// Returns `Ok(Some(Vec<Option<LexRequirement>>))` if the sorting requirements can be
/// pushed down, `Ok(None)` if not. On error, returns a `Result::Err`.
fn handle_custom_pushdown(
    plan: &Arc<dyn ExecutionPlan>,
    parent_required: LexRequirementRef,
    maintains_input_order: Vec<bool>,
) -> Result<Option<Vec<Option<LexRequirement>>>> {
    // If there's no requirement from the parent or the plan has no children, return early
    if parent_required.is_empty() || plan.children().is_empty() {
        return Ok(None);
    }

    // Collect all unique column indices used in the parent-required sorting expression
    let all_indices: HashSet<usize> = parent_required
        .iter()
        .flat_map(|order| {
            collect_columns(&order.expr)
                .iter()
                .map(|col| col.index())
                .collect::<HashSet<_>>()
        })
        .collect();

    // Get the number of fields in each child's schema
    let len_of_child_schemas: Vec<usize> = plan
        .children()
        .iter()
        .map(|c| c.schema().fields().len())
        .collect();

    // Find the index of the child that maintains input order
    let Some(maintained_child_idx) = maintains_input_order
        .iter()
        .enumerate()
        .find(|(_, m)| **m)
        .map(|pair| pair.0)
    else {
        return Ok(None);
    };

    // Check if all required columns come from the child that maintains input order
    let start_idx = len_of_child_schemas[..maintained_child_idx]
        .iter()
        .sum::<usize>();
    let end_idx = start_idx + len_of_child_schemas[maintained_child_idx];
    let all_from_maintained_child =
        all_indices.iter().all(|i| i >= &start_idx && i < &end_idx);

    // If all columns are from the maintained child, update the parent requirements
    if all_from_maintained_child {
        let sub_offset = len_of_child_schemas
            .iter()
            .take(maintained_child_idx)
            .sum::<usize>();
        // Transform the parent-required expression for the child schema by adjusting columns
        let updated_parent_req = parent_required
            .iter()
            .map(|req| {
                let child_schema = plan.children()[maintained_child_idx].schema();
                let updated_columns = req
                    .expr
                    .clone()
                    .transform_up(|expr| {
                        if let Some(col) = expr.as_any().downcast_ref::<Column>() {
                            let new_index = col.index() - sub_offset;
                            Ok(Transformed::yes(Arc::new(Column::new(
                                child_schema.field(new_index).name(),
                                new_index,
                            ))))
                        } else {
                            Ok(Transformed::no(expr))
                        }
                    })?
                    .data;
                Ok(PhysicalSortRequirement::new(updated_columns, req.options))
            })
            .collect::<Result<Vec<_>>>()?;

        // Prepare the result, populating with the updated requirements for children that maintain order
        let result = maintains_input_order
            .iter()
            .map(|&maintains_order| {
                if maintains_order {
                    Some(updated_parent_req.clone())
                } else {
                    None
                }
            })
            .collect();

        Ok(Some(result))
    } else {
        Ok(None)
    }
}

/// Define the Requirements Compatibility
#[derive(Debug)]
enum RequirementsCompatibility {
    /// Requirements satisfy
    Satisfy,
    /// Requirements compatible
    Compatible(Option<LexRequirement>),
    /// Requirements not compatible
    NonCompatible,
}<|MERGE_RESOLUTION|>--- conflicted
+++ resolved
@@ -287,19 +287,7 @@
             Ok(Some(vec![req]))
         }
     } else {
-<<<<<<< HEAD
-        Ok(Some(
-            maintains_input_order
-                .into_iter()
-                .map(|flag| {
-                    (flag && !parent_required.is_empty())
-                        .then(|| LexRequirement::new(parent_required.to_vec()))
-                })
-                .collect(),
-        ))
-=======
         handle_custom_pushdown(plan, parent_required, maintains_input_order)
->>>>>>> b00723a2
     }
     // TODO: Add support for Projection push down
 }
