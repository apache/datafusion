// Licensed to the Apache Software Foundation (ASF) under one
// or more contributor license agreements.  See the NOTICE file
// distributed with this work for additional information
// regarding copyright ownership.  The ASF licenses this file
// to you under the Apache License, Version 2.0 (the
// "License"); you may not use this file except in compliance
// with the License.  You may obtain a copy of the License at
//
//   http://www.apache.org/licenses/LICENSE-2.0
//
// Unless required by applicable law or agreed to in writing,
// software distributed under the License is distributed on an
// "AS IS" BASIS, WITHOUT WARRANTIES OR CONDITIONS OF ANY
// KIND, either express or implied.  See the License for the
// specific language governing permissions and limitations
// under the License.

//! EnforceSorting optimizer rule inspects the physical plan with respect
//! to local sorting requirements and does the following:
//! - Adds a [SortExec] when a requirement is not met,
//! - Removes an already-existing [SortExec] if it is possible to prove
//!   that this sort is unnecessary
//! The rule can work on valid *and* invalid physical plans with respect to
//! sorting requirements, but always produces a valid physical plan in this sense.
//!
//! A non-realistic but easy to follow example for sort removals: Assume that we
//! somehow get the fragment
//!
//! ```text
//! SortExec: expr=[nullable_col@0 ASC]
//!   SortExec: expr=[non_nullable_col@1 ASC]
//! ```
//!
//! in the physical plan. The first sort is unnecessary since its result is overwritten
//! by another SortExec. Therefore, this rule removes it from the physical plan.
use crate::config::ConfigOptions;
use crate::error::Result;
use crate::physical_optimizer::sort_pushdown::{pushdown_sorts, SortPushDown};
use crate::physical_optimizer::utils::{
    add_sort_above, find_indices, is_coalesce_partitions, is_limit, is_repartition,
    is_sort, is_sort_preserving_merge, is_sorted, is_union, is_window,
    merge_and_order_indices, set_difference,
};
use crate::physical_optimizer::PhysicalOptimizerRule;
use crate::physical_plan::coalesce_partitions::CoalescePartitionsExec;
use crate::physical_plan::sorts::sort::SortExec;
use crate::physical_plan::sorts::sort_preserving_merge::SortPreservingMergeExec;
use crate::physical_plan::windows::{BoundedWindowAggExec, WindowAggExec};
use crate::physical_plan::{with_new_children_if_necessary, Distribution, ExecutionPlan};
use arrow::datatypes::SchemaRef;
use datafusion_common::tree_node::{Transformed, TreeNode, VisitRecursion};
use datafusion_common::utils::{get_at_indices, longest_consecutive_prefix};
use datafusion_common::DataFusionError;
use datafusion_physical_expr::utils::{
    convert_to_expr, get_indices_of_matching_exprs, ordering_satisfy,
    ordering_satisfy_requirement_concrete,
};
use datafusion_physical_expr::{PhysicalExpr, PhysicalSortExpr, PhysicalSortRequirement};
use itertools::{concat, izip};
use std::sync::Arc;

/// This rule inspects `SortExec`'s in the given physical plan and removes the
/// ones it can prove unnecessary.
#[derive(Default)]
pub struct EnforceSorting {}

impl EnforceSorting {
    #[allow(missing_docs)]
    pub fn new() -> Self {
        Self {}
    }
}

/// This object implements a tree that we use while keeping track of paths
/// leading to `SortExec`s.
#[derive(Debug, Clone)]
struct ExecTree {
    /// The `ExecutionPlan` associated with this node
    pub plan: Arc<dyn ExecutionPlan>,
    /// Child index of the plan in its parent
    pub idx: usize,
    /// Children of the plan that would need updating if we remove leaf executors
    pub children: Vec<ExecTree>,
}

impl ExecTree {
    /// Create new Exec tree
    pub fn new(
        plan: Arc<dyn ExecutionPlan>,
        idx: usize,
        children: Vec<ExecTree>,
    ) -> Self {
        ExecTree {
            plan,
            idx,
            children,
        }
    }

    /// This function returns the executors at the leaves of the tree.
    fn get_leaves(&self) -> Vec<Arc<dyn ExecutionPlan>> {
        if self.children.is_empty() {
            vec![self.plan.clone()]
        } else {
            concat(self.children.iter().map(|e| e.get_leaves()))
        }
    }
}

/// This object is used within the [`EnforceSorting`] rule to track the closest
/// [`SortExec`] descendant(s) for every child of a plan.
#[derive(Debug, Clone)]
struct PlanWithCorrespondingSort {
    plan: Arc<dyn ExecutionPlan>,
    // For every child, keep a subtree of `ExecutionPlan`s starting from the
    // child until the `SortExec`(s) -- could be multiple for n-ary plans like
    // Union -- that determine the output ordering of the child. If the child
    // has no connection to any sort, simply store None (and not a subtree).
    sort_onwards: Vec<Option<ExecTree>>,
}

impl PlanWithCorrespondingSort {
    pub fn new(plan: Arc<dyn ExecutionPlan>) -> Self {
        let length = plan.children().len();
        PlanWithCorrespondingSort {
            plan,
            sort_onwards: vec![None; length],
        }
    }

    pub fn new_from_children_nodes(
        children_nodes: Vec<PlanWithCorrespondingSort>,
        parent_plan: Arc<dyn ExecutionPlan>,
    ) -> Result<Self> {
        let children_plans = children_nodes
            .iter()
            .map(|item| item.plan.clone())
            .collect::<Vec<_>>();
        let sort_onwards = children_nodes
            .into_iter()
            .enumerate()
            .map(|(idx, item)| {
                let plan = &item.plan;
                // Leaves of `sort_onwards` are `SortExec` operators, which impose
                // an ordering. This tree collects all the intermediate executors
                // that maintain this ordering. If we just saw a order imposing
                // operator, we reset the tree and start accumulating.
                if is_sort(plan) {
                    return Some(ExecTree::new(item.plan, idx, vec![]));
                } else if is_limit(plan) {
                    // There is no sort linkage for this path, it starts at a limit.
                    return None;
                }
                let is_spm = is_sort_preserving_merge(plan);
                let required_orderings = plan.required_input_ordering();
                let flags = plan.maintains_input_order();
                let children = izip!(flags, item.sort_onwards, required_orderings)
                    .filter_map(|(maintains, element, required_ordering)| {
                        if (required_ordering.is_none() && maintains) || is_spm {
                            element
                        } else {
                            None
                        }
                    })
                    .collect::<Vec<ExecTree>>();
                if !children.is_empty() {
                    // Add parent node to the tree if there is at least one
                    // child with a subtree:
                    Some(ExecTree::new(item.plan, idx, children))
                } else {
                    // There is no sort linkage for this child, do nothing.
                    None
                }
            })
            .collect();

        let plan = with_new_children_if_necessary(parent_plan, children_plans)?.into();
        Ok(PlanWithCorrespondingSort { plan, sort_onwards })
    }

    pub fn children(&self) -> Vec<PlanWithCorrespondingSort> {
        self.plan
            .children()
            .into_iter()
            .map(|child| PlanWithCorrespondingSort::new(child))
            .collect()
    }
}

impl TreeNode for PlanWithCorrespondingSort {
    fn apply_children<F>(&self, op: &mut F) -> Result<VisitRecursion>
    where
        F: FnMut(&Self) -> Result<VisitRecursion>,
    {
        let children = self.children();
        for child in children {
            match op(&child)? {
                VisitRecursion::Continue => {}
                VisitRecursion::Skip => return Ok(VisitRecursion::Continue),
                VisitRecursion::Stop => return Ok(VisitRecursion::Stop),
            }
        }

        Ok(VisitRecursion::Continue)
    }

    fn map_children<F>(self, transform: F) -> Result<Self>
    where
        F: FnMut(Self) -> Result<Self>,
    {
        let children = self.children();
        if children.is_empty() {
            Ok(self)
        } else {
            let children_nodes = children
                .into_iter()
                .map(transform)
                .collect::<Result<Vec<_>>>()?;
            PlanWithCorrespondingSort::new_from_children_nodes(children_nodes, self.plan)
        }
    }
}

/// This object is used within the [EnforceSorting] rule to track the closest
/// [`CoalescePartitionsExec`] descendant(s) for every child of a plan.
#[derive(Debug, Clone)]
struct PlanWithCorrespondingCoalescePartitions {
    plan: Arc<dyn ExecutionPlan>,
    // For every child, keep a subtree of `ExecutionPlan`s starting from the
    // child until the `CoalescePartitionsExec`(s) -- could be multiple for
    // n-ary plans like Union -- that affect the output partitioning of the
    // child. If the child has no connection to any `CoalescePartitionsExec`,
    // simply store None (and not a subtree).
    coalesce_onwards: Vec<Option<ExecTree>>,
}

impl PlanWithCorrespondingCoalescePartitions {
    pub fn new(plan: Arc<dyn ExecutionPlan>) -> Self {
        let length = plan.children().len();
        PlanWithCorrespondingCoalescePartitions {
            plan,
            coalesce_onwards: vec![None; length],
        }
    }

    pub fn new_from_children_nodes(
        children_nodes: Vec<PlanWithCorrespondingCoalescePartitions>,
        parent_plan: Arc<dyn ExecutionPlan>,
    ) -> Result<Self> {
        let children_plans = children_nodes
            .iter()
            .map(|item| item.plan.clone())
            .collect();
        let coalesce_onwards = children_nodes
            .into_iter()
            .enumerate()
            .map(|(idx, item)| {
                // Leaves of the `coalesce_onwards` tree are `CoalescePartitionsExec`
                // operators. This tree collects all the intermediate executors that
                // maintain a single partition. If we just saw a `CoalescePartitionsExec`
                // operator, we reset the tree and start accumulating.
                let plan = item.plan;
                if plan.children().is_empty() {
                    // Plan has no children, there is nothing to propagate.
                    None
                } else if is_coalesce_partitions(&plan) {
                    Some(ExecTree::new(plan, idx, vec![]))
                } else {
                    let children = item
                        .coalesce_onwards
                        .into_iter()
                        .flatten()
                        .filter(|item| {
                            // Only consider operators that don't require a
                            // single partition.
                            !matches!(
                                plan.required_input_distribution()[item.idx],
                                Distribution::SinglePartition
                            )
                        })
                        .collect::<Vec<_>>();
                    if children.is_empty() {
                        None
                    } else {
                        Some(ExecTree::new(plan, idx, children))
                    }
                }
            })
            .collect();
        let plan = with_new_children_if_necessary(parent_plan, children_plans)?.into();
        Ok(PlanWithCorrespondingCoalescePartitions {
            plan,
            coalesce_onwards,
        })
    }

    pub fn children(&self) -> Vec<PlanWithCorrespondingCoalescePartitions> {
        self.plan
            .children()
            .into_iter()
            .map(|child| PlanWithCorrespondingCoalescePartitions::new(child))
            .collect()
    }
}

impl TreeNode for PlanWithCorrespondingCoalescePartitions {
    fn apply_children<F>(&self, op: &mut F) -> Result<VisitRecursion>
    where
        F: FnMut(&Self) -> Result<VisitRecursion>,
    {
        let children = self.children();
        for child in children {
            match op(&child)? {
                VisitRecursion::Continue => {}
                VisitRecursion::Skip => return Ok(VisitRecursion::Continue),
                VisitRecursion::Stop => return Ok(VisitRecursion::Stop),
            }
        }

        Ok(VisitRecursion::Continue)
    }

    fn map_children<F>(self, transform: F) -> Result<Self>
    where
        F: FnMut(Self) -> Result<Self>,
    {
        let children = self.children();
        if children.is_empty() {
            Ok(self)
        } else {
            let children_nodes = children
                .into_iter()
                .map(transform)
                .collect::<Result<Vec<_>>>()?;
            PlanWithCorrespondingCoalescePartitions::new_from_children_nodes(
                children_nodes,
                self.plan,
            )
        }
    }
}

/// The boolean flag `repartition_sorts` defined in the config indicates
/// whether we elect to transform CoalescePartitionsExec + SortExec cascades
/// into SortExec + SortPreservingMergeExec cascades, which enables us to
/// perform sorting in parallel.
impl PhysicalOptimizerRule for EnforceSorting {
    fn optimize(
        &self,
        plan: Arc<dyn ExecutionPlan>,
        config: &ConfigOptions,
    ) -> Result<Arc<dyn ExecutionPlan>> {
        let plan_requirements = PlanWithCorrespondingSort::new(plan);
        // Execute a bottom-up traversal to enforce sorting requirements,
        // remove unnecessary sorts, and optimize sort-sensitive operators:
        let adjusted = plan_requirements.transform_up(&ensure_sorting)?;
        let new_plan = if config.optimizer.repartition_sorts {
            let plan_with_coalesce_partitions =
                PlanWithCorrespondingCoalescePartitions::new(adjusted.plan);
            let parallel =
                plan_with_coalesce_partitions.transform_up(&parallelize_sorts)?;
            parallel.plan
        } else {
            adjusted.plan
        };
        // Execute a top-down traversal to exploit sort push-down opportunities
        // missed by the bottom-up traversal:
        let sort_pushdown = SortPushDown::init(new_plan);
        let adjusted = sort_pushdown.transform_down(&pushdown_sorts)?;
        Ok(adjusted.plan)
    }

    fn name(&self) -> &str {
        "EnforceSorting"
    }

    fn schema_check(&self) -> bool {
        true
    }
}

/// This function turns plans of the form
///      "SortExec: expr=\[a@0 ASC\]",
///      "  CoalescePartitionsExec",
///      "    RepartitionExec: partitioning=RoundRobinBatch(8), input_partitions=1",
/// to
///      "SortPreservingMergeExec: \[a@0 ASC\]",
///      "  SortExec: expr=\[a@0 ASC\]",
///      "    RepartitionExec: partitioning=RoundRobinBatch(8), input_partitions=1",
/// by following connections from [`CoalescePartitionsExec`]s to [`SortExec`]s.
/// By performing sorting in parallel, we can increase performance in some scenarios.
fn parallelize_sorts(
    requirements: PlanWithCorrespondingCoalescePartitions,
) -> Result<Transformed<PlanWithCorrespondingCoalescePartitions>> {
    let plan = requirements.plan;
    let mut coalesce_onwards = requirements.coalesce_onwards;
    if plan.children().is_empty() || coalesce_onwards[0].is_none() {
        // We only take an action when the plan is either a SortExec, a
        // SortPreservingMergeExec or a CoalescePartitionsExec, and they
        // all have a single child. Therefore, if the first child is `None`,
        // we can return immediately.
        return Ok(Transformed::No(PlanWithCorrespondingCoalescePartitions {
            plan,
            coalesce_onwards,
        }));
    } else if (is_sort(&plan) || is_sort_preserving_merge(&plan))
        && plan.output_partitioning().partition_count() <= 1
    {
        // If there is a connection between a CoalescePartitionsExec and a
        // global sort that satisfy the requirements (i.e. intermediate
        // executors don't require single partition), then we can replace
        // the CoalescePartitionsExec + Sort cascade with a SortExec +
        // SortPreservingMergeExec cascade to parallelize sorting.
        let mut prev_layer = plan.clone();
        update_child_to_remove_coalesce(&mut prev_layer, &mut coalesce_onwards[0])?;
        let sort_exprs = get_sort_exprs(&plan)?;
        add_sort_above(&mut prev_layer, sort_exprs.to_vec())?;
        let spm = SortPreservingMergeExec::new(sort_exprs.to_vec(), prev_layer);
        return Ok(Transformed::Yes(PlanWithCorrespondingCoalescePartitions {
            plan: Arc::new(spm),
            coalesce_onwards: vec![None],
        }));
    } else if is_coalesce_partitions(&plan) {
        // There is an unnecessary `CoalescePartitionExec` in the plan.
        let mut prev_layer = plan.clone();
        update_child_to_remove_coalesce(&mut prev_layer, &mut coalesce_onwards[0])?;
        let new_plan = plan.with_new_children(vec![prev_layer])?;
        return Ok(Transformed::Yes(PlanWithCorrespondingCoalescePartitions {
            plan: new_plan,
            coalesce_onwards: vec![None],
        }));
    }

    Ok(Transformed::Yes(PlanWithCorrespondingCoalescePartitions {
        plan,
        coalesce_onwards,
    }))
}

/// This function enforces sorting requirements and makes optimizations without
/// violating these requirements whenever possible.
fn ensure_sorting(
    requirements: PlanWithCorrespondingSort,
) -> Result<Transformed<PlanWithCorrespondingSort>> {
    // Perform naive analysis at the beginning -- remove already-satisfied sorts:
    if requirements.plan.children().is_empty() {
        return Ok(Transformed::No(requirements));
    }
    let plan = requirements.plan;
    let mut children = plan.children();
    let mut sort_onwards = requirements.sort_onwards;
    if let Some(result) = analyze_immediate_sort_removal(&plan, &sort_onwards) {
        return Ok(Transformed::Yes(result));
    }
    for (idx, (child, sort_onwards, required_ordering)) in izip!(
        children.iter_mut(),
        sort_onwards.iter_mut(),
        plan.required_input_ordering()
    )
    .enumerate()
    {
        let physical_ordering = child.output_ordering();
        match (required_ordering, physical_ordering) {
            (Some(required_ordering), Some(physical_ordering)) => {
                if !ordering_satisfy_requirement_concrete(
                    &physical_ordering,
                    &required_ordering,
                    || child.equivalence_properties(),
                ) {
                    // Make sure we preserve the ordering requirements:
                    update_child_to_remove_unnecessary_sort(child, sort_onwards, &plan)?;
                    let sort_expr =
                        PhysicalSortRequirement::to_sort_exprs(required_ordering);
                    add_sort_above(child, sort_expr)?;
                    if is_sort(child) {
                        *sort_onwards = Some(ExecTree::new(child.clone(), idx, vec![]));
                    } else {
                        *sort_onwards = None;
                    }
                }
            }
            (Some(required), None) => {
                // Ordering requirement is not met, we should add a `SortExec` to the plan.
                let sort_expr = PhysicalSortRequirement::to_sort_exprs(required);
                add_sort_above(child, sort_expr)?;
                *sort_onwards = Some(ExecTree::new(child.clone(), idx, vec![]));
            }
            (None, Some(_)) => {
                // We have a `SortExec` whose effect may be neutralized by
                // another order-imposing operator. Remove this sort.
                if !plan.maintains_input_order()[idx] || is_union(&plan) {
                    update_child_to_remove_unnecessary_sort(child, sort_onwards, &plan)?;
                }
            }
            (None, None) => {}
        }
    }
    // For window expressions, we can remove some sorts when we can
    // calculate the result in reverse:
    if is_window(&plan) {
        if let Some(tree) = &mut sort_onwards[0] {
            if let Some(result) = analyze_window_sort_removal(tree, &plan)? {
                return Ok(Transformed::Yes(result));
            }
        }
    } else if is_sort_preserving_merge(&plan)
        && children[0].output_partitioning().partition_count() <= 1
    {
        // This SortPreservingMergeExec is unnecessary, input already has a
        // single partition.
        return Ok(Transformed::Yes(PlanWithCorrespondingSort {
            plan: children[0].clone(),
            sort_onwards: vec![sort_onwards[0].clone()],
        }));
    }
    Ok(Transformed::Yes(PlanWithCorrespondingSort {
        plan: plan.with_new_children(children)?,
        sort_onwards,
    }))
}

/// Analyzes a given [`SortExec`] (`plan`) to determine whether its input
/// already has a finer ordering than it enforces.
fn analyze_immediate_sort_removal(
    plan: &Arc<dyn ExecutionPlan>,
    sort_onwards: &[Option<ExecTree>],
) -> Option<PlanWithCorrespondingSort> {
    if let Some(sort_exec) = plan.as_any().downcast_ref::<SortExec>() {
        let sort_input = sort_exec.input().clone();
        // If this sort is unnecessary, we should remove it:
        if ordering_satisfy(
            sort_input.output_ordering().as_deref(),
            sort_exec.output_ordering().as_deref(),
            || sort_input.equivalence_properties(),
        ) {
            // Since we know that a `SortExec` has exactly one child,
            // we can use the zero index safely:
            return Some(
                if !sort_exec.preserve_partitioning()
                    && sort_input.output_partitioning().partition_count() > 1
                {
                    // Replace the sort with a sort-preserving merge:
                    let new_plan: Arc<dyn ExecutionPlan> =
                        Arc::new(SortPreservingMergeExec::new(
                            sort_exec.expr().to_vec(),
                            sort_input,
                        ));
                    let new_tree = ExecTree::new(
                        new_plan.clone(),
                        0,
                        sort_onwards.iter().flat_map(|e| e.clone()).collect(),
                    );
                    PlanWithCorrespondingSort {
                        plan: new_plan,
                        sort_onwards: vec![Some(new_tree)],
                    }
                } else {
                    // Remove the sort:
                    PlanWithCorrespondingSort {
                        plan: sort_input,
                        sort_onwards: sort_onwards.to_vec(),
                    }
                },
            );
        }
    }
    None
}

/// Analyzes a [`WindowAggExec`] or a [`BoundedWindowAggExec`] to determine
/// whether it may allow removing a sort.
fn analyze_window_sort_removal(
    sort_tree: &mut ExecTree,
    window_exec: &Arc<dyn ExecutionPlan>,
) -> Result<Option<PlanWithCorrespondingSort>> {
    let (window_expr, partition_keys) = if let Some(exec) =
        window_exec.as_any().downcast_ref::<BoundedWindowAggExec>()
    {
        (exec.window_expr(), &exec.partition_keys)
    } else if let Some(exec) = window_exec.as_any().downcast_ref::<WindowAggExec>() {
        (exec.window_expr(), &exec.partition_keys)
    } else {
        return Err(DataFusionError::Plan(
            "Expects to receive either WindowAggExec of BoundedWindowAggExec".to_string(),
        ));
    };

    let mut needs_reverse = None;
    for sort_any in sort_tree.get_leaves() {
        // Variable `sort_any` will either be a `SortExec` or a
        // `SortPreservingMergeExec`, and both have a single child.
        // Therefore, we can use the 0th index without loss of generality.
        let sort_input = sort_any.children()[0].clone();
<<<<<<< HEAD
        let physical_ordering = sort_input.output_ordering();
        let sort_output_ordering = sort_output_ordering.ok_or_else(|| {
            DataFusionError::Plan("A SortExec should have output ordering".to_string())
        })?;
        // It is enough to check whether the first "n_req" elements of the sort
        // output satisfy window_exec's requirement as it is only "n_req" long.
        let required_ordering = &sort_output_ordering[0..n_req];
        if let Some(physical_ordering) = physical_ordering {
            if let Some(should_reverse) = can_skip_sort(
                window_expr[0].partition_by(),
                required_ordering,
                &sort_input.schema(),
                &physical_ordering,
            )? {
                if should_reverse == *needs_reverse.get_or_insert(should_reverse) {
                    continue;
                }
=======
        if let Some(should_reverse) = can_skip_sort(
            window_expr[0].partition_by(),
            window_expr[0].order_by(),
            &sort_input,
        )? {
            if should_reverse == *needs_reverse.get_or_insert(should_reverse) {
                continue;
>>>>>>> ebb83906
            }
        }
        // We can not skip the sort, or window reversal requirements are not
        // uniform; then sort removal is not possible -- we immediately return.
        return Ok(None);
    }
    let new_window_expr = if needs_reverse.unwrap() {
        window_expr
            .iter()
            .map(|e| e.get_reverse_expr())
            .collect::<Option<Vec<_>>>()
    } else {
        Some(window_expr.to_vec())
    };
    if let Some(window_expr) = new_window_expr {
        let requires_single_partition = matches!(
            window_exec.required_input_distribution()[sort_tree.idx],
            Distribution::SinglePartition
        );
        let new_child = remove_corresponding_sort_from_sub_plan(
            sort_tree,
            requires_single_partition,
        )?;
        let new_schema = new_child.schema();

        let uses_bounded_memory = window_expr.iter().all(|e| e.uses_bounded_memory());
        // If all window expressions can run with bounded memory, choose the
        // bounded window variant:
        let new_plan = if uses_bounded_memory {
            Arc::new(BoundedWindowAggExec::try_new(
                window_expr,
                new_child,
                new_schema,
                partition_keys.to_vec(),
            )?) as _
        } else {
            Arc::new(WindowAggExec::try_new(
                window_expr,
                new_child,
                new_schema,
                partition_keys.to_vec(),
            )?) as _
        };
        return Ok(Some(PlanWithCorrespondingSort::new(new_plan)));
    }
    Ok(None)
}

/// Updates child to remove the unnecessary `CoalescePartitions` below it.
fn update_child_to_remove_coalesce(
    child: &mut Arc<dyn ExecutionPlan>,
    coalesce_onwards: &mut Option<ExecTree>,
) -> Result<()> {
    if let Some(coalesce_onwards) = coalesce_onwards {
        *child = remove_corresponding_coalesce_in_sub_plan(coalesce_onwards, child)?;
    }
    Ok(())
}

/// Removes the `CoalescePartitions` from the plan in `coalesce_onwards`.
fn remove_corresponding_coalesce_in_sub_plan(
    coalesce_onwards: &mut ExecTree,
    parent: &Arc<dyn ExecutionPlan>,
) -> Result<Arc<dyn ExecutionPlan>> {
    Ok(if is_coalesce_partitions(&coalesce_onwards.plan) {
        // We can safely use the 0th index since we have a `CoalescePartitionsExec`.
        let mut new_plan = coalesce_onwards.plan.children()[0].clone();
        while new_plan.output_partitioning() == parent.output_partitioning()
            && is_repartition(&new_plan)
            && is_repartition(parent)
        {
            new_plan = new_plan.children()[0].clone()
        }
        new_plan
    } else {
        let plan = coalesce_onwards.plan.clone();
        let mut children = plan.children();
        for item in &mut coalesce_onwards.children {
            children[item.idx] = remove_corresponding_coalesce_in_sub_plan(item, &plan)?;
        }
        plan.with_new_children(children)?
    })
}

/// Updates child to remove the unnecessary sort below it.
fn update_child_to_remove_unnecessary_sort(
    child: &mut Arc<dyn ExecutionPlan>,
    sort_onwards: &mut Option<ExecTree>,
    parent: &Arc<dyn ExecutionPlan>,
) -> Result<()> {
    if let Some(sort_onwards) = sort_onwards {
        let requires_single_partition = matches!(
            parent.required_input_distribution()[sort_onwards.idx],
            Distribution::SinglePartition
        );
        *child = remove_corresponding_sort_from_sub_plan(
            sort_onwards,
            requires_single_partition,
        )?;
    }
    *sort_onwards = None;
    Ok(())
}

/// Removes the sort from the plan in `sort_onwards`.
fn remove_corresponding_sort_from_sub_plan(
    sort_onwards: &mut ExecTree,
    requires_single_partition: bool,
) -> Result<Arc<dyn ExecutionPlan>> {
    // A `SortExec` is always at the bottom of the tree.
    let mut updated_plan = if is_sort(&sort_onwards.plan) {
        sort_onwards.plan.children()[0].clone()
    } else {
        let plan = &sort_onwards.plan;
        let mut children = plan.children();
        for item in &mut sort_onwards.children {
            let requires_single_partition = matches!(
                plan.required_input_distribution()[item.idx],
                Distribution::SinglePartition
            );
            children[item.idx] =
                remove_corresponding_sort_from_sub_plan(item, requires_single_partition)?;
        }
        if is_sort_preserving_merge(plan) {
            children[0].clone()
        } else {
            plan.clone().with_new_children(children)?
        }
    };
    // Deleting a merging sort may invalidate distribution requirements.
    // Ensure that we stay compliant with such requirements:
    if requires_single_partition
        && updated_plan.output_partitioning().partition_count() > 1
    {
        // If there is existing ordering, to preserve ordering use SortPreservingMergeExec
        // instead of CoalescePartitionsExec.
        if let Some(ordering) = updated_plan.output_ordering() {
            updated_plan = Arc::new(SortPreservingMergeExec::new(
                ordering.to_vec(),
                updated_plan,
            ));
        } else {
            updated_plan = Arc::new(CoalescePartitionsExec::new(updated_plan.clone()));
        }
    }
    Ok(updated_plan)
}

/// Converts an [ExecutionPlan] trait object to a [PhysicalSortExpr] slice when possible.
fn get_sort_exprs(sort_any: &Arc<dyn ExecutionPlan>) -> Result<&[PhysicalSortExpr]> {
    if let Some(sort_exec) = sort_any.as_any().downcast_ref::<SortExec>() {
        Ok(sort_exec.expr())
    } else if let Some(sort_preserving_merge_exec) =
        sort_any.as_any().downcast_ref::<SortPreservingMergeExec>()
    {
        Ok(sort_preserving_merge_exec.expr())
    } else {
        Err(DataFusionError::Plan(
            "Given ExecutionPlan is not a SortExec or a SortPreservingMergeExec"
                .to_string(),
        ))
    }
}

/// Compares physical ordering and required ordering of all `PhysicalSortExpr`s
/// to decide whether a `SortExec` before a `WindowAggExec` can be removed.
/// A `None` return value indicates that we can remove the sort in question.
/// A `Some(bool)` value indicates otherwise, and signals whether we need to
/// reverse the ordering in order to remove the sort in question.
fn can_skip_sort(
    partitionby_exprs: &[Arc<dyn PhysicalExpr>],
    orderby_keys: &[PhysicalSortExpr],
    input: &Arc<dyn ExecutionPlan>,
) -> Result<Option<bool>> {
    let physical_ordering = if let Some(physical_ordering) = input.output_ordering() {
        physical_ordering
    } else {
        // If there is no physical ordering, there is no way to remove a
        // sort, so immediately return.
        return Ok(None);
    };
    let orderby_exprs = convert_to_expr(orderby_keys);
    let physical_ordering_exprs = convert_to_expr(physical_ordering);
    let equal_properties = || input.equivalence_properties();
    // indices of the order by expressions among input ordering expressions
    let ob_indices = get_indices_of_matching_exprs(
        &orderby_exprs,
        &physical_ordering_exprs,
        equal_properties,
    );
    let contains_all_orderbys = ob_indices.len() == orderby_exprs.len();
    if !contains_all_orderbys {
        // If all order by expressions are not in the input ordering. There is no way to remove a sort
        // immediately return
        return Ok(None);
    }
    // indices of the partition by expressions among input ordering expressions
    let mut pb_indices = get_indices_of_matching_exprs(
        partitionby_exprs,
        &physical_ordering_exprs,
        equal_properties,
    );
    let ordered_merged_indices = merge_and_order_indices(&pb_indices, &ob_indices);
    // Indices of order by columns that doesn't seen in partition by
    // Equivalently (Order by columns) ∖ (Partition by columns) where `∖` represents set difference.
    let unique_ob_indices = set_difference(&ob_indices, &pb_indices);
    if !is_sorted(&unique_ob_indices) {
        // ORDER BY indices should be ascending ordered
        return Ok(None);
    }
    let first_n = longest_consecutive_prefix(ordered_merged_indices);
    let furthest_ob_index = *unique_ob_indices.last().unwrap_or(&0);
    // Cannot skip sort if last order by index is not within consecutive prefix.
    // For instance, if input is ordered by a,b,c,d
    // for expression `PARTITION BY a, ORDER BY b, d`, `first_n` would be 2 (meaning a, b defines a prefix for input ordering)
    // Whereas `furthest_ob_index` would be 3 (column d occurs at the 3rd index of the existing ordering.)
    // Hence existing ordering is not sufficient to run current Executor.
    // However, for expression `PARTITION BY a, ORDER BY b, c, d`, `first_n` would be 4 (meaning a, b, c, d defines a prefix for input ordering)
    // Similarly, `furthest_ob_index` would be 3 (column d occurs at the 3rd index of the existing ordering.)
    // Hence existing ordering would be sufficient to run current Executor.
    if first_n <= furthest_ob_index {
        return Ok(None);
    }
    let input_orderby_columns = get_at_indices(physical_ordering, &unique_ob_indices)?;
    let expected_orderby_columns =
        get_at_indices(orderby_keys, find_indices(&ob_indices, unique_ob_indices)?)?;
    let should_reverse = if let Some(should_reverse) = check_alignments(
        &input.schema(),
        &input_orderby_columns,
        &expected_orderby_columns,
    )? {
        should_reverse
    } else {
        // If ordering directions are not aligned. We cannot calculate result without changing existing ordering.
        return Ok(None);
    };

    // Determine how many elements in the partition by columns defines a consecutive range from zero.
    pb_indices.sort();
    let first_n = longest_consecutive_prefix(pb_indices);
    if first_n < partitionby_exprs.len() {
        return Ok(None);
    }
    Ok(Some(should_reverse))
}

fn check_alignments(
    schema: &SchemaRef,
    physical_ordering: &[PhysicalSortExpr],
    required: &[PhysicalSortExpr],
) -> Result<Option<bool>> {
    let res = izip!(physical_ordering, required)
        .map(|(lhs, rhs)| check_alignment(schema, lhs, rhs))
        .collect::<Result<Option<Vec<_>>>>()?;
    Ok(if let Some(res) = res {
        if !res.is_empty() {
            let first = res[0];
            let all_same = res.into_iter().all(|elem| elem == first);
            all_same.then_some(first)
        } else {
            Some(false)
        }
    } else {
        // Cannot skip some of the requirements in the input.
        None
    })
}

/// Compares `physical_ordering` and `required` ordering, decides whether
/// alignments match. A `None` return value indicates that current column is
/// not aligned. A `Some(bool)` value indicates otherwise, and signals whether
/// we should reverse the window expression in order to avoid sorting.
fn check_alignment(
    input_schema: &SchemaRef,
    physical_ordering: &PhysicalSortExpr,
    required: &PhysicalSortExpr,
) -> Result<Option<bool>> {
    Ok(if required.expr.eq(&physical_ordering.expr) {
        let physical_opts = physical_ordering.options;
        let required_opts = required.options;
        if required.expr.nullable(input_schema)? {
            let reverse = physical_opts == !required_opts;
            (reverse || physical_opts == required_opts).then_some(reverse)
        } else {
            // If the column is not nullable, NULLS FIRST/LAST is not important.
            Some(physical_opts.descending != required_opts.descending)
        }
    } else {
        None
    })
}

#[cfg(test)]
mod tests {
    use super::*;
    use crate::datasource::listing::PartitionedFile;
    use crate::datasource::object_store::ObjectStoreUrl;
    use crate::physical_optimizer::dist_enforcement::EnforceDistribution;
    use crate::physical_plan::aggregates::PhysicalGroupBy;
    use crate::physical_plan::aggregates::{AggregateExec, AggregateMode};
    use crate::physical_plan::file_format::{FileScanConfig, ParquetExec};
    use crate::physical_plan::filter::FilterExec;
    use crate::physical_plan::joins::utils::JoinOn;
    use crate::physical_plan::joins::SortMergeJoinExec;
    use crate::physical_plan::limit::{GlobalLimitExec, LocalLimitExec};
    use crate::physical_plan::memory::MemoryExec;
    use crate::physical_plan::repartition::RepartitionExec;
    use crate::physical_plan::sorts::sort_preserving_merge::SortPreservingMergeExec;
    use crate::physical_plan::union::UnionExec;
    use crate::physical_plan::windows::create_window_expr;
    use crate::physical_plan::{displayable, Partitioning};
    use crate::prelude::SessionContext;
    use crate::test::csv_exec_sorted;
    use arrow::compute::SortOptions;
    use arrow::datatypes::{DataType, Field, Schema, SchemaRef};
    use datafusion_common::{Result, Statistics};
    use datafusion_expr::JoinType;
    use datafusion_expr::{AggregateFunction, WindowFrame, WindowFunction};
    use datafusion_physical_expr::expressions::Column;
    use datafusion_physical_expr::expressions::{col, NotExpr};
    use datafusion_physical_expr::PhysicalSortExpr;
    use std::sync::Arc;

    fn create_test_schema() -> Result<SchemaRef> {
        let nullable_column = Field::new("nullable_col", DataType::Int32, true);
        let non_nullable_column =
            Field::new("non_nullable_col", DataType::Boolean, false);
        let schema = Arc::new(Schema::new(vec![nullable_column, non_nullable_column]));

        Ok(schema)
    }

    fn create_test_schema2() -> Result<SchemaRef> {
        let col_a = Field::new("col_a", DataType::Int32, true);
        let col_b = Field::new("col_b", DataType::Int32, true);
        let schema = Arc::new(Schema::new(vec![col_a, col_b]));
        Ok(schema)
    }

    // Generate a schema which consists of 5 columns (a, b, c, d, e)
    fn create_test_schema3() -> Result<SchemaRef> {
        let a = Field::new("a", DataType::Int32, true);
        let b = Field::new("b", DataType::Int32, false);
        let c = Field::new("c", DataType::Int32, true);
        let d = Field::new("d", DataType::Int32, false);
        let e = Field::new("e", DataType::Int32, false);
        let schema = Arc::new(Schema::new(vec![a, b, c, d, e]));
        Ok(schema)
    }

    // Util function to get string representation of a physical plan
    fn get_plan_string(plan: &Arc<dyn ExecutionPlan>) -> Vec<String> {
        let formatted = displayable(plan.as_ref()).indent().to_string();
        let actual: Vec<&str> = formatted.trim().lines().collect();
        actual.iter().map(|elem| elem.to_string()).collect()
    }

    #[tokio::test]
    async fn test_is_column_aligned_nullable() -> Result<()> {
        let schema = create_test_schema()?;
        let params = vec![
            ((true, true), (false, false), Some(true)),
            ((true, true), (false, true), None),
            ((true, true), (true, false), None),
            ((true, false), (false, true), Some(true)),
            ((true, false), (false, false), None),
            ((true, false), (true, true), None),
        ];
        for (
            (physical_desc, physical_nulls_first),
            (req_desc, req_nulls_first),
            expected,
        ) in params
        {
            let physical_ordering = PhysicalSortExpr {
                expr: col("nullable_col", &schema)?,
                options: SortOptions {
                    descending: physical_desc,
                    nulls_first: physical_nulls_first,
                },
            };
            let required_ordering = PhysicalSortExpr {
                expr: col("nullable_col", &schema)?,
                options: SortOptions {
                    descending: req_desc,
                    nulls_first: req_nulls_first,
                },
            };
            let res = check_alignment(&schema, &physical_ordering, &required_ordering)?;
            assert_eq!(res, expected);
        }

        Ok(())
    }

    #[tokio::test]
    async fn test_is_column_aligned_non_nullable() -> Result<()> {
        let schema = create_test_schema()?;

        let params = vec![
            ((true, true), (false, false), Some(true)),
            ((true, true), (false, true), Some(true)),
            ((true, true), (true, false), Some(false)),
            ((true, false), (false, true), Some(true)),
            ((true, false), (false, false), Some(true)),
            ((true, false), (true, true), Some(false)),
        ];
        for (
            (physical_desc, physical_nulls_first),
            (req_desc, req_nulls_first),
            expected,
        ) in params
        {
            let physical_ordering = PhysicalSortExpr {
                expr: col("non_nullable_col", &schema)?,
                options: SortOptions {
                    descending: physical_desc,
                    nulls_first: physical_nulls_first,
                },
            };
            let required_ordering = PhysicalSortExpr {
                expr: col("non_nullable_col", &schema)?,
                options: SortOptions {
                    descending: req_desc,
                    nulls_first: req_nulls_first,
                },
            };
            let res = check_alignment(&schema, &physical_ordering, &required_ordering)?;
            assert_eq!(res, expected);
        }

        Ok(())
    }

    #[tokio::test]
    async fn test_can_skip_ordering_exhaustive() -> Result<()> {
        let test_schema = create_test_schema3()?;
        // Columns a,c are nullable whereas b,d are not nullable.
        // Source is sorted by a ASC NULLS FIRST, b ASC NULLS FIRST, c ASC NULLS FIRST, d ASC NULLS FIRST
        // Column e is not ordered.
        let sort_exprs = vec![
            sort_expr("a", &test_schema),
            sort_expr("b", &test_schema),
            sort_expr("c", &test_schema),
            sort_expr("d", &test_schema),
        ];
        let exec_unbounded = csv_exec_sorted(&test_schema, sort_exprs, true);

        // test cases consists of vector of tuples. Where each tuple represents a single test case.
        // First field in the tuple is Vec<str> where each element in the vector represents PARTITION BY columns
        // For instance `vec!["a", "b"]` corresponds to PARTITION BY a, b
        // Second field in the tuple is Vec<str> where each element in the vector represents ORDER BY columns
        // For instance, vec!["c"], corresponds to ORDER BY c ASC NULLS FIRST, (ordering is default ordering. We do not check
        // for reversibility in this test).
        // Third field in the tuple is Option<bool>, which corresponds to expected result for `can_skip_sort` function.
        // None represents that existing ordering is not sufficient to run executor.
        // (We need to add SortExec to be able to run it).
        // Some(bool) represents, we can run algorithm with existing ordering. If bool is `true`. We should reverse, window expressions
        // if bool is `false`. Existing window expression can be used as is.
        let test_cases = vec![
            (vec!["a"], vec!["a"], Some(false)),
            (vec!["a"], vec!["b"], Some(false)),
            (vec!["a"], vec!["c"], None),
            (vec!["a"], vec!["a", "b"], Some(false)),
            (vec!["a"], vec!["b", "c"], Some(false)),
            (vec!["a"], vec!["a", "c"], None),
            (vec!["a"], vec!["a", "b", "c"], Some(false)),
            (vec!["b"], vec!["a"], None),
            (vec!["b"], vec!["b"], None),
            (vec!["b"], vec!["c"], None),
            (vec!["b"], vec!["a", "b"], None),
            (vec!["b"], vec!["b", "c"], None),
            (vec!["b"], vec!["a", "c"], None),
            (vec!["b"], vec!["a", "b", "c"], None),
            (vec!["c"], vec!["a"], None),
            (vec!["c"], vec!["b"], None),
            (vec!["c"], vec!["c"], None),
            (vec!["c"], vec!["a", "b"], None),
            (vec!["c"], vec!["b", "c"], None),
            (vec!["c"], vec!["a", "c"], None),
            (vec!["c"], vec!["a", "b", "c"], None),
            (vec!["b", "a"], vec!["a"], Some(false)),
            (vec!["b", "a"], vec!["b"], Some(false)),
            (vec!["b", "a"], vec!["c"], Some(false)),
            (vec!["b", "a"], vec!["a", "b"], Some(false)),
            (vec!["b", "a"], vec!["b", "c"], Some(false)),
            (vec!["b", "a"], vec!["a", "c"], Some(false)),
            (vec!["b", "a"], vec!["a", "b", "c"], Some(false)),
            (vec!["c", "b"], vec!["a"], None),
            (vec!["c", "b"], vec!["b"], None),
            (vec!["c", "b"], vec!["c"], None),
            (vec!["c", "b"], vec!["a", "b"], None),
            (vec!["c", "b"], vec!["b", "c"], None),
            (vec!["c", "b"], vec!["a", "c"], None),
            (vec!["c", "b"], vec!["a", "b", "c"], None),
            (vec!["c", "a"], vec!["a"], None),
            (vec!["c", "a"], vec!["b"], None),
            (vec!["c", "a"], vec!["c"], None),
            (vec!["c", "a"], vec!["a", "b"], None),
            (vec!["c", "a"], vec!["b", "c"], None),
            (vec!["c", "a"], vec!["a", "c"], None),
            (vec!["c", "a"], vec!["a", "b", "c"], None),
            (vec!["c", "b", "a"], vec!["a"], Some(false)),
            (vec!["c", "b", "a"], vec!["b"], Some(false)),
            (vec!["c", "b", "a"], vec!["c"], Some(false)),
            (vec!["c", "b", "a"], vec!["a", "b"], Some(false)),
            (vec!["c", "b", "a"], vec!["b", "c"], Some(false)),
            (vec!["c", "b", "a"], vec!["a", "c"], Some(false)),
            (vec!["c", "b", "a"], vec!["a", "b", "c"], Some(false)),
        ];
        for (case_idx, test_case) in test_cases.iter().enumerate() {
            let (partition_by_columns, order_by_params, expected) = &test_case;
            let mut partition_by_exprs = vec![];
            for col_name in partition_by_columns {
                partition_by_exprs.push(col(col_name, &test_schema)?);
            }

            let mut order_by_exprs = vec![];
            for col_name in order_by_params {
                let expr = col(col_name, &test_schema)?;
                // Give default ordering, this is same with input ordering direction
                // In this test we do check for reversibility.
                let options = SortOptions::default();
                order_by_exprs.push(PhysicalSortExpr { expr, options });
            }
            let res =
                can_skip_sort(&partition_by_exprs, &order_by_exprs, &exec_unbounded)?;
            assert_eq!(
                res, *expected,
                "Unexpected result for in unbounded test case#: {:?}, case: {:?}",
                case_idx, test_case
            );
        }

        Ok(())
    }

    /// Runs the sort enforcement optimizer and asserts the plan
    /// against the original and expected plans
    ///
    /// `$EXPECTED_PLAN_LINES`: input plan
    /// `$EXPECTED_OPTIMIZED_PLAN_LINES`: optimized plan
    /// `$PLAN`: the plan to optimized
    ///
    macro_rules! assert_optimized {
        ($EXPECTED_PLAN_LINES: expr, $EXPECTED_OPTIMIZED_PLAN_LINES: expr, $PLAN: expr) => {
            let session_ctx = SessionContext::new();
            let state = session_ctx.state();

            let physical_plan = $PLAN;
            let formatted = displayable(physical_plan.as_ref()).indent().to_string();
            let actual: Vec<&str> = formatted.trim().lines().collect();

            let expected_plan_lines: Vec<&str> = $EXPECTED_PLAN_LINES
                .iter().map(|s| *s).collect();

            assert_eq!(
                expected_plan_lines, actual,
                "\n**Original Plan Mismatch\n\nexpected:\n\n{expected_plan_lines:#?}\nactual:\n\n{actual:#?}\n\n"
            );

            let expected_optimized_lines: Vec<&str> = $EXPECTED_OPTIMIZED_PLAN_LINES
                .iter().map(|s| *s).collect();

            // Run the actual optimizer
            let optimized_physical_plan =
                EnforceSorting::new().optimize(physical_plan, state.config_options())?;

            // Get string representation of the plan
            let actual = get_plan_string(&optimized_physical_plan);
            assert_eq!(
                expected_optimized_lines, actual,
                "\n**Optimized Plan Mismatch\n\nexpected:\n\n{expected_optimized_lines:#?}\nactual:\n\n{actual:#?}\n\n"
            );

        };
    }

    #[tokio::test]
    async fn test_remove_unnecessary_sort() -> Result<()> {
        let schema = create_test_schema()?;
        let source = memory_exec(&schema);
        let input = sort_exec(vec![sort_expr("non_nullable_col", &schema)], source);
        let physical_plan = sort_exec(vec![sort_expr("nullable_col", &schema)], input);

        let expected_input = vec![
            "SortExec: expr=[nullable_col@0 ASC]",
            "  SortExec: expr=[non_nullable_col@1 ASC]",
            "    MemoryExec: partitions=0, partition_sizes=[]",
        ];
        let expected_optimized = vec![
            "SortExec: expr=[nullable_col@0 ASC]",
            "  MemoryExec: partitions=0, partition_sizes=[]",
        ];
        assert_optimized!(expected_input, expected_optimized, physical_plan);
        Ok(())
    }

    #[tokio::test]
    async fn test_remove_unnecessary_sort_window_multilayer() -> Result<()> {
        let schema = create_test_schema()?;
        let source = memory_exec(&schema);

        let sort_exprs = vec![sort_expr_options(
            "non_nullable_col",
            &source.schema(),
            SortOptions {
                descending: true,
                nulls_first: true,
            },
        )];
        let sort = sort_exec(sort_exprs.clone(), source);

        let window_agg = bounded_window_exec("non_nullable_col", sort_exprs, sort);

        let sort_exprs = vec![sort_expr_options(
            "non_nullable_col",
            &window_agg.schema(),
            SortOptions {
                descending: false,
                nulls_first: false,
            },
        )];

        let sort = sort_exec(sort_exprs.clone(), window_agg);

        // Add dummy layer propagating Sort above, to test whether sort can be removed from multi layer before
        let filter = filter_exec(
            Arc::new(NotExpr::new(
                col("non_nullable_col", schema.as_ref()).unwrap(),
            )),
            sort,
        );

        let physical_plan = bounded_window_exec("non_nullable_col", sort_exprs, filter);

        let expected_input = vec![
            "BoundedWindowAggExec: wdw=[count: Ok(Field { name: \"count\", data_type: Int64, nullable: true, dict_id: 0, dict_is_ordered: false, metadata: {} }), frame: WindowFrame { units: Range, start_bound: Preceding(NULL), end_bound: CurrentRow }]",
            "  FilterExec: NOT non_nullable_col@1",
            "    SortExec: expr=[non_nullable_col@1 ASC NULLS LAST]",
            "      BoundedWindowAggExec: wdw=[count: Ok(Field { name: \"count\", data_type: Int64, nullable: true, dict_id: 0, dict_is_ordered: false, metadata: {} }), frame: WindowFrame { units: Range, start_bound: Preceding(NULL), end_bound: CurrentRow }]",
            "        SortExec: expr=[non_nullable_col@1 DESC]",
            "          MemoryExec: partitions=0, partition_sizes=[]",
        ];

        let expected_optimized = vec![
            "WindowAggExec: wdw=[count: Ok(Field { name: \"count\", data_type: Int64, nullable: true, dict_id: 0, dict_is_ordered: false, metadata: {} }), frame: WindowFrame { units: Range, start_bound: CurrentRow, end_bound: Following(NULL) }]",
            "  FilterExec: NOT non_nullable_col@1",
            "    BoundedWindowAggExec: wdw=[count: Ok(Field { name: \"count\", data_type: Int64, nullable: true, dict_id: 0, dict_is_ordered: false, metadata: {} }), frame: WindowFrame { units: Range, start_bound: Preceding(NULL), end_bound: CurrentRow }]",
            "      SortExec: expr=[non_nullable_col@1 DESC]",
            "        MemoryExec: partitions=0, partition_sizes=[]",
        ];
        assert_optimized!(expected_input, expected_optimized, physical_plan);
        Ok(())
    }

    #[tokio::test]
    async fn test_add_required_sort() -> Result<()> {
        let schema = create_test_schema()?;
        let source = memory_exec(&schema);

        let sort_exprs = vec![sort_expr("nullable_col", &schema)];

        let physical_plan = sort_preserving_merge_exec(sort_exprs, source);

        let expected_input = vec![
            "SortPreservingMergeExec: [nullable_col@0 ASC]",
            "  MemoryExec: partitions=0, partition_sizes=[]",
        ];
        let expected_optimized = vec![
            "SortExec: expr=[nullable_col@0 ASC]",
            "  MemoryExec: partitions=0, partition_sizes=[]",
        ];
        assert_optimized!(expected_input, expected_optimized, physical_plan);
        Ok(())
    }

    #[tokio::test]
    async fn test_remove_unnecessary_sort1() -> Result<()> {
        let schema = create_test_schema()?;
        let source = memory_exec(&schema);
        let sort_exprs = vec![sort_expr("nullable_col", &schema)];
        let sort = sort_exec(sort_exprs.clone(), source);
        let spm = sort_preserving_merge_exec(sort_exprs, sort);

        let sort_exprs = vec![sort_expr("nullable_col", &schema)];
        let sort = sort_exec(sort_exprs.clone(), spm);
        let physical_plan = sort_preserving_merge_exec(sort_exprs, sort);
        let expected_input = vec![
            "SortPreservingMergeExec: [nullable_col@0 ASC]",
            "  SortExec: expr=[nullable_col@0 ASC]",
            "    SortPreservingMergeExec: [nullable_col@0 ASC]",
            "      SortExec: expr=[nullable_col@0 ASC]",
            "        MemoryExec: partitions=0, partition_sizes=[]",
        ];
        let expected_optimized = vec![
            "SortExec: expr=[nullable_col@0 ASC]",
            "  MemoryExec: partitions=0, partition_sizes=[]",
        ];
        assert_optimized!(expected_input, expected_optimized, physical_plan);
        Ok(())
    }

    #[tokio::test]
    async fn test_remove_unnecessary_sort2() -> Result<()> {
        let schema = create_test_schema()?;
        let source = memory_exec(&schema);
        let sort_exprs = vec![sort_expr("non_nullable_col", &schema)];
        let sort = sort_exec(sort_exprs.clone(), source);
        let spm = sort_preserving_merge_exec(sort_exprs, sort);

        let sort_exprs = vec![
            sort_expr("nullable_col", &schema),
            sort_expr("non_nullable_col", &schema),
        ];
        let sort2 = sort_exec(sort_exprs.clone(), spm);
        let spm2 = sort_preserving_merge_exec(sort_exprs, sort2);

        let sort_exprs = vec![sort_expr("nullable_col", &schema)];
        let sort3 = sort_exec(sort_exprs, spm2);
        let physical_plan = repartition_exec(repartition_exec(sort3));

        let expected_input = vec![
            "RepartitionExec: partitioning=RoundRobinBatch(10), input_partitions=10",
            "  RepartitionExec: partitioning=RoundRobinBatch(10), input_partitions=1",
            "    SortExec: expr=[nullable_col@0 ASC]",
            "      SortPreservingMergeExec: [nullable_col@0 ASC,non_nullable_col@1 ASC]",
            "        SortExec: expr=[nullable_col@0 ASC,non_nullable_col@1 ASC]",
            "          SortPreservingMergeExec: [non_nullable_col@1 ASC]",
            "            SortExec: expr=[non_nullable_col@1 ASC]",
            "              MemoryExec: partitions=0, partition_sizes=[]",
        ];

        let expected_optimized = vec![
            "RepartitionExec: partitioning=RoundRobinBatch(10), input_partitions=10",
            "  RepartitionExec: partitioning=RoundRobinBatch(10), input_partitions=0",
            "    MemoryExec: partitions=0, partition_sizes=[]",
        ];
        assert_optimized!(expected_input, expected_optimized, physical_plan);
        Ok(())
    }

    #[tokio::test]
    async fn test_remove_unnecessary_sort3() -> Result<()> {
        let schema = create_test_schema()?;
        let source = memory_exec(&schema);
        let sort_exprs = vec![sort_expr("non_nullable_col", &schema)];
        let sort = sort_exec(sort_exprs.clone(), source);
        let spm = sort_preserving_merge_exec(sort_exprs, sort);

        let sort_exprs = vec![
            sort_expr("nullable_col", &schema),
            sort_expr("non_nullable_col", &schema),
        ];
        let repartition_exec = repartition_exec(spm);
        let sort2 = Arc::new(
            SortExec::new(sort_exprs.clone(), repartition_exec)
                .with_preserve_partitioning(true),
        ) as _;
        let spm2 = sort_preserving_merge_exec(sort_exprs, sort2);

        let physical_plan = aggregate_exec(spm2);

        // When removing a `SortPreservingMergeExec`, make sure that partitioning
        // requirements are not violated. In some cases, we may need to replace
        // it with a `CoalescePartitionsExec` instead of directly removing it.
        let expected_input = vec![
            "AggregateExec: mode=Final, gby=[], aggr=[]",
            "  SortPreservingMergeExec: [nullable_col@0 ASC,non_nullable_col@1 ASC]",
            "    SortExec: expr=[nullable_col@0 ASC,non_nullable_col@1 ASC]",
            "      RepartitionExec: partitioning=RoundRobinBatch(10), input_partitions=1",
            "        SortPreservingMergeExec: [non_nullable_col@1 ASC]",
            "          SortExec: expr=[non_nullable_col@1 ASC]",
            "            MemoryExec: partitions=0, partition_sizes=[]",
        ];

        let expected_optimized = vec![
            "AggregateExec: mode=Final, gby=[], aggr=[]",
            "  CoalescePartitionsExec",
            "    RepartitionExec: partitioning=RoundRobinBatch(10), input_partitions=0",
            "      MemoryExec: partitions=0, partition_sizes=[]",
        ];
        assert_optimized!(expected_input, expected_optimized, physical_plan);
        Ok(())
    }

    #[tokio::test]
    async fn test_remove_unnecessary_sort4() -> Result<()> {
        let schema = create_test_schema()?;
        let source1 = repartition_exec(memory_exec(&schema));

        let source2 = repartition_exec(memory_exec(&schema));
        let union = union_exec(vec![source1, source2]);

        let sort_exprs = vec![sort_expr("non_nullable_col", &schema)];
        // let sort = sort_exec(sort_exprs.clone(), union);
        let sort = Arc::new(
            SortExec::new(sort_exprs.clone(), union).with_preserve_partitioning(true),
        ) as _;
        let spm = sort_preserving_merge_exec(sort_exprs, sort);

        let filter = filter_exec(
            Arc::new(NotExpr::new(
                col("non_nullable_col", schema.as_ref()).unwrap(),
            )),
            spm,
        );

        let sort_exprs = vec![
            sort_expr("nullable_col", &schema),
            sort_expr("non_nullable_col", &schema),
        ];
        let physical_plan = sort_exec(sort_exprs, filter);

        // When removing a `SortPreservingMergeExec`, make sure that partitioning
        // requirements are not violated. In some cases, we may need to replace
        // it with a `CoalescePartitionsExec` instead of directly removing it.
        let expected_input = vec![
            "SortExec: expr=[nullable_col@0 ASC,non_nullable_col@1 ASC]",
            "  FilterExec: NOT non_nullable_col@1",
            "    SortPreservingMergeExec: [non_nullable_col@1 ASC]",
            "      SortExec: expr=[non_nullable_col@1 ASC]",
            "        UnionExec",
            "          RepartitionExec: partitioning=RoundRobinBatch(10), input_partitions=0",
            "            MemoryExec: partitions=0, partition_sizes=[]",
            "          RepartitionExec: partitioning=RoundRobinBatch(10), input_partitions=0",
            "            MemoryExec: partitions=0, partition_sizes=[]",
        ];

        let expected_optimized = vec![
            "SortPreservingMergeExec: [nullable_col@0 ASC,non_nullable_col@1 ASC]",
            "  SortExec: expr=[nullable_col@0 ASC,non_nullable_col@1 ASC]",
            "    FilterExec: NOT non_nullable_col@1",
            "      UnionExec",
            "        RepartitionExec: partitioning=RoundRobinBatch(10), input_partitions=0",
            "          MemoryExec: partitions=0, partition_sizes=[]",
            "        RepartitionExec: partitioning=RoundRobinBatch(10), input_partitions=0",
            "          MemoryExec: partitions=0, partition_sizes=[]",
        ];
        assert_optimized!(expected_input, expected_optimized, physical_plan);
        Ok(())
    }

    #[tokio::test]
    async fn test_remove_unnecessary_spm1() -> Result<()> {
        let schema = create_test_schema()?;
        let source = memory_exec(&schema);
        let input = sort_preserving_merge_exec(
            vec![sort_expr("non_nullable_col", &schema)],
            source,
        );
        let input2 = sort_preserving_merge_exec(
            vec![sort_expr("non_nullable_col", &schema)],
            input,
        );
        let physical_plan =
            sort_preserving_merge_exec(vec![sort_expr("nullable_col", &schema)], input2);

        let expected_input = vec![
            "SortPreservingMergeExec: [nullable_col@0 ASC]",
            "  SortPreservingMergeExec: [non_nullable_col@1 ASC]",
            "    SortPreservingMergeExec: [non_nullable_col@1 ASC]",
            "      MemoryExec: partitions=0, partition_sizes=[]",
        ];
        let expected_optimized = vec![
            "SortExec: expr=[nullable_col@0 ASC]",
            "  MemoryExec: partitions=0, partition_sizes=[]",
        ];
        assert_optimized!(expected_input, expected_optimized, physical_plan);
        Ok(())
    }

    #[tokio::test]
    async fn test_do_not_remove_sort_with_limit() -> Result<()> {
        let schema = create_test_schema()?;

        let source1 = parquet_exec(&schema);
        let sort_exprs = vec![
            sort_expr("nullable_col", &schema),
            sort_expr("non_nullable_col", &schema),
        ];
        let sort = sort_exec(sort_exprs.clone(), source1);
        let limit = limit_exec(sort);

        let parquet_sort_exprs = vec![sort_expr("nullable_col", &schema)];
        let source2 = parquet_exec_sorted(&schema, parquet_sort_exprs);

        let union = union_exec(vec![source2, limit]);
        let repartition = repartition_exec(union);
        let physical_plan = sort_preserving_merge_exec(sort_exprs, repartition);

        let expected_input = vec![
            "SortPreservingMergeExec: [nullable_col@0 ASC,non_nullable_col@1 ASC]",
            "  RepartitionExec: partitioning=RoundRobinBatch(10), input_partitions=2",
            "    UnionExec",
            "      ParquetExec: limit=None, partitions={1 group: [[x]]}, output_ordering=[nullable_col@0 ASC], projection=[nullable_col, non_nullable_col]",
            "      GlobalLimitExec: skip=0, fetch=100",
            "        LocalLimitExec: fetch=100",
            "          SortExec: expr=[nullable_col@0 ASC,non_nullable_col@1 ASC]",
            "            ParquetExec: limit=None, partitions={1 group: [[x]]}, projection=[nullable_col, non_nullable_col]",
        ];

        // We should keep the bottom `SortExec`.
        let expected_optimized = vec![
            "SortPreservingMergeExec: [nullable_col@0 ASC,non_nullable_col@1 ASC]",
            "  SortExec: expr=[nullable_col@0 ASC,non_nullable_col@1 ASC]",
            "    RepartitionExec: partitioning=RoundRobinBatch(10), input_partitions=2",
            "      UnionExec",
            "        ParquetExec: limit=None, partitions={1 group: [[x]]}, output_ordering=[nullable_col@0 ASC], projection=[nullable_col, non_nullable_col]",
            "        GlobalLimitExec: skip=0, fetch=100",
            "          LocalLimitExec: fetch=100",
            "            SortExec: expr=[nullable_col@0 ASC,non_nullable_col@1 ASC]",
            "              ParquetExec: limit=None, partitions={1 group: [[x]]}, projection=[nullable_col, non_nullable_col]",
        ];
        assert_optimized!(expected_input, expected_optimized, physical_plan);
        Ok(())
    }

    #[tokio::test]
    async fn test_change_wrong_sorting() -> Result<()> {
        let schema = create_test_schema()?;
        let source = memory_exec(&schema);
        let sort_exprs = vec![
            sort_expr("nullable_col", &schema),
            sort_expr("non_nullable_col", &schema),
        ];
        let sort = sort_exec(vec![sort_exprs[0].clone()], source);
        let physical_plan = sort_preserving_merge_exec(sort_exprs, sort);
        let expected_input = vec![
            "SortPreservingMergeExec: [nullable_col@0 ASC,non_nullable_col@1 ASC]",
            "  SortExec: expr=[nullable_col@0 ASC]",
            "    MemoryExec: partitions=0, partition_sizes=[]",
        ];
        let expected_optimized = vec![
            "SortExec: expr=[nullable_col@0 ASC,non_nullable_col@1 ASC]",
            "  MemoryExec: partitions=0, partition_sizes=[]",
        ];
        assert_optimized!(expected_input, expected_optimized, physical_plan);
        Ok(())
    }

    #[tokio::test]
    async fn test_change_wrong_sorting2() -> Result<()> {
        let schema = create_test_schema()?;
        let source = memory_exec(&schema);
        let sort_exprs = vec![
            sort_expr("nullable_col", &schema),
            sort_expr("non_nullable_col", &schema),
        ];
        let spm1 = sort_preserving_merge_exec(sort_exprs.clone(), source);
        let sort2 = sort_exec(vec![sort_exprs[0].clone()], spm1);
        let physical_plan =
            sort_preserving_merge_exec(vec![sort_exprs[1].clone()], sort2);

        let expected_input = vec![
            "SortPreservingMergeExec: [non_nullable_col@1 ASC]",
            "  SortExec: expr=[nullable_col@0 ASC]",
            "    SortPreservingMergeExec: [nullable_col@0 ASC,non_nullable_col@1 ASC]",
            "      MemoryExec: partitions=0, partition_sizes=[]",
        ];
        let expected_optimized = vec![
            "SortExec: expr=[non_nullable_col@1 ASC]",
            "  MemoryExec: partitions=0, partition_sizes=[]",
        ];
        assert_optimized!(expected_input, expected_optimized, physical_plan);
        Ok(())
    }

    #[tokio::test]
    async fn test_union_inputs_sorted() -> Result<()> {
        let schema = create_test_schema()?;

        let source1 = parquet_exec(&schema);
        let sort_exprs = vec![sort_expr("nullable_col", &schema)];
        let sort = sort_exec(sort_exprs.clone(), source1);

        let source2 = parquet_exec_sorted(&schema, sort_exprs.clone());

        let union = union_exec(vec![source2, sort]);
        let physical_plan = sort_preserving_merge_exec(sort_exprs, union);

        // one input to the union is already sorted, one is not.
        let expected_input = vec![
            "SortPreservingMergeExec: [nullable_col@0 ASC]",
            "  UnionExec",
            "    ParquetExec: limit=None, partitions={1 group: [[x]]}, output_ordering=[nullable_col@0 ASC], projection=[nullable_col, non_nullable_col]",
            "    SortExec: expr=[nullable_col@0 ASC]",
            "      ParquetExec: limit=None, partitions={1 group: [[x]]}, projection=[nullable_col, non_nullable_col]",
        ];
        // should not add a sort at the output of the union, input plan should not be changed
        let expected_optimized = expected_input.clone();
        assert_optimized!(expected_input, expected_optimized, physical_plan);
        Ok(())
    }

    #[tokio::test]
    async fn test_union_inputs_different_sorted() -> Result<()> {
        let schema = create_test_schema()?;

        let source1 = parquet_exec(&schema);
        let sort_exprs = vec![sort_expr("nullable_col", &schema)];
        let sort = sort_exec(sort_exprs.clone(), source1);

        let parquet_sort_exprs = vec![
            sort_expr("nullable_col", &schema),
            sort_expr("non_nullable_col", &schema),
        ];
        let source2 = parquet_exec_sorted(&schema, parquet_sort_exprs);

        let union = union_exec(vec![source2, sort]);
        let physical_plan = sort_preserving_merge_exec(sort_exprs, union);

        // one input to the union is already sorted, one is not.
        let expected_input = vec![
            "SortPreservingMergeExec: [nullable_col@0 ASC]",
            "  UnionExec",
            "    ParquetExec: limit=None, partitions={1 group: [[x]]}, output_ordering=[nullable_col@0 ASC, non_nullable_col@1 ASC], projection=[nullable_col, non_nullable_col]",
            "    SortExec: expr=[nullable_col@0 ASC]",
            "      ParquetExec: limit=None, partitions={1 group: [[x]]}, projection=[nullable_col, non_nullable_col]",
        ];
        // should not add a sort at the output of the union, input plan should not be changed
        let expected_optimized = expected_input.clone();
        assert_optimized!(expected_input, expected_optimized, physical_plan);
        Ok(())
    }

    #[tokio::test]
    async fn test_union_inputs_different_sorted2() -> Result<()> {
        let schema = create_test_schema()?;

        let source1 = parquet_exec(&schema);
        let sort_exprs = vec![
            sort_expr("nullable_col", &schema),
            sort_expr("non_nullable_col", &schema),
        ];
        let sort = sort_exec(sort_exprs.clone(), source1);

        let parquet_sort_exprs = vec![sort_expr("nullable_col", &schema)];
        let source2 = parquet_exec_sorted(&schema, parquet_sort_exprs);

        let union = union_exec(vec![source2, sort]);
        let physical_plan = sort_preserving_merge_exec(sort_exprs, union);

        // Input is an invalid plan. In this case rule should add required sorting in appropriate places.
        // First ParquetExec has output ordering(nullable_col@0 ASC). However, it doesn't satisfy the
        // required ordering of SortPreservingMergeExec.
        let expected_input = vec![
            "SortPreservingMergeExec: [nullable_col@0 ASC,non_nullable_col@1 ASC]",
            "  UnionExec",
            "    ParquetExec: limit=None, partitions={1 group: [[x]]}, output_ordering=[nullable_col@0 ASC], projection=[nullable_col, non_nullable_col]",
            "    SortExec: expr=[nullable_col@0 ASC,non_nullable_col@1 ASC]",
            "      ParquetExec: limit=None, partitions={1 group: [[x]]}, projection=[nullable_col, non_nullable_col]",
        ];

        let expected_optimized = vec![
            "SortPreservingMergeExec: [nullable_col@0 ASC,non_nullable_col@1 ASC]",
            "  UnionExec",
            "    SortExec: expr=[nullable_col@0 ASC,non_nullable_col@1 ASC]",
            "      ParquetExec: limit=None, partitions={1 group: [[x]]}, output_ordering=[nullable_col@0 ASC], projection=[nullable_col, non_nullable_col]",
            "    SortExec: expr=[nullable_col@0 ASC,non_nullable_col@1 ASC]",
            "      ParquetExec: limit=None, partitions={1 group: [[x]]}, projection=[nullable_col, non_nullable_col]",
        ];
        assert_optimized!(expected_input, expected_optimized, physical_plan);
        Ok(())
    }

    #[tokio::test]
    async fn test_union_inputs_different_sorted3() -> Result<()> {
        let schema = create_test_schema()?;

        let source1 = parquet_exec(&schema);
        let sort_exprs1 = vec![
            sort_expr("nullable_col", &schema),
            sort_expr("non_nullable_col", &schema),
        ];
        let sort1 = sort_exec(sort_exprs1, source1.clone());
        let sort_exprs2 = vec![sort_expr("nullable_col", &schema)];
        let sort2 = sort_exec(sort_exprs2, source1);

        let parquet_sort_exprs = vec![sort_expr("nullable_col", &schema)];
        let source2 = parquet_exec_sorted(&schema, parquet_sort_exprs.clone());

        let union = union_exec(vec![sort1, source2, sort2]);
        let physical_plan = sort_preserving_merge_exec(parquet_sort_exprs, union);

        // First input to the union is not Sorted (SortExec is finer than required ordering by the SortPreservingMergeExec above).
        // Second input to the union is already Sorted (matches with the required ordering by the SortPreservingMergeExec above).
        // Third input to the union is not Sorted (SortExec is matches required ordering by the SortPreservingMergeExec above).
        let expected_input = vec![
            "SortPreservingMergeExec: [nullable_col@0 ASC]",
            "  UnionExec",
            "    SortExec: expr=[nullable_col@0 ASC,non_nullable_col@1 ASC]",
            "      ParquetExec: limit=None, partitions={1 group: [[x]]}, projection=[nullable_col, non_nullable_col]",
            "    ParquetExec: limit=None, partitions={1 group: [[x]]}, output_ordering=[nullable_col@0 ASC], projection=[nullable_col, non_nullable_col]",
            "    SortExec: expr=[nullable_col@0 ASC]",
            "      ParquetExec: limit=None, partitions={1 group: [[x]]}, projection=[nullable_col, non_nullable_col]",
        ];
        // should adjust sorting in the first input of the union such that it is not unnecessarily fine
        let expected_optimized = vec![
            "SortPreservingMergeExec: [nullable_col@0 ASC]",
            "  UnionExec",
            "    SortExec: expr=[nullable_col@0 ASC]",
            "      ParquetExec: limit=None, partitions={1 group: [[x]]}, projection=[nullable_col, non_nullable_col]",
            "    ParquetExec: limit=None, partitions={1 group: [[x]]}, output_ordering=[nullable_col@0 ASC], projection=[nullable_col, non_nullable_col]",
            "    SortExec: expr=[nullable_col@0 ASC]",
            "      ParquetExec: limit=None, partitions={1 group: [[x]]}, projection=[nullable_col, non_nullable_col]",
        ];
        assert_optimized!(expected_input, expected_optimized, physical_plan);
        Ok(())
    }

    #[tokio::test]
    async fn test_union_inputs_different_sorted4() -> Result<()> {
        let schema = create_test_schema()?;

        let source1 = parquet_exec(&schema);
        let sort_exprs1 = vec![
            sort_expr("nullable_col", &schema),
            sort_expr("non_nullable_col", &schema),
        ];
        let sort_exprs2 = vec![sort_expr("nullable_col", &schema)];
        let sort1 = sort_exec(sort_exprs2.clone(), source1.clone());
        let sort2 = sort_exec(sort_exprs2.clone(), source1);

        let source2 = parquet_exec_sorted(&schema, sort_exprs2);

        let union = union_exec(vec![sort1, source2, sort2]);
        let physical_plan = sort_preserving_merge_exec(sort_exprs1, union);

        // Ordering requirement of the `SortPreservingMergeExec` is not met.
        // Should modify the plan to ensure that all three inputs to the
        // `UnionExec` satisfy the ordering, OR add a single sort after
        // the `UnionExec` (both of which are equally good for this example).
        let expected_input = vec![
            "SortPreservingMergeExec: [nullable_col@0 ASC,non_nullable_col@1 ASC]",
            "  UnionExec",
            "    SortExec: expr=[nullable_col@0 ASC]",
            "      ParquetExec: limit=None, partitions={1 group: [[x]]}, projection=[nullable_col, non_nullable_col]",
            "    ParquetExec: limit=None, partitions={1 group: [[x]]}, output_ordering=[nullable_col@0 ASC], projection=[nullable_col, non_nullable_col]",
            "    SortExec: expr=[nullable_col@0 ASC]",
            "      ParquetExec: limit=None, partitions={1 group: [[x]]}, projection=[nullable_col, non_nullable_col]",
        ];
        let expected_optimized = vec![
            "SortPreservingMergeExec: [nullable_col@0 ASC,non_nullable_col@1 ASC]",
            "  UnionExec",
            "    SortExec: expr=[nullable_col@0 ASC,non_nullable_col@1 ASC]",
            "      ParquetExec: limit=None, partitions={1 group: [[x]]}, projection=[nullable_col, non_nullable_col]",
            "    SortExec: expr=[nullable_col@0 ASC,non_nullable_col@1 ASC]",
            "      ParquetExec: limit=None, partitions={1 group: [[x]]}, output_ordering=[nullable_col@0 ASC], projection=[nullable_col, non_nullable_col]",
            "    SortExec: expr=[nullable_col@0 ASC,non_nullable_col@1 ASC]",
            "      ParquetExec: limit=None, partitions={1 group: [[x]]}, projection=[nullable_col, non_nullable_col]",
        ];
        assert_optimized!(expected_input, expected_optimized, physical_plan);
        Ok(())
    }

    #[tokio::test]
    async fn test_union_inputs_different_sorted5() -> Result<()> {
        let schema = create_test_schema()?;

        let source1 = parquet_exec(&schema);
        let sort_exprs1 = vec![
            sort_expr("nullable_col", &schema),
            sort_expr("non_nullable_col", &schema),
        ];
        let sort_exprs2 = vec![
            sort_expr("nullable_col", &schema),
            sort_expr_options(
                "non_nullable_col",
                &schema,
                SortOptions {
                    descending: true,
                    nulls_first: false,
                },
            ),
        ];
        let sort_exprs3 = vec![sort_expr("nullable_col", &schema)];
        let sort1 = sort_exec(sort_exprs1, source1.clone());
        let sort2 = sort_exec(sort_exprs2, source1);

        let union = union_exec(vec![sort1, sort2]);
        let physical_plan = sort_preserving_merge_exec(sort_exprs3, union);

        // The `UnionExec` doesn't preserve any of the inputs ordering in the
        // example below. However, we should be able to change the unnecessarily
        // fine `SortExec`s below with required `SortExec`s that are absolutely necessary.
        let expected_input = vec![
            "SortPreservingMergeExec: [nullable_col@0 ASC]",
            "  UnionExec",
            "    SortExec: expr=[nullable_col@0 ASC,non_nullable_col@1 ASC]",
            "      ParquetExec: limit=None, partitions={1 group: [[x]]}, projection=[nullable_col, non_nullable_col]",
            "    SortExec: expr=[nullable_col@0 ASC,non_nullable_col@1 DESC NULLS LAST]",
            "      ParquetExec: limit=None, partitions={1 group: [[x]]}, projection=[nullable_col, non_nullable_col]",
        ];
        let expected_optimized = vec![
            "SortPreservingMergeExec: [nullable_col@0 ASC]",
            "  UnionExec",
            "    SortExec: expr=[nullable_col@0 ASC]",
            "      ParquetExec: limit=None, partitions={1 group: [[x]]}, projection=[nullable_col, non_nullable_col]",
            "    SortExec: expr=[nullable_col@0 ASC]",
            "      ParquetExec: limit=None, partitions={1 group: [[x]]}, projection=[nullable_col, non_nullable_col]",
        ];
        assert_optimized!(expected_input, expected_optimized, physical_plan);
        Ok(())
    }

    #[tokio::test]
    async fn test_union_inputs_different_sorted6() -> Result<()> {
        let schema = create_test_schema()?;

        let source1 = parquet_exec(&schema);
        let sort_exprs1 = vec![sort_expr("nullable_col", &schema)];
        let sort1 = sort_exec(sort_exprs1, source1.clone());
        let sort_exprs2 = vec![
            sort_expr("nullable_col", &schema),
            sort_expr("non_nullable_col", &schema),
        ];
        let repartition = repartition_exec(source1);
        let spm = sort_preserving_merge_exec(sort_exprs2, repartition);

        let parquet_sort_exprs = vec![sort_expr("nullable_col", &schema)];
        let source2 = parquet_exec_sorted(&schema, parquet_sort_exprs.clone());

        let union = union_exec(vec![sort1, source2, spm]);
        let physical_plan = sort_preserving_merge_exec(parquet_sort_exprs, union);

        // The plan is not valid as it is -- the input ordering requirement
        // of the `SortPreservingMergeExec` under the third child of the
        // `UnionExec` is not met. We should add a `SortExec` below it.
        // At the same time, this ordering requirement is unnecessarily fine.
        // The final plan should be valid AND the ordering of the third child
        // shouldn't be finer than necessary.
        let expected_input = vec![
            "SortPreservingMergeExec: [nullable_col@0 ASC]",
            "  UnionExec",
            "    SortExec: expr=[nullable_col@0 ASC]",
            "      ParquetExec: limit=None, partitions={1 group: [[x]]}, projection=[nullable_col, non_nullable_col]",
            "    ParquetExec: limit=None, partitions={1 group: [[x]]}, output_ordering=[nullable_col@0 ASC], projection=[nullable_col, non_nullable_col]",
            "    SortPreservingMergeExec: [nullable_col@0 ASC,non_nullable_col@1 ASC]",
            "      RepartitionExec: partitioning=RoundRobinBatch(10), input_partitions=1",
            "        ParquetExec: limit=None, partitions={1 group: [[x]]}, projection=[nullable_col, non_nullable_col]",
        ];
        // Should adjust the requirement in the third input of the union so
        // that it is not unnecessarily fine.
        let expected_optimized = vec![
            "SortPreservingMergeExec: [nullable_col@0 ASC]",
            "  UnionExec",
            "    SortExec: expr=[nullable_col@0 ASC]",
            "      ParquetExec: limit=None, partitions={1 group: [[x]]}, projection=[nullable_col, non_nullable_col]",
            "    ParquetExec: limit=None, partitions={1 group: [[x]]}, output_ordering=[nullable_col@0 ASC], projection=[nullable_col, non_nullable_col]",
            "    SortExec: expr=[nullable_col@0 ASC]",
            "      RepartitionExec: partitioning=RoundRobinBatch(10), input_partitions=1",
            "        ParquetExec: limit=None, partitions={1 group: [[x]]}, projection=[nullable_col, non_nullable_col]",
        ];
        assert_optimized!(expected_input, expected_optimized, physical_plan);
        Ok(())
    }

    #[tokio::test]
    async fn test_union_inputs_different_sorted7() -> Result<()> {
        let schema = create_test_schema()?;

        let source1 = parquet_exec(&schema);
        let sort_exprs1 = vec![
            sort_expr("nullable_col", &schema),
            sort_expr("non_nullable_col", &schema),
        ];
        let sort_exprs3 = vec![sort_expr("nullable_col", &schema)];
        let sort1 = sort_exec(sort_exprs1.clone(), source1.clone());
        let sort2 = sort_exec(sort_exprs1, source1);

        let union = union_exec(vec![sort1, sort2]);
        let physical_plan = sort_preserving_merge_exec(sort_exprs3, union);

        // Union has unnecessarily fine ordering below it. We should be able to replace them with absolutely necessary ordering.
        let expected_input = vec![
            "SortPreservingMergeExec: [nullable_col@0 ASC]",
            "  UnionExec",
            "    SortExec: expr=[nullable_col@0 ASC,non_nullable_col@1 ASC]",
            "      ParquetExec: limit=None, partitions={1 group: [[x]]}, projection=[nullable_col, non_nullable_col]",
            "    SortExec: expr=[nullable_col@0 ASC,non_nullable_col@1 ASC]",
            "      ParquetExec: limit=None, partitions={1 group: [[x]]}, projection=[nullable_col, non_nullable_col]",
        ];
        // Union preserves the inputs ordering and we should not change any of the SortExecs under UnionExec
        let expected_output = vec![
            "SortPreservingMergeExec: [nullable_col@0 ASC]",
            "  UnionExec",
            "    SortExec: expr=[nullable_col@0 ASC]",
            "      ParquetExec: limit=None, partitions={1 group: [[x]]}, projection=[nullable_col, non_nullable_col]",
            "    SortExec: expr=[nullable_col@0 ASC]",
            "      ParquetExec: limit=None, partitions={1 group: [[x]]}, projection=[nullable_col, non_nullable_col]",
        ];
        assert_optimized!(expected_input, expected_output, physical_plan);
        Ok(())
    }

    #[tokio::test]
    async fn test_union_inputs_different_sorted8() -> Result<()> {
        let schema = create_test_schema()?;

        let source1 = parquet_exec(&schema);
        let sort_exprs1 = vec![
            sort_expr("nullable_col", &schema),
            sort_expr("non_nullable_col", &schema),
        ];
        let sort_exprs2 = vec![
            sort_expr_options(
                "nullable_col",
                &schema,
                SortOptions {
                    descending: true,
                    nulls_first: false,
                },
            ),
            sort_expr_options(
                "non_nullable_col",
                &schema,
                SortOptions {
                    descending: true,
                    nulls_first: false,
                },
            ),
        ];
        let sort1 = sort_exec(sort_exprs1, source1.clone());
        let sort2 = sort_exec(sort_exprs2, source1);

        let physical_plan = union_exec(vec![sort1, sort2]);

        // The `UnionExec` doesn't preserve any of the inputs ordering in the
        // example below.
        let expected_input = vec![
            "UnionExec",
            "  SortExec: expr=[nullable_col@0 ASC,non_nullable_col@1 ASC]",
            "    ParquetExec: limit=None, partitions={1 group: [[x]]}, projection=[nullable_col, non_nullable_col]",
            "  SortExec: expr=[nullable_col@0 DESC NULLS LAST,non_nullable_col@1 DESC NULLS LAST]",
            "    ParquetExec: limit=None, partitions={1 group: [[x]]}, projection=[nullable_col, non_nullable_col]",
        ];
        // Since `UnionExec` doesn't preserve ordering in the plan above.
        // We shouldn't keep SortExecs in the plan.
        let expected_optimized = vec![
            "UnionExec",
            "  ParquetExec: limit=None, partitions={1 group: [[x]]}, projection=[nullable_col, non_nullable_col]",
            "  ParquetExec: limit=None, partitions={1 group: [[x]]}, projection=[nullable_col, non_nullable_col]",
        ];
        assert_optimized!(expected_input, expected_optimized, physical_plan);
        Ok(())
    }

    #[tokio::test]
    async fn test_window_multi_path_sort() -> Result<()> {
        let schema = create_test_schema()?;

        let sort_exprs1 = vec![
            sort_expr("nullable_col", &schema),
            sort_expr("non_nullable_col", &schema),
        ];
        let sort_exprs2 = vec![sort_expr("nullable_col", &schema)];
        // reverse sorting of sort_exprs2
        let sort_exprs3 = vec![sort_expr_options(
            "nullable_col",
            &schema,
            SortOptions {
                descending: true,
                nulls_first: false,
            },
        )];
        let source1 = parquet_exec_sorted(&schema, sort_exprs1);
        let source2 = parquet_exec_sorted(&schema, sort_exprs2);
        let sort1 = sort_exec(sort_exprs3.clone(), source1);
        let sort2 = sort_exec(sort_exprs3.clone(), source2);

        let union = union_exec(vec![sort1, sort2]);
        let spm = sort_preserving_merge_exec(sort_exprs3.clone(), union);
        let physical_plan = bounded_window_exec("nullable_col", sort_exprs3, spm);

        // The `WindowAggExec` gets its sorting from multiple children jointly.
        // During the removal of `SortExec`s, it should be able to remove the
        // corresponding SortExecs together. Also, the inputs of these `SortExec`s
        // are not necessarily the same to be able to remove them.
        let expected_input = vec![
            "BoundedWindowAggExec: wdw=[count: Ok(Field { name: \"count\", data_type: Int64, nullable: true, dict_id: 0, dict_is_ordered: false, metadata: {} }), frame: WindowFrame { units: Range, start_bound: Preceding(NULL), end_bound: CurrentRow }]",
            "  SortPreservingMergeExec: [nullable_col@0 DESC NULLS LAST]",
            "    UnionExec",
            "      SortExec: expr=[nullable_col@0 DESC NULLS LAST]",
            "        ParquetExec: limit=None, partitions={1 group: [[x]]}, output_ordering=[nullable_col@0 ASC, non_nullable_col@1 ASC], projection=[nullable_col, non_nullable_col]",
            "      SortExec: expr=[nullable_col@0 DESC NULLS LAST]",
            "        ParquetExec: limit=None, partitions={1 group: [[x]]}, output_ordering=[nullable_col@0 ASC], projection=[nullable_col, non_nullable_col]",
        ];
        let expected_optimized = vec![
            "WindowAggExec: wdw=[count: Ok(Field { name: \"count\", data_type: Int64, nullable: true, dict_id: 0, dict_is_ordered: false, metadata: {} }), frame: WindowFrame { units: Range, start_bound: CurrentRow, end_bound: Following(NULL) }]",
            "  SortPreservingMergeExec: [nullable_col@0 ASC]",
            "    UnionExec",
            "      ParquetExec: limit=None, partitions={1 group: [[x]]}, output_ordering=[nullable_col@0 ASC, non_nullable_col@1 ASC], projection=[nullable_col, non_nullable_col]",
            "      ParquetExec: limit=None, partitions={1 group: [[x]]}, output_ordering=[nullable_col@0 ASC], projection=[nullable_col, non_nullable_col]",
        ];
        assert_optimized!(expected_input, expected_optimized, physical_plan);
        Ok(())
    }

    #[tokio::test]
    async fn test_window_multi_path_sort2() -> Result<()> {
        let schema = create_test_schema()?;

        let sort_exprs1 = vec![
            sort_expr("nullable_col", &schema),
            sort_expr("non_nullable_col", &schema),
        ];
        let sort_exprs2 = vec![sort_expr("nullable_col", &schema)];
        let source1 = parquet_exec_sorted(&schema, sort_exprs2.clone());
        let source2 = parquet_exec_sorted(&schema, sort_exprs2.clone());
        let sort1 = sort_exec(sort_exprs1.clone(), source1);
        let sort2 = sort_exec(sort_exprs1.clone(), source2);

        let union = union_exec(vec![sort1, sort2]);
        let spm = Arc::new(SortPreservingMergeExec::new(sort_exprs1, union)) as _;
        let physical_plan = bounded_window_exec("nullable_col", sort_exprs2, spm);

        // The `WindowAggExec` can get its required sorting from the leaf nodes directly.
        // The unnecessary SortExecs should be removed
        let expected_input = vec![
            "BoundedWindowAggExec: wdw=[count: Ok(Field { name: \"count\", data_type: Int64, nullable: true, dict_id: 0, dict_is_ordered: false, metadata: {} }), frame: WindowFrame { units: Range, start_bound: Preceding(NULL), end_bound: CurrentRow }]",
            "  SortPreservingMergeExec: [nullable_col@0 ASC,non_nullable_col@1 ASC]",
            "    UnionExec",
            "      SortExec: expr=[nullable_col@0 ASC,non_nullable_col@1 ASC]",
            "        ParquetExec: limit=None, partitions={1 group: [[x]]}, output_ordering=[nullable_col@0 ASC], projection=[nullable_col, non_nullable_col]",
            "      SortExec: expr=[nullable_col@0 ASC,non_nullable_col@1 ASC]",
            "        ParquetExec: limit=None, partitions={1 group: [[x]]}, output_ordering=[nullable_col@0 ASC], projection=[nullable_col, non_nullable_col]",
        ];
        let expected_optimized = vec![
            "BoundedWindowAggExec: wdw=[count: Ok(Field { name: \"count\", data_type: Int64, nullable: true, dict_id: 0, dict_is_ordered: false, metadata: {} }), frame: WindowFrame { units: Range, start_bound: Preceding(NULL), end_bound: CurrentRow }]",
            "  SortPreservingMergeExec: [nullable_col@0 ASC]",
            "    UnionExec",
            "      ParquetExec: limit=None, partitions={1 group: [[x]]}, output_ordering=[nullable_col@0 ASC], projection=[nullable_col, non_nullable_col]",
            "      ParquetExec: limit=None, partitions={1 group: [[x]]}, output_ordering=[nullable_col@0 ASC], projection=[nullable_col, non_nullable_col]",
        ];
        assert_optimized!(expected_input, expected_optimized, physical_plan);
        Ok(())
    }

    #[tokio::test]
    async fn test_union_inputs_different_sorted_with_limit() -> Result<()> {
        let schema = create_test_schema()?;

        let source1 = parquet_exec(&schema);
        let sort_exprs1 = vec![
            sort_expr("nullable_col", &schema),
            sort_expr("non_nullable_col", &schema),
        ];
        let sort_exprs2 = vec![
            sort_expr("nullable_col", &schema),
            sort_expr_options(
                "non_nullable_col",
                &schema,
                SortOptions {
                    descending: true,
                    nulls_first: false,
                },
            ),
        ];
        let sort_exprs3 = vec![sort_expr("nullable_col", &schema)];
        let sort1 = sort_exec(sort_exprs1, source1.clone());

        let sort2 = sort_exec(sort_exprs2, source1);
        let limit = local_limit_exec(sort2);
        let limit = global_limit_exec(limit);

        let union = union_exec(vec![sort1, limit]);
        let physical_plan = sort_preserving_merge_exec(sort_exprs3, union);

        // Should not change the unnecessarily fine `SortExec`s because there is `LimitExec`
        let expected_input = vec![
            "SortPreservingMergeExec: [nullable_col@0 ASC]",
            "  UnionExec",
            "    SortExec: expr=[nullable_col@0 ASC,non_nullable_col@1 ASC]",
            "      ParquetExec: limit=None, partitions={1 group: [[x]]}, projection=[nullable_col, non_nullable_col]",
            "    GlobalLimitExec: skip=0, fetch=100",
            "      LocalLimitExec: fetch=100",
            "        SortExec: expr=[nullable_col@0 ASC,non_nullable_col@1 DESC NULLS LAST]",
            "          ParquetExec: limit=None, partitions={1 group: [[x]]}, projection=[nullable_col, non_nullable_col]",
        ];
        let expected_optimized = vec![
            "SortPreservingMergeExec: [nullable_col@0 ASC]",
            "  UnionExec",
            "    SortExec: expr=[nullable_col@0 ASC]",
            "      ParquetExec: limit=None, partitions={1 group: [[x]]}, projection=[nullable_col, non_nullable_col]",
            "    GlobalLimitExec: skip=0, fetch=100",
            "      LocalLimitExec: fetch=100",
            "        SortExec: expr=[nullable_col@0 ASC,non_nullable_col@1 DESC NULLS LAST]",
            "          ParquetExec: limit=None, partitions={1 group: [[x]]}, projection=[nullable_col, non_nullable_col]",
        ];
        assert_optimized!(expected_input, expected_optimized, physical_plan);
        Ok(())
    }

    #[tokio::test]
    async fn test_sort_merge_join_order_by_left() -> Result<()> {
        let left_schema = create_test_schema()?;
        let right_schema = create_test_schema2()?;

        let left = parquet_exec(&left_schema);
        let right = parquet_exec(&right_schema);

        // Join on (nullable_col == col_a)
        let join_on = vec![(
            Column::new_with_schema("nullable_col", &left.schema()).unwrap(),
            Column::new_with_schema("col_a", &right.schema()).unwrap(),
        )];

        let join_types = vec![
            JoinType::Inner,
            JoinType::Left,
            JoinType::Right,
            JoinType::Full,
            JoinType::LeftSemi,
            JoinType::LeftAnti,
        ];
        for join_type in join_types {
            let join =
                sort_merge_join_exec(left.clone(), right.clone(), &join_on, &join_type);
            let sort_exprs = vec![
                sort_expr("nullable_col", &join.schema()),
                sort_expr("non_nullable_col", &join.schema()),
            ];
            let physical_plan = sort_preserving_merge_exec(sort_exprs.clone(), join);

            let join_plan =
                format!("SortMergeJoin: join_type={join_type}, on=[(Column {{ name: \"nullable_col\", index: 0 }}, Column {{ name: \"col_a\", index: 0 }})]");
            let join_plan2 =
                format!("  SortMergeJoin: join_type={join_type}, on=[(Column {{ name: \"nullable_col\", index: 0 }}, Column {{ name: \"col_a\", index: 0 }})]");
            let expected_input = vec![
                "SortPreservingMergeExec: [nullable_col@0 ASC,non_nullable_col@1 ASC]",
                join_plan2.as_str(),
                "    ParquetExec: limit=None, partitions={1 group: [[x]]}, projection=[nullable_col, non_nullable_col]",
                "    ParquetExec: limit=None, partitions={1 group: [[x]]}, projection=[col_a, col_b]",
            ];
            let expected_optimized = match join_type {
                JoinType::Inner
                | JoinType::Left
                | JoinType::LeftSemi
                | JoinType::LeftAnti => {
                    // can push down the sort requirements and save 1 SortExec
                    vec![
                        join_plan.as_str(),
                        "  SortExec: expr=[nullable_col@0 ASC,non_nullable_col@1 ASC]",
                        "    ParquetExec: limit=None, partitions={1 group: [[x]]}, projection=[nullable_col, non_nullable_col]",
                        "  SortExec: expr=[col_a@0 ASC]",
                        "    ParquetExec: limit=None, partitions={1 group: [[x]]}, projection=[col_a, col_b]",
                    ]
                }
                _ => {
                    // can not push down the sort requirements
                    vec![
                        "SortExec: expr=[nullable_col@0 ASC,non_nullable_col@1 ASC]",
                        join_plan2.as_str(),
                        "    SortExec: expr=[nullable_col@0 ASC]",
                        "      ParquetExec: limit=None, partitions={1 group: [[x]]}, projection=[nullable_col, non_nullable_col]",
                        "    SortExec: expr=[col_a@0 ASC]",
                        "      ParquetExec: limit=None, partitions={1 group: [[x]]}, projection=[col_a, col_b]",
                    ]
                }
            };
            assert_optimized!(expected_input, expected_optimized, physical_plan);
        }
        Ok(())
    }

    #[tokio::test]
    async fn test_sort_merge_join_order_by_right() -> Result<()> {
        let left_schema = create_test_schema()?;
        let right_schema = create_test_schema2()?;

        let left = parquet_exec(&left_schema);
        let right = parquet_exec(&right_schema);

        // Join on (nullable_col == col_a)
        let join_on = vec![(
            Column::new_with_schema("nullable_col", &left.schema()).unwrap(),
            Column::new_with_schema("col_a", &right.schema()).unwrap(),
        )];

        let join_types = vec![
            JoinType::Inner,
            JoinType::Left,
            JoinType::Right,
            JoinType::Full,
            JoinType::RightAnti,
        ];
        for join_type in join_types {
            let join =
                sort_merge_join_exec(left.clone(), right.clone(), &join_on, &join_type);
            let sort_exprs = vec![
                sort_expr("col_a", &join.schema()),
                sort_expr("col_b", &join.schema()),
            ];
            let physical_plan = sort_preserving_merge_exec(sort_exprs, join);

            let join_plan =
                format!("SortMergeJoin: join_type={join_type}, on=[(Column {{ name: \"nullable_col\", index: 0 }}, Column {{ name: \"col_a\", index: 0 }})]");
            let spm_plan = match join_type {
                JoinType::RightAnti => {
                    "SortPreservingMergeExec: [col_a@0 ASC,col_b@1 ASC]"
                }
                _ => "SortPreservingMergeExec: [col_a@2 ASC,col_b@3 ASC]",
            };
            let join_plan2 =
                format!("  SortMergeJoin: join_type={join_type}, on=[(Column {{ name: \"nullable_col\", index: 0 }}, Column {{ name: \"col_a\", index: 0 }})]");
            let expected_input = vec![
                spm_plan,
                join_plan2.as_str(),
                "    ParquetExec: limit=None, partitions={1 group: [[x]]}, projection=[nullable_col, non_nullable_col]",
                "    ParquetExec: limit=None, partitions={1 group: [[x]]}, projection=[col_a, col_b]",
            ];
            let expected_optimized = match join_type {
                JoinType::Inner | JoinType::Right | JoinType::RightAnti => {
                    // can push down the sort requirements and save 1 SortExec
                    vec![
                        join_plan.as_str(),
                        "  SortExec: expr=[nullable_col@0 ASC]",
                        "    ParquetExec: limit=None, partitions={1 group: [[x]]}, projection=[nullable_col, non_nullable_col]",
                        "  SortExec: expr=[col_a@0 ASC,col_b@1 ASC]",
                        "    ParquetExec: limit=None, partitions={1 group: [[x]]}, projection=[col_a, col_b]",
                    ]
                }
                _ => {
                    // can not push down the sort requirements for Left and Full join.
                    vec![
                        "SortExec: expr=[col_a@2 ASC,col_b@3 ASC]",
                        join_plan2.as_str(),
                        "    SortExec: expr=[nullable_col@0 ASC]",
                        "      ParquetExec: limit=None, partitions={1 group: [[x]]}, projection=[nullable_col, non_nullable_col]",
                        "    SortExec: expr=[col_a@0 ASC]",
                        "      ParquetExec: limit=None, partitions={1 group: [[x]]}, projection=[col_a, col_b]",
                    ]
                }
            };
            assert_optimized!(expected_input, expected_optimized, physical_plan);
        }
        Ok(())
    }

    #[tokio::test]
    async fn test_sort_merge_join_complex_order_by() -> Result<()> {
        let left_schema = create_test_schema()?;
        let right_schema = create_test_schema2()?;

        let left = parquet_exec(&left_schema);
        let right = parquet_exec(&right_schema);

        // Join on (nullable_col == col_a)
        let join_on = vec![(
            Column::new_with_schema("nullable_col", &left.schema()).unwrap(),
            Column::new_with_schema("col_a", &right.schema()).unwrap(),
        )];

        let join = sort_merge_join_exec(left, right, &join_on, &JoinType::Inner);

        // order by (col_b, col_a)
        let sort_exprs1 = vec![
            sort_expr("col_b", &join.schema()),
            sort_expr("col_a", &join.schema()),
        ];
        let physical_plan = sort_preserving_merge_exec(sort_exprs1, join.clone());

        let expected_input = vec![
            "SortPreservingMergeExec: [col_b@3 ASC,col_a@2 ASC]",
            "  SortMergeJoin: join_type=Inner, on=[(Column { name: \"nullable_col\", index: 0 }, Column { name: \"col_a\", index: 0 })]",
            "    ParquetExec: limit=None, partitions={1 group: [[x]]}, projection=[nullable_col, non_nullable_col]",
            "    ParquetExec: limit=None, partitions={1 group: [[x]]}, projection=[col_a, col_b]",
        ];

        // can not push down the sort requirements, need to add SortExec
        let expected_optimized = vec![
            "SortExec: expr=[col_b@3 ASC,col_a@2 ASC]",
            "  SortMergeJoin: join_type=Inner, on=[(Column { name: \"nullable_col\", index: 0 }, Column { name: \"col_a\", index: 0 })]",
            "    SortExec: expr=[nullable_col@0 ASC]",
            "      ParquetExec: limit=None, partitions={1 group: [[x]]}, projection=[nullable_col, non_nullable_col]",
            "    SortExec: expr=[col_a@0 ASC]",
            "      ParquetExec: limit=None, partitions={1 group: [[x]]}, projection=[col_a, col_b]",
        ];
        assert_optimized!(expected_input, expected_optimized, physical_plan);

        // order by (nullable_col, col_b, col_a)
        let sort_exprs2 = vec![
            sort_expr("nullable_col", &join.schema()),
            sort_expr("col_b", &join.schema()),
            sort_expr("col_a", &join.schema()),
        ];
        let physical_plan = sort_preserving_merge_exec(sort_exprs2, join);

        let expected_input = vec![
            "SortPreservingMergeExec: [nullable_col@0 ASC,col_b@3 ASC,col_a@2 ASC]",
            "  SortMergeJoin: join_type=Inner, on=[(Column { name: \"nullable_col\", index: 0 }, Column { name: \"col_a\", index: 0 })]",
            "    ParquetExec: limit=None, partitions={1 group: [[x]]}, projection=[nullable_col, non_nullable_col]",
            "    ParquetExec: limit=None, partitions={1 group: [[x]]}, projection=[col_a, col_b]",
        ];

        // can not push down the sort requirements, need to add SortExec
        let expected_optimized = vec![
            "SortExec: expr=[nullable_col@0 ASC,col_b@3 ASC,col_a@2 ASC]",
            "  SortMergeJoin: join_type=Inner, on=[(Column { name: \"nullable_col\", index: 0 }, Column { name: \"col_a\", index: 0 })]",
            "    SortExec: expr=[nullable_col@0 ASC]",
            "      ParquetExec: limit=None, partitions={1 group: [[x]]}, projection=[nullable_col, non_nullable_col]",
            "    SortExec: expr=[col_a@0 ASC]",
            "      ParquetExec: limit=None, partitions={1 group: [[x]]}, projection=[col_a, col_b]",
        ];
        assert_optimized!(expected_input, expected_optimized, physical_plan);

        Ok(())
    }

    #[tokio::test]
    async fn test_multiple_sort_window_exec() -> Result<()> {
        let schema = create_test_schema()?;
        let source = memory_exec(&schema);

        let sort_exprs1 = vec![sort_expr("nullable_col", &schema)];
        let sort_exprs2 = vec![
            sort_expr("nullable_col", &schema),
            sort_expr("non_nullable_col", &schema),
        ];

        let sort1 = sort_exec(sort_exprs1.clone(), source);
        let window_agg1 =
            bounded_window_exec("non_nullable_col", sort_exprs1.clone(), sort1);
        let window_agg2 =
            bounded_window_exec("non_nullable_col", sort_exprs2, window_agg1);
        // let filter_exec = sort_exec;
        let physical_plan =
            bounded_window_exec("non_nullable_col", sort_exprs1, window_agg2);

        let expected_input = vec![
            "BoundedWindowAggExec: wdw=[count: Ok(Field { name: \"count\", data_type: Int64, nullable: true, dict_id: 0, dict_is_ordered: false, metadata: {} }), frame: WindowFrame { units: Range, start_bound: Preceding(NULL), end_bound: CurrentRow }]",
            "  BoundedWindowAggExec: wdw=[count: Ok(Field { name: \"count\", data_type: Int64, nullable: true, dict_id: 0, dict_is_ordered: false, metadata: {} }), frame: WindowFrame { units: Range, start_bound: Preceding(NULL), end_bound: CurrentRow }]",
            "    BoundedWindowAggExec: wdw=[count: Ok(Field { name: \"count\", data_type: Int64, nullable: true, dict_id: 0, dict_is_ordered: false, metadata: {} }), frame: WindowFrame { units: Range, start_bound: Preceding(NULL), end_bound: CurrentRow }]",
            "      SortExec: expr=[nullable_col@0 ASC]",
            "        MemoryExec: partitions=0, partition_sizes=[]",
        ];

        let expected_optimized = vec![
            "BoundedWindowAggExec: wdw=[count: Ok(Field { name: \"count\", data_type: Int64, nullable: true, dict_id: 0, dict_is_ordered: false, metadata: {} }), frame: WindowFrame { units: Range, start_bound: Preceding(NULL), end_bound: CurrentRow }]",
            "  BoundedWindowAggExec: wdw=[count: Ok(Field { name: \"count\", data_type: Int64, nullable: true, dict_id: 0, dict_is_ordered: false, metadata: {} }), frame: WindowFrame { units: Range, start_bound: Preceding(NULL), end_bound: CurrentRow }]",
            "    BoundedWindowAggExec: wdw=[count: Ok(Field { name: \"count\", data_type: Int64, nullable: true, dict_id: 0, dict_is_ordered: false, metadata: {} }), frame: WindowFrame { units: Range, start_bound: Preceding(NULL), end_bound: CurrentRow }]",
            "      SortExec: expr=[nullable_col@0 ASC,non_nullable_col@1 ASC]",
            "        MemoryExec: partitions=0, partition_sizes=[]",
        ];
        assert_optimized!(expected_input, expected_optimized, physical_plan);
        Ok(())
    }

    #[tokio::test]
    async fn test_multilayer_coalesce_partitions() -> Result<()> {
        let schema = create_test_schema()?;

        let source1 = parquet_exec(&schema);
        let repartition = repartition_exec(source1);
        let coalesce = Arc::new(CoalescePartitionsExec::new(repartition)) as _;
        // Add dummy layer propagating Sort above, to test whether sort can be removed from multi layer before
        let filter = filter_exec(
            Arc::new(NotExpr::new(
                col("non_nullable_col", schema.as_ref()).unwrap(),
            )),
            coalesce,
        );
        let sort_exprs = vec![sort_expr("nullable_col", &schema)];
        let physical_plan = sort_exec(sort_exprs, filter);

        // CoalescePartitionsExec and SortExec are not directly consecutive. In this case
        // we should be able to parallelize Sorting also (given that executors in between don't require)
        // single partition.
        let expected_input = vec![
            "SortExec: expr=[nullable_col@0 ASC]",
            "  FilterExec: NOT non_nullable_col@1",
            "    CoalescePartitionsExec",
            "      RepartitionExec: partitioning=RoundRobinBatch(10), input_partitions=1",
            "        ParquetExec: limit=None, partitions={1 group: [[x]]}, projection=[nullable_col, non_nullable_col]",
        ];
        let expected_optimized = vec![
            "SortPreservingMergeExec: [nullable_col@0 ASC]",
            "  SortExec: expr=[nullable_col@0 ASC]",
            "    FilterExec: NOT non_nullable_col@1",
            "      RepartitionExec: partitioning=RoundRobinBatch(10), input_partitions=1",
            "        ParquetExec: limit=None, partitions={1 group: [[x]]}, projection=[nullable_col, non_nullable_col]",
        ];
        assert_optimized!(expected_input, expected_optimized, physical_plan);
        Ok(())
    }

    #[tokio::test]
    // With new change in SortEnforcement EnforceSorting->EnforceDistribution->EnforceSorting
    // should produce same result with EnforceDistribution+EnforceSorting
    // This enables us to use EnforceSorting possibly before EnforceDistribution
    // Given that it will be called at least once after last EnforceDistribution. The reason is that
    // EnforceDistribution may invalidate ordering invariant.
    async fn test_commutativity() -> Result<()> {
        let schema = create_test_schema()?;

        let session_ctx = SessionContext::new();
        let state = session_ctx.state();

        let memory_exec = memory_exec(&schema);
        let sort_exprs = vec![sort_expr("nullable_col", &schema)];
        let window = bounded_window_exec("nullable_col", sort_exprs.clone(), memory_exec);
        let repartition = repartition_exec(window);

        let orig_plan =
            Arc::new(SortExec::new(sort_exprs, repartition)) as Arc<dyn ExecutionPlan>;

        let mut plan = orig_plan.clone();
        let rules = vec![
            Arc::new(EnforceDistribution::new()) as Arc<dyn PhysicalOptimizerRule>,
            Arc::new(EnforceSorting::new()) as Arc<dyn PhysicalOptimizerRule>,
        ];
        for rule in rules {
            plan = rule.optimize(plan, state.config_options())?;
        }
        let first_plan = plan.clone();

        let mut plan = orig_plan.clone();
        let rules = vec![
            Arc::new(EnforceSorting::new()) as Arc<dyn PhysicalOptimizerRule>,
            Arc::new(EnforceDistribution::new()) as Arc<dyn PhysicalOptimizerRule>,
            Arc::new(EnforceSorting::new()) as Arc<dyn PhysicalOptimizerRule>,
        ];
        for rule in rules {
            plan = rule.optimize(plan, state.config_options())?;
        }
        let second_plan = plan.clone();

        assert_eq!(get_plan_string(&first_plan), get_plan_string(&second_plan));
        Ok(())
    }

    #[tokio::test]
    async fn test_coalesce_propagate() -> Result<()> {
        let schema = create_test_schema()?;
        let source = memory_exec(&schema);
        let repartition = repartition_exec(source);
        let coalesce_partitions = Arc::new(CoalescePartitionsExec::new(repartition));
        let repartition = repartition_exec(coalesce_partitions);
        let sort_exprs = vec![sort_expr("nullable_col", &schema)];
        // Add local sort
        let sort = Arc::new(
            SortExec::new(sort_exprs.clone(), repartition)
                .with_preserve_partitioning(true),
        ) as _;
        let spm = sort_preserving_merge_exec(sort_exprs.clone(), sort);
        let sort = sort_exec(sort_exprs, spm);

        let physical_plan = sort.clone();
        // Sort Parallelize rule should end Coalesce + Sort linkage when Sort is Global Sort
        // Also input plan is not valid as it is. We need to add SortExec before SortPreservingMergeExec.
        let expected_input = vec![
            "SortExec: expr=[nullable_col@0 ASC]",
            "  SortPreservingMergeExec: [nullable_col@0 ASC]",
            "    SortExec: expr=[nullable_col@0 ASC]",
            "      RepartitionExec: partitioning=RoundRobinBatch(10), input_partitions=1",
            "        CoalescePartitionsExec",
            "          RepartitionExec: partitioning=RoundRobinBatch(10), input_partitions=0",
            "            MemoryExec: partitions=0, partition_sizes=[]",
        ];
        let expected_optimized = vec![
            "SortPreservingMergeExec: [nullable_col@0 ASC]",
            "  SortExec: expr=[nullable_col@0 ASC]",
            "    RepartitionExec: partitioning=RoundRobinBatch(10), input_partitions=0",
            "      MemoryExec: partitions=0, partition_sizes=[]",
        ];
        assert_optimized!(expected_input, expected_optimized, physical_plan);
        Ok(())
    }

    /// make PhysicalSortExpr with default options
    fn sort_expr(name: &str, schema: &Schema) -> PhysicalSortExpr {
        sort_expr_options(name, schema, SortOptions::default())
    }

    /// PhysicalSortExpr with specified options
    fn sort_expr_options(
        name: &str,
        schema: &Schema,
        options: SortOptions,
    ) -> PhysicalSortExpr {
        PhysicalSortExpr {
            expr: col(name, schema).unwrap(),
            options,
        }
    }

    fn memory_exec(schema: &SchemaRef) -> Arc<dyn ExecutionPlan> {
        Arc::new(MemoryExec::try_new(&[], schema.clone(), None).unwrap())
    }

    fn sort_exec(
        sort_exprs: impl IntoIterator<Item = PhysicalSortExpr>,
        input: Arc<dyn ExecutionPlan>,
    ) -> Arc<dyn ExecutionPlan> {
        let sort_exprs = sort_exprs.into_iter().collect();
        Arc::new(SortExec::new(sort_exprs, input))
    }

    fn sort_preserving_merge_exec(
        sort_exprs: impl IntoIterator<Item = PhysicalSortExpr>,
        input: Arc<dyn ExecutionPlan>,
    ) -> Arc<dyn ExecutionPlan> {
        let sort_exprs = sort_exprs.into_iter().collect();
        Arc::new(SortPreservingMergeExec::new(sort_exprs, input))
    }

    fn filter_exec(
        predicate: Arc<dyn PhysicalExpr>,
        input: Arc<dyn ExecutionPlan>,
    ) -> Arc<dyn ExecutionPlan> {
        Arc::new(FilterExec::try_new(predicate, input).unwrap())
    }

    fn bounded_window_exec(
        col_name: &str,
        sort_exprs: impl IntoIterator<Item = PhysicalSortExpr>,
        input: Arc<dyn ExecutionPlan>,
    ) -> Arc<dyn ExecutionPlan> {
        let sort_exprs: Vec<_> = sort_exprs.into_iter().collect();
        let schema = input.schema();

        Arc::new(
            BoundedWindowAggExec::try_new(
                vec![create_window_expr(
                    &WindowFunction::AggregateFunction(AggregateFunction::Count),
                    "count".to_owned(),
                    &[col(col_name, &schema).unwrap()],
                    &[],
                    &sort_exprs,
                    Arc::new(WindowFrame::new(true)),
                    schema.as_ref(),
                )
                .unwrap()],
                input.clone(),
                input.schema(),
                vec![],
            )
            .unwrap(),
        )
    }

    /// Create a non sorted parquet exec
    fn parquet_exec(schema: &SchemaRef) -> Arc<ParquetExec> {
        Arc::new(ParquetExec::new(
            FileScanConfig {
                object_store_url: ObjectStoreUrl::parse("test:///").unwrap(),
                file_schema: schema.clone(),
                file_groups: vec![vec![PartitionedFile::new("x".to_string(), 100)]],
                statistics: Statistics::default(),
                projection: None,
                limit: None,
                table_partition_cols: vec![],
                output_ordering: None,
                infinite_source: false,
            },
            None,
            None,
        ))
    }

    // Created a sorted parquet exec
    fn parquet_exec_sorted(
        schema: &SchemaRef,
        sort_exprs: impl IntoIterator<Item = PhysicalSortExpr>,
    ) -> Arc<ParquetExec> {
        let sort_exprs = sort_exprs.into_iter().collect();

        Arc::new(ParquetExec::new(
            FileScanConfig {
                object_store_url: ObjectStoreUrl::parse("test:///").unwrap(),
                file_schema: schema.clone(),
                file_groups: vec![vec![PartitionedFile::new("x".to_string(), 100)]],
                statistics: Statistics::default(),
                projection: None,
                limit: None,
                table_partition_cols: vec![],
                output_ordering: Some(sort_exprs),
                infinite_source: false,
            },
            None,
            None,
        ))
    }

    fn union_exec(input: Vec<Arc<dyn ExecutionPlan>>) -> Arc<dyn ExecutionPlan> {
        Arc::new(UnionExec::new(input))
    }

    fn limit_exec(input: Arc<dyn ExecutionPlan>) -> Arc<dyn ExecutionPlan> {
        global_limit_exec(local_limit_exec(input))
    }

    fn local_limit_exec(input: Arc<dyn ExecutionPlan>) -> Arc<dyn ExecutionPlan> {
        Arc::new(LocalLimitExec::new(input, 100))
    }

    fn global_limit_exec(input: Arc<dyn ExecutionPlan>) -> Arc<dyn ExecutionPlan> {
        Arc::new(GlobalLimitExec::new(input, 0, Some(100)))
    }

    fn repartition_exec(input: Arc<dyn ExecutionPlan>) -> Arc<dyn ExecutionPlan> {
        Arc::new(
            RepartitionExec::try_new(input, Partitioning::RoundRobinBatch(10)).unwrap(),
        )
    }

    fn aggregate_exec(input: Arc<dyn ExecutionPlan>) -> Arc<dyn ExecutionPlan> {
        let schema = input.schema();
        Arc::new(
            AggregateExec::try_new(
                AggregateMode::Final,
                PhysicalGroupBy::default(),
                vec![],
                vec![],
                input,
                schema,
            )
            .unwrap(),
        )
    }

    fn sort_merge_join_exec(
        left: Arc<dyn ExecutionPlan>,
        right: Arc<dyn ExecutionPlan>,
        join_on: &JoinOn,
        join_type: &JoinType,
    ) -> Arc<dyn ExecutionPlan> {
        Arc::new(
            SortMergeJoinExec::try_new(
                left,
                right,
                join_on.clone(),
                *join_type,
                vec![SortOptions::default(); join_on.len()],
                false,
            )
            .unwrap(),
        )
    }
}<|MERGE_RESOLUTION|>--- conflicted
+++ resolved
@@ -591,25 +591,6 @@
         // `SortPreservingMergeExec`, and both have a single child.
         // Therefore, we can use the 0th index without loss of generality.
         let sort_input = sort_any.children()[0].clone();
-<<<<<<< HEAD
-        let physical_ordering = sort_input.output_ordering();
-        let sort_output_ordering = sort_output_ordering.ok_or_else(|| {
-            DataFusionError::Plan("A SortExec should have output ordering".to_string())
-        })?;
-        // It is enough to check whether the first "n_req" elements of the sort
-        // output satisfy window_exec's requirement as it is only "n_req" long.
-        let required_ordering = &sort_output_ordering[0..n_req];
-        if let Some(physical_ordering) = physical_ordering {
-            if let Some(should_reverse) = can_skip_sort(
-                window_expr[0].partition_by(),
-                required_ordering,
-                &sort_input.schema(),
-                &physical_ordering,
-            )? {
-                if should_reverse == *needs_reverse.get_or_insert(should_reverse) {
-                    continue;
-                }
-=======
         if let Some(should_reverse) = can_skip_sort(
             window_expr[0].partition_by(),
             window_expr[0].order_by(),
@@ -617,7 +598,6 @@
         )? {
             if should_reverse == *needs_reverse.get_or_insert(should_reverse) {
                 continue;
->>>>>>> ebb83906
             }
         }
         // We can not skip the sort, or window reversal requirements are not
@@ -800,7 +780,7 @@
         return Ok(None);
     };
     let orderby_exprs = convert_to_expr(orderby_keys);
-    let physical_ordering_exprs = convert_to_expr(physical_ordering);
+    let physical_ordering_exprs = convert_to_expr(&physical_ordering);
     let equal_properties = || input.equivalence_properties();
     // indices of the order by expressions among input ordering expressions
     let ob_indices = get_indices_of_matching_exprs(
@@ -841,7 +821,7 @@
     if first_n <= furthest_ob_index {
         return Ok(None);
     }
-    let input_orderby_columns = get_at_indices(physical_ordering, &unique_ob_indices)?;
+    let input_orderby_columns = get_at_indices(&physical_ordering, &unique_ob_indices)?;
     let expected_orderby_columns =
         get_at_indices(orderby_keys, find_indices(&ob_indices, unique_ob_indices)?)?;
     let should_reverse = if let Some(should_reverse) = check_alignments(
