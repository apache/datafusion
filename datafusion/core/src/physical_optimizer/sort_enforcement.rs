// Licensed to the Apache Software Foundation (ASF) under one
// or more contributor license agreements.  See the NOTICE file
// distributed with this work for additional information
// regarding copyright ownership.  The ASF licenses this file
// to you under the Apache License, Version 2.0 (the
// "License"); you may not use this file except in compliance
// with the License.  You may obtain a copy of the License at
//
//   http://www.apache.org/licenses/LICENSE-2.0
//
// Unless required by applicable law or agreed to in writing,
// software distributed under the License is distributed on an
// "AS IS" BASIS, WITHOUT WARRANTIES OR CONDITIONS OF ANY
// KIND, either express or implied.  See the License for the
// specific language governing permissions and limitations
// under the License.

//! EnforceSorting optimizer rule inspects the physical plan with respect
//! to local sorting requirements and does the following:
//! - Adds a [SortExec] when a requirement is not met,
//! - Removes an already-existing [SortExec] if it is possible to prove
//!   that this sort is unnecessary
//! The rule can work on valid *and* invalid physical plans with respect to
//! sorting requirements, but always produces a valid physical plan in this sense.
//!
//! A non-realistic but easy to follow example for sort removals: Assume that we
//! somehow get the fragment
//! "SortExec: [nullable_col@0 ASC]",
//! "  SortExec: [non_nullable_col@1 ASC]",
//! in the physical plan. The first sort is unnecessary since its result is overwritten
//! by another SortExec. Therefore, this rule removes it from the physical plan.
use crate::config::ConfigOptions;
use crate::error::Result;
use crate::physical_optimizer::utils::add_sort_above_child;
use crate::physical_optimizer::PhysicalOptimizerRule;
use crate::physical_plan::coalesce_partitions::CoalescePartitionsExec;
use crate::physical_plan::limit::{GlobalLimitExec, LocalLimitExec};
use crate::physical_plan::rewrite::TreeNodeRewritable;
use crate::physical_plan::sorts::sort::SortExec;
use crate::physical_plan::sorts::sort_preserving_merge::SortPreservingMergeExec;
use crate::physical_plan::union::UnionExec;
use crate::physical_plan::windows::{BoundedWindowAggExec, WindowAggExec};
use crate::physical_plan::{with_new_children_if_necessary, Distribution, ExecutionPlan};
use arrow::datatypes::SchemaRef;
use datafusion_common::{reverse_sort_options, DataFusionError};
<<<<<<< HEAD
use datafusion_physical_expr::utils::{
    create_sort_expr_from_requirement, ordering_satisfy,
    ordering_satisfy_requirement_concrete,
};
use datafusion_physical_expr::window::WindowExpr;
=======
use datafusion_physical_expr::utils::{ordering_satisfy, ordering_satisfy_concrete};
>>>>>>> 8a262c3e
use datafusion_physical_expr::{PhysicalExpr, PhysicalSortExpr};
use itertools::{concat, izip};
use std::iter::zip;
use std::sync::Arc;

/// This rule inspects SortExec's in the given physical plan and removes the
/// ones it can prove unnecessary.
#[derive(Default)]
pub struct EnforceSorting {}

impl EnforceSorting {
    #[allow(missing_docs)]
    pub fn new() -> Self {
        Self {}
    }
}

/// This object implements a tree that we use while keeping track of paths
/// leading to `SortExec`s.
#[derive(Debug, Clone)]
struct ExecTree {
    /// Child index of the plan in its parent
    pub idx: usize,
    /// Children of the plan that would need updating if we remove leaf executors
    pub children: Vec<ExecTree>,
    /// The `ExecutionPlan` associated with this node
    pub plan: Arc<dyn ExecutionPlan>,
}

impl ExecTree {
    /// This function returns the executors at the leaves of the tree.
    fn get_leaves(&self) -> Vec<Arc<dyn ExecutionPlan>> {
        if self.children.is_empty() {
            vec![self.plan.clone()]
        } else {
            concat(self.children.iter().map(|e| e.get_leaves()))
        }
    }
}

/// This object is used within the [EnforceSorting] rule to track the closest
/// `SortExec` descendant(s) for every child of a plan.
#[derive(Debug, Clone)]
struct PlanWithCorrespondingSort {
    plan: Arc<dyn ExecutionPlan>,
    // For every child, keep a subtree of `ExecutionPlan`s starting from the
    // child until the `SortExec`(s) -- could be multiple for n-ary plans like
    // Union -- that determine the output ordering of the child. If the child
    // has no connection to any sort, simpliy store None (and not a subtree).
    sort_onwards: Vec<Option<ExecTree>>,
}

impl PlanWithCorrespondingSort {
    pub fn new(plan: Arc<dyn ExecutionPlan>) -> Self {
        let length = plan.children().len();
        PlanWithCorrespondingSort {
            plan,
            sort_onwards: vec![None; length],
        }
    }

    pub fn new_from_children_nodes(
        children_nodes: Vec<PlanWithCorrespondingSort>,
        parent_plan: Arc<dyn ExecutionPlan>,
    ) -> Result<Self> {
        let children_plans = children_nodes
            .iter()
            .map(|item| item.plan.clone())
            .collect::<Vec<_>>();
        let sort_onwards = children_nodes
            .into_iter()
            .enumerate()
            .map(|(idx, item)| {
                let plan = &item.plan;
                // Leaves of `sort_onwards` are `SortExec` operators, which impose
                // an ordering. This tree collects all the intermediate executors
                // that maintain this ordering. If we just saw a order imposing
                // operator, we reset the tree and start accumulating.
                if is_sort(plan) {
                    return Some(ExecTree {
                        idx,
                        plan: item.plan,
                        children: vec![],
                    });
                } else if is_limit(plan) {
                    // There is no sort linkage for this path, it starts at a limit.
                    return None;
                }
                let is_spm = is_sort_preserving_merge(plan);
                let is_union = plan.as_any().is::<UnionExec>();
                // If the executor is a `UnionExec`, and it has an output ordering;
                // then it at least partially maintains some child's output ordering.
                // Therefore, we propagate this information upwards.
                let partially_maintains = is_union && plan.output_ordering().is_some();
                let required_orderings = plan.required_input_ordering();
                let flags = plan.maintains_input_order();
                let children = izip!(flags, item.sort_onwards, required_orderings)
                    .filter_map(|(maintains, element, required_ordering)| {
                        if (required_ordering.is_none()
                            && (maintains || partially_maintains))
                            || is_spm
                        {
                            element
                        } else {
                            None
                        }
                    })
                    .collect::<Vec<ExecTree>>();
                if !children.is_empty() {
                    // Add parent node to the tree if there is at least one
                    // child with a subtree:
                    Some(ExecTree {
                        idx,
                        plan: item.plan,
                        children,
                    })
                } else {
                    // There is no sort linkage for this child, do nothing.
                    None
                }
            })
            .collect();

        let plan = with_new_children_if_necessary(parent_plan, children_plans)?;
        Ok(PlanWithCorrespondingSort { plan, sort_onwards })
    }

    pub fn children(&self) -> Vec<PlanWithCorrespondingSort> {
        self.plan
            .children()
            .into_iter()
            .map(|child| PlanWithCorrespondingSort::new(child))
            .collect()
    }
}

impl TreeNodeRewritable for PlanWithCorrespondingSort {
    fn map_children<F>(self, transform: F) -> Result<Self>
    where
        F: FnMut(Self) -> Result<Self>,
    {
        let children = self.children();
        if children.is_empty() {
            Ok(self)
        } else {
            let children_nodes = children
                .into_iter()
                .map(transform)
                .collect::<Result<Vec<_>>>()?;
            PlanWithCorrespondingSort::new_from_children_nodes(children_nodes, self.plan)
        }
    }
}

/// This object is used within the [EnforceSorting] rule to track the closest
/// `CoalescePartitionsExec` descendant(s) for every child of a plan.
#[derive(Debug, Clone)]
struct PlanWithCorrespondingCoalescePartitions {
    plan: Arc<dyn ExecutionPlan>,
    // For every child, keep a subtree of `ExecutionPlan`s starting from the
    // child until the `CoalescePartitionsExec`(s) -- could be multiple for
    // n-ary plans like Union -- that affect the output partitioning of the
    // child. If the child has no connection to any `CoalescePartitionsExec`,
    // simplify store None (and not a subtree).
    coalesce_onwards: Vec<Option<ExecTree>>,
}

impl PlanWithCorrespondingCoalescePartitions {
    pub fn new(plan: Arc<dyn ExecutionPlan>) -> Self {
        let length = plan.children().len();
        PlanWithCorrespondingCoalescePartitions {
            plan,
            coalesce_onwards: vec![None; length],
        }
    }

    pub fn new_from_children_nodes(
        children_nodes: Vec<PlanWithCorrespondingCoalescePartitions>,
        parent_plan: Arc<dyn ExecutionPlan>,
    ) -> Result<Self> {
        let children_plans = children_nodes
            .iter()
            .map(|item| item.plan.clone())
            .collect();
        let coalesce_onwards = children_nodes
            .into_iter()
            .enumerate()
            .map(|(idx, item)| {
                // Leaves of the `coalesce_onwards` tree are `CoalescePartitionsExec`
                // operators. This tree collects all the intermediate executors that
                // maintain a single partition. If we just saw a `CoalescePartitionsExec`
                // operator, we reset the tree and start accumulating.
                let plan = item.plan;
                if plan.as_any().is::<CoalescePartitionsExec>() {
                    Some(ExecTree {
                        idx,
                        plan,
                        children: vec![],
                    })
                } else if plan.children().is_empty() {
                    // Plan has no children, there is nothing to propagate.
                    None
                } else {
                    let children = item
                        .coalesce_onwards
                        .into_iter()
                        .flatten()
                        .filter(|item| {
                            // Only consider operators that don't require a
                            // single partition.
                            !matches!(
                                plan.required_input_distribution()[item.idx],
                                Distribution::SinglePartition
                            )
                        })
                        .collect::<Vec<_>>();
                    if children.is_empty() {
                        None
                    } else {
                        Some(ExecTree {
                            idx,
                            plan,
                            children,
                        })
                    }
                }
            })
            .collect();
        let plan = with_new_children_if_necessary(parent_plan, children_plans)?;
        Ok(PlanWithCorrespondingCoalescePartitions {
            plan,
            coalesce_onwards,
        })
    }

    pub fn children(&self) -> Vec<PlanWithCorrespondingCoalescePartitions> {
        self.plan
            .children()
            .into_iter()
            .map(|child| PlanWithCorrespondingCoalescePartitions::new(child))
            .collect()
    }
}

impl TreeNodeRewritable for PlanWithCorrespondingCoalescePartitions {
    fn map_children<F>(self, transform: F) -> Result<Self>
    where
        F: FnMut(Self) -> Result<Self>,
    {
        let children = self.children();
        if children.is_empty() {
            Ok(self)
        } else {
            let children_nodes = children
                .into_iter()
                .map(transform)
                .collect::<Result<Vec<_>>>()?;
            PlanWithCorrespondingCoalescePartitions::new_from_children_nodes(
                children_nodes,
                self.plan,
            )
        }
    }
}

/// The boolean flag `repartition_sorts` defined in the config indicates
/// whether we elect to transform CoalescePartitionsExec + SortExec cascades
/// into SortExec + SortPreservingMergeExec cascades, which enables us to
/// perform sorting in parallel.
impl PhysicalOptimizerRule for EnforceSorting {
    fn optimize(
        &self,
        plan: Arc<dyn ExecutionPlan>,
        config: &ConfigOptions,
    ) -> Result<Arc<dyn ExecutionPlan>> {
        let plan_requirements = PlanWithCorrespondingSort::new(plan);
        let adjusted = plan_requirements.transform_up(&ensure_sorting)?;
        if config.optimizer.repartition_sorts {
            let plan_with_coalesce_partitions =
                PlanWithCorrespondingCoalescePartitions::new(adjusted.plan);
            let parallel =
                plan_with_coalesce_partitions.transform_up(&parallelize_sorts)?;
            Ok(parallel.plan)
        } else {
            Ok(adjusted.plan)
        }
    }

    fn name(&self) -> &str {
        "EnforceSorting"
    }

    fn schema_check(&self) -> bool {
        true
    }
}

/// This function turns plans of the form
///      "SortExec: [a@0 ASC]",
///      "  CoalescePartitionsExec",
///      "    RepartitionExec: partitioning=RoundRobinBatch(8), input_partitions=1",
/// to
///      "SortPreservingMergeExec: [a@0 ASC]",
///      "  SortExec: [a@0 ASC]",
///      "    RepartitionExec: partitioning=RoundRobinBatch(8), input_partitions=1",
/// by following connections from `CoalescePartitionsExec`s to `SortExec`s.
/// By performing sorting in parallel, we can increase performance in some scenarios.
fn parallelize_sorts(
    requirements: PlanWithCorrespondingCoalescePartitions,
) -> Result<Option<PlanWithCorrespondingCoalescePartitions>> {
    let plan = requirements.plan;
    if plan.children().is_empty() {
        return Ok(None);
    }
    let mut coalesce_onwards = requirements.coalesce_onwards;
    // We know that `plan` has children, so `coalesce_onwards` is non-empty.
    if coalesce_onwards[0].is_some() {
        if let Some(sort_exec) = plan.as_any().downcast_ref::<SortExec>() {
            // If there is a connection between a `CoalescePartitionsExec` and a
            // `SortExec` that satisfy the requirements (i.e. they don't require a
            // single partition), then we can replace the `CoalescePartitionsExec`
            // + `SortExec` cascade with a `SortExec` + `SortPreservingMergeExec`
            // cascade to parallelize sorting.
            let mut prev_layer = plan.clone();
            update_child_to_change_coalesce(
                &mut prev_layer,
                &mut coalesce_onwards[0],
                Some(sort_exec),
            )?;
            let spm = SortPreservingMergeExec::new(sort_exec.expr().to_vec(), prev_layer);
            return Ok(Some(PlanWithCorrespondingCoalescePartitions {
                plan: Arc::new(spm),
                coalesce_onwards: vec![None],
            }));
        } else if plan.as_any().is::<CoalescePartitionsExec>() {
            // There is an unnecessary `CoalescePartitionExec` in the plan.
            let mut prev_layer = plan.clone();
            update_child_to_change_coalesce(
                &mut prev_layer,
                &mut coalesce_onwards[0],
                None,
            )?;
            let new_plan = plan.with_new_children(vec![prev_layer])?;
            return Ok(Some(PlanWithCorrespondingCoalescePartitions {
                plan: new_plan,
                coalesce_onwards: vec![None],
            }));
        }
    }
    Ok(Some(PlanWithCorrespondingCoalescePartitions {
        plan,
        coalesce_onwards,
    }))
}

/// Checks whether the given executor is a limit;
/// i.e. either a `LocalLimitExec` or a `GlobalLimitExec`.
fn is_limit(plan: &Arc<dyn ExecutionPlan>) -> bool {
    plan.as_any().is::<GlobalLimitExec>() || plan.as_any().is::<LocalLimitExec>()
}

/// Checks whether the given executor is a `SortExec`.
fn is_sort(plan: &Arc<dyn ExecutionPlan>) -> bool {
    plan.as_any().is::<SortExec>()
}

/// Checks whether the given executor is a `SortPreservingMergeExec`.
fn is_sort_preserving_merge(plan: &Arc<dyn ExecutionPlan>) -> bool {
    plan.as_any().is::<SortPreservingMergeExec>()
}

/// This function enforces sorting requirements and makes optimizations without
/// violating these requirements whenever possible.
fn ensure_sorting(
    requirements: PlanWithCorrespondingSort,
) -> Result<Option<PlanWithCorrespondingSort>> {
    // Perform naive analysis at the beginning -- remove already-satisfied sorts:
    let plan = requirements.plan;
    let mut children = plan.children();
    if children.is_empty() {
        return Ok(None);
    }
    let mut sort_onwards = requirements.sort_onwards;
    if let Some(result) = analyze_immediate_sort_removal(&plan, &sort_onwards) {
        return Ok(Some(result));
    }
    for (idx, (child, sort_onwards, required_ordering)) in izip!(
        children.iter_mut(),
        sort_onwards.iter_mut(),
        plan.required_input_ordering()
    )
    .enumerate()
    {
        let physical_ordering = child.output_ordering();
        match (required_ordering, physical_ordering) {
            (Some(required_ordering), Some(physical_ordering)) => {
                let is_ordering_satisfied = ordering_satisfy_requirement_concrete(
                    physical_ordering,
                    &required_ordering,
                    || child.equivalence_properties(),
                );
                if !is_ordering_satisfied {
                    // Make sure we preserve the ordering requirements:
<<<<<<< HEAD
                    update_child_to_remove_unnecessary_sort(child, sort_onwards)?;
                    let sort_expr = create_sort_expr_from_requirement(&required_ordering);
                    *child = add_sort_above_child(child, sort_expr, None)?;
                    sort_onwards.push((idx, child.clone()))
=======
                    update_child_to_remove_unnecessary_sort(child, sort_onwards, &plan)?;
                    let sort_expr = required_ordering.to_vec();
                    *child = add_sort_above_child(child, sort_expr)?;
                    *sort_onwards = Some(ExecTree {
                        idx,
                        plan: child.clone(),
                        children: vec![],
                    })
>>>>>>> 8a262c3e
                }
                if let Some(tree) = sort_onwards {
                    // For window expressions, we can remove some sorts when we can
                    // calculate the result in reverse:
                    if plan.as_any().is::<WindowAggExec>()
                        || plan.as_any().is::<BoundedWindowAggExec>()
                    {
                        if let Some(result) = analyze_window_sort_removal(tree, &plan)? {
                            return Ok(Some(result));
                        }
                    }
                }
            }
            (Some(required), None) => {
<<<<<<< HEAD
                // Ordering requirement is not met, we should add a SortExec to the plan.
                let sort_expr = create_sort_expr_from_requirement(&required);
                *child = add_sort_above_child(child, sort_expr, None)?;
                *sort_onwards = vec![(idx, child.clone())];
=======
                // Ordering requirement is not met, we should add a `SortExec` to the plan.
                *child = add_sort_above_child(child, required.to_vec())?;
                *sort_onwards = Some(ExecTree {
                    idx,
                    plan: child.clone(),
                    children: vec![],
                })
>>>>>>> 8a262c3e
            }
            (None, Some(_)) => {
                // We have a `SortExec` whose effect may be neutralized by
                // another order-imposing operator. Remove or update this sort:
                if !plan.maintains_input_order()[idx] {
                    let count = plan.output_ordering().map_or(0, |e| e.len());
                    if (count > 0) && !is_sort(&plan) {
                        update_child_to_change_finer_sort(child, sort_onwards, count)?;
                    } else {
                        update_child_to_remove_unnecessary_sort(
                            child,
                            sort_onwards,
                            &plan,
                        )?;
                    }
                }
            }
            (None, None) => {}
        }
    }
    Ok(Some(PlanWithCorrespondingSort {
        plan: plan.with_new_children(children)?,
        sort_onwards,
    }))
}

/// Analyzes a given `SortExec` (`plan`) to determine whether its input already
/// has a finer ordering than this `SortExec` enforces.
fn analyze_immediate_sort_removal(
    plan: &Arc<dyn ExecutionPlan>,
    sort_onwards: &[Option<ExecTree>],
) -> Option<PlanWithCorrespondingSort> {
    if let Some(sort_exec) = plan.as_any().downcast_ref::<SortExec>() {
        let sort_input = sort_exec.input().clone();
        // If this sort is unnecessary, we should remove it:
        if ordering_satisfy(
            sort_input.output_ordering(),
            sort_exec.output_ordering(),
            || sort_input.equivalence_properties(),
        ) {
            // Since we know that a `SortExec` has exactly one child,
            // we can use the zero index safely:
            return Some(
                if !sort_exec.preserve_partitioning()
                    && sort_input.output_partitioning().partition_count() > 1
                {
                    // Replace the sort with a sort-preserving merge:
                    let new_plan: Arc<dyn ExecutionPlan> =
                        Arc::new(SortPreservingMergeExec::new(
                            sort_exec.expr().to_vec(),
                            sort_input,
                        ));
                    let new_tree = ExecTree {
                        idx: 0,
                        plan: new_plan.clone(),
                        children: sort_onwards.iter().flat_map(|e| e.clone()).collect(),
                    };
                    PlanWithCorrespondingSort {
                        plan: new_plan,
                        sort_onwards: vec![Some(new_tree)],
                    }
                } else {
                    // Remove the sort:
                    PlanWithCorrespondingSort {
                        plan: sort_input,
                        sort_onwards: sort_onwards.to_vec(),
                    }
                },
            );
        }
    }
    None
}

/// Analyzes a [WindowAggExec] or a [BoundedWindowAggExec] to determine whether
/// it may allow removing a sort.
fn analyze_window_sort_removal(
    sort_tree: &mut ExecTree,
    window_exec: &Arc<dyn ExecutionPlan>,
) -> Result<Option<PlanWithCorrespondingSort>> {
    let (window_expr, partition_keys) = if let Some(exec) =
        window_exec.as_any().downcast_ref::<BoundedWindowAggExec>()
    {
        (exec.window_expr(), &exec.partition_keys)
    } else if let Some(exec) = window_exec.as_any().downcast_ref::<WindowAggExec>() {
        (exec.window_expr(), &exec.partition_keys)
    } else {
        return Err(DataFusionError::Plan(
            "Expects to receive either WindowAggExec of BoundedWindowAggExec".to_string(),
        ));
    };

    let mut first_should_reverse = None;
    let mut physical_ordering_common = vec![];
    for sort_any in sort_tree.get_leaves() {
        let sort_output_ordering = sort_any.output_ordering();
        // Variable `sort_any` will either be a `SortExec` or a
        // `SortPreservingMergeExec`, and both have a single child.
        // Therefore, we can use the 0th index without loss of generality.
        let sort_input = sort_any.children()[0].clone();
        let physical_ordering = sort_input.output_ordering();
        // TODO: Once we can ensure that required ordering information propagates with
        //       the necessary lineage information, compare `physical_ordering` and the
        //       ordering required by the window executor instead of `sort_output_ordering`.
        //       This will enable us to handle cases such as (a,b) -> Sort -> (a,b,c) -> Required(a,b).
        //       Currently, we can not remove such sorts.
        let required_ordering = sort_output_ordering.ok_or_else(|| {
            DataFusionError::Plan("A SortExec should have output ordering".to_string())
        })?;
        if let Some(physical_ordering) = physical_ordering {
            if physical_ordering_common.is_empty()
                || physical_ordering.len() < physical_ordering_common.len()
            {
                physical_ordering_common = physical_ordering.to_vec();
            }
            let (can_skip_sorting, should_reverse) = can_skip_sort(
                window_expr[0].partition_by(),
                required_ordering,
                &sort_input.schema(),
                physical_ordering,
            )?;
            if !can_skip_sorting {
                return Ok(None);
            }
            if let Some(first_should_reverse) = first_should_reverse {
                if first_should_reverse != should_reverse {
                    return Ok(None);
                }
            } else {
                first_should_reverse = Some(should_reverse);
            }
        } else {
            // If there is no physical ordering, there is no way to remove a
            // sort, so immediately return.
            return Ok(None);
        }
    }
    let new_window_expr = if first_should_reverse.unwrap() {
        window_expr
            .iter()
            .map(|e| e.get_reverse_expr())
            .collect::<Option<Vec<_>>>()
    } else {
        Some(window_expr.to_vec())
    };
    if let Some(window_expr) = new_window_expr {
        let requires_single_partition = matches!(
            window_exec.required_input_distribution()[sort_tree.idx],
            Distribution::SinglePartition
        );
        let new_child = remove_corresponding_sort_from_sub_plan(
            sort_tree,
            requires_single_partition,
        )?;
        let new_schema = new_child.schema();

        let uses_bounded_memory = window_expr.iter().all(|e| e.uses_bounded_memory());
        // If all window expressions can run with bounded memory, choose the
        // bounded window variant:
        let new_plan = if uses_bounded_memory {
            Arc::new(BoundedWindowAggExec::try_new(
                window_expr,
                new_child,
                new_schema,
                partition_keys.to_vec(),
                Some(physical_ordering_common),
            )?) as _
        } else {
            Arc::new(WindowAggExec::try_new(
                window_expr,
                new_child,
                new_schema,
                partition_keys.to_vec(),
                Some(physical_ordering_common),
            )?) as _
        };
        return Ok(Some(PlanWithCorrespondingSort::new(new_plan)));
    }
    Ok(None)
}

/// Updates child to remove the unnecessary `CoalescePartitions` below it.
fn update_child_to_change_coalesce(
    child: &mut Arc<dyn ExecutionPlan>,
    coalesce_onwards: &mut Option<ExecTree>,
    sort_exec: Option<&SortExec>,
) -> Result<()> {
    if let Some(coalesce_onwards) = coalesce_onwards {
        *child = change_corresponding_coalesce_in_sub_plan(coalesce_onwards, sort_exec)?;
    }
    Ok(())
}

/// Removes the `CoalescePartitions` from the plan in `coalesce_onwards`.
fn change_corresponding_coalesce_in_sub_plan(
    coalesce_onwards: &mut ExecTree,
    sort_exec: Option<&SortExec>,
) -> Result<Arc<dyn ExecutionPlan>> {
    Ok(
        if coalesce_onwards
            .plan
            .as_any()
            .is::<CoalescePartitionsExec>()
        {
            // We can safely use the 0th index since we have a `CoalescePartitionsExec`.
            let coalesce_input = coalesce_onwards.plan.children()[0].clone();
            if let Some(sort_exec) = sort_exec {
                let sort_expr = sort_exec.expr();
                if !ordering_satisfy(
                    coalesce_input.output_ordering(),
                    Some(sort_expr),
                    || coalesce_input.equivalence_properties(),
                ) {
                    return add_sort_above_child(&coalesce_input, sort_expr.to_vec());
                }
            }
            coalesce_input
        } else {
            let plan = coalesce_onwards.plan.clone();
            let mut children = plan.children();
            for item in &mut coalesce_onwards.children {
                children[item.idx] =
                    change_corresponding_coalesce_in_sub_plan(item, sort_exec)?;
            }
            plan.with_new_children(children)?
        },
    )
}

/// Updates child to remove the unnecessary sorting below it.
fn update_child_to_remove_unnecessary_sort(
    child: &mut Arc<dyn ExecutionPlan>,
    sort_onwards: &mut Option<ExecTree>,
    parent: &Arc<dyn ExecutionPlan>,
) -> Result<()> {
    if let Some(sort_onwards) = sort_onwards {
        let requires_single_partition = matches!(
            parent.required_input_distribution()[sort_onwards.idx],
            Distribution::SinglePartition
        );
        *child = remove_corresponding_sort_from_sub_plan(
            sort_onwards,
            requires_single_partition,
        )?;
    }
    *sort_onwards = None;
    Ok(())
}

/// Removes the sort from the plan in `sort_onwards`.
fn remove_corresponding_sort_from_sub_plan(
    sort_onwards: &mut ExecTree,
    requires_single_partition: bool,
) -> Result<Arc<dyn ExecutionPlan>> {
    // A `SortExec` is always at the bottom of the tree.
    if is_sort(&sort_onwards.plan) {
        Ok(sort_onwards.plan.children()[0].clone())
    } else {
        let plan = &sort_onwards.plan;
        let mut children = plan.children();
        for item in &mut sort_onwards.children {
            let requires_single_partition = matches!(
                plan.required_input_distribution()[item.idx],
                Distribution::SinglePartition
            );
            children[item.idx] =
                remove_corresponding_sort_from_sub_plan(item, requires_single_partition)?;
        }
        if is_sort_preserving_merge(plan) {
            let child = &children[0];
            if requires_single_partition
                && child.output_partitioning().partition_count() > 1
            {
                Ok(Arc::new(CoalescePartitionsExec::new(child.clone())))
            } else {
                Ok(child.clone())
            }
        } else {
            plan.clone().with_new_children(children)
        }
    }
}

/// Updates child to modify the unnecessarily fine sorting below it.
fn update_child_to_change_finer_sort(
    child: &mut Arc<dyn ExecutionPlan>,
    sort_onwards: &mut Option<ExecTree>,
    n_sort_expr: usize,
) -> Result<()> {
    if let Some(sort_onwards) = sort_onwards {
        *child = change_finer_sort_in_sub_plan(sort_onwards, n_sort_expr)?;
    }
    Ok(())
}

/// Change the unnecessarily fine sort in `sort_onwards`.
fn change_finer_sort_in_sub_plan(
    sort_onwards: &mut ExecTree,
    n_sort_expr: usize,
) -> Result<Arc<dyn ExecutionPlan>> {
    let plan = &sort_onwards.plan;
    // A `SortExec` is always at the bottom of the tree.
    if is_sort(plan) {
        let prev_layer = plan.children()[0].clone();
        let new_sort_expr = get_sort_exprs(plan)?[0..n_sort_expr].to_vec();
        let updated_plan = add_sort_above_child(&prev_layer, new_sort_expr)?;
        *sort_onwards = ExecTree {
            idx: sort_onwards.idx,
            children: vec![],
            plan: updated_plan.clone(),
        };
        Ok(updated_plan)
    } else {
        let mut children = plan.children();
        for item in &mut sort_onwards.children {
            children[item.idx] = change_finer_sort_in_sub_plan(item, n_sort_expr)?;
        }
        if is_sort_preserving_merge(plan) {
            let new_sort_expr = get_sort_exprs(plan)?[0..n_sort_expr].to_vec();
            let updated_plan = Arc::new(SortPreservingMergeExec::new(
                new_sort_expr,
                children[0].clone(),
            )) as Arc<dyn ExecutionPlan>;
            sort_onwards.plan = updated_plan.clone();
            Ok(updated_plan)
        } else {
            plan.clone().with_new_children(children)
        }
    }
}

/// Converts an [ExecutionPlan] trait object to a [PhysicalSortExpr] slice when possible.
fn get_sort_exprs(sort_any: &Arc<dyn ExecutionPlan>) -> Result<&[PhysicalSortExpr]> {
    if let Some(sort_exec) = sort_any.as_any().downcast_ref::<SortExec>() {
        Ok(sort_exec.expr())
    } else if let Some(sort_preserving_merge_exec) =
        sort_any.as_any().downcast_ref::<SortPreservingMergeExec>()
    {
        Ok(sort_preserving_merge_exec.expr())
    } else {
        Err(DataFusionError::Plan(
            "Given ExecutionPlan is not a SortExec or a SortPreservingMergeExec"
                .to_string(),
        ))
    }
}

#[derive(Debug)]
/// This structure stores extra column information required to remove unnecessary sorts.
pub struct ColumnInfo {
    is_aligned: bool,
    reverse: bool,
    is_partition: bool,
}

/// Compares physical ordering and required ordering of all `PhysicalSortExpr`s and returns a tuple.
/// The first element indicates whether these `PhysicalSortExpr`s can be removed from the physical plan.
/// The second element is a flag indicating whether we should reverse the sort direction in order to
/// remove physical sort expressions from the plan.
pub fn can_skip_sort(
    partition_keys: &[Arc<dyn PhysicalExpr>],
    required: &[PhysicalSortExpr],
    input_schema: &SchemaRef,
    physical_ordering: &[PhysicalSortExpr],
) -> Result<(bool, bool)> {
    if required.len() > physical_ordering.len() {
        return Ok((false, false));
    }
    let mut col_infos = vec![];
    for (sort_expr, physical_expr) in zip(required, physical_ordering) {
        let column = sort_expr.expr.clone();
        let is_partition = partition_keys.iter().any(|e| e.eq(&column));
        let (is_aligned, reverse) =
            check_alignment(input_schema, physical_expr, sort_expr);
        col_infos.push(ColumnInfo {
            is_aligned,
            reverse,
            is_partition,
        });
    }
    let partition_by_sections = col_infos
        .iter()
        .filter(|elem| elem.is_partition)
        .collect::<Vec<_>>();
    let can_skip_partition_bys = if partition_by_sections.is_empty() {
        true
    } else {
        let first_reverse = partition_by_sections[0].reverse;
        let can_skip_partition_bys = partition_by_sections
            .iter()
            .all(|c| c.is_aligned && c.reverse == first_reverse);
        can_skip_partition_bys
    };
    let order_by_sections = col_infos
        .iter()
        .filter(|elem| !elem.is_partition)
        .collect::<Vec<_>>();
    let (can_skip_order_bys, should_reverse_order_bys) = if order_by_sections.is_empty() {
        (true, false)
    } else {
        let first_reverse = order_by_sections[0].reverse;
        let can_skip_order_bys = order_by_sections
            .iter()
            .all(|c| c.is_aligned && c.reverse == first_reverse);
        (can_skip_order_bys, first_reverse)
    };
    let can_skip = can_skip_order_bys && can_skip_partition_bys;
    Ok((can_skip, should_reverse_order_bys))
}

/// Compares `physical_ordering` and `required` ordering, returns a tuple
/// indicating (1) whether this column requires sorting, and (2) whether we
/// should reverse the window expression in order to avoid sorting.
fn check_alignment(
    input_schema: &SchemaRef,
    physical_ordering: &PhysicalSortExpr,
    required: &PhysicalSortExpr,
) -> (bool, bool) {
    if required.expr.eq(&physical_ordering.expr) {
        let nullable = required.expr.nullable(input_schema).unwrap();
        let physical_opts = physical_ordering.options;
        let required_opts = required.options;
        let is_reversed = if nullable {
            physical_opts == reverse_sort_options(required_opts)
        } else {
            // If the column is not nullable, NULLS FIRST/LAST is not important.
            physical_opts.descending != required_opts.descending
        };
        let can_skip = !nullable || is_reversed || (physical_opts == required_opts);
        (can_skip, is_reversed)
    } else {
        (false, false)
    }
}

#[cfg(test)]
mod tests {
    use super::*;
    use crate::datasource::listing::PartitionedFile;
    use crate::datasource::object_store::ObjectStoreUrl;
    use crate::physical_optimizer::dist_enforcement::EnforceDistribution;
    use crate::physical_plan::aggregates::PhysicalGroupBy;
    use crate::physical_plan::aggregates::{AggregateExec, AggregateMode};
    use crate::physical_plan::file_format::{FileScanConfig, ParquetExec};
    use crate::physical_plan::filter::FilterExec;
    use crate::physical_plan::memory::MemoryExec;
    use crate::physical_plan::repartition::RepartitionExec;
    use crate::physical_plan::sorts::sort_preserving_merge::SortPreservingMergeExec;
    use crate::physical_plan::union::UnionExec;
    use crate::physical_plan::windows::create_window_expr;
    use crate::physical_plan::{displayable, Partitioning};
    use crate::prelude::SessionContext;
    use arrow::compute::SortOptions;
    use arrow::datatypes::{DataType, Field, Schema, SchemaRef};
    use datafusion_common::{Result, Statistics};
    use datafusion_expr::{AggregateFunction, WindowFrame, WindowFunction};
    use datafusion_physical_expr::expressions::{col, NotExpr};
    use datafusion_physical_expr::PhysicalSortExpr;
    use std::sync::Arc;

    fn create_test_schema() -> Result<SchemaRef> {
        let nullable_column = Field::new("nullable_col", DataType::Int32, true);
        let non_nullable_column = Field::new("non_nullable_col", DataType::Int32, false);
        let schema = Arc::new(Schema::new(vec![nullable_column, non_nullable_column]));

        Ok(schema)
    }

    // Util function to get string representation of a physical plan
    fn get_plan_string(plan: &Arc<dyn ExecutionPlan>) -> Vec<String> {
        let formatted = displayable(plan.as_ref()).indent().to_string();
        let actual: Vec<&str> = formatted.trim().lines().collect();
        actual.iter().map(|elem| elem.to_string()).collect()
    }

    #[tokio::test]
    async fn test_is_column_aligned_nullable() -> Result<()> {
        let schema = create_test_schema()?;
        let params = vec![
            ((true, true), (false, false), (true, true)),
            ((true, true), (false, true), (false, false)),
            ((true, true), (true, false), (false, false)),
            ((true, false), (false, true), (true, true)),
            ((true, false), (false, false), (false, false)),
            ((true, false), (true, true), (false, false)),
        ];
        for (
            (physical_desc, physical_nulls_first),
            (req_desc, req_nulls_first),
            (is_aligned_expected, reverse_expected),
        ) in params
        {
            let physical_ordering = PhysicalSortExpr {
                expr: col("nullable_col", &schema)?,
                options: SortOptions {
                    descending: physical_desc,
                    nulls_first: physical_nulls_first,
                },
            };
            let required_ordering = PhysicalSortExpr {
                expr: col("nullable_col", &schema)?,
                options: SortOptions {
                    descending: req_desc,
                    nulls_first: req_nulls_first,
                },
            };
            let (is_aligned, reverse) =
                check_alignment(&schema, &physical_ordering, &required_ordering);
            assert_eq!(is_aligned, is_aligned_expected);
            assert_eq!(reverse, reverse_expected);
        }

        Ok(())
    }

    #[tokio::test]
    async fn test_is_column_aligned_non_nullable() -> Result<()> {
        let schema = create_test_schema()?;

        let params = vec![
            ((true, true), (false, false), (true, true)),
            ((true, true), (false, true), (true, true)),
            ((true, true), (true, false), (true, false)),
            ((true, false), (false, true), (true, true)),
            ((true, false), (false, false), (true, true)),
            ((true, false), (true, true), (true, false)),
        ];
        for (
            (physical_desc, physical_nulls_first),
            (req_desc, req_nulls_first),
            (is_aligned_expected, reverse_expected),
        ) in params
        {
            let physical_ordering = PhysicalSortExpr {
                expr: col("non_nullable_col", &schema)?,
                options: SortOptions {
                    descending: physical_desc,
                    nulls_first: physical_nulls_first,
                },
            };
            let required_ordering = PhysicalSortExpr {
                expr: col("non_nullable_col", &schema)?,
                options: SortOptions {
                    descending: req_desc,
                    nulls_first: req_nulls_first,
                },
            };
            let (is_aligned, reverse) =
                check_alignment(&schema, &physical_ordering, &required_ordering);
            assert_eq!(is_aligned, is_aligned_expected);
            assert_eq!(reverse, reverse_expected);
        }

        Ok(())
    }

    /// Runs the sort enforcement optimizer and asserts the plan
    /// against the original and expected plans
    ///
    /// `$EXPECTED_PLAN_LINES`: input plan
    /// `$EXPECTED_OPTIMIZED_PLAN_LINES`: optimized plan
    /// `$PLAN`: the plan to optimized
    ///
    macro_rules! assert_optimized {
        ($EXPECTED_PLAN_LINES: expr, $EXPECTED_OPTIMIZED_PLAN_LINES: expr, $PLAN: expr) => {
            let session_ctx = SessionContext::new();
            let state = session_ctx.state();

            let physical_plan = $PLAN;
            let formatted = displayable(physical_plan.as_ref()).indent().to_string();
            let actual: Vec<&str> = formatted.trim().lines().collect();

            let expected_plan_lines: Vec<&str> = $EXPECTED_PLAN_LINES
                .iter().map(|s| *s).collect();

            assert_eq!(
                expected_plan_lines, actual,
                "\n**Original Plan Mismatch\n\nexpected:\n\n{expected_plan_lines:#?}\nactual:\n\n{actual:#?}\n\n"
            );

            let expected_optimized_lines: Vec<&str> = $EXPECTED_OPTIMIZED_PLAN_LINES
                .iter().map(|s| *s).collect();

            // Run the actual optimizer
            let optimized_physical_plan =
                EnforceSorting::new().optimize(physical_plan, state.config_options())?;
            // Get string representation of the plan
            let actual = get_plan_string(&optimized_physical_plan);
            assert_eq!(
                expected_optimized_lines, actual,
                "\n**Optimized Plan Mismatch\n\nexpected:\n\n{expected_optimized_lines:#?}\nactual:\n\n{actual:#?}\n\n"
            );

        };
    }

    #[tokio::test]
    async fn test_remove_unnecessary_sort() -> Result<()> {
        let schema = create_test_schema()?;
        let source = memory_exec(&schema);
        let input = sort_exec(vec![sort_expr("non_nullable_col", &schema)], source);
        let physical_plan = sort_exec(vec![sort_expr("nullable_col", &schema)], input);

        let expected_input = vec![
            "SortExec: [nullable_col@0 ASC], global=true",
            "  SortExec: [non_nullable_col@1 ASC], global=true",
            "    MemoryExec: partitions=0, partition_sizes=[]",
        ];
        let expected_optimized = vec![
            "SortExec: [nullable_col@0 ASC], global=true",
            "  MemoryExec: partitions=0, partition_sizes=[]",
        ];
        assert_optimized!(expected_input, expected_optimized, physical_plan);
        Ok(())
    }

    #[tokio::test]
    async fn test_remove_unnecessary_sort_window_multilayer() -> Result<()> {
        let schema = create_test_schema()?;
        let source = memory_exec(&schema);

        let sort_exprs = vec![sort_expr_options(
            "non_nullable_col",
            &source.schema(),
            SortOptions {
                descending: true,
                nulls_first: true,
            },
        )];
        let sort = sort_exec(sort_exprs.clone(), source);

        let window_agg = window_exec("non_nullable_col", sort_exprs, sort);

        let sort_exprs = vec![sort_expr_options(
            "non_nullable_col",
            &window_agg.schema(),
            SortOptions {
                descending: false,
                nulls_first: false,
            },
        )];

        let sort = sort_exec(sort_exprs.clone(), window_agg);

        // Add dummy layer propagating Sort above, to test whether sort can be removed from multi layer before
        let filter = filter_exec(
            Arc::new(NotExpr::new(
                col("non_nullable_col", schema.as_ref()).unwrap(),
            )),
            sort,
        );

        // let filter_exec = sort_exec;
        let physical_plan = window_exec("non_nullable_col", sort_exprs, filter);

        let expected_input = vec![
            "WindowAggExec: wdw=[count: Ok(Field { name: \"count\", data_type: Int64, nullable: true, dict_id: 0, dict_is_ordered: false, metadata: {} }), frame: WindowFrame { units: Range, start_bound: Preceding(NULL), end_bound: CurrentRow }]",
            "  FilterExec: NOT non_nullable_col@1",
            "    SortExec: [non_nullable_col@1 ASC NULLS LAST], global=true",
            "      WindowAggExec: wdw=[count: Ok(Field { name: \"count\", data_type: Int64, nullable: true, dict_id: 0, dict_is_ordered: false, metadata: {} }), frame: WindowFrame { units: Range, start_bound: Preceding(NULL), end_bound: CurrentRow }]",
            "        SortExec: [non_nullable_col@1 DESC], global=true",
            "          MemoryExec: partitions=0, partition_sizes=[]",
        ];

        let expected_optimized = vec![
            "WindowAggExec: wdw=[count: Ok(Field { name: \"count\", data_type: Int64, nullable: true, dict_id: 0, dict_is_ordered: false, metadata: {} }), frame: WindowFrame { units: Range, start_bound: CurrentRow, end_bound: Following(NULL) }]",
            "  FilterExec: NOT non_nullable_col@1",
            "    WindowAggExec: wdw=[count: Ok(Field { name: \"count\", data_type: Int64, nullable: true, dict_id: 0, dict_is_ordered: false, metadata: {} }), frame: WindowFrame { units: Range, start_bound: Preceding(NULL), end_bound: CurrentRow }]",
            "      SortExec: [non_nullable_col@1 DESC], global=true",
            "        MemoryExec: partitions=0, partition_sizes=[]",
        ];
        assert_optimized!(expected_input, expected_optimized, physical_plan);
        Ok(())
    }

    #[tokio::test]
    async fn test_add_required_sort() -> Result<()> {
        let schema = create_test_schema()?;
        let source = memory_exec(&schema);

        let sort_exprs = vec![sort_expr("nullable_col", &schema)];

        let physical_plan = sort_preserving_merge_exec(sort_exprs, source);

        let expected_input = vec![
            "SortPreservingMergeExec: [nullable_col@0 ASC]",
            "  MemoryExec: partitions=0, partition_sizes=[]",
        ];
        let expected_optimized = vec![
            "SortPreservingMergeExec: [nullable_col@0 ASC]",
            "  SortExec: [nullable_col@0 ASC], global=true",
            "    MemoryExec: partitions=0, partition_sizes=[]",
        ];
        assert_optimized!(expected_input, expected_optimized, physical_plan);
        Ok(())
    }

    #[tokio::test]
    async fn test_remove_unnecessary_sort3() -> Result<()> {
        let schema = create_test_schema()?;
        let source = memory_exec(&schema);
        let sort_exprs = vec![sort_expr("nullable_col", &schema)];
        let sort = sort_exec(sort_exprs.clone(), source);
        let spm = sort_preserving_merge_exec(sort_exprs, sort);

        let sort_exprs = vec![sort_expr("nullable_col", &schema)];
        let sort = sort_exec(sort_exprs.clone(), spm);
        let physical_plan = sort_preserving_merge_exec(sort_exprs, sort);
        let expected_input = vec![
            "SortPreservingMergeExec: [nullable_col@0 ASC]",
            "  SortExec: [nullable_col@0 ASC], global=true",
            "    SortPreservingMergeExec: [nullable_col@0 ASC]",
            "      SortExec: [nullable_col@0 ASC], global=true",
            "        MemoryExec: partitions=0, partition_sizes=[]",
        ];
        let expected_optimized = vec![
            "SortPreservingMergeExec: [nullable_col@0 ASC]",
            "  SortPreservingMergeExec: [nullable_col@0 ASC]",
            "    SortExec: [nullable_col@0 ASC], global=true",
            "      MemoryExec: partitions=0, partition_sizes=[]",
        ];
        assert_optimized!(expected_input, expected_optimized, physical_plan);
        Ok(())
    }

    #[tokio::test]
    async fn test_remove_unnecessary_sort2() -> Result<()> {
        let schema = create_test_schema()?;
        let source = memory_exec(&schema);
        let sort_exprs = vec![sort_expr("non_nullable_col", &schema)];
        let sort = sort_exec(sort_exprs.clone(), source);
        let spm = sort_preserving_merge_exec(sort_exprs, sort);

        let sort_exprs = vec![
            sort_expr("nullable_col", &schema),
            sort_expr("non_nullable_col", &schema),
        ];
        let sort2 = sort_exec(sort_exprs.clone(), spm);
        let spm2 = sort_preserving_merge_exec(sort_exprs, sort2);

        let sort_exprs = vec![sort_expr("nullable_col", &schema)];
        let sort3 = sort_exec(sort_exprs, spm2);
        let physical_plan = repartition_exec(repartition_exec(sort3));

        let expected_input = vec![
            "RepartitionExec: partitioning=RoundRobinBatch(10), input_partitions=10",
            "  RepartitionExec: partitioning=RoundRobinBatch(10), input_partitions=1",
            "    SortExec: [nullable_col@0 ASC]",
            "      SortPreservingMergeExec: [nullable_col@0 ASC,non_nullable_col@1 ASC]",
            "        SortExec: [nullable_col@0 ASC,non_nullable_col@1 ASC]",
            "          SortPreservingMergeExec: [non_nullable_col@1 ASC]",
            "            SortExec: [non_nullable_col@1 ASC]",
            "              MemoryExec: partitions=0, partition_sizes=[]",
        ];

        let expected_optimized = vec![
            "RepartitionExec: partitioning=RoundRobinBatch(10), input_partitions=10",
            "  RepartitionExec: partitioning=RoundRobinBatch(10), input_partitions=0",
            "    MemoryExec: partitions=0, partition_sizes=[]",
        ];
        assert_optimized!(expected_input, expected_optimized, physical_plan);
        Ok(())
    }

    #[tokio::test]
    async fn test_remove_unnecessary_sort3() -> Result<()> {
        let schema = create_test_schema()?;
        let source = memory_exec(&schema);
        let sort_exprs = vec![sort_expr("non_nullable_col", &schema)];
        let sort = sort_exec(sort_exprs.clone(), source);
        let spm = sort_preserving_merge_exec(sort_exprs, sort);

        let sort_exprs = vec![
            sort_expr("nullable_col", &schema),
            sort_expr("non_nullable_col", &schema),
        ];
        let repartition_exec = repartition_exec(spm);
        let sort2 = sort_exec(sort_exprs.clone(), repartition_exec);
        let spm2 = sort_preserving_merge_exec(sort_exprs, sort2);

        let physical_plan = aggregate_exec(spm2);

        // When removing a `SortPreservingMergeExec`, make sure that partitioning
        // requirements are not violated. In some cases, we may need to replace
        // it with a `CoalescePartitionsExec` instead of directly removing it.
        let expected_input = vec![
            "AggregateExec: mode=Final, gby=[], aggr=[]",
            "  SortPreservingMergeExec: [nullable_col@0 ASC,non_nullable_col@1 ASC]",
            "    SortExec: [nullable_col@0 ASC,non_nullable_col@1 ASC]",
            "      RepartitionExec: partitioning=RoundRobinBatch(10), input_partitions=1",
            "        SortPreservingMergeExec: [non_nullable_col@1 ASC]",
            "          SortExec: [non_nullable_col@1 ASC]",
            "            MemoryExec: partitions=0, partition_sizes=[]",
        ];

        let expected_optimized = vec![
            "AggregateExec: mode=Final, gby=[], aggr=[]",
            "  CoalescePartitionsExec",
            "    RepartitionExec: partitioning=RoundRobinBatch(10), input_partitions=0",
            "      MemoryExec: partitions=0, partition_sizes=[]",
        ];
        assert_optimized!(expected_input, expected_optimized, physical_plan);
        Ok(())
    }

    #[tokio::test]
    async fn test_do_not_remove_sort_with_limit() -> Result<()> {
        let schema = create_test_schema()?;

        let source1 = parquet_exec(&schema);
        let sort_exprs = vec![
            sort_expr("nullable_col", &schema),
            sort_expr("non_nullable_col", &schema),
        ];
        let sort = sort_exec(sort_exprs.clone(), source1);
        let limit = local_limit_exec(sort);
        let limit = global_limit_exec(limit);

        let parquet_sort_exprs = vec![sort_expr("nullable_col", &schema)];
        let source2 = parquet_exec_sorted(&schema, parquet_sort_exprs);

        let union = union_exec(vec![source2, limit]);
        let repartition = repartition_exec(union);
        let physical_plan = sort_preserving_merge_exec(sort_exprs, repartition);

        let expected_input = vec![
            "SortPreservingMergeExec: [nullable_col@0 ASC,non_nullable_col@1 ASC]",
            "  RepartitionExec: partitioning=RoundRobinBatch(10), input_partitions=2",
            "    UnionExec",
            "      ParquetExec: limit=None, partitions={1 group: [[x]]}, output_ordering=[nullable_col@0 ASC], projection=[nullable_col, non_nullable_col]",
            "      GlobalLimitExec: skip=0, fetch=100",
            "        LocalLimitExec: fetch=100",
            "          SortExec: [nullable_col@0 ASC,non_nullable_col@1 ASC]",
            "            ParquetExec: limit=None, partitions={1 group: [[x]]}, projection=[nullable_col, non_nullable_col]",
        ];

        // We should keep the bottom `SortExec`.
        let expected_optimized = vec![
            "SortPreservingMergeExec: [nullable_col@0 ASC,non_nullable_col@1 ASC]",
            "  SortExec: [nullable_col@0 ASC,non_nullable_col@1 ASC]",
            "    RepartitionExec: partitioning=RoundRobinBatch(10), input_partitions=2",
            "      UnionExec",
            "        ParquetExec: limit=None, partitions={1 group: [[x]]}, output_ordering=[nullable_col@0 ASC], projection=[nullable_col, non_nullable_col]",
            "        GlobalLimitExec: skip=0, fetch=100",
            "          LocalLimitExec: fetch=100",
            "            SortExec: [nullable_col@0 ASC,non_nullable_col@1 ASC]",
            "              ParquetExec: limit=None, partitions={1 group: [[x]]}, projection=[nullable_col, non_nullable_col]",
        ];
        assert_optimized!(expected_input, expected_optimized, physical_plan);
        Ok(())
    }

    #[tokio::test]
    async fn test_change_wrong_sorting() -> Result<()> {
        let schema = create_test_schema()?;
        let source = memory_exec(&schema);
        let sort_exprs = vec![
            sort_expr("nullable_col", &schema),
            sort_expr("non_nullable_col", &schema),
        ];
        let sort = sort_exec(vec![sort_exprs[0].clone()], source);
        let physical_plan = sort_preserving_merge_exec(sort_exprs, sort);
        let expected_input = vec![
            "SortPreservingMergeExec: [nullable_col@0 ASC,non_nullable_col@1 ASC]",
            "  SortExec: [nullable_col@0 ASC], global=true",
            "    MemoryExec: partitions=0, partition_sizes=[]",
        ];
        let expected_optimized = vec![
            "SortPreservingMergeExec: [nullable_col@0 ASC,non_nullable_col@1 ASC]",
            "  SortExec: [nullable_col@0 ASC,non_nullable_col@1 ASC], global=true",
            "    MemoryExec: partitions=0, partition_sizes=[]",
        ];
        assert_optimized!(expected_input, expected_optimized, physical_plan);
        Ok(())
    }

    #[tokio::test]
    async fn test_union_inputs_sorted() -> Result<()> {
        let schema = create_test_schema()?;

        let source1 = parquet_exec(&schema);
        let sort_exprs = vec![sort_expr("nullable_col", &schema)];
        let sort = sort_exec(sort_exprs.clone(), source1);

        let source2 = parquet_exec_sorted(&schema, sort_exprs.clone());

        let union = union_exec(vec![source2, sort]);
        let physical_plan = sort_preserving_merge_exec(sort_exprs, union);

        // one input to the union is already sorted, one is not.
        let expected_input = vec![
            "SortPreservingMergeExec: [nullable_col@0 ASC]",
            "  UnionExec",
            "    ParquetExec: limit=None, partitions={1 group: [[x]]}, output_ordering=[nullable_col@0 ASC], projection=[nullable_col, non_nullable_col]",
            "    SortExec: [nullable_col@0 ASC], global=true",
            "      ParquetExec: limit=None, partitions={1 group: [[x]]}, projection=[nullable_col, non_nullable_col]",
        ];
        // should not add a sort at the output of the union, input plan should not be changed
        let expected_optimized = expected_input.clone();
        assert_optimized!(expected_input, expected_optimized, physical_plan);
        Ok(())
    }

    #[tokio::test]
    async fn test_union_inputs_different_sorted() -> Result<()> {
        let schema = create_test_schema()?;

        let source1 = parquet_exec(&schema);
        let sort_exprs = vec![sort_expr("nullable_col", &schema)];
        let sort = sort_exec(sort_exprs.clone(), source1);

        let parquet_sort_exprs = vec![
            sort_expr("nullable_col", &schema),
            sort_expr("non_nullable_col", &schema),
        ];
        let source2 = parquet_exec_sorted(&schema, parquet_sort_exprs);

        let union = union_exec(vec![source2, sort]);
        let physical_plan = sort_preserving_merge_exec(sort_exprs, union);

        // one input to the union is already sorted, one is not.
        let expected_input = vec![
            "SortPreservingMergeExec: [nullable_col@0 ASC]",
            "  UnionExec",
            "    ParquetExec: limit=None, partitions={1 group: [[x]]}, output_ordering=[nullable_col@0 ASC, non_nullable_col@1 ASC], projection=[nullable_col, non_nullable_col]",
            "    SortExec: [nullable_col@0 ASC], global=true",
            "      ParquetExec: limit=None, partitions={1 group: [[x]]}, projection=[nullable_col, non_nullable_col]",
        ];
        // should not add a sort at the output of the union, input plan should not be changed
        let expected_optimized = expected_input.clone();
        assert_optimized!(expected_input, expected_optimized, physical_plan);
        Ok(())
    }

    #[tokio::test]
    async fn test_union_inputs_different_sorted2() -> Result<()> {
        let schema = create_test_schema()?;

        let source1 = parquet_exec(&schema);
        let sort_exprs = vec![
            sort_expr("nullable_col", &schema),
            sort_expr("non_nullable_col", &schema),
        ];
        let sort = sort_exec(sort_exprs.clone(), source1);

        let parquet_sort_exprs = vec![sort_expr("nullable_col", &schema)];
        let source2 = parquet_exec_sorted(&schema, parquet_sort_exprs);

        let union = union_exec(vec![source2, sort]);
        let physical_plan = sort_preserving_merge_exec(sort_exprs, union);

        // Input is an invalid plan. In this case rule should add required sorting in appropriate places.
        // First ParquetExec has output ordering(nullable_col@0 ASC). However, it doesn't satisfy required ordering
        // of SortPreservingMergeExec. Hence rule should remove unnecessary sort for second child of the UnionExec
        // and put a sort above Union to satisfy required ordering.
        let expected_input = vec![
            "SortPreservingMergeExec: [nullable_col@0 ASC,non_nullable_col@1 ASC]",
            "  UnionExec",
            "    ParquetExec: limit=None, partitions={1 group: [[x]]}, output_ordering=[nullable_col@0 ASC], projection=[nullable_col, non_nullable_col]",
            "    SortExec: [nullable_col@0 ASC,non_nullable_col@1 ASC], global=true",
            "      ParquetExec: limit=None, partitions={1 group: [[x]]}, projection=[nullable_col, non_nullable_col]",
        ];
        // should remove unnecessary sorting from below and move it to top
        let expected_optimized = vec![
            "SortPreservingMergeExec: [nullable_col@0 ASC,non_nullable_col@1 ASC]",
            "  SortExec: [nullable_col@0 ASC,non_nullable_col@1 ASC], global=false",
            "    UnionExec",
            "      ParquetExec: limit=None, partitions={1 group: [[x]]}, output_ordering=[nullable_col@0 ASC], projection=[nullable_col, non_nullable_col]",
            "      ParquetExec: limit=None, partitions={1 group: [[x]]}, projection=[nullable_col, non_nullable_col]",
        ];
        assert_optimized!(expected_input, expected_optimized, physical_plan);
        Ok(())
    }

    #[tokio::test]
    async fn test_union_inputs_different_sorted3() -> Result<()> {
        let schema = create_test_schema()?;

        let source1 = parquet_exec(&schema);
        let sort_exprs1 = vec![
            sort_expr("nullable_col", &schema),
            sort_expr("non_nullable_col", &schema),
        ];
        let sort1 = sort_exec(sort_exprs1, source1.clone());
        let sort_exprs2 = vec![sort_expr("nullable_col", &schema)];
        let sort2 = sort_exec(sort_exprs2, source1);

        let parquet_sort_exprs = vec![sort_expr("nullable_col", &schema)];
        let source2 = parquet_exec_sorted(&schema, parquet_sort_exprs.clone());

        let union = union_exec(vec![sort1, source2, sort2]);
        let physical_plan = sort_preserving_merge_exec(parquet_sort_exprs, union);

        // First input to the union is not Sorted (SortExec is finer than required ordering by the SortPreservingMergeExec above).
        // Second input to the union is already Sorted (matches with the required ordering by the SortPreservingMergeExec above).
        // Third input to the union is not Sorted (SortExec is matches required ordering by the SortPreservingMergeExec above).
        let expected_input = vec![
            "SortPreservingMergeExec: [nullable_col@0 ASC]",
            "  UnionExec",
            "    SortExec: [nullable_col@0 ASC,non_nullable_col@1 ASC]",
            "      ParquetExec: limit=None, partitions={1 group: [[x]]}, projection=[nullable_col, non_nullable_col]",
            "    ParquetExec: limit=None, partitions={1 group: [[x]]}, output_ordering=[nullable_col@0 ASC], projection=[nullable_col, non_nullable_col]",
            "    SortExec: [nullable_col@0 ASC]",
            "      ParquetExec: limit=None, partitions={1 group: [[x]]}, projection=[nullable_col, non_nullable_col]",
        ];
        // should adjust sorting in the first input of the union such that it is not unnecessarily fine
        let expected_optimized = vec![
            "SortPreservingMergeExec: [nullable_col@0 ASC]",
            "  UnionExec",
            "    SortExec: [nullable_col@0 ASC]",
            "      ParquetExec: limit=None, partitions={1 group: [[x]]}, projection=[nullable_col, non_nullable_col]",
            "    ParquetExec: limit=None, partitions={1 group: [[x]]}, output_ordering=[nullable_col@0 ASC], projection=[nullable_col, non_nullable_col]",
            "    SortExec: [nullable_col@0 ASC]",
            "      ParquetExec: limit=None, partitions={1 group: [[x]]}, projection=[nullable_col, non_nullable_col]",
        ];
        assert_optimized!(expected_input, expected_optimized, physical_plan);
        Ok(())
    }

    #[tokio::test]
    async fn test_union_inputs_different_sorted4() -> Result<()> {
        let schema = create_test_schema()?;

        let source1 = parquet_exec(&schema);
        let sort_exprs1 = vec![
            sort_expr("nullable_col", &schema),
            sort_expr("non_nullable_col", &schema),
        ];
        let sort_exprs2 = vec![sort_expr("nullable_col", &schema)];
        let sort1 = sort_exec(sort_exprs2.clone(), source1.clone());
        let sort2 = sort_exec(sort_exprs2.clone(), source1);

        let source2 = parquet_exec_sorted(&schema, sort_exprs2);

        let union = union_exec(vec![sort1, source2, sort2]);
        let physical_plan = sort_preserving_merge_exec(sort_exprs1, union);

        // Ordering requirement of the `SortPreservingMergeExec` is not met.
        // Should modify the plan to ensure that all three inputs to the
        // `UnionExec` satisfy the ordering, OR add a single sort after
        // the `UnionExec` (both of which are equally good for this example).
        let expected_input = vec![
            "SortPreservingMergeExec: [nullable_col@0 ASC,non_nullable_col@1 ASC]",
            "  UnionExec",
            "    SortExec: [nullable_col@0 ASC]",
            "      ParquetExec: limit=None, partitions={1 group: [[x]]}, projection=[nullable_col, non_nullable_col]",
            "    ParquetExec: limit=None, partitions={1 group: [[x]]}, output_ordering=[nullable_col@0 ASC], projection=[nullable_col, non_nullable_col]",
            "    SortExec: [nullable_col@0 ASC]",
            "      ParquetExec: limit=None, partitions={1 group: [[x]]}, projection=[nullable_col, non_nullable_col]",
        ];
        let expected_optimized = vec![
            "SortPreservingMergeExec: [nullable_col@0 ASC,non_nullable_col@1 ASC]",
            "  SortExec: [nullable_col@0 ASC,non_nullable_col@1 ASC]",
            "    UnionExec",
            "      ParquetExec: limit=None, partitions={1 group: [[x]]}, projection=[nullable_col, non_nullable_col]",
            "      ParquetExec: limit=None, partitions={1 group: [[x]]}, output_ordering=[nullable_col@0 ASC], projection=[nullable_col, non_nullable_col]",
            "      ParquetExec: limit=None, partitions={1 group: [[x]]}, projection=[nullable_col, non_nullable_col]",
        ];
        assert_optimized!(expected_input, expected_optimized, physical_plan);
        Ok(())
    }

    #[tokio::test]
    async fn test_union_inputs_different_sorted5() -> Result<()> {
        let schema = create_test_schema()?;

        let source1 = parquet_exec(&schema);
        let sort_exprs1 = vec![
            sort_expr("nullable_col", &schema),
            sort_expr("non_nullable_col", &schema),
        ];
        let sort_exprs2 = vec![
            sort_expr("nullable_col", &schema),
            sort_expr_options(
                "non_nullable_col",
                &schema,
                SortOptions {
                    descending: true,
                    nulls_first: false,
                },
            ),
        ];
        let sort_exprs3 = vec![sort_expr("nullable_col", &schema)];
        let sort1 = sort_exec(sort_exprs1, source1.clone());
        let sort2 = sort_exec(sort_exprs2, source1);

        let union = union_exec(vec![sort1, sort2]);
        let physical_plan = sort_preserving_merge_exec(sort_exprs3, union);

        // The `UnionExec` doesn't preserve any of the inputs ordering in the
        // example below. However, we should be able to change the unnecessarily
        // fine `SortExec`s below with required `SortExec`s that are absolutely necessary.
        let expected_input = vec![
            "SortPreservingMergeExec: [nullable_col@0 ASC]",
            "  UnionExec",
            "    SortExec: [nullable_col@0 ASC,non_nullable_col@1 ASC]",
            "      ParquetExec: limit=None, partitions={1 group: [[x]]}, projection=[nullable_col, non_nullable_col]",
            "    SortExec: [nullable_col@0 ASC,non_nullable_col@1 DESC NULLS LAST]",
            "      ParquetExec: limit=None, partitions={1 group: [[x]]}, projection=[nullable_col, non_nullable_col]",
        ];
        let expected_optimized = vec![
            "SortPreservingMergeExec: [nullable_col@0 ASC]",
            "  UnionExec",
            "    SortExec: [nullable_col@0 ASC]",
            "      ParquetExec: limit=None, partitions={1 group: [[x]]}, projection=[nullable_col, non_nullable_col]",
            "    SortExec: [nullable_col@0 ASC]",
            "      ParquetExec: limit=None, partitions={1 group: [[x]]}, projection=[nullable_col, non_nullable_col]",
        ];
        assert_optimized!(expected_input, expected_optimized, physical_plan);
        Ok(())
    }

    #[tokio::test]
    async fn test_union_inputs_different_sorted6() -> Result<()> {
        let schema = create_test_schema()?;

        let source1 = parquet_exec(&schema);
        let sort_exprs1 = vec![sort_expr("nullable_col", &schema)];
        let sort1 = sort_exec(sort_exprs1, source1.clone());
        let sort_exprs2 = vec![
            sort_expr("nullable_col", &schema),
            sort_expr("non_nullable_col", &schema),
        ];
        let repartition = repartition_exec(source1);
        let spm = sort_preserving_merge_exec(sort_exprs2, repartition);

        let parquet_sort_exprs = vec![sort_expr("nullable_col", &schema)];
        let source2 = parquet_exec_sorted(&schema, parquet_sort_exprs.clone());

        let union = union_exec(vec![sort1, source2, spm]);
        let physical_plan = sort_preserving_merge_exec(parquet_sort_exprs, union);

        // The plan is not valid as it is -- the input ordering requirement
        // of the `SortPreservingMergeExec` under the third child of the
        // `UnionExec` is not met. We should add a `SortExec` below it.
        // At the same time, this ordering requirement is unnecessarily fine.
        // The final plan should be valid AND the ordering of the third child
        // shouldn't be finer than necessary.
        let expected_input = vec![
            "SortPreservingMergeExec: [nullable_col@0 ASC]",
            "  UnionExec",
            "    SortExec: [nullable_col@0 ASC]",
            "      ParquetExec: limit=None, partitions={1 group: [[x]]}, projection=[nullable_col, non_nullable_col]",
            "    ParquetExec: limit=None, partitions={1 group: [[x]]}, output_ordering=[nullable_col@0 ASC], projection=[nullable_col, non_nullable_col]",
            "    SortPreservingMergeExec: [nullable_col@0 ASC,non_nullable_col@1 ASC]",
            "      RepartitionExec: partitioning=RoundRobinBatch(10), input_partitions=1",
            "        ParquetExec: limit=None, partitions={1 group: [[x]]}, projection=[nullable_col, non_nullable_col]",
        ];
        // Should adjust the requirement in the third input of the union so
        // that it is not unnecessarily fine.
        let expected_optimized = vec![
            "SortPreservingMergeExec: [nullable_col@0 ASC]",
            "  UnionExec",
            "    SortExec: [nullable_col@0 ASC]",
            "      ParquetExec: limit=None, partitions={1 group: [[x]]}, projection=[nullable_col, non_nullable_col]",
            "    ParquetExec: limit=None, partitions={1 group: [[x]]}, output_ordering=[nullable_col@0 ASC], projection=[nullable_col, non_nullable_col]",
            "    SortPreservingMergeExec: [nullable_col@0 ASC]",
            "      SortExec: [nullable_col@0 ASC]",
            "        RepartitionExec: partitioning=RoundRobinBatch(10), input_partitions=1",
            "          ParquetExec: limit=None, partitions={1 group: [[x]]}, projection=[nullable_col, non_nullable_col]",
        ];
        assert_optimized!(expected_input, expected_optimized, physical_plan);
        Ok(())
    }

    #[tokio::test]
    async fn test_window_multi_path_sort() -> Result<()> {
        let schema = create_test_schema()?;

        let sort_exprs1 = vec![
            sort_expr("nullable_col", &schema),
            sort_expr("non_nullable_col", &schema),
        ];
        let sort_exprs2 = vec![sort_expr("nullable_col", &schema)];
        // reverse sorting of sort_exprs2
        let sort_exprs3 = vec![sort_expr_options(
            "nullable_col",
            &schema,
            SortOptions {
                descending: true,
                nulls_first: false,
            },
        )];
        let source1 = parquet_exec_sorted(&schema, sort_exprs1);
        let source2 = parquet_exec_sorted(&schema, sort_exprs2);
        let sort1 = sort_exec(sort_exprs3.clone(), source1);
        let sort2 = sort_exec(sort_exprs3.clone(), source2);

        let union = union_exec(vec![sort1, sort2]);
        let physical_plan = window_exec("nullable_col", sort_exprs3, union);

        // The `WindowAggExec` gets its sorting from multiple children jointly.
        // During the removal of `SortExec`s, it should be able to remove the
        // corresponding SortExecs together. Also, the inputs of these `SortExec`s
        // are not necessarily the same to be able to remove them.
        let expected_input = vec![
            "WindowAggExec: wdw=[count: Ok(Field { name: \"count\", data_type: Int64, nullable: true, dict_id: 0, dict_is_ordered: false, metadata: {} }), frame: WindowFrame { units: Range, start_bound: Preceding(NULL), end_bound: CurrentRow }]",
            "  UnionExec",
            "    SortExec: [nullable_col@0 DESC NULLS LAST]",
            "      ParquetExec: limit=None, partitions={1 group: [[x]]}, output_ordering=[nullable_col@0 ASC, non_nullable_col@1 ASC], projection=[nullable_col, non_nullable_col]",
            "    SortExec: [nullable_col@0 DESC NULLS LAST]",
            "      ParquetExec: limit=None, partitions={1 group: [[x]]}, output_ordering=[nullable_col@0 ASC], projection=[nullable_col, non_nullable_col]",
        ];
        let expected_optimized = vec![
            "WindowAggExec: wdw=[count: Ok(Field { name: \"count\", data_type: Int64, nullable: true, dict_id: 0, dict_is_ordered: false, metadata: {} }), frame: WindowFrame { units: Range, start_bound: CurrentRow, end_bound: Following(NULL) }]",
            "  UnionExec",
            "    ParquetExec: limit=None, partitions={1 group: [[x]]}, output_ordering=[nullable_col@0 ASC, non_nullable_col@1 ASC], projection=[nullable_col, non_nullable_col]",
            "    ParquetExec: limit=None, partitions={1 group: [[x]]}, output_ordering=[nullable_col@0 ASC], projection=[nullable_col, non_nullable_col]",
        ];
        assert_optimized!(expected_input, expected_optimized, physical_plan);
        Ok(())
    }

    #[tokio::test]
    async fn test_multilayer_coalesce_partitions() -> Result<()> {
        let schema = create_test_schema()?;

        let source1 = parquet_exec(&schema);
        let repartition = repartition_exec(source1);
        let coalesce = Arc::new(CoalescePartitionsExec::new(repartition)) as _;
        // Add dummy layer propagating Sort above, to test whether sort can be removed from multi layer before
        let filter = filter_exec(
            Arc::new(NotExpr::new(
                col("non_nullable_col", schema.as_ref()).unwrap(),
            )),
            coalesce,
        );
        let sort_exprs = vec![sort_expr("nullable_col", &schema)];
        let physical_plan = sort_exec(sort_exprs, filter);

        // CoalescePartitionsExec and SortExec are not directly consecutive. In this case
        // we should be able to parallelize Sorting also (given that executors in between don't require)
        // single partition.
        let expected_input = vec![
            "SortExec: [nullable_col@0 ASC]",
            "  FilterExec: NOT non_nullable_col@1",
            "    CoalescePartitionsExec",
            "      RepartitionExec: partitioning=RoundRobinBatch(10), input_partitions=1",
            "        ParquetExec: limit=None, partitions={1 group: [[x]]}, projection=[nullable_col, non_nullable_col]",
        ];
        let expected_optimized = vec![
            "SortPreservingMergeExec: [nullable_col@0 ASC]",
            "  FilterExec: NOT non_nullable_col@1",
            "    SortExec: [nullable_col@0 ASC]",
            "      RepartitionExec: partitioning=RoundRobinBatch(10), input_partitions=1",
            "        ParquetExec: limit=None, partitions={1 group: [[x]]}, projection=[nullable_col, non_nullable_col]",
        ];
        assert_optimized!(expected_input, expected_optimized, physical_plan);
        Ok(())
    }

    #[tokio::test]
    // With new change in SortEnforcement EnforceSorting->EnforceDistribution->EnforceSorting
    // should produce same result with EnforceDistribution+EnforceSorting
    // This enables us to use EnforceSorting possibly before EnforceDistribution
    // Given that it will be called at least once after last EnforceDistribution. The reason is that
    // EnforceDistribution may invalidate ordering invariant.
    async fn test_commutativity() -> Result<()> {
        let schema = create_test_schema()?;

        let session_ctx = SessionContext::new();
        let state = session_ctx.state();

        let memory_exec = memory_exec(&schema);
        let sort_exprs = vec![sort_expr("nullable_col", &schema)];
        let window = window_exec("nullable_col", sort_exprs.clone(), memory_exec);
        let repartition = repartition_exec(window);

        let orig_plan = Arc::new(SortExec::new_with_partitioning(
            sort_exprs,
            repartition,
            false,
            None,
        )) as Arc<dyn ExecutionPlan>;

        let mut plan = orig_plan.clone();
        let rules = vec![
            Arc::new(EnforceDistribution::new()) as Arc<dyn PhysicalOptimizerRule>,
            Arc::new(EnforceSorting::new()) as Arc<dyn PhysicalOptimizerRule>,
        ];
        for rule in rules {
            plan = rule.optimize(plan, state.config_options())?;
        }
        let first_plan = plan.clone();

        let mut plan = orig_plan.clone();
        let rules = vec![
            Arc::new(EnforceSorting::new()) as Arc<dyn PhysicalOptimizerRule>,
            Arc::new(EnforceDistribution::new()) as Arc<dyn PhysicalOptimizerRule>,
            Arc::new(EnforceSorting::new()) as Arc<dyn PhysicalOptimizerRule>,
        ];
        for rule in rules {
            plan = rule.optimize(plan, state.config_options())?;
        }
        let second_plan = plan.clone();

        assert_eq!(get_plan_string(&first_plan), get_plan_string(&second_plan));
        Ok(())
    }

    /// make PhysicalSortExpr with default options
    fn sort_expr(name: &str, schema: &Schema) -> PhysicalSortExpr {
        sort_expr_options(name, schema, SortOptions::default())
    }

    /// PhysicalSortExpr with specified options
    fn sort_expr_options(
        name: &str,
        schema: &Schema,
        options: SortOptions,
    ) -> PhysicalSortExpr {
        PhysicalSortExpr {
            expr: col(name, schema).unwrap(),
            options,
        }
    }

    fn memory_exec(schema: &SchemaRef) -> Arc<dyn ExecutionPlan> {
        Arc::new(MemoryExec::try_new(&[], schema.clone(), None).unwrap())
    }

    fn sort_exec(
        sort_exprs: impl IntoIterator<Item = PhysicalSortExpr>,
        input: Arc<dyn ExecutionPlan>,
    ) -> Arc<dyn ExecutionPlan> {
        let sort_exprs = sort_exprs.into_iter().collect();
        Arc::new(SortExec::try_new(sort_exprs, input, None).unwrap())
    }

    fn sort_preserving_merge_exec(
        sort_exprs: impl IntoIterator<Item = PhysicalSortExpr>,
        input: Arc<dyn ExecutionPlan>,
    ) -> Arc<dyn ExecutionPlan> {
        let sort_exprs = sort_exprs.into_iter().collect();
        Arc::new(SortPreservingMergeExec::new(sort_exprs, input))
    }

    fn filter_exec(
        predicate: Arc<dyn PhysicalExpr>,
        input: Arc<dyn ExecutionPlan>,
    ) -> Arc<dyn ExecutionPlan> {
        Arc::new(FilterExec::try_new(predicate, input).unwrap())
    }

    fn window_exec(
        col_name: &str,
        sort_exprs: impl IntoIterator<Item = PhysicalSortExpr>,
        input: Arc<dyn ExecutionPlan>,
    ) -> Arc<dyn ExecutionPlan> {
        let sort_exprs: Vec<_> = sort_exprs.into_iter().collect();
        let schema = input.schema();

        Arc::new(
            WindowAggExec::try_new(
                vec![create_window_expr(
                    &WindowFunction::AggregateFunction(AggregateFunction::Count),
                    "count".to_owned(),
                    &[col(col_name, &schema).unwrap()],
                    &[],
                    &sort_exprs,
                    Arc::new(WindowFrame::new(true)),
                    schema.as_ref(),
                )
                .unwrap()],
                input.clone(),
                input.schema(),
                vec![],
                Some(sort_exprs),
            )
            .unwrap(),
        )
    }

    /// Create a non sorted parquet exec
    fn parquet_exec(schema: &SchemaRef) -> Arc<ParquetExec> {
        Arc::new(ParquetExec::new(
            FileScanConfig {
                object_store_url: ObjectStoreUrl::parse("test:///").unwrap(),
                file_schema: schema.clone(),
                file_groups: vec![vec![PartitionedFile::new("x".to_string(), 100)]],
                statistics: Statistics::default(),
                projection: None,
                limit: None,
                table_partition_cols: vec![],
                output_ordering: None,
                infinite_source: false,
            },
            None,
            None,
        ))
    }

    // Created a sorted parquet exec
    fn parquet_exec_sorted(
        schema: &SchemaRef,
        sort_exprs: impl IntoIterator<Item = PhysicalSortExpr>,
    ) -> Arc<ParquetExec> {
        let sort_exprs = sort_exprs.into_iter().collect();

        Arc::new(ParquetExec::new(
            FileScanConfig {
                object_store_url: ObjectStoreUrl::parse("test:///").unwrap(),
                file_schema: schema.clone(),
                file_groups: vec![vec![PartitionedFile::new("x".to_string(), 100)]],
                statistics: Statistics::default(),
                projection: None,
                limit: None,
                table_partition_cols: vec![],
                output_ordering: Some(sort_exprs),
                infinite_source: false,
            },
            None,
            None,
        ))
    }

    fn union_exec(input: Vec<Arc<dyn ExecutionPlan>>) -> Arc<dyn ExecutionPlan> {
        Arc::new(UnionExec::new(input))
    }

    fn local_limit_exec(input: Arc<dyn ExecutionPlan>) -> Arc<dyn ExecutionPlan> {
        Arc::new(LocalLimitExec::new(input, 100))
    }

    fn global_limit_exec(input: Arc<dyn ExecutionPlan>) -> Arc<dyn ExecutionPlan> {
        Arc::new(GlobalLimitExec::new(input, 0, Some(100)))
    }

    fn repartition_exec(input: Arc<dyn ExecutionPlan>) -> Arc<dyn ExecutionPlan> {
        Arc::new(
            RepartitionExec::try_new(input, Partitioning::RoundRobinBatch(10)).unwrap(),
        )
    }

    fn aggregate_exec(input: Arc<dyn ExecutionPlan>) -> Arc<dyn ExecutionPlan> {
        let schema = input.schema();
        Arc::new(
            AggregateExec::try_new(
                AggregateMode::Final,
                PhysicalGroupBy::default(),
                vec![],
                input,
                schema,
            )
            .unwrap(),
        )
    }
}<|MERGE_RESOLUTION|>--- conflicted
+++ resolved
@@ -43,15 +43,10 @@
 use crate::physical_plan::{with_new_children_if_necessary, Distribution, ExecutionPlan};
 use arrow::datatypes::SchemaRef;
 use datafusion_common::{reverse_sort_options, DataFusionError};
-<<<<<<< HEAD
 use datafusion_physical_expr::utils::{
     create_sort_expr_from_requirement, ordering_satisfy,
     ordering_satisfy_requirement_concrete,
 };
-use datafusion_physical_expr::window::WindowExpr;
-=======
-use datafusion_physical_expr::utils::{ordering_satisfy, ordering_satisfy_concrete};
->>>>>>> 8a262c3e
 use datafusion_physical_expr::{PhysicalExpr, PhysicalSortExpr};
 use itertools::{concat, izip};
 use std::iter::zip;
@@ -455,21 +450,14 @@
                 );
                 if !is_ordering_satisfied {
                     // Make sure we preserve the ordering requirements:
-<<<<<<< HEAD
-                    update_child_to_remove_unnecessary_sort(child, sort_onwards)?;
+                    update_child_to_remove_unnecessary_sort(child, sort_onwards, &plan)?;
                     let sort_expr = create_sort_expr_from_requirement(&required_ordering);
                     *child = add_sort_above_child(child, sort_expr, None)?;
-                    sort_onwards.push((idx, child.clone()))
-=======
-                    update_child_to_remove_unnecessary_sort(child, sort_onwards, &plan)?;
-                    let sort_expr = required_ordering.to_vec();
-                    *child = add_sort_above_child(child, sort_expr)?;
                     *sort_onwards = Some(ExecTree {
                         idx,
                         plan: child.clone(),
                         children: vec![],
                     })
->>>>>>> 8a262c3e
                 }
                 if let Some(tree) = sort_onwards {
                     // For window expressions, we can remove some sorts when we can
@@ -484,20 +472,14 @@
                 }
             }
             (Some(required), None) => {
-<<<<<<< HEAD
-                // Ordering requirement is not met, we should add a SortExec to the plan.
+                // Ordering requirement is not met, we should add a `SortExec` to the plan.
                 let sort_expr = create_sort_expr_from_requirement(&required);
                 *child = add_sort_above_child(child, sort_expr, None)?;
-                *sort_onwards = vec![(idx, child.clone())];
-=======
-                // Ordering requirement is not met, we should add a `SortExec` to the plan.
-                *child = add_sort_above_child(child, required.to_vec())?;
                 *sort_onwards = Some(ExecTree {
                     idx,
                     plan: child.clone(),
                     children: vec![],
                 })
->>>>>>> 8a262c3e
             }
             (None, Some(_)) => {
                 // We have a `SortExec` whose effect may be neutralized by
@@ -711,7 +693,7 @@
                     Some(sort_expr),
                     || coalesce_input.equivalence_properties(),
                 ) {
-                    return add_sort_above_child(&coalesce_input, sort_expr.to_vec());
+                    return add_sort_above_child(&coalesce_input, sort_expr.to_vec(), None);
                 }
             }
             coalesce_input
@@ -803,7 +785,7 @@
     if is_sort(plan) {
         let prev_layer = plan.children()[0].clone();
         let new_sort_expr = get_sort_exprs(plan)?[0..n_sort_expr].to_vec();
-        let updated_plan = add_sort_above_child(&prev_layer, new_sort_expr)?;
+        let updated_plan = add_sort_above_child(&prev_layer, new_sort_expr, None)?;
         *sort_onwards = ExecTree {
             idx: sort_onwards.idx,
             children: vec![],
@@ -1196,7 +1178,87 @@
     }
 
     #[tokio::test]
+    async fn test_remove_unnecessary_sort2() -> Result<()> {
+        let schema = create_test_schema()?;
+        let source = memory_exec(&schema);
+        let sort_exprs = vec![sort_expr("non_nullable_col", &schema)];
+        let sort = sort_exec(sort_exprs.clone(), source);
+        let spm = sort_preserving_merge_exec(sort_exprs, sort);
+
+        let sort_exprs = vec![
+            sort_expr("nullable_col", &schema),
+            sort_expr("non_nullable_col", &schema),
+        ];
+        let sort2 = sort_exec(sort_exprs.clone(), spm);
+        let spm2 = sort_preserving_merge_exec(sort_exprs, sort2);
+
+        let sort_exprs = vec![sort_expr("nullable_col", &schema)];
+        let sort3 = sort_exec(sort_exprs, spm2);
+        let physical_plan = repartition_exec(repartition_exec(sort3));
+
+        let expected_input = vec![
+            "RepartitionExec: partitioning=RoundRobinBatch(10), input_partitions=10",
+            "  RepartitionExec: partitioning=RoundRobinBatch(10), input_partitions=1",
+            "    SortExec: [nullable_col@0 ASC], global=true",
+            "      SortPreservingMergeExec: [nullable_col@0 ASC,non_nullable_col@1 ASC]",
+            "        SortExec: [nullable_col@0 ASC,non_nullable_col@1 ASC], global=true",
+            "          SortPreservingMergeExec: [non_nullable_col@1 ASC]",
+            "            SortExec: [non_nullable_col@1 ASC], global=true",
+            "              MemoryExec: partitions=0, partition_sizes=[]",
+        ];
+
+        let expected_optimized = vec![
+            "RepartitionExec: partitioning=RoundRobinBatch(10), input_partitions=10",
+            "  RepartitionExec: partitioning=RoundRobinBatch(10), input_partitions=0",
+            "    MemoryExec: partitions=0, partition_sizes=[]",
+        ];
+        assert_optimized!(expected_input, expected_optimized, physical_plan);
+        Ok(())
+    }
+
+    #[tokio::test]
     async fn test_remove_unnecessary_sort3() -> Result<()> {
+        let schema = create_test_schema()?;
+        let source = memory_exec(&schema);
+        let sort_exprs = vec![sort_expr("non_nullable_col", &schema)];
+        let sort = sort_exec(sort_exprs.clone(), source);
+        let spm = sort_preserving_merge_exec(sort_exprs, sort);
+
+        let sort_exprs = vec![
+            sort_expr("nullable_col", &schema),
+            sort_expr("non_nullable_col", &schema),
+        ];
+        let repartition_exec = repartition_exec(spm);
+        let sort2 = sort_exec(sort_exprs.clone(), repartition_exec);
+        let spm2 = sort_preserving_merge_exec(sort_exprs, sort2);
+
+        let physical_plan = aggregate_exec(spm2);
+
+        // When removing a `SortPreservingMergeExec`, make sure that partitioning
+        // requirements are not violated. In some cases, we may need to replace
+        // it with a `CoalescePartitionsExec` instead of directly removing it.
+        let expected_input = vec![
+            "AggregateExec: mode=Final, gby=[], aggr=[]",
+            "  SortPreservingMergeExec: [nullable_col@0 ASC,non_nullable_col@1 ASC]",
+            "    SortExec: [nullable_col@0 ASC,non_nullable_col@1 ASC], global=true",
+            "      RepartitionExec: partitioning=RoundRobinBatch(10), input_partitions=1",
+            "        SortPreservingMergeExec: [non_nullable_col@1 ASC]",
+            "          SortExec: [non_nullable_col@1 ASC], global=true",
+            "            MemoryExec: partitions=0, partition_sizes=[]",
+        ];
+
+        let expected_optimized = vec![
+            "AggregateExec: mode=Final, gby=[], aggr=[]",
+            "  CoalescePartitionsExec",
+            "    RepartitionExec: partitioning=RoundRobinBatch(10), input_partitions=0",
+            "      MemoryExec: partitions=0, partition_sizes=[]",
+        ];
+        assert_optimized!(expected_input, expected_optimized, physical_plan);
+        Ok(())
+    }
+
+    #[tokio::test]
+    async fn test_remove_unnecessary_sort4() -> Result<()> {
         let schema = create_test_schema()?;
         let source = memory_exec(&schema);
         let sort_exprs = vec![sort_expr("nullable_col", &schema)];
@@ -1224,86 +1286,6 @@
     }
 
     #[tokio::test]
-    async fn test_remove_unnecessary_sort2() -> Result<()> {
-        let schema = create_test_schema()?;
-        let source = memory_exec(&schema);
-        let sort_exprs = vec![sort_expr("non_nullable_col", &schema)];
-        let sort = sort_exec(sort_exprs.clone(), source);
-        let spm = sort_preserving_merge_exec(sort_exprs, sort);
-
-        let sort_exprs = vec![
-            sort_expr("nullable_col", &schema),
-            sort_expr("non_nullable_col", &schema),
-        ];
-        let sort2 = sort_exec(sort_exprs.clone(), spm);
-        let spm2 = sort_preserving_merge_exec(sort_exprs, sort2);
-
-        let sort_exprs = vec![sort_expr("nullable_col", &schema)];
-        let sort3 = sort_exec(sort_exprs, spm2);
-        let physical_plan = repartition_exec(repartition_exec(sort3));
-
-        let expected_input = vec![
-            "RepartitionExec: partitioning=RoundRobinBatch(10), input_partitions=10",
-            "  RepartitionExec: partitioning=RoundRobinBatch(10), input_partitions=1",
-            "    SortExec: [nullable_col@0 ASC]",
-            "      SortPreservingMergeExec: [nullable_col@0 ASC,non_nullable_col@1 ASC]",
-            "        SortExec: [nullable_col@0 ASC,non_nullable_col@1 ASC]",
-            "          SortPreservingMergeExec: [non_nullable_col@1 ASC]",
-            "            SortExec: [non_nullable_col@1 ASC]",
-            "              MemoryExec: partitions=0, partition_sizes=[]",
-        ];
-
-        let expected_optimized = vec![
-            "RepartitionExec: partitioning=RoundRobinBatch(10), input_partitions=10",
-            "  RepartitionExec: partitioning=RoundRobinBatch(10), input_partitions=0",
-            "    MemoryExec: partitions=0, partition_sizes=[]",
-        ];
-        assert_optimized!(expected_input, expected_optimized, physical_plan);
-        Ok(())
-    }
-
-    #[tokio::test]
-    async fn test_remove_unnecessary_sort3() -> Result<()> {
-        let schema = create_test_schema()?;
-        let source = memory_exec(&schema);
-        let sort_exprs = vec![sort_expr("non_nullable_col", &schema)];
-        let sort = sort_exec(sort_exprs.clone(), source);
-        let spm = sort_preserving_merge_exec(sort_exprs, sort);
-
-        let sort_exprs = vec![
-            sort_expr("nullable_col", &schema),
-            sort_expr("non_nullable_col", &schema),
-        ];
-        let repartition_exec = repartition_exec(spm);
-        let sort2 = sort_exec(sort_exprs.clone(), repartition_exec);
-        let spm2 = sort_preserving_merge_exec(sort_exprs, sort2);
-
-        let physical_plan = aggregate_exec(spm2);
-
-        // When removing a `SortPreservingMergeExec`, make sure that partitioning
-        // requirements are not violated. In some cases, we may need to replace
-        // it with a `CoalescePartitionsExec` instead of directly removing it.
-        let expected_input = vec![
-            "AggregateExec: mode=Final, gby=[], aggr=[]",
-            "  SortPreservingMergeExec: [nullable_col@0 ASC,non_nullable_col@1 ASC]",
-            "    SortExec: [nullable_col@0 ASC,non_nullable_col@1 ASC]",
-            "      RepartitionExec: partitioning=RoundRobinBatch(10), input_partitions=1",
-            "        SortPreservingMergeExec: [non_nullable_col@1 ASC]",
-            "          SortExec: [non_nullable_col@1 ASC]",
-            "            MemoryExec: partitions=0, partition_sizes=[]",
-        ];
-
-        let expected_optimized = vec![
-            "AggregateExec: mode=Final, gby=[], aggr=[]",
-            "  CoalescePartitionsExec",
-            "    RepartitionExec: partitioning=RoundRobinBatch(10), input_partitions=0",
-            "      MemoryExec: partitions=0, partition_sizes=[]",
-        ];
-        assert_optimized!(expected_input, expected_optimized, physical_plan);
-        Ok(())
-    }
-
-    #[tokio::test]
     async fn test_do_not_remove_sort_with_limit() -> Result<()> {
         let schema = create_test_schema()?;
 
@@ -1330,20 +1312,20 @@
             "      ParquetExec: limit=None, partitions={1 group: [[x]]}, output_ordering=[nullable_col@0 ASC], projection=[nullable_col, non_nullable_col]",
             "      GlobalLimitExec: skip=0, fetch=100",
             "        LocalLimitExec: fetch=100",
-            "          SortExec: [nullable_col@0 ASC,non_nullable_col@1 ASC]",
+            "          SortExec: [nullable_col@0 ASC,non_nullable_col@1 ASC], global=true",
             "            ParquetExec: limit=None, partitions={1 group: [[x]]}, projection=[nullable_col, non_nullable_col]",
         ];
 
         // We should keep the bottom `SortExec`.
         let expected_optimized = vec![
             "SortPreservingMergeExec: [nullable_col@0 ASC,non_nullable_col@1 ASC]",
-            "  SortExec: [nullable_col@0 ASC,non_nullable_col@1 ASC]",
+            "  SortExec: [nullable_col@0 ASC,non_nullable_col@1 ASC], global=false",
             "    RepartitionExec: partitioning=RoundRobinBatch(10), input_partitions=2",
             "      UnionExec",
             "        ParquetExec: limit=None, partitions={1 group: [[x]]}, output_ordering=[nullable_col@0 ASC], projection=[nullable_col, non_nullable_col]",
             "        GlobalLimitExec: skip=0, fetch=100",
             "          LocalLimitExec: fetch=100",
-            "            SortExec: [nullable_col@0 ASC,non_nullable_col@1 ASC]",
+            "            SortExec: [nullable_col@0 ASC,non_nullable_col@1 ASC], global=true",
             "              ParquetExec: limit=None, partitions={1 group: [[x]]}, projection=[nullable_col, non_nullable_col]",
         ];
         assert_optimized!(expected_input, expected_optimized, physical_plan);
@@ -1497,20 +1479,20 @@
         let expected_input = vec![
             "SortPreservingMergeExec: [nullable_col@0 ASC]",
             "  UnionExec",
-            "    SortExec: [nullable_col@0 ASC,non_nullable_col@1 ASC]",
+            "    SortExec: [nullable_col@0 ASC,non_nullable_col@1 ASC], global=true",
             "      ParquetExec: limit=None, partitions={1 group: [[x]]}, projection=[nullable_col, non_nullable_col]",
             "    ParquetExec: limit=None, partitions={1 group: [[x]]}, output_ordering=[nullable_col@0 ASC], projection=[nullable_col, non_nullable_col]",
-            "    SortExec: [nullable_col@0 ASC]",
+            "    SortExec: [nullable_col@0 ASC], global=true",
             "      ParquetExec: limit=None, partitions={1 group: [[x]]}, projection=[nullable_col, non_nullable_col]",
         ];
         // should adjust sorting in the first input of the union such that it is not unnecessarily fine
         let expected_optimized = vec![
             "SortPreservingMergeExec: [nullable_col@0 ASC]",
             "  UnionExec",
-            "    SortExec: [nullable_col@0 ASC]",
+            "    SortExec: [nullable_col@0 ASC], global=true",
             "      ParquetExec: limit=None, partitions={1 group: [[x]]}, projection=[nullable_col, non_nullable_col]",
             "    ParquetExec: limit=None, partitions={1 group: [[x]]}, output_ordering=[nullable_col@0 ASC], projection=[nullable_col, non_nullable_col]",
-            "    SortExec: [nullable_col@0 ASC]",
+            "    SortExec: [nullable_col@0 ASC], global=true",
             "      ParquetExec: limit=None, partitions={1 group: [[x]]}, projection=[nullable_col, non_nullable_col]",
         ];
         assert_optimized!(expected_input, expected_optimized, physical_plan);
@@ -1542,15 +1524,15 @@
         let expected_input = vec![
             "SortPreservingMergeExec: [nullable_col@0 ASC,non_nullable_col@1 ASC]",
             "  UnionExec",
-            "    SortExec: [nullable_col@0 ASC]",
+            "    SortExec: [nullable_col@0 ASC], global=true",
             "      ParquetExec: limit=None, partitions={1 group: [[x]]}, projection=[nullable_col, non_nullable_col]",
             "    ParquetExec: limit=None, partitions={1 group: [[x]]}, output_ordering=[nullable_col@0 ASC], projection=[nullable_col, non_nullable_col]",
-            "    SortExec: [nullable_col@0 ASC]",
+            "    SortExec: [nullable_col@0 ASC], global=true",
             "      ParquetExec: limit=None, partitions={1 group: [[x]]}, projection=[nullable_col, non_nullable_col]",
         ];
         let expected_optimized = vec![
             "SortPreservingMergeExec: [nullable_col@0 ASC,non_nullable_col@1 ASC]",
-            "  SortExec: [nullable_col@0 ASC,non_nullable_col@1 ASC]",
+            "  SortExec: [nullable_col@0 ASC,non_nullable_col@1 ASC], global=false",
             "    UnionExec",
             "      ParquetExec: limit=None, partitions={1 group: [[x]]}, projection=[nullable_col, non_nullable_col]",
             "      ParquetExec: limit=None, partitions={1 group: [[x]]}, output_ordering=[nullable_col@0 ASC], projection=[nullable_col, non_nullable_col]",
@@ -1593,17 +1575,17 @@
         let expected_input = vec![
             "SortPreservingMergeExec: [nullable_col@0 ASC]",
             "  UnionExec",
-            "    SortExec: [nullable_col@0 ASC,non_nullable_col@1 ASC]",
+            "    SortExec: [nullable_col@0 ASC,non_nullable_col@1 ASC], global=true",
             "      ParquetExec: limit=None, partitions={1 group: [[x]]}, projection=[nullable_col, non_nullable_col]",
-            "    SortExec: [nullable_col@0 ASC,non_nullable_col@1 DESC NULLS LAST]",
+            "    SortExec: [nullable_col@0 ASC,non_nullable_col@1 DESC NULLS LAST], global=true",
             "      ParquetExec: limit=None, partitions={1 group: [[x]]}, projection=[nullable_col, non_nullable_col]",
         ];
         let expected_optimized = vec![
             "SortPreservingMergeExec: [nullable_col@0 ASC]",
             "  UnionExec",
-            "    SortExec: [nullable_col@0 ASC]",
+            "    SortExec: [nullable_col@0 ASC], global=true",
             "      ParquetExec: limit=None, partitions={1 group: [[x]]}, projection=[nullable_col, non_nullable_col]",
-            "    SortExec: [nullable_col@0 ASC]",
+            "    SortExec: [nullable_col@0 ASC], global=true",
             "      ParquetExec: limit=None, partitions={1 group: [[x]]}, projection=[nullable_col, non_nullable_col]",
         ];
         assert_optimized!(expected_input, expected_optimized, physical_plan);
@@ -1639,7 +1621,7 @@
         let expected_input = vec![
             "SortPreservingMergeExec: [nullable_col@0 ASC]",
             "  UnionExec",
-            "    SortExec: [nullable_col@0 ASC]",
+            "    SortExec: [nullable_col@0 ASC], global=true",
             "      ParquetExec: limit=None, partitions={1 group: [[x]]}, projection=[nullable_col, non_nullable_col]",
             "    ParquetExec: limit=None, partitions={1 group: [[x]]}, output_ordering=[nullable_col@0 ASC], projection=[nullable_col, non_nullable_col]",
             "    SortPreservingMergeExec: [nullable_col@0 ASC,non_nullable_col@1 ASC]",
@@ -1651,11 +1633,11 @@
         let expected_optimized = vec![
             "SortPreservingMergeExec: [nullable_col@0 ASC]",
             "  UnionExec",
-            "    SortExec: [nullable_col@0 ASC]",
+            "    SortExec: [nullable_col@0 ASC], global=true",
             "      ParquetExec: limit=None, partitions={1 group: [[x]]}, projection=[nullable_col, non_nullable_col]",
             "    ParquetExec: limit=None, partitions={1 group: [[x]]}, output_ordering=[nullable_col@0 ASC], projection=[nullable_col, non_nullable_col]",
             "    SortPreservingMergeExec: [nullable_col@0 ASC]",
-            "      SortExec: [nullable_col@0 ASC]",
+            "      SortExec: [nullable_col@0 ASC], global=false",
             "        RepartitionExec: partitioning=RoundRobinBatch(10), input_partitions=1",
             "          ParquetExec: limit=None, partitions={1 group: [[x]]}, projection=[nullable_col, non_nullable_col]",
         ];
@@ -1696,9 +1678,9 @@
         let expected_input = vec![
             "WindowAggExec: wdw=[count: Ok(Field { name: \"count\", data_type: Int64, nullable: true, dict_id: 0, dict_is_ordered: false, metadata: {} }), frame: WindowFrame { units: Range, start_bound: Preceding(NULL), end_bound: CurrentRow }]",
             "  UnionExec",
-            "    SortExec: [nullable_col@0 DESC NULLS LAST]",
+            "    SortExec: [nullable_col@0 DESC NULLS LAST], global=true",
             "      ParquetExec: limit=None, partitions={1 group: [[x]]}, output_ordering=[nullable_col@0 ASC, non_nullable_col@1 ASC], projection=[nullable_col, non_nullable_col]",
-            "    SortExec: [nullable_col@0 DESC NULLS LAST]",
+            "    SortExec: [nullable_col@0 DESC NULLS LAST], global=true",
             "      ParquetExec: limit=None, partitions={1 group: [[x]]}, output_ordering=[nullable_col@0 ASC], projection=[nullable_col, non_nullable_col]",
         ];
         let expected_optimized = vec![
@@ -1732,7 +1714,7 @@
         // we should be able to parallelize Sorting also (given that executors in between don't require)
         // single partition.
         let expected_input = vec![
-            "SortExec: [nullable_col@0 ASC]",
+            "SortExec: [nullable_col@0 ASC], global=true",
             "  FilterExec: NOT non_nullable_col@1",
             "    CoalescePartitionsExec",
             "      RepartitionExec: partitioning=RoundRobinBatch(10), input_partitions=1",
@@ -1741,7 +1723,7 @@
         let expected_optimized = vec![
             "SortPreservingMergeExec: [nullable_col@0 ASC]",
             "  FilterExec: NOT non_nullable_col@1",
-            "    SortExec: [nullable_col@0 ASC]",
+            "    SortExec: [nullable_col@0 ASC], global=false",
             "      RepartitionExec: partitioning=RoundRobinBatch(10), input_partitions=1",
             "        ParquetExec: limit=None, partitions={1 group: [[x]]}, projection=[nullable_col, non_nullable_col]",
         ];
