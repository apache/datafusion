// Licensed to the Apache Software Foundation (ASF) under one
// or more contributor license agreements.  See the NOTICE file
// distributed with this work for additional information
// regarding copyright ownership.  The ASF licenses this file
// to you under the Apache License, Version 2.0 (the
// "License"); you may not use this file except in compliance
// with the License.  You may obtain a copy of the License at
//
//   http://www.apache.org/licenses/LICENSE-2.0
//
// Unless required by applicable law or agreed to in writing,
// software distributed under the License is distributed on an
// "AS IS" BASIS, WITHOUT WARRANTIES OR CONDITIONS OF ANY
// KIND, either express or implied.  See the License for the
// specific language governing permissions and limitations
// under the License.

//! EnforceSorting optimizer rule inspects the physical plan with respect
//! to local sorting requirements and does the following:
//! - Adds a [SortExec] when a requirement is not met,
//! - Removes an already-existing [SortExec] if it is possible to prove
//!   that this sort is unnecessary
//! The rule can work on valid *and* invalid physical plans with respect to
//! sorting requirements, but always produces a valid physical plan in this sense.
//!
//! A non-realistic but easy to follow example for sort removals: Assume that we
//! somehow get the fragment
//!
//! ```text
//! SortExec: expr=[nullable_col@0 ASC]
//!   SortExec: expr=[non_nullable_col@1 ASC]
//! ```
//!
//! in the physical plan. The first sort is unnecessary since its result is overwritten
//! by another SortExec. Therefore, this rule removes it from the physical plan.
use crate::config::ConfigOptions;
use crate::error::Result;
use crate::physical_optimizer::sort_pushdown::{pushdown_sorts, SortPushDown};
use crate::physical_optimizer::utils::{
    add_sort_above, calc_ordering_range, find_match_indices, get_ordered_merged_indices,
    get_set_diff_indices, is_ascending_ordered, is_coalesce_partitions, is_limit,
    is_repartition, is_sort, is_sort_preserving_merge, is_union, is_window,
};
use crate::physical_optimizer::PhysicalOptimizerRule;
use crate::physical_plan::coalesce_partitions::CoalescePartitionsExec;
use crate::physical_plan::sorts::sort::SortExec;
use crate::physical_plan::sorts::sort_preserving_merge::SortPreservingMergeExec;
use crate::physical_plan::windows::{
    BoundedWindowAggExec, PartitionSearchMode, WindowAggExec,
};
use crate::physical_plan::{with_new_children_if_necessary, Distribution, ExecutionPlan};
use arrow::datatypes::SchemaRef;
use datafusion_common::tree_node::{Transformed, TreeNode, VisitRecursion};
use datafusion_common::utils::get_at_indices;
use datafusion_common::DataFusionError;
use datafusion_physical_expr::utils::{
<<<<<<< HEAD
    convert_to_expr, get_indices_of_matching_exprs, make_sort_exprs_from_requirements,
    ordering_satisfy, ordering_satisfy_requirement_concrete,
};
use datafusion_physical_expr::{PhysicalExpr, PhysicalSortExpr};
use itertools::{concat, izip, Itertools};
=======
    ordering_satisfy, ordering_satisfy_requirement_concrete,
};
use datafusion_physical_expr::{PhysicalExpr, PhysicalSortExpr, PhysicalSortRequirement};
use itertools::{concat, izip};
use std::iter::zip;
>>>>>>> 52fa2285
use std::sync::Arc;

/// This rule inspects `SortExec`'s in the given physical plan and removes the
/// ones it can prove unnecessary.
#[derive(Default)]
pub struct EnforceSorting {}

impl EnforceSorting {
    #[allow(missing_docs)]
    pub fn new() -> Self {
        Self {}
    }
}

/// This object implements a tree that we use while keeping track of paths
/// leading to `SortExec`s.
#[derive(Debug, Clone)]
struct ExecTree {
    /// The `ExecutionPlan` associated with this node
    pub plan: Arc<dyn ExecutionPlan>,
    /// Child index of the plan in its parent
    pub idx: usize,
    /// Children of the plan that would need updating if we remove leaf executors
    pub children: Vec<ExecTree>,
}

impl ExecTree {
    /// Create new Exec tree
    pub fn new(
        plan: Arc<dyn ExecutionPlan>,
        idx: usize,
        children: Vec<ExecTree>,
    ) -> Self {
        ExecTree {
            plan,
            idx,
            children,
        }
    }

    /// This function returns the executors at the leaves of the tree.
    fn get_leaves(&self) -> Vec<Arc<dyn ExecutionPlan>> {
        if self.children.is_empty() {
            vec![self.plan.clone()]
        } else {
            concat(self.children.iter().map(|e| e.get_leaves()))
        }
    }
}

/// This object is used within the [`EnforceSorting`] rule to track the closest
/// [`SortExec`] descendant(s) for every child of a plan.
#[derive(Debug, Clone)]
struct PlanWithCorrespondingSort {
    plan: Arc<dyn ExecutionPlan>,
    // For every child, keep a subtree of `ExecutionPlan`s starting from the
    // child until the `SortExec`(s) -- could be multiple for n-ary plans like
    // Union -- that determine the output ordering of the child. If the child
    // has no connection to any sort, simply store None (and not a subtree).
    sort_onwards: Vec<Option<ExecTree>>,
}

impl PlanWithCorrespondingSort {
    pub fn new(plan: Arc<dyn ExecutionPlan>) -> Self {
        let length = plan.children().len();
        PlanWithCorrespondingSort {
            plan,
            sort_onwards: vec![None; length],
        }
    }

    pub fn new_from_children_nodes(
        children_nodes: Vec<PlanWithCorrespondingSort>,
        parent_plan: Arc<dyn ExecutionPlan>,
    ) -> Result<Self> {
        let children_plans = children_nodes
            .iter()
            .map(|item| item.plan.clone())
            .collect::<Vec<_>>();
        let sort_onwards = children_nodes
            .into_iter()
            .enumerate()
            .map(|(idx, item)| {
                let plan = &item.plan;
                // Leaves of `sort_onwards` are `SortExec` operators, which impose
                // an ordering. This tree collects all the intermediate executors
                // that maintain this ordering. If we just saw a order imposing
                // operator, we reset the tree and start accumulating.
                if is_sort(plan) {
                    return Some(ExecTree::new(item.plan, idx, vec![]));
                } else if is_limit(plan) {
                    // There is no sort linkage for this path, it starts at a limit.
                    return None;
                }
                let is_spm = is_sort_preserving_merge(plan);
                let required_orderings = plan.required_input_ordering();
                let flags = plan.maintains_input_order();
                let children = izip!(flags, item.sort_onwards, required_orderings)
                    .filter_map(|(maintains, element, required_ordering)| {
                        if (required_ordering.is_none() && maintains) || is_spm {
                            element
                        } else {
                            None
                        }
                    })
                    .collect::<Vec<ExecTree>>();
                if !children.is_empty() {
                    // Add parent node to the tree if there is at least one
                    // child with a subtree:
                    Some(ExecTree::new(item.plan, idx, children))
                } else {
                    // There is no sort linkage for this child, do nothing.
                    None
                }
            })
            .collect();

        let plan = with_new_children_if_necessary(parent_plan, children_plans)?.into();
        Ok(PlanWithCorrespondingSort { plan, sort_onwards })
    }

    pub fn children(&self) -> Vec<PlanWithCorrespondingSort> {
        self.plan
            .children()
            .into_iter()
            .map(|child| PlanWithCorrespondingSort::new(child))
            .collect()
    }
}

impl TreeNode for PlanWithCorrespondingSort {
    fn apply_children<F>(&self, op: &mut F) -> Result<VisitRecursion>
    where
        F: FnMut(&Self) -> Result<VisitRecursion>,
    {
        let children = self.children();
        for child in children {
            match op(&child)? {
                VisitRecursion::Continue => {}
                VisitRecursion::Skip => return Ok(VisitRecursion::Continue),
                VisitRecursion::Stop => return Ok(VisitRecursion::Stop),
            }
        }

        Ok(VisitRecursion::Continue)
    }

    fn map_children<F>(self, transform: F) -> Result<Self>
    where
        F: FnMut(Self) -> Result<Self>,
    {
        let children = self.children();
        if children.is_empty() {
            Ok(self)
        } else {
            let children_nodes = children
                .into_iter()
                .map(transform)
                .collect::<Result<Vec<_>>>()?;
            PlanWithCorrespondingSort::new_from_children_nodes(children_nodes, self.plan)
        }
    }
}

/// This object is used within the [EnforceSorting] rule to track the closest
/// [`CoalescePartitionsExec`] descendant(s) for every child of a plan.
#[derive(Debug, Clone)]
struct PlanWithCorrespondingCoalescePartitions {
    plan: Arc<dyn ExecutionPlan>,
    // For every child, keep a subtree of `ExecutionPlan`s starting from the
    // child until the `CoalescePartitionsExec`(s) -- could be multiple for
    // n-ary plans like Union -- that affect the output partitioning of the
    // child. If the child has no connection to any `CoalescePartitionsExec`,
    // simply store None (and not a subtree).
    coalesce_onwards: Vec<Option<ExecTree>>,
}

impl PlanWithCorrespondingCoalescePartitions {
    pub fn new(plan: Arc<dyn ExecutionPlan>) -> Self {
        let length = plan.children().len();
        PlanWithCorrespondingCoalescePartitions {
            plan,
            coalesce_onwards: vec![None; length],
        }
    }

    pub fn new_from_children_nodes(
        children_nodes: Vec<PlanWithCorrespondingCoalescePartitions>,
        parent_plan: Arc<dyn ExecutionPlan>,
    ) -> Result<Self> {
        let children_plans = children_nodes
            .iter()
            .map(|item| item.plan.clone())
            .collect();
        let coalesce_onwards = children_nodes
            .into_iter()
            .enumerate()
            .map(|(idx, item)| {
                // Leaves of the `coalesce_onwards` tree are `CoalescePartitionsExec`
                // operators. This tree collects all the intermediate executors that
                // maintain a single partition. If we just saw a `CoalescePartitionsExec`
                // operator, we reset the tree and start accumulating.
                let plan = item.plan;
                if plan.children().is_empty() {
                    // Plan has no children, there is nothing to propagate.
                    None
                } else if is_coalesce_partitions(&plan) {
                    Some(ExecTree::new(plan, idx, vec![]))
                } else {
                    let children = item
                        .coalesce_onwards
                        .into_iter()
                        .flatten()
                        .filter(|item| {
                            // Only consider operators that don't require a
                            // single partition.
                            !matches!(
                                plan.required_input_distribution()[item.idx],
                                Distribution::SinglePartition
                            )
                        })
                        .collect::<Vec<_>>();
                    if children.is_empty() {
                        None
                    } else {
                        Some(ExecTree::new(plan, idx, children))
                    }
                }
            })
            .collect();
        let plan = with_new_children_if_necessary(parent_plan, children_plans)?.into();
        Ok(PlanWithCorrespondingCoalescePartitions {
            plan,
            coalesce_onwards,
        })
    }

    pub fn children(&self) -> Vec<PlanWithCorrespondingCoalescePartitions> {
        self.plan
            .children()
            .into_iter()
            .map(|child| PlanWithCorrespondingCoalescePartitions::new(child))
            .collect()
    }
}

impl TreeNode for PlanWithCorrespondingCoalescePartitions {
    fn apply_children<F>(&self, op: &mut F) -> Result<VisitRecursion>
    where
        F: FnMut(&Self) -> Result<VisitRecursion>,
    {
        let children = self.children();
        for child in children {
            match op(&child)? {
                VisitRecursion::Continue => {}
                VisitRecursion::Skip => return Ok(VisitRecursion::Continue),
                VisitRecursion::Stop => return Ok(VisitRecursion::Stop),
            }
        }

        Ok(VisitRecursion::Continue)
    }

    fn map_children<F>(self, transform: F) -> Result<Self>
    where
        F: FnMut(Self) -> Result<Self>,
    {
        let children = self.children();
        if children.is_empty() {
            Ok(self)
        } else {
            let children_nodes = children
                .into_iter()
                .map(transform)
                .collect::<Result<Vec<_>>>()?;
            PlanWithCorrespondingCoalescePartitions::new_from_children_nodes(
                children_nodes,
                self.plan,
            )
        }
    }
}

/// The boolean flag `repartition_sorts` defined in the config indicates
/// whether we elect to transform CoalescePartitionsExec + SortExec cascades
/// into SortExec + SortPreservingMergeExec cascades, which enables us to
/// perform sorting in parallel.
impl PhysicalOptimizerRule for EnforceSorting {
    fn optimize(
        &self,
        plan: Arc<dyn ExecutionPlan>,
        config: &ConfigOptions,
    ) -> Result<Arc<dyn ExecutionPlan>> {
        let plan_requirements = PlanWithCorrespondingSort::new(plan);
        // Execute a bottom-up traversal to enforce sorting requirements,
        // remove unnecessary sorts, and optimize sort-sensitive operators:
        let adjusted = plan_requirements.transform_up(&ensure_sorting)?;
        let new_plan = if config.optimizer.repartition_sorts {
            let plan_with_coalesce_partitions =
                PlanWithCorrespondingCoalescePartitions::new(adjusted.plan);
            let parallel =
                plan_with_coalesce_partitions.transform_up(&parallelize_sorts)?;
            parallel.plan
        } else {
            adjusted.plan
        };
        // Execute a top-down traversal to exploit sort push-down opportunities
        // missed by the bottom-up traversal:
        let sort_pushdown = SortPushDown::init(new_plan);
        let adjusted = sort_pushdown.transform_down(&pushdown_sorts)?;
        Ok(adjusted.plan)
    }

    fn name(&self) -> &str {
        "EnforceSorting"
    }

    fn schema_check(&self) -> bool {
        true
    }
}

/// This function turns plans of the form
///      "SortExec: expr=\[a@0 ASC\]",
///      "  CoalescePartitionsExec",
///      "    RepartitionExec: partitioning=RoundRobinBatch(8), input_partitions=1",
/// to
///      "SortPreservingMergeExec: \[a@0 ASC\]",
///      "  SortExec: expr=\[a@0 ASC\]",
///      "    RepartitionExec: partitioning=RoundRobinBatch(8), input_partitions=1",
/// by following connections from [`CoalescePartitionsExec`]s to [`SortExec`]s.
/// By performing sorting in parallel, we can increase performance in some scenarios.
fn parallelize_sorts(
    requirements: PlanWithCorrespondingCoalescePartitions,
) -> Result<Transformed<PlanWithCorrespondingCoalescePartitions>> {
    let plan = requirements.plan;
    let mut coalesce_onwards = requirements.coalesce_onwards;
    if plan.children().is_empty() || coalesce_onwards[0].is_none() {
        // We only take an action when the plan is either a SortExec, a
        // SortPreservingMergeExec or a CoalescePartitionsExec, and they
        // all have a single child. Therefore, if the first child is `None`,
        // we can return immediately.
        return Ok(Transformed::No(PlanWithCorrespondingCoalescePartitions {
            plan,
            coalesce_onwards,
        }));
    } else if (is_sort(&plan) || is_sort_preserving_merge(&plan))
        && plan.output_partitioning().partition_count() <= 1
    {
        // If there is a connection between a CoalescePartitionsExec and a
        // global sort that satisfy the requirements (i.e. intermediate
        // executors don't require single partition), then we can replace
        // the CoalescePartitionsExec + Sort cascade with a SortExec +
        // SortPreservingMergeExec cascade to parallelize sorting.
        let mut prev_layer = plan.clone();
        update_child_to_remove_coalesce(&mut prev_layer, &mut coalesce_onwards[0])?;
        let sort_exprs = get_sort_exprs(&plan)?;
        add_sort_above(&mut prev_layer, sort_exprs.to_vec())?;
        let spm = SortPreservingMergeExec::new(sort_exprs.to_vec(), prev_layer);
        return Ok(Transformed::Yes(PlanWithCorrespondingCoalescePartitions {
            plan: Arc::new(spm),
            coalesce_onwards: vec![None],
        }));
    } else if is_coalesce_partitions(&plan) {
        // There is an unnecessary `CoalescePartitionExec` in the plan.
        let mut prev_layer = plan.clone();
        update_child_to_remove_coalesce(&mut prev_layer, &mut coalesce_onwards[0])?;
        let new_plan = plan.with_new_children(vec![prev_layer])?;
        return Ok(Transformed::Yes(PlanWithCorrespondingCoalescePartitions {
            plan: new_plan,
            coalesce_onwards: vec![None],
        }));
    }

    Ok(Transformed::Yes(PlanWithCorrespondingCoalescePartitions {
        plan,
        coalesce_onwards,
    }))
}

/// This function enforces sorting requirements and makes optimizations without
/// violating these requirements whenever possible.
fn ensure_sorting(
    requirements: PlanWithCorrespondingSort,
) -> Result<Transformed<PlanWithCorrespondingSort>> {
    // Perform naive analysis at the beginning -- remove already-satisfied sorts:
    if requirements.plan.children().is_empty() {
        return Ok(Transformed::No(requirements));
    }
    let plan = requirements.plan;
    let mut children = plan.children();
    let mut sort_onwards = requirements.sort_onwards;
    if let Some(result) = analyze_immediate_sort_removal(&plan, &sort_onwards) {
        return Ok(Transformed::Yes(result));
    }
    for (idx, (child, sort_onwards, required_ordering)) in izip!(
        children.iter_mut(),
        sort_onwards.iter_mut(),
        plan.required_input_ordering()
    )
    .enumerate()
    {
        let physical_ordering = child.output_ordering();
        match (required_ordering, physical_ordering) {
            (Some(required_ordering), Some(physical_ordering)) => {
                if !ordering_satisfy_requirement_concrete(
                    physical_ordering,
                    &required_ordering,
                    || child.equivalence_properties(),
                ) {
                    // Make sure we preserve the ordering requirements:
                    update_child_to_remove_unnecessary_sort(child, sort_onwards, &plan)?;
                    let sort_expr =
                        PhysicalSortRequirement::to_sort_exprs(required_ordering);
                    add_sort_above(child, sort_expr)?;
                    if is_sort(child) {
                        *sort_onwards = Some(ExecTree::new(child.clone(), idx, vec![]));
                    } else {
                        *sort_onwards = None;
                    }
                }
            }
            (Some(required), None) => {
                // Ordering requirement is not met, we should add a `SortExec` to the plan.
                let sort_expr = PhysicalSortRequirement::to_sort_exprs(required);
                add_sort_above(child, sort_expr)?;
                *sort_onwards = Some(ExecTree::new(child.clone(), idx, vec![]));
            }
            (None, Some(_)) => {
                // We have a `SortExec` whose effect may be neutralized by
                // another order-imposing operator. Remove this sort.
                if !plan.maintains_input_order()[idx] || is_union(&plan) {
                    update_child_to_remove_unnecessary_sort(child, sort_onwards, &plan)?;
                }
            }
            (None, None) => {}
        }
    }
    // For window expressions, we can remove some sorts when we can
    // calculate the result in reverse:
    if is_window(&plan) {
        if let Some(tree) = &mut sort_onwards[0] {
            if let Some(result) = analyze_window_sort_removal(tree, &plan)? {
                return Ok(Transformed::Yes(result));
            }
        }
    } else if is_sort_preserving_merge(&plan)
        && children[0].output_partitioning().partition_count() <= 1
    {
        // This SortPreservingMergeExec is unnecessary, input already has a
        // single partition.
        return Ok(Transformed::Yes(PlanWithCorrespondingSort {
            plan: children[0].clone(),
            sort_onwards: vec![sort_onwards[0].clone()],
        }));
    }
    Ok(Transformed::Yes(PlanWithCorrespondingSort {
        plan: plan.with_new_children(children)?,
        sort_onwards,
    }))
}

/// Analyzes a given [`SortExec`] (`plan`) to determine whether its input
/// already has a finer ordering than it enforces.
fn analyze_immediate_sort_removal(
    plan: &Arc<dyn ExecutionPlan>,
    sort_onwards: &[Option<ExecTree>],
) -> Option<PlanWithCorrespondingSort> {
    if let Some(sort_exec) = plan.as_any().downcast_ref::<SortExec>() {
        let sort_input = sort_exec.input().clone();
        // If this sort is unnecessary, we should remove it:
        if ordering_satisfy(
            sort_input.output_ordering(),
            sort_exec.output_ordering(),
            || sort_input.equivalence_properties(),
        ) {
            // Since we know that a `SortExec` has exactly one child,
            // we can use the zero index safely:
            return Some(
                if !sort_exec.preserve_partitioning()
                    && sort_input.output_partitioning().partition_count() > 1
                {
                    // Replace the sort with a sort-preserving merge:
                    let new_plan: Arc<dyn ExecutionPlan> =
                        Arc::new(SortPreservingMergeExec::new(
                            sort_exec.expr().to_vec(),
                            sort_input,
                        ));
                    let new_tree = ExecTree::new(
                        new_plan.clone(),
                        0,
                        sort_onwards.iter().flat_map(|e| e.clone()).collect(),
                    );
                    PlanWithCorrespondingSort {
                        plan: new_plan,
                        sort_onwards: vec![Some(new_tree)],
                    }
                } else {
                    // Remove the sort:
                    PlanWithCorrespondingSort {
                        plan: sort_input,
                        sort_onwards: sort_onwards.to_vec(),
                    }
                },
            );
        }
    }
    None
}

/// Analyzes a [`WindowAggExec`] or a [`BoundedWindowAggExec`] to determine
/// whether it may allow removing a sort.
fn analyze_window_sort_removal(
    sort_tree: &mut ExecTree,
    window_exec: &Arc<dyn ExecutionPlan>,
) -> Result<Option<PlanWithCorrespondingSort>> {
    let (window_expr, partition_keys, source_unbounded) = if let Some(exec) =
        window_exec.as_any().downcast_ref::<BoundedWindowAggExec>()
    {
        (
            exec.window_expr(),
            &exec.partition_keys,
            exec.source_unbounded,
        )
    } else if let Some(exec) = window_exec.as_any().downcast_ref::<WindowAggExec>() {
        (exec.window_expr(), &exec.partition_keys, false)
    } else {
        return Err(DataFusionError::Plan(
            "Expects to receive either WindowAggExec of BoundedWindowAggExec".to_string(),
        ));
    };
    let partitionby_exprs = window_expr[0].partition_by();
    let orderby_sort_keys = window_expr[0].order_by();

    let mut res = None;
    for sort_any in sort_tree.get_leaves() {
        // Variable `sort_any` will either be a `SortExec` or a
        // `SortPreservingMergeExec`, and both have a single child.
        // Therefore, we can use the 0th index without loss of generality.
        let sort_input = sort_any.children()[0].clone();
        // TODO: Once we can ensure that required ordering information propagates with
        //       the necessary lineage information, compare `physical_ordering` and the
        //       ordering required by the window executor instead of `sort_output_ordering`.
        //       This will enable us to handle cases such as (a,b) -> Sort -> (a,b,c) -> Required(a,b).
        //       Currently, we can not remove such sorts.
        if let Some(new_res) =
            can_skip_sort(partitionby_exprs, orderby_sort_keys, &sort_input)?
        {
            if let Some(res) = &res {
                if res != &new_res {
                    return Ok(None);
                }
            } else {
                res = Some(new_res);
            };
        } else {
            return Ok(None);
        };
    }
    let (should_reverse, partition_search_mode) = if let Some(res) = res {
        if !source_unbounded && !matches!(res.1, PartitionSearchMode::Sorted) {
            // Skipping sort. Removing it, is not helpful in this case.
            return Ok(None);
        }
        res
    } else {
        // cannot skip sort
        return Ok(None);
    };

    let new_window_expr = if should_reverse {
        window_expr
            .iter()
            .map(|e| e.get_reverse_expr())
            .collect::<Option<Vec<_>>>()
    } else {
        Some(window_expr.to_vec())
    };
    if let Some(window_expr) = new_window_expr {
        let requires_single_partition = matches!(
            window_exec.required_input_distribution()[sort_tree.idx],
            Distribution::SinglePartition
        );
        let mut new_child = remove_corresponding_sort_from_sub_plan(
            sort_tree,
            requires_single_partition,
        )?;
        let new_schema = new_child.schema();

        let uses_bounded_memory = window_expr.iter().all(|e| e.uses_bounded_memory());
        // If all window expressions can run with bounded memory, choose the
        // bounded window variant:
        let new_plan = if uses_bounded_memory {
            Arc::new(BoundedWindowAggExec::try_new(
                window_expr,
                new_child,
                new_schema,
                partition_keys.to_vec(),
                partition_search_mode,
                source_unbounded,
            )?) as _
        } else {
            match partition_search_mode {
                PartitionSearchMode::Sorted => Arc::new(WindowAggExec::try_new(
                    window_expr,
                    new_child,
                    new_schema,
                    partition_keys.to_vec(),
                )?) as _,
                _ => {
                    // For `WindowAggExec` to work correctly PARTITION BY columns should be sorted.
                    // Hence if `PartitionSearchMode` is not `Sorted` we should satisfy required ordering.
                    // Effectively `WindowAggExec` works only in PartitionSearchMode::Sorted mode.
                    let reqs = window_exec.required_input_ordering()[0].clone();
                    let reqs = reqs.unwrap_or(vec![]);
                    add_sort_above(
                        &mut new_child,
                        make_sort_exprs_from_requirements(&reqs),
                    )?;
                    Arc::new(WindowAggExec::try_new(
                        window_expr,
                        new_child,
                        new_schema,
                        partition_keys.to_vec(),
                    )?) as _
                }
            }
        };
        return Ok(Some(PlanWithCorrespondingSort::new(new_plan)));
    }
    Ok(None)
}

fn can_skip_sort(
    partitionby_exprs: &[Arc<dyn PhysicalExpr>],
    orderby_keys: &[PhysicalSortExpr],
    input: &Arc<dyn ExecutionPlan>,
) -> Result<Option<(bool, PartitionSearchMode)>> {
    let physical_ordering = if let Some(physical_ordering) = input.output_ordering() {
        physical_ordering
    } else {
        // If there is no physical ordering, there is no way to remove a
        // sort, so immediately return.
        return Ok(None);
    };
    let orderby_exprs = convert_to_expr(orderby_keys);
    let physical_ordering_exprs = convert_to_expr(physical_ordering);
    let equal_properties = || input.equivalence_properties();
    // indices of the order by expressions among input ordering expressions
    let ob_indices = get_indices_of_matching_exprs(
        &orderby_exprs,
        &physical_ordering_exprs,
        equal_properties,
    );
    let contains_all_orderbys = ob_indices.len() == orderby_exprs.len();
    if !contains_all_orderbys {
        // If all order by expressions are not in the input ordering. There is no way to remove a sort
        // immediately return
        return Ok(None);
    }
    // indices of the partition by expressions among input ordering expressions
    let pb_indices = get_indices_of_matching_exprs(
        partitionby_exprs,
        &physical_ordering_exprs,
        equal_properties,
    );
    let ordered_merged_indices = get_ordered_merged_indices(&pb_indices, &ob_indices);
    // Indices of order by columns that doesn't seen in partition by
    // Equivalently (Order by columns) ∖ (Partition by columns) where `∖` represents set difference.
    let unique_ob_indices = get_set_diff_indices(&ob_indices, &pb_indices);
    if !is_ascending_ordered(&unique_ob_indices) {
        // ORDER BY indices should be ascending ordered
        return Ok(None);
    }
    let first_n = calc_ordering_range(&ordered_merged_indices);
    let furthest_ob_index = *unique_ob_indices.last().unwrap_or(&0);
    let consecutive_till_ob_end = first_n > furthest_ob_index;
    if !consecutive_till_ob_end {
        return Ok(None);
    }
    let input_orderby_columns = get_at_indices(physical_ordering, &unique_ob_indices)?;
    let expected_orderby_columns = get_at_indices(
        orderby_keys,
        &find_match_indices(&unique_ob_indices, &ob_indices)?,
    )?;
    let should_reverse = if let Some(should_reverse) = check_alignments(
        &input.schema(),
        &input_orderby_columns,
        &expected_orderby_columns,
    )? {
        should_reverse
    } else {
        // If ordering directions are not aligned. We cannot calculate result without changing existing ordering.
        return Ok(None);
    };

    let ordered_pb_indices = pb_indices.iter().copied().sorted().collect::<Vec<_>>();
    // Determine how many elements in the partition by columns defines a consecutive range from zero.
    let first_n = calc_ordering_range(&ordered_pb_indices);
    let mode = if first_n == partitionby_exprs.len() {
        // All of the partition by columns defines a consecutive range from zero.
        PartitionSearchMode::Sorted
    } else if first_n > 0 {
        // All of the partition by columns defines a consecutive range from zero.
        let ordered_range = &ordered_pb_indices[0..first_n];
        let input_pb_exprs = get_at_indices(&physical_ordering_exprs, ordered_range)?;
        let partially_ordered_indices = get_indices_of_matching_exprs(
            &input_pb_exprs,
            partitionby_exprs,
            equal_properties,
        );
        PartitionSearchMode::PartiallySorted(partially_ordered_indices)
    } else {
        // None of the partition by columns defines a consecutive range from zero.
        PartitionSearchMode::Linear
    };

    Ok(Some((should_reverse, mode)))
}

/// Updates child to remove the unnecessary `CoalescePartitions` below it.
fn update_child_to_remove_coalesce(
    child: &mut Arc<dyn ExecutionPlan>,
    coalesce_onwards: &mut Option<ExecTree>,
) -> Result<()> {
    if let Some(coalesce_onwards) = coalesce_onwards {
        *child = remove_corresponding_coalesce_in_sub_plan(coalesce_onwards, child)?;
    }
    Ok(())
}

/// Removes the `CoalescePartitions` from the plan in `coalesce_onwards`.
fn remove_corresponding_coalesce_in_sub_plan(
    coalesce_onwards: &mut ExecTree,
    parent: &Arc<dyn ExecutionPlan>,
) -> Result<Arc<dyn ExecutionPlan>> {
    Ok(if is_coalesce_partitions(&coalesce_onwards.plan) {
        // We can safely use the 0th index since we have a `CoalescePartitionsExec`.
        let mut new_plan = coalesce_onwards.plan.children()[0].clone();
        while new_plan.output_partitioning() == parent.output_partitioning()
            && is_repartition(&new_plan)
            && is_repartition(parent)
        {
            new_plan = new_plan.children()[0].clone()
        }
        new_plan
    } else {
        let plan = coalesce_onwards.plan.clone();
        let mut children = plan.children();
        for item in &mut coalesce_onwards.children {
            children[item.idx] = remove_corresponding_coalesce_in_sub_plan(item, &plan)?;
        }
        plan.with_new_children(children)?
    })
}

/// Updates child to remove the unnecessary sort below it.
fn update_child_to_remove_unnecessary_sort(
    child: &mut Arc<dyn ExecutionPlan>,
    sort_onwards: &mut Option<ExecTree>,
    parent: &Arc<dyn ExecutionPlan>,
) -> Result<()> {
    if let Some(sort_onwards) = sort_onwards {
        let requires_single_partition = matches!(
            parent.required_input_distribution()[sort_onwards.idx],
            Distribution::SinglePartition
        );
        *child = remove_corresponding_sort_from_sub_plan(
            sort_onwards,
            requires_single_partition,
        )?;
    }
    *sort_onwards = None;
    Ok(())
}

/// Removes the sort from the plan in `sort_onwards`.
fn remove_corresponding_sort_from_sub_plan(
    sort_onwards: &mut ExecTree,
    requires_single_partition: bool,
) -> Result<Arc<dyn ExecutionPlan>> {
    // A `SortExec` is always at the bottom of the tree.
    let mut updated_plan = if is_sort(&sort_onwards.plan) {
        sort_onwards.plan.children()[0].clone()
    } else {
        let plan = &sort_onwards.plan;
        let mut children = plan.children();
        for item in &mut sort_onwards.children {
            let requires_single_partition = matches!(
                plan.required_input_distribution()[item.idx],
                Distribution::SinglePartition
            );
            children[item.idx] =
                remove_corresponding_sort_from_sub_plan(item, requires_single_partition)?;
        }
        if is_sort_preserving_merge(plan) {
            children[0].clone()
        } else {
            plan.clone().with_new_children(children)?
        }
    };
    // Deleting a merging sort may invalidate distribution requirements.
    // Ensure that we stay compliant with such requirements:
    if requires_single_partition
        && updated_plan.output_partitioning().partition_count() > 1
    {
        // If there is existing ordering, to preserve ordering use SortPreservingMergeExec
        // instead of CoalescePartitionsExec.
        if let Some(ordering) = updated_plan.output_ordering() {
            updated_plan = Arc::new(SortPreservingMergeExec::new(
                ordering.to_vec(),
                updated_plan,
            ));
        } else {
            updated_plan = Arc::new(CoalescePartitionsExec::new(updated_plan.clone()));
        }
    }
    Ok(updated_plan)
}

/// Converts an [ExecutionPlan] trait object to a [PhysicalSortExpr] slice when possible.
fn get_sort_exprs(sort_any: &Arc<dyn ExecutionPlan>) -> Result<&[PhysicalSortExpr]> {
    if let Some(sort_exec) = sort_any.as_any().downcast_ref::<SortExec>() {
        Ok(sort_exec.expr())
    } else if let Some(sort_preserving_merge_exec) =
        sort_any.as_any().downcast_ref::<SortPreservingMergeExec>()
    {
        Ok(sort_preserving_merge_exec.expr())
    } else {
        Err(DataFusionError::Plan(
            "Given ExecutionPlan is not a SortExec or a SortPreservingMergeExec"
                .to_string(),
        ))
    }
}

fn check_alignments(
    schema: &SchemaRef,
    physical_ordering: &[PhysicalSortExpr],
    required: &[PhysicalSortExpr],
) -> Result<Option<bool>> {
    let res = izip!(physical_ordering, required)
        .map(|(lhs, rhs)| check_alignment(schema, lhs, rhs))
        .collect::<Result<Option<Vec<_>>>>()?;
    Ok(if let Some(res) = res {
        if !res.is_empty() {
            let first = res[0];
            let all_same = res.into_iter().all(|elem| elem == first);
            all_same.then_some(first)
        } else {
            Some(false)
        }
    } else {
        // Cannot skip some of the requirements in the input.
        None
    })
}

/// Compares `physical_ordering` and `required` ordering, decides whether
/// alignments match. A `None` return value indicates that current column is
/// not aligned. A `Some(bool)` value indicates otherwise, and signals whether
/// we should reverse the window expression in order to avoid sorting.
fn check_alignment(
    input_schema: &SchemaRef,
    physical_ordering: &PhysicalSortExpr,
    required: &PhysicalSortExpr,
) -> Result<Option<bool>> {
    Ok(if required.expr.eq(&physical_ordering.expr) {
        let physical_opts = physical_ordering.options;
        let required_opts = required.options;
        if required.expr.nullable(input_schema)? {
            let reverse = physical_opts == !required_opts;
            (reverse || physical_opts == required_opts).then_some(reverse)
        } else {
            // If the column is not nullable, NULLS FIRST/LAST is not important.
            Some(physical_opts.descending != required_opts.descending)
        }
    } else {
        None
    })
}

#[cfg(test)]
mod tests {
    use super::*;
    use crate::datasource::file_format::file_type::FileCompressionType;
    use crate::datasource::listing::PartitionedFile;
    use crate::datasource::object_store::ObjectStoreUrl;
    use crate::physical_optimizer::dist_enforcement::EnforceDistribution;
    use crate::physical_plan::aggregates::PhysicalGroupBy;
    use crate::physical_plan::aggregates::{AggregateExec, AggregateMode};
    use crate::physical_plan::file_format::{CsvExec, FileScanConfig, ParquetExec};
    use crate::physical_plan::filter::FilterExec;
    use crate::physical_plan::joins::utils::JoinOn;
    use crate::physical_plan::joins::SortMergeJoinExec;
    use crate::physical_plan::limit::{GlobalLimitExec, LocalLimitExec};
    use crate::physical_plan::memory::MemoryExec;
    use crate::physical_plan::repartition::RepartitionExec;
    use crate::physical_plan::sorts::sort_preserving_merge::SortPreservingMergeExec;
    use crate::physical_plan::union::UnionExec;
    use crate::physical_plan::windows::create_window_expr;
    use crate::physical_plan::windows::PartitionSearchMode::{
        Linear, PartiallySorted, Sorted,
    };
    use crate::physical_plan::{displayable, Partitioning};
    use crate::prelude::SessionContext;
    use arrow::compute::SortOptions;
    use arrow::datatypes::{DataType, Field, Schema, SchemaRef};
    use datafusion_common::{Result, Statistics};
    use datafusion_expr::JoinType;
    use datafusion_expr::{AggregateFunction, WindowFrame, WindowFunction};
    use datafusion_physical_expr::expressions::Column;
    use datafusion_physical_expr::expressions::{col, NotExpr};
    use datafusion_physical_expr::PhysicalSortExpr;
    use std::sync::Arc;

    fn create_test_schema() -> Result<SchemaRef> {
        let nullable_column = Field::new("nullable_col", DataType::Int32, true);
        let non_nullable_column = Field::new("non_nullable_col", DataType::Int32, false);
        let schema = Arc::new(Schema::new(vec![nullable_column, non_nullable_column]));

        Ok(schema)
    }

    fn create_test_schema2() -> Result<SchemaRef> {
        let col_a = Field::new("col_a", DataType::Int32, true);
        let col_b = Field::new("col_b", DataType::Int32, true);
        let schema = Arc::new(Schema::new(vec![col_a, col_b]));
        Ok(schema)
    }

    // Generate a schema which consists of 5 columns (a, b, c, d, e)
    fn create_test_schema3() -> Result<SchemaRef> {
        let a = Field::new("a", DataType::Int32, true);
        let b = Field::new("b", DataType::Int32, false);
        let c = Field::new("c", DataType::Int32, true);
        let d = Field::new("d", DataType::Int32, false);
        let e = Field::new("e", DataType::Int32, false);
        let schema = Arc::new(Schema::new(vec![a, b, c, d, e]));
        Ok(schema)
    }

    // Util function to get string representation of a physical plan
    fn get_plan_string(plan: &Arc<dyn ExecutionPlan>) -> Vec<String> {
        let formatted = displayable(plan.as_ref()).indent().to_string();
        let actual: Vec<&str> = formatted.trim().lines().collect();
        actual.iter().map(|elem| elem.to_string()).collect()
    }

    #[tokio::test]
    async fn test_is_column_aligned_nullable() -> Result<()> {
        let schema = create_test_schema()?;
        let params = vec![
            ((true, true), (false, false), Some(true)),
            ((true, true), (false, true), None),
            ((true, true), (true, false), None),
            ((true, false), (false, true), Some(true)),
            ((true, false), (false, false), None),
            ((true, false), (true, true), None),
        ];
        for (
            (physical_desc, physical_nulls_first),
            (req_desc, req_nulls_first),
            expected,
        ) in params
        {
            let physical_ordering = PhysicalSortExpr {
                expr: col("nullable_col", &schema)?,
                options: SortOptions {
                    descending: physical_desc,
                    nulls_first: physical_nulls_first,
                },
            };
            let required_ordering = PhysicalSortExpr {
                expr: col("nullable_col", &schema)?,
                options: SortOptions {
                    descending: req_desc,
                    nulls_first: req_nulls_first,
                },
            };
            let res = check_alignment(&schema, &physical_ordering, &required_ordering)?;
            assert_eq!(res, expected);
        }

        Ok(())
    }

    #[tokio::test]
    async fn test_is_column_aligned_non_nullable() -> Result<()> {
        let schema = create_test_schema()?;

        let params = vec![
            ((true, true), (false, false), Some(true)),
            ((true, true), (false, true), Some(true)),
            ((true, true), (true, false), Some(false)),
            ((true, false), (false, true), Some(true)),
            ((true, false), (false, false), Some(true)),
            ((true, false), (true, true), Some(false)),
        ];
        for (
            (physical_desc, physical_nulls_first),
            (req_desc, req_nulls_first),
            expected,
        ) in params
        {
            let physical_ordering = PhysicalSortExpr {
                expr: col("non_nullable_col", &schema)?,
                options: SortOptions {
                    descending: physical_desc,
                    nulls_first: physical_nulls_first,
                },
            };
            let required_ordering = PhysicalSortExpr {
                expr: col("non_nullable_col", &schema)?,
                options: SortOptions {
                    descending: req_desc,
                    nulls_first: req_nulls_first,
                },
            };
            let res = check_alignment(&schema, &physical_ordering, &required_ordering)?;
            assert_eq!(res, expected);
        }

        Ok(())
    }

    #[tokio::test]
    async fn test_can_skip_ordering_exhaustive() -> Result<()> {
        let test_schema = create_test_schema3()?;
        // Columns a,c are nullable whereas b,d are not nullable.
        // Source is sorted by a ASC NULLS FIRST, b ASC NULLS FIRST, c ASC NULLS FIRST, d ASC NULLS FIRST
        // Column e is not ordered.
        let sort_exprs = vec![
            sort_expr("a", &test_schema),
            sort_expr("b", &test_schema),
            sort_expr("c", &test_schema),
            sort_expr("d", &test_schema),
        ];
        let exec_unbounded = csv_exec_sorted(&test_schema, sort_exprs, true);

        // test cases consists of vector of tuples. Where each tuple represents a single test case.
        // First field in the tuple is Vec<str> where each element in the vector represents PARTITION BY columns
        // For instance `vec!["a", "b"]` corresponds to PARTITION BY a, b
        // Second field in the tuple is Vec<str> where each element in the vector represents ORDER BY columns
        // For instance, vec!["c"], corresponds to ORDER BY c ASC NULLS FIRST, (ordering is default ordering. We do not check
        // for reversibility in this test).
        // Third field in the tuple is Option<PartitionSearchMode>, which corresponds to expected algorithm mode.
        // None represents that existing ordering is not sufficient to run executor with any one of the algorithms
        // (We need to add SortExec to be able to run it).
        // Some(PartitionSearchMode) represents, we can run algorithm with existing ordering; and algorithm should work in
        // PartitionSearchMode.
        let test_cases = vec![
            (vec!["a"], vec!["a"], Some(Sorted)),
            (vec!["a"], vec!["b"], Some(Sorted)),
            (vec!["a"], vec!["c"], None),
            (vec!["a"], vec!["a", "b"], Some(Sorted)),
            (vec!["a"], vec!["b", "c"], Some(Sorted)),
            (vec!["a"], vec!["a", "c"], None),
            (vec!["a"], vec!["a", "b", "c"], Some(Sorted)),
            (vec!["b"], vec!["a"], Some(Linear)),
            (vec!["b"], vec!["b"], None),
            (vec!["b"], vec!["c"], None),
            (vec!["b"], vec!["a", "b"], Some(Linear)),
            (vec!["b"], vec!["b", "c"], None),
            (vec!["b"], vec!["a", "c"], Some(Linear)),
            (vec!["b"], vec!["a", "b", "c"], Some(Linear)),
            (vec!["c"], vec!["a"], Some(Linear)),
            (vec!["c"], vec!["b"], None),
            (vec!["c"], vec!["c"], None),
            (vec!["c"], vec!["a", "b"], Some(Linear)),
            (vec!["c"], vec!["b", "c"], None),
            (vec!["c"], vec!["a", "c"], Some(Linear)),
            (vec!["c"], vec!["a", "b", "c"], Some(Linear)),
            (vec!["b", "a"], vec!["a"], Some(Sorted)),
            (vec!["b", "a"], vec!["b"], Some(Sorted)),
            (vec!["b", "a"], vec!["c"], Some(Sorted)),
            (vec!["b", "a"], vec!["a", "b"], Some(Sorted)),
            (vec!["b", "a"], vec!["b", "c"], Some(Sorted)),
            (vec!["b", "a"], vec!["a", "c"], Some(Sorted)),
            (vec!["b", "a"], vec!["a", "b", "c"], Some(Sorted)),
            (vec!["c", "b"], vec!["a"], Some(Linear)),
            (vec!["c", "b"], vec!["b"], None),
            (vec!["c", "b"], vec!["c"], None),
            (vec!["c", "b"], vec!["a", "b"], Some(Linear)),
            (vec!["c", "b"], vec!["b", "c"], None),
            (vec!["c", "b"], vec!["a", "c"], Some(Linear)),
            (vec!["c", "b"], vec!["a", "b", "c"], Some(Linear)),
            (vec!["c", "a"], vec!["a"], Some(PartiallySorted(vec![1]))),
            (vec!["c", "a"], vec!["b"], Some(PartiallySorted(vec![1]))),
            (vec!["c", "a"], vec!["c"], Some(PartiallySorted(vec![1]))),
            (
                vec!["c", "a"],
                vec!["a", "b"],
                Some(PartiallySorted(vec![1])),
            ),
            (
                vec!["c", "a"],
                vec!["b", "c"],
                Some(PartiallySorted(vec![1])),
            ),
            (
                vec!["c", "a"],
                vec!["a", "c"],
                Some(PartiallySorted(vec![1])),
            ),
            (
                vec!["c", "a"],
                vec!["a", "b", "c"],
                Some(PartiallySorted(vec![1])),
            ),
            (vec!["c", "b", "a"], vec!["a"], Some(Sorted)),
            (vec!["c", "b", "a"], vec!["b"], Some(Sorted)),
            (vec!["c", "b", "a"], vec!["c"], Some(Sorted)),
            (vec!["c", "b", "a"], vec!["a", "b"], Some(Sorted)),
            (vec!["c", "b", "a"], vec!["b", "c"], Some(Sorted)),
            (vec!["c", "b", "a"], vec!["a", "c"], Some(Sorted)),
            (vec!["c", "b", "a"], vec!["a", "b", "c"], Some(Sorted)),
        ];
        for (case_idx, test_case) in test_cases.iter().enumerate() {
            let (partition_by_columns, order_by_params, expected) = &test_case;
            let mut partition_by_exprs = vec![];
            for col_name in partition_by_columns {
                partition_by_exprs.push(col(col_name, &test_schema)?);
            }

            let mut order_by_exprs = vec![];
            for col_name in order_by_params {
                let expr = col(col_name, &test_schema)?;
                // Give default ordering, this is same with input ordering direction
                // In this test we do check for reversibility.
                let options = SortOptions::default();
                order_by_exprs.push(PhysicalSortExpr { expr, options });
            }
            let res =
                can_skip_sort(&partition_by_exprs, &order_by_exprs, &exec_unbounded)?;
            // Since reversibility is not important in this test. Convert Option<(bool, PartitionSearchMode)> to Option<PartitionSearchMode>
            let res = res.map(|(_, mode)| mode);
            assert_eq!(
                res, *expected,
                "Unexpected result for in unbounded test case#: {:?}, case: {:?}",
                case_idx, test_case
            );
        }

        Ok(())
    }

    #[tokio::test]
    async fn test_can_skip_ordering() -> Result<()> {
        let test_schema = create_test_schema3()?;
        // Columns a,c are nullable whereas b,d are not nullable.
        // Source is sorted by a ASC NULLS FIRST, b ASC NULLS FIRST, c ASC NULLS FIRST, d ASC NULLS FIRST
        // Column e is not ordered.
        let sort_exprs = vec![
            sort_expr("a", &test_schema),
            sort_expr("b", &test_schema),
            sort_expr("c", &test_schema),
            sort_expr("d", &test_schema),
        ];
        let exec_unbounded = csv_exec_sorted(&test_schema, sort_exprs, true);

        // test cases consists of vector of tuples. Where each tuple represents a single test case.
        // First field in the tuple is Vec<str> where each element in the vector represents PARTITION BY columns
        // For instance `vec!["a", "b"]` corresponds to PARTITION BY a, b
        // Second field in the tuple is Vec<(str, bool, bool)> where each element in the vector represents ORDER BY columns
        // For instance, vec![("c", false, false)], corresponds to ORDER BY c ASC NULLS LAST,
        // similarly, vec![("c", true, true)], corresponds to ORDER BY c DESC NULLS FIRST,
        // Third field in the tuple is Option<(bool, PartitionSearchMode)>, which corresponds to expected result.
        // None represents that existing ordering is not sufficient to run executor with any one of the algorithms
        // (We need to add SortExec to be able to run it).
        // Some((bool, PartitionSearchMode)) represents, we can run algorithm with existing ordering. Algorithm should work in
        // PartitionSearchMode, bool field represents whether we should reverse window expressions to run executor with existing ordering.
        // For instance, `Some((false, PartitionSearchMode::Sorted))`, represents that we shouldn't reverse window expressions. And algorithm
        // should work in Sorted mode to work with existing ordering.
        let test_cases = vec![
            // PARTITION BY a, b ORDER BY c ASC NULLS LAST
            (vec!["a", "b"], vec![("c", false, false)], None),
            // ORDER BY c ASC NULLS FIRST
            (vec![], vec![("c", false, true)], None),
            // PARTITION BY b, ORDER BY c ASC NULLS FIRST
            (vec!["b"], vec![("c", false, true)], None),
            // PARTITION BY a, ORDER BY c ASC NULLS FIRST
            (vec!["a"], vec![("c", false, true)], None),
            // PARTITION BY b, ORDER BY c ASC NULLS FIRST
            (
                vec!["a", "b"],
                vec![("c", false, true), ("e", false, true)],
                None,
            ),
            // PARTITION BY a, ORDER BY b ASC NULLS FIRST
            (vec!["a"], vec![("b", false, true)], Some((false, Sorted))),
            // PARTITION BY a, ORDER BY a ASC NULLS FIRST
            (vec!["a"], vec![("a", false, true)], Some((false, Sorted))),
            // PARTITION BY a, ORDER BY a ASC NULLS LAST
            (vec!["a"], vec![("a", false, false)], Some((false, Sorted))),
            // PARTITION BY a, ORDER BY a DESC NULLS FIRST
            (vec!["a"], vec![("a", true, true)], Some((false, Sorted))),
            // PARTITION BY a, ORDER BY a DESC NULLS LAST
            (vec!["a"], vec![("a", true, false)], Some((false, Sorted))),
            // PARTITION BY a, ORDER BY b ASC NULLS LAST
            (vec!["a"], vec![("b", false, false)], Some((false, Sorted))),
            // PARTITION BY a, ORDER BY b DESC NULLS LAST
            (vec!["a"], vec![("b", true, false)], Some((true, Sorted))),
            // PARTITION BY a, b ORDER BY c ASC NULLS FIRST
            (
                vec!["a", "b"],
                vec![("c", false, true)],
                Some((false, Sorted)),
            ),
            // PARTITION BY b, a ORDER BY c ASC NULLS FIRST
            (
                vec!["b", "a"],
                vec![("c", false, true)],
                Some((false, Sorted)),
            ),
            // PARTITION BY a, b ORDER BY c DESC NULLS LAST
            (
                vec!["a", "b"],
                vec![("c", true, false)],
                Some((true, Sorted)),
            ),
            // PARTITION BY e ORDER BY a ASC NULLS FIRST
            (
                vec!["e"],
                vec![("a", false, true)],
                // For unbounded, expects to work in Linear mode. Shouldn't reverse window function.
                Some((false, Linear)),
            ),
            // PARTITION BY b, c ORDER BY a ASC NULLS FIRST, c ASC NULLS FIRST
            (
                vec!["b", "c"],
                vec![("a", false, true), ("c", false, true)],
                Some((false, Linear)),
            ),
            // PARTITION BY b ORDER BY a ASC NULLS FIRST
            (vec!["b"], vec![("a", false, true)], Some((false, Linear))),
            // PARTITION BY a, e ORDER BY b ASC NULLS FIRST
            (
                vec!["a", "e"],
                vec![("b", false, true)],
                Some((false, PartiallySorted(vec![0]))),
            ),
            // PARTITION BY a, c ORDER BY b ASC NULLS FIRST
            (
                vec!["a", "c"],
                vec![("b", false, true)],
                Some((false, PartiallySorted(vec![0]))),
            ),
            // PARTITION BY c, a ORDER BY b ASC NULLS FIRST
            (
                vec!["c", "a"],
                vec![("b", false, true)],
                Some((false, PartiallySorted(vec![1]))),
            ),
            // PARTITION BY d, b, a ORDER BY c ASC NULLS FIRST
            (
                vec!["d", "b", "a"],
                vec![("c", false, true)],
                Some((false, PartiallySorted(vec![2, 1]))),
            ),
            // PARTITION BY e, b, a ORDER BY c ASC NULLS FIRST
            (
                vec!["e", "b", "a"],
                vec![("c", false, true)],
                Some((false, PartiallySorted(vec![2, 1]))),
            ),
            // PARTITION BY d, a ORDER BY b ASC NULLS FIRST
            (
                vec!["d", "a"],
                vec![("b", false, true)],
                Some((false, PartiallySorted(vec![1]))),
            ),
            // PARTITION BY b, ORDER BY b, a ASC NULLS FIRST
            (
                vec!["a"],
                vec![("b", false, true), ("a", false, true)],
                Some((false, Sorted)),
            ),
            // ORDER BY b, a ASC NULLS FIRST
            (vec![], vec![("b", false, true), ("a", false, true)], None),
        ];
        for (case_idx, test_case) in test_cases.iter().enumerate() {
            let (partition_by_columns, order_by_params, expected) = &test_case;
            let mut partition_by_exprs = vec![];
            for col_name in partition_by_columns {
                partition_by_exprs.push(col(col_name, &test_schema)?);
            }

            let mut order_by_exprs = vec![];
            for (col_name, descending, nulls_first) in order_by_params {
                let expr = col(col_name, &test_schema)?;
                let options = SortOptions {
                    descending: *descending,
                    nulls_first: *nulls_first,
                };
                order_by_exprs.push(PhysicalSortExpr { expr, options });
            }

            assert_eq!(
                can_skip_sort(&partition_by_exprs, &order_by_exprs, &exec_unbounded)?,
                *expected,
                "Unexpected result for in unbounded test case#: {:?}, case: {:?}",
                case_idx,
                test_case
            );
        }

        Ok(())
    }

    /// Runs the sort enforcement optimizer and asserts the plan
    /// against the original and expected plans
    ///
    /// `$EXPECTED_PLAN_LINES`: input plan
    /// `$EXPECTED_OPTIMIZED_PLAN_LINES`: optimized plan
    /// `$PLAN`: the plan to optimized
    ///
    macro_rules! assert_optimized {
        ($EXPECTED_PLAN_LINES: expr, $EXPECTED_OPTIMIZED_PLAN_LINES: expr, $PLAN: expr) => {
            let session_ctx = SessionContext::new();
            let state = session_ctx.state();

            let physical_plan = $PLAN;
            let formatted = displayable(physical_plan.as_ref()).indent().to_string();
            let actual: Vec<&str> = formatted.trim().lines().collect();

            let expected_plan_lines: Vec<&str> = $EXPECTED_PLAN_LINES
                .iter().map(|s| *s).collect();

            assert_eq!(
                expected_plan_lines, actual,
                "\n**Original Plan Mismatch\n\nexpected:\n\n{expected_plan_lines:#?}\nactual:\n\n{actual:#?}\n\n"
            );

            let expected_optimized_lines: Vec<&str> = $EXPECTED_OPTIMIZED_PLAN_LINES
                .iter().map(|s| *s).collect();

            // Run the actual optimizer
            let optimized_physical_plan =
                EnforceSorting::new().optimize(physical_plan, state.config_options())?;

            // Get string representation of the plan
            let actual = get_plan_string(&optimized_physical_plan);
            assert_eq!(
                expected_optimized_lines, actual,
                "\n**Optimized Plan Mismatch\n\nexpected:\n\n{expected_optimized_lines:#?}\nactual:\n\n{actual:#?}\n\n"
            );

        };
    }

    #[tokio::test]
    async fn test_remove_unnecessary_sort() -> Result<()> {
        let schema = create_test_schema()?;
        let source = memory_exec(&schema);
        let input = sort_exec(vec![sort_expr("non_nullable_col", &schema)], source);
        let physical_plan = sort_exec(vec![sort_expr("nullable_col", &schema)], input);

        let expected_input = vec![
            "SortExec: expr=[nullable_col@0 ASC]",
            "  SortExec: expr=[non_nullable_col@1 ASC]",
            "    MemoryExec: partitions=0, partition_sizes=[]",
        ];
        let expected_optimized = vec![
            "SortExec: expr=[nullable_col@0 ASC]",
            "  MemoryExec: partitions=0, partition_sizes=[]",
        ];
        assert_optimized!(expected_input, expected_optimized, physical_plan);
        Ok(())
    }

    #[tokio::test]
    async fn test_remove_unnecessary_sort_window_multilayer() -> Result<()> {
        let schema = create_test_schema()?;
        let source = memory_exec(&schema);

        let sort_exprs = vec![sort_expr_options(
            "non_nullable_col",
            &source.schema(),
            SortOptions {
                descending: true,
                nulls_first: true,
            },
        )];
        let sort = sort_exec(sort_exprs.clone(), source);

        let window_agg = bounded_window_exec("non_nullable_col", sort_exprs, sort);

        let sort_exprs = vec![sort_expr_options(
            "non_nullable_col",
            &window_agg.schema(),
            SortOptions {
                descending: false,
                nulls_first: false,
            },
        )];

        let sort = sort_exec(sort_exprs.clone(), window_agg);

        // Add dummy layer propagating Sort above, to test whether sort can be removed from multi layer before
        let filter = filter_exec(
            Arc::new(NotExpr::new(
                col("non_nullable_col", schema.as_ref()).unwrap(),
            )),
            sort,
        );

        let physical_plan = bounded_window_exec("non_nullable_col", sort_exprs, filter);

        let expected_input = vec![
            "BoundedWindowAggExec: wdw=[count: Ok(Field { name: \"count\", data_type: Int64, nullable: true, dict_id: 0, dict_is_ordered: false, metadata: {} }), frame: WindowFrame { units: Range, start_bound: Preceding(NULL), end_bound: CurrentRow }], mode=[Sorted]",
            "  FilterExec: NOT non_nullable_col@1",
            "    SortExec: expr=[non_nullable_col@1 ASC NULLS LAST]",
            "      BoundedWindowAggExec: wdw=[count: Ok(Field { name: \"count\", data_type: Int64, nullable: true, dict_id: 0, dict_is_ordered: false, metadata: {} }), frame: WindowFrame { units: Range, start_bound: Preceding(NULL), end_bound: CurrentRow }], mode=[Sorted]",
            "        SortExec: expr=[non_nullable_col@1 DESC]",
            "          MemoryExec: partitions=0, partition_sizes=[]",
        ];

        let expected_optimized = vec![
            "WindowAggExec: wdw=[count: Ok(Field { name: \"count\", data_type: Int64, nullable: true, dict_id: 0, dict_is_ordered: false, metadata: {} }), frame: WindowFrame { units: Range, start_bound: CurrentRow, end_bound: Following(NULL) }]",
            "  FilterExec: NOT non_nullable_col@1",
            "    BoundedWindowAggExec: wdw=[count: Ok(Field { name: \"count\", data_type: Int64, nullable: true, dict_id: 0, dict_is_ordered: false, metadata: {} }), frame: WindowFrame { units: Range, start_bound: Preceding(NULL), end_bound: CurrentRow }], mode=[Sorted]",
            "      SortExec: expr=[non_nullable_col@1 DESC]",
            "        MemoryExec: partitions=0, partition_sizes=[]",
        ];
        assert_optimized!(expected_input, expected_optimized, physical_plan);
        Ok(())
    }

    #[tokio::test]
    async fn test_add_required_sort() -> Result<()> {
        let schema = create_test_schema()?;
        let source = memory_exec(&schema);

        let sort_exprs = vec![sort_expr("nullable_col", &schema)];

        let physical_plan = sort_preserving_merge_exec(sort_exprs, source);

        let expected_input = vec![
            "SortPreservingMergeExec: [nullable_col@0 ASC]",
            "  MemoryExec: partitions=0, partition_sizes=[]",
        ];
        let expected_optimized = vec![
            "SortExec: expr=[nullable_col@0 ASC]",
            "  MemoryExec: partitions=0, partition_sizes=[]",
        ];
        assert_optimized!(expected_input, expected_optimized, physical_plan);
        Ok(())
    }

    #[tokio::test]
    async fn test_remove_unnecessary_sort1() -> Result<()> {
        let schema = create_test_schema()?;
        let source = memory_exec(&schema);
        let sort_exprs = vec![sort_expr("nullable_col", &schema)];
        let sort = sort_exec(sort_exprs.clone(), source);
        let spm = sort_preserving_merge_exec(sort_exprs, sort);

        let sort_exprs = vec![sort_expr("nullable_col", &schema)];
        let sort = sort_exec(sort_exprs.clone(), spm);
        let physical_plan = sort_preserving_merge_exec(sort_exprs, sort);
        let expected_input = vec![
            "SortPreservingMergeExec: [nullable_col@0 ASC]",
            "  SortExec: expr=[nullable_col@0 ASC]",
            "    SortPreservingMergeExec: [nullable_col@0 ASC]",
            "      SortExec: expr=[nullable_col@0 ASC]",
            "        MemoryExec: partitions=0, partition_sizes=[]",
        ];
        let expected_optimized = vec![
            "SortExec: expr=[nullable_col@0 ASC]",
            "  MemoryExec: partitions=0, partition_sizes=[]",
        ];
        assert_optimized!(expected_input, expected_optimized, physical_plan);
        Ok(())
    }

    #[tokio::test]
    async fn test_remove_unnecessary_sort2() -> Result<()> {
        let schema = create_test_schema()?;
        let source = memory_exec(&schema);
        let sort_exprs = vec![sort_expr("non_nullable_col", &schema)];
        let sort = sort_exec(sort_exprs.clone(), source);
        let spm = sort_preserving_merge_exec(sort_exprs, sort);

        let sort_exprs = vec![
            sort_expr("nullable_col", &schema),
            sort_expr("non_nullable_col", &schema),
        ];
        let sort2 = sort_exec(sort_exprs.clone(), spm);
        let spm2 = sort_preserving_merge_exec(sort_exprs, sort2);

        let sort_exprs = vec![sort_expr("nullable_col", &schema)];
        let sort3 = sort_exec(sort_exprs, spm2);
        let physical_plan = repartition_exec(repartition_exec(sort3));

        let expected_input = vec![
            "RepartitionExec: partitioning=RoundRobinBatch(10), input_partitions=10",
            "  RepartitionExec: partitioning=RoundRobinBatch(10), input_partitions=1",
            "    SortExec: expr=[nullable_col@0 ASC]",
            "      SortPreservingMergeExec: [nullable_col@0 ASC,non_nullable_col@1 ASC]",
            "        SortExec: expr=[nullable_col@0 ASC,non_nullable_col@1 ASC]",
            "          SortPreservingMergeExec: [non_nullable_col@1 ASC]",
            "            SortExec: expr=[non_nullable_col@1 ASC]",
            "              MemoryExec: partitions=0, partition_sizes=[]",
        ];

        let expected_optimized = vec![
            "RepartitionExec: partitioning=RoundRobinBatch(10), input_partitions=10",
            "  RepartitionExec: partitioning=RoundRobinBatch(10), input_partitions=0",
            "    MemoryExec: partitions=0, partition_sizes=[]",
        ];
        assert_optimized!(expected_input, expected_optimized, physical_plan);
        Ok(())
    }

    #[tokio::test]
    async fn test_remove_unnecessary_sort3() -> Result<()> {
        let schema = create_test_schema()?;
        let source = memory_exec(&schema);
        let sort_exprs = vec![sort_expr("non_nullable_col", &schema)];
        let sort = sort_exec(sort_exprs.clone(), source);
        let spm = sort_preserving_merge_exec(sort_exprs, sort);

        let sort_exprs = vec![
            sort_expr("nullable_col", &schema),
            sort_expr("non_nullable_col", &schema),
        ];
        let repartition_exec = repartition_exec(spm);
        let sort2 = Arc::new(
            SortExec::new(sort_exprs.clone(), repartition_exec)
                .with_preserve_partitioning(true),
        ) as _;
        let spm2 = sort_preserving_merge_exec(sort_exprs, sort2);

        let physical_plan = aggregate_exec(spm2);

        // When removing a `SortPreservingMergeExec`, make sure that partitioning
        // requirements are not violated. In some cases, we may need to replace
        // it with a `CoalescePartitionsExec` instead of directly removing it.
        let expected_input = vec![
            "AggregateExec: mode=Final, gby=[], aggr=[]",
            "  SortPreservingMergeExec: [nullable_col@0 ASC,non_nullable_col@1 ASC]",
            "    SortExec: expr=[nullable_col@0 ASC,non_nullable_col@1 ASC]",
            "      RepartitionExec: partitioning=RoundRobinBatch(10), input_partitions=1",
            "        SortPreservingMergeExec: [non_nullable_col@1 ASC]",
            "          SortExec: expr=[non_nullable_col@1 ASC]",
            "            MemoryExec: partitions=0, partition_sizes=[]",
        ];

        let expected_optimized = vec![
            "AggregateExec: mode=Final, gby=[], aggr=[]",
            "  CoalescePartitionsExec",
            "    RepartitionExec: partitioning=RoundRobinBatch(10), input_partitions=0",
            "      MemoryExec: partitions=0, partition_sizes=[]",
        ];
        assert_optimized!(expected_input, expected_optimized, physical_plan);
        Ok(())
    }

    #[tokio::test]
    async fn test_remove_unnecessary_sort4() -> Result<()> {
        let schema = create_test_schema()?;
        let source1 = repartition_exec(memory_exec(&schema));

        let source2 = repartition_exec(memory_exec(&schema));
        let union = union_exec(vec![source1, source2]);

        let sort_exprs = vec![sort_expr("non_nullable_col", &schema)];
        // let sort = sort_exec(sort_exprs.clone(), union);
        let sort = Arc::new(
            SortExec::new(sort_exprs.clone(), union).with_preserve_partitioning(true),
        ) as _;
        let spm = sort_preserving_merge_exec(sort_exprs, sort);

        let filter = filter_exec(
            Arc::new(NotExpr::new(
                col("non_nullable_col", schema.as_ref()).unwrap(),
            )),
            spm,
        );

        let sort_exprs = vec![
            sort_expr("nullable_col", &schema),
            sort_expr("non_nullable_col", &schema),
        ];
        let physical_plan = sort_exec(sort_exprs, filter);

        // When removing a `SortPreservingMergeExec`, make sure that partitioning
        // requirements are not violated. In some cases, we may need to replace
        // it with a `CoalescePartitionsExec` instead of directly removing it.
        let expected_input = vec![
            "SortExec: expr=[nullable_col@0 ASC,non_nullable_col@1 ASC]",
            "  FilterExec: NOT non_nullable_col@1",
            "    SortPreservingMergeExec: [non_nullable_col@1 ASC]",
            "      SortExec: expr=[non_nullable_col@1 ASC]",
            "        UnionExec",
            "          RepartitionExec: partitioning=RoundRobinBatch(10), input_partitions=0",
            "            MemoryExec: partitions=0, partition_sizes=[]",
            "          RepartitionExec: partitioning=RoundRobinBatch(10), input_partitions=0",
            "            MemoryExec: partitions=0, partition_sizes=[]",
        ];

        let expected_optimized = vec![
            "SortPreservingMergeExec: [nullable_col@0 ASC,non_nullable_col@1 ASC]",
            "  SortExec: expr=[nullable_col@0 ASC,non_nullable_col@1 ASC]",
            "    FilterExec: NOT non_nullable_col@1",
            "      UnionExec",
            "        RepartitionExec: partitioning=RoundRobinBatch(10), input_partitions=0",
            "          MemoryExec: partitions=0, partition_sizes=[]",
            "        RepartitionExec: partitioning=RoundRobinBatch(10), input_partitions=0",
            "          MemoryExec: partitions=0, partition_sizes=[]",
        ];
        assert_optimized!(expected_input, expected_optimized, physical_plan);
        Ok(())
    }

    #[tokio::test]
    async fn test_remove_unnecessary_spm1() -> Result<()> {
        let schema = create_test_schema()?;
        let source = memory_exec(&schema);
        let input = sort_preserving_merge_exec(
            vec![sort_expr("non_nullable_col", &schema)],
            source,
        );
        let input2 = sort_preserving_merge_exec(
            vec![sort_expr("non_nullable_col", &schema)],
            input,
        );
        let physical_plan =
            sort_preserving_merge_exec(vec![sort_expr("nullable_col", &schema)], input2);

        let expected_input = vec![
            "SortPreservingMergeExec: [nullable_col@0 ASC]",
            "  SortPreservingMergeExec: [non_nullable_col@1 ASC]",
            "    SortPreservingMergeExec: [non_nullable_col@1 ASC]",
            "      MemoryExec: partitions=0, partition_sizes=[]",
        ];
        let expected_optimized = vec![
            "SortExec: expr=[nullable_col@0 ASC]",
            "  MemoryExec: partitions=0, partition_sizes=[]",
        ];
        assert_optimized!(expected_input, expected_optimized, physical_plan);
        Ok(())
    }

    #[tokio::test]
    async fn test_do_not_remove_sort_with_limit() -> Result<()> {
        let schema = create_test_schema()?;

        let source1 = parquet_exec(&schema);
        let sort_exprs = vec![
            sort_expr("nullable_col", &schema),
            sort_expr("non_nullable_col", &schema),
        ];
        let sort = sort_exec(sort_exprs.clone(), source1);
        let limit = limit_exec(sort);

        let parquet_sort_exprs = vec![sort_expr("nullable_col", &schema)];
        let source2 = parquet_exec_sorted(&schema, parquet_sort_exprs);

        let union = union_exec(vec![source2, limit]);
        let repartition = repartition_exec(union);
        let physical_plan = sort_preserving_merge_exec(sort_exprs, repartition);

        let expected_input = vec![
            "SortPreservingMergeExec: [nullable_col@0 ASC,non_nullable_col@1 ASC]",
            "  RepartitionExec: partitioning=RoundRobinBatch(10), input_partitions=2",
            "    UnionExec",
            "      ParquetExec: limit=None, partitions={1 group: [[x]]}, output_ordering=[nullable_col@0 ASC], projection=[nullable_col, non_nullable_col]",
            "      GlobalLimitExec: skip=0, fetch=100",
            "        LocalLimitExec: fetch=100",
            "          SortExec: expr=[nullable_col@0 ASC,non_nullable_col@1 ASC]",
            "            ParquetExec: limit=None, partitions={1 group: [[x]]}, projection=[nullable_col, non_nullable_col]",
        ];

        // We should keep the bottom `SortExec`.
        let expected_optimized = vec![
            "SortPreservingMergeExec: [nullable_col@0 ASC,non_nullable_col@1 ASC]",
            "  SortExec: expr=[nullable_col@0 ASC,non_nullable_col@1 ASC]",
            "    RepartitionExec: partitioning=RoundRobinBatch(10), input_partitions=2",
            "      UnionExec",
            "        ParquetExec: limit=None, partitions={1 group: [[x]]}, output_ordering=[nullable_col@0 ASC], projection=[nullable_col, non_nullable_col]",
            "        GlobalLimitExec: skip=0, fetch=100",
            "          LocalLimitExec: fetch=100",
            "            SortExec: expr=[nullable_col@0 ASC,non_nullable_col@1 ASC]",
            "              ParquetExec: limit=None, partitions={1 group: [[x]]}, projection=[nullable_col, non_nullable_col]",
        ];
        assert_optimized!(expected_input, expected_optimized, physical_plan);
        Ok(())
    }

    #[tokio::test]
    async fn test_change_wrong_sorting() -> Result<()> {
        let schema = create_test_schema()?;
        let source = memory_exec(&schema);
        let sort_exprs = vec![
            sort_expr("nullable_col", &schema),
            sort_expr("non_nullable_col", &schema),
        ];
        let sort = sort_exec(vec![sort_exprs[0].clone()], source);
        let physical_plan = sort_preserving_merge_exec(sort_exprs, sort);
        let expected_input = vec![
            "SortPreservingMergeExec: [nullable_col@0 ASC,non_nullable_col@1 ASC]",
            "  SortExec: expr=[nullable_col@0 ASC]",
            "    MemoryExec: partitions=0, partition_sizes=[]",
        ];
        let expected_optimized = vec![
            "SortExec: expr=[nullable_col@0 ASC,non_nullable_col@1 ASC]",
            "  MemoryExec: partitions=0, partition_sizes=[]",
        ];
        assert_optimized!(expected_input, expected_optimized, physical_plan);
        Ok(())
    }

    #[tokio::test]
    async fn test_change_wrong_sorting2() -> Result<()> {
        let schema = create_test_schema()?;
        let source = memory_exec(&schema);
        let sort_exprs = vec![
            sort_expr("nullable_col", &schema),
            sort_expr("non_nullable_col", &schema),
        ];
        let spm1 = sort_preserving_merge_exec(sort_exprs.clone(), source);
        let sort2 = sort_exec(vec![sort_exprs[0].clone()], spm1);
        let physical_plan =
            sort_preserving_merge_exec(vec![sort_exprs[1].clone()], sort2);

        let expected_input = vec![
            "SortPreservingMergeExec: [non_nullable_col@1 ASC]",
            "  SortExec: expr=[nullable_col@0 ASC]",
            "    SortPreservingMergeExec: [nullable_col@0 ASC,non_nullable_col@1 ASC]",
            "      MemoryExec: partitions=0, partition_sizes=[]",
        ];
        let expected_optimized = vec![
            "SortExec: expr=[non_nullable_col@1 ASC]",
            "  MemoryExec: partitions=0, partition_sizes=[]",
        ];
        assert_optimized!(expected_input, expected_optimized, physical_plan);
        Ok(())
    }

    #[tokio::test]
    async fn test_union_inputs_sorted() -> Result<()> {
        let schema = create_test_schema()?;

        let source1 = parquet_exec(&schema);
        let sort_exprs = vec![sort_expr("nullable_col", &schema)];
        let sort = sort_exec(sort_exprs.clone(), source1);

        let source2 = parquet_exec_sorted(&schema, sort_exprs.clone());

        let union = union_exec(vec![source2, sort]);
        let physical_plan = sort_preserving_merge_exec(sort_exprs, union);

        // one input to the union is already sorted, one is not.
        let expected_input = vec![
            "SortPreservingMergeExec: [nullable_col@0 ASC]",
            "  UnionExec",
            "    ParquetExec: limit=None, partitions={1 group: [[x]]}, output_ordering=[nullable_col@0 ASC], projection=[nullable_col, non_nullable_col]",
            "    SortExec: expr=[nullable_col@0 ASC]",
            "      ParquetExec: limit=None, partitions={1 group: [[x]]}, projection=[nullable_col, non_nullable_col]",
        ];
        // should not add a sort at the output of the union, input plan should not be changed
        let expected_optimized = expected_input.clone();
        assert_optimized!(expected_input, expected_optimized, physical_plan);
        Ok(())
    }

    #[tokio::test]
    async fn test_union_inputs_different_sorted() -> Result<()> {
        let schema = create_test_schema()?;

        let source1 = parquet_exec(&schema);
        let sort_exprs = vec![sort_expr("nullable_col", &schema)];
        let sort = sort_exec(sort_exprs.clone(), source1);

        let parquet_sort_exprs = vec![
            sort_expr("nullable_col", &schema),
            sort_expr("non_nullable_col", &schema),
        ];
        let source2 = parquet_exec_sorted(&schema, parquet_sort_exprs);

        let union = union_exec(vec![source2, sort]);
        let physical_plan = sort_preserving_merge_exec(sort_exprs, union);

        // one input to the union is already sorted, one is not.
        let expected_input = vec![
            "SortPreservingMergeExec: [nullable_col@0 ASC]",
            "  UnionExec",
            "    ParquetExec: limit=None, partitions={1 group: [[x]]}, output_ordering=[nullable_col@0 ASC, non_nullable_col@1 ASC], projection=[nullable_col, non_nullable_col]",
            "    SortExec: expr=[nullable_col@0 ASC]",
            "      ParquetExec: limit=None, partitions={1 group: [[x]]}, projection=[nullable_col, non_nullable_col]",
        ];
        // should not add a sort at the output of the union, input plan should not be changed
        let expected_optimized = expected_input.clone();
        assert_optimized!(expected_input, expected_optimized, physical_plan);
        Ok(())
    }

    #[tokio::test]
    async fn test_union_inputs_different_sorted2() -> Result<()> {
        let schema = create_test_schema()?;

        let source1 = parquet_exec(&schema);
        let sort_exprs = vec![
            sort_expr("nullable_col", &schema),
            sort_expr("non_nullable_col", &schema),
        ];
        let sort = sort_exec(sort_exprs.clone(), source1);

        let parquet_sort_exprs = vec![sort_expr("nullable_col", &schema)];
        let source2 = parquet_exec_sorted(&schema, parquet_sort_exprs);

        let union = union_exec(vec![source2, sort]);
        let physical_plan = sort_preserving_merge_exec(sort_exprs, union);

        // Input is an invalid plan. In this case rule should add required sorting in appropriate places.
        // First ParquetExec has output ordering(nullable_col@0 ASC). However, it doesn't satisfy the
        // required ordering of SortPreservingMergeExec.
        let expected_input = vec![
            "SortPreservingMergeExec: [nullable_col@0 ASC,non_nullable_col@1 ASC]",
            "  UnionExec",
            "    ParquetExec: limit=None, partitions={1 group: [[x]]}, output_ordering=[nullable_col@0 ASC], projection=[nullable_col, non_nullable_col]",
            "    SortExec: expr=[nullable_col@0 ASC,non_nullable_col@1 ASC]",
            "      ParquetExec: limit=None, partitions={1 group: [[x]]}, projection=[nullable_col, non_nullable_col]",
        ];

        let expected_optimized = vec![
            "SortPreservingMergeExec: [nullable_col@0 ASC,non_nullable_col@1 ASC]",
            "  UnionExec",
            "    SortExec: expr=[nullable_col@0 ASC,non_nullable_col@1 ASC]",
            "      ParquetExec: limit=None, partitions={1 group: [[x]]}, output_ordering=[nullable_col@0 ASC], projection=[nullable_col, non_nullable_col]",
            "    SortExec: expr=[nullable_col@0 ASC,non_nullable_col@1 ASC]",
            "      ParquetExec: limit=None, partitions={1 group: [[x]]}, projection=[nullable_col, non_nullable_col]",
        ];
        assert_optimized!(expected_input, expected_optimized, physical_plan);
        Ok(())
    }

    #[tokio::test]
    async fn test_union_inputs_different_sorted3() -> Result<()> {
        let schema = create_test_schema()?;

        let source1 = parquet_exec(&schema);
        let sort_exprs1 = vec![
            sort_expr("nullable_col", &schema),
            sort_expr("non_nullable_col", &schema),
        ];
        let sort1 = sort_exec(sort_exprs1, source1.clone());
        let sort_exprs2 = vec![sort_expr("nullable_col", &schema)];
        let sort2 = sort_exec(sort_exprs2, source1);

        let parquet_sort_exprs = vec![sort_expr("nullable_col", &schema)];
        let source2 = parquet_exec_sorted(&schema, parquet_sort_exprs.clone());

        let union = union_exec(vec![sort1, source2, sort2]);
        let physical_plan = sort_preserving_merge_exec(parquet_sort_exprs, union);

        // First input to the union is not Sorted (SortExec is finer than required ordering by the SortPreservingMergeExec above).
        // Second input to the union is already Sorted (matches with the required ordering by the SortPreservingMergeExec above).
        // Third input to the union is not Sorted (SortExec is matches required ordering by the SortPreservingMergeExec above).
        let expected_input = vec![
            "SortPreservingMergeExec: [nullable_col@0 ASC]",
            "  UnionExec",
            "    SortExec: expr=[nullable_col@0 ASC,non_nullable_col@1 ASC]",
            "      ParquetExec: limit=None, partitions={1 group: [[x]]}, projection=[nullable_col, non_nullable_col]",
            "    ParquetExec: limit=None, partitions={1 group: [[x]]}, output_ordering=[nullable_col@0 ASC], projection=[nullable_col, non_nullable_col]",
            "    SortExec: expr=[nullable_col@0 ASC]",
            "      ParquetExec: limit=None, partitions={1 group: [[x]]}, projection=[nullable_col, non_nullable_col]",
        ];
        // should adjust sorting in the first input of the union such that it is not unnecessarily fine
        let expected_optimized = vec![
            "SortPreservingMergeExec: [nullable_col@0 ASC]",
            "  UnionExec",
            "    SortExec: expr=[nullable_col@0 ASC]",
            "      ParquetExec: limit=None, partitions={1 group: [[x]]}, projection=[nullable_col, non_nullable_col]",
            "    ParquetExec: limit=None, partitions={1 group: [[x]]}, output_ordering=[nullable_col@0 ASC], projection=[nullable_col, non_nullable_col]",
            "    SortExec: expr=[nullable_col@0 ASC]",
            "      ParquetExec: limit=None, partitions={1 group: [[x]]}, projection=[nullable_col, non_nullable_col]",
        ];
        assert_optimized!(expected_input, expected_optimized, physical_plan);
        Ok(())
    }

    #[tokio::test]
    async fn test_union_inputs_different_sorted4() -> Result<()> {
        let schema = create_test_schema()?;

        let source1 = parquet_exec(&schema);
        let sort_exprs1 = vec![
            sort_expr("nullable_col", &schema),
            sort_expr("non_nullable_col", &schema),
        ];
        let sort_exprs2 = vec![sort_expr("nullable_col", &schema)];
        let sort1 = sort_exec(sort_exprs2.clone(), source1.clone());
        let sort2 = sort_exec(sort_exprs2.clone(), source1);

        let source2 = parquet_exec_sorted(&schema, sort_exprs2);

        let union = union_exec(vec![sort1, source2, sort2]);
        let physical_plan = sort_preserving_merge_exec(sort_exprs1, union);

        // Ordering requirement of the `SortPreservingMergeExec` is not met.
        // Should modify the plan to ensure that all three inputs to the
        // `UnionExec` satisfy the ordering, OR add a single sort after
        // the `UnionExec` (both of which are equally good for this example).
        let expected_input = vec![
            "SortPreservingMergeExec: [nullable_col@0 ASC,non_nullable_col@1 ASC]",
            "  UnionExec",
            "    SortExec: expr=[nullable_col@0 ASC]",
            "      ParquetExec: limit=None, partitions={1 group: [[x]]}, projection=[nullable_col, non_nullable_col]",
            "    ParquetExec: limit=None, partitions={1 group: [[x]]}, output_ordering=[nullable_col@0 ASC], projection=[nullable_col, non_nullable_col]",
            "    SortExec: expr=[nullable_col@0 ASC]",
            "      ParquetExec: limit=None, partitions={1 group: [[x]]}, projection=[nullable_col, non_nullable_col]",
        ];
        let expected_optimized = vec![
            "SortPreservingMergeExec: [nullable_col@0 ASC,non_nullable_col@1 ASC]",
            "  UnionExec",
            "    SortExec: expr=[nullable_col@0 ASC,non_nullable_col@1 ASC]",
            "      ParquetExec: limit=None, partitions={1 group: [[x]]}, projection=[nullable_col, non_nullable_col]",
            "    SortExec: expr=[nullable_col@0 ASC,non_nullable_col@1 ASC]",
            "      ParquetExec: limit=None, partitions={1 group: [[x]]}, output_ordering=[nullable_col@0 ASC], projection=[nullable_col, non_nullable_col]",
            "    SortExec: expr=[nullable_col@0 ASC,non_nullable_col@1 ASC]",
            "      ParquetExec: limit=None, partitions={1 group: [[x]]}, projection=[nullable_col, non_nullable_col]",
        ];
        assert_optimized!(expected_input, expected_optimized, physical_plan);
        Ok(())
    }

    #[tokio::test]
    async fn test_union_inputs_different_sorted5() -> Result<()> {
        let schema = create_test_schema()?;

        let source1 = parquet_exec(&schema);
        let sort_exprs1 = vec![
            sort_expr("nullable_col", &schema),
            sort_expr("non_nullable_col", &schema),
        ];
        let sort_exprs2 = vec![
            sort_expr("nullable_col", &schema),
            sort_expr_options(
                "non_nullable_col",
                &schema,
                SortOptions {
                    descending: true,
                    nulls_first: false,
                },
            ),
        ];
        let sort_exprs3 = vec![sort_expr("nullable_col", &schema)];
        let sort1 = sort_exec(sort_exprs1, source1.clone());
        let sort2 = sort_exec(sort_exprs2, source1);

        let union = union_exec(vec![sort1, sort2]);
        let physical_plan = sort_preserving_merge_exec(sort_exprs3, union);

        // The `UnionExec` doesn't preserve any of the inputs ordering in the
        // example below. However, we should be able to change the unnecessarily
        // fine `SortExec`s below with required `SortExec`s that are absolutely necessary.
        let expected_input = vec![
            "SortPreservingMergeExec: [nullable_col@0 ASC]",
            "  UnionExec",
            "    SortExec: expr=[nullable_col@0 ASC,non_nullable_col@1 ASC]",
            "      ParquetExec: limit=None, partitions={1 group: [[x]]}, projection=[nullable_col, non_nullable_col]",
            "    SortExec: expr=[nullable_col@0 ASC,non_nullable_col@1 DESC NULLS LAST]",
            "      ParquetExec: limit=None, partitions={1 group: [[x]]}, projection=[nullable_col, non_nullable_col]",
        ];
        let expected_optimized = vec![
            "SortPreservingMergeExec: [nullable_col@0 ASC]",
            "  UnionExec",
            "    SortExec: expr=[nullable_col@0 ASC]",
            "      ParquetExec: limit=None, partitions={1 group: [[x]]}, projection=[nullable_col, non_nullable_col]",
            "    SortExec: expr=[nullable_col@0 ASC]",
            "      ParquetExec: limit=None, partitions={1 group: [[x]]}, projection=[nullable_col, non_nullable_col]",
        ];
        assert_optimized!(expected_input, expected_optimized, physical_plan);
        Ok(())
    }

    #[tokio::test]
    async fn test_union_inputs_different_sorted6() -> Result<()> {
        let schema = create_test_schema()?;

        let source1 = parquet_exec(&schema);
        let sort_exprs1 = vec![sort_expr("nullable_col", &schema)];
        let sort1 = sort_exec(sort_exprs1, source1.clone());
        let sort_exprs2 = vec![
            sort_expr("nullable_col", &schema),
            sort_expr("non_nullable_col", &schema),
        ];
        let repartition = repartition_exec(source1);
        let spm = sort_preserving_merge_exec(sort_exprs2, repartition);

        let parquet_sort_exprs = vec![sort_expr("nullable_col", &schema)];
        let source2 = parquet_exec_sorted(&schema, parquet_sort_exprs.clone());

        let union = union_exec(vec![sort1, source2, spm]);
        let physical_plan = sort_preserving_merge_exec(parquet_sort_exprs, union);

        // The plan is not valid as it is -- the input ordering requirement
        // of the `SortPreservingMergeExec` under the third child of the
        // `UnionExec` is not met. We should add a `SortExec` below it.
        // At the same time, this ordering requirement is unnecessarily fine.
        // The final plan should be valid AND the ordering of the third child
        // shouldn't be finer than necessary.
        let expected_input = vec![
            "SortPreservingMergeExec: [nullable_col@0 ASC]",
            "  UnionExec",
            "    SortExec: expr=[nullable_col@0 ASC]",
            "      ParquetExec: limit=None, partitions={1 group: [[x]]}, projection=[nullable_col, non_nullable_col]",
            "    ParquetExec: limit=None, partitions={1 group: [[x]]}, output_ordering=[nullable_col@0 ASC], projection=[nullable_col, non_nullable_col]",
            "    SortPreservingMergeExec: [nullable_col@0 ASC,non_nullable_col@1 ASC]",
            "      RepartitionExec: partitioning=RoundRobinBatch(10), input_partitions=1",
            "        ParquetExec: limit=None, partitions={1 group: [[x]]}, projection=[nullable_col, non_nullable_col]",
        ];
        // Should adjust the requirement in the third input of the union so
        // that it is not unnecessarily fine.
        let expected_optimized = vec![
            "SortPreservingMergeExec: [nullable_col@0 ASC]",
            "  UnionExec",
            "    SortExec: expr=[nullable_col@0 ASC]",
            "      ParquetExec: limit=None, partitions={1 group: [[x]]}, projection=[nullable_col, non_nullable_col]",
            "    ParquetExec: limit=None, partitions={1 group: [[x]]}, output_ordering=[nullable_col@0 ASC], projection=[nullable_col, non_nullable_col]",
            "    SortExec: expr=[nullable_col@0 ASC]",
            "      RepartitionExec: partitioning=RoundRobinBatch(10), input_partitions=1",
            "        ParquetExec: limit=None, partitions={1 group: [[x]]}, projection=[nullable_col, non_nullable_col]",
        ];
        assert_optimized!(expected_input, expected_optimized, physical_plan);
        Ok(())
    }

    #[tokio::test]
    async fn test_union_inputs_different_sorted7() -> Result<()> {
        let schema = create_test_schema()?;

        let source1 = parquet_exec(&schema);
        let sort_exprs1 = vec![
            sort_expr("nullable_col", &schema),
            sort_expr("non_nullable_col", &schema),
        ];
        let sort_exprs3 = vec![sort_expr("nullable_col", &schema)];
        let sort1 = sort_exec(sort_exprs1.clone(), source1.clone());
        let sort2 = sort_exec(sort_exprs1, source1);

        let union = union_exec(vec![sort1, sort2]);
        let physical_plan = sort_preserving_merge_exec(sort_exprs3, union);

        // Union has unnecessarily fine ordering below it. We should be able to replace them with absolutely necessary ordering.
        let expected_input = vec![
            "SortPreservingMergeExec: [nullable_col@0 ASC]",
            "  UnionExec",
            "    SortExec: expr=[nullable_col@0 ASC,non_nullable_col@1 ASC]",
            "      ParquetExec: limit=None, partitions={1 group: [[x]]}, projection=[nullable_col, non_nullable_col]",
            "    SortExec: expr=[nullable_col@0 ASC,non_nullable_col@1 ASC]",
            "      ParquetExec: limit=None, partitions={1 group: [[x]]}, projection=[nullable_col, non_nullable_col]",
        ];
        // Union preserves the inputs ordering and we should not change any of the SortExecs under UnionExec
        let expected_output = vec![
            "SortPreservingMergeExec: [nullable_col@0 ASC]",
            "  UnionExec",
            "    SortExec: expr=[nullable_col@0 ASC]",
            "      ParquetExec: limit=None, partitions={1 group: [[x]]}, projection=[nullable_col, non_nullable_col]",
            "    SortExec: expr=[nullable_col@0 ASC]",
            "      ParquetExec: limit=None, partitions={1 group: [[x]]}, projection=[nullable_col, non_nullable_col]",
        ];
        assert_optimized!(expected_input, expected_output, physical_plan);
        Ok(())
    }

    #[tokio::test]
    async fn test_union_inputs_different_sorted8() -> Result<()> {
        let schema = create_test_schema()?;

        let source1 = parquet_exec(&schema);
        let sort_exprs1 = vec![
            sort_expr("nullable_col", &schema),
            sort_expr("non_nullable_col", &schema),
        ];
        let sort_exprs2 = vec![
            sort_expr_options(
                "nullable_col",
                &schema,
                SortOptions {
                    descending: true,
                    nulls_first: false,
                },
            ),
            sort_expr_options(
                "non_nullable_col",
                &schema,
                SortOptions {
                    descending: true,
                    nulls_first: false,
                },
            ),
        ];
        let sort1 = sort_exec(sort_exprs1, source1.clone());
        let sort2 = sort_exec(sort_exprs2, source1);

        let physical_plan = union_exec(vec![sort1, sort2]);

        // The `UnionExec` doesn't preserve any of the inputs ordering in the
        // example below.
        let expected_input = vec![
            "UnionExec",
            "  SortExec: expr=[nullable_col@0 ASC,non_nullable_col@1 ASC]",
            "    ParquetExec: limit=None, partitions={1 group: [[x]]}, projection=[nullable_col, non_nullable_col]",
            "  SortExec: expr=[nullable_col@0 DESC NULLS LAST,non_nullable_col@1 DESC NULLS LAST]",
            "    ParquetExec: limit=None, partitions={1 group: [[x]]}, projection=[nullable_col, non_nullable_col]",
        ];
        // Since `UnionExec` doesn't preserve ordering in the plan above.
        // We shouldn't keep SortExecs in the plan.
        let expected_optimized = vec![
            "UnionExec",
            "  ParquetExec: limit=None, partitions={1 group: [[x]]}, projection=[nullable_col, non_nullable_col]",
            "  ParquetExec: limit=None, partitions={1 group: [[x]]}, projection=[nullable_col, non_nullable_col]",
        ];
        assert_optimized!(expected_input, expected_optimized, physical_plan);
        Ok(())
    }

    #[tokio::test]
    async fn test_window_multi_path_sort() -> Result<()> {
        let schema = create_test_schema()?;

        let sort_exprs1 = vec![
            sort_expr("nullable_col", &schema),
            sort_expr("non_nullable_col", &schema),
        ];
        let sort_exprs2 = vec![sort_expr("nullable_col", &schema)];
        // reverse sorting of sort_exprs2
        let sort_exprs3 = vec![sort_expr_options(
            "nullable_col",
            &schema,
            SortOptions {
                descending: true,
                nulls_first: false,
            },
        )];
        let source1 = parquet_exec_sorted(&schema, sort_exprs1);
        let source2 = parquet_exec_sorted(&schema, sort_exprs2);
        let sort1 = sort_exec(sort_exprs3.clone(), source1);
        let sort2 = sort_exec(sort_exprs3.clone(), source2);

        let union = union_exec(vec![sort1, sort2]);
        let spm = sort_preserving_merge_exec(sort_exprs3.clone(), union);
        let physical_plan = bounded_window_exec("nullable_col", sort_exprs3, spm);

        // The `WindowAggExec` gets its sorting from multiple children jointly.
        // During the removal of `SortExec`s, it should be able to remove the
        // corresponding SortExecs together. Also, the inputs of these `SortExec`s
        // are not necessarily the same to be able to remove them.
        let expected_input = vec![
            "BoundedWindowAggExec: wdw=[count: Ok(Field { name: \"count\", data_type: Int64, nullable: true, dict_id: 0, dict_is_ordered: false, metadata: {} }), frame: WindowFrame { units: Range, start_bound: Preceding(NULL), end_bound: CurrentRow }], mode=[Sorted]",
            "  SortPreservingMergeExec: [nullable_col@0 DESC NULLS LAST]",
            "    UnionExec",
            "      SortExec: expr=[nullable_col@0 DESC NULLS LAST]",
            "        ParquetExec: limit=None, partitions={1 group: [[x]]}, output_ordering=[nullable_col@0 ASC, non_nullable_col@1 ASC], projection=[nullable_col, non_nullable_col]",
            "      SortExec: expr=[nullable_col@0 DESC NULLS LAST]",
            "        ParquetExec: limit=None, partitions={1 group: [[x]]}, output_ordering=[nullable_col@0 ASC], projection=[nullable_col, non_nullable_col]",
        ];
        let expected_optimized = vec![
            "WindowAggExec: wdw=[count: Ok(Field { name: \"count\", data_type: Int64, nullable: true, dict_id: 0, dict_is_ordered: false, metadata: {} }), frame: WindowFrame { units: Range, start_bound: CurrentRow, end_bound: Following(NULL) }]",
            "  SortPreservingMergeExec: [nullable_col@0 ASC]",
            "    UnionExec",
            "      ParquetExec: limit=None, partitions={1 group: [[x]]}, output_ordering=[nullable_col@0 ASC, non_nullable_col@1 ASC], projection=[nullable_col, non_nullable_col]",
            "      ParquetExec: limit=None, partitions={1 group: [[x]]}, output_ordering=[nullable_col@0 ASC], projection=[nullable_col, non_nullable_col]",
        ];
        assert_optimized!(expected_input, expected_optimized, physical_plan);
        Ok(())
    }

    #[tokio::test]
    async fn test_window_multi_path_sort2() -> Result<()> {
        let schema = create_test_schema()?;

        let sort_exprs1 = vec![
            sort_expr("nullable_col", &schema),
            sort_expr("non_nullable_col", &schema),
        ];
        let sort_exprs2 = vec![sort_expr("nullable_col", &schema)];
        let source1 = parquet_exec_sorted(&schema, sort_exprs2.clone());
        let source2 = parquet_exec_sorted(&schema, sort_exprs2.clone());
        let sort1 = sort_exec(sort_exprs1.clone(), source1);
        let sort2 = sort_exec(sort_exprs1.clone(), source2);

        let union = union_exec(vec![sort1, sort2]);
        let spm = Arc::new(SortPreservingMergeExec::new(sort_exprs1, union)) as _;
        let physical_plan = bounded_window_exec("nullable_col", sort_exprs2, spm);

        // The `WindowAggExec` can get its required sorting from the leaf nodes directly.
        // The unnecessary SortExecs should be removed
        let expected_input = vec![
            "BoundedWindowAggExec: wdw=[count: Ok(Field { name: \"count\", data_type: Int64, nullable: true, dict_id: 0, dict_is_ordered: false, metadata: {} }), frame: WindowFrame { units: Range, start_bound: Preceding(NULL), end_bound: CurrentRow }], mode=[Sorted]",
            "  SortPreservingMergeExec: [nullable_col@0 ASC,non_nullable_col@1 ASC]",
            "    UnionExec",
            "      SortExec: expr=[nullable_col@0 ASC,non_nullable_col@1 ASC]",
            "        ParquetExec: limit=None, partitions={1 group: [[x]]}, output_ordering=[nullable_col@0 ASC], projection=[nullable_col, non_nullable_col]",
            "      SortExec: expr=[nullable_col@0 ASC,non_nullable_col@1 ASC]",
            "        ParquetExec: limit=None, partitions={1 group: [[x]]}, output_ordering=[nullable_col@0 ASC], projection=[nullable_col, non_nullable_col]",
        ];
        let expected_optimized = vec![
            "BoundedWindowAggExec: wdw=[count: Ok(Field { name: \"count\", data_type: Int64, nullable: true, dict_id: 0, dict_is_ordered: false, metadata: {} }), frame: WindowFrame { units: Range, start_bound: Preceding(NULL), end_bound: CurrentRow }], mode=[Sorted]",
            "  SortPreservingMergeExec: [nullable_col@0 ASC]",
            "    UnionExec",
            "      ParquetExec: limit=None, partitions={1 group: [[x]]}, output_ordering=[nullable_col@0 ASC], projection=[nullable_col, non_nullable_col]",
            "      ParquetExec: limit=None, partitions={1 group: [[x]]}, output_ordering=[nullable_col@0 ASC], projection=[nullable_col, non_nullable_col]",
        ];
        assert_optimized!(expected_input, expected_optimized, physical_plan);
        Ok(())
    }

    #[tokio::test]
    async fn test_union_inputs_different_sorted_with_limit() -> Result<()> {
        let schema = create_test_schema()?;

        let source1 = parquet_exec(&schema);
        let sort_exprs1 = vec![
            sort_expr("nullable_col", &schema),
            sort_expr("non_nullable_col", &schema),
        ];
        let sort_exprs2 = vec![
            sort_expr("nullable_col", &schema),
            sort_expr_options(
                "non_nullable_col",
                &schema,
                SortOptions {
                    descending: true,
                    nulls_first: false,
                },
            ),
        ];
        let sort_exprs3 = vec![sort_expr("nullable_col", &schema)];
        let sort1 = sort_exec(sort_exprs1, source1.clone());

        let sort2 = sort_exec(sort_exprs2, source1);
        let limit = local_limit_exec(sort2);
        let limit = global_limit_exec(limit);

        let union = union_exec(vec![sort1, limit]);
        let physical_plan = sort_preserving_merge_exec(sort_exprs3, union);

        // Should not change the unnecessarily fine `SortExec`s because there is `LimitExec`
        let expected_input = vec![
            "SortPreservingMergeExec: [nullable_col@0 ASC]",
            "  UnionExec",
            "    SortExec: expr=[nullable_col@0 ASC,non_nullable_col@1 ASC]",
            "      ParquetExec: limit=None, partitions={1 group: [[x]]}, projection=[nullable_col, non_nullable_col]",
            "    GlobalLimitExec: skip=0, fetch=100",
            "      LocalLimitExec: fetch=100",
            "        SortExec: expr=[nullable_col@0 ASC,non_nullable_col@1 DESC NULLS LAST]",
            "          ParquetExec: limit=None, partitions={1 group: [[x]]}, projection=[nullable_col, non_nullable_col]",
        ];
        let expected_optimized = vec![
            "SortPreservingMergeExec: [nullable_col@0 ASC]",
            "  UnionExec",
            "    SortExec: expr=[nullable_col@0 ASC]",
            "      ParquetExec: limit=None, partitions={1 group: [[x]]}, projection=[nullable_col, non_nullable_col]",
            "    GlobalLimitExec: skip=0, fetch=100",
            "      LocalLimitExec: fetch=100",
            "        SortExec: expr=[nullable_col@0 ASC,non_nullable_col@1 DESC NULLS LAST]",
            "          ParquetExec: limit=None, partitions={1 group: [[x]]}, projection=[nullable_col, non_nullable_col]",
        ];
        assert_optimized!(expected_input, expected_optimized, physical_plan);
        Ok(())
    }

    #[tokio::test]
    async fn test_sort_merge_join_order_by_left() -> Result<()> {
        let left_schema = create_test_schema()?;
        let right_schema = create_test_schema2()?;

        let left = parquet_exec(&left_schema);
        let right = parquet_exec(&right_schema);

        // Join on (nullable_col == col_a)
        let join_on = vec![(
            Column::new_with_schema("nullable_col", &left.schema()).unwrap(),
            Column::new_with_schema("col_a", &right.schema()).unwrap(),
        )];

        let join_types = vec![
            JoinType::Inner,
            JoinType::Left,
            JoinType::Right,
            JoinType::Full,
            JoinType::LeftSemi,
            JoinType::LeftAnti,
        ];
        for join_type in join_types {
            let join =
                sort_merge_join_exec(left.clone(), right.clone(), &join_on, &join_type);
            let sort_exprs = vec![
                sort_expr("nullable_col", &join.schema()),
                sort_expr("non_nullable_col", &join.schema()),
            ];
            let physical_plan = sort_preserving_merge_exec(sort_exprs.clone(), join);

            let join_plan =
                format!("SortMergeJoin: join_type={join_type}, on=[(Column {{ name: \"nullable_col\", index: 0 }}, Column {{ name: \"col_a\", index: 0 }})]");
            let join_plan2 =
                format!("  SortMergeJoin: join_type={join_type}, on=[(Column {{ name: \"nullable_col\", index: 0 }}, Column {{ name: \"col_a\", index: 0 }})]");
            let expected_input = vec![
                "SortPreservingMergeExec: [nullable_col@0 ASC,non_nullable_col@1 ASC]",
                join_plan2.as_str(),
                "    ParquetExec: limit=None, partitions={1 group: [[x]]}, projection=[nullable_col, non_nullable_col]",
                "    ParquetExec: limit=None, partitions={1 group: [[x]]}, projection=[col_a, col_b]",
            ];
            let expected_optimized = match join_type {
                JoinType::Inner
                | JoinType::Left
                | JoinType::LeftSemi
                | JoinType::LeftAnti => {
                    // can push down the sort requirements and save 1 SortExec
                    vec![
                        join_plan.as_str(),
                        "  SortExec: expr=[nullable_col@0 ASC,non_nullable_col@1 ASC]",
                        "    ParquetExec: limit=None, partitions={1 group: [[x]]}, projection=[nullable_col, non_nullable_col]",
                        "  SortExec: expr=[col_a@0 ASC]",
                        "    ParquetExec: limit=None, partitions={1 group: [[x]]}, projection=[col_a, col_b]",
                    ]
                }
                _ => {
                    // can not push down the sort requirements
                    vec![
                        "SortExec: expr=[nullable_col@0 ASC,non_nullable_col@1 ASC]",
                        join_plan2.as_str(),
                        "    SortExec: expr=[nullable_col@0 ASC]",
                        "      ParquetExec: limit=None, partitions={1 group: [[x]]}, projection=[nullable_col, non_nullable_col]",
                        "    SortExec: expr=[col_a@0 ASC]",
                        "      ParquetExec: limit=None, partitions={1 group: [[x]]}, projection=[col_a, col_b]",
                    ]
                }
            };
            assert_optimized!(expected_input, expected_optimized, physical_plan);
        }
        Ok(())
    }

    #[tokio::test]
    async fn test_sort_merge_join_order_by_right() -> Result<()> {
        let left_schema = create_test_schema()?;
        let right_schema = create_test_schema2()?;

        let left = parquet_exec(&left_schema);
        let right = parquet_exec(&right_schema);

        // Join on (nullable_col == col_a)
        let join_on = vec![(
            Column::new_with_schema("nullable_col", &left.schema()).unwrap(),
            Column::new_with_schema("col_a", &right.schema()).unwrap(),
        )];

        let join_types = vec![
            JoinType::Inner,
            JoinType::Left,
            JoinType::Right,
            JoinType::Full,
            JoinType::RightAnti,
        ];
        for join_type in join_types {
            let join =
                sort_merge_join_exec(left.clone(), right.clone(), &join_on, &join_type);
            let sort_exprs = vec![
                sort_expr("col_a", &join.schema()),
                sort_expr("col_b", &join.schema()),
            ];
            let physical_plan = sort_preserving_merge_exec(sort_exprs, join);

            let join_plan =
                format!("SortMergeJoin: join_type={join_type}, on=[(Column {{ name: \"nullable_col\", index: 0 }}, Column {{ name: \"col_a\", index: 0 }})]");
            let spm_plan = match join_type {
                JoinType::RightAnti => {
                    "SortPreservingMergeExec: [col_a@0 ASC,col_b@1 ASC]"
                }
                _ => "SortPreservingMergeExec: [col_a@2 ASC,col_b@3 ASC]",
            };
            let join_plan2 =
                format!("  SortMergeJoin: join_type={join_type}, on=[(Column {{ name: \"nullable_col\", index: 0 }}, Column {{ name: \"col_a\", index: 0 }})]");
            let expected_input = vec![
                spm_plan,
                join_plan2.as_str(),
                "    ParquetExec: limit=None, partitions={1 group: [[x]]}, projection=[nullable_col, non_nullable_col]",
                "    ParquetExec: limit=None, partitions={1 group: [[x]]}, projection=[col_a, col_b]",
            ];
            let expected_optimized = match join_type {
                JoinType::Inner | JoinType::Right | JoinType::RightAnti => {
                    // can push down the sort requirements and save 1 SortExec
                    vec![
                        join_plan.as_str(),
                        "  SortExec: expr=[nullable_col@0 ASC]",
                        "    ParquetExec: limit=None, partitions={1 group: [[x]]}, projection=[nullable_col, non_nullable_col]",
                        "  SortExec: expr=[col_a@0 ASC,col_b@1 ASC]",
                        "    ParquetExec: limit=None, partitions={1 group: [[x]]}, projection=[col_a, col_b]",
                    ]
                }
                _ => {
                    // can not push down the sort requirements for Left and Full join.
                    vec![
                        "SortExec: expr=[col_a@2 ASC,col_b@3 ASC]",
                        join_plan2.as_str(),
                        "    SortExec: expr=[nullable_col@0 ASC]",
                        "      ParquetExec: limit=None, partitions={1 group: [[x]]}, projection=[nullable_col, non_nullable_col]",
                        "    SortExec: expr=[col_a@0 ASC]",
                        "      ParquetExec: limit=None, partitions={1 group: [[x]]}, projection=[col_a, col_b]",
                    ]
                }
            };
            assert_optimized!(expected_input, expected_optimized, physical_plan);
        }
        Ok(())
    }

    #[tokio::test]
    async fn test_sort_merge_join_complex_order_by() -> Result<()> {
        let left_schema = create_test_schema()?;
        let right_schema = create_test_schema2()?;

        let left = parquet_exec(&left_schema);
        let right = parquet_exec(&right_schema);

        // Join on (nullable_col == col_a)
        let join_on = vec![(
            Column::new_with_schema("nullable_col", &left.schema()).unwrap(),
            Column::new_with_schema("col_a", &right.schema()).unwrap(),
        )];

        let join = sort_merge_join_exec(left, right, &join_on, &JoinType::Inner);

        // order by (col_b, col_a)
        let sort_exprs1 = vec![
            sort_expr("col_b", &join.schema()),
            sort_expr("col_a", &join.schema()),
        ];
        let physical_plan = sort_preserving_merge_exec(sort_exprs1, join.clone());

        let expected_input = vec![
            "SortPreservingMergeExec: [col_b@3 ASC,col_a@2 ASC]",
            "  SortMergeJoin: join_type=Inner, on=[(Column { name: \"nullable_col\", index: 0 }, Column { name: \"col_a\", index: 0 })]",
            "    ParquetExec: limit=None, partitions={1 group: [[x]]}, projection=[nullable_col, non_nullable_col]",
            "    ParquetExec: limit=None, partitions={1 group: [[x]]}, projection=[col_a, col_b]",
        ];

        // can not push down the sort requirements, need to add SortExec
        let expected_optimized = vec![
            "SortExec: expr=[col_b@3 ASC,col_a@2 ASC]",
            "  SortMergeJoin: join_type=Inner, on=[(Column { name: \"nullable_col\", index: 0 }, Column { name: \"col_a\", index: 0 })]",
            "    SortExec: expr=[nullable_col@0 ASC]",
            "      ParquetExec: limit=None, partitions={1 group: [[x]]}, projection=[nullable_col, non_nullable_col]",
            "    SortExec: expr=[col_a@0 ASC]",
            "      ParquetExec: limit=None, partitions={1 group: [[x]]}, projection=[col_a, col_b]",
        ];
        assert_optimized!(expected_input, expected_optimized, physical_plan);

        // order by (nullable_col, col_b, col_a)
        let sort_exprs2 = vec![
            sort_expr("nullable_col", &join.schema()),
            sort_expr("col_b", &join.schema()),
            sort_expr("col_a", &join.schema()),
        ];
        let physical_plan = sort_preserving_merge_exec(sort_exprs2, join);

        let expected_input = vec![
            "SortPreservingMergeExec: [nullable_col@0 ASC,col_b@3 ASC,col_a@2 ASC]",
            "  SortMergeJoin: join_type=Inner, on=[(Column { name: \"nullable_col\", index: 0 }, Column { name: \"col_a\", index: 0 })]",
            "    ParquetExec: limit=None, partitions={1 group: [[x]]}, projection=[nullable_col, non_nullable_col]",
            "    ParquetExec: limit=None, partitions={1 group: [[x]]}, projection=[col_a, col_b]",
        ];

        // can not push down the sort requirements, need to add SortExec
        let expected_optimized = vec![
            "SortExec: expr=[nullable_col@0 ASC,col_b@3 ASC,col_a@2 ASC]",
            "  SortMergeJoin: join_type=Inner, on=[(Column { name: \"nullable_col\", index: 0 }, Column { name: \"col_a\", index: 0 })]",
            "    SortExec: expr=[nullable_col@0 ASC]",
            "      ParquetExec: limit=None, partitions={1 group: [[x]]}, projection=[nullable_col, non_nullable_col]",
            "    SortExec: expr=[col_a@0 ASC]",
            "      ParquetExec: limit=None, partitions={1 group: [[x]]}, projection=[col_a, col_b]",
        ];
        assert_optimized!(expected_input, expected_optimized, physical_plan);

        Ok(())
    }

    #[tokio::test]
    async fn test_multiple_sort_window_exec() -> Result<()> {
        let schema = create_test_schema()?;
        let source = memory_exec(&schema);

        let sort_exprs1 = vec![sort_expr("nullable_col", &schema)];
        let sort_exprs2 = vec![
            sort_expr("nullable_col", &schema),
            sort_expr("non_nullable_col", &schema),
        ];

        let sort1 = sort_exec(sort_exprs1.clone(), source);
        let window_agg1 =
            bounded_window_exec("non_nullable_col", sort_exprs1.clone(), sort1);
        let window_agg2 =
            bounded_window_exec("non_nullable_col", sort_exprs2, window_agg1);
        // let filter_exec = sort_exec;
        let physical_plan =
            bounded_window_exec("non_nullable_col", sort_exprs1, window_agg2);

        let expected_input = vec![
            "BoundedWindowAggExec: wdw=[count: Ok(Field { name: \"count\", data_type: Int64, nullable: true, dict_id: 0, dict_is_ordered: false, metadata: {} }), frame: WindowFrame { units: Range, start_bound: Preceding(NULL), end_bound: CurrentRow }], mode=[Sorted]",
            "  BoundedWindowAggExec: wdw=[count: Ok(Field { name: \"count\", data_type: Int64, nullable: true, dict_id: 0, dict_is_ordered: false, metadata: {} }), frame: WindowFrame { units: Range, start_bound: Preceding(NULL), end_bound: CurrentRow }], mode=[Sorted]",
            "    BoundedWindowAggExec: wdw=[count: Ok(Field { name: \"count\", data_type: Int64, nullable: true, dict_id: 0, dict_is_ordered: false, metadata: {} }), frame: WindowFrame { units: Range, start_bound: Preceding(NULL), end_bound: CurrentRow }], mode=[Sorted]",
            "      SortExec: expr=[nullable_col@0 ASC]",
            "        MemoryExec: partitions=0, partition_sizes=[]",
        ];

        let expected_optimized = vec![
            "BoundedWindowAggExec: wdw=[count: Ok(Field { name: \"count\", data_type: Int64, nullable: true, dict_id: 0, dict_is_ordered: false, metadata: {} }), frame: WindowFrame { units: Range, start_bound: Preceding(NULL), end_bound: CurrentRow }], mode=[Sorted]",
            "  BoundedWindowAggExec: wdw=[count: Ok(Field { name: \"count\", data_type: Int64, nullable: true, dict_id: 0, dict_is_ordered: false, metadata: {} }), frame: WindowFrame { units: Range, start_bound: Preceding(NULL), end_bound: CurrentRow }], mode=[Sorted]",
            "    BoundedWindowAggExec: wdw=[count: Ok(Field { name: \"count\", data_type: Int64, nullable: true, dict_id: 0, dict_is_ordered: false, metadata: {} }), frame: WindowFrame { units: Range, start_bound: Preceding(NULL), end_bound: CurrentRow }], mode=[Sorted]",
            "      SortExec: expr=[nullable_col@0 ASC,non_nullable_col@1 ASC]",
            "        MemoryExec: partitions=0, partition_sizes=[]",
        ];
        assert_optimized!(expected_input, expected_optimized, physical_plan);
        Ok(())
    }

    #[tokio::test]
    async fn test_multilayer_coalesce_partitions() -> Result<()> {
        let schema = create_test_schema()?;

        let source1 = parquet_exec(&schema);
        let repartition = repartition_exec(source1);
        let coalesce = Arc::new(CoalescePartitionsExec::new(repartition)) as _;
        // Add dummy layer propagating Sort above, to test whether sort can be removed from multi layer before
        let filter = filter_exec(
            Arc::new(NotExpr::new(
                col("non_nullable_col", schema.as_ref()).unwrap(),
            )),
            coalesce,
        );
        let sort_exprs = vec![sort_expr("nullable_col", &schema)];
        let physical_plan = sort_exec(sort_exprs, filter);

        // CoalescePartitionsExec and SortExec are not directly consecutive. In this case
        // we should be able to parallelize Sorting also (given that executors in between don't require)
        // single partition.
        let expected_input = vec![
            "SortExec: expr=[nullable_col@0 ASC]",
            "  FilterExec: NOT non_nullable_col@1",
            "    CoalescePartitionsExec",
            "      RepartitionExec: partitioning=RoundRobinBatch(10), input_partitions=1",
            "        ParquetExec: limit=None, partitions={1 group: [[x]]}, projection=[nullable_col, non_nullable_col]",
        ];
        let expected_optimized = vec![
            "SortPreservingMergeExec: [nullable_col@0 ASC]",
            "  SortExec: expr=[nullable_col@0 ASC]",
            "    FilterExec: NOT non_nullable_col@1",
            "      RepartitionExec: partitioning=RoundRobinBatch(10), input_partitions=1",
            "        ParquetExec: limit=None, partitions={1 group: [[x]]}, projection=[nullable_col, non_nullable_col]",
        ];
        assert_optimized!(expected_input, expected_optimized, physical_plan);
        Ok(())
    }

    #[tokio::test]
    // With new change in SortEnforcement EnforceSorting->EnforceDistribution->EnforceSorting
    // should produce same result with EnforceDistribution+EnforceSorting
    // This enables us to use EnforceSorting possibly before EnforceDistribution
    // Given that it will be called at least once after last EnforceDistribution. The reason is that
    // EnforceDistribution may invalidate ordering invariant.
    async fn test_commutativity() -> Result<()> {
        let schema = create_test_schema()?;

        let session_ctx = SessionContext::new();
        let state = session_ctx.state();

        let memory_exec = memory_exec(&schema);
        let sort_exprs = vec![sort_expr("nullable_col", &schema)];
        let window = bounded_window_exec("nullable_col", sort_exprs.clone(), memory_exec);
        let repartition = repartition_exec(window);

        let orig_plan =
            Arc::new(SortExec::new(sort_exprs, repartition)) as Arc<dyn ExecutionPlan>;

        let mut plan = orig_plan.clone();
        let rules = vec![
            Arc::new(EnforceDistribution::new()) as Arc<dyn PhysicalOptimizerRule>,
            Arc::new(EnforceSorting::new()) as Arc<dyn PhysicalOptimizerRule>,
        ];
        for rule in rules {
            plan = rule.optimize(plan, state.config_options())?;
        }
        let first_plan = plan.clone();

        let mut plan = orig_plan.clone();
        let rules = vec![
            Arc::new(EnforceSorting::new()) as Arc<dyn PhysicalOptimizerRule>,
            Arc::new(EnforceDistribution::new()) as Arc<dyn PhysicalOptimizerRule>,
            Arc::new(EnforceSorting::new()) as Arc<dyn PhysicalOptimizerRule>,
        ];
        for rule in rules {
            plan = rule.optimize(plan, state.config_options())?;
        }
        let second_plan = plan.clone();

        assert_eq!(get_plan_string(&first_plan), get_plan_string(&second_plan));
        Ok(())
    }

    #[tokio::test]
    async fn test_coalesce_propagate() -> Result<()> {
        let schema = create_test_schema()?;
        let source = memory_exec(&schema);
        let repartition = repartition_exec(source);
        let coalesce_partitions = Arc::new(CoalescePartitionsExec::new(repartition));
        let repartition = repartition_exec(coalesce_partitions);
        let sort_exprs = vec![sort_expr("nullable_col", &schema)];
        // Add local sort
        let sort = Arc::new(
            SortExec::new(sort_exprs.clone(), repartition)
                .with_preserve_partitioning(true),
        ) as _;
        let spm = sort_preserving_merge_exec(sort_exprs.clone(), sort);
        let sort = sort_exec(sort_exprs, spm);

        let physical_plan = sort.clone();
        // Sort Parallelize rule should end Coalesce + Sort linkage when Sort is Global Sort
        // Also input plan is not valid as it is. We need to add SortExec before SortPreservingMergeExec.
        let expected_input = vec![
            "SortExec: expr=[nullable_col@0 ASC]",
            "  SortPreservingMergeExec: [nullable_col@0 ASC]",
            "    SortExec: expr=[nullable_col@0 ASC]",
            "      RepartitionExec: partitioning=RoundRobinBatch(10), input_partitions=1",
            "        CoalescePartitionsExec",
            "          RepartitionExec: partitioning=RoundRobinBatch(10), input_partitions=0",
            "            MemoryExec: partitions=0, partition_sizes=[]",
        ];
        let expected_optimized = vec![
            "SortPreservingMergeExec: [nullable_col@0 ASC]",
            "  SortExec: expr=[nullable_col@0 ASC]",
            "    RepartitionExec: partitioning=RoundRobinBatch(10), input_partitions=0",
            "      MemoryExec: partitions=0, partition_sizes=[]",
        ];
        assert_optimized!(expected_input, expected_optimized, physical_plan);
        Ok(())
    }

    /// make PhysicalSortExpr with default options
    fn sort_expr(name: &str, schema: &Schema) -> PhysicalSortExpr {
        sort_expr_options(name, schema, SortOptions::default())
    }

    /// PhysicalSortExpr with specified options
    fn sort_expr_options(
        name: &str,
        schema: &Schema,
        options: SortOptions,
    ) -> PhysicalSortExpr {
        PhysicalSortExpr {
            expr: col(name, schema).unwrap(),
            options,
        }
    }

    fn memory_exec(schema: &SchemaRef) -> Arc<dyn ExecutionPlan> {
        Arc::new(MemoryExec::try_new(&[], schema.clone(), None).unwrap())
    }

    fn sort_exec(
        sort_exprs: impl IntoIterator<Item = PhysicalSortExpr>,
        input: Arc<dyn ExecutionPlan>,
    ) -> Arc<dyn ExecutionPlan> {
        let sort_exprs = sort_exprs.into_iter().collect();
        Arc::new(SortExec::new(sort_exprs, input))
    }

    fn sort_preserving_merge_exec(
        sort_exprs: impl IntoIterator<Item = PhysicalSortExpr>,
        input: Arc<dyn ExecutionPlan>,
    ) -> Arc<dyn ExecutionPlan> {
        let sort_exprs = sort_exprs.into_iter().collect();
        Arc::new(SortPreservingMergeExec::new(sort_exprs, input))
    }

    fn filter_exec(
        predicate: Arc<dyn PhysicalExpr>,
        input: Arc<dyn ExecutionPlan>,
    ) -> Arc<dyn ExecutionPlan> {
        Arc::new(FilterExec::try_new(predicate, input).unwrap())
    }

    fn bounded_window_exec(
        col_name: &str,
        sort_exprs: impl IntoIterator<Item = PhysicalSortExpr>,
        input: Arc<dyn ExecutionPlan>,
    ) -> Arc<dyn ExecutionPlan> {
        let sort_exprs: Vec<_> = sort_exprs.into_iter().collect();
        let schema = input.schema();

        Arc::new(
            BoundedWindowAggExec::try_new(
                vec![create_window_expr(
                    &WindowFunction::AggregateFunction(AggregateFunction::Count),
                    "count".to_owned(),
                    &[col(col_name, &schema).unwrap()],
                    &[],
                    &sort_exprs,
                    Arc::new(WindowFrame::new(true)),
                    schema.as_ref(),
                )
                .unwrap()],
                input.clone(),
                input.schema(),
                vec![],
                Sorted,
                false,
            )
            .unwrap(),
        )
    }

    /// Create a non sorted parquet exec
    fn parquet_exec(schema: &SchemaRef) -> Arc<ParquetExec> {
        Arc::new(ParquetExec::new(
            FileScanConfig {
                object_store_url: ObjectStoreUrl::parse("test:///").unwrap(),
                file_schema: schema.clone(),
                file_groups: vec![vec![PartitionedFile::new("x".to_string(), 100)]],
                statistics: Statistics::default(),
                projection: None,
                limit: None,
                table_partition_cols: vec![],
                output_ordering: None,
                infinite_source: false,
            },
            None,
            None,
        ))
    }

    // Created a sorted parquet exec
    fn parquet_exec_sorted(
        schema: &SchemaRef,
        sort_exprs: impl IntoIterator<Item = PhysicalSortExpr>,
    ) -> Arc<dyn ExecutionPlan> {
        let sort_exprs = sort_exprs.into_iter().collect();

        Arc::new(ParquetExec::new(
            FileScanConfig {
                object_store_url: ObjectStoreUrl::parse("test:///").unwrap(),
                file_schema: schema.clone(),
                file_groups: vec![vec![PartitionedFile::new("x".to_string(), 100)]],
                statistics: Statistics::default(),
                projection: None,
                limit: None,
                table_partition_cols: vec![],
                output_ordering: Some(sort_exprs),
                infinite_source: false,
            },
            None,
            None,
        ))
    }

    // Created a sorted Csv exec
    fn csv_exec_sorted(
        schema: &SchemaRef,
        sort_exprs: impl IntoIterator<Item = PhysicalSortExpr>,
        infinite_source: bool,
    ) -> Arc<dyn ExecutionPlan> {
        let sort_exprs = sort_exprs.into_iter().collect();

        Arc::new(CsvExec::new(
            FileScanConfig {
                object_store_url: ObjectStoreUrl::parse("test:///").unwrap(),
                file_schema: schema.clone(),
                file_groups: vec![vec![PartitionedFile::new("x".to_string(), 100)]],
                statistics: Statistics::default(),
                projection: None,
                limit: None,
                table_partition_cols: vec![],
                output_ordering: Some(sort_exprs),
                infinite_source,
            },
            false,
            0,
            FileCompressionType::UNCOMPRESSED,
        ))
    }

    fn union_exec(input: Vec<Arc<dyn ExecutionPlan>>) -> Arc<dyn ExecutionPlan> {
        Arc::new(UnionExec::new(input))
    }

    fn limit_exec(input: Arc<dyn ExecutionPlan>) -> Arc<dyn ExecutionPlan> {
        global_limit_exec(local_limit_exec(input))
    }

    fn local_limit_exec(input: Arc<dyn ExecutionPlan>) -> Arc<dyn ExecutionPlan> {
        Arc::new(LocalLimitExec::new(input, 100))
    }

    fn global_limit_exec(input: Arc<dyn ExecutionPlan>) -> Arc<dyn ExecutionPlan> {
        Arc::new(GlobalLimitExec::new(input, 0, Some(100)))
    }

    fn repartition_exec(input: Arc<dyn ExecutionPlan>) -> Arc<dyn ExecutionPlan> {
        Arc::new(
            RepartitionExec::try_new(input, Partitioning::RoundRobinBatch(10)).unwrap(),
        )
    }

    fn aggregate_exec(input: Arc<dyn ExecutionPlan>) -> Arc<dyn ExecutionPlan> {
        let schema = input.schema();
        Arc::new(
            AggregateExec::try_new(
                AggregateMode::Final,
                PhysicalGroupBy::default(),
                vec![],
                input,
                schema,
            )
            .unwrap(),
        )
    }

    fn sort_merge_join_exec(
        left: Arc<dyn ExecutionPlan>,
        right: Arc<dyn ExecutionPlan>,
        join_on: &JoinOn,
        join_type: &JoinType,
    ) -> Arc<dyn ExecutionPlan> {
        Arc::new(
            SortMergeJoinExec::try_new(
                left,
                right,
                join_on.clone(),
                *join_type,
                vec![SortOptions::default(); join_on.len()],
                false,
            )
            .unwrap(),
        )
    }
}<|MERGE_RESOLUTION|>--- conflicted
+++ resolved
@@ -54,19 +54,11 @@
 use datafusion_common::utils::get_at_indices;
 use datafusion_common::DataFusionError;
 use datafusion_physical_expr::utils::{
-<<<<<<< HEAD
-    convert_to_expr, get_indices_of_matching_exprs, make_sort_exprs_from_requirements,
-    ordering_satisfy, ordering_satisfy_requirement_concrete,
-};
-use datafusion_physical_expr::{PhysicalExpr, PhysicalSortExpr};
-use itertools::{concat, izip, Itertools};
-=======
-    ordering_satisfy, ordering_satisfy_requirement_concrete,
+    convert_to_expr, get_indices_of_matching_exprs, ordering_satisfy,
+    ordering_satisfy_requirement_concrete,
 };
 use datafusion_physical_expr::{PhysicalExpr, PhysicalSortExpr, PhysicalSortRequirement};
-use itertools::{concat, izip};
-use std::iter::zip;
->>>>>>> 52fa2285
+use itertools::{concat, izip, Itertools};
 use std::sync::Arc;
 
 /// This rule inspects `SortExec`'s in the given physical plan and removes the
@@ -682,10 +674,8 @@
                     // Effectively `WindowAggExec` works only in PartitionSearchMode::Sorted mode.
                     let reqs = window_exec.required_input_ordering()[0].clone();
                     let reqs = reqs.unwrap_or(vec![]);
-                    add_sort_above(
-                        &mut new_child,
-                        make_sort_exprs_from_requirements(&reqs),
-                    )?;
+                    let sort_expr = PhysicalSortRequirement::to_sort_exprs(reqs);
+                    add_sort_above(&mut new_child, sort_expr)?;
                     Arc::new(WindowAggExec::try_new(
                         window_expr,
                         new_child,
