--- conflicted
+++ resolved
@@ -45,17 +45,13 @@
 use crate::physical_plan::coalesce_partitions::CoalescePartitionsExec;
 use crate::physical_plan::sorts::sort::SortExec;
 use crate::physical_plan::sorts::sort_preserving_merge::SortPreservingMergeExec;
-use crate::physical_plan::union::UnionExec;
 use crate::physical_plan::windows::{
     BoundedWindowAggExec, PartitionSearchMode, WindowAggExec,
 };
-use crate::physical_plan::{with_new_children_if_necessary, Distribution, ExecutionPlan, displayable};
+use crate::physical_plan::{with_new_children_if_necessary, Distribution, ExecutionPlan};
 use arrow::datatypes::SchemaRef;
 use datafusion_common::tree_node::{Transformed, TreeNode, VisitRecursion};
-<<<<<<< HEAD
 use datafusion_common::utils::get_at_indices;
-=======
->>>>>>> e84ef374
 use datafusion_common::DataFusionError;
 use datafusion_physical_expr::utils::{
     convert_to_expr, get_indices_of_matching_exprs, make_sort_exprs_from_requirements,
@@ -596,17 +592,12 @@
     let partitionby_exprs = window_expr[0].partition_by();
     let orderby_sort_keys = window_expr[0].order_by();
 
-<<<<<<< HEAD
     let mut res = None;
-=======
-    let mut needs_reverse = None;
->>>>>>> e84ef374
     for sort_any in sort_tree.get_leaves() {
         // Variable `sort_any` will either be a `SortExec` or a
         // `SortPreservingMergeExec`, and both have a single child.
         // Therefore, we can use the 0th index without loss of generality.
         let sort_input = sort_any.children()[0].clone();
-<<<<<<< HEAD
         // TODO: Once we can ensure that required ordering information propagates with
         //       the necessary lineage information, compare `physical_ordering` and the
         //       ordering required by the window executor instead of `sort_output_ordering`.
@@ -638,33 +629,6 @@
     };
 
     let new_window_expr = if should_reverse {
-=======
-        let physical_ordering = sort_input.output_ordering();
-        let sort_output_ordering = sort_output_ordering.ok_or_else(|| {
-            DataFusionError::Plan("A SortExec should have output ordering".to_string())
-        })?;
-        // It is enough to check whether the first "n_req" elements of the sort
-        // output satisfy window_exec's requirement as it is only "n_req" long.
-        let required_ordering = &sort_output_ordering[0..n_req];
-        if let Some(physical_ordering) = physical_ordering {
-            if let Some(should_reverse) = can_skip_sort(
-                window_expr[0].partition_by(),
-                required_ordering,
-                &sort_input.schema(),
-                physical_ordering,
-            )? {
-                if should_reverse == *needs_reverse.get_or_insert(should_reverse) {
-                    continue;
-                }
-            }
-        }
-        // If there is no physical ordering, or we can not skip the sort, or
-        // window reversal requirements are not uniform; then there is no
-        // opportunity for a sort removal -- we immediately return.
-        return Ok(None);
-    }
-    let new_window_expr = if needs_reverse.unwrap() {
->>>>>>> e84ef374
         window_expr
             .iter()
             .map(|e| e.get_reverse_expr())
@@ -930,7 +894,6 @@
     }
 }
 
-<<<<<<< HEAD
 fn check_alignments(
     schema: &SchemaRef,
     physical_ordering: &[PhysicalSortExpr],
@@ -951,69 +914,6 @@
         // Cannot skip some of the requirements in the input.
         None
     })
-=======
-#[derive(Debug)]
-/// This structure stores extra column information required to remove unnecessary sorts.
-pub struct ColumnInfo {
-    reverse: bool,
-    is_partition: bool,
-}
-
-/// Compares physical ordering and required ordering of all `PhysicalSortExpr`s
-/// to decide whether a `SortExec` before a `WindowAggExec` can be removed.
-/// A `None` return value indicates that we can remove the sort in question.
-/// A `Some(bool)` value indicates otherwise, and signals whether we need to
-/// reverse the ordering in order to remove the sort in question.
-pub fn can_skip_sort(
-    partition_keys: &[Arc<dyn PhysicalExpr>],
-    required: &[PhysicalSortExpr],
-    input_schema: &SchemaRef,
-    physical_ordering: &[PhysicalSortExpr],
-) -> Result<Option<bool>> {
-    if required.len() > physical_ordering.len() {
-        return Ok(None);
-    }
-    let mut col_infos = vec![];
-    for (sort_expr, physical_expr) in zip(required, physical_ordering) {
-        let column = sort_expr.expr.clone();
-        let is_partition = partition_keys.iter().any(|e| e.eq(&column));
-        if let Some(reverse) = check_alignment(input_schema, physical_expr, sort_expr)? {
-            col_infos.push(ColumnInfo {
-                reverse,
-                is_partition,
-            });
-        } else {
-            return Ok(None);
-        }
-    }
-    let partition_by_sections = col_infos
-        .iter()
-        .filter(|c| c.is_partition)
-        .collect::<Vec<_>>();
-    let can_skip_partition_bys = if partition_by_sections.is_empty() {
-        true
-    } else {
-        let first_reverse = partition_by_sections[0].reverse;
-        let can_skip_partition_bys = partition_by_sections
-            .iter()
-            .all(|c| c.reverse == first_reverse);
-        can_skip_partition_bys
-    };
-    let order_by_sections = col_infos
-        .iter()
-        .filter(|elem| !elem.is_partition)
-        .collect::<Vec<_>>();
-    let (can_skip_order_bys, should_reverse_order_bys) = if order_by_sections.is_empty() {
-        (true, false)
-    } else {
-        let first_reverse = order_by_sections[0].reverse;
-        let can_skip_order_bys =
-            order_by_sections.iter().all(|c| c.reverse == first_reverse);
-        (can_skip_order_bys, first_reverse)
-    };
-    let can_skip = can_skip_order_bys && can_skip_partition_bys;
-    Ok(can_skip.then_some(should_reverse_order_bys))
->>>>>>> e84ef374
 }
 
 /// Compares `physical_ordering` and `required` ordering, decides whether
@@ -1026,22 +926,6 @@
     required: &PhysicalSortExpr,
 ) -> Result<Option<bool>> {
     Ok(if required.expr.eq(&physical_ordering.expr) {
-<<<<<<< HEAD
-        let nullable = required.expr.nullable(input_schema)?;
-        let physical_opts = physical_ordering.options;
-        let required_opts = required.options;
-        if nullable {
-            let is_reversed = physical_opts == !required_opts;
-            if is_reversed || (physical_opts == required_opts) {
-                Some(is_reversed)
-            } else {
-                None
-            }
-        } else {
-            // If the column is not nullable, NULLS FIRST/LAST is not important.
-            let is_reversed = physical_opts.descending != required_opts.descending;
-            Some(is_reversed)
-=======
         let physical_opts = physical_ordering.options;
         let required_opts = required.options;
         if required.expr.nullable(input_schema)? {
@@ -1050,7 +934,6 @@
         } else {
             // If the column is not nullable, NULLS FIRST/LAST is not important.
             Some(physical_opts.descending != required_opts.descending)
->>>>>>> e84ef374
         }
     } else {
         None
@@ -1196,7 +1079,6 @@
             };
             let res = check_alignment(&schema, &physical_ordering, &required_ordering)?;
             assert_eq!(res, expected);
-<<<<<<< HEAD
         }
 
         Ok(())
@@ -1481,8 +1363,6 @@
                 case_idx,
                 test_case
             );
-=======
->>>>>>> e84ef374
         }
 
         Ok(())
