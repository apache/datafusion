--- conflicted
+++ resolved
@@ -22,17 +22,12 @@
 use crate::config::ConfigOptions;
 use crate::error::Result;
 use crate::physical_optimizer::PhysicalOptimizerRule;
-<<<<<<< HEAD
 use crate::physical_plan::joins::SymmetricHashJoinExec;
-use crate::physical_plan::tree_node::TreeNodeRewritable;
 use crate::physical_plan::{with_new_children_if_necessary, ExecutionPlan};
 use datafusion_common::config::OptimizerOptions;
+use datafusion_common::tree_node::{Transformed, TreeNode, VisitRecursion};
 use datafusion_common::DataFusionError;
 use datafusion_physical_expr::intervals::{check_support, is_datatype_supported};
-=======
-use crate::physical_plan::{with_new_children_if_necessary, ExecutionPlan};
-use datafusion_common::tree_node::{Transformed, TreeNode, VisitRecursion};
->>>>>>> f3067176
 use std::sync::Arc;
 
 /// The PipelineChecker rule rejects non-runnable query plans that use
@@ -138,15 +133,10 @@
 /// This function propagates finiteness information and rejects any plan with
 /// pipeline-breaking operators acting on infinite inputs.
 pub fn check_finiteness_requirements(
-    input: PipelineStatePropagator,
-<<<<<<< HEAD
+    mut input: PipelineStatePropagator,
     optimizer_options: &OptimizerOptions,
-) -> Result<Option<PipelineStatePropagator>> {
-=======
 ) -> Result<Transformed<PipelineStatePropagator>> {
->>>>>>> f3067176
-    let plan = input.plan;
-    if let Some(exec) = plan.as_any().downcast_ref::<SymmetricHashJoinExec>() {
+    if let Some(exec) = input.plan.as_any().downcast_ref::<SymmetricHashJoinExec>() {
         if !(optimizer_options.allow_symmetric_joins_without_pruning
             || (exec.check_if_order_information_available()? && is_prunable(exec)))
         {
@@ -155,14 +145,13 @@
             return Err(DataFusionError::Plan(MSG.to_owned()));
         }
     }
-    let children = input.children_unbounded;
-    plan.unbounded_output(&children).map(|value| {
-        Transformed::Yes(PipelineStatePropagator {
-            plan,
-            unbounded: value,
-            children_unbounded: children,
+    input
+        .plan
+        .unbounded_output(&input.children_unbounded)
+        .map(|value| {
+            input.unbounded = value;
+            Transformed::Yes(input)
         })
-    })
 }
 
 /// This function returns whether a given symmetric hash join is amenable to
