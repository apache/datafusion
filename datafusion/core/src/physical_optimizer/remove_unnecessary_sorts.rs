--- conflicted
+++ resolved
@@ -175,25 +175,11 @@
                     let sort_any = first.1.clone();
                     let sort_exec = convert_to_sort_exec(&sort_any)?;
                     let sort_input_ordering = sort_exec.input().output_ordering();
-<<<<<<< HEAD
-                    // TODO: Once we can ensure required ordering propagates to above without changes
-                    //       (or with changes trackable) compare `sort_input_ordering` and and `required_ordering`
-                    //       this changes will enable us to remove (a,b) -> Sort -> (a,b,c) -> Required(a,b) Sort
-                    //       from the plan. With current implementation we cannot remove Sort from above configuration.
-                    // Do naive analysis, where a SortExec is already sorted according to desired Sorting
-                    if ordering_satisfy(
-                        sort_input_ordering,
-                        Some(required_ordering),
-                        || sort_exec.input().equivalence_properties(),
-                    ) {
-                        update_child_to_remove_unnecessary_sort(child, sort_onward)?;
-=======
                     // Simple analysis: Does the input of the sort in question already satisfy the ordering requirements?
                     if ordering_satisfy(sort_input_ordering, sort_output_ordering, || {
                         sort_exec.input().equivalence_properties()
                     }) {
                         update_child_to_remove_unnecessary_sort(child, sort_onwards)?;
->>>>>>> 4f145dd6
                     } else if let Some(window_agg_exec) =
                         requirements.plan.as_any().downcast_ref::<WindowAggExec>()
                     {
