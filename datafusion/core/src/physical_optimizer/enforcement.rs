--- conflicted
+++ resolved
@@ -919,13 +919,7 @@
                 Ok(child)
             } else {
                 let sort_expr = required.unwrap().to_vec();
-<<<<<<< HEAD
                 add_sort_above_child(&child, sort_expr)
-=======
-                Ok(Arc::new(SortExec::new_with_partitioning(
-                    sort_expr, child, true, None,
-                )) as Arc<dyn ExecutionPlan>)
->>>>>>> 975ff15b
             }
         })
         .collect();
