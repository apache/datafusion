--- conflicted
+++ resolved
@@ -54,7 +54,25 @@
 pub fn add_sort_above(
     node: &mut Arc<dyn ExecutionPlan>,
     sort_expr: Vec<PhysicalSortExpr>,
-<<<<<<< HEAD
+) -> Result<()> {
+    // If the ordering requirement is already satisfied, do not add a sort.
+    if !ordering_satisfy(node.output_ordering(), Some(&sort_expr), || {
+        node.equivalence_properties()
+    }) {
+        *node = Arc::new(if node.output_partitioning().partition_count() > 1 {
+            SortExec::new_with_partitioning(sort_expr, node.clone(), true, None)
+        } else {
+            SortExec::try_new(sort_expr, node.clone(), None)?
+        }) as _
+    }
+    Ok(())
+}
+
+/// Util function to add SortExec above child
+/// preserving the original partitioning
+pub fn add_sort_above_child(
+    child: &Arc<dyn ExecutionPlan>,
+    sort_expr: Vec<PhysicalSortExpr>,
     fetch: Option<usize>,
 ) -> Result<Arc<dyn ExecutionPlan>> {
     let new_child = if child.output_partitioning().partition_count() > 1 {
@@ -69,18 +87,4 @@
             as Arc<dyn ExecutionPlan>
     };
     Ok(new_child)
-=======
-) -> Result<()> {
-    // If the ordering requirement is already satisfied, do not add a sort.
-    if !ordering_satisfy(node.output_ordering(), Some(&sort_expr), || {
-        node.equivalence_properties()
-    }) {
-        *node = Arc::new(if node.output_partitioning().partition_count() > 1 {
-            SortExec::new_with_partitioning(sort_expr, node.clone(), true, None)
-        } else {
-            SortExec::try_new(sort_expr, node.clone(), None)?
-        }) as _
-    }
-    Ok(())
->>>>>>> 253550c6
 }