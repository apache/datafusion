// Licensed to the Apache Software Foundation (ASF) under one
// or more contributor license agreements.  See the NOTICE file
// distributed with this work for additional information
// regarding copyright ownership.  The ASF licenses this file
// to you under the Apache License, Version 2.0 (the
// "License"); you may not use this file except in compliance
// with the License.  You may obtain a copy of the License at
//
//   http://www.apache.org/licenses/LICENSE-2.0
//
// Unless required by applicable law or agreed to in writing,
// software distributed under the License is distributed on an
// "AS IS" BASIS, WITHOUT WARRANTIES OR CONDITIONS OF ANY
// KIND, either express or implied.  See the License for the
// specific language governing permissions and limitations
// under the License.

//! Collection of utility functions that are leveraged by the query optimizer rules

<<<<<<< HEAD
use super::optimizer::PhysicalOptimizerRule;
use std::borrow::Borrow;
use std::collections::HashSet;
=======
use std::borrow::Borrow;
use std::collections::HashSet;
use std::sync::Arc;
>>>>>>> ebb83906

use crate::error::Result;
use crate::physical_plan::coalesce_partitions::CoalescePartitionsExec;
use crate::physical_plan::limit::{GlobalLimitExec, LocalLimitExec};
use crate::physical_plan::repartition::RepartitionExec;
use crate::physical_plan::sorts::sort::SortExec;
use crate::physical_plan::sorts::sort_preserving_merge::SortPreservingMergeExec;
use crate::physical_plan::union::UnionExec;
use crate::physical_plan::windows::{BoundedWindowAggExec, WindowAggExec};
<<<<<<< HEAD
use crate::physical_plan::{with_new_children_if_necessary, ExecutionPlan};
use datafusion_common::tree_node::Transformed;
=======
use crate::physical_plan::ExecutionPlan;
>>>>>>> ebb83906
use datafusion_common::DataFusionError;
use datafusion_physical_expr::utils::ordering_satisfy;
use datafusion_physical_expr::PhysicalSortExpr;

/// This utility function adds a `SortExec` above an operator according to the
/// given ordering requirements while preserving the original partitioning.
pub fn add_sort_above(
    node: &mut Arc<dyn ExecutionPlan>,
    sort_expr: Vec<PhysicalSortExpr>,
) -> Result<()> {
    // If the ordering requirement is already satisfied, do not add a sort.
    if !ordering_satisfy(node.output_ordering(), Some(&sort_expr), || {
        node.equivalence_properties()
    }) {
        let new_sort = SortExec::new(sort_expr, node.clone());

        *node = Arc::new(if node.output_partitioning().partition_count() > 1 {
            new_sort.with_preserve_partitioning(true)
        } else {
            new_sort
        }) as _
    }
    Ok(())
}

/// Find indices of each element in `targets` inside `items`. If one of the
/// elements is absent in `items`, returns an error.
pub fn find_indices<T: PartialEq, S: Borrow<T>>(
    items: &[T],
    targets: impl IntoIterator<Item = S>,
) -> Result<Vec<usize>> {
    targets
        .into_iter()
        .map(|target| items.iter().position(|e| target.borrow().eq(e)))
        .collect::<Option<_>>()
        .ok_or_else(|| DataFusionError::Execution("Target not found".to_string()))
}

/// Merges collections `first` and `second`, removes duplicates and sorts the
/// result, returning it as a [`Vec`].
pub fn merge_and_order_indices<T: Borrow<usize>, S: Borrow<usize>>(
    first: impl IntoIterator<Item = T>,
    second: impl IntoIterator<Item = S>,
) -> Vec<usize> {
    let mut result: Vec<_> = first
        .into_iter()
        .map(|e| *e.borrow())
        .chain(second.into_iter().map(|e| *e.borrow()))
        .collect::<HashSet<_>>()
        .into_iter()
        .collect();
    result.sort();
    result
}

/// Checks whether the given index sequence is monotonically non-decreasing.
pub fn is_sorted<T: Borrow<usize>>(sequence: impl IntoIterator<Item = T>) -> bool {
    // TODO: Remove this function when `is_sorted` graduates from Rust nightly.
    let mut previous = 0;
    for item in sequence.into_iter() {
        let current = *item.borrow();
        if current < previous {
            return false;
        }
        previous = current;
    }
    true
}

/// Calculates the set difference between sequences `first` and `second`,
/// returning the result as a [`Vec`]. Preserves the ordering of `first`.
pub fn set_difference<T: Borrow<usize>, S: Borrow<usize>>(
    first: impl IntoIterator<Item = T>,
    second: impl IntoIterator<Item = S>,
) -> Vec<usize> {
    let set: HashSet<_> = second.into_iter().map(|e| *e.borrow()).collect();
    first
        .into_iter()
        .map(|e| *e.borrow())
        .filter(|e| !set.contains(e))
        .collect()
}

/// Checks whether the given operator is a limit;
/// i.e. either a [`LocalLimitExec`] or a [`GlobalLimitExec`].
pub fn is_limit(plan: &Arc<dyn ExecutionPlan>) -> bool {
    plan.as_any().is::<GlobalLimitExec>() || plan.as_any().is::<LocalLimitExec>()
}

/// Checks whether the given operator is a window;
/// i.e. either a [`WindowAggExec`] or a [`BoundedWindowAggExec`].
pub fn is_window(plan: &Arc<dyn ExecutionPlan>) -> bool {
    plan.as_any().is::<WindowAggExec>() || plan.as_any().is::<BoundedWindowAggExec>()
}

/// Checks whether the given operator is a [`SortExec`].
pub fn is_sort(plan: &Arc<dyn ExecutionPlan>) -> bool {
    plan.as_any().is::<SortExec>()
}

/// Checks whether the given operator is a [`SortPreservingMergeExec`].
pub fn is_sort_preserving_merge(plan: &Arc<dyn ExecutionPlan>) -> bool {
    plan.as_any().is::<SortPreservingMergeExec>()
}

/// Checks whether the given operator is a [`CoalescePartitionsExec`].
pub fn is_coalesce_partitions(plan: &Arc<dyn ExecutionPlan>) -> bool {
    plan.as_any().is::<CoalescePartitionsExec>()
}

/// Checks whether the given operator is a [`UnionExec`].
pub fn is_union(plan: &Arc<dyn ExecutionPlan>) -> bool {
    plan.as_any().is::<UnionExec>()
}

/// Checks whether the given operator is a [`RepartitionExec`].
pub fn is_repartition(plan: &Arc<dyn ExecutionPlan>) -> bool {
    plan.as_any().is::<RepartitionExec>()
}

#[cfg(test)]
mod tests {
    use super::*;

    #[tokio::test]
    async fn test_find_indices() -> Result<()> {
        assert_eq!(find_indices(&[0, 3, 4], [0, 3, 4])?, vec![0, 1, 2]);
        assert_eq!(find_indices(&[0, 3, 4], [0, 4, 3])?, vec![0, 2, 1]);
        assert_eq!(find_indices(&[3, 0, 4], [0, 3])?, vec![1, 0]);
        assert!(find_indices(&[0, 3], [0, 3, 4]).is_err());
        assert!(find_indices(&[0, 3, 4], [0, 2]).is_err());
        Ok(())
    }

    #[tokio::test]
    async fn test_merge_and_order_indices() {
        assert_eq!(
            merge_and_order_indices([0, 3, 4], [1, 3, 5]),
            vec![0, 1, 3, 4, 5]
        );
        // Result should be ordered, even if inputs are not
        assert_eq!(
            merge_and_order_indices([3, 0, 4], [5, 1, 3]),
            vec![0, 1, 3, 4, 5]
        );
    }

    #[tokio::test]
    async fn test_is_sorted() {
<<<<<<< HEAD
=======
        assert!(is_sorted::<usize>([]));
        assert!(is_sorted([0]));
>>>>>>> ebb83906
        assert!(is_sorted([0, 3, 4]));
        assert!(is_sorted([0, 1, 2]));
        assert!(is_sorted([0, 1, 4]));
        assert!(is_sorted([0usize; 0]));
        assert!(is_sorted([1, 2]));
        assert!(!is_sorted([3, 2]));
    }

    #[tokio::test]
    async fn test_set_difference() {
        assert_eq!(set_difference([0, 3, 4], [1, 2]), vec![0, 3, 4]);
        assert_eq!(set_difference([0, 3, 4], [1, 2, 4]), vec![0, 3]);
        // return value should have same ordering with the in1
        assert_eq!(set_difference([3, 4, 0], [1, 2, 4]), vec![3, 0]);
<<<<<<< HEAD
=======
        assert_eq!(set_difference([0, 3, 4], [4, 1, 2]), vec![0, 3]);
        assert_eq!(set_difference([3, 4, 0], [4, 1, 2]), vec![3, 0]);
>>>>>>> ebb83906
    }
}<|MERGE_RESOLUTION|>--- conflicted
+++ resolved
@@ -17,15 +17,9 @@
 
 //! Collection of utility functions that are leveraged by the query optimizer rules
 
-<<<<<<< HEAD
-use super::optimizer::PhysicalOptimizerRule;
-use std::borrow::Borrow;
-use std::collections::HashSet;
-=======
 use std::borrow::Borrow;
 use std::collections::HashSet;
 use std::sync::Arc;
->>>>>>> ebb83906
 
 use crate::error::Result;
 use crate::physical_plan::coalesce_partitions::CoalescePartitionsExec;
@@ -35,12 +29,7 @@
 use crate::physical_plan::sorts::sort_preserving_merge::SortPreservingMergeExec;
 use crate::physical_plan::union::UnionExec;
 use crate::physical_plan::windows::{BoundedWindowAggExec, WindowAggExec};
-<<<<<<< HEAD
-use crate::physical_plan::{with_new_children_if_necessary, ExecutionPlan};
-use datafusion_common::tree_node::Transformed;
-=======
 use crate::physical_plan::ExecutionPlan;
->>>>>>> ebb83906
 use datafusion_common::DataFusionError;
 use datafusion_physical_expr::utils::ordering_satisfy;
 use datafusion_physical_expr::PhysicalSortExpr;
@@ -190,11 +179,8 @@
 
     #[tokio::test]
     async fn test_is_sorted() {
-<<<<<<< HEAD
-=======
         assert!(is_sorted::<usize>([]));
         assert!(is_sorted([0]));
->>>>>>> ebb83906
         assert!(is_sorted([0, 3, 4]));
         assert!(is_sorted([0, 1, 2]));
         assert!(is_sorted([0, 1, 4]));
@@ -209,10 +195,7 @@
         assert_eq!(set_difference([0, 3, 4], [1, 2, 4]), vec![0, 3]);
         // return value should have same ordering with the in1
         assert_eq!(set_difference([3, 4, 0], [1, 2, 4]), vec![3, 0]);
-<<<<<<< HEAD
-=======
         assert_eq!(set_difference([0, 3, 4], [4, 1, 2]), vec![0, 3]);
         assert_eq!(set_difference([3, 4, 0], [4, 1, 2]), vec![3, 0]);
->>>>>>> ebb83906
     }
 }