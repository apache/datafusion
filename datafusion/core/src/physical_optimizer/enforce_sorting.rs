// Licensed to the Apache Software Foundation (ASF) under one
// or more contributor license agreements.  See the NOTICE file
// distributed with this work for additional information
// regarding copyright ownership.  The ASF licenses this file
// to you under the Apache License, Version 2.0 (the
// "License"); you may not use this file except in compliance
// with the License.  You may obtain a copy of the License at
//
//   http://www.apache.org/licenses/LICENSE-2.0
//
// Unless required by applicable law or agreed to in writing,
// software distributed under the License is distributed on an
// "AS IS" BASIS, WITHOUT WARRANTIES OR CONDITIONS OF ANY
// KIND, either express or implied.  See the License for the
// specific language governing permissions and limitations
// under the License.

//! EnforceSorting optimizer rule inspects the physical plan with respect
//! to local sorting requirements and does the following:
//! - Adds a [`SortExec`] when a requirement is not met,
//! - Removes an already-existing [`SortExec`] if it is possible to prove
//!   that this sort is unnecessary
//!
//! The rule can work on valid *and* invalid physical plans with respect to
//! sorting requirements, but always produces a valid physical plan in this sense.
//!
//! A non-realistic but easy to follow example for sort removals: Assume that we
//! somehow get the fragment
//!
//! ```text
//! SortExec: expr=[nullable_col@0 ASC]
//!   SortExec: expr=[non_nullable_col@1 ASC]
//! ```
//!
//! in the physical plan. The first sort is unnecessary since its result is overwritten
//! by another [`SortExec`]. Therefore, this rule removes it from the physical plan.

use std::sync::Arc;

use super::utils::{add_sort_above, add_sort_above_with_check};
use crate::config::ConfigOptions;
use crate::error::Result;
use crate::physical_optimizer::replace_with_order_preserving_variants::{
    replace_with_order_preserving_variants, OrderPreservationContext,
};
use crate::physical_optimizer::sort_pushdown::{
    assign_initial_requirements, pushdown_sorts, SortPushDown,
};
use crate::physical_optimizer::utils::{
    is_coalesce_partitions, is_limit, is_repartition, is_sort, is_sort_preserving_merge,
    is_union, is_window,
};
use crate::physical_plan::coalesce_partitions::CoalescePartitionsExec;
use crate::physical_plan::sorts::sort::SortExec;
use crate::physical_plan::sorts::sort_preserving_merge::SortPreservingMergeExec;
use crate::physical_plan::tree_node::PlanContext;
use crate::physical_plan::windows::{
    get_best_fitting_window, BoundedWindowAggExec, WindowAggExec,
};
use crate::physical_plan::{Distribution, ExecutionPlan, InputOrderMode};

use datafusion_common::plan_err;
use datafusion_common::tree_node::{Transformed, TransformedResult, TreeNode};
use datafusion_physical_expr::Partitioning;
use datafusion_physical_expr_common::sort_expr::{LexOrdering, LexRequirement};
use datafusion_physical_optimizer::PhysicalOptimizerRule;
use datafusion_physical_plan::limit::{GlobalLimitExec, LocalLimitExec};
use datafusion_physical_plan::repartition::RepartitionExec;
use datafusion_physical_plan::sorts::partial_sort::PartialSortExec;
use datafusion_physical_plan::ExecutionPlanProperties;

use itertools::izip;

/// This rule inspects [`SortExec`]'s in the given physical plan and removes the
/// ones it can prove unnecessary.
#[derive(Default, Debug)]
pub struct EnforceSorting {}

impl EnforceSorting {
    #[allow(missing_docs)]
    pub fn new() -> Self {
        Self {}
    }
}

/// This object is used within the [`EnforceSorting`] rule to track the closest
/// [`SortExec`] descendant(s) for every child of a plan. The data attribute
/// stores whether the plan is a `SortExec` or is connected to a `SortExec`
/// via its children.
type PlanWithCorrespondingSort = PlanContext<bool>;

fn update_sort_ctx_children(
    mut node: PlanWithCorrespondingSort,
    data: bool,
) -> Result<PlanWithCorrespondingSort> {
    for child_node in node.children.iter_mut() {
        let plan = &child_node.plan;
        child_node.data = if is_sort(plan) {
            // Initiate connection:
            true
        } else if is_limit(plan) {
            // There is no sort linkage for this path, it starts at a limit.
            false
        } else {
            let is_spm = is_sort_preserving_merge(plan);
            let required_orderings = plan.required_input_ordering();
            let flags = plan.maintains_input_order();
            // Add parent node to the tree if there is at least one child with
            // a sort connection:
            izip!(flags, required_orderings).any(|(maintains, required_ordering)| {
                let propagates_ordering =
                    (maintains && required_ordering.is_none()) || is_spm;
                let connected_to_sort =
                    child_node.children.iter().any(|child| child.data);
                propagates_ordering && connected_to_sort
            })
        }
    }

    node.data = data;
    node.update_plan_from_children()
}

/// This object is used within the [`EnforceSorting`] rule to track the closest
/// [`CoalescePartitionsExec`] descendant(s) for every child of a plan. The data
/// attribute stores whether the plan is a `CoalescePartitionsExec` or is
/// connected to a `CoalescePartitionsExec` via its children.
type PlanWithCorrespondingCoalescePartitions = PlanContext<bool>;

fn update_coalesce_ctx_children(
    coalesce_context: &mut PlanWithCorrespondingCoalescePartitions,
) {
    let children = &coalesce_context.children;
    coalesce_context.data = if children.is_empty() {
        // Plan has no children, it cannot be a `CoalescePartitionsExec`.
        false
    } else if is_coalesce_partitions(&coalesce_context.plan) {
        // Initiate a connection:
        true
    } else {
        children.iter().enumerate().any(|(idx, node)| {
            // Only consider operators that don't require a single partition,
            // and connected to some `CoalescePartitionsExec`:
            node.data
                && !matches!(
                    coalesce_context.plan.required_input_distribution()[idx],
                    Distribution::SinglePartition
                )
        })
    };
}

/// The boolean flag `repartition_sorts` defined in the config indicates
/// whether we elect to transform [`CoalescePartitionsExec`] + [`SortExec`] cascades
/// into [`SortExec`] + [`SortPreservingMergeExec`] cascades, which enables us to
/// perform sorting in parallel.
impl PhysicalOptimizerRule for EnforceSorting {
    fn optimize(
        &self,
        plan: Arc<dyn ExecutionPlan>,
        config: &ConfigOptions,
    ) -> Result<Arc<dyn ExecutionPlan>> {
        let plan_requirements = PlanWithCorrespondingSort::new_default(plan);
        // Execute a bottom-up traversal to enforce sorting requirements,
        // remove unnecessary sorts, and optimize sort-sensitive operators:
        let adjusted = plan_requirements.transform_up(ensure_sorting)?.data;
        let new_plan = if config.optimizer.repartition_sorts {
            let plan_with_coalesce_partitions =
                PlanWithCorrespondingCoalescePartitions::new_default(adjusted.plan);
            let parallel = plan_with_coalesce_partitions
                .transform_up(parallelize_sorts)
                .data()?;
            parallel.plan
        } else {
            adjusted.plan
        };

        let plan_with_pipeline_fixer = OrderPreservationContext::new_default(new_plan);
        let updated_plan = plan_with_pipeline_fixer
            .transform_up(|plan_with_pipeline_fixer| {
                replace_with_order_preserving_variants(
                    plan_with_pipeline_fixer,
                    false,
                    true,
                    config,
                )
            })
            .data()?;

        // Execute a top-down traversal to exploit sort push-down opportunities
        // missed by the bottom-up traversal:
        let mut sort_pushdown = SortPushDown::new_default(updated_plan.plan);
        assign_initial_requirements(&mut sort_pushdown);
        let adjusted = pushdown_sorts(sort_pushdown)?;

        adjusted
            .plan
            .transform_up(|plan| Ok(Transformed::yes(replace_with_partial_sort(plan)?)))
            .data()
    }

    fn name(&self) -> &str {
        "EnforceSorting"
    }

    fn schema_check(&self) -> bool {
        true
    }
}

fn replace_with_partial_sort(
    plan: Arc<dyn ExecutionPlan>,
) -> Result<Arc<dyn ExecutionPlan>> {
    let plan_any = plan.as_any();
    if let Some(sort_plan) = plan_any.downcast_ref::<SortExec>() {
        let child = Arc::clone(sort_plan.children()[0]);
        if !child.boundedness().is_unbounded() {
            return Ok(plan);
        }

        // here we're trying to find the common prefix for sorted columns that is required for the
        // sort and already satisfied by the given ordering
        let child_eq_properties = child.equivalence_properties();
        let sort_req = LexRequirement::from(sort_plan.expr().clone());

        let mut common_prefix_length = 0;
        while child_eq_properties.ordering_satisfy_requirement(&LexRequirement {
            inner: sort_req[0..common_prefix_length + 1].to_vec(),
        }) {
            common_prefix_length += 1;
        }
        if common_prefix_length > 0 {
            return Ok(Arc::new(
                PartialSortExec::new(
                    LexOrdering::new(sort_plan.expr().to_vec()),
                    Arc::clone(sort_plan.input()),
                    common_prefix_length,
                )
                .with_preserve_partitioning(sort_plan.preserve_partitioning())
                .with_fetch(sort_plan.fetch()),
            ));
        }
    }
    Ok(plan)
}

/// This function turns plans of the form
/// ```text
///      "SortExec: expr=\[a@0 ASC\]",
///      "  CoalescePartitionsExec",
///      "    RepartitionExec: partitioning=RoundRobinBatch(8), input_partitions=1",
/// ```
/// to
/// ```text
///      "SortPreservingMergeExec: \[a@0 ASC\]",
///      "  SortExec: expr=\[a@0 ASC\]",
///      "    RepartitionExec: partitioning=RoundRobinBatch(8), input_partitions=1",
/// ```
/// by following connections from [`CoalescePartitionsExec`]s to [`SortExec`]s.
/// By performing sorting in parallel, we can increase performance in some scenarios.
fn parallelize_sorts(
    mut requirements: PlanWithCorrespondingCoalescePartitions,
) -> Result<Transformed<PlanWithCorrespondingCoalescePartitions>> {
    update_coalesce_ctx_children(&mut requirements);

    if requirements.children.is_empty() || !requirements.children[0].data {
        // We only take an action when the plan is either a `SortExec`, a
        // `SortPreservingMergeExec` or a `CoalescePartitionsExec`, and they
        // all have a single child. Therefore, if the first child has no
        // connection, we can return immediately.
        Ok(Transformed::no(requirements))
    } else if (is_sort(&requirements.plan)
        || is_sort_preserving_merge(&requirements.plan))
        && requirements.plan.output_partitioning().partition_count() <= 1
    {
        // Take the initial sort expressions and requirements
        let (sort_exprs, fetch) = get_sort_exprs(&requirements.plan)?;
        let sort_reqs = LexRequirement::from(sort_exprs.clone());
        let sort_exprs = sort_exprs.clone();

        // If there is a connection between a `CoalescePartitionsExec` and a
        // global sort that satisfy the requirements (i.e. intermediate
        // executors don't require single partition), then we can replace
        // the `CoalescePartitionsExec` + `SortExec` cascade with a `SortExec`
        // + `SortPreservingMergeExec` cascade to parallelize sorting.
        requirements = remove_bottleneck_in_subplan(requirements)?;
        // We also need to remove the self node since `remove_corresponding_coalesce_in_sub_plan`
        // deals with the children and their children and so on.
        requirements = requirements.children.swap_remove(0);

        requirements = add_sort_above_with_check(requirements, sort_reqs, fetch);

        let spm =
            SortPreservingMergeExec::new(sort_exprs, Arc::clone(&requirements.plan));
        Ok(Transformed::yes(
            PlanWithCorrespondingCoalescePartitions::new(
                Arc::new(spm.with_fetch(fetch)),
                false,
                vec![requirements],
            ),
        ))
    } else if is_coalesce_partitions(&requirements.plan) {
        // There is an unnecessary `CoalescePartitionsExec` in the plan.
        // This will handle the recursive `CoalescePartitionsExec` plans.
        requirements = remove_bottleneck_in_subplan(requirements)?;
        // For the removal of self node which is also a `CoalescePartitionsExec`.
        requirements = requirements.children.swap_remove(0);

        Ok(Transformed::yes(
            PlanWithCorrespondingCoalescePartitions::new(
                Arc::new(CoalescePartitionsExec::new(Arc::clone(&requirements.plan))),
                false,
                vec![requirements],
            ),
        ))
    } else {
        Ok(Transformed::yes(requirements))
    }
}

/// This function enforces sorting requirements and makes optimizations without
/// violating these requirements whenever possible.
fn ensure_sorting(
    mut requirements: PlanWithCorrespondingSort,
) -> Result<Transformed<PlanWithCorrespondingSort>> {
    requirements = update_sort_ctx_children(requirements, false)?;

    // Perform naive analysis at the beginning -- remove already-satisfied sorts:
    if requirements.children.is_empty() {
        return Ok(Transformed::no(requirements));
    }
    let maybe_requirements = analyze_immediate_sort_removal(requirements);
    requirements = if !maybe_requirements.transformed {
        maybe_requirements.data
    } else {
        return Ok(maybe_requirements);
    };

    let plan = &requirements.plan;
    let mut updated_children = vec![];
    for (idx, (required_ordering, mut child)) in plan
        .required_input_ordering()
        .into_iter()
        .zip(requirements.children.into_iter())
        .enumerate()
    {
        let physical_ordering = child.plan.output_ordering();

        if let Some(required) = required_ordering {
            let eq_properties = child.plan.equivalence_properties();
            if !eq_properties.ordering_satisfy_requirement(&required) {
                // Make sure we preserve the ordering requirements:
                if physical_ordering.is_some() {
                    child = update_child_to_remove_unnecessary_sort(idx, child, plan)?;
                }
                child = add_sort_above(child, required, None);
                child = update_sort_ctx_children(child, true)?;
            }
        } else if physical_ordering.is_none()
            || !plan.maintains_input_order()[idx]
            || is_union(plan)
        {
            // We have a `SortExec` whose effect may be neutralized by another
            // order-imposing operator, remove this sort:
            child = update_child_to_remove_unnecessary_sort(idx, child, plan)?;
        }
        updated_children.push(child);
    }
    requirements.children = updated_children;
    // For window expressions, we can remove some sorts when we can
    // calculate the result in reverse:
    let child_node = &requirements.children[0];
    if is_window(plan) && child_node.data {
        return adjust_window_sort_removal(requirements).map(Transformed::yes);
    } else if is_sort_preserving_merge(plan)
        && child_node.plan.output_partitioning().partition_count() <= 1
    {
        // This `SortPreservingMergeExec` is unnecessary, input already has a
        // single partition.
        let child_node = requirements.children.swap_remove(0);
        return Ok(Transformed::yes(child_node));
    }

    update_sort_ctx_children(requirements, false).map(Transformed::yes)
}

/// Analyzes a given [`SortExec`] (`plan`) to determine whether its input
/// already has a finer ordering than it enforces.
fn analyze_immediate_sort_removal(
    mut node: PlanWithCorrespondingSort,
) -> Transformed<PlanWithCorrespondingSort> {
    if let Some(sort_exec) = node.plan.as_any().downcast_ref::<SortExec>() {
        let sort_input = sort_exec.input();
        // If this sort is unnecessary, we should remove it:
        if sort_input.equivalence_properties().ordering_satisfy(
            sort_exec
                .properties()
                .output_ordering()
                .unwrap_or(LexOrdering::empty()),
        ) {
            node.plan = if !sort_exec.preserve_partitioning()
                && sort_input.output_partitioning().partition_count() > 1
            {
                // Replace the sort with a sort-preserving merge:
                let expr = LexOrdering::new(sort_exec.expr().to_vec());
                Arc::new(SortPreservingMergeExec::new(expr, Arc::clone(sort_input))) as _
            } else {
                // Remove the sort:
                node.children = node.children.swap_remove(0).children;
                if let Some(fetch) = sort_exec.fetch() {
                    // If the sort has a fetch, we need to add a limit:
                    if sort_exec
                        .properties()
                        .output_partitioning()
                        .partition_count()
                        == 1
                    {
                        Arc::new(GlobalLimitExec::new(
                            Arc::clone(sort_input),
                            0,
                            Some(fetch),
                        ))
                    } else {
                        Arc::new(LocalLimitExec::new(Arc::clone(sort_input), fetch))
                    }
                } else {
                    Arc::clone(sort_input)
                }
            };
            for child in node.children.iter_mut() {
                child.data = false;
            }
            node.data = false;
            return Transformed::yes(node);
        }
    }
    Transformed::no(node)
}

/// Adjusts a [`WindowAggExec`] or a [`BoundedWindowAggExec`] to determine
/// whether it may allow removing a sort.
fn adjust_window_sort_removal(
    mut window_tree: PlanWithCorrespondingSort,
) -> Result<PlanWithCorrespondingSort> {
    // Window operators have a single child we need to adjust:
    let child_node = remove_corresponding_sort_from_sub_plan(
        window_tree.children.swap_remove(0),
        matches!(
            window_tree.plan.required_input_distribution()[0],
            Distribution::SinglePartition
        ),
    )?;
    window_tree.children.push(child_node);

    let plan = window_tree.plan.as_any();
    let child_plan = &window_tree.children[0].plan;
    let (window_expr, new_window) =
        if let Some(exec) = plan.downcast_ref::<WindowAggExec>() {
            let window_expr = exec.window_expr();
            let new_window =
                get_best_fitting_window(window_expr, child_plan, &exec.partition_keys)?;
            (window_expr, new_window)
        } else if let Some(exec) = plan.downcast_ref::<BoundedWindowAggExec>() {
            let window_expr = exec.window_expr();
            let new_window =
                get_best_fitting_window(window_expr, child_plan, &exec.partition_keys)?;
            (window_expr, new_window)
        } else {
            return plan_err!("Expected WindowAggExec or BoundedWindowAggExec");
        };

    window_tree.plan = if let Some(new_window) = new_window {
        // We were able to change the window to accommodate the input, use it:
        new_window
    } else {
        // We were unable to change the window to accommodate the input, so we
        // will insert a sort.
        let reqs = window_tree
            .plan
            .required_input_ordering()
            .swap_remove(0)
            .unwrap_or_default();

        // Satisfy the ordering requirement so that the window can run:
        let mut child_node = window_tree.children.swap_remove(0);
        child_node = add_sort_above(child_node, reqs, None);
        let child_plan = Arc::clone(&child_node.plan);
        window_tree.children.push(child_node);

        if window_expr.iter().all(|e| e.uses_bounded_memory()) {
            Arc::new(BoundedWindowAggExec::try_new(
                window_expr.to_vec(),
                child_plan,
                window_expr[0].partition_by().to_vec(),
                InputOrderMode::Sorted,
            )?) as _
        } else {
            Arc::new(WindowAggExec::try_new(
                window_expr.to_vec(),
                child_plan,
                window_expr[0].partition_by().to_vec(),
            )?) as _
        }
    };

    window_tree.data = false;
    Ok(window_tree)
}

/// Removes parallelization-reducing, avoidable [`CoalescePartitionsExec`]s from
/// the plan in `node`. After the removal of such `CoalescePartitionsExec`s from
/// the plan, some of the remaining `RepartitionExec`s might become unnecessary.
/// Removes such `RepartitionExec`s from the plan as well.
fn remove_bottleneck_in_subplan(
    mut requirements: PlanWithCorrespondingCoalescePartitions,
) -> Result<PlanWithCorrespondingCoalescePartitions> {
    let plan = &requirements.plan;
    let children = &mut requirements.children;
    if is_coalesce_partitions(&children[0].plan) {
        // We can safely use the 0th index since we have a `CoalescePartitionsExec`.
        let mut new_child_node = children[0].children.swap_remove(0);
        while new_child_node.plan.output_partitioning() == plan.output_partitioning()
            && is_repartition(&new_child_node.plan)
            && is_repartition(plan)
        {
            new_child_node = new_child_node.children.swap_remove(0)
        }
        children[0] = new_child_node;
    } else {
        requirements.children = requirements
            .children
            .into_iter()
            .map(|node| {
                if node.data {
                    remove_bottleneck_in_subplan(node)
                } else {
                    Ok(node)
                }
            })
            .collect::<Result<_>>()?;
    }
    let mut new_reqs = requirements.update_plan_from_children()?;
    if let Some(repartition) = new_reqs.plan.as_any().downcast_ref::<RepartitionExec>() {
        let input_partitioning = repartition.input().output_partitioning();
        // We can remove this repartitioning operator if it is now a no-op:
        let mut can_remove = input_partitioning.eq(repartition.partitioning());
        // We can also remove it if we ended up with an ineffective RR:
        if let Partitioning::RoundRobinBatch(n_out) = repartition.partitioning() {
            can_remove |= *n_out == input_partitioning.partition_count();
        }
        if can_remove {
            new_reqs = new_reqs.children.swap_remove(0)
        }
    }
    Ok(new_reqs)
}

/// Updates child to remove the unnecessary sort below it.
fn update_child_to_remove_unnecessary_sort(
    child_idx: usize,
    mut node: PlanWithCorrespondingSort,
    parent: &Arc<dyn ExecutionPlan>,
) -> Result<PlanWithCorrespondingSort> {
    if node.data {
        let requires_single_partition = matches!(
            parent.required_input_distribution()[child_idx],
            Distribution::SinglePartition
        );
        node = remove_corresponding_sort_from_sub_plan(node, requires_single_partition)?;
    }
    node.data = false;
    Ok(node)
}

/// Removes the sort from the plan in `node`.
fn remove_corresponding_sort_from_sub_plan(
    mut node: PlanWithCorrespondingSort,
    requires_single_partition: bool,
) -> Result<PlanWithCorrespondingSort> {
    // A `SortExec` is always at the bottom of the tree.
    if let Some(sort_exec) = node.plan.as_any().downcast_ref::<SortExec>() {
        // Do not remove sorts with fetch:
        if sort_exec.fetch().is_none() {
            node = node.children.swap_remove(0);
        }
    } else {
        let mut any_connection = false;
        let required_dist = node.plan.required_input_distribution();
        node.children = node
            .children
            .into_iter()
            .enumerate()
            .map(|(idx, child)| {
                if child.data {
                    any_connection = true;
                    remove_corresponding_sort_from_sub_plan(
                        child,
                        matches!(required_dist[idx], Distribution::SinglePartition),
                    )
                } else {
                    Ok(child)
                }
            })
            .collect::<Result<_>>()?;
        if any_connection || node.children.is_empty() {
            node = update_sort_ctx_children(node, false)?;
        }

        // Replace with variants that do not preserve order.
        if is_sort_preserving_merge(&node.plan) {
            node.children = node.children.swap_remove(0).children;
            node.plan = Arc::clone(node.plan.children().swap_remove(0));
        } else if let Some(repartition) =
            node.plan.as_any().downcast_ref::<RepartitionExec>()
        {
            node.plan = Arc::new(RepartitionExec::try_new(
                Arc::clone(&node.children[0].plan),
                repartition.properties().output_partitioning().clone(),
            )?) as _;
        }
    };
    // Deleting a merging sort may invalidate distribution requirements.
    // Ensure that we stay compliant with such requirements:
    if requires_single_partition && node.plan.output_partitioning().partition_count() > 1
    {
        // If there is existing ordering, to preserve ordering use
        // `SortPreservingMergeExec` instead of a `CoalescePartitionsExec`.
        let plan = Arc::clone(&node.plan);
        let plan = if let Some(ordering) = plan.output_ordering() {
            Arc::new(SortPreservingMergeExec::new(
                LexOrdering::new(ordering.to_vec()),
                plan,
            )) as _
        } else {
            Arc::new(CoalescePartitionsExec::new(plan)) as _
        };
        node = PlanWithCorrespondingSort::new(plan, false, vec![node]);
        node = update_sort_ctx_children(node, false)?;
    }
    Ok(node)
}

/// Converts an [ExecutionPlan] trait object to a [LexOrdering] reference when possible.
fn get_sort_exprs(
    sort_any: &Arc<dyn ExecutionPlan>,
) -> Result<(&LexOrdering, Option<usize>)> {
    if let Some(sort_exec) = sort_any.as_any().downcast_ref::<SortExec>() {
        Ok((sort_exec.expr(), sort_exec.fetch()))
    } else if let Some(spm) = sort_any.as_any().downcast_ref::<SortPreservingMergeExec>()
    {
        Ok((spm.expr(), spm.fetch()))
    } else {
        plan_err!("Given ExecutionPlan is not a SortExec or a SortPreservingMergeExec")
    }
}

#[cfg(test)]
mod tests {
    use super::*;
    use crate::physical_optimizer::enforce_distribution::EnforceDistribution;
<<<<<<< HEAD
    use crate::physical_optimizer::test_utils::{
        aggregate_exec, aggregate_exec_monotonic, aggregate_exec_non_monotonic,
        bounded_window_exec, bounded_window_exec_non_monotonic,
        bounded_window_exec_with_partition, check_integrity, coalesce_batches_exec,
        coalesce_partitions_exec, filter_exec, global_limit_exec, hash_join_exec,
        limit_exec, local_limit_exec, memory_exec, parquet_exec, parquet_exec_sorted,
        repartition_exec, sort_exec, sort_expr, sort_expr_options, sort_merge_join_exec,
        sort_preserving_merge_exec, spr_repartition_exec, union_exec,
        RequirementsTestExec,
    };
=======
    use crate::physical_optimizer::test_utils::{parquet_exec, parquet_exec_sorted};
>>>>>>> acf66d66
    use crate::physical_plan::{displayable, get_plan_string, Partitioning};
    use crate::prelude::{SessionConfig, SessionContext};
    use crate::test::{csv_exec_ordered, csv_exec_sorted, stream_exec_ordered};
    use datafusion_physical_optimizer::test_utils::{
        aggregate_exec, bounded_window_exec, check_integrity, coalesce_batches_exec,
        coalesce_partitions_exec, filter_exec, global_limit_exec, hash_join_exec,
        limit_exec, local_limit_exec, memory_exec, repartition_exec, sort_exec,
        sort_expr, sort_expr_options, sort_merge_join_exec, sort_preserving_merge_exec,
        spr_repartition_exec, union_exec, RequirementsTestExec,
    };

    use arrow::compute::SortOptions;
    use arrow::datatypes::{DataType, Field, Schema, SchemaRef};
    use datafusion_common::Result;
    use datafusion_expr::JoinType;
    use datafusion_physical_expr::expressions::{col, Column, NotExpr};
    use datafusion_physical_optimizer::PhysicalOptimizerRule;
    use datafusion_physical_plan::limit::{GlobalLimitExec, LocalLimitExec};

    use rstest::rstest;

    fn create_test_schema() -> Result<SchemaRef> {
        let nullable_column = Field::new("nullable_col", DataType::Int32, true);
        let non_nullable_column = Field::new("non_nullable_col", DataType::Int32, false);
        let schema = Arc::new(Schema::new(vec![nullable_column, non_nullable_column]));
        Ok(schema)
    }

    fn create_test_schema2() -> Result<SchemaRef> {
        let col_a = Field::new("col_a", DataType::Int32, true);
        let col_b = Field::new("col_b", DataType::Int32, true);
        let schema = Arc::new(Schema::new(vec![col_a, col_b]));
        Ok(schema)
    }

    // Generate a schema which consists of 5 columns (a, b, c, d, e)
    fn create_test_schema3() -> Result<SchemaRef> {
        let a = Field::new("a", DataType::Int32, true);
        let b = Field::new("b", DataType::Int32, false);
        let c = Field::new("c", DataType::Int32, true);
        let d = Field::new("d", DataType::Int32, false);
        let e = Field::new("e", DataType::Int32, false);
        let schema = Arc::new(Schema::new(vec![a, b, c, d, e]));
        Ok(schema)
    }

    // Generate a schema which consists of 5 columns (a, b, c, d, e) of Uint64
    fn create_test_schema4() -> Result<SchemaRef> {
        let a = Field::new("a", DataType::UInt64, true);
        let b = Field::new("b", DataType::UInt64, false);
        let c = Field::new("c", DataType::UInt64, true);
        let d = Field::new("d", DataType::UInt64, false);
        let e = Field::new("e", DataType::UInt64, false);
        let schema = Arc::new(Schema::new(vec![a, b, c, d, e]));
        Ok(schema)
    }

    /// Runs the sort enforcement optimizer and asserts the plan
    /// against the original and expected plans
    ///
    /// `$EXPECTED_PLAN_LINES`: input plan
    /// `$EXPECTED_OPTIMIZED_PLAN_LINES`: optimized plan
    /// `$PLAN`: the plan to optimized
    /// `REPARTITION_SORTS`: Flag to set `config.options.optimizer.repartition_sorts` option.
    ///
    macro_rules! assert_optimized {
        ($EXPECTED_PLAN_LINES: expr, $EXPECTED_OPTIMIZED_PLAN_LINES: expr, $PLAN: expr, $REPARTITION_SORTS: expr) => {
            let config = SessionConfig::new().with_repartition_sorts($REPARTITION_SORTS);
            let session_ctx = SessionContext::new_with_config(config);
            let state = session_ctx.state();

            // This file has 4 rules that use tree node, apply these rules as in the
            // EnforceSorting::optimize implementation
            // After these operations tree nodes should be in a consistent state.
            // This code block makes sure that these rules doesn't violate tree node integrity.
            {
                let plan_requirements = PlanWithCorrespondingSort::new_default($PLAN.clone());
                let adjusted = plan_requirements
                    .transform_up(ensure_sorting)
                    .data()
                    .and_then(check_integrity)?;
                // TODO: End state payloads will be checked here.

                let new_plan = if state.config_options().optimizer.repartition_sorts {
                    let plan_with_coalesce_partitions =
                        PlanWithCorrespondingCoalescePartitions::new_default(adjusted.plan);
                    let parallel = plan_with_coalesce_partitions
                        .transform_up(parallelize_sorts)
                        .data()
                        .and_then(check_integrity)?;
                    // TODO: End state payloads will be checked here.
                    parallel.plan
                } else {
                    adjusted.plan
                };

                let plan_with_pipeline_fixer = OrderPreservationContext::new_default(new_plan);
                let updated_plan = plan_with_pipeline_fixer
                    .transform_up(|plan_with_pipeline_fixer| {
                        replace_with_order_preserving_variants(
                            plan_with_pipeline_fixer,
                            false,
                            true,
                            state.config_options(),
                        )
                    })
                    .data()
                    .and_then(check_integrity)?;
                // TODO: End state payloads will be checked here.

                let mut sort_pushdown = SortPushDown::new_default(updated_plan.plan);
                assign_initial_requirements(&mut sort_pushdown);
                check_integrity(pushdown_sorts(sort_pushdown)?)?;
                // TODO: End state payloads will be checked here.
            }

            let physical_plan = $PLAN;
            let formatted = displayable(physical_plan.as_ref()).indent(true).to_string();
            let actual: Vec<&str> = formatted.trim().lines().collect();

            let expected_plan_lines: Vec<&str> = $EXPECTED_PLAN_LINES
                .iter().map(|s| *s).collect();

            assert_eq!(
                expected_plan_lines, actual,
                "\n**Original Plan Mismatch\n\nexpected:\n\n{expected_plan_lines:#?}\nactual:\n\n{actual:#?}\n\n"
            );

            let expected_optimized_lines: Vec<&str> = $EXPECTED_OPTIMIZED_PLAN_LINES
                .iter().map(|s| *s).collect();

            // Run the actual optimizer
            let optimized_physical_plan =
                EnforceSorting::new().optimize(physical_plan, state.config_options())?;

            // Get string representation of the plan
            let actual = get_plan_string(&optimized_physical_plan);
            assert_eq!(
                expected_optimized_lines, actual,
                "\n**Optimized Plan Mismatch\n\nexpected:\n\n{expected_optimized_lines:#?}\nactual:\n\n{actual:#?}\n\n"
            );

        };
    }

    #[tokio::test]
    async fn test_remove_unnecessary_sort() -> Result<()> {
        let schema = create_test_schema()?;
        let source = memory_exec(&schema);
        let input = sort_exec(vec![sort_expr("non_nullable_col", &schema)], source);
        let physical_plan = sort_exec(vec![sort_expr("nullable_col", &schema)], input);

        let expected_input = [
            "SortExec: expr=[nullable_col@0 ASC], preserve_partitioning=[false]",
            "  SortExec: expr=[non_nullable_col@1 ASC], preserve_partitioning=[false]",
            "    MemoryExec: partitions=1, partition_sizes=[0]",
        ];
        let expected_optimized = [
            "SortExec: expr=[nullable_col@0 ASC], preserve_partitioning=[false]",
            "  MemoryExec: partitions=1, partition_sizes=[0]",
        ];
        assert_optimized!(expected_input, expected_optimized, physical_plan, true);

        Ok(())
    }

    #[tokio::test]
    async fn test_remove_unnecessary_sort_window_multilayer() -> Result<()> {
        let schema = create_test_schema()?;
        let source = memory_exec(&schema);

        let sort_exprs = vec![sort_expr_options(
            "non_nullable_col",
            &source.schema(),
            SortOptions {
                descending: true,
                nulls_first: true,
            },
        )];
        let sort = sort_exec(sort_exprs.clone(), source);
        // Add dummy layer propagating Sort above, to test whether sort can be removed from multi layer before
        let coalesce_batches = coalesce_batches_exec(sort);

        let window_agg =
            bounded_window_exec("non_nullable_col", sort_exprs, coalesce_batches);

        let sort_exprs = vec![sort_expr_options(
            "non_nullable_col",
            &window_agg.schema(),
            SortOptions {
                descending: false,
                nulls_first: false,
            },
        )];

        let sort = sort_exec(sort_exprs.clone(), window_agg);

        // Add dummy layer propagating Sort above, to test whether sort can be removed from multi layer before
        let filter = filter_exec(
            Arc::new(NotExpr::new(
                col("non_nullable_col", schema.as_ref()).unwrap(),
            )),
            sort,
        );

        let physical_plan = bounded_window_exec("non_nullable_col", sort_exprs, filter);

        let expected_input = ["BoundedWindowAggExec: wdw=[count: Ok(Field { name: \"count\", data_type: Int64, nullable: false, dict_id: 0, dict_is_ordered: false, metadata: {} }), frame: WindowFrame { units: Range, start_bound: Preceding(NULL), end_bound: CurrentRow, is_causal: false }], mode=[Sorted]",
            "  FilterExec: NOT non_nullable_col@1",
            "    SortExec: expr=[non_nullable_col@1 ASC NULLS LAST], preserve_partitioning=[false]",
            "      BoundedWindowAggExec: wdw=[count: Ok(Field { name: \"count\", data_type: Int64, nullable: false, dict_id: 0, dict_is_ordered: false, metadata: {} }), frame: WindowFrame { units: Range, start_bound: Preceding(NULL), end_bound: CurrentRow, is_causal: false }], mode=[Sorted]",
            "        CoalesceBatchesExec: target_batch_size=128",
            "          SortExec: expr=[non_nullable_col@1 DESC], preserve_partitioning=[false]",
            "            MemoryExec: partitions=1, partition_sizes=[0]"];

        let expected_optimized = ["WindowAggExec: wdw=[count: Ok(Field { name: \"count\", data_type: Int64, nullable: false, dict_id: 0, dict_is_ordered: false, metadata: {} }), frame: WindowFrame { units: Range, start_bound: CurrentRow, end_bound: Following(NULL), is_causal: false }]",
            "  FilterExec: NOT non_nullable_col@1",
            "    BoundedWindowAggExec: wdw=[count: Ok(Field { name: \"count\", data_type: Int64, nullable: false, dict_id: 0, dict_is_ordered: false, metadata: {} }), frame: WindowFrame { units: Range, start_bound: Preceding(NULL), end_bound: CurrentRow, is_causal: false }], mode=[Sorted]",
            "      CoalesceBatchesExec: target_batch_size=128",
            "        SortExec: expr=[non_nullable_col@1 DESC], preserve_partitioning=[false]",
            "          MemoryExec: partitions=1, partition_sizes=[0]"];
        assert_optimized!(expected_input, expected_optimized, physical_plan, true);

        Ok(())
    }

    #[tokio::test]
    async fn test_add_required_sort() -> Result<()> {
        let schema = create_test_schema()?;
        let source = memory_exec(&schema);

        let sort_exprs = vec![sort_expr("nullable_col", &schema)];

        let physical_plan = sort_preserving_merge_exec(sort_exprs, source);

        let expected_input = [
            "SortPreservingMergeExec: [nullable_col@0 ASC]",
            "  MemoryExec: partitions=1, partition_sizes=[0]",
        ];
        let expected_optimized = [
            "SortExec: expr=[nullable_col@0 ASC], preserve_partitioning=[false]",
            "  MemoryExec: partitions=1, partition_sizes=[0]",
        ];
        assert_optimized!(expected_input, expected_optimized, physical_plan, true);

        Ok(())
    }

    #[tokio::test]
    async fn test_remove_unnecessary_sort1() -> Result<()> {
        let schema = create_test_schema()?;
        let source = memory_exec(&schema);
        let sort_exprs = vec![sort_expr("nullable_col", &schema)];
        let sort = sort_exec(sort_exprs.clone(), source);
        let spm = sort_preserving_merge_exec(sort_exprs, sort);

        let sort_exprs = vec![sort_expr("nullable_col", &schema)];
        let sort = sort_exec(sort_exprs.clone(), spm);
        let physical_plan = sort_preserving_merge_exec(sort_exprs, sort);
        let expected_input = [
            "SortPreservingMergeExec: [nullable_col@0 ASC]",
            "  SortExec: expr=[nullable_col@0 ASC], preserve_partitioning=[false]",
            "    SortPreservingMergeExec: [nullable_col@0 ASC]",
            "      SortExec: expr=[nullable_col@0 ASC], preserve_partitioning=[false]",
            "        MemoryExec: partitions=1, partition_sizes=[0]",
        ];
        let expected_optimized = [
            "SortExec: expr=[nullable_col@0 ASC], preserve_partitioning=[false]",
            "  MemoryExec: partitions=1, partition_sizes=[0]",
        ];
        assert_optimized!(expected_input, expected_optimized, physical_plan, true);

        Ok(())
    }

    #[tokio::test]
    async fn test_remove_unnecessary_sort2() -> Result<()> {
        let schema = create_test_schema()?;
        let source = memory_exec(&schema);
        let sort_exprs = vec![sort_expr("non_nullable_col", &schema)];
        let sort = sort_exec(sort_exprs.clone(), source);
        let spm = sort_preserving_merge_exec(sort_exprs, sort);

        let sort_exprs = vec![
            sort_expr("nullable_col", &schema),
            sort_expr("non_nullable_col", &schema),
        ];
        let sort2 = sort_exec(sort_exprs.clone(), spm);
        let spm2 = sort_preserving_merge_exec(sort_exprs, sort2);

        let sort_exprs = vec![sort_expr("nullable_col", &schema)];
        let sort3 = sort_exec(sort_exprs, spm2);
        let physical_plan = repartition_exec(repartition_exec(sort3));

        let expected_input = [
            "RepartitionExec: partitioning=RoundRobinBatch(10), input_partitions=10",
            "  RepartitionExec: partitioning=RoundRobinBatch(10), input_partitions=1",
            "    SortExec: expr=[nullable_col@0 ASC], preserve_partitioning=[false]",
            "      SortPreservingMergeExec: [nullable_col@0 ASC, non_nullable_col@1 ASC]",
            "        SortExec: expr=[nullable_col@0 ASC, non_nullable_col@1 ASC], preserve_partitioning=[false]",
            "          SortPreservingMergeExec: [non_nullable_col@1 ASC]",
            "            SortExec: expr=[non_nullable_col@1 ASC], preserve_partitioning=[false]",
            "              MemoryExec: partitions=1, partition_sizes=[0]",
        ];

        let expected_optimized = [
            "RepartitionExec: partitioning=RoundRobinBatch(10), input_partitions=10",
            "  RepartitionExec: partitioning=RoundRobinBatch(10), input_partitions=1",
            "    MemoryExec: partitions=1, partition_sizes=[0]",
        ];
        assert_optimized!(expected_input, expected_optimized, physical_plan, true);

        Ok(())
    }

    #[tokio::test]
    async fn test_remove_unnecessary_sort3() -> Result<()> {
        let schema = create_test_schema()?;
        let source = memory_exec(&schema);
        let sort_exprs = vec![sort_expr("non_nullable_col", &schema)];
        let sort = sort_exec(sort_exprs.clone(), source);
        let spm = sort_preserving_merge_exec(sort_exprs, sort);

        let sort_exprs = LexOrdering::new(vec![
            sort_expr("nullable_col", &schema),
            sort_expr("non_nullable_col", &schema),
        ]);
        let repartition_exec = repartition_exec(spm);
        let sort2 = Arc::new(
            SortExec::new(sort_exprs.clone(), repartition_exec)
                .with_preserve_partitioning(true),
        ) as _;
        let spm2 = sort_preserving_merge_exec(sort_exprs, sort2);

        let physical_plan = aggregate_exec(spm2);

        // When removing a `SortPreservingMergeExec`, make sure that partitioning
        // requirements are not violated. In some cases, we may need to replace
        // it with a `CoalescePartitionsExec` instead of directly removing it.
        let expected_input = [
            "AggregateExec: mode=Final, gby=[], aggr=[]",
            "  SortPreservingMergeExec: [nullable_col@0 ASC, non_nullable_col@1 ASC]",
            "    SortExec: expr=[nullable_col@0 ASC, non_nullable_col@1 ASC], preserve_partitioning=[true]",
            "      RepartitionExec: partitioning=RoundRobinBatch(10), input_partitions=1",
            "        SortPreservingMergeExec: [non_nullable_col@1 ASC]",
            "          SortExec: expr=[non_nullable_col@1 ASC], preserve_partitioning=[false]",
            "            MemoryExec: partitions=1, partition_sizes=[0]",
        ];

        let expected_optimized = [
            "AggregateExec: mode=Final, gby=[], aggr=[]",
            "  CoalescePartitionsExec",
            "    RepartitionExec: partitioning=RoundRobinBatch(10), input_partitions=1",
            "      MemoryExec: partitions=1, partition_sizes=[0]",
        ];
        assert_optimized!(expected_input, expected_optimized, physical_plan, true);

        Ok(())
    }

    #[tokio::test]
    async fn test_aggregate_monotonic() -> Result<()> {
        let schema = create_test_schema4()?;
        let source = memory_exec(&schema);
        let sort_exprs = vec![sort_expr("a", &schema)];
        let sort = sort_exec(sort_exprs.clone(), source);

        let aggregate = aggregate_exec_monotonic(sort);
        let sort_exprs = LexOrdering::new(vec![sort_expr("count", &aggregate.schema())]);
        let physical_plan: Arc<dyn ExecutionPlan> =
            Arc::new(SortExec::new(sort_exprs.clone(), aggregate)) as _;

        let expected_input = [
            "SortExec: expr=[count@0 ASC], preserve_partitioning=[false]",
            "  AggregateExec: mode=Final, gby=[], aggr=[count]",
            "    SortExec: expr=[a@0 ASC], preserve_partitioning=[false]",
            "      MemoryExec: partitions=1, partition_sizes=[0]",
        ];

        let expected_optimized = [
            "AggregateExec: mode=Final, gby=[], aggr=[count]",
            "  MemoryExec: partitions=1, partition_sizes=[0]",
        ];
        assert_optimized!(expected_input, expected_optimized, physical_plan, true);

        Ok(())
    }

    #[tokio::test]
    async fn test_aggregate_non_monotonic() -> Result<()> {
        let schema = create_test_schema4()?;
        let source = memory_exec(&schema);
        let sort_exprs = vec![sort_expr("a", &schema)];
        let sort = sort_exec(sort_exprs.clone(), source);

        let aggregate = aggregate_exec_non_monotonic(sort);
        let sort_exprs = LexOrdering::new(vec![sort_expr("avg", &aggregate.schema())]);
        let physical_plan: Arc<dyn ExecutionPlan> =
            Arc::new(SortExec::new(sort_exprs.clone(), aggregate)) as _;

        let expected_input = [
            "SortExec: expr=[avg@0 ASC], preserve_partitioning=[false]",
            "  AggregateExec: mode=Final, gby=[], aggr=[avg]",
            "    SortExec: expr=[a@0 ASC], preserve_partitioning=[false]",
            "      MemoryExec: partitions=1, partition_sizes=[0]",
        ];

        let expected_optimized = [
            "SortExec: expr=[avg@0 ASC], preserve_partitioning=[false]",
            "  AggregateExec: mode=Final, gby=[], aggr=[avg]",
            "    MemoryExec: partitions=1, partition_sizes=[0]",
        ];
        assert_optimized!(expected_input, expected_optimized, physical_plan, true);

        Ok(())
    }

    #[tokio::test]
    async fn test_remove_unnecessary_sort4() -> Result<()> {
        let schema = create_test_schema()?;
        let source1 = repartition_exec(memory_exec(&schema));

        let source2 = repartition_exec(memory_exec(&schema));
        let union = union_exec(vec![source1, source2]);

        let sort_exprs = LexOrdering::new(vec![sort_expr("non_nullable_col", &schema)]);
        // let sort = sort_exec(sort_exprs.clone(), union);
        let sort = Arc::new(
            SortExec::new(sort_exprs.clone(), union).with_preserve_partitioning(true),
        ) as _;
        let spm = sort_preserving_merge_exec(sort_exprs, sort);

        let filter = filter_exec(
            Arc::new(NotExpr::new(
                col("non_nullable_col", schema.as_ref()).unwrap(),
            )),
            spm,
        );

        let sort_exprs = vec![
            sort_expr("nullable_col", &schema),
            sort_expr("non_nullable_col", &schema),
        ];
        let physical_plan = sort_exec(sort_exprs, filter);

        // When removing a `SortPreservingMergeExec`, make sure that partitioning
        // requirements are not violated. In some cases, we may need to replace
        // it with a `CoalescePartitionsExec` instead of directly removing it.
        let expected_input = ["SortExec: expr=[nullable_col@0 ASC, non_nullable_col@1 ASC], preserve_partitioning=[false]",
            "  FilterExec: NOT non_nullable_col@1",
            "    SortPreservingMergeExec: [non_nullable_col@1 ASC]",
            "      SortExec: expr=[non_nullable_col@1 ASC], preserve_partitioning=[true]",
            "        UnionExec",
            "          RepartitionExec: partitioning=RoundRobinBatch(10), input_partitions=1",
            "            MemoryExec: partitions=1, partition_sizes=[0]",
            "          RepartitionExec: partitioning=RoundRobinBatch(10), input_partitions=1",
            "            MemoryExec: partitions=1, partition_sizes=[0]"];

        let expected_optimized = ["SortPreservingMergeExec: [nullable_col@0 ASC, non_nullable_col@1 ASC]",
            "  SortExec: expr=[nullable_col@0 ASC, non_nullable_col@1 ASC], preserve_partitioning=[true]",
            "    FilterExec: NOT non_nullable_col@1",
            "      UnionExec",
            "        RepartitionExec: partitioning=RoundRobinBatch(10), input_partitions=1",
            "          MemoryExec: partitions=1, partition_sizes=[0]",
            "        RepartitionExec: partitioning=RoundRobinBatch(10), input_partitions=1",
            "          MemoryExec: partitions=1, partition_sizes=[0]"];
        assert_optimized!(expected_input, expected_optimized, physical_plan, true);

        Ok(())
    }

    #[tokio::test]
    async fn test_remove_unnecessary_sort5() -> Result<()> {
        let left_schema = create_test_schema2()?;
        let right_schema = create_test_schema3()?;
        let left_input = memory_exec(&left_schema);
        let parquet_sort_exprs = vec![sort_expr("a", &right_schema)];
        let right_input = parquet_exec_sorted(&right_schema, parquet_sort_exprs);

        let on = vec![(
            Arc::new(Column::new_with_schema("col_a", &left_schema)?) as _,
            Arc::new(Column::new_with_schema("c", &right_schema)?) as _,
        )];
        let join = hash_join_exec(left_input, right_input, on, None, &JoinType::Inner)?;
        let physical_plan = sort_exec(vec![sort_expr("a", &join.schema())], join);

        let expected_input = ["SortExec: expr=[a@2 ASC], preserve_partitioning=[false]",
            "  HashJoinExec: mode=Partitioned, join_type=Inner, on=[(col_a@0, c@2)]",
            "    MemoryExec: partitions=1, partition_sizes=[0]",
            "    ParquetExec: file_groups={1 group: [[x]]}, projection=[a, b, c, d, e], output_ordering=[a@0 ASC]"];

        let expected_optimized = ["HashJoinExec: mode=Partitioned, join_type=Inner, on=[(col_a@0, c@2)]",
            "  MemoryExec: partitions=1, partition_sizes=[0]",
            "  ParquetExec: file_groups={1 group: [[x]]}, projection=[a, b, c, d, e], output_ordering=[a@0 ASC]"];
        assert_optimized!(expected_input, expected_optimized, physical_plan, true);

        Ok(())
    }

    #[tokio::test]
    async fn test_remove_unnecessary_sort6() -> Result<()> {
        let schema = create_test_schema()?;
        let source = memory_exec(&schema);
        let input = Arc::new(
            SortExec::new(
                LexOrdering::new(vec![sort_expr("non_nullable_col", &schema)]),
                source,
            )
            .with_fetch(Some(2)),
        );
        let physical_plan = sort_exec(
            vec![
                sort_expr("non_nullable_col", &schema),
                sort_expr("nullable_col", &schema),
            ],
            input,
        );

        let expected_input = [
            "SortExec: expr=[non_nullable_col@1 ASC, nullable_col@0 ASC], preserve_partitioning=[false]",
            "  SortExec: TopK(fetch=2), expr=[non_nullable_col@1 ASC], preserve_partitioning=[false]",
            "    MemoryExec: partitions=1, partition_sizes=[0]",
        ];
        let expected_optimized = [
            "SortExec: TopK(fetch=2), expr=[non_nullable_col@1 ASC, nullable_col@0 ASC], preserve_partitioning=[false]",
            "  MemoryExec: partitions=1, partition_sizes=[0]",
        ];
        assert_optimized!(expected_input, expected_optimized, physical_plan, true);

        Ok(())
    }

    #[tokio::test]
    async fn test_remove_unnecessary_sort7() -> Result<()> {
        let schema = create_test_schema()?;
        let source = memory_exec(&schema);
        let input = Arc::new(SortExec::new(
            LexOrdering::new(vec![
                sort_expr("non_nullable_col", &schema),
                sort_expr("nullable_col", &schema),
            ]),
            source,
        ));

        let physical_plan = Arc::new(
            SortExec::new(
                LexOrdering::new(vec![sort_expr("non_nullable_col", &schema)]),
                input,
            )
            .with_fetch(Some(2)),
        ) as Arc<dyn ExecutionPlan>;

        let expected_input = [
            "SortExec: TopK(fetch=2), expr=[non_nullable_col@1 ASC], preserve_partitioning=[false]",
            "  SortExec: expr=[non_nullable_col@1 ASC, nullable_col@0 ASC], preserve_partitioning=[false]",
            "    MemoryExec: partitions=1, partition_sizes=[0]",
        ];
        let expected_optimized = [
            "GlobalLimitExec: skip=0, fetch=2",
            "  SortExec: expr=[non_nullable_col@1 ASC, nullable_col@0 ASC], preserve_partitioning=[false]",
            "    MemoryExec: partitions=1, partition_sizes=[0]",
        ];
        assert_optimized!(expected_input, expected_optimized, physical_plan, true);

        Ok(())
    }

    #[tokio::test]
    async fn test_remove_unnecessary_sort8() -> Result<()> {
        let schema = create_test_schema()?;
        let source = memory_exec(&schema);
        let input = Arc::new(SortExec::new(
            LexOrdering::new(vec![sort_expr("non_nullable_col", &schema)]),
            source,
        ));
        let limit = Arc::new(LocalLimitExec::new(input, 2));
        let physical_plan = sort_exec(
            vec![
                sort_expr("non_nullable_col", &schema),
                sort_expr("nullable_col", &schema),
            ],
            limit,
        );

        let expected_input = [
            "SortExec: expr=[non_nullable_col@1 ASC, nullable_col@0 ASC], preserve_partitioning=[false]",
            "  LocalLimitExec: fetch=2",
            "    SortExec: expr=[non_nullable_col@1 ASC], preserve_partitioning=[false]",
            "      MemoryExec: partitions=1, partition_sizes=[0]",
        ];
        let expected_optimized = [
            "LocalLimitExec: fetch=2",
            "  SortExec: TopK(fetch=2), expr=[non_nullable_col@1 ASC, nullable_col@0 ASC], preserve_partitioning=[false]",
            "    MemoryExec: partitions=1, partition_sizes=[0]",
        ];
        assert_optimized!(expected_input, expected_optimized, physical_plan, true);

        Ok(())
    }

    #[tokio::test]
    async fn test_do_not_pushdown_through_limit() -> Result<()> {
        let schema = create_test_schema()?;
        let source = memory_exec(&schema);
        // let input = sort_exec(vec![sort_expr("non_nullable_col", &schema)], source);
        let input = Arc::new(SortExec::new(
            LexOrdering::new(vec![sort_expr("non_nullable_col", &schema)]),
            source,
        ));
        let limit = Arc::new(GlobalLimitExec::new(input, 0, Some(5))) as _;
        let physical_plan = sort_exec(vec![sort_expr("nullable_col", &schema)], limit);

        let expected_input = [
            "SortExec: expr=[nullable_col@0 ASC], preserve_partitioning=[false]",
            "  GlobalLimitExec: skip=0, fetch=5",
            "    SortExec: expr=[non_nullable_col@1 ASC], preserve_partitioning=[false]",
            "      MemoryExec: partitions=1, partition_sizes=[0]",
        ];
        let expected_optimized = [
            "SortExec: expr=[nullable_col@0 ASC], preserve_partitioning=[false]",
            "  GlobalLimitExec: skip=0, fetch=5",
            "    SortExec: expr=[non_nullable_col@1 ASC], preserve_partitioning=[false]",
            "      MemoryExec: partitions=1, partition_sizes=[0]",
        ];
        assert_optimized!(expected_input, expected_optimized, physical_plan, true);

        Ok(())
    }

    #[tokio::test]
    async fn test_remove_unnecessary_spm1() -> Result<()> {
        let schema = create_test_schema()?;
        let source = memory_exec(&schema);
        let input = sort_preserving_merge_exec(
            vec![sort_expr("non_nullable_col", &schema)],
            source,
        );
        let input2 = sort_preserving_merge_exec(
            vec![sort_expr("non_nullable_col", &schema)],
            input,
        );
        let physical_plan =
            sort_preserving_merge_exec(vec![sort_expr("nullable_col", &schema)], input2);

        let expected_input = [
            "SortPreservingMergeExec: [nullable_col@0 ASC]",
            "  SortPreservingMergeExec: [non_nullable_col@1 ASC]",
            "    SortPreservingMergeExec: [non_nullable_col@1 ASC]",
            "      MemoryExec: partitions=1, partition_sizes=[0]",
        ];
        let expected_optimized = [
            "SortExec: expr=[nullable_col@0 ASC], preserve_partitioning=[false]",
            "  MemoryExec: partitions=1, partition_sizes=[0]",
        ];
        assert_optimized!(expected_input, expected_optimized, physical_plan, true);

        Ok(())
    }

    #[tokio::test]
    async fn test_do_not_remove_sort_with_limit() -> Result<()> {
        let schema = create_test_schema()?;

        let source1 = parquet_exec(&schema);
        let sort_exprs = vec![
            sort_expr("nullable_col", &schema),
            sort_expr("non_nullable_col", &schema),
        ];
        let sort = sort_exec(sort_exprs.clone(), source1);
        let limit = limit_exec(sort);

        let parquet_sort_exprs = vec![sort_expr("nullable_col", &schema)];
        let source2 = parquet_exec_sorted(&schema, parquet_sort_exprs);

        let union = union_exec(vec![source2, limit]);
        let repartition = repartition_exec(union);
        let physical_plan = sort_preserving_merge_exec(sort_exprs, repartition);

        let expected_input = ["SortPreservingMergeExec: [nullable_col@0 ASC, non_nullable_col@1 ASC]",
            "  RepartitionExec: partitioning=RoundRobinBatch(10), input_partitions=2",
            "    UnionExec",
            "      ParquetExec: file_groups={1 group: [[x]]}, projection=[nullable_col, non_nullable_col], output_ordering=[nullable_col@0 ASC]",
            "      GlobalLimitExec: skip=0, fetch=100",
            "        LocalLimitExec: fetch=100",
            "          SortExec: expr=[nullable_col@0 ASC, non_nullable_col@1 ASC], preserve_partitioning=[false]",
            "            ParquetExec: file_groups={1 group: [[x]]}, projection=[nullable_col, non_nullable_col]"];

        // We should keep the bottom `SortExec`.
        let expected_optimized = ["SortPreservingMergeExec: [nullable_col@0 ASC, non_nullable_col@1 ASC]",
            "  SortExec: expr=[nullable_col@0 ASC, non_nullable_col@1 ASC], preserve_partitioning=[true]",
            "    RepartitionExec: partitioning=RoundRobinBatch(10), input_partitions=2",
            "      UnionExec",
            "        ParquetExec: file_groups={1 group: [[x]]}, projection=[nullable_col, non_nullable_col], output_ordering=[nullable_col@0 ASC]",
            "        GlobalLimitExec: skip=0, fetch=100",
            "          LocalLimitExec: fetch=100",
            "            SortExec: expr=[nullable_col@0 ASC, non_nullable_col@1 ASC], preserve_partitioning=[false]",
            "              ParquetExec: file_groups={1 group: [[x]]}, projection=[nullable_col, non_nullable_col]"];
        assert_optimized!(expected_input, expected_optimized, physical_plan, true);

        Ok(())
    }

    #[tokio::test]
    async fn test_change_wrong_sorting() -> Result<()> {
        let schema = create_test_schema()?;
        let source = memory_exec(&schema);
        let sort_exprs = vec![
            sort_expr("nullable_col", &schema),
            sort_expr("non_nullable_col", &schema),
        ];
        let sort = sort_exec(vec![sort_exprs[0].clone()], source);
        let physical_plan = sort_preserving_merge_exec(sort_exprs, sort);
        let expected_input = [
            "SortPreservingMergeExec: [nullable_col@0 ASC, non_nullable_col@1 ASC]",
            "  SortExec: expr=[nullable_col@0 ASC], preserve_partitioning=[false]",
            "    MemoryExec: partitions=1, partition_sizes=[0]",
        ];
        let expected_optimized = [
            "SortExec: expr=[nullable_col@0 ASC, non_nullable_col@1 ASC], preserve_partitioning=[false]",
            "  MemoryExec: partitions=1, partition_sizes=[0]",
        ];
        assert_optimized!(expected_input, expected_optimized, physical_plan, true);

        Ok(())
    }

    #[tokio::test]
    async fn test_change_wrong_sorting2() -> Result<()> {
        let schema = create_test_schema()?;
        let source = memory_exec(&schema);
        let sort_exprs = vec![
            sort_expr("nullable_col", &schema),
            sort_expr("non_nullable_col", &schema),
        ];
        let spm1 = sort_preserving_merge_exec(sort_exprs.clone(), source);
        let sort2 = sort_exec(vec![sort_exprs[0].clone()], spm1);
        let physical_plan =
            sort_preserving_merge_exec(vec![sort_exprs[1].clone()], sort2);

        let expected_input = [
            "SortPreservingMergeExec: [non_nullable_col@1 ASC]",
            "  SortExec: expr=[nullable_col@0 ASC], preserve_partitioning=[false]",
            "    SortPreservingMergeExec: [nullable_col@0 ASC, non_nullable_col@1 ASC]",
            "      MemoryExec: partitions=1, partition_sizes=[0]",
        ];
        let expected_optimized = [
            "SortExec: expr=[non_nullable_col@1 ASC], preserve_partitioning=[false]",
            "  MemoryExec: partitions=1, partition_sizes=[0]",
        ];
        assert_optimized!(expected_input, expected_optimized, physical_plan, true);

        Ok(())
    }

    #[tokio::test]
    async fn test_union_inputs_sorted() -> Result<()> {
        let schema = create_test_schema()?;

        let source1 = parquet_exec(&schema);
        let sort_exprs = vec![sort_expr("nullable_col", &schema)];
        let sort = sort_exec(sort_exprs.clone(), source1);

        let source2 = parquet_exec_sorted(&schema, sort_exprs.clone());

        let union = union_exec(vec![source2, sort]);
        let physical_plan = sort_preserving_merge_exec(sort_exprs, union);

        // one input to the union is already sorted, one is not.
        let expected_input = vec![
            "SortPreservingMergeExec: [nullable_col@0 ASC]",
            "  UnionExec",
            "    ParquetExec: file_groups={1 group: [[x]]}, projection=[nullable_col, non_nullable_col], output_ordering=[nullable_col@0 ASC]",
            "    SortExec: expr=[nullable_col@0 ASC], preserve_partitioning=[false]",
            "      ParquetExec: file_groups={1 group: [[x]]}, projection=[nullable_col, non_nullable_col]",
        ];
        // should not add a sort at the output of the union, input plan should not be changed
        let expected_optimized = expected_input.clone();
        assert_optimized!(expected_input, expected_optimized, physical_plan, true);

        Ok(())
    }

    #[tokio::test]
    async fn test_union_inputs_different_sorted() -> Result<()> {
        let schema = create_test_schema()?;

        let source1 = parquet_exec(&schema);
        let sort_exprs = vec![sort_expr("nullable_col", &schema)];
        let sort = sort_exec(sort_exprs.clone(), source1);

        let parquet_sort_exprs = vec![
            sort_expr("nullable_col", &schema),
            sort_expr("non_nullable_col", &schema),
        ];
        let source2 = parquet_exec_sorted(&schema, parquet_sort_exprs);

        let union = union_exec(vec![source2, sort]);
        let physical_plan = sort_preserving_merge_exec(sort_exprs, union);

        // one input to the union is already sorted, one is not.
        let expected_input = vec![
            "SortPreservingMergeExec: [nullable_col@0 ASC]",
            "  UnionExec",
            "    ParquetExec: file_groups={1 group: [[x]]}, projection=[nullable_col, non_nullable_col], output_ordering=[nullable_col@0 ASC, non_nullable_col@1 ASC]",
            "    SortExec: expr=[nullable_col@0 ASC], preserve_partitioning=[false]",
            "      ParquetExec: file_groups={1 group: [[x]]}, projection=[nullable_col, non_nullable_col]",
        ];
        // should not add a sort at the output of the union, input plan should not be changed
        let expected_optimized = expected_input.clone();
        assert_optimized!(expected_input, expected_optimized, physical_plan, true);

        Ok(())
    }

    #[tokio::test]
    async fn test_union_inputs_different_sorted2() -> Result<()> {
        let schema = create_test_schema()?;

        let source1 = parquet_exec(&schema);
        let sort_exprs = vec![
            sort_expr("nullable_col", &schema),
            sort_expr("non_nullable_col", &schema),
        ];
        let sort = sort_exec(sort_exprs.clone(), source1);

        let parquet_sort_exprs = vec![sort_expr("nullable_col", &schema)];
        let source2 = parquet_exec_sorted(&schema, parquet_sort_exprs);

        let union = union_exec(vec![source2, sort]);
        let physical_plan = sort_preserving_merge_exec(sort_exprs, union);

        // Input is an invalid plan. In this case rule should add required sorting in appropriate places.
        // First ParquetExec has output ordering(nullable_col@0 ASC). However, it doesn't satisfy the
        // required ordering of SortPreservingMergeExec.
        let expected_input = ["SortPreservingMergeExec: [nullable_col@0 ASC, non_nullable_col@1 ASC]",
            "  UnionExec",
            "    ParquetExec: file_groups={1 group: [[x]]}, projection=[nullable_col, non_nullable_col], output_ordering=[nullable_col@0 ASC]",
            "    SortExec: expr=[nullable_col@0 ASC, non_nullable_col@1 ASC], preserve_partitioning=[false]",
            "      ParquetExec: file_groups={1 group: [[x]]}, projection=[nullable_col, non_nullable_col]"];

        let expected_optimized = ["SortPreservingMergeExec: [nullable_col@0 ASC, non_nullable_col@1 ASC]",
            "  UnionExec",
            "    SortExec: expr=[nullable_col@0 ASC, non_nullable_col@1 ASC], preserve_partitioning=[false]",
            "      ParquetExec: file_groups={1 group: [[x]]}, projection=[nullable_col, non_nullable_col], output_ordering=[nullable_col@0 ASC]",
            "    SortExec: expr=[nullable_col@0 ASC, non_nullable_col@1 ASC], preserve_partitioning=[false]",
            "      ParquetExec: file_groups={1 group: [[x]]}, projection=[nullable_col, non_nullable_col]"];
        assert_optimized!(expected_input, expected_optimized, physical_plan, true);

        Ok(())
    }

    #[tokio::test]
    async fn test_union_inputs_different_sorted3() -> Result<()> {
        let schema = create_test_schema()?;

        let source1 = parquet_exec(&schema);
        let sort_exprs1 = vec![
            sort_expr("nullable_col", &schema),
            sort_expr("non_nullable_col", &schema),
        ];
        let sort1 = sort_exec(sort_exprs1, source1.clone());
        let sort_exprs2 = vec![sort_expr("nullable_col", &schema)];
        let sort2 = sort_exec(sort_exprs2, source1);

        let parquet_sort_exprs = vec![sort_expr("nullable_col", &schema)];
        let source2 = parquet_exec_sorted(&schema, parquet_sort_exprs.clone());

        let union = union_exec(vec![sort1, source2, sort2]);
        let physical_plan = sort_preserving_merge_exec(parquet_sort_exprs, union);

        // First input to the union is not Sorted (SortExec is finer than required ordering by the SortPreservingMergeExec above).
        // Second input to the union is already Sorted (matches with the required ordering by the SortPreservingMergeExec above).
        // Third input to the union is not Sorted (SortExec is matches required ordering by the SortPreservingMergeExec above).
        let expected_input = ["SortPreservingMergeExec: [nullable_col@0 ASC]",
            "  UnionExec",
            "    SortExec: expr=[nullable_col@0 ASC, non_nullable_col@1 ASC], preserve_partitioning=[false]",
            "      ParquetExec: file_groups={1 group: [[x]]}, projection=[nullable_col, non_nullable_col]",
            "    ParquetExec: file_groups={1 group: [[x]]}, projection=[nullable_col, non_nullable_col], output_ordering=[nullable_col@0 ASC]",
            "    SortExec: expr=[nullable_col@0 ASC], preserve_partitioning=[false]",
            "      ParquetExec: file_groups={1 group: [[x]]}, projection=[nullable_col, non_nullable_col]"];
        // should adjust sorting in the first input of the union such that it is not unnecessarily fine
        let expected_optimized = ["SortPreservingMergeExec: [nullable_col@0 ASC]",
            "  UnionExec",
            "    SortExec: expr=[nullable_col@0 ASC], preserve_partitioning=[false]",
            "      ParquetExec: file_groups={1 group: [[x]]}, projection=[nullable_col, non_nullable_col]",
            "    ParquetExec: file_groups={1 group: [[x]]}, projection=[nullable_col, non_nullable_col], output_ordering=[nullable_col@0 ASC]",
            "    SortExec: expr=[nullable_col@0 ASC], preserve_partitioning=[false]",
            "      ParquetExec: file_groups={1 group: [[x]]}, projection=[nullable_col, non_nullable_col]"];
        assert_optimized!(expected_input, expected_optimized, physical_plan, true);

        Ok(())
    }

    #[tokio::test]
    async fn test_union_inputs_different_sorted4() -> Result<()> {
        let schema = create_test_schema()?;

        let source1 = parquet_exec(&schema);
        let sort_exprs1 = vec![
            sort_expr("nullable_col", &schema),
            sort_expr("non_nullable_col", &schema),
        ];
        let sort_exprs2 = vec![sort_expr("nullable_col", &schema)];
        let sort1 = sort_exec(sort_exprs2.clone(), source1.clone());
        let sort2 = sort_exec(sort_exprs2.clone(), source1);

        let source2 = parquet_exec_sorted(&schema, sort_exprs2);

        let union = union_exec(vec![sort1, source2, sort2]);
        let physical_plan = sort_preserving_merge_exec(sort_exprs1, union);

        // Ordering requirement of the `SortPreservingMergeExec` is not met.
        // Should modify the plan to ensure that all three inputs to the
        // `UnionExec` satisfy the ordering, OR add a single sort after
        // the `UnionExec` (both of which are equally good for this example).
        let expected_input = ["SortPreservingMergeExec: [nullable_col@0 ASC, non_nullable_col@1 ASC]",
            "  UnionExec",
            "    SortExec: expr=[nullable_col@0 ASC], preserve_partitioning=[false]",
            "      ParquetExec: file_groups={1 group: [[x]]}, projection=[nullable_col, non_nullable_col]",
            "    ParquetExec: file_groups={1 group: [[x]]}, projection=[nullable_col, non_nullable_col], output_ordering=[nullable_col@0 ASC]",
            "    SortExec: expr=[nullable_col@0 ASC], preserve_partitioning=[false]",
            "      ParquetExec: file_groups={1 group: [[x]]}, projection=[nullable_col, non_nullable_col]"];
        let expected_optimized = ["SortPreservingMergeExec: [nullable_col@0 ASC, non_nullable_col@1 ASC]",
            "  UnionExec",
            "    SortExec: expr=[nullable_col@0 ASC, non_nullable_col@1 ASC], preserve_partitioning=[false]",
            "      ParquetExec: file_groups={1 group: [[x]]}, projection=[nullable_col, non_nullable_col]",
            "    SortExec: expr=[nullable_col@0 ASC, non_nullable_col@1 ASC], preserve_partitioning=[false]",
            "      ParquetExec: file_groups={1 group: [[x]]}, projection=[nullable_col, non_nullable_col], output_ordering=[nullable_col@0 ASC]",
            "    SortExec: expr=[nullable_col@0 ASC, non_nullable_col@1 ASC], preserve_partitioning=[false]",
            "      ParquetExec: file_groups={1 group: [[x]]}, projection=[nullable_col, non_nullable_col]"];
        assert_optimized!(expected_input, expected_optimized, physical_plan, true);

        Ok(())
    }

    #[tokio::test]
    async fn test_union_inputs_different_sorted5() -> Result<()> {
        let schema = create_test_schema()?;

        let source1 = parquet_exec(&schema);
        let sort_exprs1 = vec![
            sort_expr("nullable_col", &schema),
            sort_expr("non_nullable_col", &schema),
        ];
        let sort_exprs2 = vec![
            sort_expr("nullable_col", &schema),
            sort_expr_options(
                "non_nullable_col",
                &schema,
                SortOptions {
                    descending: true,
                    nulls_first: false,
                },
            ),
        ];
        let sort_exprs3 = vec![sort_expr("nullable_col", &schema)];
        let sort1 = sort_exec(sort_exprs1, source1.clone());
        let sort2 = sort_exec(sort_exprs2, source1);

        let union = union_exec(vec![sort1, sort2]);
        let physical_plan = sort_preserving_merge_exec(sort_exprs3, union);

        // The `UnionExec` doesn't preserve any of the inputs ordering in the
        // example below. However, we should be able to change the unnecessarily
        // fine `SortExec`s below with required `SortExec`s that are absolutely necessary.
        let expected_input = ["SortPreservingMergeExec: [nullable_col@0 ASC]",
            "  UnionExec",
            "    SortExec: expr=[nullable_col@0 ASC, non_nullable_col@1 ASC], preserve_partitioning=[false]",
            "      ParquetExec: file_groups={1 group: [[x]]}, projection=[nullable_col, non_nullable_col]",
            "    SortExec: expr=[nullable_col@0 ASC, non_nullable_col@1 DESC NULLS LAST], preserve_partitioning=[false]",
            "      ParquetExec: file_groups={1 group: [[x]]}, projection=[nullable_col, non_nullable_col]"];
        let expected_optimized = ["SortPreservingMergeExec: [nullable_col@0 ASC]",
            "  UnionExec",
            "    SortExec: expr=[nullable_col@0 ASC], preserve_partitioning=[false]",
            "      ParquetExec: file_groups={1 group: [[x]]}, projection=[nullable_col, non_nullable_col]",
            "    SortExec: expr=[nullable_col@0 ASC], preserve_partitioning=[false]",
            "      ParquetExec: file_groups={1 group: [[x]]}, projection=[nullable_col, non_nullable_col]"];
        assert_optimized!(expected_input, expected_optimized, physical_plan, true);

        Ok(())
    }

    #[tokio::test]
    async fn test_union_inputs_different_sorted6() -> Result<()> {
        let schema = create_test_schema()?;

        let source1 = parquet_exec(&schema);
        let sort_exprs1 = vec![sort_expr("nullable_col", &schema)];
        let sort1 = sort_exec(sort_exprs1, source1.clone());
        let sort_exprs2 = vec![
            sort_expr("nullable_col", &schema),
            sort_expr("non_nullable_col", &schema),
        ];
        let repartition = repartition_exec(source1);
        let spm = sort_preserving_merge_exec(sort_exprs2, repartition);

        let parquet_sort_exprs = vec![sort_expr("nullable_col", &schema)];
        let source2 = parquet_exec_sorted(&schema, parquet_sort_exprs.clone());

        let union = union_exec(vec![sort1, source2, spm]);
        let physical_plan = sort_preserving_merge_exec(parquet_sort_exprs, union);

        // The plan is not valid as it is -- the input ordering requirement
        // of the `SortPreservingMergeExec` under the third child of the
        // `UnionExec` is not met. We should add a `SortExec` below it.
        // At the same time, this ordering requirement is unnecessarily fine.
        // The final plan should be valid AND the ordering of the third child
        // shouldn't be finer than necessary.
        let expected_input = ["SortPreservingMergeExec: [nullable_col@0 ASC]",
            "  UnionExec",
            "    SortExec: expr=[nullable_col@0 ASC], preserve_partitioning=[false]",
            "      ParquetExec: file_groups={1 group: [[x]]}, projection=[nullable_col, non_nullable_col]",
            "    ParquetExec: file_groups={1 group: [[x]]}, projection=[nullable_col, non_nullable_col], output_ordering=[nullable_col@0 ASC]",
            "    SortPreservingMergeExec: [nullable_col@0 ASC, non_nullable_col@1 ASC]",
            "      RepartitionExec: partitioning=RoundRobinBatch(10), input_partitions=1",
            "        ParquetExec: file_groups={1 group: [[x]]}, projection=[nullable_col, non_nullable_col]"];
        // Should adjust the requirement in the third input of the union so
        // that it is not unnecessarily fine.
        let expected_optimized = ["SortPreservingMergeExec: [nullable_col@0 ASC]",
            "  UnionExec",
            "    SortExec: expr=[nullable_col@0 ASC], preserve_partitioning=[false]",
            "      ParquetExec: file_groups={1 group: [[x]]}, projection=[nullable_col, non_nullable_col]",
            "    ParquetExec: file_groups={1 group: [[x]]}, projection=[nullable_col, non_nullable_col], output_ordering=[nullable_col@0 ASC]",
            "    SortExec: expr=[nullable_col@0 ASC], preserve_partitioning=[true]",
            "      RepartitionExec: partitioning=RoundRobinBatch(10), input_partitions=1",
            "        ParquetExec: file_groups={1 group: [[x]]}, projection=[nullable_col, non_nullable_col]"];
        assert_optimized!(expected_input, expected_optimized, physical_plan, true);

        Ok(())
    }

    #[tokio::test]
    async fn test_union_inputs_different_sorted7() -> Result<()> {
        let schema = create_test_schema()?;

        let source1 = parquet_exec(&schema);
        let sort_exprs1 = vec![
            sort_expr("nullable_col", &schema),
            sort_expr("non_nullable_col", &schema),
        ];
        let sort_exprs3 = vec![sort_expr("nullable_col", &schema)];
        let sort1 = sort_exec(sort_exprs1.clone(), source1.clone());
        let sort2 = sort_exec(sort_exprs1, source1);

        let union = union_exec(vec![sort1, sort2]);
        let physical_plan = sort_preserving_merge_exec(sort_exprs3, union);

        // Union has unnecessarily fine ordering below it. We should be able to replace them with absolutely necessary ordering.
        let expected_input = ["SortPreservingMergeExec: [nullable_col@0 ASC]",
            "  UnionExec",
            "    SortExec: expr=[nullable_col@0 ASC, non_nullable_col@1 ASC], preserve_partitioning=[false]",
            "      ParquetExec: file_groups={1 group: [[x]]}, projection=[nullable_col, non_nullable_col]",
            "    SortExec: expr=[nullable_col@0 ASC, non_nullable_col@1 ASC], preserve_partitioning=[false]",
            "      ParquetExec: file_groups={1 group: [[x]]}, projection=[nullable_col, non_nullable_col]"];
        // Union preserves the inputs ordering and we should not change any of the SortExecs under UnionExec
        let expected_output = ["SortPreservingMergeExec: [nullable_col@0 ASC]",
            "  UnionExec",
            "    SortExec: expr=[nullable_col@0 ASC], preserve_partitioning=[false]",
            "      ParquetExec: file_groups={1 group: [[x]]}, projection=[nullable_col, non_nullable_col]",
            "    SortExec: expr=[nullable_col@0 ASC], preserve_partitioning=[false]",
            "      ParquetExec: file_groups={1 group: [[x]]}, projection=[nullable_col, non_nullable_col]"];
        assert_optimized!(expected_input, expected_output, physical_plan, true);

        Ok(())
    }

    #[tokio::test]
    async fn test_union_inputs_different_sorted8() -> Result<()> {
        let schema = create_test_schema()?;

        let source1 = parquet_exec(&schema);
        let sort_exprs1 = vec![
            sort_expr("nullable_col", &schema),
            sort_expr("non_nullable_col", &schema),
        ];
        let sort_exprs2 = vec![
            sort_expr_options(
                "nullable_col",
                &schema,
                SortOptions {
                    descending: true,
                    nulls_first: false,
                },
            ),
            sort_expr_options(
                "non_nullable_col",
                &schema,
                SortOptions {
                    descending: true,
                    nulls_first: false,
                },
            ),
        ];
        let sort1 = sort_exec(sort_exprs1, source1.clone());
        let sort2 = sort_exec(sort_exprs2, source1);

        let physical_plan = union_exec(vec![sort1, sort2]);

        // The `UnionExec` doesn't preserve any of the inputs ordering in the
        // example below.
        let expected_input = ["UnionExec",
            "  SortExec: expr=[nullable_col@0 ASC, non_nullable_col@1 ASC], preserve_partitioning=[false]",
            "    ParquetExec: file_groups={1 group: [[x]]}, projection=[nullable_col, non_nullable_col]",
            "  SortExec: expr=[nullable_col@0 DESC NULLS LAST, non_nullable_col@1 DESC NULLS LAST], preserve_partitioning=[false]",
            "    ParquetExec: file_groups={1 group: [[x]]}, projection=[nullable_col, non_nullable_col]"];
        // Since `UnionExec` doesn't preserve ordering in the plan above.
        // We shouldn't keep SortExecs in the plan.
        let expected_optimized = ["UnionExec",
            "  ParquetExec: file_groups={1 group: [[x]]}, projection=[nullable_col, non_nullable_col]",
            "  ParquetExec: file_groups={1 group: [[x]]}, projection=[nullable_col, non_nullable_col]"];
        assert_optimized!(expected_input, expected_optimized, physical_plan, true);

        Ok(())
    }

    #[tokio::test]
    async fn test_window_multi_path_sort() -> Result<()> {
        let schema = create_test_schema()?;

        let sort_exprs1 = vec![
            sort_expr("nullable_col", &schema),
            sort_expr("non_nullable_col", &schema),
        ];
        let sort_exprs2 = vec![sort_expr("nullable_col", &schema)];
        // reverse sorting of sort_exprs2
        let sort_exprs3 = vec![sort_expr_options(
            "nullable_col",
            &schema,
            SortOptions {
                descending: true,
                nulls_first: false,
            },
        )];
        let source1 = parquet_exec_sorted(&schema, sort_exprs1);
        let source2 = parquet_exec_sorted(&schema, sort_exprs2);
        let sort1 = sort_exec(sort_exprs3.clone(), source1);
        let sort2 = sort_exec(sort_exprs3.clone(), source2);

        let union = union_exec(vec![sort1, sort2]);
        let spm = sort_preserving_merge_exec(sort_exprs3.clone(), union);
        let physical_plan = bounded_window_exec("nullable_col", sort_exprs3, spm);

        // The `WindowAggExec` gets its sorting from multiple children jointly.
        // During the removal of `SortExec`s, it should be able to remove the
        // corresponding SortExecs together. Also, the inputs of these `SortExec`s
        // are not necessarily the same to be able to remove them.
        let expected_input = [
            "BoundedWindowAggExec: wdw=[count: Ok(Field { name: \"count\", data_type: Int64, nullable: false, dict_id: 0, dict_is_ordered: false, metadata: {} }), frame: WindowFrame { units: Range, start_bound: Preceding(NULL), end_bound: CurrentRow, is_causal: false }], mode=[Sorted]",
            "  SortPreservingMergeExec: [nullable_col@0 DESC NULLS LAST]",
            "    UnionExec",
            "      SortExec: expr=[nullable_col@0 DESC NULLS LAST], preserve_partitioning=[false]",
            "        ParquetExec: file_groups={1 group: [[x]]}, projection=[nullable_col, non_nullable_col], output_ordering=[nullable_col@0 ASC, non_nullable_col@1 ASC]",
            "      SortExec: expr=[nullable_col@0 DESC NULLS LAST], preserve_partitioning=[false]",
            "        ParquetExec: file_groups={1 group: [[x]]}, projection=[nullable_col, non_nullable_col], output_ordering=[nullable_col@0 ASC]"];
        let expected_optimized = [
            "WindowAggExec: wdw=[count: Ok(Field { name: \"count\", data_type: Int64, nullable: false, dict_id: 0, dict_is_ordered: false, metadata: {} }), frame: WindowFrame { units: Range, start_bound: CurrentRow, end_bound: Following(NULL), is_causal: false }]",
            "  SortPreservingMergeExec: [nullable_col@0 ASC]",
            "    UnionExec",
            "      ParquetExec: file_groups={1 group: [[x]]}, projection=[nullable_col, non_nullable_col], output_ordering=[nullable_col@0 ASC, non_nullable_col@1 ASC]",
            "      ParquetExec: file_groups={1 group: [[x]]}, projection=[nullable_col, non_nullable_col], output_ordering=[nullable_col@0 ASC]"];
        assert_optimized!(expected_input, expected_optimized, physical_plan, true);

        Ok(())
    }

    #[tokio::test]
    async fn test_bounded_window_monotonic_sort() -> Result<()> {
        let schema = create_test_schema()?;
        let sort_exprs = vec![sort_expr_options(
            "nullable_col",
            &schema,
            SortOptions {
                descending: true,
                nulls_first: false,
            },
        )];
        let source = parquet_exec_sorted(&schema, sort_exprs.clone());
        let sort = sort_exec(sort_exprs.clone(), source);

        let bounded_window =
            bounded_window_exec("nullable_col", sort_exprs.clone(), sort);
        let output_schema = bounded_window.schema();
        let sort_exprs2 = vec![sort_expr_options(
            "count",
            &output_schema,
            SortOptions {
                descending: false,
                nulls_first: false,
            },
        )];
        let physical_plan = sort_exec(sort_exprs2.clone(), bounded_window);

        let expected_input = [
            "SortExec: expr=[count@2 ASC NULLS LAST], preserve_partitioning=[false]",
            "  BoundedWindowAggExec: wdw=[count: Ok(Field { name: \"count\", data_type: Int64, nullable: false, dict_id: 0, dict_is_ordered: false, metadata: {} }), frame: WindowFrame { units: Range, start_bound: Preceding(NULL), end_bound: CurrentRow, is_causal: false }], mode=[Sorted]",
            "    SortExec: expr=[nullable_col@0 DESC NULLS LAST], preserve_partitioning=[false]",
            "      ParquetExec: file_groups={1 group: [[x]]}, projection=[nullable_col, non_nullable_col], output_ordering=[nullable_col@0 DESC NULLS LAST]",
        ];
        let expected_optimized = [
            "BoundedWindowAggExec: wdw=[count: Ok(Field { name: \"count\", data_type: Int64, nullable: false, dict_id: 0, dict_is_ordered: false, metadata: {} }), frame: WindowFrame { units: Range, start_bound: Preceding(NULL), end_bound: CurrentRow, is_causal: false }], mode=[Sorted]",
            "  ParquetExec: file_groups={1 group: [[x]]}, projection=[nullable_col, non_nullable_col], output_ordering=[nullable_col@0 DESC NULLS LAST]",
        ];
        assert_optimized!(expected_input, expected_optimized, physical_plan, true);

        Ok(())
    }

    #[tokio::test]
    async fn test_bounded_plain_window_monotonic_sort_with_partitions() -> Result<()> {
        let schema = create_test_schema()?;
        let sort_exprs = vec![sort_expr_options(
            "nullable_col",
            &schema,
            SortOptions {
                descending: true,
                nulls_first: false,
            },
        )];
        let source = parquet_exec_sorted(&schema, sort_exprs.clone());
        let sort = sort_exec(sort_exprs.clone(), source);
        let partition_bys = &[col("nullable_col", &schema)?];

        let bounded_window = bounded_window_exec_with_partition(
            "nullable_col",
            sort_exprs.clone(),
            partition_bys,
            sort,
            false,
        );
        let output_schema = bounded_window.schema();
        let sort_exprs2 = vec![
            sort_expr_options(
                "nullable_col",
                &output_schema,
                SortOptions {
                    descending: true,
                    nulls_first: false,
                },
            ),
            sort_expr_options(
                "count",
                &output_schema,
                SortOptions {
                    descending: false,
                    nulls_first: false,
                },
            ),
        ];
        let physical_plan = sort_exec(sort_exprs2.clone(), bounded_window);

        let expected_input = [
            "SortExec: expr=[nullable_col@0 DESC NULLS LAST, count@2 ASC NULLS LAST], preserve_partitioning=[false]",
            "  BoundedWindowAggExec: wdw=[count: Ok(Field { name: \"count\", data_type: Int64, nullable: false, dict_id: 0, dict_is_ordered: false, metadata: {} }), frame: WindowFrame { units: Range, start_bound: Preceding(NULL), end_bound: CurrentRow, is_causal: false }], mode=[Sorted]",
            "    SortExec: expr=[nullable_col@0 DESC NULLS LAST], preserve_partitioning=[false]",
            "      ParquetExec: file_groups={1 group: [[x]]}, projection=[nullable_col, non_nullable_col], output_ordering=[nullable_col@0 DESC NULLS LAST]",
        ];
        let expected_optimized = [
            "BoundedWindowAggExec: wdw=[count: Ok(Field { name: \"count\", data_type: Int64, nullable: false, dict_id: 0, dict_is_ordered: false, metadata: {} }), frame: WindowFrame { units: Range, start_bound: Preceding(NULL), end_bound: CurrentRow, is_causal: false }], mode=[Sorted]",
            "  ParquetExec: file_groups={1 group: [[x]]}, projection=[nullable_col, non_nullable_col], output_ordering=[nullable_col@0 DESC NULLS LAST]",
        ];
        assert_optimized!(expected_input, expected_optimized, physical_plan, true);

        Ok(())
    }

    #[tokio::test]
    async fn test_bounded_sliding_window_monotonic_sort_with_partitions() -> Result<()> {
        let schema = create_test_schema()?;
        let sort_exprs = vec![sort_expr_options(
            "nullable_col",
            &schema,
            SortOptions {
                descending: true,
                nulls_first: false,
            },
        )];
        let source = parquet_exec_sorted(&schema, sort_exprs.clone());
        let sort = sort_exec(sort_exprs.clone(), source);
        let partition_bys = &[col("nullable_col", &schema)?];

        let bounded_window = bounded_window_exec_with_partition(
            "nullable_col",
            sort_exprs.clone(),
            partition_bys,
            sort,
            true,
        );
        let output_schema = bounded_window.schema();
        let sort_exprs2 = vec![
            sort_expr_options(
                "nullable_col",
                &output_schema,
                SortOptions {
                    descending: true,
                    nulls_first: false,
                },
            ),
            sort_expr_options(
                "count",
                &output_schema,
                SortOptions {
                    descending: false,
                    nulls_first: false,
                },
            ),
        ];
        let physical_plan = sort_exec(sort_exprs2.clone(), bounded_window);

        let expected_input = [
            "SortExec: expr=[nullable_col@0 DESC NULLS LAST, count@2 ASC NULLS LAST], preserve_partitioning=[false]",
            "  BoundedWindowAggExec: wdw=[count: Ok(Field { name: \"count\", data_type: Int64, nullable: false, dict_id: 0, dict_is_ordered: false, metadata: {} }), frame: WindowFrame { units: Range, start_bound: CurrentRow, end_bound: Following(NULL), is_causal: false }], mode=[Sorted]",
            "    SortExec: expr=[nullable_col@0 DESC NULLS LAST], preserve_partitioning=[false]",
            "      ParquetExec: file_groups={1 group: [[x]]}, projection=[nullable_col, non_nullable_col], output_ordering=[nullable_col@0 DESC NULLS LAST]",
        ];
        let expected_optimized = [
            "BoundedWindowAggExec: wdw=[count: Ok(Field { name: \"count\", data_type: Int64, nullable: false, dict_id: 0, dict_is_ordered: false, metadata: {} }), frame: WindowFrame { units: Range, start_bound: CurrentRow, end_bound: Following(NULL), is_causal: false }], mode=[Sorted]",
            "  ParquetExec: file_groups={1 group: [[x]]}, projection=[nullable_col, non_nullable_col], output_ordering=[nullable_col@0 DESC NULLS LAST]",
        ];
        assert_optimized!(expected_input, expected_optimized, physical_plan, true);

        Ok(())
    }

    #[tokio::test]
    async fn test_bounded_window_non_monotonic_sort() -> Result<()> {
        let schema = create_test_schema4()?;
        let sort_exprs = vec![sort_expr_options(
            "a",
            &schema,
            SortOptions {
                descending: true,
                nulls_first: false,
            },
        )];
        let source = parquet_exec_sorted(&schema, sort_exprs.clone());
        let sort = sort_exec(sort_exprs.clone(), source);

        let bounded_window =
            bounded_window_exec_non_monotonic("a", sort_exprs.clone(), sort);
        let output_schema = bounded_window.schema();
        let sort_exprs2 = vec![sort_expr_options(
            "avg",
            &output_schema,
            SortOptions {
                descending: false,
                nulls_first: false,
            },
        )];
        let physical_plan = sort_exec(sort_exprs2.clone(), bounded_window);

        let expected_input = [
            "SortExec: expr=[avg@5 ASC NULLS LAST], preserve_partitioning=[false]",
            "  BoundedWindowAggExec: wdw=[avg: Ok(Field { name: \"avg\", data_type: Float64, nullable: true, dict_id: 0, dict_is_ordered: false, metadata: {} }), frame: WindowFrame { units: Range, start_bound: Preceding(NULL), end_bound: CurrentRow, is_causal: false }], mode=[Sorted]",
            "    SortExec: expr=[a@0 DESC NULLS LAST], preserve_partitioning=[false]",
            "      ParquetExec: file_groups={1 group: [[x]]}, projection=[a, b, c, d, e], output_ordering=[a@0 DESC NULLS LAST]",
        ];
        let expected_optimized = [
            "SortExec: expr=[avg@5 ASC NULLS LAST], preserve_partitioning=[false]",
            "  BoundedWindowAggExec: wdw=[avg: Ok(Field { name: \"avg\", data_type: Float64, nullable: true, dict_id: 0, dict_is_ordered: false, metadata: {} }), frame: WindowFrame { units: Range, start_bound: Preceding(NULL), end_bound: CurrentRow, is_causal: false }], mode=[Sorted]",
            "    ParquetExec: file_groups={1 group: [[x]]}, projection=[a, b, c, d, e], output_ordering=[a@0 DESC NULLS LAST]",
        ];
        assert_optimized!(expected_input, expected_optimized, physical_plan, true);

        Ok(())
    }

    #[tokio::test]
    async fn test_window_multi_path_sort2() -> Result<()> {
        let schema = create_test_schema()?;

        let sort_exprs1 = LexOrdering::new(vec![
            sort_expr("nullable_col", &schema),
            sort_expr("non_nullable_col", &schema),
        ]);
        let sort_exprs2 = vec![sort_expr("nullable_col", &schema)];
        let source1 = parquet_exec_sorted(&schema, sort_exprs2.clone());
        let source2 = parquet_exec_sorted(&schema, sort_exprs2.clone());
        let sort1 = sort_exec(sort_exprs1.clone(), source1);
        let sort2 = sort_exec(sort_exprs1.clone(), source2);

        let union = union_exec(vec![sort1, sort2]);
        let spm = Arc::new(SortPreservingMergeExec::new(sort_exprs1, union)) as _;
        let physical_plan = bounded_window_exec("nullable_col", sort_exprs2, spm);

        // The `WindowAggExec` can get its required sorting from the leaf nodes directly.
        // The unnecessary SortExecs should be removed
        let expected_input = ["BoundedWindowAggExec: wdw=[count: Ok(Field { name: \"count\", data_type: Int64, nullable: false, dict_id: 0, dict_is_ordered: false, metadata: {} }), frame: WindowFrame { units: Range, start_bound: Preceding(NULL), end_bound: CurrentRow, is_causal: false }], mode=[Sorted]",
            "  SortPreservingMergeExec: [nullable_col@0 ASC, non_nullable_col@1 ASC]",
            "    UnionExec",
            "      SortExec: expr=[nullable_col@0 ASC, non_nullable_col@1 ASC], preserve_partitioning=[false]",
            "        ParquetExec: file_groups={1 group: [[x]]}, projection=[nullable_col, non_nullable_col], output_ordering=[nullable_col@0 ASC]",
            "      SortExec: expr=[nullable_col@0 ASC, non_nullable_col@1 ASC], preserve_partitioning=[false]",
            "        ParquetExec: file_groups={1 group: [[x]]}, projection=[nullable_col, non_nullable_col], output_ordering=[nullable_col@0 ASC]"];
        let expected_optimized = ["BoundedWindowAggExec: wdw=[count: Ok(Field { name: \"count\", data_type: Int64, nullable: false, dict_id: 0, dict_is_ordered: false, metadata: {} }), frame: WindowFrame { units: Range, start_bound: Preceding(NULL), end_bound: CurrentRow, is_causal: false }], mode=[Sorted]",
            "  SortPreservingMergeExec: [nullable_col@0 ASC]",
            "    UnionExec",
            "      ParquetExec: file_groups={1 group: [[x]]}, projection=[nullable_col, non_nullable_col], output_ordering=[nullable_col@0 ASC]",
            "      ParquetExec: file_groups={1 group: [[x]]}, projection=[nullable_col, non_nullable_col], output_ordering=[nullable_col@0 ASC]"];
        assert_optimized!(expected_input, expected_optimized, physical_plan, true);

        Ok(())
    }

    #[tokio::test]
    async fn test_union_inputs_different_sorted_with_limit() -> Result<()> {
        let schema = create_test_schema()?;

        let source1 = parquet_exec(&schema);
        let sort_exprs1 = vec![
            sort_expr("nullable_col", &schema),
            sort_expr("non_nullable_col", &schema),
        ];
        let sort_exprs2 = vec![
            sort_expr("nullable_col", &schema),
            sort_expr_options(
                "non_nullable_col",
                &schema,
                SortOptions {
                    descending: true,
                    nulls_first: false,
                },
            ),
        ];
        let sort_exprs3 = vec![sort_expr("nullable_col", &schema)];
        let sort1 = sort_exec(sort_exprs1, source1.clone());

        let sort2 = sort_exec(sort_exprs2, source1);
        let limit = local_limit_exec(sort2);
        let limit = global_limit_exec(limit);

        let union = union_exec(vec![sort1, limit]);
        let physical_plan = sort_preserving_merge_exec(sort_exprs3, union);

        // Should not change the unnecessarily fine `SortExec`s because there is `LimitExec`
        let expected_input = ["SortPreservingMergeExec: [nullable_col@0 ASC]",
            "  UnionExec",
            "    SortExec: expr=[nullable_col@0 ASC, non_nullable_col@1 ASC], preserve_partitioning=[false]",
            "      ParquetExec: file_groups={1 group: [[x]]}, projection=[nullable_col, non_nullable_col]",
            "    GlobalLimitExec: skip=0, fetch=100",
            "      LocalLimitExec: fetch=100",
            "        SortExec: expr=[nullable_col@0 ASC, non_nullable_col@1 DESC NULLS LAST], preserve_partitioning=[false]",
            "          ParquetExec: file_groups={1 group: [[x]]}, projection=[nullable_col, non_nullable_col]"];
        let expected_optimized = ["SortPreservingMergeExec: [nullable_col@0 ASC]",
            "  UnionExec",
            "    SortExec: expr=[nullable_col@0 ASC], preserve_partitioning=[false]",
            "      ParquetExec: file_groups={1 group: [[x]]}, projection=[nullable_col, non_nullable_col]",
            "    GlobalLimitExec: skip=0, fetch=100",
            "      LocalLimitExec: fetch=100",
            "        SortExec: expr=[nullable_col@0 ASC, non_nullable_col@1 DESC NULLS LAST], preserve_partitioning=[false]",
            "          ParquetExec: file_groups={1 group: [[x]]}, projection=[nullable_col, non_nullable_col]"];
        assert_optimized!(expected_input, expected_optimized, physical_plan, true);

        Ok(())
    }

    #[tokio::test]
    async fn test_sort_merge_join_order_by_left() -> Result<()> {
        let left_schema = create_test_schema()?;
        let right_schema = create_test_schema2()?;

        let left = parquet_exec(&left_schema);
        let right = parquet_exec(&right_schema);

        // Join on (nullable_col == col_a)
        let join_on = vec![(
            Arc::new(Column::new_with_schema("nullable_col", &left.schema()).unwrap())
                as _,
            Arc::new(Column::new_with_schema("col_a", &right.schema()).unwrap()) as _,
        )];

        let join_types = vec![
            JoinType::Inner,
            JoinType::Left,
            JoinType::Right,
            JoinType::Full,
            JoinType::LeftSemi,
            JoinType::LeftAnti,
        ];
        for join_type in join_types {
            let join =
                sort_merge_join_exec(left.clone(), right.clone(), &join_on, &join_type);
            let sort_exprs = vec![
                sort_expr("nullable_col", &join.schema()),
                sort_expr("non_nullable_col", &join.schema()),
            ];
            let physical_plan = sort_preserving_merge_exec(sort_exprs.clone(), join);

            let join_plan = format!(
                "SortMergeJoin: join_type={join_type}, on=[(nullable_col@0, col_a@0)]"
            );
            let join_plan2 = format!(
                "  SortMergeJoin: join_type={join_type}, on=[(nullable_col@0, col_a@0)]"
            );
            let expected_input = ["SortPreservingMergeExec: [nullable_col@0 ASC, non_nullable_col@1 ASC]",
                join_plan2.as_str(),
                "    ParquetExec: file_groups={1 group: [[x]]}, projection=[nullable_col, non_nullable_col]",
                "    ParquetExec: file_groups={1 group: [[x]]}, projection=[col_a, col_b]"];
            let expected_optimized = match join_type {
                JoinType::Inner
                | JoinType::Left
                | JoinType::LeftSemi
                | JoinType::LeftAnti => {
                    // can push down the sort requirements and save 1 SortExec
                    vec![
                        join_plan.as_str(),
                        "  SortExec: expr=[nullable_col@0 ASC, non_nullable_col@1 ASC], preserve_partitioning=[false]",
                        "    ParquetExec: file_groups={1 group: [[x]]}, projection=[nullable_col, non_nullable_col]",
                        "  SortExec: expr=[col_a@0 ASC], preserve_partitioning=[false]",
                        "    ParquetExec: file_groups={1 group: [[x]]}, projection=[col_a, col_b]",
                    ]
                }
                _ => {
                    // can not push down the sort requirements
                    vec![
                        "SortExec: expr=[nullable_col@0 ASC, non_nullable_col@1 ASC], preserve_partitioning=[false]",
                        join_plan2.as_str(),
                        "    SortExec: expr=[nullable_col@0 ASC], preserve_partitioning=[false]",
                        "      ParquetExec: file_groups={1 group: [[x]]}, projection=[nullable_col, non_nullable_col]",
                        "    SortExec: expr=[col_a@0 ASC], preserve_partitioning=[false]",
                        "      ParquetExec: file_groups={1 group: [[x]]}, projection=[col_a, col_b]",
                    ]
                }
            };
            assert_optimized!(expected_input, expected_optimized, physical_plan, true);
        }
        Ok(())
    }

    #[tokio::test]
    async fn test_sort_merge_join_order_by_right() -> Result<()> {
        let left_schema = create_test_schema()?;
        let right_schema = create_test_schema2()?;

        let left = parquet_exec(&left_schema);
        let right = parquet_exec(&right_schema);

        // Join on (nullable_col == col_a)
        let join_on = vec![(
            Arc::new(Column::new_with_schema("nullable_col", &left.schema()).unwrap())
                as _,
            Arc::new(Column::new_with_schema("col_a", &right.schema()).unwrap()) as _,
        )];

        let join_types = vec![
            JoinType::Inner,
            JoinType::Left,
            JoinType::Right,
            JoinType::Full,
            JoinType::RightAnti,
        ];
        for join_type in join_types {
            let join =
                sort_merge_join_exec(left.clone(), right.clone(), &join_on, &join_type);
            let sort_exprs = vec![
                sort_expr("col_a", &join.schema()),
                sort_expr("col_b", &join.schema()),
            ];
            let physical_plan = sort_preserving_merge_exec(sort_exprs, join);

            let join_plan = format!(
                "SortMergeJoin: join_type={join_type}, on=[(nullable_col@0, col_a@0)]"
            );
            let spm_plan = match join_type {
                JoinType::RightAnti => {
                    "SortPreservingMergeExec: [col_a@0 ASC, col_b@1 ASC]"
                }
                _ => "SortPreservingMergeExec: [col_a@2 ASC, col_b@3 ASC]",
            };
            let join_plan2 = format!(
                "  SortMergeJoin: join_type={join_type}, on=[(nullable_col@0, col_a@0)]"
            );
            let expected_input = [spm_plan,
                join_plan2.as_str(),
                "    ParquetExec: file_groups={1 group: [[x]]}, projection=[nullable_col, non_nullable_col]",
                "    ParquetExec: file_groups={1 group: [[x]]}, projection=[col_a, col_b]"];
            let expected_optimized = match join_type {
                JoinType::Inner | JoinType::Right | JoinType::RightAnti => {
                    // can push down the sort requirements and save 1 SortExec
                    vec![
                        join_plan.as_str(),
                        "  SortExec: expr=[nullable_col@0 ASC], preserve_partitioning=[false]",
                        "    ParquetExec: file_groups={1 group: [[x]]}, projection=[nullable_col, non_nullable_col]",
                        "  SortExec: expr=[col_a@0 ASC, col_b@1 ASC], preserve_partitioning=[false]",
                        "    ParquetExec: file_groups={1 group: [[x]]}, projection=[col_a, col_b]",
                    ]
                }
                _ => {
                    // can not push down the sort requirements for Left and Full join.
                    vec![
                        "SortExec: expr=[col_a@2 ASC, col_b@3 ASC], preserve_partitioning=[false]",
                        join_plan2.as_str(),
                        "    SortExec: expr=[nullable_col@0 ASC], preserve_partitioning=[false]",
                        "      ParquetExec: file_groups={1 group: [[x]]}, projection=[nullable_col, non_nullable_col]",
                        "    SortExec: expr=[col_a@0 ASC], preserve_partitioning=[false]",
                        "      ParquetExec: file_groups={1 group: [[x]]}, projection=[col_a, col_b]",
                    ]
                }
            };
            assert_optimized!(expected_input, expected_optimized, physical_plan, true);
        }
        Ok(())
    }

    #[tokio::test]
    async fn test_sort_merge_join_complex_order_by() -> Result<()> {
        let left_schema = create_test_schema()?;
        let right_schema = create_test_schema2()?;

        let left = parquet_exec(&left_schema);
        let right = parquet_exec(&right_schema);

        // Join on (nullable_col == col_a)
        let join_on = vec![(
            Arc::new(Column::new_with_schema("nullable_col", &left.schema()).unwrap())
                as _,
            Arc::new(Column::new_with_schema("col_a", &right.schema()).unwrap()) as _,
        )];

        let join = sort_merge_join_exec(left, right, &join_on, &JoinType::Inner);

        // order by (col_b, col_a)
        let sort_exprs1 = vec![
            sort_expr("col_b", &join.schema()),
            sort_expr("col_a", &join.schema()),
        ];
        let physical_plan = sort_preserving_merge_exec(sort_exprs1, join.clone());

        let expected_input = ["SortPreservingMergeExec: [col_b@3 ASC, col_a@2 ASC]",
            "  SortMergeJoin: join_type=Inner, on=[(nullable_col@0, col_a@0)]",
            "    ParquetExec: file_groups={1 group: [[x]]}, projection=[nullable_col, non_nullable_col]",
            "    ParquetExec: file_groups={1 group: [[x]]}, projection=[col_a, col_b]"];

        // can not push down the sort requirements, need to add SortExec
        let expected_optimized = ["SortExec: expr=[col_b@3 ASC, col_a@2 ASC], preserve_partitioning=[false]",
            "  SortMergeJoin: join_type=Inner, on=[(nullable_col@0, col_a@0)]",
            "    SortExec: expr=[nullable_col@0 ASC], preserve_partitioning=[false]",
            "      ParquetExec: file_groups={1 group: [[x]]}, projection=[nullable_col, non_nullable_col]",
            "    SortExec: expr=[col_a@0 ASC], preserve_partitioning=[false]",
            "      ParquetExec: file_groups={1 group: [[x]]}, projection=[col_a, col_b]"];
        assert_optimized!(expected_input, expected_optimized, physical_plan, true);

        // order by (nullable_col, col_b, col_a)
        let sort_exprs2 = vec![
            sort_expr("nullable_col", &join.schema()),
            sort_expr("col_b", &join.schema()),
            sort_expr("col_a", &join.schema()),
        ];
        let physical_plan = sort_preserving_merge_exec(sort_exprs2, join);

        let expected_input = ["SortPreservingMergeExec: [nullable_col@0 ASC, col_b@3 ASC, col_a@2 ASC]",
            "  SortMergeJoin: join_type=Inner, on=[(nullable_col@0, col_a@0)]",
            "    ParquetExec: file_groups={1 group: [[x]]}, projection=[nullable_col, non_nullable_col]",
            "    ParquetExec: file_groups={1 group: [[x]]}, projection=[col_a, col_b]"];

        // can not push down the sort requirements, need to add SortExec
        let expected_optimized = ["SortExec: expr=[nullable_col@0 ASC, col_b@3 ASC, col_a@2 ASC], preserve_partitioning=[false]",
            "  SortMergeJoin: join_type=Inner, on=[(nullable_col@0, col_a@0)]",
            "    SortExec: expr=[nullable_col@0 ASC], preserve_partitioning=[false]",
            "      ParquetExec: file_groups={1 group: [[x]]}, projection=[nullable_col, non_nullable_col]",
            "    SortExec: expr=[col_a@0 ASC], preserve_partitioning=[false]",
            "      ParquetExec: file_groups={1 group: [[x]]}, projection=[col_a, col_b]"];
        assert_optimized!(expected_input, expected_optimized, physical_plan, true);

        Ok(())
    }

    #[tokio::test]
    async fn test_multiple_sort_window_exec() -> Result<()> {
        let schema = create_test_schema()?;
        let source = memory_exec(&schema);

        let sort_exprs1 = vec![sort_expr("nullable_col", &schema)];
        let sort_exprs2 = vec![
            sort_expr("nullable_col", &schema),
            sort_expr("non_nullable_col", &schema),
        ];

        let sort1 = sort_exec(sort_exprs1.clone(), source);
        let window_agg1 =
            bounded_window_exec("non_nullable_col", sort_exprs1.clone(), sort1);
        let window_agg2 =
            bounded_window_exec("non_nullable_col", sort_exprs2, window_agg1);
        // let filter_exec = sort_exec;
        let physical_plan =
            bounded_window_exec("non_nullable_col", sort_exprs1, window_agg2);

        let expected_input = ["BoundedWindowAggExec: wdw=[count: Ok(Field { name: \"count\", data_type: Int64, nullable: false, dict_id: 0, dict_is_ordered: false, metadata: {} }), frame: WindowFrame { units: Range, start_bound: Preceding(NULL), end_bound: CurrentRow, is_causal: false }], mode=[Sorted]",
            "  BoundedWindowAggExec: wdw=[count: Ok(Field { name: \"count\", data_type: Int64, nullable: false, dict_id: 0, dict_is_ordered: false, metadata: {} }), frame: WindowFrame { units: Range, start_bound: Preceding(NULL), end_bound: CurrentRow, is_causal: false }], mode=[Sorted]",
            "    BoundedWindowAggExec: wdw=[count: Ok(Field { name: \"count\", data_type: Int64, nullable: false, dict_id: 0, dict_is_ordered: false, metadata: {} }), frame: WindowFrame { units: Range, start_bound: Preceding(NULL), end_bound: CurrentRow, is_causal: false }], mode=[Sorted]",
            "      SortExec: expr=[nullable_col@0 ASC], preserve_partitioning=[false]",
            "        MemoryExec: partitions=1, partition_sizes=[0]"];

        let expected_optimized = ["BoundedWindowAggExec: wdw=[count: Ok(Field { name: \"count\", data_type: Int64, nullable: false, dict_id: 0, dict_is_ordered: false, metadata: {} }), frame: WindowFrame { units: Range, start_bound: Preceding(NULL), end_bound: CurrentRow, is_causal: false }], mode=[Sorted]",
            "  BoundedWindowAggExec: wdw=[count: Ok(Field { name: \"count\", data_type: Int64, nullable: false, dict_id: 0, dict_is_ordered: false, metadata: {} }), frame: WindowFrame { units: Range, start_bound: Preceding(NULL), end_bound: CurrentRow, is_causal: false }], mode=[Sorted]",
            "    BoundedWindowAggExec: wdw=[count: Ok(Field { name: \"count\", data_type: Int64, nullable: false, dict_id: 0, dict_is_ordered: false, metadata: {} }), frame: WindowFrame { units: Range, start_bound: Preceding(NULL), end_bound: CurrentRow, is_causal: false }], mode=[Sorted]",
            "      SortExec: expr=[nullable_col@0 ASC, non_nullable_col@1 ASC], preserve_partitioning=[false]",
            "        MemoryExec: partitions=1, partition_sizes=[0]"];
        assert_optimized!(expected_input, expected_optimized, physical_plan, true);

        Ok(())
    }

    #[tokio::test]
    async fn test_multilayer_coalesce_partitions() -> Result<()> {
        let schema = create_test_schema()?;

        let source1 = parquet_exec(&schema);
        let repartition = repartition_exec(source1);
        let coalesce = Arc::new(CoalescePartitionsExec::new(repartition)) as _;
        // Add dummy layer propagating Sort above, to test whether sort can be removed from multi layer before
        let filter = filter_exec(
            Arc::new(NotExpr::new(
                col("non_nullable_col", schema.as_ref()).unwrap(),
            )),
            coalesce,
        );
        let sort_exprs = vec![sort_expr("nullable_col", &schema)];
        let physical_plan = sort_exec(sort_exprs, filter);

        // CoalescePartitionsExec and SortExec are not directly consecutive. In this case
        // we should be able to parallelize Sorting also (given that executors in between don't require)
        // single partition.
        let expected_input = ["SortExec: expr=[nullable_col@0 ASC], preserve_partitioning=[false]",
            "  FilterExec: NOT non_nullable_col@1",
            "    CoalescePartitionsExec",
            "      RepartitionExec: partitioning=RoundRobinBatch(10), input_partitions=1",
            "        ParquetExec: file_groups={1 group: [[x]]}, projection=[nullable_col, non_nullable_col]"];
        let expected_optimized = ["SortPreservingMergeExec: [nullable_col@0 ASC]",
            "  SortExec: expr=[nullable_col@0 ASC], preserve_partitioning=[true]",
            "    FilterExec: NOT non_nullable_col@1",
            "      RepartitionExec: partitioning=RoundRobinBatch(10), input_partitions=1",
            "        ParquetExec: file_groups={1 group: [[x]]}, projection=[nullable_col, non_nullable_col]"];
        assert_optimized!(expected_input, expected_optimized, physical_plan, true);

        Ok(())
    }

    #[tokio::test]
    // With new change in SortEnforcement EnforceSorting->EnforceDistribution->EnforceSorting
    // should produce same result with EnforceDistribution+EnforceSorting
    // This enables us to use EnforceSorting possibly before EnforceDistribution
    // Given that it will be called at least once after last EnforceDistribution. The reason is that
    // EnforceDistribution may invalidate ordering invariant.
    async fn test_commutativity() -> Result<()> {
        let schema = create_test_schema()?;

        let session_ctx = SessionContext::new();
        let state = session_ctx.state();

        let memory_exec = memory_exec(&schema);
        let sort_exprs = LexOrdering::new(vec![sort_expr("nullable_col", &schema)]);
        let window = bounded_window_exec("nullable_col", sort_exprs.clone(), memory_exec);
        let repartition = repartition_exec(window);

        let orig_plan =
            Arc::new(SortExec::new(sort_exprs, repartition)) as Arc<dyn ExecutionPlan>;
        let actual = get_plan_string(&orig_plan);
        let expected_input = vec![
            "SortExec: expr=[nullable_col@0 ASC], preserve_partitioning=[false]",
            "  RepartitionExec: partitioning=RoundRobinBatch(10), input_partitions=1",
            "    BoundedWindowAggExec: wdw=[count: Ok(Field { name: \"count\", data_type: Int64, nullable: false, dict_id: 0, dict_is_ordered: false, metadata: {} }), frame: WindowFrame { units: Range, start_bound: Preceding(NULL), end_bound: CurrentRow, is_causal: false }], mode=[Sorted]",
            "      MemoryExec: partitions=1, partition_sizes=[0]",
        ];
        assert_eq!(
            expected_input, actual,
            "\n**Original Plan Mismatch\n\nexpected:\n\n{expected_input:#?}\nactual:\n\n{actual:#?}\n\n"
        );

        let mut plan = orig_plan.clone();
        let rules = vec![
            Arc::new(EnforceDistribution::new()) as Arc<dyn PhysicalOptimizerRule>,
            Arc::new(EnforceSorting::new()) as Arc<dyn PhysicalOptimizerRule>,
        ];
        for rule in rules {
            plan = rule.optimize(plan, state.config_options())?;
        }
        let first_plan = plan.clone();

        let mut plan = orig_plan.clone();
        let rules = vec![
            Arc::new(EnforceSorting::new()) as Arc<dyn PhysicalOptimizerRule>,
            Arc::new(EnforceDistribution::new()) as Arc<dyn PhysicalOptimizerRule>,
            Arc::new(EnforceSorting::new()) as Arc<dyn PhysicalOptimizerRule>,
        ];
        for rule in rules {
            plan = rule.optimize(plan, state.config_options())?;
        }
        let second_plan = plan.clone();

        assert_eq!(get_plan_string(&first_plan), get_plan_string(&second_plan));
        Ok(())
    }

    #[tokio::test]
    async fn test_coalesce_propagate() -> Result<()> {
        let schema = create_test_schema()?;
        let source = memory_exec(&schema);
        let repartition = repartition_exec(source);
        let coalesce_partitions = Arc::new(CoalescePartitionsExec::new(repartition));
        let repartition = repartition_exec(coalesce_partitions);
        let sort_exprs = LexOrdering::new(vec![sort_expr("nullable_col", &schema)]);
        // Add local sort
        let sort = Arc::new(
            SortExec::new(sort_exprs.clone(), repartition)
                .with_preserve_partitioning(true),
        ) as _;
        let spm = sort_preserving_merge_exec(sort_exprs.clone(), sort);
        let sort = sort_exec(sort_exprs, spm);

        let physical_plan = sort.clone();
        // Sort Parallelize rule should end Coalesce + Sort linkage when Sort is Global Sort
        // Also input plan is not valid as it is. We need to add SortExec before SortPreservingMergeExec.
        let expected_input = ["SortExec: expr=[nullable_col@0 ASC], preserve_partitioning=[false]",
            "  SortPreservingMergeExec: [nullable_col@0 ASC]",
            "    SortExec: expr=[nullable_col@0 ASC], preserve_partitioning=[true]",
            "      RepartitionExec: partitioning=RoundRobinBatch(10), input_partitions=1",
            "        CoalescePartitionsExec",
            "          RepartitionExec: partitioning=RoundRobinBatch(10), input_partitions=1",
            "            MemoryExec: partitions=1, partition_sizes=[0]"];
        let expected_optimized = [
            "SortPreservingMergeExec: [nullable_col@0 ASC]",
            "  SortExec: expr=[nullable_col@0 ASC], preserve_partitioning=[true]",
            "    RepartitionExec: partitioning=RoundRobinBatch(10), input_partitions=1",
            "      MemoryExec: partitions=1, partition_sizes=[0]",
        ];
        assert_optimized!(expected_input, expected_optimized, physical_plan, true);

        Ok(())
    }

    #[tokio::test]
    async fn test_with_lost_ordering_bounded() -> Result<()> {
        let schema = create_test_schema3()?;
        let sort_exprs = vec![sort_expr("a", &schema)];
        let source = csv_exec_sorted(&schema, sort_exprs);
        let repartition_rr = repartition_exec(source);
        let repartition_hash = Arc::new(RepartitionExec::try_new(
            repartition_rr,
            Partitioning::Hash(vec![col("c", &schema).unwrap()], 10),
        )?) as _;
        let coalesce_partitions = coalesce_partitions_exec(repartition_hash);
        let physical_plan = sort_exec(vec![sort_expr("a", &schema)], coalesce_partitions);

        let expected_input = ["SortExec: expr=[a@0 ASC], preserve_partitioning=[false]",
            "  CoalescePartitionsExec",
            "    RepartitionExec: partitioning=Hash([c@2], 10), input_partitions=10",
            "      RepartitionExec: partitioning=RoundRobinBatch(10), input_partitions=1",
            "        CsvExec: file_groups={1 group: [[x]]}, projection=[a, b, c, d, e], output_ordering=[a@0 ASC], has_header=false"];
        let expected_optimized = ["SortPreservingMergeExec: [a@0 ASC]",
            "  SortExec: expr=[a@0 ASC], preserve_partitioning=[true]",
            "    RepartitionExec: partitioning=Hash([c@2], 10), input_partitions=10",
            "      RepartitionExec: partitioning=RoundRobinBatch(10), input_partitions=1",
            "        CsvExec: file_groups={1 group: [[x]]}, projection=[a, b, c, d, e], output_ordering=[a@0 ASC], has_header=false"];
        assert_optimized!(expected_input, expected_optimized, physical_plan, true);

        Ok(())
    }

    #[rstest]
    #[tokio::test]
    async fn test_with_lost_ordering_unbounded_bounded(
        #[values(false, true)] source_unbounded: bool,
    ) -> Result<()> {
        let schema = create_test_schema3()?;
        let sort_exprs = vec![sort_expr("a", &schema)];
        // create either bounded or unbounded source
        let source = if source_unbounded {
            stream_exec_ordered(&schema, sort_exprs)
        } else {
            csv_exec_ordered(&schema, sort_exprs)
        };
        let repartition_rr = repartition_exec(source);
        let repartition_hash = Arc::new(RepartitionExec::try_new(
            repartition_rr,
            Partitioning::Hash(vec![col("c", &schema).unwrap()], 10),
        )?) as _;
        let coalesce_partitions = coalesce_partitions_exec(repartition_hash);
        let physical_plan = sort_exec(vec![sort_expr("a", &schema)], coalesce_partitions);

        // Expected inputs unbounded and bounded
        let expected_input_unbounded = vec![
            "SortExec: expr=[a@0 ASC], preserve_partitioning=[false]",
            "  CoalescePartitionsExec",
            "    RepartitionExec: partitioning=Hash([c@2], 10), input_partitions=10",
            "      RepartitionExec: partitioning=RoundRobinBatch(10), input_partitions=1",
            "        StreamingTableExec: partition_sizes=1, projection=[a, b, c, d, e], infinite_source=true, output_ordering=[a@0 ASC]",
        ];
        let expected_input_bounded = vec![
            "SortExec: expr=[a@0 ASC], preserve_partitioning=[false]",
            "  CoalescePartitionsExec",
            "    RepartitionExec: partitioning=Hash([c@2], 10), input_partitions=10",
            "      RepartitionExec: partitioning=RoundRobinBatch(10), input_partitions=1",
            "        CsvExec: file_groups={1 group: [[file_path]]}, projection=[a, b, c, d, e], output_ordering=[a@0 ASC], has_header=true",
        ];

        // Expected unbounded result (same for with and without flag)
        let expected_optimized_unbounded = vec![
            "SortPreservingMergeExec: [a@0 ASC]",
            "  RepartitionExec: partitioning=Hash([c@2], 10), input_partitions=10, preserve_order=true, sort_exprs=a@0 ASC",
            "    RepartitionExec: partitioning=RoundRobinBatch(10), input_partitions=1",
            "      StreamingTableExec: partition_sizes=1, projection=[a, b, c, d, e], infinite_source=true, output_ordering=[a@0 ASC]",
        ];

        // Expected bounded results with and without flag
        let expected_optimized_bounded = vec![
            "SortExec: expr=[a@0 ASC], preserve_partitioning=[false]",
            "  CoalescePartitionsExec",
            "    RepartitionExec: partitioning=Hash([c@2], 10), input_partitions=10",
            "      RepartitionExec: partitioning=RoundRobinBatch(10), input_partitions=1",
            "        CsvExec: file_groups={1 group: [[file_path]]}, projection=[a, b, c, d, e], output_ordering=[a@0 ASC], has_header=true",
        ];
        let expected_optimized_bounded_parallelize_sort = vec![
            "SortPreservingMergeExec: [a@0 ASC]",
            "  SortExec: expr=[a@0 ASC], preserve_partitioning=[true]",
            "    RepartitionExec: partitioning=Hash([c@2], 10), input_partitions=10",
            "      RepartitionExec: partitioning=RoundRobinBatch(10), input_partitions=1",
            "        CsvExec: file_groups={1 group: [[file_path]]}, projection=[a, b, c, d, e], output_ordering=[a@0 ASC], has_header=true",
        ];
        let (expected_input, expected_optimized, expected_optimized_sort_parallelize) =
            if source_unbounded {
                (
                    expected_input_unbounded,
                    expected_optimized_unbounded.clone(),
                    expected_optimized_unbounded,
                )
            } else {
                (
                    expected_input_bounded,
                    expected_optimized_bounded,
                    expected_optimized_bounded_parallelize_sort,
                )
            };
        assert_optimized!(
            expected_input,
            expected_optimized,
            physical_plan.clone(),
            false
        );
        assert_optimized!(
            expected_input,
            expected_optimized_sort_parallelize,
            physical_plan,
            true
        );

        Ok(())
    }

    #[tokio::test]
    async fn test_do_not_pushdown_through_spm() -> Result<()> {
        let schema = create_test_schema3()?;
        let sort_exprs = vec![sort_expr("a", &schema), sort_expr("b", &schema)];
        let source = csv_exec_sorted(&schema, sort_exprs.clone());
        let repartition_rr = repartition_exec(source);
        let spm = sort_preserving_merge_exec(sort_exprs, repartition_rr);
        let physical_plan = sort_exec(vec![sort_expr("b", &schema)], spm);

        let expected_input = ["SortExec: expr=[b@1 ASC], preserve_partitioning=[false]",
            "  SortPreservingMergeExec: [a@0 ASC, b@1 ASC]",
            "    RepartitionExec: partitioning=RoundRobinBatch(10), input_partitions=1",
            "      CsvExec: file_groups={1 group: [[x]]}, projection=[a, b, c, d, e], output_ordering=[a@0 ASC, b@1 ASC], has_header=false",];
        let expected_optimized = ["SortExec: expr=[b@1 ASC], preserve_partitioning=[false]",
            "  SortPreservingMergeExec: [a@0 ASC, b@1 ASC]",
            "    RepartitionExec: partitioning=RoundRobinBatch(10), input_partitions=1",
            "      CsvExec: file_groups={1 group: [[x]]}, projection=[a, b, c, d, e], output_ordering=[a@0 ASC, b@1 ASC], has_header=false",];
        assert_optimized!(expected_input, expected_optimized, physical_plan, false);

        Ok(())
    }

    #[tokio::test]
    async fn test_pushdown_through_spm() -> Result<()> {
        let schema = create_test_schema3()?;
        let sort_exprs = vec![sort_expr("a", &schema), sort_expr("b", &schema)];
        let source = csv_exec_sorted(&schema, sort_exprs.clone());
        let repartition_rr = repartition_exec(source);
        let spm = sort_preserving_merge_exec(sort_exprs, repartition_rr);
        let physical_plan = sort_exec(
            vec![
                sort_expr("a", &schema),
                sort_expr("b", &schema),
                sort_expr("c", &schema),
            ],
            spm,
        );

        let expected_input = ["SortExec: expr=[a@0 ASC, b@1 ASC, c@2 ASC], preserve_partitioning=[false]",
            "  SortPreservingMergeExec: [a@0 ASC, b@1 ASC]",
            "    RepartitionExec: partitioning=RoundRobinBatch(10), input_partitions=1",
            "      CsvExec: file_groups={1 group: [[x]]}, projection=[a, b, c, d, e], output_ordering=[a@0 ASC, b@1 ASC], has_header=false",];
        let expected_optimized = ["SortPreservingMergeExec: [a@0 ASC, b@1 ASC]",
            "  SortExec: expr=[a@0 ASC, b@1 ASC, c@2 ASC], preserve_partitioning=[true]",
            "    RepartitionExec: partitioning=RoundRobinBatch(10), input_partitions=1",
            "      CsvExec: file_groups={1 group: [[x]]}, projection=[a, b, c, d, e], output_ordering=[a@0 ASC, b@1 ASC], has_header=false",];
        assert_optimized!(expected_input, expected_optimized, physical_plan, false);

        Ok(())
    }

    #[tokio::test]
    async fn test_window_multi_layer_requirement() -> Result<()> {
        let schema = create_test_schema3()?;
        let sort_exprs = vec![sort_expr("a", &schema), sort_expr("b", &schema)];
        let source = csv_exec_sorted(&schema, vec![]);
        let sort = sort_exec(sort_exprs.clone(), source);
        let repartition = repartition_exec(sort);
        let repartition = spr_repartition_exec(repartition);
        let spm = sort_preserving_merge_exec(sort_exprs.clone(), repartition);

        let physical_plan = bounded_window_exec("a", sort_exprs, spm);

        let expected_input = [
            "BoundedWindowAggExec: wdw=[count: Ok(Field { name: \"count\", data_type: Int64, nullable: false, dict_id: 0, dict_is_ordered: false, metadata: {} }), frame: WindowFrame { units: Range, start_bound: Preceding(NULL), end_bound: CurrentRow, is_causal: false }], mode=[Sorted]",
            "  SortPreservingMergeExec: [a@0 ASC, b@1 ASC]",
            "    RepartitionExec: partitioning=RoundRobinBatch(10), input_partitions=10, preserve_order=true, sort_exprs=a@0 ASC, b@1 ASC",
            "      RepartitionExec: partitioning=RoundRobinBatch(10), input_partitions=1",
            "        SortExec: expr=[a@0 ASC, b@1 ASC], preserve_partitioning=[false]",
            "          CsvExec: file_groups={1 group: [[x]]}, projection=[a, b, c, d, e], has_header=false",
        ];
        let expected_optimized = [
            "BoundedWindowAggExec: wdw=[count: Ok(Field { name: \"count\", data_type: Int64, nullable: false, dict_id: 0, dict_is_ordered: false, metadata: {} }), frame: WindowFrame { units: Range, start_bound: Preceding(NULL), end_bound: CurrentRow, is_causal: false }], mode=[Sorted]",
            "  SortExec: expr=[a@0 ASC, b@1 ASC], preserve_partitioning=[false]",
            "    CoalescePartitionsExec",
            "      RepartitionExec: partitioning=RoundRobinBatch(10), input_partitions=10",
            "        RepartitionExec: partitioning=RoundRobinBatch(10), input_partitions=1",
            "          CsvExec: file_groups={1 group: [[x]]}, projection=[a, b, c, d, e], has_header=false",
        ];
        assert_optimized!(expected_input, expected_optimized, physical_plan, false);

        Ok(())
    }

    #[tokio::test]
    async fn test_replace_with_partial_sort() -> Result<()> {
        let schema = create_test_schema3()?;
        let input_sort_exprs = vec![sort_expr("a", &schema)];
        let unbounded_input = stream_exec_ordered(&schema, input_sort_exprs);

        let physical_plan = sort_exec(
            vec![sort_expr("a", &schema), sort_expr("c", &schema)],
            unbounded_input,
        );

        let expected_input = [
            "SortExec: expr=[a@0 ASC, c@2 ASC], preserve_partitioning=[false]",
            "  StreamingTableExec: partition_sizes=1, projection=[a, b, c, d, e], infinite_source=true, output_ordering=[a@0 ASC]"
        ];
        let expected_optimized = [
            "PartialSortExec: expr=[a@0 ASC, c@2 ASC], common_prefix_length=[1]",
            "  StreamingTableExec: partition_sizes=1, projection=[a, b, c, d, e], infinite_source=true, output_ordering=[a@0 ASC]",
        ];
        assert_optimized!(expected_input, expected_optimized, physical_plan, true);
        Ok(())
    }

    #[tokio::test]
    async fn test_replace_with_partial_sort2() -> Result<()> {
        let schema = create_test_schema3()?;
        let input_sort_exprs = vec![sort_expr("a", &schema), sort_expr("c", &schema)];
        let unbounded_input = stream_exec_ordered(&schema, input_sort_exprs);

        let physical_plan = sort_exec(
            vec![
                sort_expr("a", &schema),
                sort_expr("c", &schema),
                sort_expr("d", &schema),
            ],
            unbounded_input,
        );

        let expected_input = [
            "SortExec: expr=[a@0 ASC, c@2 ASC, d@3 ASC], preserve_partitioning=[false]",
            "  StreamingTableExec: partition_sizes=1, projection=[a, b, c, d, e], infinite_source=true, output_ordering=[a@0 ASC, c@2 ASC]"
        ];
        // let optimized
        let expected_optimized = [
            "PartialSortExec: expr=[a@0 ASC, c@2 ASC, d@3 ASC], common_prefix_length=[2]",
            "  StreamingTableExec: partition_sizes=1, projection=[a, b, c, d, e], infinite_source=true, output_ordering=[a@0 ASC, c@2 ASC]",
        ];
        assert_optimized!(expected_input, expected_optimized, physical_plan, true);
        Ok(())
    }

    #[tokio::test]
    async fn test_not_replaced_with_partial_sort_for_bounded_input() -> Result<()> {
        let schema = create_test_schema3()?;
        let input_sort_exprs = vec![sort_expr("b", &schema), sort_expr("c", &schema)];
        let parquet_input = parquet_exec_sorted(&schema, input_sort_exprs);

        let physical_plan = sort_exec(
            vec![
                sort_expr("a", &schema),
                sort_expr("b", &schema),
                sort_expr("c", &schema),
            ],
            parquet_input,
        );
        let expected_input = [
            "SortExec: expr=[a@0 ASC, b@1 ASC, c@2 ASC], preserve_partitioning=[false]",
            "  ParquetExec: file_groups={1 group: [[x]]}, projection=[a, b, c, d, e], output_ordering=[b@1 ASC, c@2 ASC]"
        ];
        let expected_no_change = expected_input;
        assert_optimized!(expected_input, expected_no_change, physical_plan, false);
        Ok(())
    }

    #[tokio::test]
    async fn test_not_replaced_with_partial_sort_for_unbounded_input() -> Result<()> {
        let schema = create_test_schema3()?;
        let input_sort_exprs = vec![sort_expr("b", &schema), sort_expr("c", &schema)];
        let unbounded_input = stream_exec_ordered(&schema, input_sort_exprs);

        let physical_plan = sort_exec(
            vec![
                sort_expr("a", &schema),
                sort_expr("b", &schema),
                sort_expr("c", &schema),
            ],
            unbounded_input,
        );
        let expected_input = [
            "SortExec: expr=[a@0 ASC, b@1 ASC, c@2 ASC], preserve_partitioning=[false]",
            "  StreamingTableExec: partition_sizes=1, projection=[a, b, c, d, e], infinite_source=true, output_ordering=[b@1 ASC, c@2 ASC]"
        ];
        let expected_no_change = expected_input;
        assert_optimized!(expected_input, expected_no_change, physical_plan, true);
        Ok(())
    }

    #[tokio::test]
    async fn test_push_with_required_input_ordering_prohibited() -> Result<()> {
        // SortExec: expr=[b]            <-- can't push this down
        //  RequiredInputOrder expr=[a]  <-- this requires input sorted by a, and preserves the input order
        //    SortExec: expr=[a]
        //      MemoryExec
        let schema = create_test_schema3()?;
        let sort_exprs_a = LexOrdering::new(vec![sort_expr("a", &schema)]);
        let sort_exprs_b = LexOrdering::new(vec![sort_expr("b", &schema)]);
        let plan = memory_exec(&schema);
        let plan = sort_exec(sort_exprs_a.clone(), plan);
        let plan = RequirementsTestExec::new(plan)
            .with_required_input_ordering(sort_exprs_a)
            .with_maintains_input_order(true)
            .into_arc();
        let plan = sort_exec(sort_exprs_b, plan);

        let expected_input = [
            "SortExec: expr=[b@1 ASC], preserve_partitioning=[false]",
            "  RequiredInputOrderingExec",
            "    SortExec: expr=[a@0 ASC], preserve_partitioning=[false]",
            "      MemoryExec: partitions=1, partition_sizes=[0]",
        ];
        // should not be able to push shorts
        let expected_no_change = expected_input;
        assert_optimized!(expected_input, expected_no_change, plan, true);
        Ok(())
    }

    // test when the required input ordering is satisfied so could push through
    #[tokio::test]
    async fn test_push_with_required_input_ordering_allowed() -> Result<()> {
        // SortExec: expr=[a,b]          <-- can push this down (as it is compatible with the required input ordering)
        //  RequiredInputOrder expr=[a]  <-- this requires input sorted by a, and preserves the input order
        //    SortExec: expr=[a]
        //      MemoryExec
        let schema = create_test_schema3()?;
        let sort_exprs_a = LexOrdering::new(vec![sort_expr("a", &schema)]);
        let sort_exprs_ab =
            LexOrdering::new(vec![sort_expr("a", &schema), sort_expr("b", &schema)]);
        let plan = memory_exec(&schema);
        let plan = sort_exec(sort_exprs_a.clone(), plan);
        let plan = RequirementsTestExec::new(plan)
            .with_required_input_ordering(sort_exprs_a)
            .with_maintains_input_order(true)
            .into_arc();
        let plan = sort_exec(sort_exprs_ab, plan);

        let expected_input = [
            "SortExec: expr=[a@0 ASC, b@1 ASC], preserve_partitioning=[false]",
            "  RequiredInputOrderingExec",
            "    SortExec: expr=[a@0 ASC], preserve_partitioning=[false]",
            "      MemoryExec: partitions=1, partition_sizes=[0]",
        ];
        // should able to push shorts
        let expected = [
            "RequiredInputOrderingExec",
            "  SortExec: expr=[a@0 ASC, b@1 ASC], preserve_partitioning=[false]",
            "    MemoryExec: partitions=1, partition_sizes=[0]",
        ];
        assert_optimized!(expected_input, expected, plan, true);
        Ok(())
    }
}<|MERGE_RESOLUTION|>--- conflicted
+++ resolved
@@ -658,20 +658,7 @@
 mod tests {
     use super::*;
     use crate::physical_optimizer::enforce_distribution::EnforceDistribution;
-<<<<<<< HEAD
-    use crate::physical_optimizer::test_utils::{
-        aggregate_exec, aggregate_exec_monotonic, aggregate_exec_non_monotonic,
-        bounded_window_exec, bounded_window_exec_non_monotonic,
-        bounded_window_exec_with_partition, check_integrity, coalesce_batches_exec,
-        coalesce_partitions_exec, filter_exec, global_limit_exec, hash_join_exec,
-        limit_exec, local_limit_exec, memory_exec, parquet_exec, parquet_exec_sorted,
-        repartition_exec, sort_exec, sort_expr, sort_expr_options, sort_merge_join_exec,
-        sort_preserving_merge_exec, spr_repartition_exec, union_exec,
-        RequirementsTestExec,
-    };
-=======
     use crate::physical_optimizer::test_utils::{parquet_exec, parquet_exec_sorted};
->>>>>>> acf66d66
     use crate::physical_plan::{displayable, get_plan_string, Partitioning};
     use crate::prelude::{SessionConfig, SessionContext};
     use crate::test::{csv_exec_ordered, csv_exec_sorted, stream_exec_ordered};
