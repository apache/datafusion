--- conflicted
+++ resolved
@@ -598,12 +598,7 @@
         let reqs = window_exec
             .required_input_ordering()
             .swap_remove(0)
-<<<<<<< HEAD
-            .unwrap_or(vec![]);
-=======
             .unwrap_or_default();
-        let sort_expr = PhysicalSortRequirement::to_sort_exprs(reqs);
->>>>>>> 6685583d
         // Satisfy the ordering requirement so that the window can run:
         add_sort_above(&mut window_child, &reqs, None)?;
 
