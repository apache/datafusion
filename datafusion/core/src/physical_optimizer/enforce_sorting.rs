// Licensed to the Apache Software Foundation (ASF) under one
// or more contributor license agreements.  See the NOTICE file
// distributed with this work for additional information
// regarding copyright ownership.  The ASF licenses this file
// to you under the Apache License, Version 2.0 (the
// "License"); you may not use this file except in compliance
// with the License.  You may obtain a copy of the License at
//
//   http://www.apache.org/licenses/LICENSE-2.0
//
// Unless required by applicable law or agreed to in writing,
// software distributed under the License is distributed on an
// "AS IS" BASIS, WITHOUT WARRANTIES OR CONDITIONS OF ANY
// KIND, either express or implied.  See the License for the
// specific language governing permissions and limitations
// under the License.

//! EnforceSorting optimizer rule inspects the physical plan with respect
//! to local sorting requirements and does the following:
//! - Adds a [`SortExec`] when a requirement is not met,
//! - Removes an already-existing [`SortExec`] if it is possible to prove
//!   that this sort is unnecessary
//!
//! The rule can work on valid *and* invalid physical plans with respect to
//! sorting requirements, but always produces a valid physical plan in this sense.
//!
//! A non-realistic but easy to follow example for sort removals: Assume that we
//! somehow get the fragment
//!
//! ```text
//! SortExec: expr=[nullable_col@0 ASC]
//!   SortExec: expr=[non_nullable_col@1 ASC]
//! ```
//!
//! in the physical plan. The first sort is unnecessary since its result is overwritten
//! by another [`SortExec`]. Therefore, this rule removes it from the physical plan.

use std::sync::Arc;

use super::utils::{add_sort_above, add_sort_above_with_check};
use crate::config::ConfigOptions;
use crate::error::Result;
use crate::physical_optimizer::replace_with_order_preserving_variants::{
    replace_with_order_preserving_variants, OrderPreservationContext,
};
use crate::physical_optimizer::sort_pushdown::{
    assign_initial_requirements, pushdown_sorts, SortPushDown,
};
use crate::physical_optimizer::utils::{
    is_coalesce_partitions, is_limit, is_repartition, is_sort, is_sort_preserving_merge,
    is_union, is_window,
};
use crate::physical_plan::coalesce_partitions::CoalescePartitionsExec;
use crate::physical_plan::sorts::sort::SortExec;
use crate::physical_plan::sorts::sort_preserving_merge::SortPreservingMergeExec;
use crate::physical_plan::tree_node::PlanContext;
use crate::physical_plan::windows::{
    get_best_fitting_window, BoundedWindowAggExec, WindowAggExec,
};
use crate::physical_plan::{Distribution, ExecutionPlan, InputOrderMode};

use datafusion_common::plan_err;
use datafusion_common::tree_node::{Transformed, TransformedResult, TreeNode};
<<<<<<< HEAD
use datafusion_physical_expr::Partitioning;
use datafusion_physical_expr_common::sort_expr::{
    LexOrdering, LexOrderingRef, LexRequirement,
};
=======
use datafusion_physical_expr::{Partitioning, PhysicalSortRequirement};
use datafusion_physical_expr_common::sort_expr::{LexOrdering, LexRequirement};
>>>>>>> 7c6f891b
use datafusion_physical_optimizer::PhysicalOptimizerRule;
use datafusion_physical_plan::limit::{GlobalLimitExec, LocalLimitExec};
use datafusion_physical_plan::repartition::RepartitionExec;
use datafusion_physical_plan::sorts::partial_sort::PartialSortExec;
use datafusion_physical_plan::ExecutionPlanProperties;

use itertools::izip;

/// This rule inspects [`SortExec`]'s in the given physical plan and removes the
/// ones it can prove unnecessary.
#[derive(Default, Debug)]
pub struct EnforceSorting {}

impl EnforceSorting {
    #[allow(missing_docs)]
    pub fn new() -> Self {
        Self {}
    }
}

/// This object is used within the [`EnforceSorting`] rule to track the closest
/// [`SortExec`] descendant(s) for every child of a plan. The data attribute
/// stores whether the plan is a `SortExec` or is connected to a `SortExec`
/// via its children.
type PlanWithCorrespondingSort = PlanContext<bool>;

fn update_sort_ctx_children(
    mut node: PlanWithCorrespondingSort,
    data: bool,
) -> Result<PlanWithCorrespondingSort> {
    for child_node in node.children.iter_mut() {
        let plan = &child_node.plan;
        child_node.data = if is_sort(plan) {
            // Initiate connection:
            true
        } else if is_limit(plan) {
            // There is no sort linkage for this path, it starts at a limit.
            false
        } else {
            let is_spm = is_sort_preserving_merge(plan);
            let required_orderings = plan.required_input_ordering();
            let flags = plan.maintains_input_order();
            // Add parent node to the tree if there is at least one child with
            // a sort connection:
            izip!(flags, required_orderings).any(|(maintains, required_ordering)| {
                let propagates_ordering =
                    (maintains && required_ordering.is_none()) || is_spm;
                let connected_to_sort =
                    child_node.children.iter().any(|child| child.data);
                propagates_ordering && connected_to_sort
            })
        }
    }

    node.data = data;
    node.update_plan_from_children()
}

/// This object is used within the [`EnforceSorting`] rule to track the closest
/// [`CoalescePartitionsExec`] descendant(s) for every child of a plan. The data
/// attribute stores whether the plan is a `CoalescePartitionsExec` or is
/// connected to a `CoalescePartitionsExec` via its children.
type PlanWithCorrespondingCoalescePartitions = PlanContext<bool>;

fn update_coalesce_ctx_children(
    coalesce_context: &mut PlanWithCorrespondingCoalescePartitions,
) {
    let children = &coalesce_context.children;
    coalesce_context.data = if children.is_empty() {
        // Plan has no children, it cannot be a `CoalescePartitionsExec`.
        false
    } else if is_coalesce_partitions(&coalesce_context.plan) {
        // Initiate a connection:
        true
    } else {
        children.iter().enumerate().any(|(idx, node)| {
            // Only consider operators that don't require a single partition,
            // and connected to some `CoalescePartitionsExec`:
            node.data
                && !matches!(
                    coalesce_context.plan.required_input_distribution()[idx],
                    Distribution::SinglePartition
                )
        })
    };
}

/// The boolean flag `repartition_sorts` defined in the config indicates
/// whether we elect to transform [`CoalescePartitionsExec`] + [`SortExec`] cascades
/// into [`SortExec`] + [`SortPreservingMergeExec`] cascades, which enables us to
/// perform sorting in parallel.
impl PhysicalOptimizerRule for EnforceSorting {
    fn optimize(
        &self,
        plan: Arc<dyn ExecutionPlan>,
        config: &ConfigOptions,
    ) -> Result<Arc<dyn ExecutionPlan>> {
        let plan_requirements = PlanWithCorrespondingSort::new_default(plan);
        // Execute a bottom-up traversal to enforce sorting requirements,
        // remove unnecessary sorts, and optimize sort-sensitive operators:
        let adjusted = plan_requirements.transform_up(ensure_sorting)?.data;
        let new_plan = if config.optimizer.repartition_sorts {
            let plan_with_coalesce_partitions =
                PlanWithCorrespondingCoalescePartitions::new_default(adjusted.plan);
            let parallel = plan_with_coalesce_partitions
                .transform_up(parallelize_sorts)
                .data()?;
            parallel.plan
        } else {
            adjusted.plan
        };

        let plan_with_pipeline_fixer = OrderPreservationContext::new_default(new_plan);
        let updated_plan = plan_with_pipeline_fixer
            .transform_up(|plan_with_pipeline_fixer| {
                replace_with_order_preserving_variants(
                    plan_with_pipeline_fixer,
                    false,
                    true,
                    config,
                )
            })
            .data()?;

        // Execute a top-down traversal to exploit sort push-down opportunities
        // missed by the bottom-up traversal:
        let mut sort_pushdown = SortPushDown::new_default(updated_plan.plan);
        assign_initial_requirements(&mut sort_pushdown);
        let adjusted = pushdown_sorts(sort_pushdown)?;

        adjusted
            .plan
            .transform_up(|plan| Ok(Transformed::yes(replace_with_partial_sort(plan)?)))
            .data()
    }

    fn name(&self) -> &str {
        "EnforceSorting"
    }

    fn schema_check(&self) -> bool {
        true
    }
}

fn replace_with_partial_sort(
    plan: Arc<dyn ExecutionPlan>,
) -> Result<Arc<dyn ExecutionPlan>> {
    let plan_any = plan.as_any();
    if let Some(sort_plan) = plan_any.downcast_ref::<SortExec>() {
        let child = sort_plan.children()[0].clone();
        if !child.execution_mode().is_unbounded() {
            return Ok(plan);
        }

        // here we're trying to find the common prefix for sorted columns that is required for the
        // sort and already satisfied by the given ordering
        let child_eq_properties = child.equivalence_properties();
        let sort_req = LexRequirement::from(sort_plan.expr());

        let mut common_prefix_length = 0;
        while child_eq_properties.ordering_satisfy_requirement(&LexRequirement {
            inner: sort_req[0..common_prefix_length + 1].to_vec(),
        }) {
            common_prefix_length += 1;
        }
        if common_prefix_length > 0 {
            return Ok(Arc::new(
                PartialSortExec::new(
                    LexOrdering::new(sort_plan.expr().to_vec()),
                    sort_plan.input().clone(),
                    common_prefix_length,
                )
                .with_preserve_partitioning(sort_plan.preserve_partitioning())
                .with_fetch(sort_plan.fetch()),
            ));
        }
    }
    Ok(plan)
}

/// This function turns plans of the form
/// ```text
///      "SortExec: expr=\[a@0 ASC\]",
///      "  CoalescePartitionsExec",
///      "    RepartitionExec: partitioning=RoundRobinBatch(8), input_partitions=1",
/// ```
/// to
/// ```text
///      "SortPreservingMergeExec: \[a@0 ASC\]",
///      "  SortExec: expr=\[a@0 ASC\]",
///      "    RepartitionExec: partitioning=RoundRobinBatch(8), input_partitions=1",
/// ```
/// by following connections from [`CoalescePartitionsExec`]s to [`SortExec`]s.
/// By performing sorting in parallel, we can increase performance in some scenarios.
fn parallelize_sorts(
    mut requirements: PlanWithCorrespondingCoalescePartitions,
) -> Result<Transformed<PlanWithCorrespondingCoalescePartitions>> {
    update_coalesce_ctx_children(&mut requirements);

    if requirements.children.is_empty() || !requirements.children[0].data {
        // We only take an action when the plan is either a `SortExec`, a
        // `SortPreservingMergeExec` or a `CoalescePartitionsExec`, and they
        // all have a single child. Therefore, if the first child has no
        // connection, we can return immediately.
        Ok(Transformed::no(requirements))
    } else if (is_sort(&requirements.plan)
        || is_sort_preserving_merge(&requirements.plan))
        && requirements.plan.output_partitioning().partition_count() <= 1
    {
        // Take the initial sort expressions and requirements
        let (sort_exprs, fetch) = get_sort_exprs(&requirements.plan)?;
        let sort_reqs = LexRequirement::from(sort_exprs);
        let sort_exprs = LexOrdering::new(sort_exprs.to_vec());

        // If there is a connection between a `CoalescePartitionsExec` and a
        // global sort that satisfy the requirements (i.e. intermediate
        // executors don't require single partition), then we can replace
        // the `CoalescePartitionsExec` + `SortExec` cascade with a `SortExec`
        // + `SortPreservingMergeExec` cascade to parallelize sorting.
        requirements = remove_bottleneck_in_subplan(requirements)?;
        // We also need to remove the self node since `remove_corresponding_coalesce_in_sub_plan`
        // deals with the children and their children and so on.
        requirements = requirements.children.swap_remove(0);

        requirements = add_sort_above_with_check(requirements, sort_reqs, fetch);

        let spm = SortPreservingMergeExec::new(sort_exprs, requirements.plan.clone());
        Ok(Transformed::yes(
            PlanWithCorrespondingCoalescePartitions::new(
                Arc::new(spm.with_fetch(fetch)),
                false,
                vec![requirements],
            ),
        ))
    } else if is_coalesce_partitions(&requirements.plan) {
        // There is an unnecessary `CoalescePartitionsExec` in the plan.
        // This will handle the recursive `CoalescePartitionsExec` plans.
        requirements = remove_bottleneck_in_subplan(requirements)?;
        // For the removal of self node which is also a `CoalescePartitionsExec`.
        requirements = requirements.children.swap_remove(0);

        Ok(Transformed::yes(
            PlanWithCorrespondingCoalescePartitions::new(
                Arc::new(CoalescePartitionsExec::new(requirements.plan.clone())),
                false,
                vec![requirements],
            ),
        ))
    } else {
        Ok(Transformed::yes(requirements))
    }
}

/// This function enforces sorting requirements and makes optimizations without
/// violating these requirements whenever possible.
fn ensure_sorting(
    mut requirements: PlanWithCorrespondingSort,
) -> Result<Transformed<PlanWithCorrespondingSort>> {
    requirements = update_sort_ctx_children(requirements, false)?;

    // Perform naive analysis at the beginning -- remove already-satisfied sorts:
    if requirements.children.is_empty() {
        return Ok(Transformed::no(requirements));
    }
    let maybe_requirements = analyze_immediate_sort_removal(requirements);
    requirements = if !maybe_requirements.transformed {
        maybe_requirements.data
    } else {
        return Ok(maybe_requirements);
    };

    let plan = &requirements.plan;
    let mut updated_children = vec![];
    for (idx, (required_ordering, mut child)) in plan
        .required_input_ordering()
        .into_iter()
        .zip(requirements.children.into_iter())
        .enumerate()
    {
        let physical_ordering = child.plan.output_ordering();

        if let Some(required) = required_ordering {
            let eq_properties = child.plan.equivalence_properties();
            if !eq_properties.ordering_satisfy_requirement(&required) {
                // Make sure we preserve the ordering requirements:
                if physical_ordering.is_some() {
                    child = update_child_to_remove_unnecessary_sort(idx, child, plan)?;
                }
                child = add_sort_above(child, required, None);
                child = update_sort_ctx_children(child, true)?;
            }
        } else if physical_ordering.is_none()
            || !plan.maintains_input_order()[idx]
            || is_union(plan)
        {
            // We have a `SortExec` whose effect may be neutralized by another
            // order-imposing operator, remove this sort:
            child = update_child_to_remove_unnecessary_sort(idx, child, plan)?;
        }
        updated_children.push(child);
    }
    requirements.children = updated_children;
    // For window expressions, we can remove some sorts when we can
    // calculate the result in reverse:
    let child_node = &requirements.children[0];
    if is_window(plan) && child_node.data {
        return adjust_window_sort_removal(requirements).map(Transformed::yes);
    } else if is_sort_preserving_merge(plan)
        && child_node.plan.output_partitioning().partition_count() <= 1
    {
        // This `SortPreservingMergeExec` is unnecessary, input already has a
        // single partition.
        let child_node = requirements.children.swap_remove(0);
        return Ok(Transformed::yes(child_node));
    }

    update_sort_ctx_children(requirements, false).map(Transformed::yes)
}

/// Analyzes a given [`SortExec`] (`plan`) to determine whether its input
/// already has a finer ordering than it enforces.
fn analyze_immediate_sort_removal(
    mut node: PlanWithCorrespondingSort,
) -> Transformed<PlanWithCorrespondingSort> {
    if let Some(sort_exec) = node.plan.as_any().downcast_ref::<SortExec>() {
        let sort_input = sort_exec.input();
        // If this sort is unnecessary, we should remove it:
        if sort_input.equivalence_properties().ordering_satisfy(
            sort_exec
                .properties()
                .output_ordering()
                .unwrap_or(LexOrdering::empty()),
        ) {
            node.plan = if !sort_exec.preserve_partitioning()
                && sort_input.output_partitioning().partition_count() > 1
            {
                // Replace the sort with a sort-preserving merge:
                let expr = LexOrdering::new(sort_exec.expr().to_vec());
                Arc::new(SortPreservingMergeExec::new(expr, sort_input.clone())) as _
            } else {
                // Remove the sort:
                node.children = node.children.swap_remove(0).children;
                if let Some(fetch) = sort_exec.fetch() {
                    // If the sort has a fetch, we need to add a limit:
                    if sort_exec
                        .properties()
                        .output_partitioning()
                        .partition_count()
                        == 1
                    {
                        Arc::new(GlobalLimitExec::new(sort_input.clone(), 0, Some(fetch)))
                    } else {
                        Arc::new(LocalLimitExec::new(sort_input.clone(), fetch))
                    }
                } else {
                    sort_input.clone()
                }
            };
            for child in node.children.iter_mut() {
                child.data = false;
            }
            node.data = false;
            return Transformed::yes(node);
        }
    }
    Transformed::no(node)
}

/// Adjusts a [`WindowAggExec`] or a [`BoundedWindowAggExec`] to determine
/// whether it may allow removing a sort.
fn adjust_window_sort_removal(
    mut window_tree: PlanWithCorrespondingSort,
) -> Result<PlanWithCorrespondingSort> {
    // Window operators have a single child we need to adjust:
    let child_node = remove_corresponding_sort_from_sub_plan(
        window_tree.children.swap_remove(0),
        matches!(
            window_tree.plan.required_input_distribution()[0],
            Distribution::SinglePartition
        ),
    )?;
    window_tree.children.push(child_node);

    let plan = window_tree.plan.as_any();
    let child_plan = &window_tree.children[0].plan;
    let (window_expr, new_window) =
        if let Some(exec) = plan.downcast_ref::<WindowAggExec>() {
            let window_expr = exec.window_expr();
            let new_window =
                get_best_fitting_window(window_expr, child_plan, &exec.partition_keys)?;
            (window_expr, new_window)
        } else if let Some(exec) = plan.downcast_ref::<BoundedWindowAggExec>() {
            let window_expr = exec.window_expr();
            let new_window =
                get_best_fitting_window(window_expr, child_plan, &exec.partition_keys)?;
            (window_expr, new_window)
        } else {
            return plan_err!("Expected WindowAggExec or BoundedWindowAggExec");
        };

    window_tree.plan = if let Some(new_window) = new_window {
        // We were able to change the window to accommodate the input, use it:
        new_window
    } else {
        // We were unable to change the window to accommodate the input, so we
        // will insert a sort.
        let reqs = window_tree
            .plan
            .required_input_ordering()
            .swap_remove(0)
            .unwrap_or_default();

        // Satisfy the ordering requirement so that the window can run:
        let mut child_node = window_tree.children.swap_remove(0);
        child_node = add_sort_above(child_node, reqs, None);
        let child_plan = child_node.plan.clone();
        window_tree.children.push(child_node);

        if window_expr.iter().all(|e| e.uses_bounded_memory()) {
            Arc::new(BoundedWindowAggExec::try_new(
                window_expr.to_vec(),
                child_plan,
                window_expr[0].partition_by().to_vec(),
                InputOrderMode::Sorted,
            )?) as _
        } else {
            Arc::new(WindowAggExec::try_new(
                window_expr.to_vec(),
                child_plan,
                window_expr[0].partition_by().to_vec(),
            )?) as _
        }
    };

    window_tree.data = false;
    Ok(window_tree)
}

/// Removes parallelization-reducing, avoidable [`CoalescePartitionsExec`]s from
/// the plan in `node`. After the removal of such `CoalescePartitionsExec`s from
/// the plan, some of the remaining `RepartitionExec`s might become unnecessary.
/// Removes such `RepartitionExec`s from the plan as well.
fn remove_bottleneck_in_subplan(
    mut requirements: PlanWithCorrespondingCoalescePartitions,
) -> Result<PlanWithCorrespondingCoalescePartitions> {
    let plan = &requirements.plan;
    let children = &mut requirements.children;
    if is_coalesce_partitions(&children[0].plan) {
        // We can safely use the 0th index since we have a `CoalescePartitionsExec`.
        let mut new_child_node = children[0].children.swap_remove(0);
        while new_child_node.plan.output_partitioning() == plan.output_partitioning()
            && is_repartition(&new_child_node.plan)
            && is_repartition(plan)
        {
            new_child_node = new_child_node.children.swap_remove(0)
        }
        children[0] = new_child_node;
    } else {
        requirements.children = requirements
            .children
            .into_iter()
            .map(|node| {
                if node.data {
                    remove_bottleneck_in_subplan(node)
                } else {
                    Ok(node)
                }
            })
            .collect::<Result<_>>()?;
    }
    let mut new_reqs = requirements.update_plan_from_children()?;
    if let Some(repartition) = new_reqs.plan.as_any().downcast_ref::<RepartitionExec>() {
        let input_partitioning = repartition.input().output_partitioning();
        // We can remove this repartitioning operator if it is now a no-op:
        let mut can_remove = input_partitioning.eq(repartition.partitioning());
        // We can also remove it if we ended up with an ineffective RR:
        if let Partitioning::RoundRobinBatch(n_out) = repartition.partitioning() {
            can_remove |= *n_out == input_partitioning.partition_count();
        }
        if can_remove {
            new_reqs = new_reqs.children.swap_remove(0)
        }
    }
    Ok(new_reqs)
}

/// Updates child to remove the unnecessary sort below it.
fn update_child_to_remove_unnecessary_sort(
    child_idx: usize,
    mut node: PlanWithCorrespondingSort,
    parent: &Arc<dyn ExecutionPlan>,
) -> Result<PlanWithCorrespondingSort> {
    if node.data {
        let requires_single_partition = matches!(
            parent.required_input_distribution()[child_idx],
            Distribution::SinglePartition
        );
        node = remove_corresponding_sort_from_sub_plan(node, requires_single_partition)?;
    }
    node.data = false;
    Ok(node)
}

/// Removes the sort from the plan in `node`.
fn remove_corresponding_sort_from_sub_plan(
    mut node: PlanWithCorrespondingSort,
    requires_single_partition: bool,
) -> Result<PlanWithCorrespondingSort> {
    // A `SortExec` is always at the bottom of the tree.
    if let Some(sort_exec) = node.plan.as_any().downcast_ref::<SortExec>() {
        // Do not remove sorts with fetch:
        if sort_exec.fetch().is_none() {
            node = node.children.swap_remove(0);
        }
    } else {
        let mut any_connection = false;
        let required_dist = node.plan.required_input_distribution();
        node.children = node
            .children
            .into_iter()
            .enumerate()
            .map(|(idx, child)| {
                if child.data {
                    any_connection = true;
                    remove_corresponding_sort_from_sub_plan(
                        child,
                        matches!(required_dist[idx], Distribution::SinglePartition),
                    )
                } else {
                    Ok(child)
                }
            })
            .collect::<Result<_>>()?;
        if any_connection || node.children.is_empty() {
            node = update_sort_ctx_children(node, false)?;
        }

        // Replace with variants that do not preserve order.
        if is_sort_preserving_merge(&node.plan) {
            node.children = node.children.swap_remove(0).children;
            node.plan = node.plan.children().swap_remove(0).clone();
        } else if let Some(repartition) =
            node.plan.as_any().downcast_ref::<RepartitionExec>()
        {
            node.plan = Arc::new(RepartitionExec::try_new(
                node.children[0].plan.clone(),
                repartition.properties().output_partitioning().clone(),
            )?) as _;
        }
    };
    // Deleting a merging sort may invalidate distribution requirements.
    // Ensure that we stay compliant with such requirements:
    if requires_single_partition && node.plan.output_partitioning().partition_count() > 1
    {
        // If there is existing ordering, to preserve ordering use
        // `SortPreservingMergeExec` instead of a `CoalescePartitionsExec`.
        let plan = node.plan.clone();
        let plan = if let Some(ordering) = plan.output_ordering() {
            Arc::new(SortPreservingMergeExec::new(
                LexOrdering::new(ordering.to_vec()),
                plan,
            )) as _
        } else {
            Arc::new(CoalescePartitionsExec::new(plan)) as _
        };
        node = PlanWithCorrespondingSort::new(plan, false, vec![node]);
        node = update_sort_ctx_children(node, false)?;
    }
    Ok(node)
}

/// Converts an [ExecutionPlan] trait object to a [LexOrdering] reference when possible.
fn get_sort_exprs(
    sort_any: &Arc<dyn ExecutionPlan>,
) -> Result<(&LexOrdering, Option<usize>)> {
    if let Some(sort_exec) = sort_any.as_any().downcast_ref::<SortExec>() {
        Ok((sort_exec.expr(), sort_exec.fetch()))
    } else if let Some(spm) = sort_any.as_any().downcast_ref::<SortPreservingMergeExec>()
    {
        Ok((spm.expr(), spm.fetch()))
    } else {
        plan_err!("Given ExecutionPlan is not a SortExec or a SortPreservingMergeExec")
    }
}

#[cfg(test)]
mod tests {
    use super::*;
    use crate::physical_optimizer::enforce_distribution::EnforceDistribution;
    use crate::physical_optimizer::test_utils::{
        aggregate_exec, bounded_window_exec, check_integrity, coalesce_batches_exec,
        coalesce_partitions_exec, filter_exec, global_limit_exec, hash_join_exec,
        limit_exec, local_limit_exec, memory_exec, parquet_exec, parquet_exec_sorted,
        repartition_exec, sort_exec, sort_expr, sort_expr_options, sort_merge_join_exec,
        sort_preserving_merge_exec, spr_repartition_exec, union_exec,
        RequirementsTestExec,
    };
    use crate::physical_plan::{displayable, get_plan_string, Partitioning};
    use crate::prelude::{SessionConfig, SessionContext};
    use crate::test::{csv_exec_ordered, csv_exec_sorted, stream_exec_ordered};

    use arrow::compute::SortOptions;
    use arrow::datatypes::{DataType, Field, Schema, SchemaRef};
    use datafusion_common::Result;
    use datafusion_expr::JoinType;
    use datafusion_physical_expr::expressions::{col, Column, NotExpr};
    use datafusion_physical_optimizer::PhysicalOptimizerRule;
    use datafusion_physical_plan::limit::{GlobalLimitExec, LocalLimitExec};

    use rstest::rstest;

    fn create_test_schema() -> Result<SchemaRef> {
        let nullable_column = Field::new("nullable_col", DataType::Int32, true);
        let non_nullable_column = Field::new("non_nullable_col", DataType::Int32, false);
        let schema = Arc::new(Schema::new(vec![nullable_column, non_nullable_column]));
        Ok(schema)
    }

    fn create_test_schema2() -> Result<SchemaRef> {
        let col_a = Field::new("col_a", DataType::Int32, true);
        let col_b = Field::new("col_b", DataType::Int32, true);
        let schema = Arc::new(Schema::new(vec![col_a, col_b]));
        Ok(schema)
    }

    // Generate a schema which consists of 5 columns (a, b, c, d, e)
    fn create_test_schema3() -> Result<SchemaRef> {
        let a = Field::new("a", DataType::Int32, true);
        let b = Field::new("b", DataType::Int32, false);
        let c = Field::new("c", DataType::Int32, true);
        let d = Field::new("d", DataType::Int32, false);
        let e = Field::new("e", DataType::Int32, false);
        let schema = Arc::new(Schema::new(vec![a, b, c, d, e]));
        Ok(schema)
    }

    /// Runs the sort enforcement optimizer and asserts the plan
    /// against the original and expected plans
    ///
    /// `$EXPECTED_PLAN_LINES`: input plan
    /// `$EXPECTED_OPTIMIZED_PLAN_LINES`: optimized plan
    /// `$PLAN`: the plan to optimized
    /// `REPARTITION_SORTS`: Flag to set `config.options.optimizer.repartition_sorts` option.
    ///
    macro_rules! assert_optimized {
        ($EXPECTED_PLAN_LINES: expr, $EXPECTED_OPTIMIZED_PLAN_LINES: expr, $PLAN: expr, $REPARTITION_SORTS: expr) => {
            let config = SessionConfig::new().with_repartition_sorts($REPARTITION_SORTS);
            let session_ctx = SessionContext::new_with_config(config);
            let state = session_ctx.state();

            // This file has 4 rules that use tree node, apply these rules as in the
            // EnforSorting::optimize implementation
            // After these operations tree nodes should be in a consistent state.
            // This code block makes sure that these rules doesn't violate tree node integrity.
            {
                let plan_requirements = PlanWithCorrespondingSort::new_default($PLAN.clone());
                let adjusted = plan_requirements
                    .transform_up(ensure_sorting)
                    .data()
                    .and_then(check_integrity)?;
                // TODO: End state payloads will be checked here.

                let new_plan = if state.config_options().optimizer.repartition_sorts {
                    let plan_with_coalesce_partitions =
                        PlanWithCorrespondingCoalescePartitions::new_default(adjusted.plan);
                    let parallel = plan_with_coalesce_partitions
                        .transform_up(parallelize_sorts)
                        .data()
                        .and_then(check_integrity)?;
                    // TODO: End state payloads will be checked here.
                    parallel.plan
                } else {
                    adjusted.plan
                };

                let plan_with_pipeline_fixer = OrderPreservationContext::new_default(new_plan);
                let updated_plan = plan_with_pipeline_fixer
                    .transform_up(|plan_with_pipeline_fixer| {
                        replace_with_order_preserving_variants(
                            plan_with_pipeline_fixer,
                            false,
                            true,
                            state.config_options(),
                        )
                    })
                    .data()
                    .and_then(check_integrity)?;
                // TODO: End state payloads will be checked here.

                let mut sort_pushdown = SortPushDown::new_default(updated_plan.plan);
                assign_initial_requirements(&mut sort_pushdown);
                check_integrity(pushdown_sorts(sort_pushdown)?)?;
                // TODO: End state payloads will be checked here.
            }

            let physical_plan = $PLAN;
            let formatted = displayable(physical_plan.as_ref()).indent(true).to_string();
            let actual: Vec<&str> = formatted.trim().lines().collect();

            let expected_plan_lines: Vec<&str> = $EXPECTED_PLAN_LINES
                .iter().map(|s| *s).collect();

            assert_eq!(
                expected_plan_lines, actual,
                "\n**Original Plan Mismatch\n\nexpected:\n\n{expected_plan_lines:#?}\nactual:\n\n{actual:#?}\n\n"
            );

            let expected_optimized_lines: Vec<&str> = $EXPECTED_OPTIMIZED_PLAN_LINES
                .iter().map(|s| *s).collect();

            // Run the actual optimizer
            let optimized_physical_plan =
                EnforceSorting::new().optimize(physical_plan, state.config_options())?;

            // Get string representation of the plan
            let actual = get_plan_string(&optimized_physical_plan);
            assert_eq!(
                expected_optimized_lines, actual,
                "\n**Optimized Plan Mismatch\n\nexpected:\n\n{expected_optimized_lines:#?}\nactual:\n\n{actual:#?}\n\n"
            );

        };
    }

    #[tokio::test]
    async fn test_remove_unnecessary_sort() -> Result<()> {
        let schema = create_test_schema()?;
        let source = memory_exec(&schema);
        let input = sort_exec(vec![sort_expr("non_nullable_col", &schema)], source);
        let physical_plan = sort_exec(vec![sort_expr("nullable_col", &schema)], input);

        let expected_input = [
            "SortExec: expr=[nullable_col@0 ASC], preserve_partitioning=[false]",
            "  SortExec: expr=[non_nullable_col@1 ASC], preserve_partitioning=[false]",
            "    MemoryExec: partitions=1, partition_sizes=[0]",
        ];
        let expected_optimized = [
            "SortExec: expr=[nullable_col@0 ASC], preserve_partitioning=[false]",
            "  MemoryExec: partitions=1, partition_sizes=[0]",
        ];
        assert_optimized!(expected_input, expected_optimized, physical_plan, true);

        Ok(())
    }

    #[tokio::test]
    async fn test_remove_unnecessary_sort_window_multilayer() -> Result<()> {
        let schema = create_test_schema()?;
        let source = memory_exec(&schema);

        let sort_exprs = vec![sort_expr_options(
            "non_nullable_col",
            &source.schema(),
            SortOptions {
                descending: true,
                nulls_first: true,
            },
        )];
        let sort = sort_exec(sort_exprs.clone(), source);
        // Add dummy layer propagating Sort above, to test whether sort can be removed from multi layer before
        let coalesce_batches = coalesce_batches_exec(sort);

        let window_agg =
            bounded_window_exec("non_nullable_col", sort_exprs, coalesce_batches);

        let sort_exprs = vec![sort_expr_options(
            "non_nullable_col",
            &window_agg.schema(),
            SortOptions {
                descending: false,
                nulls_first: false,
            },
        )];

        let sort = sort_exec(sort_exprs.clone(), window_agg);

        // Add dummy layer propagating Sort above, to test whether sort can be removed from multi layer before
        let filter = filter_exec(
            Arc::new(NotExpr::new(
                col("non_nullable_col", schema.as_ref()).unwrap(),
            )),
            sort,
        );

        let physical_plan = bounded_window_exec("non_nullable_col", sort_exprs, filter);

        let expected_input = ["BoundedWindowAggExec: wdw=[count: Ok(Field { name: \"count\", data_type: Int64, nullable: false, dict_id: 0, dict_is_ordered: false, metadata: {} }), frame: WindowFrame { units: Range, start_bound: Preceding(NULL), end_bound: CurrentRow, is_causal: false }], mode=[Sorted]",
            "  FilterExec: NOT non_nullable_col@1",
            "    SortExec: expr=[non_nullable_col@1 ASC NULLS LAST], preserve_partitioning=[false]",
            "      BoundedWindowAggExec: wdw=[count: Ok(Field { name: \"count\", data_type: Int64, nullable: false, dict_id: 0, dict_is_ordered: false, metadata: {} }), frame: WindowFrame { units: Range, start_bound: Preceding(NULL), end_bound: CurrentRow, is_causal: false }], mode=[Sorted]",
            "        CoalesceBatchesExec: target_batch_size=128",
            "          SortExec: expr=[non_nullable_col@1 DESC], preserve_partitioning=[false]",
            "            MemoryExec: partitions=1, partition_sizes=[0]"];

        let expected_optimized = ["WindowAggExec: wdw=[count: Ok(Field { name: \"count\", data_type: Int64, nullable: false, dict_id: 0, dict_is_ordered: false, metadata: {} }), frame: WindowFrame { units: Range, start_bound: CurrentRow, end_bound: Following(NULL), is_causal: false }]",
            "  FilterExec: NOT non_nullable_col@1",
            "    BoundedWindowAggExec: wdw=[count: Ok(Field { name: \"count\", data_type: Int64, nullable: false, dict_id: 0, dict_is_ordered: false, metadata: {} }), frame: WindowFrame { units: Range, start_bound: Preceding(NULL), end_bound: CurrentRow, is_causal: false }], mode=[Sorted]",
            "      CoalesceBatchesExec: target_batch_size=128",
            "        SortExec: expr=[non_nullable_col@1 DESC], preserve_partitioning=[false]",
            "          MemoryExec: partitions=1, partition_sizes=[0]"];
        assert_optimized!(expected_input, expected_optimized, physical_plan, true);

        Ok(())
    }

    #[tokio::test]
    async fn test_add_required_sort() -> Result<()> {
        let schema = create_test_schema()?;
        let source = memory_exec(&schema);

        let sort_exprs = vec![sort_expr("nullable_col", &schema)];

        let physical_plan = sort_preserving_merge_exec(sort_exprs, source);

        let expected_input = [
            "SortPreservingMergeExec: [nullable_col@0 ASC]",
            "  MemoryExec: partitions=1, partition_sizes=[0]",
        ];
        let expected_optimized = [
            "SortExec: expr=[nullable_col@0 ASC], preserve_partitioning=[false]",
            "  MemoryExec: partitions=1, partition_sizes=[0]",
        ];
        assert_optimized!(expected_input, expected_optimized, physical_plan, true);

        Ok(())
    }

    #[tokio::test]
    async fn test_remove_unnecessary_sort1() -> Result<()> {
        let schema = create_test_schema()?;
        let source = memory_exec(&schema);
        let sort_exprs = vec![sort_expr("nullable_col", &schema)];
        let sort = sort_exec(sort_exprs.clone(), source);
        let spm = sort_preserving_merge_exec(sort_exprs, sort);

        let sort_exprs = vec![sort_expr("nullable_col", &schema)];
        let sort = sort_exec(sort_exprs.clone(), spm);
        let physical_plan = sort_preserving_merge_exec(sort_exprs, sort);
        let expected_input = [
            "SortPreservingMergeExec: [nullable_col@0 ASC]",
            "  SortExec: expr=[nullable_col@0 ASC], preserve_partitioning=[false]",
            "    SortPreservingMergeExec: [nullable_col@0 ASC]",
            "      SortExec: expr=[nullable_col@0 ASC], preserve_partitioning=[false]",
            "        MemoryExec: partitions=1, partition_sizes=[0]",
        ];
        let expected_optimized = [
            "SortExec: expr=[nullable_col@0 ASC], preserve_partitioning=[false]",
            "  MemoryExec: partitions=1, partition_sizes=[0]",
        ];
        assert_optimized!(expected_input, expected_optimized, physical_plan, true);

        Ok(())
    }

    #[tokio::test]
    async fn test_remove_unnecessary_sort2() -> Result<()> {
        let schema = create_test_schema()?;
        let source = memory_exec(&schema);
        let sort_exprs = vec![sort_expr("non_nullable_col", &schema)];
        let sort = sort_exec(sort_exprs.clone(), source);
        let spm = sort_preserving_merge_exec(sort_exprs, sort);

        let sort_exprs = vec![
            sort_expr("nullable_col", &schema),
            sort_expr("non_nullable_col", &schema),
        ];
        let sort2 = sort_exec(sort_exprs.clone(), spm);
        let spm2 = sort_preserving_merge_exec(sort_exprs, sort2);

        let sort_exprs = vec![sort_expr("nullable_col", &schema)];
        let sort3 = sort_exec(sort_exprs, spm2);
        let physical_plan = repartition_exec(repartition_exec(sort3));

        let expected_input = [
            "RepartitionExec: partitioning=RoundRobinBatch(10), input_partitions=10",
            "  RepartitionExec: partitioning=RoundRobinBatch(10), input_partitions=1",
            "    SortExec: expr=[nullable_col@0 ASC], preserve_partitioning=[false]",
            "      SortPreservingMergeExec: [nullable_col@0 ASC, non_nullable_col@1 ASC]",
            "        SortExec: expr=[nullable_col@0 ASC, non_nullable_col@1 ASC], preserve_partitioning=[false]",
            "          SortPreservingMergeExec: [non_nullable_col@1 ASC]",
            "            SortExec: expr=[non_nullable_col@1 ASC], preserve_partitioning=[false]",
            "              MemoryExec: partitions=1, partition_sizes=[0]",
        ];

        let expected_optimized = [
            "RepartitionExec: partitioning=RoundRobinBatch(10), input_partitions=10",
            "  RepartitionExec: partitioning=RoundRobinBatch(10), input_partitions=1",
            "    MemoryExec: partitions=1, partition_sizes=[0]",
        ];
        assert_optimized!(expected_input, expected_optimized, physical_plan, true);

        Ok(())
    }

    #[tokio::test]
    async fn test_remove_unnecessary_sort3() -> Result<()> {
        let schema = create_test_schema()?;
        let source = memory_exec(&schema);
        let sort_exprs = vec![sort_expr("non_nullable_col", &schema)];
        let sort = sort_exec(sort_exprs.clone(), source);
        let spm = sort_preserving_merge_exec(sort_exprs, sort);

        let sort_exprs = LexOrdering::new(vec![
            sort_expr("nullable_col", &schema),
            sort_expr("non_nullable_col", &schema),
        ]);
        let repartition_exec = repartition_exec(spm);
        let sort2 = Arc::new(
            SortExec::new(sort_exprs.clone(), repartition_exec)
                .with_preserve_partitioning(true),
        ) as _;
        let spm2 = sort_preserving_merge_exec(sort_exprs, sort2);

        let physical_plan = aggregate_exec(spm2);

        // When removing a `SortPreservingMergeExec`, make sure that partitioning
        // requirements are not violated. In some cases, we may need to replace
        // it with a `CoalescePartitionsExec` instead of directly removing it.
        let expected_input = [
            "AggregateExec: mode=Final, gby=[], aggr=[]",
            "  SortPreservingMergeExec: [nullable_col@0 ASC, non_nullable_col@1 ASC]",
            "    SortExec: expr=[nullable_col@0 ASC, non_nullable_col@1 ASC], preserve_partitioning=[true]",
            "      RepartitionExec: partitioning=RoundRobinBatch(10), input_partitions=1",
            "        SortPreservingMergeExec: [non_nullable_col@1 ASC]",
            "          SortExec: expr=[non_nullable_col@1 ASC], preserve_partitioning=[false]",
            "            MemoryExec: partitions=1, partition_sizes=[0]",
        ];

        let expected_optimized = [
            "AggregateExec: mode=Final, gby=[], aggr=[]",
            "  CoalescePartitionsExec",
            "    RepartitionExec: partitioning=RoundRobinBatch(10), input_partitions=1",
            "      MemoryExec: partitions=1, partition_sizes=[0]",
        ];
        assert_optimized!(expected_input, expected_optimized, physical_plan, true);

        Ok(())
    }

    #[tokio::test]
    async fn test_remove_unnecessary_sort4() -> Result<()> {
        let schema = create_test_schema()?;
        let source1 = repartition_exec(memory_exec(&schema));

        let source2 = repartition_exec(memory_exec(&schema));
        let union = union_exec(vec![source1, source2]);

        let sort_exprs = LexOrdering::new(vec![sort_expr("non_nullable_col", &schema)]);
        // let sort = sort_exec(sort_exprs.clone(), union);
        let sort = Arc::new(
            SortExec::new(sort_exprs.clone(), union).with_preserve_partitioning(true),
        ) as _;
        let spm = sort_preserving_merge_exec(sort_exprs, sort);

        let filter = filter_exec(
            Arc::new(NotExpr::new(
                col("non_nullable_col", schema.as_ref()).unwrap(),
            )),
            spm,
        );

        let sort_exprs = vec![
            sort_expr("nullable_col", &schema),
            sort_expr("non_nullable_col", &schema),
        ];
        let physical_plan = sort_exec(sort_exprs, filter);

        // When removing a `SortPreservingMergeExec`, make sure that partitioning
        // requirements are not violated. In some cases, we may need to replace
        // it with a `CoalescePartitionsExec` instead of directly removing it.
        let expected_input = ["SortExec: expr=[nullable_col@0 ASC, non_nullable_col@1 ASC], preserve_partitioning=[false]",
            "  FilterExec: NOT non_nullable_col@1",
            "    SortPreservingMergeExec: [non_nullable_col@1 ASC]",
            "      SortExec: expr=[non_nullable_col@1 ASC], preserve_partitioning=[true]",
            "        UnionExec",
            "          RepartitionExec: partitioning=RoundRobinBatch(10), input_partitions=1",
            "            MemoryExec: partitions=1, partition_sizes=[0]",
            "          RepartitionExec: partitioning=RoundRobinBatch(10), input_partitions=1",
            "            MemoryExec: partitions=1, partition_sizes=[0]"];

        let expected_optimized = ["SortPreservingMergeExec: [nullable_col@0 ASC, non_nullable_col@1 ASC]",
            "  SortExec: expr=[nullable_col@0 ASC, non_nullable_col@1 ASC], preserve_partitioning=[true]",
            "    FilterExec: NOT non_nullable_col@1",
            "      UnionExec",
            "        RepartitionExec: partitioning=RoundRobinBatch(10), input_partitions=1",
            "          MemoryExec: partitions=1, partition_sizes=[0]",
            "        RepartitionExec: partitioning=RoundRobinBatch(10), input_partitions=1",
            "          MemoryExec: partitions=1, partition_sizes=[0]"];
        assert_optimized!(expected_input, expected_optimized, physical_plan, true);

        Ok(())
    }

    #[tokio::test]
    async fn test_remove_unnecessary_sort5() -> Result<()> {
        let left_schema = create_test_schema2()?;
        let right_schema = create_test_schema3()?;
        let left_input = memory_exec(&left_schema);
        let parquet_sort_exprs = vec![sort_expr("a", &right_schema)];
        let right_input = parquet_exec_sorted(&right_schema, parquet_sort_exprs);

        let on = vec![(
            Arc::new(Column::new_with_schema("col_a", &left_schema)?) as _,
            Arc::new(Column::new_with_schema("c", &right_schema)?) as _,
        )];
        let join = hash_join_exec(left_input, right_input, on, None, &JoinType::Inner)?;
        let physical_plan = sort_exec(vec![sort_expr("a", &join.schema())], join);

        let expected_input = ["SortExec: expr=[a@2 ASC], preserve_partitioning=[false]",
            "  HashJoinExec: mode=Partitioned, join_type=Inner, on=[(col_a@0, c@2)]",
            "    MemoryExec: partitions=1, partition_sizes=[0]",
            "    ParquetExec: file_groups={1 group: [[x]]}, projection=[a, b, c, d, e], output_ordering=[a@0 ASC]"];

        let expected_optimized = ["HashJoinExec: mode=Partitioned, join_type=Inner, on=[(col_a@0, c@2)]",
            "  MemoryExec: partitions=1, partition_sizes=[0]",
            "  ParquetExec: file_groups={1 group: [[x]]}, projection=[a, b, c, d, e], output_ordering=[a@0 ASC]"];
        assert_optimized!(expected_input, expected_optimized, physical_plan, true);

        Ok(())
    }

    #[tokio::test]
    async fn test_remove_unnecessary_sort6() -> Result<()> {
        let schema = create_test_schema()?;
        let source = memory_exec(&schema);
        let input = Arc::new(
            SortExec::new(
                LexOrdering::new(vec![sort_expr("non_nullable_col", &schema)]),
                source,
            )
            .with_fetch(Some(2)),
        );
        let physical_plan = sort_exec(
            vec![
                sort_expr("non_nullable_col", &schema),
                sort_expr("nullable_col", &schema),
            ],
            input,
        );

        let expected_input = [
            "SortExec: expr=[non_nullable_col@1 ASC, nullable_col@0 ASC], preserve_partitioning=[false]",
            "  SortExec: TopK(fetch=2), expr=[non_nullable_col@1 ASC], preserve_partitioning=[false]",
            "    MemoryExec: partitions=1, partition_sizes=[0]",
        ];
        let expected_optimized = [
            "SortExec: TopK(fetch=2), expr=[non_nullable_col@1 ASC, nullable_col@0 ASC], preserve_partitioning=[false]",
            "  MemoryExec: partitions=1, partition_sizes=[0]",
        ];
        assert_optimized!(expected_input, expected_optimized, physical_plan, true);

        Ok(())
    }

    #[tokio::test]
    async fn test_remove_unnecessary_sort7() -> Result<()> {
        let schema = create_test_schema()?;
        let source = memory_exec(&schema);
        let input = Arc::new(SortExec::new(
            LexOrdering::new(vec![
                sort_expr("non_nullable_col", &schema),
                sort_expr("nullable_col", &schema),
            ]),
            source,
        ));

        let physical_plan = Arc::new(
            SortExec::new(
                LexOrdering::new(vec![sort_expr("non_nullable_col", &schema)]),
                input,
            )
            .with_fetch(Some(2)),
        ) as Arc<dyn ExecutionPlan>;

        let expected_input = [
            "SortExec: TopK(fetch=2), expr=[non_nullable_col@1 ASC], preserve_partitioning=[false]",
            "  SortExec: expr=[non_nullable_col@1 ASC, nullable_col@0 ASC], preserve_partitioning=[false]",
            "    MemoryExec: partitions=1, partition_sizes=[0]",
        ];
        let expected_optimized = [
            "GlobalLimitExec: skip=0, fetch=2",
            "  SortExec: expr=[non_nullable_col@1 ASC, nullable_col@0 ASC], preserve_partitioning=[false]",
            "    MemoryExec: partitions=1, partition_sizes=[0]",
        ];
        assert_optimized!(expected_input, expected_optimized, physical_plan, true);

        Ok(())
    }

    #[tokio::test]
    async fn test_remove_unnecessary_sort8() -> Result<()> {
        let schema = create_test_schema()?;
        let source = memory_exec(&schema);
        let input = Arc::new(SortExec::new(
            LexOrdering::new(vec![sort_expr("non_nullable_col", &schema)]),
            source,
        ));
        let limit = Arc::new(LocalLimitExec::new(input, 2));
        let physical_plan = sort_exec(
            vec![
                sort_expr("non_nullable_col", &schema),
                sort_expr("nullable_col", &schema),
            ],
            limit,
        );

        let expected_input = [
            "SortExec: expr=[non_nullable_col@1 ASC, nullable_col@0 ASC], preserve_partitioning=[false]",
            "  LocalLimitExec: fetch=2",
            "    SortExec: expr=[non_nullable_col@1 ASC], preserve_partitioning=[false]",
            "      MemoryExec: partitions=1, partition_sizes=[0]",
        ];
        let expected_optimized = [
            "LocalLimitExec: fetch=2",
            "  SortExec: TopK(fetch=2), expr=[non_nullable_col@1 ASC, nullable_col@0 ASC], preserve_partitioning=[false]",
            "    MemoryExec: partitions=1, partition_sizes=[0]",
        ];
        assert_optimized!(expected_input, expected_optimized, physical_plan, true);

        Ok(())
    }

    #[tokio::test]
    async fn test_do_not_pushdown_through_limit() -> Result<()> {
        let schema = create_test_schema()?;
        let source = memory_exec(&schema);
        // let input = sort_exec(vec![sort_expr("non_nullable_col", &schema)], source);
        let input = Arc::new(SortExec::new(
            LexOrdering::new(vec![sort_expr("non_nullable_col", &schema)]),
            source,
        ));
        let limit = Arc::new(GlobalLimitExec::new(input, 0, Some(5))) as _;
        let physical_plan = sort_exec(vec![sort_expr("nullable_col", &schema)], limit);

        let expected_input = [
            "SortExec: expr=[nullable_col@0 ASC], preserve_partitioning=[false]",
            "  GlobalLimitExec: skip=0, fetch=5",
            "    SortExec: expr=[non_nullable_col@1 ASC], preserve_partitioning=[false]",
            "      MemoryExec: partitions=1, partition_sizes=[0]",
        ];
        let expected_optimized = [
            "SortExec: expr=[nullable_col@0 ASC], preserve_partitioning=[false]",
            "  GlobalLimitExec: skip=0, fetch=5",
            "    SortExec: expr=[non_nullable_col@1 ASC], preserve_partitioning=[false]",
            "      MemoryExec: partitions=1, partition_sizes=[0]",
        ];
        assert_optimized!(expected_input, expected_optimized, physical_plan, true);

        Ok(())
    }

    #[tokio::test]
    async fn test_remove_unnecessary_spm1() -> Result<()> {
        let schema = create_test_schema()?;
        let source = memory_exec(&schema);
        let input = sort_preserving_merge_exec(
            vec![sort_expr("non_nullable_col", &schema)],
            source,
        );
        let input2 = sort_preserving_merge_exec(
            vec![sort_expr("non_nullable_col", &schema)],
            input,
        );
        let physical_plan =
            sort_preserving_merge_exec(vec![sort_expr("nullable_col", &schema)], input2);

        let expected_input = [
            "SortPreservingMergeExec: [nullable_col@0 ASC]",
            "  SortPreservingMergeExec: [non_nullable_col@1 ASC]",
            "    SortPreservingMergeExec: [non_nullable_col@1 ASC]",
            "      MemoryExec: partitions=1, partition_sizes=[0]",
        ];
        let expected_optimized = [
            "SortExec: expr=[nullable_col@0 ASC], preserve_partitioning=[false]",
            "  MemoryExec: partitions=1, partition_sizes=[0]",
        ];
        assert_optimized!(expected_input, expected_optimized, physical_plan, true);

        Ok(())
    }

    #[tokio::test]
    async fn test_do_not_remove_sort_with_limit() -> Result<()> {
        let schema = create_test_schema()?;

        let source1 = parquet_exec(&schema);
        let sort_exprs = vec![
            sort_expr("nullable_col", &schema),
            sort_expr("non_nullable_col", &schema),
        ];
        let sort = sort_exec(sort_exprs.clone(), source1);
        let limit = limit_exec(sort);

        let parquet_sort_exprs = vec![sort_expr("nullable_col", &schema)];
        let source2 = parquet_exec_sorted(&schema, parquet_sort_exprs);

        let union = union_exec(vec![source2, limit]);
        let repartition = repartition_exec(union);
        let physical_plan = sort_preserving_merge_exec(sort_exprs, repartition);

        let expected_input = ["SortPreservingMergeExec: [nullable_col@0 ASC, non_nullable_col@1 ASC]",
            "  RepartitionExec: partitioning=RoundRobinBatch(10), input_partitions=2",
            "    UnionExec",
            "      ParquetExec: file_groups={1 group: [[x]]}, projection=[nullable_col, non_nullable_col], output_ordering=[nullable_col@0 ASC]",
            "      GlobalLimitExec: skip=0, fetch=100",
            "        LocalLimitExec: fetch=100",
            "          SortExec: expr=[nullable_col@0 ASC, non_nullable_col@1 ASC], preserve_partitioning=[false]",
            "            ParquetExec: file_groups={1 group: [[x]]}, projection=[nullable_col, non_nullable_col]"];

        // We should keep the bottom `SortExec`.
        let expected_optimized = ["SortPreservingMergeExec: [nullable_col@0 ASC, non_nullable_col@1 ASC]",
            "  SortExec: expr=[nullable_col@0 ASC, non_nullable_col@1 ASC], preserve_partitioning=[true]",
            "    RepartitionExec: partitioning=RoundRobinBatch(10), input_partitions=2",
            "      UnionExec",
            "        ParquetExec: file_groups={1 group: [[x]]}, projection=[nullable_col, non_nullable_col], output_ordering=[nullable_col@0 ASC]",
            "        GlobalLimitExec: skip=0, fetch=100",
            "          LocalLimitExec: fetch=100",
            "            SortExec: expr=[nullable_col@0 ASC, non_nullable_col@1 ASC], preserve_partitioning=[false]",
            "              ParquetExec: file_groups={1 group: [[x]]}, projection=[nullable_col, non_nullable_col]"];
        assert_optimized!(expected_input, expected_optimized, physical_plan, true);

        Ok(())
    }

    #[tokio::test]
    async fn test_change_wrong_sorting() -> Result<()> {
        let schema = create_test_schema()?;
        let source = memory_exec(&schema);
        let sort_exprs = vec![
            sort_expr("nullable_col", &schema),
            sort_expr("non_nullable_col", &schema),
        ];
        let sort = sort_exec(vec![sort_exprs[0].clone()], source);
        let physical_plan = sort_preserving_merge_exec(sort_exprs, sort);
        let expected_input = [
            "SortPreservingMergeExec: [nullable_col@0 ASC, non_nullable_col@1 ASC]",
            "  SortExec: expr=[nullable_col@0 ASC], preserve_partitioning=[false]",
            "    MemoryExec: partitions=1, partition_sizes=[0]",
        ];
        let expected_optimized = [
            "SortExec: expr=[nullable_col@0 ASC, non_nullable_col@1 ASC], preserve_partitioning=[false]",
            "  MemoryExec: partitions=1, partition_sizes=[0]",
        ];
        assert_optimized!(expected_input, expected_optimized, physical_plan, true);

        Ok(())
    }

    #[tokio::test]
    async fn test_change_wrong_sorting2() -> Result<()> {
        let schema = create_test_schema()?;
        let source = memory_exec(&schema);
        let sort_exprs = vec![
            sort_expr("nullable_col", &schema),
            sort_expr("non_nullable_col", &schema),
        ];
        let spm1 = sort_preserving_merge_exec(sort_exprs.clone(), source);
        let sort2 = sort_exec(vec![sort_exprs[0].clone()], spm1);
        let physical_plan =
            sort_preserving_merge_exec(vec![sort_exprs[1].clone()], sort2);

        let expected_input = [
            "SortPreservingMergeExec: [non_nullable_col@1 ASC]",
            "  SortExec: expr=[nullable_col@0 ASC], preserve_partitioning=[false]",
            "    SortPreservingMergeExec: [nullable_col@0 ASC, non_nullable_col@1 ASC]",
            "      MemoryExec: partitions=1, partition_sizes=[0]",
        ];
        let expected_optimized = [
            "SortExec: expr=[non_nullable_col@1 ASC], preserve_partitioning=[false]",
            "  MemoryExec: partitions=1, partition_sizes=[0]",
        ];
        assert_optimized!(expected_input, expected_optimized, physical_plan, true);

        Ok(())
    }

    #[tokio::test]
    async fn test_union_inputs_sorted() -> Result<()> {
        let schema = create_test_schema()?;

        let source1 = parquet_exec(&schema);
        let sort_exprs = vec![sort_expr("nullable_col", &schema)];
        let sort = sort_exec(sort_exprs.clone(), source1);

        let source2 = parquet_exec_sorted(&schema, sort_exprs.clone());

        let union = union_exec(vec![source2, sort]);
        let physical_plan = sort_preserving_merge_exec(sort_exprs, union);

        // one input to the union is already sorted, one is not.
        let expected_input = vec![
            "SortPreservingMergeExec: [nullable_col@0 ASC]",
            "  UnionExec",
            "    ParquetExec: file_groups={1 group: [[x]]}, projection=[nullable_col, non_nullable_col], output_ordering=[nullable_col@0 ASC]",
            "    SortExec: expr=[nullable_col@0 ASC], preserve_partitioning=[false]",
            "      ParquetExec: file_groups={1 group: [[x]]}, projection=[nullable_col, non_nullable_col]",
        ];
        // should not add a sort at the output of the union, input plan should not be changed
        let expected_optimized = expected_input.clone();
        assert_optimized!(expected_input, expected_optimized, physical_plan, true);

        Ok(())
    }

    #[tokio::test]
    async fn test_union_inputs_different_sorted() -> Result<()> {
        let schema = create_test_schema()?;

        let source1 = parquet_exec(&schema);
        let sort_exprs = vec![sort_expr("nullable_col", &schema)];
        let sort = sort_exec(sort_exprs.clone(), source1);

        let parquet_sort_exprs = vec![
            sort_expr("nullable_col", &schema),
            sort_expr("non_nullable_col", &schema),
        ];
        let source2 = parquet_exec_sorted(&schema, parquet_sort_exprs);

        let union = union_exec(vec![source2, sort]);
        let physical_plan = sort_preserving_merge_exec(sort_exprs, union);

        // one input to the union is already sorted, one is not.
        let expected_input = vec![
            "SortPreservingMergeExec: [nullable_col@0 ASC]",
            "  UnionExec",
            "    ParquetExec: file_groups={1 group: [[x]]}, projection=[nullable_col, non_nullable_col], output_ordering=[nullable_col@0 ASC, non_nullable_col@1 ASC]",
            "    SortExec: expr=[nullable_col@0 ASC], preserve_partitioning=[false]",
            "      ParquetExec: file_groups={1 group: [[x]]}, projection=[nullable_col, non_nullable_col]",
        ];
        // should not add a sort at the output of the union, input plan should not be changed
        let expected_optimized = expected_input.clone();
        assert_optimized!(expected_input, expected_optimized, physical_plan, true);

        Ok(())
    }

    #[tokio::test]
    async fn test_union_inputs_different_sorted2() -> Result<()> {
        let schema = create_test_schema()?;

        let source1 = parquet_exec(&schema);
        let sort_exprs = vec![
            sort_expr("nullable_col", &schema),
            sort_expr("non_nullable_col", &schema),
        ];
        let sort = sort_exec(sort_exprs.clone(), source1);

        let parquet_sort_exprs = vec![sort_expr("nullable_col", &schema)];
        let source2 = parquet_exec_sorted(&schema, parquet_sort_exprs);

        let union = union_exec(vec![source2, sort]);
        let physical_plan = sort_preserving_merge_exec(sort_exprs, union);

        // Input is an invalid plan. In this case rule should add required sorting in appropriate places.
        // First ParquetExec has output ordering(nullable_col@0 ASC). However, it doesn't satisfy the
        // required ordering of SortPreservingMergeExec.
        let expected_input = ["SortPreservingMergeExec: [nullable_col@0 ASC, non_nullable_col@1 ASC]",
            "  UnionExec",
            "    ParquetExec: file_groups={1 group: [[x]]}, projection=[nullable_col, non_nullable_col], output_ordering=[nullable_col@0 ASC]",
            "    SortExec: expr=[nullable_col@0 ASC, non_nullable_col@1 ASC], preserve_partitioning=[false]",
            "      ParquetExec: file_groups={1 group: [[x]]}, projection=[nullable_col, non_nullable_col]"];

        let expected_optimized = ["SortPreservingMergeExec: [nullable_col@0 ASC, non_nullable_col@1 ASC]",
            "  UnionExec",
            "    SortExec: expr=[nullable_col@0 ASC, non_nullable_col@1 ASC], preserve_partitioning=[false]",
            "      ParquetExec: file_groups={1 group: [[x]]}, projection=[nullable_col, non_nullable_col], output_ordering=[nullable_col@0 ASC]",
            "    SortExec: expr=[nullable_col@0 ASC, non_nullable_col@1 ASC], preserve_partitioning=[false]",
            "      ParquetExec: file_groups={1 group: [[x]]}, projection=[nullable_col, non_nullable_col]"];
        assert_optimized!(expected_input, expected_optimized, physical_plan, true);

        Ok(())
    }

    #[tokio::test]
    async fn test_union_inputs_different_sorted3() -> Result<()> {
        let schema = create_test_schema()?;

        let source1 = parquet_exec(&schema);
        let sort_exprs1 = vec![
            sort_expr("nullable_col", &schema),
            sort_expr("non_nullable_col", &schema),
        ];
        let sort1 = sort_exec(sort_exprs1, source1.clone());
        let sort_exprs2 = vec![sort_expr("nullable_col", &schema)];
        let sort2 = sort_exec(sort_exprs2, source1);

        let parquet_sort_exprs = vec![sort_expr("nullable_col", &schema)];
        let source2 = parquet_exec_sorted(&schema, parquet_sort_exprs.clone());

        let union = union_exec(vec![sort1, source2, sort2]);
        let physical_plan = sort_preserving_merge_exec(parquet_sort_exprs, union);

        // First input to the union is not Sorted (SortExec is finer than required ordering by the SortPreservingMergeExec above).
        // Second input to the union is already Sorted (matches with the required ordering by the SortPreservingMergeExec above).
        // Third input to the union is not Sorted (SortExec is matches required ordering by the SortPreservingMergeExec above).
        let expected_input = ["SortPreservingMergeExec: [nullable_col@0 ASC]",
            "  UnionExec",
            "    SortExec: expr=[nullable_col@0 ASC, non_nullable_col@1 ASC], preserve_partitioning=[false]",
            "      ParquetExec: file_groups={1 group: [[x]]}, projection=[nullable_col, non_nullable_col]",
            "    ParquetExec: file_groups={1 group: [[x]]}, projection=[nullable_col, non_nullable_col], output_ordering=[nullable_col@0 ASC]",
            "    SortExec: expr=[nullable_col@0 ASC], preserve_partitioning=[false]",
            "      ParquetExec: file_groups={1 group: [[x]]}, projection=[nullable_col, non_nullable_col]"];
        // should adjust sorting in the first input of the union such that it is not unnecessarily fine
        let expected_optimized = ["SortPreservingMergeExec: [nullable_col@0 ASC]",
            "  UnionExec",
            "    SortExec: expr=[nullable_col@0 ASC], preserve_partitioning=[false]",
            "      ParquetExec: file_groups={1 group: [[x]]}, projection=[nullable_col, non_nullable_col]",
            "    ParquetExec: file_groups={1 group: [[x]]}, projection=[nullable_col, non_nullable_col], output_ordering=[nullable_col@0 ASC]",
            "    SortExec: expr=[nullable_col@0 ASC], preserve_partitioning=[false]",
            "      ParquetExec: file_groups={1 group: [[x]]}, projection=[nullable_col, non_nullable_col]"];
        assert_optimized!(expected_input, expected_optimized, physical_plan, true);

        Ok(())
    }

    #[tokio::test]
    async fn test_union_inputs_different_sorted4() -> Result<()> {
        let schema = create_test_schema()?;

        let source1 = parquet_exec(&schema);
        let sort_exprs1 = vec![
            sort_expr("nullable_col", &schema),
            sort_expr("non_nullable_col", &schema),
        ];
        let sort_exprs2 = vec![sort_expr("nullable_col", &schema)];
        let sort1 = sort_exec(sort_exprs2.clone(), source1.clone());
        let sort2 = sort_exec(sort_exprs2.clone(), source1);

        let source2 = parquet_exec_sorted(&schema, sort_exprs2);

        let union = union_exec(vec![sort1, source2, sort2]);
        let physical_plan = sort_preserving_merge_exec(sort_exprs1, union);

        // Ordering requirement of the `SortPreservingMergeExec` is not met.
        // Should modify the plan to ensure that all three inputs to the
        // `UnionExec` satisfy the ordering, OR add a single sort after
        // the `UnionExec` (both of which are equally good for this example).
        let expected_input = ["SortPreservingMergeExec: [nullable_col@0 ASC, non_nullable_col@1 ASC]",
            "  UnionExec",
            "    SortExec: expr=[nullable_col@0 ASC], preserve_partitioning=[false]",
            "      ParquetExec: file_groups={1 group: [[x]]}, projection=[nullable_col, non_nullable_col]",
            "    ParquetExec: file_groups={1 group: [[x]]}, projection=[nullable_col, non_nullable_col], output_ordering=[nullable_col@0 ASC]",
            "    SortExec: expr=[nullable_col@0 ASC], preserve_partitioning=[false]",
            "      ParquetExec: file_groups={1 group: [[x]]}, projection=[nullable_col, non_nullable_col]"];
        let expected_optimized = ["SortPreservingMergeExec: [nullable_col@0 ASC, non_nullable_col@1 ASC]",
            "  UnionExec",
            "    SortExec: expr=[nullable_col@0 ASC, non_nullable_col@1 ASC], preserve_partitioning=[false]",
            "      ParquetExec: file_groups={1 group: [[x]]}, projection=[nullable_col, non_nullable_col]",
            "    SortExec: expr=[nullable_col@0 ASC, non_nullable_col@1 ASC], preserve_partitioning=[false]",
            "      ParquetExec: file_groups={1 group: [[x]]}, projection=[nullable_col, non_nullable_col], output_ordering=[nullable_col@0 ASC]",
            "    SortExec: expr=[nullable_col@0 ASC, non_nullable_col@1 ASC], preserve_partitioning=[false]",
            "      ParquetExec: file_groups={1 group: [[x]]}, projection=[nullable_col, non_nullable_col]"];
        assert_optimized!(expected_input, expected_optimized, physical_plan, true);

        Ok(())
    }

    #[tokio::test]
    async fn test_union_inputs_different_sorted5() -> Result<()> {
        let schema = create_test_schema()?;

        let source1 = parquet_exec(&schema);
        let sort_exprs1 = vec![
            sort_expr("nullable_col", &schema),
            sort_expr("non_nullable_col", &schema),
        ];
        let sort_exprs2 = vec![
            sort_expr("nullable_col", &schema),
            sort_expr_options(
                "non_nullable_col",
                &schema,
                SortOptions {
                    descending: true,
                    nulls_first: false,
                },
            ),
        ];
        let sort_exprs3 = vec![sort_expr("nullable_col", &schema)];
        let sort1 = sort_exec(sort_exprs1, source1.clone());
        let sort2 = sort_exec(sort_exprs2, source1);

        let union = union_exec(vec![sort1, sort2]);
        let physical_plan = sort_preserving_merge_exec(sort_exprs3, union);

        // The `UnionExec` doesn't preserve any of the inputs ordering in the
        // example below. However, we should be able to change the unnecessarily
        // fine `SortExec`s below with required `SortExec`s that are absolutely necessary.
        let expected_input = ["SortPreservingMergeExec: [nullable_col@0 ASC]",
            "  UnionExec",
            "    SortExec: expr=[nullable_col@0 ASC, non_nullable_col@1 ASC], preserve_partitioning=[false]",
            "      ParquetExec: file_groups={1 group: [[x]]}, projection=[nullable_col, non_nullable_col]",
            "    SortExec: expr=[nullable_col@0 ASC, non_nullable_col@1 DESC NULLS LAST], preserve_partitioning=[false]",
            "      ParquetExec: file_groups={1 group: [[x]]}, projection=[nullable_col, non_nullable_col]"];
        let expected_optimized = ["SortPreservingMergeExec: [nullable_col@0 ASC]",
            "  UnionExec",
            "    SortExec: expr=[nullable_col@0 ASC], preserve_partitioning=[false]",
            "      ParquetExec: file_groups={1 group: [[x]]}, projection=[nullable_col, non_nullable_col]",
            "    SortExec: expr=[nullable_col@0 ASC], preserve_partitioning=[false]",
            "      ParquetExec: file_groups={1 group: [[x]]}, projection=[nullable_col, non_nullable_col]"];
        assert_optimized!(expected_input, expected_optimized, physical_plan, true);

        Ok(())
    }

    #[tokio::test]
    async fn test_union_inputs_different_sorted6() -> Result<()> {
        let schema = create_test_schema()?;

        let source1 = parquet_exec(&schema);
        let sort_exprs1 = vec![sort_expr("nullable_col", &schema)];
        let sort1 = sort_exec(sort_exprs1, source1.clone());
        let sort_exprs2 = vec![
            sort_expr("nullable_col", &schema),
            sort_expr("non_nullable_col", &schema),
        ];
        let repartition = repartition_exec(source1);
        let spm = sort_preserving_merge_exec(sort_exprs2, repartition);

        let parquet_sort_exprs = vec![sort_expr("nullable_col", &schema)];
        let source2 = parquet_exec_sorted(&schema, parquet_sort_exprs.clone());

        let union = union_exec(vec![sort1, source2, spm]);
        let physical_plan = sort_preserving_merge_exec(parquet_sort_exprs, union);

        // The plan is not valid as it is -- the input ordering requirement
        // of the `SortPreservingMergeExec` under the third child of the
        // `UnionExec` is not met. We should add a `SortExec` below it.
        // At the same time, this ordering requirement is unnecessarily fine.
        // The final plan should be valid AND the ordering of the third child
        // shouldn't be finer than necessary.
        let expected_input = ["SortPreservingMergeExec: [nullable_col@0 ASC]",
            "  UnionExec",
            "    SortExec: expr=[nullable_col@0 ASC], preserve_partitioning=[false]",
            "      ParquetExec: file_groups={1 group: [[x]]}, projection=[nullable_col, non_nullable_col]",
            "    ParquetExec: file_groups={1 group: [[x]]}, projection=[nullable_col, non_nullable_col], output_ordering=[nullable_col@0 ASC]",
            "    SortPreservingMergeExec: [nullable_col@0 ASC, non_nullable_col@1 ASC]",
            "      RepartitionExec: partitioning=RoundRobinBatch(10), input_partitions=1",
            "        ParquetExec: file_groups={1 group: [[x]]}, projection=[nullable_col, non_nullable_col]"];
        // Should adjust the requirement in the third input of the union so
        // that it is not unnecessarily fine.
        let expected_optimized = ["SortPreservingMergeExec: [nullable_col@0 ASC]",
            "  UnionExec",
            "    SortExec: expr=[nullable_col@0 ASC], preserve_partitioning=[false]",
            "      ParquetExec: file_groups={1 group: [[x]]}, projection=[nullable_col, non_nullable_col]",
            "    ParquetExec: file_groups={1 group: [[x]]}, projection=[nullable_col, non_nullable_col], output_ordering=[nullable_col@0 ASC]",
            "    SortExec: expr=[nullable_col@0 ASC], preserve_partitioning=[true]",
            "      RepartitionExec: partitioning=RoundRobinBatch(10), input_partitions=1",
            "        ParquetExec: file_groups={1 group: [[x]]}, projection=[nullable_col, non_nullable_col]"];
        assert_optimized!(expected_input, expected_optimized, physical_plan, true);

        Ok(())
    }

    #[tokio::test]
    async fn test_union_inputs_different_sorted7() -> Result<()> {
        let schema = create_test_schema()?;

        let source1 = parquet_exec(&schema);
        let sort_exprs1 = vec![
            sort_expr("nullable_col", &schema),
            sort_expr("non_nullable_col", &schema),
        ];
        let sort_exprs3 = vec![sort_expr("nullable_col", &schema)];
        let sort1 = sort_exec(sort_exprs1.clone(), source1.clone());
        let sort2 = sort_exec(sort_exprs1, source1);

        let union = union_exec(vec![sort1, sort2]);
        let physical_plan = sort_preserving_merge_exec(sort_exprs3, union);

        // Union has unnecessarily fine ordering below it. We should be able to replace them with absolutely necessary ordering.
        let expected_input = ["SortPreservingMergeExec: [nullable_col@0 ASC]",
            "  UnionExec",
            "    SortExec: expr=[nullable_col@0 ASC, non_nullable_col@1 ASC], preserve_partitioning=[false]",
            "      ParquetExec: file_groups={1 group: [[x]]}, projection=[nullable_col, non_nullable_col]",
            "    SortExec: expr=[nullable_col@0 ASC, non_nullable_col@1 ASC], preserve_partitioning=[false]",
            "      ParquetExec: file_groups={1 group: [[x]]}, projection=[nullable_col, non_nullable_col]"];
        // Union preserves the inputs ordering and we should not change any of the SortExecs under UnionExec
        let expected_output = ["SortPreservingMergeExec: [nullable_col@0 ASC]",
            "  UnionExec",
            "    SortExec: expr=[nullable_col@0 ASC], preserve_partitioning=[false]",
            "      ParquetExec: file_groups={1 group: [[x]]}, projection=[nullable_col, non_nullable_col]",
            "    SortExec: expr=[nullable_col@0 ASC], preserve_partitioning=[false]",
            "      ParquetExec: file_groups={1 group: [[x]]}, projection=[nullable_col, non_nullable_col]"];
        assert_optimized!(expected_input, expected_output, physical_plan, true);

        Ok(())
    }

    #[tokio::test]
    async fn test_union_inputs_different_sorted8() -> Result<()> {
        let schema = create_test_schema()?;

        let source1 = parquet_exec(&schema);
        let sort_exprs1 = vec![
            sort_expr("nullable_col", &schema),
            sort_expr("non_nullable_col", &schema),
        ];
        let sort_exprs2 = vec![
            sort_expr_options(
                "nullable_col",
                &schema,
                SortOptions {
                    descending: true,
                    nulls_first: false,
                },
            ),
            sort_expr_options(
                "non_nullable_col",
                &schema,
                SortOptions {
                    descending: true,
                    nulls_first: false,
                },
            ),
        ];
        let sort1 = sort_exec(sort_exprs1, source1.clone());
        let sort2 = sort_exec(sort_exprs2, source1);

        let physical_plan = union_exec(vec![sort1, sort2]);

        // The `UnionExec` doesn't preserve any of the inputs ordering in the
        // example below.
        let expected_input = ["UnionExec",
            "  SortExec: expr=[nullable_col@0 ASC, non_nullable_col@1 ASC], preserve_partitioning=[false]",
            "    ParquetExec: file_groups={1 group: [[x]]}, projection=[nullable_col, non_nullable_col]",
            "  SortExec: expr=[nullable_col@0 DESC NULLS LAST, non_nullable_col@1 DESC NULLS LAST], preserve_partitioning=[false]",
            "    ParquetExec: file_groups={1 group: [[x]]}, projection=[nullable_col, non_nullable_col]"];
        // Since `UnionExec` doesn't preserve ordering in the plan above.
        // We shouldn't keep SortExecs in the plan.
        let expected_optimized = ["UnionExec",
            "  ParquetExec: file_groups={1 group: [[x]]}, projection=[nullable_col, non_nullable_col]",
            "  ParquetExec: file_groups={1 group: [[x]]}, projection=[nullable_col, non_nullable_col]"];
        assert_optimized!(expected_input, expected_optimized, physical_plan, true);

        Ok(())
    }

    #[tokio::test]
    async fn test_window_multi_path_sort() -> Result<()> {
        let schema = create_test_schema()?;

        let sort_exprs1 = vec![
            sort_expr("nullable_col", &schema),
            sort_expr("non_nullable_col", &schema),
        ];
        let sort_exprs2 = vec![sort_expr("nullable_col", &schema)];
        // reverse sorting of sort_exprs2
        let sort_exprs3 = vec![sort_expr_options(
            "nullable_col",
            &schema,
            SortOptions {
                descending: true,
                nulls_first: false,
            },
        )];
        let source1 = parquet_exec_sorted(&schema, sort_exprs1);
        let source2 = parquet_exec_sorted(&schema, sort_exprs2);
        let sort1 = sort_exec(sort_exprs3.clone(), source1);
        let sort2 = sort_exec(sort_exprs3.clone(), source2);

        let union = union_exec(vec![sort1, sort2]);
        let spm = sort_preserving_merge_exec(sort_exprs3.clone(), union);
        let physical_plan = bounded_window_exec("nullable_col", sort_exprs3, spm);

        // The `WindowAggExec` gets its sorting from multiple children jointly.
        // During the removal of `SortExec`s, it should be able to remove the
        // corresponding SortExecs together. Also, the inputs of these `SortExec`s
        // are not necessarily the same to be able to remove them.
        let expected_input = [
            "BoundedWindowAggExec: wdw=[count: Ok(Field { name: \"count\", data_type: Int64, nullable: false, dict_id: 0, dict_is_ordered: false, metadata: {} }), frame: WindowFrame { units: Range, start_bound: Preceding(NULL), end_bound: CurrentRow, is_causal: false }], mode=[Sorted]",
            "  SortPreservingMergeExec: [nullable_col@0 DESC NULLS LAST]",
            "    UnionExec",
            "      SortExec: expr=[nullable_col@0 DESC NULLS LAST], preserve_partitioning=[false]",
            "        ParquetExec: file_groups={1 group: [[x]]}, projection=[nullable_col, non_nullable_col], output_ordering=[nullable_col@0 ASC, non_nullable_col@1 ASC]",
            "      SortExec: expr=[nullable_col@0 DESC NULLS LAST], preserve_partitioning=[false]",
            "        ParquetExec: file_groups={1 group: [[x]]}, projection=[nullable_col, non_nullable_col], output_ordering=[nullable_col@0 ASC]"];
        let expected_optimized = [
            "WindowAggExec: wdw=[count: Ok(Field { name: \"count\", data_type: Int64, nullable: false, dict_id: 0, dict_is_ordered: false, metadata: {} }), frame: WindowFrame { units: Range, start_bound: CurrentRow, end_bound: Following(NULL), is_causal: false }]",
            "  SortPreservingMergeExec: [nullable_col@0 ASC]",
            "    UnionExec",
            "      ParquetExec: file_groups={1 group: [[x]]}, projection=[nullable_col, non_nullable_col], output_ordering=[nullable_col@0 ASC, non_nullable_col@1 ASC]",
            "      ParquetExec: file_groups={1 group: [[x]]}, projection=[nullable_col, non_nullable_col], output_ordering=[nullable_col@0 ASC]"];
        assert_optimized!(expected_input, expected_optimized, physical_plan, true);

        Ok(())
    }

    #[tokio::test]
    async fn test_window_multi_path_sort2() -> Result<()> {
        let schema = create_test_schema()?;

        let sort_exprs1 = LexOrdering::new(vec![
            sort_expr("nullable_col", &schema),
            sort_expr("non_nullable_col", &schema),
        ]);
        let sort_exprs2 = vec![sort_expr("nullable_col", &schema)];
        let source1 = parquet_exec_sorted(&schema, sort_exprs2.clone());
        let source2 = parquet_exec_sorted(&schema, sort_exprs2.clone());
        let sort1 = sort_exec(sort_exprs1.clone(), source1);
        let sort2 = sort_exec(sort_exprs1.clone(), source2);

        let union = union_exec(vec![sort1, sort2]);
        let spm = Arc::new(SortPreservingMergeExec::new(sort_exprs1, union)) as _;
        let physical_plan = bounded_window_exec("nullable_col", sort_exprs2, spm);

        // The `WindowAggExec` can get its required sorting from the leaf nodes directly.
        // The unnecessary SortExecs should be removed
        let expected_input = ["BoundedWindowAggExec: wdw=[count: Ok(Field { name: \"count\", data_type: Int64, nullable: false, dict_id: 0, dict_is_ordered: false, metadata: {} }), frame: WindowFrame { units: Range, start_bound: Preceding(NULL), end_bound: CurrentRow, is_causal: false }], mode=[Sorted]",
            "  SortPreservingMergeExec: [nullable_col@0 ASC, non_nullable_col@1 ASC]",
            "    UnionExec",
            "      SortExec: expr=[nullable_col@0 ASC, non_nullable_col@1 ASC], preserve_partitioning=[false]",
            "        ParquetExec: file_groups={1 group: [[x]]}, projection=[nullable_col, non_nullable_col], output_ordering=[nullable_col@0 ASC]",
            "      SortExec: expr=[nullable_col@0 ASC, non_nullable_col@1 ASC], preserve_partitioning=[false]",
            "        ParquetExec: file_groups={1 group: [[x]]}, projection=[nullable_col, non_nullable_col], output_ordering=[nullable_col@0 ASC]"];
        let expected_optimized = ["BoundedWindowAggExec: wdw=[count: Ok(Field { name: \"count\", data_type: Int64, nullable: false, dict_id: 0, dict_is_ordered: false, metadata: {} }), frame: WindowFrame { units: Range, start_bound: Preceding(NULL), end_bound: CurrentRow, is_causal: false }], mode=[Sorted]",
            "  SortPreservingMergeExec: [nullable_col@0 ASC]",
            "    UnionExec",
            "      ParquetExec: file_groups={1 group: [[x]]}, projection=[nullable_col, non_nullable_col], output_ordering=[nullable_col@0 ASC]",
            "      ParquetExec: file_groups={1 group: [[x]]}, projection=[nullable_col, non_nullable_col], output_ordering=[nullable_col@0 ASC]"];
        assert_optimized!(expected_input, expected_optimized, physical_plan, true);

        Ok(())
    }

    #[tokio::test]
    async fn test_union_inputs_different_sorted_with_limit() -> Result<()> {
        let schema = create_test_schema()?;

        let source1 = parquet_exec(&schema);
        let sort_exprs1 = vec![
            sort_expr("nullable_col", &schema),
            sort_expr("non_nullable_col", &schema),
        ];
        let sort_exprs2 = vec![
            sort_expr("nullable_col", &schema),
            sort_expr_options(
                "non_nullable_col",
                &schema,
                SortOptions {
                    descending: true,
                    nulls_first: false,
                },
            ),
        ];
        let sort_exprs3 = vec![sort_expr("nullable_col", &schema)];
        let sort1 = sort_exec(sort_exprs1, source1.clone());

        let sort2 = sort_exec(sort_exprs2, source1);
        let limit = local_limit_exec(sort2);
        let limit = global_limit_exec(limit);

        let union = union_exec(vec![sort1, limit]);
        let physical_plan = sort_preserving_merge_exec(sort_exprs3, union);

        // Should not change the unnecessarily fine `SortExec`s because there is `LimitExec`
        let expected_input = ["SortPreservingMergeExec: [nullable_col@0 ASC]",
            "  UnionExec",
            "    SortExec: expr=[nullable_col@0 ASC, non_nullable_col@1 ASC], preserve_partitioning=[false]",
            "      ParquetExec: file_groups={1 group: [[x]]}, projection=[nullable_col, non_nullable_col]",
            "    GlobalLimitExec: skip=0, fetch=100",
            "      LocalLimitExec: fetch=100",
            "        SortExec: expr=[nullable_col@0 ASC, non_nullable_col@1 DESC NULLS LAST], preserve_partitioning=[false]",
            "          ParquetExec: file_groups={1 group: [[x]]}, projection=[nullable_col, non_nullable_col]"];
        let expected_optimized = ["SortPreservingMergeExec: [nullable_col@0 ASC]",
            "  UnionExec",
            "    SortExec: expr=[nullable_col@0 ASC], preserve_partitioning=[false]",
            "      ParquetExec: file_groups={1 group: [[x]]}, projection=[nullable_col, non_nullable_col]",
            "    GlobalLimitExec: skip=0, fetch=100",
            "      LocalLimitExec: fetch=100",
            "        SortExec: expr=[nullable_col@0 ASC, non_nullable_col@1 DESC NULLS LAST], preserve_partitioning=[false]",
            "          ParquetExec: file_groups={1 group: [[x]]}, projection=[nullable_col, non_nullable_col]"];
        assert_optimized!(expected_input, expected_optimized, physical_plan, true);

        Ok(())
    }

    #[tokio::test]
    async fn test_sort_merge_join_order_by_left() -> Result<()> {
        let left_schema = create_test_schema()?;
        let right_schema = create_test_schema2()?;

        let left = parquet_exec(&left_schema);
        let right = parquet_exec(&right_schema);

        // Join on (nullable_col == col_a)
        let join_on = vec![(
            Arc::new(Column::new_with_schema("nullable_col", &left.schema()).unwrap())
                as _,
            Arc::new(Column::new_with_schema("col_a", &right.schema()).unwrap()) as _,
        )];

        let join_types = vec![
            JoinType::Inner,
            JoinType::Left,
            JoinType::Right,
            JoinType::Full,
            JoinType::LeftSemi,
            JoinType::LeftAnti,
        ];
        for join_type in join_types {
            let join =
                sort_merge_join_exec(left.clone(), right.clone(), &join_on, &join_type);
            let sort_exprs = vec![
                sort_expr("nullable_col", &join.schema()),
                sort_expr("non_nullable_col", &join.schema()),
            ];
            let physical_plan = sort_preserving_merge_exec(sort_exprs.clone(), join);

            let join_plan = format!(
                "SortMergeJoin: join_type={join_type}, on=[(nullable_col@0, col_a@0)]"
            );
            let join_plan2 = format!(
                "  SortMergeJoin: join_type={join_type}, on=[(nullable_col@0, col_a@0)]"
            );
            let expected_input = ["SortPreservingMergeExec: [nullable_col@0 ASC, non_nullable_col@1 ASC]",
                join_plan2.as_str(),
                "    ParquetExec: file_groups={1 group: [[x]]}, projection=[nullable_col, non_nullable_col]",
                "    ParquetExec: file_groups={1 group: [[x]]}, projection=[col_a, col_b]"];
            let expected_optimized = match join_type {
                JoinType::Inner
                | JoinType::Left
                | JoinType::LeftSemi
                | JoinType::LeftAnti => {
                    // can push down the sort requirements and save 1 SortExec
                    vec![
                        join_plan.as_str(),
                        "  SortExec: expr=[nullable_col@0 ASC, non_nullable_col@1 ASC], preserve_partitioning=[false]",
                        "    ParquetExec: file_groups={1 group: [[x]]}, projection=[nullable_col, non_nullable_col]",
                        "  SortExec: expr=[col_a@0 ASC], preserve_partitioning=[false]",
                        "    ParquetExec: file_groups={1 group: [[x]]}, projection=[col_a, col_b]",
                    ]
                }
                _ => {
                    // can not push down the sort requirements
                    vec![
                        "SortExec: expr=[nullable_col@0 ASC, non_nullable_col@1 ASC], preserve_partitioning=[false]",
                        join_plan2.as_str(),
                        "    SortExec: expr=[nullable_col@0 ASC], preserve_partitioning=[false]",
                        "      ParquetExec: file_groups={1 group: [[x]]}, projection=[nullable_col, non_nullable_col]",
                        "    SortExec: expr=[col_a@0 ASC], preserve_partitioning=[false]",
                        "      ParquetExec: file_groups={1 group: [[x]]}, projection=[col_a, col_b]",
                    ]
                }
            };
            assert_optimized!(expected_input, expected_optimized, physical_plan, true);
        }
        Ok(())
    }

    #[tokio::test]
    async fn test_sort_merge_join_order_by_right() -> Result<()> {
        let left_schema = create_test_schema()?;
        let right_schema = create_test_schema2()?;

        let left = parquet_exec(&left_schema);
        let right = parquet_exec(&right_schema);

        // Join on (nullable_col == col_a)
        let join_on = vec![(
            Arc::new(Column::new_with_schema("nullable_col", &left.schema()).unwrap())
                as _,
            Arc::new(Column::new_with_schema("col_a", &right.schema()).unwrap()) as _,
        )];

        let join_types = vec![
            JoinType::Inner,
            JoinType::Left,
            JoinType::Right,
            JoinType::Full,
            JoinType::RightAnti,
        ];
        for join_type in join_types {
            let join =
                sort_merge_join_exec(left.clone(), right.clone(), &join_on, &join_type);
            let sort_exprs = vec![
                sort_expr("col_a", &join.schema()),
                sort_expr("col_b", &join.schema()),
            ];
            let physical_plan = sort_preserving_merge_exec(sort_exprs, join);

            let join_plan = format!(
                "SortMergeJoin: join_type={join_type}, on=[(nullable_col@0, col_a@0)]"
            );
            let spm_plan = match join_type {
                JoinType::RightAnti => {
                    "SortPreservingMergeExec: [col_a@0 ASC, col_b@1 ASC]"
                }
                _ => "SortPreservingMergeExec: [col_a@2 ASC, col_b@3 ASC]",
            };
            let join_plan2 = format!(
                "  SortMergeJoin: join_type={join_type}, on=[(nullable_col@0, col_a@0)]"
            );
            let expected_input = [spm_plan,
                join_plan2.as_str(),
                "    ParquetExec: file_groups={1 group: [[x]]}, projection=[nullable_col, non_nullable_col]",
                "    ParquetExec: file_groups={1 group: [[x]]}, projection=[col_a, col_b]"];
            let expected_optimized = match join_type {
                JoinType::Inner | JoinType::Right | JoinType::RightAnti => {
                    // can push down the sort requirements and save 1 SortExec
                    vec![
                        join_plan.as_str(),
                        "  SortExec: expr=[nullable_col@0 ASC], preserve_partitioning=[false]",
                        "    ParquetExec: file_groups={1 group: [[x]]}, projection=[nullable_col, non_nullable_col]",
                        "  SortExec: expr=[col_a@0 ASC, col_b@1 ASC], preserve_partitioning=[false]",
                        "    ParquetExec: file_groups={1 group: [[x]]}, projection=[col_a, col_b]",
                    ]
                }
                _ => {
                    // can not push down the sort requirements for Left and Full join.
                    vec![
                        "SortExec: expr=[col_a@2 ASC, col_b@3 ASC], preserve_partitioning=[false]",
                        join_plan2.as_str(),
                        "    SortExec: expr=[nullable_col@0 ASC], preserve_partitioning=[false]",
                        "      ParquetExec: file_groups={1 group: [[x]]}, projection=[nullable_col, non_nullable_col]",
                        "    SortExec: expr=[col_a@0 ASC], preserve_partitioning=[false]",
                        "      ParquetExec: file_groups={1 group: [[x]]}, projection=[col_a, col_b]",
                    ]
                }
            };
            assert_optimized!(expected_input, expected_optimized, physical_plan, true);
        }
        Ok(())
    }

    #[tokio::test]
    async fn test_sort_merge_join_complex_order_by() -> Result<()> {
        let left_schema = create_test_schema()?;
        let right_schema = create_test_schema2()?;

        let left = parquet_exec(&left_schema);
        let right = parquet_exec(&right_schema);

        // Join on (nullable_col == col_a)
        let join_on = vec![(
            Arc::new(Column::new_with_schema("nullable_col", &left.schema()).unwrap())
                as _,
            Arc::new(Column::new_with_schema("col_a", &right.schema()).unwrap()) as _,
        )];

        let join = sort_merge_join_exec(left, right, &join_on, &JoinType::Inner);

        // order by (col_b, col_a)
        let sort_exprs1 = vec![
            sort_expr("col_b", &join.schema()),
            sort_expr("col_a", &join.schema()),
        ];
        let physical_plan = sort_preserving_merge_exec(sort_exprs1, join.clone());

        let expected_input = ["SortPreservingMergeExec: [col_b@3 ASC, col_a@2 ASC]",
            "  SortMergeJoin: join_type=Inner, on=[(nullable_col@0, col_a@0)]",
            "    ParquetExec: file_groups={1 group: [[x]]}, projection=[nullable_col, non_nullable_col]",
            "    ParquetExec: file_groups={1 group: [[x]]}, projection=[col_a, col_b]"];

        // can not push down the sort requirements, need to add SortExec
        let expected_optimized = ["SortExec: expr=[col_b@3 ASC, col_a@2 ASC], preserve_partitioning=[false]",
            "  SortMergeJoin: join_type=Inner, on=[(nullable_col@0, col_a@0)]",
            "    SortExec: expr=[nullable_col@0 ASC], preserve_partitioning=[false]",
            "      ParquetExec: file_groups={1 group: [[x]]}, projection=[nullable_col, non_nullable_col]",
            "    SortExec: expr=[col_a@0 ASC], preserve_partitioning=[false]",
            "      ParquetExec: file_groups={1 group: [[x]]}, projection=[col_a, col_b]"];
        assert_optimized!(expected_input, expected_optimized, physical_plan, true);

        // order by (nullable_col, col_b, col_a)
        let sort_exprs2 = vec![
            sort_expr("nullable_col", &join.schema()),
            sort_expr("col_b", &join.schema()),
            sort_expr("col_a", &join.schema()),
        ];
        let physical_plan = sort_preserving_merge_exec(sort_exprs2, join);

        let expected_input = ["SortPreservingMergeExec: [nullable_col@0 ASC, col_b@3 ASC, col_a@2 ASC]",
            "  SortMergeJoin: join_type=Inner, on=[(nullable_col@0, col_a@0)]",
            "    ParquetExec: file_groups={1 group: [[x]]}, projection=[nullable_col, non_nullable_col]",
            "    ParquetExec: file_groups={1 group: [[x]]}, projection=[col_a, col_b]"];

        // can not push down the sort requirements, need to add SortExec
        let expected_optimized = ["SortExec: expr=[nullable_col@0 ASC, col_b@3 ASC, col_a@2 ASC], preserve_partitioning=[false]",
            "  SortMergeJoin: join_type=Inner, on=[(nullable_col@0, col_a@0)]",
            "    SortExec: expr=[nullable_col@0 ASC], preserve_partitioning=[false]",
            "      ParquetExec: file_groups={1 group: [[x]]}, projection=[nullable_col, non_nullable_col]",
            "    SortExec: expr=[col_a@0 ASC], preserve_partitioning=[false]",
            "      ParquetExec: file_groups={1 group: [[x]]}, projection=[col_a, col_b]"];
        assert_optimized!(expected_input, expected_optimized, physical_plan, true);

        Ok(())
    }

    #[tokio::test]
    async fn test_multiple_sort_window_exec() -> Result<()> {
        let schema = create_test_schema()?;
        let source = memory_exec(&schema);

        let sort_exprs1 = vec![sort_expr("nullable_col", &schema)];
        let sort_exprs2 = vec![
            sort_expr("nullable_col", &schema),
            sort_expr("non_nullable_col", &schema),
        ];

        let sort1 = sort_exec(sort_exprs1.clone(), source);
        let window_agg1 =
            bounded_window_exec("non_nullable_col", sort_exprs1.clone(), sort1);
        let window_agg2 =
            bounded_window_exec("non_nullable_col", sort_exprs2, window_agg1);
        // let filter_exec = sort_exec;
        let physical_plan =
            bounded_window_exec("non_nullable_col", sort_exprs1, window_agg2);

        let expected_input = ["BoundedWindowAggExec: wdw=[count: Ok(Field { name: \"count\", data_type: Int64, nullable: false, dict_id: 0, dict_is_ordered: false, metadata: {} }), frame: WindowFrame { units: Range, start_bound: Preceding(NULL), end_bound: CurrentRow, is_causal: false }], mode=[Sorted]",
            "  BoundedWindowAggExec: wdw=[count: Ok(Field { name: \"count\", data_type: Int64, nullable: false, dict_id: 0, dict_is_ordered: false, metadata: {} }), frame: WindowFrame { units: Range, start_bound: Preceding(NULL), end_bound: CurrentRow, is_causal: false }], mode=[Sorted]",
            "    BoundedWindowAggExec: wdw=[count: Ok(Field { name: \"count\", data_type: Int64, nullable: false, dict_id: 0, dict_is_ordered: false, metadata: {} }), frame: WindowFrame { units: Range, start_bound: Preceding(NULL), end_bound: CurrentRow, is_causal: false }], mode=[Sorted]",
            "      SortExec: expr=[nullable_col@0 ASC], preserve_partitioning=[false]",
            "        MemoryExec: partitions=1, partition_sizes=[0]"];

        let expected_optimized = ["BoundedWindowAggExec: wdw=[count: Ok(Field { name: \"count\", data_type: Int64, nullable: false, dict_id: 0, dict_is_ordered: false, metadata: {} }), frame: WindowFrame { units: Range, start_bound: Preceding(NULL), end_bound: CurrentRow, is_causal: false }], mode=[Sorted]",
            "  BoundedWindowAggExec: wdw=[count: Ok(Field { name: \"count\", data_type: Int64, nullable: false, dict_id: 0, dict_is_ordered: false, metadata: {} }), frame: WindowFrame { units: Range, start_bound: Preceding(NULL), end_bound: CurrentRow, is_causal: false }], mode=[Sorted]",
            "    BoundedWindowAggExec: wdw=[count: Ok(Field { name: \"count\", data_type: Int64, nullable: false, dict_id: 0, dict_is_ordered: false, metadata: {} }), frame: WindowFrame { units: Range, start_bound: Preceding(NULL), end_bound: CurrentRow, is_causal: false }], mode=[Sorted]",
            "      SortExec: expr=[nullable_col@0 ASC, non_nullable_col@1 ASC], preserve_partitioning=[false]",
            "        MemoryExec: partitions=1, partition_sizes=[0]"];
        assert_optimized!(expected_input, expected_optimized, physical_plan, true);

        Ok(())
    }

    #[tokio::test]
    async fn test_multilayer_coalesce_partitions() -> Result<()> {
        let schema = create_test_schema()?;

        let source1 = parquet_exec(&schema);
        let repartition = repartition_exec(source1);
        let coalesce = Arc::new(CoalescePartitionsExec::new(repartition)) as _;
        // Add dummy layer propagating Sort above, to test whether sort can be removed from multi layer before
        let filter = filter_exec(
            Arc::new(NotExpr::new(
                col("non_nullable_col", schema.as_ref()).unwrap(),
            )),
            coalesce,
        );
        let sort_exprs = vec![sort_expr("nullable_col", &schema)];
        let physical_plan = sort_exec(sort_exprs, filter);

        // CoalescePartitionsExec and SortExec are not directly consecutive. In this case
        // we should be able to parallelize Sorting also (given that executors in between don't require)
        // single partition.
        let expected_input = ["SortExec: expr=[nullable_col@0 ASC], preserve_partitioning=[false]",
            "  FilterExec: NOT non_nullable_col@1",
            "    CoalescePartitionsExec",
            "      RepartitionExec: partitioning=RoundRobinBatch(10), input_partitions=1",
            "        ParquetExec: file_groups={1 group: [[x]]}, projection=[nullable_col, non_nullable_col]"];
        let expected_optimized = ["SortPreservingMergeExec: [nullable_col@0 ASC]",
            "  SortExec: expr=[nullable_col@0 ASC], preserve_partitioning=[true]",
            "    FilterExec: NOT non_nullable_col@1",
            "      RepartitionExec: partitioning=RoundRobinBatch(10), input_partitions=1",
            "        ParquetExec: file_groups={1 group: [[x]]}, projection=[nullable_col, non_nullable_col]"];
        assert_optimized!(expected_input, expected_optimized, physical_plan, true);

        Ok(())
    }

    #[tokio::test]
    // With new change in SortEnforcement EnforceSorting->EnforceDistribution->EnforceSorting
    // should produce same result with EnforceDistribution+EnforceSorting
    // This enables us to use EnforceSorting possibly before EnforceDistribution
    // Given that it will be called at least once after last EnforceDistribution. The reason is that
    // EnforceDistribution may invalidate ordering invariant.
    async fn test_commutativity() -> Result<()> {
        let schema = create_test_schema()?;

        let session_ctx = SessionContext::new();
        let state = session_ctx.state();

        let memory_exec = memory_exec(&schema);
        let sort_exprs = LexOrdering::new(vec![sort_expr("nullable_col", &schema)]);
        let window = bounded_window_exec("nullable_col", sort_exprs.clone(), memory_exec);
        let repartition = repartition_exec(window);

        let orig_plan =
            Arc::new(SortExec::new(sort_exprs, repartition)) as Arc<dyn ExecutionPlan>;
        let actual = get_plan_string(&orig_plan);
        let expected_input = vec![
            "SortExec: expr=[nullable_col@0 ASC], preserve_partitioning=[false]",
            "  RepartitionExec: partitioning=RoundRobinBatch(10), input_partitions=1",
            "    BoundedWindowAggExec: wdw=[count: Ok(Field { name: \"count\", data_type: Int64, nullable: false, dict_id: 0, dict_is_ordered: false, metadata: {} }), frame: WindowFrame { units: Range, start_bound: Preceding(NULL), end_bound: CurrentRow, is_causal: false }], mode=[Sorted]",
            "      MemoryExec: partitions=1, partition_sizes=[0]",
        ];
        assert_eq!(
            expected_input, actual,
            "\n**Original Plan Mismatch\n\nexpected:\n\n{expected_input:#?}\nactual:\n\n{actual:#?}\n\n"
        );

        let mut plan = orig_plan.clone();
        let rules = vec![
            Arc::new(EnforceDistribution::new()) as Arc<dyn PhysicalOptimizerRule>,
            Arc::new(EnforceSorting::new()) as Arc<dyn PhysicalOptimizerRule>,
        ];
        for rule in rules {
            plan = rule.optimize(plan, state.config_options())?;
        }
        let first_plan = plan.clone();

        let mut plan = orig_plan.clone();
        let rules = vec![
            Arc::new(EnforceSorting::new()) as Arc<dyn PhysicalOptimizerRule>,
            Arc::new(EnforceDistribution::new()) as Arc<dyn PhysicalOptimizerRule>,
            Arc::new(EnforceSorting::new()) as Arc<dyn PhysicalOptimizerRule>,
        ];
        for rule in rules {
            plan = rule.optimize(plan, state.config_options())?;
        }
        let second_plan = plan.clone();

        assert_eq!(get_plan_string(&first_plan), get_plan_string(&second_plan));
        Ok(())
    }

    #[tokio::test]
    async fn test_coalesce_propagate() -> Result<()> {
        let schema = create_test_schema()?;
        let source = memory_exec(&schema);
        let repartition = repartition_exec(source);
        let coalesce_partitions = Arc::new(CoalescePartitionsExec::new(repartition));
        let repartition = repartition_exec(coalesce_partitions);
        let sort_exprs = LexOrdering::new(vec![sort_expr("nullable_col", &schema)]);
        // Add local sort
        let sort = Arc::new(
            SortExec::new(sort_exprs.clone(), repartition)
                .with_preserve_partitioning(true),
        ) as _;
        let spm = sort_preserving_merge_exec(sort_exprs.clone(), sort);
        let sort = sort_exec(sort_exprs, spm);

        let physical_plan = sort.clone();
        // Sort Parallelize rule should end Coalesce + Sort linkage when Sort is Global Sort
        // Also input plan is not valid as it is. We need to add SortExec before SortPreservingMergeExec.
        let expected_input = ["SortExec: expr=[nullable_col@0 ASC], preserve_partitioning=[false]",
            "  SortPreservingMergeExec: [nullable_col@0 ASC]",
            "    SortExec: expr=[nullable_col@0 ASC], preserve_partitioning=[true]",
            "      RepartitionExec: partitioning=RoundRobinBatch(10), input_partitions=1",
            "        CoalescePartitionsExec",
            "          RepartitionExec: partitioning=RoundRobinBatch(10), input_partitions=1",
            "            MemoryExec: partitions=1, partition_sizes=[0]"];
        let expected_optimized = [
            "SortPreservingMergeExec: [nullable_col@0 ASC]",
            "  SortExec: expr=[nullable_col@0 ASC], preserve_partitioning=[true]",
            "    RepartitionExec: partitioning=RoundRobinBatch(10), input_partitions=1",
            "      MemoryExec: partitions=1, partition_sizes=[0]",
        ];
        assert_optimized!(expected_input, expected_optimized, physical_plan, true);

        Ok(())
    }

    #[tokio::test]
    async fn test_with_lost_ordering_bounded() -> Result<()> {
        let schema = create_test_schema3()?;
        let sort_exprs = vec![sort_expr("a", &schema)];
        let source = csv_exec_sorted(&schema, sort_exprs);
        let repartition_rr = repartition_exec(source);
        let repartition_hash = Arc::new(RepartitionExec::try_new(
            repartition_rr,
            Partitioning::Hash(vec![col("c", &schema).unwrap()], 10),
        )?) as _;
        let coalesce_partitions = coalesce_partitions_exec(repartition_hash);
        let physical_plan = sort_exec(vec![sort_expr("a", &schema)], coalesce_partitions);

        let expected_input = ["SortExec: expr=[a@0 ASC], preserve_partitioning=[false]",
            "  CoalescePartitionsExec",
            "    RepartitionExec: partitioning=Hash([c@2], 10), input_partitions=10",
            "      RepartitionExec: partitioning=RoundRobinBatch(10), input_partitions=1",
            "        CsvExec: file_groups={1 group: [[x]]}, projection=[a, b, c, d, e], output_ordering=[a@0 ASC], has_header=false"];
        let expected_optimized = ["SortPreservingMergeExec: [a@0 ASC]",
            "  SortExec: expr=[a@0 ASC], preserve_partitioning=[true]",
            "    RepartitionExec: partitioning=Hash([c@2], 10), input_partitions=10",
            "      RepartitionExec: partitioning=RoundRobinBatch(10), input_partitions=1",
            "        CsvExec: file_groups={1 group: [[x]]}, projection=[a, b, c, d, e], output_ordering=[a@0 ASC], has_header=false"];
        assert_optimized!(expected_input, expected_optimized, physical_plan, true);

        Ok(())
    }

    #[rstest]
    #[tokio::test]
    async fn test_with_lost_ordering_unbounded_bounded(
        #[values(false, true)] source_unbounded: bool,
    ) -> Result<()> {
        let schema = create_test_schema3()?;
        let sort_exprs = vec![sort_expr("a", &schema)];
        // create either bounded or unbounded source
        let source = if source_unbounded {
            stream_exec_ordered(&schema, sort_exprs)
        } else {
            csv_exec_ordered(&schema, sort_exprs)
        };
        let repartition_rr = repartition_exec(source);
        let repartition_hash = Arc::new(RepartitionExec::try_new(
            repartition_rr,
            Partitioning::Hash(vec![col("c", &schema).unwrap()], 10),
        )?) as _;
        let coalesce_partitions = coalesce_partitions_exec(repartition_hash);
        let physical_plan = sort_exec(vec![sort_expr("a", &schema)], coalesce_partitions);

        // Expected inputs unbounded and bounded
        let expected_input_unbounded = vec![
            "SortExec: expr=[a@0 ASC], preserve_partitioning=[false]",
            "  CoalescePartitionsExec",
            "    RepartitionExec: partitioning=Hash([c@2], 10), input_partitions=10",
            "      RepartitionExec: partitioning=RoundRobinBatch(10), input_partitions=1",
            "        StreamingTableExec: partition_sizes=1, projection=[a, b, c, d, e], infinite_source=true, output_ordering=[a@0 ASC]",
        ];
        let expected_input_bounded = vec![
            "SortExec: expr=[a@0 ASC], preserve_partitioning=[false]",
            "  CoalescePartitionsExec",
            "    RepartitionExec: partitioning=Hash([c@2], 10), input_partitions=10",
            "      RepartitionExec: partitioning=RoundRobinBatch(10), input_partitions=1",
            "        CsvExec: file_groups={1 group: [[file_path]]}, projection=[a, b, c, d, e], output_ordering=[a@0 ASC], has_header=true",
        ];

        // Expected unbounded result (same for with and without flag)
        let expected_optimized_unbounded = vec![
            "SortPreservingMergeExec: [a@0 ASC]",
            "  RepartitionExec: partitioning=Hash([c@2], 10), input_partitions=10, preserve_order=true, sort_exprs=a@0 ASC",
            "    RepartitionExec: partitioning=RoundRobinBatch(10), input_partitions=1",
            "      StreamingTableExec: partition_sizes=1, projection=[a, b, c, d, e], infinite_source=true, output_ordering=[a@0 ASC]",
        ];

        // Expected bounded results with and without flag
        let expected_optimized_bounded = vec![
            "SortExec: expr=[a@0 ASC], preserve_partitioning=[false]",
            "  CoalescePartitionsExec",
            "    RepartitionExec: partitioning=Hash([c@2], 10), input_partitions=10",
            "      RepartitionExec: partitioning=RoundRobinBatch(10), input_partitions=1",
            "        CsvExec: file_groups={1 group: [[file_path]]}, projection=[a, b, c, d, e], output_ordering=[a@0 ASC], has_header=true",
        ];
        let expected_optimized_bounded_parallelize_sort = vec![
            "SortPreservingMergeExec: [a@0 ASC]",
            "  SortExec: expr=[a@0 ASC], preserve_partitioning=[true]",
            "    RepartitionExec: partitioning=Hash([c@2], 10), input_partitions=10",
            "      RepartitionExec: partitioning=RoundRobinBatch(10), input_partitions=1",
            "        CsvExec: file_groups={1 group: [[file_path]]}, projection=[a, b, c, d, e], output_ordering=[a@0 ASC], has_header=true",
        ];
        let (expected_input, expected_optimized, expected_optimized_sort_parallelize) =
            if source_unbounded {
                (
                    expected_input_unbounded,
                    expected_optimized_unbounded.clone(),
                    expected_optimized_unbounded,
                )
            } else {
                (
                    expected_input_bounded,
                    expected_optimized_bounded,
                    expected_optimized_bounded_parallelize_sort,
                )
            };
        assert_optimized!(
            expected_input,
            expected_optimized,
            physical_plan.clone(),
            false
        );
        assert_optimized!(
            expected_input,
            expected_optimized_sort_parallelize,
            physical_plan,
            true
        );

        Ok(())
    }

    #[tokio::test]
    async fn test_do_not_pushdown_through_spm() -> Result<()> {
        let schema = create_test_schema3()?;
        let sort_exprs = vec![sort_expr("a", &schema), sort_expr("b", &schema)];
        let source = csv_exec_sorted(&schema, sort_exprs.clone());
        let repartition_rr = repartition_exec(source);
        let spm = sort_preserving_merge_exec(sort_exprs, repartition_rr);
        let physical_plan = sort_exec(vec![sort_expr("b", &schema)], spm);

        let expected_input = ["SortExec: expr=[b@1 ASC], preserve_partitioning=[false]",
            "  SortPreservingMergeExec: [a@0 ASC, b@1 ASC]",
            "    RepartitionExec: partitioning=RoundRobinBatch(10), input_partitions=1",
            "      CsvExec: file_groups={1 group: [[x]]}, projection=[a, b, c, d, e], output_ordering=[a@0 ASC, b@1 ASC], has_header=false",];
        let expected_optimized = ["SortExec: expr=[b@1 ASC], preserve_partitioning=[false]",
            "  SortPreservingMergeExec: [a@0 ASC, b@1 ASC]",
            "    RepartitionExec: partitioning=RoundRobinBatch(10), input_partitions=1",
            "      CsvExec: file_groups={1 group: [[x]]}, projection=[a, b, c, d, e], output_ordering=[a@0 ASC, b@1 ASC], has_header=false",];
        assert_optimized!(expected_input, expected_optimized, physical_plan, false);

        Ok(())
    }

    #[tokio::test]
    async fn test_pushdown_through_spm() -> Result<()> {
        let schema = create_test_schema3()?;
        let sort_exprs = vec![sort_expr("a", &schema), sort_expr("b", &schema)];
        let source = csv_exec_sorted(&schema, sort_exprs.clone());
        let repartition_rr = repartition_exec(source);
        let spm = sort_preserving_merge_exec(sort_exprs, repartition_rr);
        let physical_plan = sort_exec(
            vec![
                sort_expr("a", &schema),
                sort_expr("b", &schema),
                sort_expr("c", &schema),
            ],
            spm,
        );

        let expected_input = ["SortExec: expr=[a@0 ASC, b@1 ASC, c@2 ASC], preserve_partitioning=[false]",
            "  SortPreservingMergeExec: [a@0 ASC, b@1 ASC]",
            "    RepartitionExec: partitioning=RoundRobinBatch(10), input_partitions=1",
            "      CsvExec: file_groups={1 group: [[x]]}, projection=[a, b, c, d, e], output_ordering=[a@0 ASC, b@1 ASC], has_header=false",];
        let expected_optimized = ["SortPreservingMergeExec: [a@0 ASC, b@1 ASC]",
            "  SortExec: expr=[a@0 ASC, b@1 ASC, c@2 ASC], preserve_partitioning=[true]",
            "    RepartitionExec: partitioning=RoundRobinBatch(10), input_partitions=1",
            "      CsvExec: file_groups={1 group: [[x]]}, projection=[a, b, c, d, e], output_ordering=[a@0 ASC, b@1 ASC], has_header=false",];
        assert_optimized!(expected_input, expected_optimized, physical_plan, false);

        Ok(())
    }

    #[tokio::test]
    async fn test_window_multi_layer_requirement() -> Result<()> {
        let schema = create_test_schema3()?;
        let sort_exprs = vec![sort_expr("a", &schema), sort_expr("b", &schema)];
        let source = csv_exec_sorted(&schema, vec![]);
        let sort = sort_exec(sort_exprs.clone(), source);
        let repartition = repartition_exec(sort);
        let repartition = spr_repartition_exec(repartition);
        let spm = sort_preserving_merge_exec(sort_exprs.clone(), repartition);

        let physical_plan = bounded_window_exec("a", sort_exprs, spm);

        let expected_input = [
            "BoundedWindowAggExec: wdw=[count: Ok(Field { name: \"count\", data_type: Int64, nullable: false, dict_id: 0, dict_is_ordered: false, metadata: {} }), frame: WindowFrame { units: Range, start_bound: Preceding(NULL), end_bound: CurrentRow, is_causal: false }], mode=[Sorted]",
            "  SortPreservingMergeExec: [a@0 ASC, b@1 ASC]",
            "    RepartitionExec: partitioning=RoundRobinBatch(10), input_partitions=10, preserve_order=true, sort_exprs=a@0 ASC, b@1 ASC",
            "      RepartitionExec: partitioning=RoundRobinBatch(10), input_partitions=1",
            "        SortExec: expr=[a@0 ASC, b@1 ASC], preserve_partitioning=[false]",
            "          CsvExec: file_groups={1 group: [[x]]}, projection=[a, b, c, d, e], has_header=false",
        ];
        let expected_optimized = [
            "BoundedWindowAggExec: wdw=[count: Ok(Field { name: \"count\", data_type: Int64, nullable: false, dict_id: 0, dict_is_ordered: false, metadata: {} }), frame: WindowFrame { units: Range, start_bound: Preceding(NULL), end_bound: CurrentRow, is_causal: false }], mode=[Sorted]",
            "  SortExec: expr=[a@0 ASC, b@1 ASC], preserve_partitioning=[false]",
            "    CoalescePartitionsExec",
            "      RepartitionExec: partitioning=RoundRobinBatch(10), input_partitions=10",
            "        RepartitionExec: partitioning=RoundRobinBatch(10), input_partitions=1",
            "          CsvExec: file_groups={1 group: [[x]]}, projection=[a, b, c, d, e], has_header=false",
        ];
        assert_optimized!(expected_input, expected_optimized, physical_plan, false);

        Ok(())
    }

    #[tokio::test]
    async fn test_replace_with_partial_sort() -> Result<()> {
        let schema = create_test_schema3()?;
        let input_sort_exprs = vec![sort_expr("a", &schema)];
        let unbounded_input = stream_exec_ordered(&schema, input_sort_exprs);

        let physical_plan = sort_exec(
            vec![sort_expr("a", &schema), sort_expr("c", &schema)],
            unbounded_input,
        );

        let expected_input = [
            "SortExec: expr=[a@0 ASC, c@2 ASC], preserve_partitioning=[false]",
            "  StreamingTableExec: partition_sizes=1, projection=[a, b, c, d, e], infinite_source=true, output_ordering=[a@0 ASC]"
        ];
        let expected_optimized = [
            "PartialSortExec: expr=[a@0 ASC, c@2 ASC], common_prefix_length=[1]",
            "  StreamingTableExec: partition_sizes=1, projection=[a, b, c, d, e], infinite_source=true, output_ordering=[a@0 ASC]",
        ];
        assert_optimized!(expected_input, expected_optimized, physical_plan, true);
        Ok(())
    }

    #[tokio::test]
    async fn test_replace_with_partial_sort2() -> Result<()> {
        let schema = create_test_schema3()?;
        let input_sort_exprs = vec![sort_expr("a", &schema), sort_expr("c", &schema)];
        let unbounded_input = stream_exec_ordered(&schema, input_sort_exprs);

        let physical_plan = sort_exec(
            vec![
                sort_expr("a", &schema),
                sort_expr("c", &schema),
                sort_expr("d", &schema),
            ],
            unbounded_input,
        );

        let expected_input = [
            "SortExec: expr=[a@0 ASC, c@2 ASC, d@3 ASC], preserve_partitioning=[false]",
            "  StreamingTableExec: partition_sizes=1, projection=[a, b, c, d, e], infinite_source=true, output_ordering=[a@0 ASC, c@2 ASC]"
        ];
        // let optimized
        let expected_optimized = [
            "PartialSortExec: expr=[a@0 ASC, c@2 ASC, d@3 ASC], common_prefix_length=[2]",
            "  StreamingTableExec: partition_sizes=1, projection=[a, b, c, d, e], infinite_source=true, output_ordering=[a@0 ASC, c@2 ASC]",
        ];
        assert_optimized!(expected_input, expected_optimized, physical_plan, true);
        Ok(())
    }

    #[tokio::test]
    async fn test_not_replaced_with_partial_sort_for_bounded_input() -> Result<()> {
        let schema = create_test_schema3()?;
        let input_sort_exprs = vec![sort_expr("b", &schema), sort_expr("c", &schema)];
        let parquet_input = parquet_exec_sorted(&schema, input_sort_exprs);

        let physical_plan = sort_exec(
            vec![
                sort_expr("a", &schema),
                sort_expr("b", &schema),
                sort_expr("c", &schema),
            ],
            parquet_input,
        );
        let expected_input = [
            "SortExec: expr=[a@0 ASC, b@1 ASC, c@2 ASC], preserve_partitioning=[false]",
            "  ParquetExec: file_groups={1 group: [[x]]}, projection=[a, b, c, d, e], output_ordering=[b@1 ASC, c@2 ASC]"
        ];
        let expected_no_change = expected_input;
        assert_optimized!(expected_input, expected_no_change, physical_plan, false);
        Ok(())
    }

    #[tokio::test]
    async fn test_not_replaced_with_partial_sort_for_unbounded_input() -> Result<()> {
        let schema = create_test_schema3()?;
        let input_sort_exprs = vec![sort_expr("b", &schema), sort_expr("c", &schema)];
        let unbounded_input = stream_exec_ordered(&schema, input_sort_exprs);

        let physical_plan = sort_exec(
            vec![
                sort_expr("a", &schema),
                sort_expr("b", &schema),
                sort_expr("c", &schema),
            ],
            unbounded_input,
        );
        let expected_input = [
            "SortExec: expr=[a@0 ASC, b@1 ASC, c@2 ASC], preserve_partitioning=[false]",
            "  StreamingTableExec: partition_sizes=1, projection=[a, b, c, d, e], infinite_source=true, output_ordering=[b@1 ASC, c@2 ASC]"
        ];
        let expected_no_change = expected_input;
        assert_optimized!(expected_input, expected_no_change, physical_plan, true);
        Ok(())
    }

    #[tokio::test]
    async fn test_push_with_required_input_ordering_prohibited() -> Result<()> {
        // SortExec: expr=[b]            <-- can't push this down
        //  RequiredInputOrder expr=[a]  <-- this requires input sorted by a, and preserves the input order
        //    SortExec: expr=[a]
        //      MemoryExec
        let schema = create_test_schema3()?;
        let sort_exprs_a = LexOrdering::new(vec![sort_expr("a", &schema)]);
        let sort_exprs_b = LexOrdering::new(vec![sort_expr("b", &schema)]);
        let plan = memory_exec(&schema);
        let plan = sort_exec(sort_exprs_a.clone(), plan);
        let plan = RequirementsTestExec::new(plan)
            .with_required_input_ordering(sort_exprs_a)
            .with_maintains_input_order(true)
            .into_arc();
        let plan = sort_exec(sort_exprs_b, plan);

        let expected_input = [
            "SortExec: expr=[b@1 ASC], preserve_partitioning=[false]",
            "  RequiredInputOrderingExec",
            "    SortExec: expr=[a@0 ASC], preserve_partitioning=[false]",
            "      MemoryExec: partitions=1, partition_sizes=[0]",
        ];
        // should not be able to push shorts
        let expected_no_change = expected_input;
        assert_optimized!(expected_input, expected_no_change, plan, true);
        Ok(())
    }

    // test when the required input ordering is satisfied so could push through
    #[tokio::test]
    async fn test_push_with_required_input_ordering_allowed() -> Result<()> {
        // SortExec: expr=[a,b]          <-- can push this down (as it is compatible with the required input ordering)
        //  RequiredInputOrder expr=[a]  <-- this requires input sorted by a, and preserves the input order
        //    SortExec: expr=[a]
        //      MemoryExec
        let schema = create_test_schema3()?;
        let sort_exprs_a = LexOrdering::new(vec![sort_expr("a", &schema)]);
        let sort_exprs_ab =
            LexOrdering::new(vec![sort_expr("a", &schema), sort_expr("b", &schema)]);
        let plan = memory_exec(&schema);
        let plan = sort_exec(sort_exprs_a.clone(), plan);
        let plan = RequirementsTestExec::new(plan)
            .with_required_input_ordering(sort_exprs_a)
            .with_maintains_input_order(true)
            .into_arc();
        let plan = sort_exec(sort_exprs_ab, plan);

        let expected_input = [
            "SortExec: expr=[a@0 ASC, b@1 ASC], preserve_partitioning=[false]",
            "  RequiredInputOrderingExec",
            "    SortExec: expr=[a@0 ASC], preserve_partitioning=[false]",
            "      MemoryExec: partitions=1, partition_sizes=[0]",
        ];
        // should able to push shorts
        let expected = [
            "RequiredInputOrderingExec",
            "  SortExec: expr=[a@0 ASC, b@1 ASC], preserve_partitioning=[false]",
            "    MemoryExec: partitions=1, partition_sizes=[0]",
        ];
        assert_optimized!(expected_input, expected, plan, true);
        Ok(())
    }
}<|MERGE_RESOLUTION|>--- conflicted
+++ resolved
@@ -61,15 +61,8 @@
 
 use datafusion_common::plan_err;
 use datafusion_common::tree_node::{Transformed, TransformedResult, TreeNode};
-<<<<<<< HEAD
 use datafusion_physical_expr::Partitioning;
-use datafusion_physical_expr_common::sort_expr::{
-    LexOrdering, LexOrderingRef, LexRequirement,
-};
-=======
-use datafusion_physical_expr::{Partitioning, PhysicalSortRequirement};
 use datafusion_physical_expr_common::sort_expr::{LexOrdering, LexRequirement};
->>>>>>> 7c6f891b
 use datafusion_physical_optimizer::PhysicalOptimizerRule;
 use datafusion_physical_plan::limit::{GlobalLimitExec, LocalLimitExec};
 use datafusion_physical_plan::repartition::RepartitionExec;
@@ -228,7 +221,7 @@
         // here we're trying to find the common prefix for sorted columns that is required for the
         // sort and already satisfied by the given ordering
         let child_eq_properties = child.equivalence_properties();
-        let sort_req = LexRequirement::from(sort_plan.expr());
+        let sort_req = LexRequirement::from(sort_plan.expr().clone());
 
         let mut common_prefix_length = 0;
         while child_eq_properties.ordering_satisfy_requirement(&LexRequirement {
@@ -282,8 +275,8 @@
     {
         // Take the initial sort expressions and requirements
         let (sort_exprs, fetch) = get_sort_exprs(&requirements.plan)?;
-        let sort_reqs = LexRequirement::from(sort_exprs);
-        let sort_exprs = LexOrdering::new(sort_exprs.to_vec());
+        let sort_reqs = LexRequirement::from(sort_exprs.clone());
+        let sort_exprs = sort_exprs.clone();
 
         // If there is a connection between a `CoalescePartitionsExec` and a
         // global sort that satisfy the requirements (i.e. intermediate
