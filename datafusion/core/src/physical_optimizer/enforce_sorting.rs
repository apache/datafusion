--- conflicted
+++ resolved
@@ -402,14 +402,10 @@
             {
                 // Replace the sort with a sort-preserving merge:
                 let expr = LexOrdering::new(sort_exec.expr().to_vec());
-<<<<<<< HEAD
                 Arc::new(
                     SortPreservingMergeExec::new(expr, sort_input.clone())
                         .with_fetch(node.plan.fetch()),
                 ) as _
-=======
-                Arc::new(SortPreservingMergeExec::new(expr, Arc::clone(sort_input))) as _
->>>>>>> 3cc3fca3
             } else {
                 // Remove the sort:
                 node.children = node.children.swap_remove(0).children;
@@ -631,12 +627,8 @@
     {
         // If there is existing ordering, to preserve ordering use
         // `SortPreservingMergeExec` instead of a `CoalescePartitionsExec`.
-<<<<<<< HEAD
         let plan = node.plan.clone();
         let fetch = plan.fetch();
-=======
-        let plan = Arc::clone(&node.plan);
->>>>>>> 3cc3fca3
         let plan = if let Some(ordering) = plan.output_ordering() {
             Arc::new(
                 SortPreservingMergeExec::new(LexOrdering::new(ordering.to_vec()), plan)
