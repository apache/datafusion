// Licensed to the Apache Software Foundation (ASF) under one
// or more contributor license agreements.  See the NOTICE file
// distributed with this work for additional information
// regarding copyright ownership.  The ASF licenses this file
// to you under the Apache License, Version 2.0 (the
// "License"); you may not use this file except in compliance
// with the License.  You may obtain a copy of the License at
//
//   http://www.apache.org/licenses/LICENSE-2.0
//
// Unless required by applicable law or agreed to in writing,
// software distributed under the License is distributed on an
// "AS IS" BASIS, WITHOUT WARRANTIES OR CONDITIONS OF ANY
// KIND, either express or implied.  See the License for the
// specific language governing permissions and limitations
// under the License.

//! The [`JoinSelection`] rule tries to modify a given plan so that it can
//! accommodate infinite sources and utilize statistical information (if there
//! is any) to obtain more performant plans. To achieve the first goal, it
//! tries to transform a non-runnable query (with the given infinite sources)
//! into a runnable query by replacing pipeline-breaking join operations with
//! pipeline-friendly ones. To achieve the second goal, it selects the proper
//! `PartitionMode` and the build side using the available statistics for hash joins.

use std::sync::Arc;

use crate::config::ConfigOptions;
use crate::error::Result;
use crate::physical_optimizer::pipeline_checker::{
    children_unbounded, PipelineStatePropagator,
};
use crate::physical_optimizer::PhysicalOptimizerRule;
use crate::physical_plan::joins::utils::{ColumnIndex, JoinFilter};
use crate::physical_plan::joins::{
    CrossJoinExec, HashJoinExec, PartitionMode, StreamJoinPartitionMode,
    SymmetricHashJoinExec,
};
use crate::physical_plan::projection::ProjectionExec;
use crate::physical_plan::ExecutionPlan;

use arrow_schema::Schema;
use datafusion_common::tree_node::{Transformed, TreeNode};
use datafusion_common::{internal_err, JoinSide};
use datafusion_common::{DataFusionError, JoinType};
use datafusion_physical_expr::expressions::Column;
use datafusion_physical_expr::sort_properties::SortProperties;
use datafusion_physical_expr::{PhysicalExpr, PhysicalSortExpr};

/// The [`JoinSelection`] rule tries to modify a given plan so that it can
/// accommodate infinite sources and optimize joins in the plan according to
/// available statistical information, if there is any.
#[derive(Default)]
pub struct JoinSelection {}

impl JoinSelection {
    #[allow(missing_docs)]
    pub fn new() -> Self {
        Self {}
    }
}

// TODO: We need some performance test for Right Semi/Right Join swap to Left Semi/Left Join in case that the right side is smaller but not much smaller.
// TODO: In PrestoSQL, the optimizer flips join sides only if one side is much smaller than the other by more than SIZE_DIFFERENCE_THRESHOLD times, by default is is 8 times.
/// Checks statistics for join swap.
fn should_swap_join_order(
    left: &dyn ExecutionPlan,
    right: &dyn ExecutionPlan,
) -> Result<bool> {
    // Get the left and right table's total bytes
    // If both the left and right tables contain total_byte_size statistics,
    // use `total_byte_size` to determine `should_swap_join_order`, else use `num_rows`
    let left_stats = left.statistics()?;
    let right_stats = right.statistics()?;
    // First compare `total_byte_size` of left and right side,
    // if information in this field is insufficient fallback to the `num_rows`
    match (
        left_stats.total_byte_size.get_value(),
        right_stats.total_byte_size.get_value(),
    ) {
        (Some(l), Some(r)) => Ok(l > r),
        _ => match (
            left_stats.num_rows.get_value(),
            right_stats.num_rows.get_value(),
        ) {
            (Some(l), Some(r)) => Ok(l > r),
            _ => Ok(false),
        },
    }
}

fn supports_collect_by_thresholds(
    plan: &dyn ExecutionPlan,
    threshold_byte_size: usize,
    threshold_num_rows: usize,
) -> bool {
    // Currently we do not trust the 0 value from stats, due to stats collection might have bug
    // TODO check the logic in datasource::get_statistics_with_limit()
    let Ok(stats) = plan.statistics() else {
        return false;
    };

    if let Some(byte_size) = stats.total_byte_size.get_value() {
        *byte_size != 0 && *byte_size < threshold_byte_size
    } else if let Some(num_rows) = stats.num_rows.get_value() {
        *num_rows != 0 && *num_rows < threshold_num_rows
    } else {
        false
    }
}

/// Predicate that checks whether the given join type supports input swapping.
fn supports_swap(join_type: JoinType) -> bool {
    matches!(
        join_type,
        JoinType::Inner
            | JoinType::Left
            | JoinType::Right
            | JoinType::Full
            | JoinType::LeftSemi
            | JoinType::RightSemi
            | JoinType::LeftAnti
            | JoinType::RightAnti
    )
}

/// This function returns the new join type we get after swapping the given
/// join's inputs.
fn swap_join_type(join_type: JoinType) -> JoinType {
    match join_type {
        JoinType::Inner => JoinType::Inner,
        JoinType::Full => JoinType::Full,
        JoinType::Left => JoinType::Right,
        JoinType::Right => JoinType::Left,
        JoinType::LeftSemi => JoinType::RightSemi,
        JoinType::RightSemi => JoinType::LeftSemi,
        JoinType::LeftAnti => JoinType::RightAnti,
        JoinType::RightAnti => JoinType::LeftAnti,
    }
}

/// This function swaps the inputs of the given join operator.
fn swap_hash_join(
    hash_join: &HashJoinExec,
    partition_mode: PartitionMode,
) -> Result<Arc<dyn ExecutionPlan>> {
    let left = hash_join.left();
    let right = hash_join.right();
    let new_join = HashJoinExec::try_new(
        Arc::clone(right),
        Arc::clone(left),
        hash_join
            .on()
            .iter()
            .map(|(l, r)| (r.clone(), l.clone()))
            .collect(),
        swap_join_filter(hash_join.filter()),
        &swap_join_type(*hash_join.join_type()),
        partition_mode,
        hash_join.null_equals_null(),
    )?;
    if matches!(
        hash_join.join_type(),
        JoinType::LeftSemi
            | JoinType::RightSemi
            | JoinType::LeftAnti
            | JoinType::RightAnti
    ) {
        Ok(Arc::new(new_join))
    } else {
        // TODO avoid adding ProjectionExec again and again, only adding Final Projection
        let proj = ProjectionExec::try_new(
            swap_reverting_projection(&left.schema(), &right.schema()),
            Arc::new(new_join),
        )?;
        Ok(Arc::new(proj))
    }
}

/// When the order of the join is changed by the optimizer, the columns in
/// the output should not be impacted. This function creates the expressions
/// that will allow to swap back the values from the original left as the first
/// columns and those on the right next.
fn swap_reverting_projection(
    left_schema: &Schema,
    right_schema: &Schema,
) -> Vec<(Arc<dyn PhysicalExpr>, String)> {
    let right_cols = right_schema.fields().iter().enumerate().map(|(i, f)| {
        (
            Arc::new(Column::new(f.name(), i)) as Arc<dyn PhysicalExpr>,
            f.name().to_owned(),
        )
    });
    let right_len = right_cols.len();
    let left_cols = left_schema.fields().iter().enumerate().map(|(i, f)| {
        (
            Arc::new(Column::new(f.name(), right_len + i)) as Arc<dyn PhysicalExpr>,
            f.name().to_owned(),
        )
    });

    left_cols.chain(right_cols).collect()
}

/// Swaps join sides for filter column indices and produces new JoinFilter
fn swap_filter(filter: &JoinFilter) -> JoinFilter {
    let column_indices = filter
        .column_indices()
        .iter()
        .map(|idx| ColumnIndex {
            index: idx.index,
            side: idx.side.negate(),
        })
        .collect();

    JoinFilter::new(
        filter.expression().clone(),
        column_indices,
        filter.schema().clone(),
    )
}

/// Swaps join sides for filter column indices and produces new `JoinFilter` (if exists).
fn swap_join_filter(filter: Option<&JoinFilter>) -> Option<JoinFilter> {
    filter.map(swap_filter)
}

impl PhysicalOptimizerRule for JoinSelection {
    fn optimize(
        &self,
        plan: Arc<dyn ExecutionPlan>,
        config: &ConfigOptions,
    ) -> Result<Arc<dyn ExecutionPlan>> {
        let pipeline = PipelineStatePropagator::new_default(plan);
        // First, we make pipeline-fixing modifications to joins so as to accommodate
        // unbounded inputs. Each pipeline-fixing subrule, which is a function
        // of type `PipelineFixerSubrule`, takes a single [`PipelineStatePropagator`]
        // argument storing state variables that indicate the unboundedness status
        // of the current [`ExecutionPlan`] as we traverse the plan tree.
        let subrules: Vec<Box<PipelineFixerSubrule>> = vec![
            Box::new(hash_join_convert_symmetric_subrule),
            Box::new(hash_join_swap_subrule),
        ];
        let state = pipeline.transform_up(&|p| apply_subrules(p, &subrules, config))?;
        // Next, we apply another subrule that tries to optimize joins using any
        // statistics their inputs might have.
        // - For a hash join with partition mode [`PartitionMode::Auto`], we will
        //   make a cost-based decision to select which `PartitionMode` mode
        //   (`Partitioned`/`CollectLeft`) is optimal. If the statistics information
        //   is not available, we will fall back to [`PartitionMode::Partitioned`].
        // - We optimize/swap join sides so that the left (build) side of the join
        //   is the small side. If the statistics information is not available, we
        //   do not modify join sides.
        // - We will also swap left and right sides for cross joins so that the left
        //   side is the small side.
        let config = &config.optimizer;
        let collect_threshold_byte_size = config.hash_join_single_partition_threshold;
        let collect_threshold_num_rows = config.hash_join_single_partition_threshold_rows;
        state.plan.transform_up(&|plan| {
            statistical_join_selection_subrule(
                plan,
                collect_threshold_byte_size,
                collect_threshold_num_rows,
            )
        })
    }

    fn name(&self) -> &str {
        "join_selection"
    }

    fn schema_check(&self) -> bool {
        true
    }
}

/// Tries to create a [`HashJoinExec`] in [`PartitionMode::CollectLeft`] when possible.
///
/// This function will first consider the given join type and check whether the
/// `CollectLeft` mode is applicable. Otherwise, it will try to swap the join sides.
/// When the `ignore_threshold` is false, this function will also check left
/// and right sizes in bytes or rows.
///
/// For [`JoinType::Full`], it can not use `CollectLeft` mode and will return `None`.
/// For [`JoinType::Left`] and [`JoinType::LeftAnti`], it can not run `CollectLeft`
/// mode as is, but it can do so by changing the join type to [`JoinType::Right`]
/// and [`JoinType::RightAnti`], respectively.
fn try_collect_left(
    hash_join: &HashJoinExec,
    ignore_threshold: bool,
    threshold_byte_size: usize,
    threshold_num_rows: usize,
) -> Result<Option<Arc<dyn ExecutionPlan>>> {
    let left = hash_join.left();
    let right = hash_join.right();
    let join_type = hash_join.join_type();

    let left_can_collect = match join_type {
        JoinType::Left | JoinType::Full | JoinType::LeftAnti => false,
        JoinType::Inner
        | JoinType::LeftSemi
        | JoinType::Right
        | JoinType::RightSemi
        | JoinType::RightAnti => {
            ignore_threshold
                || supports_collect_by_thresholds(
                    &**left,
                    threshold_byte_size,
                    threshold_num_rows,
                )
        }
    };
    let right_can_collect = match join_type {
        JoinType::Right | JoinType::Full | JoinType::RightAnti => false,
        JoinType::Inner
        | JoinType::RightSemi
        | JoinType::Left
        | JoinType::LeftSemi
        | JoinType::LeftAnti => {
            ignore_threshold
                || supports_collect_by_thresholds(
                    &**right,
                    threshold_byte_size,
                    threshold_num_rows,
                )
        }
    };
    match (left_can_collect, right_can_collect) {
        (true, true) => {
            if should_swap_join_order(&**left, &**right)?
                && supports_swap(*hash_join.join_type())
            {
                Ok(Some(swap_hash_join(hash_join, PartitionMode::CollectLeft)?))
            } else {
                Ok(Some(Arc::new(HashJoinExec::try_new(
                    Arc::clone(left),
                    Arc::clone(right),
                    hash_join.on().to_vec(),
                    hash_join.filter().cloned(),
                    hash_join.join_type(),
                    PartitionMode::CollectLeft,
                    hash_join.null_equals_null(),
                )?)))
            }
        }
        (true, false) => Ok(Some(Arc::new(HashJoinExec::try_new(
            Arc::clone(left),
            Arc::clone(right),
            hash_join.on().to_vec(),
            hash_join.filter().cloned(),
            hash_join.join_type(),
            PartitionMode::CollectLeft,
            hash_join.null_equals_null(),
        )?))),
        (false, true) => {
            if supports_swap(*hash_join.join_type()) {
                swap_hash_join(hash_join, PartitionMode::CollectLeft).map(Some)
            } else {
                Ok(None)
            }
        }
        (false, false) => Ok(None),
    }
}

fn partitioned_hash_join(hash_join: &HashJoinExec) -> Result<Arc<dyn ExecutionPlan>> {
    let left = hash_join.left();
    let right = hash_join.right();
    if should_swap_join_order(&**left, &**right)? && supports_swap(*hash_join.join_type())
    {
        swap_hash_join(hash_join, PartitionMode::Partitioned)
    } else {
        Ok(Arc::new(HashJoinExec::try_new(
            Arc::clone(left),
            Arc::clone(right),
            hash_join.on().to_vec(),
            hash_join.filter().cloned(),
            hash_join.join_type(),
            PartitionMode::Partitioned,
            hash_join.null_equals_null(),
        )?))
    }
}

/// This subrule tries to modify a given plan so that it can
/// optimize hash and cross joins in the plan according to available statistical information.
fn statistical_join_selection_subrule(
    plan: Arc<dyn ExecutionPlan>,
    collect_threshold_byte_size: usize,
    collect_threshold_num_rows: usize,
) -> Result<Transformed<Arc<dyn ExecutionPlan>>> {
    let transformed =
        if let Some(hash_join) = plan.as_any().downcast_ref::<HashJoinExec>() {
            match hash_join.partition_mode() {
                PartitionMode::Auto => try_collect_left(
                    hash_join,
                    false,
                    collect_threshold_byte_size,
                    collect_threshold_num_rows,
                )?
                .map_or_else(
                    || partitioned_hash_join(hash_join).map(Some),
                    |v| Ok(Some(v)),
                )?,
                PartitionMode::CollectLeft => try_collect_left(hash_join, true, 0, 0)?
                    .map_or_else(
                        || partitioned_hash_join(hash_join).map(Some),
                        |v| Ok(Some(v)),
                    )?,
                PartitionMode::Partitioned => {
                    let left = hash_join.left();
                    let right = hash_join.right();
                    if should_swap_join_order(&**left, &**right)?
                        && supports_swap(*hash_join.join_type())
                    {
                        swap_hash_join(hash_join, PartitionMode::Partitioned).map(Some)?
                    } else {
                        None
                    }
                }
            }
        } else if let Some(cross_join) = plan.as_any().downcast_ref::<CrossJoinExec>() {
            let left = cross_join.left();
            let right = cross_join.right();
            if should_swap_join_order(&**left, &**right)? {
                let new_join = CrossJoinExec::new(Arc::clone(right), Arc::clone(left));
                // TODO avoid adding ProjectionExec again and again, only adding Final Projection
                let proj: Arc<dyn ExecutionPlan> = Arc::new(ProjectionExec::try_new(
                    swap_reverting_projection(&left.schema(), &right.schema()),
                    Arc::new(new_join),
                )?);
                Some(proj)
            } else {
                None
            }
        } else {
            None
        };

    Ok(if let Some(transformed) = transformed {
        Transformed::Yes(transformed)
    } else {
        Transformed::No(plan)
    })
}

/// Pipeline-fixing join selection subrule.
pub type PipelineFixerSubrule =
    dyn Fn(PipelineStatePropagator, &ConfigOptions) -> Result<PipelineStatePropagator>;

/// Converts a hash join to a symmetric hash join in the case of infinite inputs on both sides.
///
/// This subrule checks if a hash join can be replaced with a symmetric hash join when dealing
/// with unbounded (infinite) inputs on both sides. This replacement avoids pipeline breaking and
/// preserves query runnability. If the replacement is applicable, this subrule makes this change;
/// otherwise, it leaves the input unchanged.
///
/// # Arguments
/// * `input` - The current state of the pipeline, including the execution plan.
/// * `config_options` - Configuration options that might affect the transformation logic.
///
/// # Returns
/// An `Option` that contains the `Result` of the transformation. If the transformation is not applicable,
/// it returns `None`. If applicable, it returns `Some(Ok(...))` with the modified pipeline state,
/// or `Some(Err(...))` if an error occurs during the transformation.
fn hash_join_convert_symmetric_subrule(
    mut input: PipelineStatePropagator,
    config_options: &ConfigOptions,
) -> Result<PipelineStatePropagator> {
    // Check if the current plan node is a HashJoinExec.
    if let Some(hash_join) = input.plan.as_any().downcast_ref::<HashJoinExec>() {
        // Determine if left and right children are unbounded.
        let ub_flags = children_unbounded(&input);
        let (left_unbounded, right_unbounded) = (ub_flags[0], ub_flags[1]);
        // Update the unbounded flag of the input.
        input.data = left_unbounded || right_unbounded;
        // Process only if both left and right sides are unbounded.
        if left_unbounded && right_unbounded {
            // Determine the partition mode based on configuration.
            let mode = if config_options.optimizer.repartition_joins {
                StreamJoinPartitionMode::Partitioned
            } else {
                StreamJoinPartitionMode::SinglePartition
            };
            // A closure to determine the required sort order for each side of the join in the SymmetricHashJoinExec.
            // This function checks if the columns involved in the filter have any specific ordering requirements.
            // If the child nodes (left or right side of the join) already have a defined order and the columns used in the
            // filter predicate are ordered, this function captures that ordering requirement. The identified order is then
            // used in the SymmetricHashJoinExec to maintain bounded memory during join operations.
            // However, if the child nodes do not have an inherent order, or if the filter columns are unordered,
            // the function concludes that no specific order is required for the SymmetricHashJoinExec. This approach
            // ensures that the symmetric hash join operation only imposes ordering constraints when necessary,
            // based on the properties of the child nodes and the filter condition.
            let determine_order = |side: JoinSide| -> Option<Vec<PhysicalSortExpr>> {
                hash_join
                    .filter()
                    .map(|filter| {
                        filter.column_indices().iter().any(
                            |ColumnIndex {
                                 index,
                                 side: column_side,
                             }| {
                                // Skip if column side does not match the join side.
                                if *column_side != side {
                                    return false;
                                }
                                // Retrieve equivalence properties and schema based on the side.
                                let (equivalence, schema) = match side {
                                    JoinSide::Left => (
                                        hash_join.left().equivalence_properties(),
                                        hash_join.left().schema(),
                                    ),
                                    JoinSide::Right => (
                                        hash_join.right().equivalence_properties(),
                                        hash_join.right().schema(),
                                    ),
                                };

                                let name = schema.field(*index).name();
                                let col = Arc::new(Column::new(name, *index)) as _;
                                // Check if the column is ordered.
                                equivalence.get_expr_ordering(col).data
                                    != SortProperties::Unordered
                            },
                        )
                    })
                    .unwrap_or(false)
                    .then(|| {
                        match side {
                            JoinSide::Left => hash_join.left().output_ordering(),
                            JoinSide::Right => hash_join.right().output_ordering(),
                        }
                        .map(|p| p.to_vec())
                    })
                    .flatten()
            };

            // Determine the sort order for both left and right sides.
            let left_order = determine_order(JoinSide::Left);
            let right_order = determine_order(JoinSide::Right);

            return SymmetricHashJoinExec::try_new(
                hash_join.left().clone(),
                hash_join.right().clone(),
                hash_join.on().to_vec(),
                hash_join.filter().cloned(),
                hash_join.join_type(),
                hash_join.null_equals_null(),
                left_order,
                right_order,
                mode,
            )
            .map(|exec| {
                input.plan = Arc::new(exec) as _;
                input
            });
        }
    }
    Ok(input)
}

/// This subrule will swap build/probe sides of a hash join depending on whether
/// one of its inputs may produce an infinite stream of records. The rule ensures
/// that the left (build) side of the hash join always operates on an input stream
/// that will produce a finite set of records. If the left side can not be chosen
/// to be "finite", the join sides stay the same as the original query.
/// ```text
/// For example, this rule makes the following transformation:
///
///
///
///           +--------------+              +--------------+
///           |              |  unbounded   |              |
///    Left   | Infinite     |    true      | Hash         |\true
///           | Data source  |--------------| Repartition  | \   +--------------+       +--------------+
///           |              |              |              |  \  |              |       |              |
///           +--------------+              +--------------+   - |  Hash Join   |-------| Projection   |
///                                                            - |              |       |              |
///           +--------------+              +--------------+  /  +--------------+       +--------------+
///           |              |  unbounded   |              | /
///    Right  | Finite       |    false     | Hash         |/false
///           | Data Source  |--------------| Repartition  |
///           |              |              |              |
///           +--------------+              +--------------+
///
///
///
///           +--------------+              +--------------+
///           |              |  unbounded   |              |
///    Left   | Finite       |    false     | Hash         |\false
///           | Data source  |--------------| Repartition  | \   +--------------+       +--------------+
///           |              |              |              |  \  |              | true  |              | true
///           +--------------+              +--------------+   - |  Hash Join   |-------| Projection   |-----
///                                                            - |              |       |              |
///           +--------------+              +--------------+  /  +--------------+       +--------------+
///           |              |  unbounded   |              | /
///    Right  | Infinite     |    true      | Hash         |/true
///           | Data Source  |--------------| Repartition  |
///           |              |              |              |
///           +--------------+              +--------------+
///
/// ```
fn hash_join_swap_subrule(
    mut input: PipelineStatePropagator,
    _config_options: &ConfigOptions,
) -> Result<PipelineStatePropagator> {
    if let Some(hash_join) = input.plan.as_any().downcast_ref::<HashJoinExec>() {
        let ub_flags = children_unbounded(&input);
        let (left_unbounded, right_unbounded) = (ub_flags[0], ub_flags[1]);
        input.data = left_unbounded || right_unbounded;
        if left_unbounded
            && !right_unbounded
            && matches!(
                *hash_join.join_type(),
                JoinType::Inner
                    | JoinType::Left
                    | JoinType::LeftSemi
                    | JoinType::LeftAnti
            )
        {
            input.plan = swap_join_according_to_unboundedness(hash_join)?;
        }
    }
    Ok(input)
}

/// This function swaps sides of a hash join to make it runnable even if one of
/// its inputs are infinite. Note that this is not always possible; i.e.
/// [`JoinType::Full`], [`JoinType::Right`], [`JoinType::RightAnti`] and
/// [`JoinType::RightSemi`] can not run with an unbounded left side, even if
/// we swap join sides. Therefore, we do not consider them here.
fn swap_join_according_to_unboundedness(
    hash_join: &HashJoinExec,
) -> Result<Arc<dyn ExecutionPlan>> {
    let partition_mode = hash_join.partition_mode();
    let join_type = hash_join.join_type();
    match (*partition_mode, *join_type) {
        (
            _,
            JoinType::Right | JoinType::RightSemi | JoinType::RightAnti | JoinType::Full,
        ) => internal_err!("{join_type} join cannot be swapped for unbounded input."),
        (PartitionMode::Partitioned, _) => {
            swap_hash_join(hash_join, PartitionMode::Partitioned)
        }
        (PartitionMode::CollectLeft, _) => {
            swap_hash_join(hash_join, PartitionMode::CollectLeft)
        }
        (PartitionMode::Auto, _) => {
            internal_err!("Auto is not acceptable for unbounded input here.")
        }
    }
}

/// Apply given `PipelineFixerSubrule`s to a given plan. This plan, along with
/// auxiliary boundedness information, is in the `PipelineStatePropagator` object.
fn apply_subrules(
    mut input: PipelineStatePropagator,
    subrules: &Vec<Box<PipelineFixerSubrule>>,
    config_options: &ConfigOptions,
) -> Result<Transformed<PipelineStatePropagator>> {
    for subrule in subrules {
        input = subrule(input, config_options)?;
    }
    input.data = input
        .plan
        .unbounded_output(&children_unbounded(&input))
        // Treat the case where an operator can not run on unbounded data as
        // if it can and it outputs unbounded data. Do not raise an error yet.
        // Such operators may be fixed, adjusted or replaced later on during
        // optimization passes -- sorts may be removed, windows may be adjusted
        // etc. If this doesn't happen, the final `PipelineChecker` rule will
        // catch this and raise an error anyway.
        .unwrap_or(true);
    Ok(Transformed::Yes(input))
}

#[cfg(test)]
mod tests_statistical {
    use std::sync::Arc;

    use super::*;
    use crate::{
        physical_optimizer::test_utils::check_integrity,
        physical_plan::{
            displayable, joins::PartitionMode, ColumnStatistics, Statistics,
        },
        test::StatisticsExec,
    };

    use arrow::datatypes::{DataType, Field, Schema};
    use datafusion_common::{stats::Precision, JoinType, ScalarValue};
    use datafusion_physical_expr::expressions::Column;
    use datafusion_physical_expr::{PhysicalExpr, PhysicalExprRef};

    /// Return statistcs for empty table
    fn empty_statistics() -> Statistics {
        Statistics {
            num_rows: Precision::Absent,
            total_byte_size: Precision::Absent,
            column_statistics: vec![ColumnStatistics::new_unknown()],
        }
    }

    /// Get table thresholds: (num_rows, byte_size)
    fn get_thresholds() -> (usize, usize) {
        let optimizer_options = ConfigOptions::new().optimizer;
        (
            optimizer_options.hash_join_single_partition_threshold_rows,
            optimizer_options.hash_join_single_partition_threshold,
        )
    }

    /// Return statistcs for small table
    fn small_statistics() -> Statistics {
        let (threshold_num_rows, threshold_byte_size) = get_thresholds();
        Statistics {
            num_rows: Precision::Inexact(threshold_num_rows / 128),
            total_byte_size: Precision::Inexact(threshold_byte_size / 128),
            column_statistics: vec![ColumnStatistics::new_unknown()],
        }
    }

    /// Return statistcs for big table
    fn big_statistics() -> Statistics {
        let (threshold_num_rows, threshold_byte_size) = get_thresholds();
        Statistics {
            num_rows: Precision::Inexact(threshold_num_rows * 2),
            total_byte_size: Precision::Inexact(threshold_byte_size * 2),
            column_statistics: vec![ColumnStatistics::new_unknown()],
        }
    }

    /// Return statistcs for big table
    fn bigger_statistics() -> Statistics {
        let (threshold_num_rows, threshold_byte_size) = get_thresholds();
        Statistics {
            num_rows: Precision::Inexact(threshold_num_rows * 4),
            total_byte_size: Precision::Inexact(threshold_byte_size * 4),
            column_statistics: vec![ColumnStatistics::new_unknown()],
        }
    }

    fn create_big_and_small() -> (Arc<dyn ExecutionPlan>, Arc<dyn ExecutionPlan>) {
        let big = Arc::new(StatisticsExec::new(
            big_statistics(),
            Schema::new(vec![Field::new("big_col", DataType::Int32, false)]),
        ));

        let small = Arc::new(StatisticsExec::new(
            small_statistics(),
            Schema::new(vec![Field::new("small_col", DataType::Int32, false)]),
        ));
        (big, small)
    }

    /// Create a column statistics vector for a single column
    /// that has the given min/max/distinct_count properties.
    ///
    /// Given min/max will be mapped to a [`ScalarValue`] if
    /// they are not `None`.
    fn create_column_stats(
        min: Option<u64>,
        max: Option<u64>,
        distinct_count: Option<usize>,
    ) -> Vec<ColumnStatistics> {
        vec![ColumnStatistics {
            distinct_count: distinct_count
                .map(Precision::Inexact)
                .unwrap_or(Precision::Absent),
            min_value: min
                .map(|size| Precision::Inexact(ScalarValue::UInt64(Some(size))))
                .unwrap_or(Precision::Absent),
            max_value: max
                .map(|size| Precision::Inexact(ScalarValue::UInt64(Some(size))))
                .unwrap_or(Precision::Absent),
            ..Default::default()
        }]
    }

    /// Returns three plans with statistics of (min, max, distinct_count)
    /// * big 100K rows @ (0, 50k, 50k)
    /// * medium 10K rows @ (1k, 5k, 1k)
    /// * small 1K rows @ (0, 100k, 1k)
    fn create_nested_with_min_max() -> (
        Arc<dyn ExecutionPlan>,
        Arc<dyn ExecutionPlan>,
        Arc<dyn ExecutionPlan>,
    ) {
        let big = Arc::new(StatisticsExec::new(
            Statistics {
                num_rows: Precision::Inexact(100_000),
                column_statistics: create_column_stats(
                    Some(0),
                    Some(50_000),
                    Some(50_000),
                ),
                total_byte_size: Precision::Absent,
            },
            Schema::new(vec![Field::new("big_col", DataType::Int32, false)]),
        ));

        let medium = Arc::new(StatisticsExec::new(
            Statistics {
                num_rows: Precision::Inexact(10_000),
                column_statistics: create_column_stats(
                    Some(1000),
                    Some(5000),
                    Some(1000),
                ),
                total_byte_size: Precision::Absent,
            },
            Schema::new(vec![Field::new("medium_col", DataType::Int32, false)]),
        ));

        let small = Arc::new(StatisticsExec::new(
            Statistics {
                num_rows: Precision::Inexact(1000),
                column_statistics: create_column_stats(
                    Some(0),
                    Some(100_000),
                    Some(1000),
                ),
                total_byte_size: Precision::Absent,
            },
            Schema::new(vec![Field::new("small_col", DataType::Int32, false)]),
        ));

        (big, medium, small)
    }

    pub(crate) fn crosscheck_plans(plan: Arc<dyn ExecutionPlan>) -> Result<()> {
        let pipeline = PipelineStatePropagator::new_default(plan);
        let subrules: Vec<Box<PipelineFixerSubrule>> = vec![
            Box::new(hash_join_convert_symmetric_subrule),
            Box::new(hash_join_swap_subrule),
        ];
        let state = pipeline
            .transform_up(&|p| apply_subrules(p, &subrules, &ConfigOptions::new()))
            .and_then(check_integrity)?;
        // TODO: End state payloads will be checked here.
        let config = ConfigOptions::new().optimizer;
        let collect_left_threshold = config.hash_join_single_partition_threshold;
        let collect_threshold_num_rows = config.hash_join_single_partition_threshold_rows;
        let _ = state.plan.transform_up(&|plan| {
            statistical_join_selection_subrule(
                plan,
                collect_left_threshold,
                collect_threshold_num_rows,
            )
        })?;
        Ok(())
    }

    #[tokio::test]
    async fn test_join_with_swap() {
        let (big, small) = create_big_and_small();

<<<<<<< HEAD
        let join = HashJoinExec::try_new(
            Arc::clone(&big),
            Arc::clone(&small),
            vec![(
                Arc::new(Column::new_with_schema("big_col", &big.schema()).unwrap()),
                Arc::new(Column::new_with_schema("small_col", &small.schema()).unwrap()),
            )],
            None,
            &JoinType::Left,
            PartitionMode::CollectLeft,
            false,
        )
        .unwrap();
=======
        let join = Arc::new(
            HashJoinExec::try_new(
                Arc::clone(&big),
                Arc::clone(&small),
                vec![(
                    Column::new_with_schema("big_col", &big.schema()).unwrap(),
                    Column::new_with_schema("small_col", &small.schema()).unwrap(),
                )],
                None,
                &JoinType::Left,
                PartitionMode::CollectLeft,
                false,
            )
            .unwrap(),
        );
>>>>>>> ff7dfc37

        let optimized_join = JoinSelection::new()
            .optimize(join.clone(), &ConfigOptions::new())
            .unwrap();

        let swapping_projection = optimized_join
            .as_any()
            .downcast_ref::<ProjectionExec>()
            .expect("A proj is required to swap columns back to their original order");

        assert_eq!(swapping_projection.expr().len(), 2);
        let (col, name) = &swapping_projection.expr()[0];
        assert_eq!(name, "big_col");
        assert_col_expr(col, "big_col", 1);
        let (col, name) = &swapping_projection.expr()[1];
        assert_eq!(name, "small_col");
        assert_col_expr(col, "small_col", 0);

        let swapped_join = swapping_projection
            .input()
            .as_any()
            .downcast_ref::<HashJoinExec>()
            .expect("The type of the plan should not be changed");

        assert_eq!(
            swapped_join.left().statistics().unwrap().total_byte_size,
            Precision::Inexact(8192)
        );
        assert_eq!(
            swapped_join.right().statistics().unwrap().total_byte_size,
            Precision::Inexact(2097152)
        );
        crosscheck_plans(join.clone()).unwrap();
    }

    #[tokio::test]
    async fn test_left_join_with_swap() {
        let (big, small) = create_big_and_small();
        // Left out join should alway swap when the mode is PartitionMode::CollectLeft, even left side is small and right side is large
<<<<<<< HEAD
        let join = HashJoinExec::try_new(
            Arc::clone(&small),
            Arc::clone(&big),
            vec![(
                Arc::new(Column::new_with_schema("small_col", &small.schema()).unwrap()),
                Arc::new(Column::new_with_schema("big_col", &big.schema()).unwrap()),
            )],
            None,
            &JoinType::Left,
            PartitionMode::CollectLeft,
            false,
        )
        .unwrap();
=======
        let join = Arc::new(
            HashJoinExec::try_new(
                Arc::clone(&small),
                Arc::clone(&big),
                vec![(
                    Column::new_with_schema("small_col", &small.schema()).unwrap(),
                    Column::new_with_schema("big_col", &big.schema()).unwrap(),
                )],
                None,
                &JoinType::Left,
                PartitionMode::CollectLeft,
                false,
            )
            .unwrap(),
        );
>>>>>>> ff7dfc37

        let optimized_join = JoinSelection::new()
            .optimize(join.clone(), &ConfigOptions::new())
            .unwrap();

        let swapping_projection = optimized_join
            .as_any()
            .downcast_ref::<ProjectionExec>()
            .expect("A proj is required to swap columns back to their original order");

        assert_eq!(swapping_projection.expr().len(), 2);
        let (col, name) = &swapping_projection.expr()[0];
        assert_eq!(name, "small_col");
        assert_col_expr(col, "small_col", 1);
        let (col, name) = &swapping_projection.expr()[1];
        assert_eq!(name, "big_col");
        assert_col_expr(col, "big_col", 0);

        let swapped_join = swapping_projection
            .input()
            .as_any()
            .downcast_ref::<HashJoinExec>()
            .expect("The type of the plan should not be changed");

        assert_eq!(
            swapped_join.left().statistics().unwrap().total_byte_size,
            Precision::Inexact(2097152)
        );
        assert_eq!(
            swapped_join.right().statistics().unwrap().total_byte_size,
            Precision::Inexact(8192)
        );
        crosscheck_plans(join.clone()).unwrap();
    }

    #[tokio::test]
    async fn test_join_with_swap_semi() {
        let join_types = [JoinType::LeftSemi, JoinType::LeftAnti];
        for join_type in join_types {
            let (big, small) = create_big_and_small();

<<<<<<< HEAD
            let join = HashJoinExec::try_new(
                Arc::clone(&big),
                Arc::clone(&small),
                vec![(
                    Arc::new(Column::new_with_schema("big_col", &big.schema()).unwrap()),
                    Arc::new(
                        Column::new_with_schema("small_col", &small.schema()).unwrap(),
                    ),
                )],
                None,
                &join_type,
                PartitionMode::Partitioned,
                false,
            )
            .unwrap();
=======
            let join = Arc::new(
                HashJoinExec::try_new(
                    Arc::clone(&big),
                    Arc::clone(&small),
                    vec![(
                        Column::new_with_schema("big_col", &big.schema()).unwrap(),
                        Column::new_with_schema("small_col", &small.schema()).unwrap(),
                    )],
                    None,
                    &join_type,
                    PartitionMode::Partitioned,
                    false,
                )
                .unwrap(),
            );
>>>>>>> ff7dfc37

            let original_schema = join.schema();

            let optimized_join = JoinSelection::new()
                .optimize(join.clone(), &ConfigOptions::new())
                .unwrap();

            let swapped_join = optimized_join
                .as_any()
                .downcast_ref::<HashJoinExec>()
                .expect(
                    "A proj is not required to swap columns back to their original order",
                );

            assert_eq!(swapped_join.schema().fields().len(), 1);
            assert_eq!(
                swapped_join.left().statistics().unwrap().total_byte_size,
                Precision::Inexact(8192)
            );
            assert_eq!(
                swapped_join.right().statistics().unwrap().total_byte_size,
                Precision::Inexact(2097152)
            );
            assert_eq!(original_schema, swapped_join.schema());
            crosscheck_plans(join).unwrap();
        }
    }

    /// Compare the input plan with the plan after running the probe order optimizer.
    macro_rules! assert_optimized {
        ($EXPECTED_LINES: expr, $PLAN: expr) => {
            let expected_lines =
                $EXPECTED_LINES.iter().map(|s| *s).collect::<Vec<&str>>();

            let plan = Arc::new($PLAN);
            let optimized = JoinSelection::new()
                .optimize(plan.clone(), &ConfigOptions::new())
                .unwrap();

            let plan_string = displayable(optimized.as_ref()).indent(true).to_string();
            let actual_lines = plan_string.split("\n").collect::<Vec<&str>>();

            assert_eq!(
                &expected_lines, &actual_lines,
                "\n\nexpected:\n\n{:#?}\nactual:\n\n{:#?}\n\n",
                expected_lines, actual_lines
            );
            crosscheck_plans(plan).unwrap();
        };
    }

    #[tokio::test]
    async fn test_nested_join_swap() {
        let (big, medium, small) = create_nested_with_min_max();

        // Form the inner join: big JOIN small
        let child_join = HashJoinExec::try_new(
            Arc::clone(&big),
            Arc::clone(&small),
            vec![(
                Arc::new(Column::new_with_schema("big_col", &big.schema()).unwrap()),
                Arc::new(Column::new_with_schema("small_col", &small.schema()).unwrap()),
            )],
            None,
            &JoinType::Inner,
            PartitionMode::CollectLeft,
            false,
        )
        .unwrap();
        let child_schema = child_join.schema();

        // Form join tree `medium LEFT JOIN (big JOIN small)`
        let join = HashJoinExec::try_new(
            Arc::clone(&medium),
            Arc::new(child_join),
            vec![(
                Arc::new(
                    Column::new_with_schema("medium_col", &medium.schema()).unwrap(),
                ),
                Arc::new(Column::new_with_schema("small_col", &child_schema).unwrap()),
            )],
            None,
            &JoinType::Left,
            PartitionMode::CollectLeft,
            false,
        )
        .unwrap();

        // Hash join uses the left side to build the hash table, and right side to probe it. We want
        // to keep left as small as possible, so if we can estimate (with a reasonable margin of error)
        // that the left side is smaller than the right side, we should swap the sides.
        //
        // The first hash join's left is 'small' table (with 1000 rows), and the second hash join's
        // left is the F(small IJ big) which has an estimated cardinality of 2000 rows (vs medium which
        // has an exact cardinality of 10_000 rows).
        let expected = [
            "ProjectionExec: expr=[medium_col@2 as medium_col, big_col@0 as big_col, small_col@1 as small_col]",
            "  HashJoinExec: mode=CollectLeft, join_type=Right, on=[(small_col@1, medium_col@0)]",
            "    ProjectionExec: expr=[big_col@1 as big_col, small_col@0 as small_col]",
            "      HashJoinExec: mode=CollectLeft, join_type=Inner, on=[(small_col@0, big_col@0)]",
            "        StatisticsExec: col_count=1, row_count=Inexact(1000)",
            "        StatisticsExec: col_count=1, row_count=Inexact(100000)",
            "    StatisticsExec: col_count=1, row_count=Inexact(10000)",
            "",
        ];
        assert_optimized!(expected, join);
    }

    #[tokio::test]
    async fn test_join_no_swap() {
        let (big, small) = create_big_and_small();
<<<<<<< HEAD
        let join = HashJoinExec::try_new(
            Arc::clone(&small),
            Arc::clone(&big),
            vec![(
                Arc::new(Column::new_with_schema("small_col", &small.schema()).unwrap()),
                Arc::new(Column::new_with_schema("big_col", &big.schema()).unwrap()),
            )],
            None,
            &JoinType::Inner,
            PartitionMode::CollectLeft,
            false,
        )
        .unwrap();
=======
        let join = Arc::new(
            HashJoinExec::try_new(
                Arc::clone(&small),
                Arc::clone(&big),
                vec![(
                    Column::new_with_schema("small_col", &small.schema()).unwrap(),
                    Column::new_with_schema("big_col", &big.schema()).unwrap(),
                )],
                None,
                &JoinType::Inner,
                PartitionMode::CollectLeft,
                false,
            )
            .unwrap(),
        );
>>>>>>> ff7dfc37

        let optimized_join = JoinSelection::new()
            .optimize(join.clone(), &ConfigOptions::new())
            .unwrap();

        let swapped_join = optimized_join
            .as_any()
            .downcast_ref::<HashJoinExec>()
            .expect("The type of the plan should not be changed");

        assert_eq!(
            swapped_join.left().statistics().unwrap().total_byte_size,
            Precision::Inexact(8192)
        );
        assert_eq!(
            swapped_join.right().statistics().unwrap().total_byte_size,
            Precision::Inexact(2097152)
        );
        crosscheck_plans(join).unwrap();
    }

    #[tokio::test]
    async fn test_swap_reverting_projection() {
        let left_schema = Schema::new(vec![
            Field::new("a", DataType::Int32, false),
            Field::new("b", DataType::Int32, false),
        ]);

        let right_schema = Schema::new(vec![Field::new("c", DataType::Int32, false)]);

        let proj = swap_reverting_projection(&left_schema, &right_schema);

        assert_eq!(proj.len(), 3);

        let (col, name) = &proj[0];
        assert_eq!(name, "a");
        assert_col_expr(col, "a", 1);

        let (col, name) = &proj[1];
        assert_eq!(name, "b");
        assert_col_expr(col, "b", 2);

        let (col, name) = &proj[2];
        assert_eq!(name, "c");
        assert_col_expr(col, "c", 0);
    }

    fn assert_col_expr(expr: &Arc<dyn PhysicalExpr>, name: &str, index: usize) {
        let col = expr
            .as_any()
            .downcast_ref::<Column>()
            .expect("Projection items should be Column expression");
        assert_eq!(col.name(), name);
        assert_eq!(col.index(), index);
    }

    #[tokio::test]
    async fn test_join_selection_collect_left() {
        let big = Arc::new(StatisticsExec::new(
            big_statistics(),
            Schema::new(vec![Field::new("big_col", DataType::Int32, false)]),
        ));

        let small = Arc::new(StatisticsExec::new(
            small_statistics(),
            Schema::new(vec![Field::new("small_col", DataType::Int32, false)]),
        ));

        let empty = Arc::new(StatisticsExec::new(
            empty_statistics(),
            Schema::new(vec![Field::new("empty_col", DataType::Int32, false)]),
        ));

        let join_on = vec![(
            Arc::new(Column::new_with_schema("small_col", &small.schema()).unwrap()) as _,
            Arc::new(Column::new_with_schema("big_col", &big.schema()).unwrap()) as _,
        )];
        check_join_partition_mode(
            small.clone(),
            big.clone(),
            join_on,
            false,
            PartitionMode::CollectLeft,
        );

        let join_on = vec![(
            Arc::new(Column::new_with_schema("big_col", &big.schema()).unwrap()) as _,
            Arc::new(Column::new_with_schema("small_col", &small.schema()).unwrap()) as _,
        )];
        check_join_partition_mode(
            big.clone(),
            small.clone(),
            join_on,
            true,
            PartitionMode::CollectLeft,
        );

        let join_on = vec![(
            Arc::new(Column::new_with_schema("small_col", &small.schema()).unwrap()) as _,
            Arc::new(Column::new_with_schema("empty_col", &empty.schema()).unwrap()) as _,
        )];
        check_join_partition_mode(
            small.clone(),
            empty.clone(),
            join_on,
            false,
            PartitionMode::CollectLeft,
        );

        let join_on = vec![(
            Arc::new(Column::new_with_schema("empty_col", &empty.schema()).unwrap()) as _,
            Arc::new(Column::new_with_schema("small_col", &small.schema()).unwrap()) as _,
        )];
        check_join_partition_mode(
            empty.clone(),
            small.clone(),
            join_on,
            true,
            PartitionMode::CollectLeft,
        );
    }

    #[tokio::test]
    async fn test_join_selection_partitioned() {
        let bigger = Arc::new(StatisticsExec::new(
            bigger_statistics(),
            Schema::new(vec![Field::new("bigger_col", DataType::Int32, false)]),
        ));

        let big = Arc::new(StatisticsExec::new(
            big_statistics(),
            Schema::new(vec![Field::new("big_col", DataType::Int32, false)]),
        ));

        let empty = Arc::new(StatisticsExec::new(
            empty_statistics(),
            Schema::new(vec![Field::new("empty_col", DataType::Int32, false)]),
        ));

        let join_on = vec![(
            Arc::new(Column::new_with_schema("big_col", &big.schema()).unwrap()) as _,
            Arc::new(Column::new_with_schema("bigger_col", &bigger.schema()).unwrap())
                as _,
        )];
        check_join_partition_mode(
            big.clone(),
            bigger.clone(),
            join_on,
            false,
            PartitionMode::Partitioned,
        );

        let join_on = vec![(
            Arc::new(Column::new_with_schema("bigger_col", &bigger.schema()).unwrap())
                as _,
            Arc::new(Column::new_with_schema("big_col", &big.schema()).unwrap()) as _,
        )];
        check_join_partition_mode(
            bigger.clone(),
            big.clone(),
            join_on,
            true,
            PartitionMode::Partitioned,
        );

        let join_on = vec![(
            Arc::new(Column::new_with_schema("empty_col", &empty.schema()).unwrap()) as _,
            Arc::new(Column::new_with_schema("big_col", &big.schema()).unwrap()) as _,
        )];
        check_join_partition_mode(
            empty.clone(),
            big.clone(),
            join_on,
            false,
            PartitionMode::Partitioned,
        );

        let join_on = vec![(
            Arc::new(Column::new_with_schema("big_col", &big.schema()).unwrap()) as _,
            Arc::new(Column::new_with_schema("empty_col", &empty.schema()).unwrap()) as _,
        )];
        check_join_partition_mode(big, empty, join_on, false, PartitionMode::Partitioned);
    }

    fn check_join_partition_mode(
        left: Arc<StatisticsExec>,
        right: Arc<StatisticsExec>,
        on: Vec<(PhysicalExprRef, PhysicalExprRef)>,
        is_swapped: bool,
        expected_mode: PartitionMode,
    ) {
        let join = Arc::new(
            HashJoinExec::try_new(
                left,
                right,
                on,
                None,
                &JoinType::Inner,
                PartitionMode::Auto,
                false,
            )
            .unwrap(),
        );

        let optimized_join = JoinSelection::new()
            .optimize(join.clone(), &ConfigOptions::new())
            .unwrap();

        if !is_swapped {
            let swapped_join = optimized_join
                .as_any()
                .downcast_ref::<HashJoinExec>()
                .expect("The type of the plan should not be changed");
            assert_eq!(*swapped_join.partition_mode(), expected_mode);
        } else {
            let swapping_projection = optimized_join
                .as_any()
                .downcast_ref::<ProjectionExec>()
                .expect(
                    "A proj is required to swap columns back to their original order",
                );
            let swapped_join = swapping_projection
                .input()
                .as_any()
                .downcast_ref::<HashJoinExec>()
                .expect("The type of the plan should not be changed");

            assert_eq!(*swapped_join.partition_mode(), expected_mode);
        }
        crosscheck_plans(join).unwrap();
    }
}

#[cfg(test)]
mod util_tests {
    use std::sync::Arc;

    use arrow_schema::{DataType, Field, Schema};
    use datafusion_expr::Operator;
    use datafusion_physical_expr::expressions::{BinaryExpr, Column, NegativeExpr};
    use datafusion_physical_expr::intervals::utils::check_support;
    use datafusion_physical_expr::PhysicalExpr;

    #[test]
    fn check_expr_supported() {
        let schema = Arc::new(Schema::new(vec![
            Field::new("a", DataType::Int32, false),
            Field::new("b", DataType::Utf8, false),
        ]));
        let supported_expr = Arc::new(BinaryExpr::new(
            Arc::new(Column::new("a", 0)),
            Operator::Plus,
            Arc::new(Column::new("a", 0)),
        )) as Arc<dyn PhysicalExpr>;
        assert!(check_support(&supported_expr, &schema));
        let supported_expr_2 = Arc::new(Column::new("a", 0)) as Arc<dyn PhysicalExpr>;
        assert!(check_support(&supported_expr_2, &schema));
        let unsupported_expr = Arc::new(BinaryExpr::new(
            Arc::new(Column::new("a", 0)),
            Operator::Or,
            Arc::new(Column::new("a", 0)),
        )) as Arc<dyn PhysicalExpr>;
        assert!(!check_support(&unsupported_expr, &schema));
        let unsupported_expr_2 = Arc::new(BinaryExpr::new(
            Arc::new(Column::new("a", 0)),
            Operator::Or,
            Arc::new(NegativeExpr::new(Arc::new(Column::new("a", 0)))),
        )) as Arc<dyn PhysicalExpr>;
        assert!(!check_support(&unsupported_expr_2, &schema));
    }
}

#[cfg(test)]
mod hash_join_tests {
    use self::tests_statistical::crosscheck_plans;

    use super::*;
    use crate::physical_optimizer::join_selection::swap_join_type;
    use crate::physical_optimizer::test_utils::SourceType;
    use crate::physical_plan::expressions::Column;
    use crate::physical_plan::joins::PartitionMode;
    use crate::physical_plan::projection::ProjectionExec;
    use crate::test_util::UnboundedExec;
    use arrow::datatypes::{DataType, Field, Schema};
    use arrow::record_batch::RecordBatch;
    use datafusion_common::utils::DataPtr;
    use datafusion_common::JoinType;
    use datafusion_physical_plan::empty::EmptyExec;
    use std::sync::Arc;

    struct TestCase {
        case: String,
        initial_sources_unbounded: (SourceType, SourceType),
        initial_join_type: JoinType,
        initial_mode: PartitionMode,
        expected_sources_unbounded: (SourceType, SourceType),
        expected_join_type: JoinType,
        expected_mode: PartitionMode,
        expecting_swap: bool,
    }

    #[tokio::test]
    async fn test_join_with_swap_full() -> Result<()> {
        // NOTE: Currently, some initial conditions are not viable after join order selection.
        //       For example, full join always comes in partitioned mode. See the warning in
        //       function "swap". If this changes in the future, we should update these tests.
        let cases = vec![
            TestCase {
                case: "Bounded - Unbounded 1".to_string(),
                initial_sources_unbounded: (SourceType::Bounded, SourceType::Unbounded),
                initial_join_type: JoinType::Full,
                initial_mode: PartitionMode::Partitioned,
                expected_sources_unbounded: (SourceType::Bounded, SourceType::Unbounded),
                expected_join_type: JoinType::Full,
                expected_mode: PartitionMode::Partitioned,
                expecting_swap: false,
            },
            TestCase {
                case: "Unbounded - Bounded 2".to_string(),
                initial_sources_unbounded: (SourceType::Unbounded, SourceType::Bounded),
                initial_join_type: JoinType::Full,
                initial_mode: PartitionMode::Partitioned,
                expected_sources_unbounded: (SourceType::Unbounded, SourceType::Bounded),
                expected_join_type: JoinType::Full,
                expected_mode: PartitionMode::Partitioned,
                expecting_swap: false,
            },
            TestCase {
                case: "Bounded - Bounded 3".to_string(),
                initial_sources_unbounded: (SourceType::Bounded, SourceType::Bounded),
                initial_join_type: JoinType::Full,
                initial_mode: PartitionMode::Partitioned,
                expected_sources_unbounded: (SourceType::Bounded, SourceType::Bounded),
                expected_join_type: JoinType::Full,
                expected_mode: PartitionMode::Partitioned,
                expecting_swap: false,
            },
            TestCase {
                case: "Unbounded - Unbounded 4".to_string(),
                initial_sources_unbounded: (SourceType::Unbounded, SourceType::Unbounded),
                initial_join_type: JoinType::Full,
                initial_mode: PartitionMode::Partitioned,
                expected_sources_unbounded: (
                    SourceType::Unbounded,
                    SourceType::Unbounded,
                ),
                expected_join_type: JoinType::Full,
                expected_mode: PartitionMode::Partitioned,
                expecting_swap: false,
            },
        ];
        for case in cases.into_iter() {
            test_join_with_maybe_swap_unbounded_case(case).await?
        }
        Ok(())
    }

    #[tokio::test]
    async fn test_cases_without_collect_left_check() -> Result<()> {
        let mut cases = vec![];
        let join_types = vec![JoinType::LeftSemi, JoinType::Inner];
        for join_type in join_types {
            cases.push(TestCase {
                case: "Unbounded - Bounded / CollectLeft".to_string(),
                initial_sources_unbounded: (SourceType::Unbounded, SourceType::Bounded),
                initial_join_type: join_type,
                initial_mode: PartitionMode::CollectLeft,
                expected_sources_unbounded: (SourceType::Bounded, SourceType::Unbounded),
                expected_join_type: swap_join_type(join_type),
                expected_mode: PartitionMode::CollectLeft,
                expecting_swap: true,
            });
            cases.push(TestCase {
                case: "Bounded - Unbounded / CollectLeft".to_string(),
                initial_sources_unbounded: (SourceType::Bounded, SourceType::Unbounded),
                initial_join_type: join_type,
                initial_mode: PartitionMode::CollectLeft,
                expected_sources_unbounded: (SourceType::Bounded, SourceType::Unbounded),
                expected_join_type: join_type,
                expected_mode: PartitionMode::CollectLeft,
                expecting_swap: false,
            });
            cases.push(TestCase {
                case: "Unbounded - Unbounded / CollectLeft".to_string(),
                initial_sources_unbounded: (SourceType::Unbounded, SourceType::Unbounded),
                initial_join_type: join_type,
                initial_mode: PartitionMode::CollectLeft,
                expected_sources_unbounded: (
                    SourceType::Unbounded,
                    SourceType::Unbounded,
                ),
                expected_join_type: join_type,
                expected_mode: PartitionMode::CollectLeft,
                expecting_swap: false,
            });
            cases.push(TestCase {
                case: "Bounded - Bounded / CollectLeft".to_string(),
                initial_sources_unbounded: (SourceType::Bounded, SourceType::Bounded),
                initial_join_type: join_type,
                initial_mode: PartitionMode::CollectLeft,
                expected_sources_unbounded: (SourceType::Bounded, SourceType::Bounded),
                expected_join_type: join_type,
                expected_mode: PartitionMode::CollectLeft,
                expecting_swap: false,
            });
            cases.push(TestCase {
                case: "Unbounded - Bounded / Partitioned".to_string(),
                initial_sources_unbounded: (SourceType::Unbounded, SourceType::Bounded),
                initial_join_type: join_type,
                initial_mode: PartitionMode::Partitioned,
                expected_sources_unbounded: (SourceType::Bounded, SourceType::Unbounded),
                expected_join_type: swap_join_type(join_type),
                expected_mode: PartitionMode::Partitioned,
                expecting_swap: true,
            });
            cases.push(TestCase {
                case: "Bounded - Unbounded / Partitioned".to_string(),
                initial_sources_unbounded: (SourceType::Bounded, SourceType::Unbounded),
                initial_join_type: join_type,
                initial_mode: PartitionMode::Partitioned,
                expected_sources_unbounded: (SourceType::Bounded, SourceType::Unbounded),
                expected_join_type: join_type,
                expected_mode: PartitionMode::Partitioned,
                expecting_swap: false,
            });
            cases.push(TestCase {
                case: "Bounded - Bounded / Partitioned".to_string(),
                initial_sources_unbounded: (SourceType::Bounded, SourceType::Bounded),
                initial_join_type: join_type,
                initial_mode: PartitionMode::Partitioned,
                expected_sources_unbounded: (SourceType::Bounded, SourceType::Bounded),
                expected_join_type: join_type,
                expected_mode: PartitionMode::Partitioned,
                expecting_swap: false,
            });
            cases.push(TestCase {
                case: "Unbounded - Unbounded / Partitioned".to_string(),
                initial_sources_unbounded: (SourceType::Unbounded, SourceType::Unbounded),
                initial_join_type: join_type,
                initial_mode: PartitionMode::Partitioned,
                expected_sources_unbounded: (
                    SourceType::Unbounded,
                    SourceType::Unbounded,
                ),
                expected_join_type: join_type,
                expected_mode: PartitionMode::Partitioned,
                expecting_swap: false,
            });
        }

        for case in cases.into_iter() {
            test_join_with_maybe_swap_unbounded_case(case).await?
        }
        Ok(())
    }

    #[tokio::test]
    async fn test_not_support_collect_left() -> Result<()> {
        let mut cases = vec![];
        // After [JoinSelection] optimization, these join types cannot run in CollectLeft mode except
        // [JoinType::LeftSemi]
        let the_ones_not_support_collect_left = vec![JoinType::Left, JoinType::LeftAnti];
        for join_type in the_ones_not_support_collect_left {
            cases.push(TestCase {
                case: "Unbounded - Bounded".to_string(),
                initial_sources_unbounded: (SourceType::Unbounded, SourceType::Bounded),
                initial_join_type: join_type,
                initial_mode: PartitionMode::Partitioned,
                expected_sources_unbounded: (SourceType::Bounded, SourceType::Unbounded),
                expected_join_type: swap_join_type(join_type),
                expected_mode: PartitionMode::Partitioned,
                expecting_swap: true,
            });
            cases.push(TestCase {
                case: "Bounded - Unbounded".to_string(),
                initial_sources_unbounded: (SourceType::Bounded, SourceType::Unbounded),
                initial_join_type: join_type,
                initial_mode: PartitionMode::Partitioned,
                expected_sources_unbounded: (SourceType::Bounded, SourceType::Unbounded),
                expected_join_type: join_type,
                expected_mode: PartitionMode::Partitioned,
                expecting_swap: false,
            });
            cases.push(TestCase {
                case: "Bounded - Bounded".to_string(),
                initial_sources_unbounded: (SourceType::Bounded, SourceType::Bounded),
                initial_join_type: join_type,
                initial_mode: PartitionMode::Partitioned,
                expected_sources_unbounded: (SourceType::Bounded, SourceType::Bounded),
                expected_join_type: join_type,
                expected_mode: PartitionMode::Partitioned,
                expecting_swap: false,
            });
            cases.push(TestCase {
                case: "Unbounded - Unbounded".to_string(),
                initial_sources_unbounded: (SourceType::Unbounded, SourceType::Unbounded),
                initial_join_type: join_type,
                initial_mode: PartitionMode::Partitioned,
                expected_sources_unbounded: (
                    SourceType::Unbounded,
                    SourceType::Unbounded,
                ),
                expected_join_type: join_type,
                expected_mode: PartitionMode::Partitioned,
                expecting_swap: false,
            });
        }

        for case in cases.into_iter() {
            test_join_with_maybe_swap_unbounded_case(case).await?
        }
        Ok(())
    }

    #[tokio::test]
    async fn test_not_supporting_swaps_possible_collect_left() -> Result<()> {
        let mut cases = vec![];
        let the_ones_not_support_collect_left =
            vec![JoinType::Right, JoinType::RightAnti, JoinType::RightSemi];
        for join_type in the_ones_not_support_collect_left {
            // We expect that (SourceType::Unbounded, SourceType::Bounded) will change, regardless of the
            // statistics.
            cases.push(TestCase {
                case: "Unbounded - Bounded / CollectLeft".to_string(),
                initial_sources_unbounded: (SourceType::Unbounded, SourceType::Bounded),
                initial_join_type: join_type,
                initial_mode: PartitionMode::CollectLeft,
                expected_sources_unbounded: (SourceType::Unbounded, SourceType::Bounded),
                expected_join_type: join_type,
                expected_mode: PartitionMode::CollectLeft,
                expecting_swap: false,
            });
            // We expect that (SourceType::Bounded, SourceType::Unbounded) will stay same, regardless of the
            // statistics.
            cases.push(TestCase {
                case: "Bounded - Unbounded / CollectLeft".to_string(),
                initial_sources_unbounded: (SourceType::Bounded, SourceType::Unbounded),
                initial_join_type: join_type,
                initial_mode: PartitionMode::CollectLeft,
                expected_sources_unbounded: (SourceType::Bounded, SourceType::Unbounded),
                expected_join_type: join_type,
                expected_mode: PartitionMode::CollectLeft,
                expecting_swap: false,
            });
            cases.push(TestCase {
                case: "Unbounded - Unbounded / CollectLeft".to_string(),
                initial_sources_unbounded: (SourceType::Unbounded, SourceType::Unbounded),
                initial_join_type: join_type,
                initial_mode: PartitionMode::CollectLeft,
                expected_sources_unbounded: (
                    SourceType::Unbounded,
                    SourceType::Unbounded,
                ),
                expected_join_type: join_type,
                expected_mode: PartitionMode::CollectLeft,
                expecting_swap: false,
            });
            //
            cases.push(TestCase {
                case: "Bounded - Bounded / CollectLeft".to_string(),
                initial_sources_unbounded: (SourceType::Bounded, SourceType::Bounded),
                initial_join_type: join_type,
                initial_mode: PartitionMode::CollectLeft,
                expected_sources_unbounded: (SourceType::Bounded, SourceType::Bounded),
                expected_join_type: join_type,
                expected_mode: PartitionMode::CollectLeft,
                expecting_swap: false,
            });
            // If cases are partitioned, only unbounded & bounded check will affect the order.
            cases.push(TestCase {
                case: "Unbounded - Bounded / Partitioned".to_string(),
                initial_sources_unbounded: (SourceType::Unbounded, SourceType::Bounded),
                initial_join_type: join_type,
                initial_mode: PartitionMode::Partitioned,
                expected_sources_unbounded: (SourceType::Unbounded, SourceType::Bounded),
                expected_join_type: join_type,
                expected_mode: PartitionMode::Partitioned,
                expecting_swap: false,
            });
            cases.push(TestCase {
                case: "Bounded - Unbounded / Partitioned".to_string(),
                initial_sources_unbounded: (SourceType::Bounded, SourceType::Unbounded),
                initial_join_type: join_type,
                initial_mode: PartitionMode::Partitioned,
                expected_sources_unbounded: (SourceType::Bounded, SourceType::Unbounded),
                expected_join_type: join_type,
                expected_mode: PartitionMode::Partitioned,
                expecting_swap: false,
            });
            cases.push(TestCase {
                case: "Bounded - Bounded / Partitioned".to_string(),
                initial_sources_unbounded: (SourceType::Bounded, SourceType::Bounded),
                initial_join_type: join_type,
                initial_mode: PartitionMode::Partitioned,
                expected_sources_unbounded: (SourceType::Bounded, SourceType::Bounded),
                expected_join_type: join_type,
                expected_mode: PartitionMode::Partitioned,
                expecting_swap: false,
            });
            cases.push(TestCase {
                case: "Unbounded - Unbounded / Partitioned".to_string(),
                initial_sources_unbounded: (SourceType::Unbounded, SourceType::Unbounded),
                initial_join_type: join_type,
                initial_mode: PartitionMode::Partitioned,
                expected_sources_unbounded: (
                    SourceType::Unbounded,
                    SourceType::Unbounded,
                ),
                expected_join_type: join_type,
                expected_mode: PartitionMode::Partitioned,
                expecting_swap: false,
            });
        }

        for case in cases.into_iter() {
            test_join_with_maybe_swap_unbounded_case(case).await?
        }
        Ok(())
    }

    async fn test_join_with_maybe_swap_unbounded_case(t: TestCase) -> Result<()> {
        let left_unbounded = t.initial_sources_unbounded.0 == SourceType::Unbounded;
        let right_unbounded = t.initial_sources_unbounded.1 == SourceType::Unbounded;
        let left_exec = Arc::new(UnboundedExec::new(
            (!left_unbounded).then_some(1),
            RecordBatch::new_empty(Arc::new(Schema::new(vec![Field::new(
                "a",
                DataType::Int32,
                false,
            )]))),
            2,
        )) as Arc<dyn ExecutionPlan>;
        let right_exec = Arc::new(UnboundedExec::new(
            (!right_unbounded).then_some(1),
            RecordBatch::new_empty(Arc::new(Schema::new(vec![Field::new(
                "b",
                DataType::Int32,
                false,
            )]))),
            2,
        )) as Arc<dyn ExecutionPlan>;

        let join = Arc::new(HashJoinExec::try_new(
            Arc::clone(&left_exec),
            Arc::clone(&right_exec),
            vec![(
                Arc::new(Column::new_with_schema("a", &left_exec.schema())?),
                Arc::new(Column::new_with_schema("b", &right_exec.schema())?),
            )],
            None,
            &t.initial_join_type,
            t.initial_mode,
            false,
        )?);

        let left_child = Arc::new(EmptyExec::new(Arc::new(Schema::empty())));
        let right_child = Arc::new(EmptyExec::new(Arc::new(Schema::empty())));
        let children = vec![
            PipelineStatePropagator::new(left_child, left_unbounded, vec![]),
            PipelineStatePropagator::new(right_child, right_unbounded, vec![]),
        ];
        let initial_hash_join_state =
            PipelineStatePropagator::new(join.clone(), false, children);

        let optimized_hash_join =
            hash_join_swap_subrule(initial_hash_join_state, &ConfigOptions::new())?;
        let optimized_join_plan = optimized_hash_join.plan;

        // If swap did happen
        let projection_added = optimized_join_plan.as_any().is::<ProjectionExec>();
        let plan = if projection_added {
            let proj = optimized_join_plan
                .as_any()
                .downcast_ref::<ProjectionExec>()
                .expect(
                    "A proj is required to swap columns back to their original order",
                );
            proj.input().clone()
        } else {
            optimized_join_plan
        };

        if let Some(HashJoinExec {
            left,
            right,
            join_type,
            mode,
            ..
        }) = plan.as_any().downcast_ref::<HashJoinExec>()
        {
            let left_changed = Arc::data_ptr_eq(left, &right_exec);
            let right_changed = Arc::data_ptr_eq(right, &left_exec);
            // If this is not equal, we have a bigger problem.
            assert_eq!(left_changed, right_changed);
            assert_eq!(
                (
                    t.case.as_str(),
                    if left.unbounded_output(&[])? {
                        SourceType::Unbounded
                    } else {
                        SourceType::Bounded
                    },
                    if right.unbounded_output(&[])? {
                        SourceType::Unbounded
                    } else {
                        SourceType::Bounded
                    },
                    join_type,
                    mode,
                    left_changed && right_changed
                ),
                (
                    t.case.as_str(),
                    t.expected_sources_unbounded.0,
                    t.expected_sources_unbounded.1,
                    &t.expected_join_type,
                    &t.expected_mode,
                    t.expecting_swap
                )
            );
        };
        crosscheck_plans(plan).unwrap();
        Ok(())
    }
}<|MERGE_RESOLUTION|>--- conflicted
+++ resolved
@@ -855,28 +855,15 @@
     async fn test_join_with_swap() {
         let (big, small) = create_big_and_small();
 
-<<<<<<< HEAD
-        let join = HashJoinExec::try_new(
-            Arc::clone(&big),
-            Arc::clone(&small),
-            vec![(
-                Arc::new(Column::new_with_schema("big_col", &big.schema()).unwrap()),
-                Arc::new(Column::new_with_schema("small_col", &small.schema()).unwrap()),
-            )],
-            None,
-            &JoinType::Left,
-            PartitionMode::CollectLeft,
-            false,
-        )
-        .unwrap();
-=======
         let join = Arc::new(
             HashJoinExec::try_new(
                 Arc::clone(&big),
                 Arc::clone(&small),
                 vec![(
-                    Column::new_with_schema("big_col", &big.schema()).unwrap(),
-                    Column::new_with_schema("small_col", &small.schema()).unwrap(),
+                    Arc::new(Column::new_with_schema("big_col", &big.schema()).unwrap()),
+                    Arc::new(
+                        Column::new_with_schema("small_col", &small.schema()).unwrap(),
+                    ),
                 )],
                 None,
                 &JoinType::Left,
@@ -885,7 +872,6 @@
             )
             .unwrap(),
         );
->>>>>>> ff7dfc37
 
         let optimized_join = JoinSelection::new()
             .optimize(join.clone(), &ConfigOptions::new())
@@ -925,28 +911,15 @@
     async fn test_left_join_with_swap() {
         let (big, small) = create_big_and_small();
         // Left out join should alway swap when the mode is PartitionMode::CollectLeft, even left side is small and right side is large
-<<<<<<< HEAD
-        let join = HashJoinExec::try_new(
-            Arc::clone(&small),
-            Arc::clone(&big),
-            vec![(
-                Arc::new(Column::new_with_schema("small_col", &small.schema()).unwrap()),
-                Arc::new(Column::new_with_schema("big_col", &big.schema()).unwrap()),
-            )],
-            None,
-            &JoinType::Left,
-            PartitionMode::CollectLeft,
-            false,
-        )
-        .unwrap();
-=======
         let join = Arc::new(
             HashJoinExec::try_new(
                 Arc::clone(&small),
                 Arc::clone(&big),
                 vec![(
-                    Column::new_with_schema("small_col", &small.schema()).unwrap(),
-                    Column::new_with_schema("big_col", &big.schema()).unwrap(),
+                    Arc::new(
+                        Column::new_with_schema("small_col", &small.schema()).unwrap(),
+                    ),
+                    Arc::new(Column::new_with_schema("big_col", &big.schema()).unwrap()),
                 )],
                 None,
                 &JoinType::Left,
@@ -955,7 +928,6 @@
             )
             .unwrap(),
         );
->>>>>>> ff7dfc37
 
         let optimized_join = JoinSelection::new()
             .optimize(join.clone(), &ConfigOptions::new())
@@ -997,30 +969,18 @@
         for join_type in join_types {
             let (big, small) = create_big_and_small();
 
-<<<<<<< HEAD
-            let join = HashJoinExec::try_new(
-                Arc::clone(&big),
-                Arc::clone(&small),
-                vec![(
-                    Arc::new(Column::new_with_schema("big_col", &big.schema()).unwrap()),
-                    Arc::new(
-                        Column::new_with_schema("small_col", &small.schema()).unwrap(),
-                    ),
-                )],
-                None,
-                &join_type,
-                PartitionMode::Partitioned,
-                false,
-            )
-            .unwrap();
-=======
             let join = Arc::new(
                 HashJoinExec::try_new(
                     Arc::clone(&big),
                     Arc::clone(&small),
                     vec![(
-                        Column::new_with_schema("big_col", &big.schema()).unwrap(),
-                        Column::new_with_schema("small_col", &small.schema()).unwrap(),
+                        Arc::new(
+                            Column::new_with_schema("big_col", &big.schema()).unwrap(),
+                        ),
+                        Arc::new(
+                            Column::new_with_schema("small_col", &small.schema())
+                                .unwrap(),
+                        ),
                     )],
                     None,
                     &join_type,
@@ -1029,7 +989,6 @@
                 )
                 .unwrap(),
             );
->>>>>>> ff7dfc37
 
             let original_schema = join.schema();
 
@@ -1141,28 +1100,15 @@
     #[tokio::test]
     async fn test_join_no_swap() {
         let (big, small) = create_big_and_small();
-<<<<<<< HEAD
-        let join = HashJoinExec::try_new(
-            Arc::clone(&small),
-            Arc::clone(&big),
-            vec![(
-                Arc::new(Column::new_with_schema("small_col", &small.schema()).unwrap()),
-                Arc::new(Column::new_with_schema("big_col", &big.schema()).unwrap()),
-            )],
-            None,
-            &JoinType::Inner,
-            PartitionMode::CollectLeft,
-            false,
-        )
-        .unwrap();
-=======
         let join = Arc::new(
             HashJoinExec::try_new(
                 Arc::clone(&small),
                 Arc::clone(&big),
                 vec![(
-                    Column::new_with_schema("small_col", &small.schema()).unwrap(),
-                    Column::new_with_schema("big_col", &big.schema()).unwrap(),
+                    Arc::new(
+                        Column::new_with_schema("small_col", &small.schema()).unwrap(),
+                    ),
+                    Arc::new(Column::new_with_schema("big_col", &big.schema()).unwrap()),
                 )],
                 None,
                 &JoinType::Inner,
@@ -1171,7 +1117,6 @@
             )
             .unwrap(),
         );
->>>>>>> ff7dfc37
 
         let optimized_join = JoinSelection::new()
             .optimize(join.clone(), &ConfigOptions::new())
