--- conflicted
+++ resolved
@@ -27,16 +27,7 @@
 use crate::physical_optimizer::join_selection::swap_hash_join;
 use crate::physical_optimizer::pipeline_checker::PipelineStatePropagator;
 use crate::physical_optimizer::PhysicalOptimizerRule;
-<<<<<<< HEAD
 use crate::physical_plan::joins::{HashJoinExec, PartitionMode, SymmetricHashJoinExec};
-use crate::physical_plan::tree_node::TreeNodeRewritable;
-=======
-use crate::physical_plan::joins::utils::JoinSide;
-use crate::physical_plan::joins::{
-    convert_sort_expr_with_filter_schema, HashJoinExec, PartitionMode,
-    SymmetricHashJoinExec,
-};
->>>>>>> f3067176
 use crate::physical_plan::ExecutionPlan;
 use datafusion_common::tree_node::{Transformed, TreeNode};
 use datafusion_common::DataFusionError;
@@ -243,7 +234,7 @@
         .unbounded_output(&input.children_unbounded)
         .map(|value| {
             input.unbounded = value;
-            Some(input)
+            Transformed::Yes(input)
         })
 }
 
