--- conflicted
+++ resolved
@@ -1699,8 +1699,6 @@
         // optimize the logical plan
         let logical_plan = session_state.optimize(logical_plan)?;
         let planner = DefaultPhysicalPlanner::default();
-        // in the test, we should optimize the logical plan first
-        let logical_plan = session_state.optimize(logical_plan)?;
         planner
             .create_physical_plan(&logical_plan, &session_state)
             .await
@@ -1724,12 +1722,7 @@
         // the cast from u8 to i64 for literal will be simplified, and get lit(int64(5))
         // the cast here is implicit so has CastOptions with safe=true
         let expected = "BinaryExpr { left: Column { name: \"c7\", index: 2 }, op: Lt, right: Literal { value: Int64(5) } }";
-<<<<<<< HEAD
-        assert!(format!("{:?}", plan).contains(expected));
-=======
         assert!(format!("{:?}", exec_plan).contains(expected));
-
->>>>>>> 33192203
         Ok(())
     }
 
