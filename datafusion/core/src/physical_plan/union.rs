--- conflicted
+++ resolved
@@ -179,14 +179,8 @@
         Partitioning::UnknownPartitioning(num_partitions)
     }
 
-<<<<<<< HEAD
     fn output_ordering(&self) -> Option<Vec<PhysicalSortExpr>> {
-        // If the Union is partition aware, there is no output ordering.
-        // Otherwise, the output ordering is the "meet" of its input orderings.
-=======
-    fn output_ordering(&self) -> Option<&[PhysicalSortExpr]> {
         // The output ordering is the "meet" of its input orderings.
->>>>>>> 560ad353
         // The meet is the finest ordering that satisfied by all the input
         // orderings, see https://en.wikipedia.org/wiki/Join_and_meet.
         get_meet_of_orderings(&self.inputs)
@@ -378,7 +372,7 @@
         self.inputs[0].output_partitioning()
     }
 
-    fn output_ordering(&self) -> Option<&[PhysicalSortExpr]> {
+    fn output_ordering(&self) -> Option<Vec<PhysicalSortExpr>> {
         None
     }
 
