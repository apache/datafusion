// Licensed to the Apache Software Foundation (ASF) under one
// or more contributor license agreements.  See the NOTICE file
// distributed with this work for additional information
// regarding copyright ownership.  The ASF licenses this file
// to you under the Apache License, Version 2.0 (the
// "License"); you may not use this file except in compliance
// with the License.  You may obtain a copy of the License at
//
//   http://www.apache.org/licenses/LICENSE-2.0
//
// Unless required by applicable law or agreed to in writing,
// software distributed under the License is distributed on an
// "AS IS" BASIS, WITHOUT WARRANTIES OR CONDITIONS OF ANY
// KIND, either express or implied.  See the License for the
// specific language governing permissions and limitations
// under the License.

//! Stream and channel implementations for window function expressions.
//! The executor given here uses bounded memory (does not maintain all
//! the input data seen so far), which makes it appropriate when processing
//! infinite inputs.

use crate::error::Result;
use crate::execution::context::TaskContext;
use crate::physical_plan::expressions::PhysicalSortExpr;
use crate::physical_plan::metrics::{
    BaselineMetrics, ExecutionPlanMetricsSet, MetricsSet,
};
use crate::physical_plan::{
    ColumnStatistics, DisplayFormatType, Distribution, ExecutionPlan, Partitioning,
    RecordBatchStream, SendableRecordBatchStream, Statistics, WindowExpr,
};
use arrow::array::Array;
use arrow::compute::{
    concat, concat_batches, lexicographical_partition_ranges, SortColumn,
};
use arrow::{
    array::ArrayRef,
    datatypes::{Schema, SchemaRef},
    record_batch::RecordBatch,
};
use datafusion_common::{DataFusionError, ScalarValue};
use futures::stream::Stream;
use futures::{ready, StreamExt};
use std::any::Any;
use std::cmp::min;
use std::collections::HashMap;
use std::ops::Range;
use std::pin::Pin;
use std::sync::Arc;
use std::task::{Context, Poll};

use crate::physical_plan::windows::calc_requirements;
use datafusion_physical_expr::window::{
    PartitionBatchState, PartitionBatches, PartitionKey, PartitionWindowAggStates,
    WindowAggState, WindowState,
};
use datafusion_physical_expr::{
    EquivalenceProperties, PhysicalExpr, PhysicalSortRequirement,
};
use indexmap::IndexMap;
use log::debug;

/// Window execution plan
#[derive(Debug)]
pub struct BoundedWindowAggExec {
    /// Input plan
    input: Arc<dyn ExecutionPlan>,
    /// Window function expression
    window_expr: Vec<Arc<dyn WindowExpr>>,
    /// Schema after the window is run
    schema: SchemaRef,
    /// Schema before the window
    input_schema: SchemaRef,
    /// Partition Keys
    pub partition_keys: Vec<Arc<dyn PhysicalExpr>>,
    /// Execution metrics
    metrics: ExecutionPlanMetricsSet,
}

impl BoundedWindowAggExec {
    /// Create a new execution plan for window aggregates
    pub fn try_new(
        window_expr: Vec<Arc<dyn WindowExpr>>,
        input: Arc<dyn ExecutionPlan>,
        input_schema: SchemaRef,
        partition_keys: Vec<Arc<dyn PhysicalExpr>>,
    ) -> Result<Self> {
        let schema = create_schema(&input_schema, &window_expr)?;
        let schema = Arc::new(schema);
        Ok(Self {
            input,
            window_expr,
            schema,
            input_schema,
            partition_keys,
            metrics: ExecutionPlanMetricsSet::new(),
        })
    }

    /// Window expressions
    pub fn window_expr(&self) -> &[Arc<dyn WindowExpr>] {
        &self.window_expr
    }

    /// Input plan
    pub fn input(&self) -> &Arc<dyn ExecutionPlan> {
        &self.input
    }

    /// Get the input schema before any window functions are applied
    pub fn input_schema(&self) -> SchemaRef {
        self.input_schema.clone()
    }

    /// Return the output sort order of partition keys: For example
    /// OVER(PARTITION BY a, ORDER BY b) -> would give sorting of the column a
    // We are sure that partition by columns are always at the beginning of sort_keys
    // Hence returned `PhysicalSortExpr` corresponding to `PARTITION BY` columns can be used safely
    // to calculate partition separation points
    pub fn partition_by_sort_keys(&self) -> Result<Vec<PhysicalSortExpr>> {
        let mut result = vec![];
        // All window exprs have the same partition by, so we just use the first one:
        let partition_by = self.window_expr()[0].partition_by();
        let sort_keys = self.input.output_ordering().unwrap_or(&[]);
        for item in partition_by {
            if let Some(a) = sort_keys.iter().find(|&e| e.expr.eq(item)) {
                result.push(a.clone());
            } else {
                return Err(DataFusionError::Internal(
                    "Partition key not found in sort keys".to_string(),
                ));
            }
        }
        Ok(result)
    }
}

impl ExecutionPlan for BoundedWindowAggExec {
    /// Return a reference to Any that can be used for downcasting
    fn as_any(&self) -> &dyn Any {
        self
    }

    fn schema(&self) -> SchemaRef {
        self.schema.clone()
    }

    fn children(&self) -> Vec<Arc<dyn ExecutionPlan>> {
        vec![self.input.clone()]
    }

    /// Get the output partitioning of this plan
    fn output_partitioning(&self) -> Partitioning {
        // As we can have repartitioning using the partition keys, this can
        // be either one or more than one, depending on the presence of
        // repartitioning.
        self.input.output_partitioning()
    }

    fn unbounded_output(&self, children: &[bool]) -> Result<bool> {
        Ok(children[0])
    }

    fn output_ordering(&self) -> Option<&[PhysicalSortExpr]> {
        self.input().output_ordering()
    }

<<<<<<< HEAD
    fn required_input_ordering(&self) -> Vec<Option<Vec<PhysicalSortExpr>>> {
        vec![self.sort_keys.clone()]
=======
    fn required_input_ordering(&self) -> Vec<Option<Vec<PhysicalSortRequirement>>> {
        let partition_bys = self.window_expr()[0].partition_by();
        let order_keys = self.window_expr()[0].order_by();
        let requirements = calc_requirements(partition_bys, order_keys);
        vec![requirements]
>>>>>>> 667f19eb
    }

    fn required_input_distribution(&self) -> Vec<Distribution> {
        if self.partition_keys.is_empty() {
            debug!("No partition defined for BoundedWindowAggExec!!!");
            vec![Distribution::SinglePartition]
        } else {
            vec![Distribution::HashPartitioned(self.partition_keys.clone())]
        }
    }

    fn equivalence_properties(&self) -> EquivalenceProperties {
        self.input().equivalence_properties()
    }

    fn maintains_input_order(&self) -> Vec<bool> {
        vec![true]
    }

    fn with_new_children(
        self: Arc<Self>,
        children: Vec<Arc<dyn ExecutionPlan>>,
    ) -> Result<Arc<dyn ExecutionPlan>> {
        Ok(Arc::new(BoundedWindowAggExec::try_new(
            self.window_expr.clone(),
            children[0].clone(),
            self.input_schema.clone(),
            self.partition_keys.clone(),
        )?))
    }

    fn execute(
        &self,
        partition: usize,
        context: Arc<TaskContext>,
    ) -> Result<SendableRecordBatchStream> {
        let input = self.input.execute(partition, context)?;
        let stream = Box::pin(SortedPartitionByBoundedWindowStream::new(
            self.schema.clone(),
            self.window_expr.clone(),
            input,
            BaselineMetrics::new(&self.metrics, partition),
            self.partition_by_sort_keys()?,
        ));
        Ok(stream)
    }

    fn fmt_as(
        &self,
        t: DisplayFormatType,
        f: &mut std::fmt::Formatter,
    ) -> std::fmt::Result {
        match t {
            DisplayFormatType::Default => {
                write!(f, "BoundedWindowAggExec: ")?;
                let g: Vec<String> = self
                    .window_expr
                    .iter()
                    .map(|e| {
                        format!(
                            "{}: {:?}, frame: {:?}",
                            e.name().to_owned(),
                            e.field(),
                            e.get_window_frame()
                        )
                    })
                    .collect();
                write!(f, "wdw=[{}]", g.join(", "))?;
            }
        }
        Ok(())
    }

    fn metrics(&self) -> Option<MetricsSet> {
        Some(self.metrics.clone_inner())
    }

    fn statistics(&self) -> Statistics {
        let input_stat = self.input.statistics();
        let win_cols = self.window_expr.len();
        let input_cols = self.input_schema.fields().len();
        // TODO stats: some windowing function will maintain invariants such as min, max...
        let mut column_statistics = Vec::with_capacity(win_cols + input_cols);
        if let Some(input_col_stats) = input_stat.column_statistics {
            column_statistics.extend(input_col_stats);
        } else {
            column_statistics.extend(vec![ColumnStatistics::default(); input_cols]);
        }
        column_statistics.extend(vec![ColumnStatistics::default(); win_cols]);
        Statistics {
            is_exact: input_stat.is_exact,
            num_rows: input_stat.num_rows,
            column_statistics: Some(column_statistics),
            total_byte_size: None,
        }
    }
}

fn create_schema(
    input_schema: &Schema,
    window_expr: &[Arc<dyn WindowExpr>],
) -> Result<Schema> {
    let mut fields = Vec::with_capacity(input_schema.fields().len() + window_expr.len());
    fields.extend_from_slice(input_schema.fields());
    // append results to the schema
    for expr in window_expr {
        fields.push(expr.field()?);
    }
    Ok(Schema::new(fields))
}

/// This trait defines the interface for updating the state and calculating
/// results for window functions. Depending on the partitioning scheme, one
/// may have different implementations for the functions within.
pub trait PartitionByHandler {
    /// Constructs output columns from window_expression results.
    fn calculate_out_columns(&self) -> Result<Option<Vec<ArrayRef>>>;
    /// Prunes the window state to remove any unnecessary information
    /// given how many rows we emitted so far.
    fn prune_state(&mut self, n_out: usize) -> Result<()>;
    /// Updates record batches for each partition when new batches are
    /// received.
    fn update_partition_batch(&mut self, record_batch: RecordBatch) -> Result<()>;
}

/// stream for window aggregation plan
/// assuming partition by column is sorted (or without PARTITION BY expression)
pub struct SortedPartitionByBoundedWindowStream {
    schema: SchemaRef,
    input: SendableRecordBatchStream,
    /// The record batch executor receives as input (i.e. the columns needed
    /// while calculating aggregation results).
    input_buffer: RecordBatch,
    /// We separate `input_buffer_record_batch` based on partitions (as
    /// determined by PARTITION BY columns) and store them per partition
    /// in `partition_batches`. We use this variable when calculating results
    /// for each window expression. This enables us to use the same batch for
    /// different window expressions without copying.
    // Note that we could keep record batches for each window expression in
    // `PartitionWindowAggStates`. However, this would use more memory (as
    // many times as the number of window expressions).
    partition_buffers: PartitionBatches,
    /// An executor can run multiple window expressions if the PARTITION BY
    /// and ORDER BY sections are same. We keep state of the each window
    /// expression inside `window_agg_states`.
    window_agg_states: Vec<PartitionWindowAggStates>,
    finished: bool,
    window_expr: Vec<Arc<dyn WindowExpr>>,
    partition_by_sort_keys: Vec<PhysicalSortExpr>,
    baseline_metrics: BaselineMetrics,
}

impl PartitionByHandler for SortedPartitionByBoundedWindowStream {
    /// This method constructs output columns using the result of each window expression
    fn calculate_out_columns(&self) -> Result<Option<Vec<ArrayRef>>> {
        let n_out = self.calculate_n_out_row();
        if n_out == 0 {
            Ok(None)
        } else {
            self.input_buffer
                .columns()
                .iter()
                .map(|elem| Ok(elem.slice(0, n_out)))
                .chain(
                    self.window_agg_states
                        .iter()
                        .map(|elem| get_aggregate_result_out_column(elem, n_out)),
                )
                .collect::<Result<Vec<_>>>()
                .map(Some)
        }
    }

    /// Prunes sections of the state that are no longer needed when calculating
    /// results (as determined by window frame boundaries and number of results generated).
    // For instance, if first `n` (not necessarily same with `n_out`) elements are no longer needed to
    // calculate window expression result (outside the window frame boundary) we retract first `n` elements
    // from `self.partition_batches` in corresponding partition.
    // For instance, if `n_out` number of rows are calculated, we can remove
    // first `n_out` rows from `self.input_buffer_record_batch`.
    fn prune_state(&mut self, n_out: usize) -> Result<()> {
        // Prune `self.window_agg_states`:
        self.prune_out_columns(n_out)?;
        // Prune `self.partition_batches`:
        self.prune_partition_batches()?;
        // Prune `self.input_buffer_record_batch`:
        self.prune_input_batch(n_out)?;
        Ok(())
    }

    fn update_partition_batch(&mut self, record_batch: RecordBatch) -> Result<()> {
        let partition_columns = self.partition_columns(&record_batch)?;
        let num_rows = record_batch.num_rows();
        if num_rows > 0 {
            let partition_points =
                self.evaluate_partition_points(num_rows, &partition_columns)?;
            for partition_range in partition_points {
                let partition_row = partition_columns
                    .iter()
                    .map(|arr| {
                        ScalarValue::try_from_array(&arr.values, partition_range.start)
                    })
                    .collect::<Result<PartitionKey>>()?;
                let partition_batch = record_batch.slice(
                    partition_range.start,
                    partition_range.end - partition_range.start,
                );
                if let Some(partition_batch_state) =
                    self.partition_buffers.get_mut(&partition_row)
                {
                    partition_batch_state.record_batch = concat_batches(
                        &self.input.schema(),
                        [&partition_batch_state.record_batch, &partition_batch],
                    )?;
                } else {
                    let partition_batch_state = PartitionBatchState {
                        record_batch: partition_batch,
                        is_end: false,
                    };
                    self.partition_buffers
                        .insert(partition_row, partition_batch_state);
                };
            }
        }
        let n_partitions = self.partition_buffers.len();
        for (idx, (_, partition_batch_state)) in
            self.partition_buffers.iter_mut().enumerate()
        {
            partition_batch_state.is_end |= idx < n_partitions - 1;
        }
        self.input_buffer = if self.input_buffer.num_rows() == 0 {
            record_batch
        } else {
            concat_batches(&self.input.schema(), [&self.input_buffer, &record_batch])?
        };

        Ok(())
    }
}

impl Stream for SortedPartitionByBoundedWindowStream {
    type Item = Result<RecordBatch>;

    fn poll_next(
        mut self: Pin<&mut Self>,
        cx: &mut Context<'_>,
    ) -> Poll<Option<Self::Item>> {
        let poll = self.poll_next_inner(cx);
        self.baseline_metrics.record_poll(poll)
    }
}

impl SortedPartitionByBoundedWindowStream {
    /// Create a new BoundedWindowAggStream
    pub fn new(
        schema: SchemaRef,
        window_expr: Vec<Arc<dyn WindowExpr>>,
        input: SendableRecordBatchStream,
        baseline_metrics: BaselineMetrics,
        partition_by_sort_keys: Vec<PhysicalSortExpr>,
    ) -> Self {
        let state = window_expr.iter().map(|_| IndexMap::new()).collect();
        let empty_batch = RecordBatch::new_empty(schema.clone());
        Self {
            schema,
            input,
            input_buffer: empty_batch,
            partition_buffers: IndexMap::new(),
            window_agg_states: state,
            finished: false,
            window_expr,
            baseline_metrics,
            partition_by_sort_keys,
        }
    }

    fn compute_aggregates(&mut self) -> Result<RecordBatch> {
        // calculate window cols
        for (cur_window_expr, state) in
            self.window_expr.iter().zip(&mut self.window_agg_states)
        {
            cur_window_expr.evaluate_stateful(&self.partition_buffers, state)?;
        }

        let schema = self.schema.clone();
        let columns_to_show = self.calculate_out_columns()?;
        if let Some(columns_to_show) = columns_to_show {
            let n_generated = columns_to_show[0].len();
            self.prune_state(n_generated)?;
            Ok(RecordBatch::try_new(schema, columns_to_show)?)
        } else {
            Ok(RecordBatch::new_empty(schema))
        }
    }

    #[inline]
    fn poll_next_inner(
        &mut self,
        cx: &mut Context<'_>,
    ) -> Poll<Option<Result<RecordBatch>>> {
        if self.finished {
            return Poll::Ready(None);
        }

        let result = match ready!(self.input.poll_next_unpin(cx)) {
            Some(Ok(batch)) => {
                self.update_partition_batch(batch)?;
                self.compute_aggregates()
            }
            Some(Err(e)) => Err(e),
            None => {
                self.finished = true;
                for (_, partition_batch_state) in self.partition_buffers.iter_mut() {
                    partition_batch_state.is_end = true;
                }
                self.compute_aggregates()
            }
        };
        Poll::Ready(Some(result))
    }

    /// Calculates how many rows [SortedPartitionByBoundedWindowStream]
    /// can produce as output.
    fn calculate_n_out_row(&self) -> usize {
        // Different window aggregators may produce results with different rates.
        // We produce the overall batch result with the same speed as slowest one.
        self.window_agg_states
            .iter()
            .map(|window_agg_state| {
                // Store how many elements are generated for the current
                // window expression:
                let mut cur_window_expr_out_result_len = 0;
                // We iterate over `window_agg_state`, which is an IndexMap.
                // Iterations follow the insertion order, hence we preserve
                // sorting when partition columns are sorted.
                for (_, WindowState { state, .. }) in window_agg_state.iter() {
                    cur_window_expr_out_result_len += state.out_col.len();
                    // If we do not generate all results for the current
                    // partition, we do not generate results for next
                    // partition --  otherwise we will lose input ordering.
                    if state.n_row_result_missing > 0 {
                        break;
                    }
                }
                cur_window_expr_out_result_len
            })
            .min()
            .unwrap_or(0)
    }

    /// Prunes the sections of the record batch (for each partition)
    /// that we no longer need to calculate the window function result.
    fn prune_partition_batches(&mut self) -> Result<()> {
        // Remove partitions which we know already ended (is_end flag is true).
        // Since the retain method preserves insertion order, we still have
        // ordering in between partitions after removal.
        self.partition_buffers
            .retain(|_, partition_batch_state| !partition_batch_state.is_end);

        // The data in `self.partition_batches` is used by all window expressions.
        // Therefore, when removing from `self.partition_batches`, we need to remove
        // from the earliest range boundary among all window expressions. Variable
        // `n_prune_each_partition` fill the earliest range boundary information for
        // each partition. This way, we can delete the no-longer-needed sections from
        // `self.partition_batches`.
        // For instance, if window frame one uses [10, 20] and window frame two uses
        // [5, 15]; we only prune the first 5 elements from the corresponding record
        // batch in `self.partition_batches`.

        // Calculate how many elements to prune for each partition batch
        let mut n_prune_each_partition: HashMap<PartitionKey, usize> = HashMap::new();
        for window_agg_state in self.window_agg_states.iter_mut() {
            window_agg_state.retain(|_, WindowState { state, .. }| !state.is_end);
            for (partition_row, WindowState { state: value, .. }) in window_agg_state {
                let n_prune =
                    min(value.window_frame_range.start, value.last_calculated_index);
                if let Some(current) = n_prune_each_partition.get_mut(partition_row) {
                    if n_prune < *current {
                        *current = n_prune;
                    }
                } else {
                    n_prune_each_partition.insert(partition_row.clone(), n_prune);
                }
            }
        }

        let err = || DataFusionError::Execution("Expects to have partition".to_string());
        // Retract no longer needed parts during window calculations from partition batch:
        for (partition_row, n_prune) in n_prune_each_partition.iter() {
            let partition_batch_state = self
                .partition_buffers
                .get_mut(partition_row)
                .ok_or_else(err)?;
            let batch = &partition_batch_state.record_batch;
            partition_batch_state.record_batch =
                batch.slice(*n_prune, batch.num_rows() - n_prune);

            // Update state indices since we have pruned some rows from the beginning:
            for window_agg_state in self.window_agg_states.iter_mut() {
                window_agg_state[partition_row].state.prune_state(*n_prune);
            }
        }
        Ok(())
    }

    /// Prunes the section of the input batch whose aggregate results
    /// are calculated and emitted.
    fn prune_input_batch(&mut self, n_out: usize) -> Result<()> {
        let n_to_keep = self.input_buffer.num_rows() - n_out;
        let batch_to_keep = self
            .input_buffer
            .columns()
            .iter()
            .map(|elem| elem.slice(n_out, n_to_keep))
            .collect::<Vec<_>>();
        self.input_buffer =
            RecordBatch::try_new(self.input_buffer.schema(), batch_to_keep)?;
        Ok(())
    }

    /// Prunes emitted parts from WindowAggState `out_col` field.
    fn prune_out_columns(&mut self, n_out: usize) -> Result<()> {
        // We store generated columns for each window expression in the `out_col`
        // field of `WindowAggState`. Given how many rows are emitted, we remove
        // these sections from state.
        for partition_window_agg_states in self.window_agg_states.iter_mut() {
            let mut running_length = 0;
            // Remove `n_out` entries from the `out_col` field of `WindowAggState`.
            // Preserve per partition ordering by iterating in the order of insertion.
            // Do not generate a result for a new partition without emitting all results
            // for the current partition.
            for (
                _,
                WindowState {
                    state: WindowAggState { out_col, .. },
                    ..
                },
            ) in partition_window_agg_states
            {
                if running_length < n_out {
                    let n_to_del = min(out_col.len(), n_out - running_length);
                    let n_to_keep = out_col.len() - n_to_del;
                    *out_col = out_col.slice(n_to_del, n_to_keep);
                    running_length += n_to_del;
                }
            }
        }
        Ok(())
    }

    /// Get Partition Columns
    pub fn partition_columns(&self, batch: &RecordBatch) -> Result<Vec<SortColumn>> {
        self.partition_by_sort_keys
            .iter()
            .map(|e| e.evaluate_to_sort_column(batch))
            .collect::<Result<Vec<_>>>()
    }

    /// evaluate the partition points given the sort columns; if the sort columns are
    /// empty then the result will be a single element vec of the whole column rows.
    fn evaluate_partition_points(
        &self,
        num_rows: usize,
        partition_columns: &[SortColumn],
    ) -> Result<Vec<Range<usize>>> {
        Ok(if partition_columns.is_empty() {
            vec![Range {
                start: 0,
                end: num_rows,
            }]
        } else {
            lexicographical_partition_ranges(partition_columns)?.collect()
        })
    }
}

impl RecordBatchStream for SortedPartitionByBoundedWindowStream {
    /// Get the schema
    fn schema(&self) -> SchemaRef {
        self.schema.clone()
    }
}

/// Calculates the section we can show results for expression
fn get_aggregate_result_out_column(
    partition_window_agg_states: &PartitionWindowAggStates,
    len_to_show: usize,
) -> Result<ArrayRef> {
    let mut result = None;
    let mut running_length = 0;
    // We assume that iteration order is according to insertion order
    for (
        _,
        WindowState {
            state: WindowAggState { out_col, .. },
            ..
        },
    ) in partition_window_agg_states
    {
        if running_length < len_to_show {
            let n_to_use = min(len_to_show - running_length, out_col.len());
            let slice_to_use = out_col.slice(0, n_to_use);
            result = Some(match result {
                Some(arr) => concat(&[&arr, &slice_to_use])?,
                None => slice_to_use,
            });
            running_length += n_to_use;
        } else {
            break;
        }
    }
    if running_length != len_to_show {
        return Err(DataFusionError::Execution(format!(
            "Generated row number should be {len_to_show}, it is {running_length}"
        )));
    }
    result
        .ok_or_else(|| DataFusionError::Execution("Should contain something".to_string()))
}<|MERGE_RESOLUTION|>--- conflicted
+++ resolved
@@ -166,16 +166,11 @@
         self.input().output_ordering()
     }
 
-<<<<<<< HEAD
-    fn required_input_ordering(&self) -> Vec<Option<Vec<PhysicalSortExpr>>> {
-        vec![self.sort_keys.clone()]
-=======
     fn required_input_ordering(&self) -> Vec<Option<Vec<PhysicalSortRequirement>>> {
         let partition_bys = self.window_expr()[0].partition_by();
         let order_keys = self.window_expr()[0].order_by();
         let requirements = calc_requirements(partition_bys, order_keys);
         vec![requirements]
->>>>>>> 667f19eb
     }
 
     fn required_input_distribution(&self) -> Vec<Distribution> {
