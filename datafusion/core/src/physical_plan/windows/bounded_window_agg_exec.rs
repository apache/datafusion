--- conflicted
+++ resolved
@@ -30,17 +30,10 @@
     ColumnStatistics, DisplayFormatType, Distribution, ExecutionPlan, Partitioning,
     RecordBatchStream, SendableRecordBatchStream, Statistics, WindowExpr,
 };
-<<<<<<< HEAD
 use ahash::RandomState;
-use arrow::array::{Array, UInt32Builder};
-use arrow::compute::{
-    concat, concat_batches, lexicographical_partition_ranges, SortColumn,
-};
-=======
->>>>>>> e84ef374
 use arrow::{
-    array::{Array, ArrayRef},
-    compute::{concat, concat_batches, SortColumn},
+    array::{Array, ArrayRef, UInt32Builder},
+    compute::{concat, concat_batches},
     datatypes::{Schema, SchemaRef},
     record_batch::RecordBatch,
 };
@@ -48,30 +41,22 @@
 use futures::stream::Stream;
 use futures::{ready, StreamExt};
 use std::any::Any;
-<<<<<<< HEAD
 use std::cmp::{min, Ordering};
 use std::collections::{HashMap, VecDeque};
-use std::ops::Range;
-=======
-use std::cmp::min;
-use std::collections::HashMap;
->>>>>>> e84ef374
 use std::pin::Pin;
 use std::sync::Arc;
 use std::task::{Context, Poll};
 
-use crate::physical_plan::windows::calc_requirements;
-<<<<<<< HEAD
+use crate::physical_plan::windows::{
+    calc_requirements, get_ordered_partition_by_indices,
+};
 use arrow::compute::sort_to_indices;
 use datafusion_common::utils::{
-    get_arrayref_at_indices, get_at_indices, get_record_batch_at_indices, get_row_at_idx,
+    evaluate_partition_ranges, get_arrayref_at_indices, get_at_indices,
+    get_record_batch_at_indices, get_row_at_idx,
 };
 use datafusion_expr::ColumnarValue;
 use datafusion_physical_expr::hash_utils::create_hashes;
-use datafusion_physical_expr::utils::{convert_to_expr, get_indices_of_matching_exprs};
-=======
-use datafusion_common::utils::evaluate_partition_ranges;
->>>>>>> e84ef374
 use datafusion_physical_expr::window::{
     PartitionBatchState, PartitionBatches, PartitionKey, PartitionWindowAggStates,
     WindowAggState, WindowState,
@@ -162,17 +147,13 @@
         let partition_by_exprs = window_expr[0].partition_by();
         let ordered_partition_by_indices = match &partition_search_mode {
             PartitionSearchMode::Sorted => {
-                let input_ordering = input.output_ordering().unwrap_or(&[]);
-                let input_ordering_exprs = convert_to_expr(input_ordering);
-                let equal_properties = || input.equivalence_properties();
-                let indices = get_indices_of_matching_exprs(
-                    &input_ordering_exprs,
-                    partition_by_exprs,
-                    equal_properties,
+                let indices = get_ordered_partition_by_indices(
+                    window_expr[0].partition_by(),
+                    &input,
                 );
-                if indices.len() == partition_by_exprs.len(){
+                if indices.len() == partition_by_exprs.len() {
                     indices
-                } else{
+                } else {
                     (0..partition_by_exprs.len()).collect::<Vec<_>>()
                 }
             }
@@ -281,7 +262,7 @@
     fn required_input_ordering(&self) -> Vec<Option<Vec<PhysicalSortRequirement>>> {
         let partition_bys = self.window_expr()[0].partition_by();
         let order_keys = self.window_expr()[0].order_by();
-        match &self.partition_search_mode{
+        match &self.partition_search_mode {
             PartitionSearchMode::Sorted => {
                 if self.ordered_partition_by_indices.len() < partition_bys.len() {
                     vec![calc_requirements(partition_bys, order_keys)]
@@ -822,7 +803,7 @@
         let partition_columns_ordered =
             get_at_indices(&partition_columns, &self.ordered_partition_by_indices)?;
         let partition_points =
-            self.evaluate_partition_points(num_rows, &partition_columns_ordered)?;
+            evaluate_partition_ranges(num_rows, &partition_columns_ordered)?;
         let partition_bys = partition_columns
             .into_iter()
             .map(|arr| arr.values)
@@ -901,23 +882,6 @@
             Ok(0)
         }
     }
-
-    /// evaluate the partition points given the sort columns; if the sort columns are
-    /// empty then the result will be a single element vec of the whole column rows.
-    fn evaluate_partition_points(
-        &self,
-        num_rows: usize,
-        partition_columns: &[SortColumn],
-    ) -> Result<Vec<Range<usize>>> {
-        Ok(if partition_columns.is_empty() {
-            vec![Range {
-                start: 0,
-                end: num_rows,
-            }]
-        } else {
-            lexicographical_partition_ranges(partition_columns)?.collect()
-        })
-    }
 }
 
 fn create_schema(
@@ -977,60 +941,8 @@
         self.prune_partition_batches()?;
         // Prune `self.input_buffer`:
         self.prune_input_batch(n_out)?;
-<<<<<<< HEAD
         // Prune internal state of search algorithm.
         self.search_mode.prune(n_out)?;
-=======
-        Ok(())
-    }
-
-    fn update_partition_batch(&mut self, record_batch: RecordBatch) -> Result<()> {
-        let partition_columns = self.partition_columns(&record_batch)?;
-        let num_rows = record_batch.num_rows();
-        if num_rows > 0 {
-            let partition_points =
-                evaluate_partition_ranges(num_rows, &partition_columns)?;
-            for partition_range in partition_points {
-                let partition_row = partition_columns
-                    .iter()
-                    .map(|arr| {
-                        ScalarValue::try_from_array(&arr.values, partition_range.start)
-                    })
-                    .collect::<Result<PartitionKey>>()?;
-                let partition_batch = record_batch.slice(
-                    partition_range.start,
-                    partition_range.end - partition_range.start,
-                );
-                if let Some(partition_batch_state) =
-                    self.partition_buffers.get_mut(&partition_row)
-                {
-                    partition_batch_state.record_batch = concat_batches(
-                        &self.input.schema(),
-                        [&partition_batch_state.record_batch, &partition_batch],
-                    )?;
-                } else {
-                    let partition_batch_state = PartitionBatchState {
-                        record_batch: partition_batch,
-                        is_end: false,
-                    };
-                    self.partition_buffers
-                        .insert(partition_row, partition_batch_state);
-                };
-            }
-        }
-        let n_partitions = self.partition_buffers.len();
-        for (idx, (_, partition_batch_state)) in
-            self.partition_buffers.iter_mut().enumerate()
-        {
-            partition_batch_state.is_end |= idx < n_partitions - 1;
-        }
-        self.input_buffer = if self.input_buffer.num_rows() == 0 {
-            record_batch
-        } else {
-            concat_batches(&self.input.schema(), [&self.input_buffer, &record_batch])?
-        };
-
->>>>>>> e84ef374
         Ok(())
     }
 }
@@ -1241,17 +1153,6 @@
         }
         Ok(())
     }
-<<<<<<< HEAD
-=======
-
-    /// Get Partition Columns
-    pub fn partition_columns(&self, batch: &RecordBatch) -> Result<Vec<SortColumn>> {
-        self.partition_by_sort_keys
-            .iter()
-            .map(|e| e.evaluate_to_sort_column(batch))
-            .collect::<Result<Vec<_>>>()
-    }
->>>>>>> e84ef374
 }
 
 impl RecordBatchStream for BoundedWindowAggStream {
