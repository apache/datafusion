--- conflicted
+++ resolved
@@ -18,15 +18,10 @@
 //! Physical expressions for window functions
 
 use crate::error::{DataFusionError, Result};
-use crate::physical_plan::{
-    aggregates,
-    expressions::{
-        cume_dist, dense_rank, lag, lead, percent_rank, rank, Literal, NthValue, Ntile,
-        PhysicalSortExpr, RowNumber,
-    },
-    type_coercion::coerce,
-    udaf, PhysicalExpr,
-};
+use crate::physical_plan::{aggregates, expressions::{
+    cume_dist, dense_rank, lag, lead, percent_rank, rank, Literal, NthValue, Ntile,
+    PhysicalSortExpr, RowNumber,
+}, type_coercion::coerce, udaf, PhysicalExpr, ExecutionPlan};
 use crate::scalar::ScalarValue;
 use arrow::compute::SortOptions;
 use arrow::datatypes::Schema;
@@ -49,6 +44,7 @@
     BuiltInWindowExpr, PlainAggregateWindowExpr, WindowExpr,
 };
 use datafusion_physical_expr::PhysicalSortRequirement;
+use datafusion_physical_expr::utils::{convert_to_expr, get_indices_of_matching_exprs};
 pub use window_agg_exec::WindowAggExec;
 
 /// Create a physical expression for window function
@@ -193,43 +189,41 @@
 pub(crate) fn calc_requirements(
     partition_by_exprs: &[Arc<dyn PhysicalExpr>],
     orderby_sort_exprs: &[PhysicalSortExpr],
-<<<<<<< HEAD
-) -> Option<Vec<PhysicalSortExpr>> {
-    let mut sort_reqs = vec![];
-    for partition_by in partition_by_exprs {
-        sort_reqs.push(PhysicalSortExpr {
-            expr: partition_by.clone(),
-            options: SortOptions {
-                descending: false,
-                nulls_first: false,
-            },
-=======
 ) -> Option<Vec<PhysicalSortRequirement>> {
     let mut sort_reqs = vec![];
     for partition_by in partition_by_exprs {
         sort_reqs.push(PhysicalSortRequirement {
             expr: partition_by.clone(),
             options: None,
->>>>>>> a1c60a1b
         });
     }
     for PhysicalSortExpr { expr, options } in orderby_sort_exprs {
         let contains = sort_reqs.iter().any(|e| expr.eq(&e.expr));
         if !contains {
-<<<<<<< HEAD
-            sort_reqs.push(PhysicalSortExpr {
-                expr: expr.clone(),
-                options: *options,
-=======
             sort_reqs.push(PhysicalSortRequirement {
                 expr: expr.clone(),
                 options: Some(*options),
->>>>>>> a1c60a1b
             });
         }
     }
     // Convert empty result to None. Otherwise wrap result inside Some()
     (!sort_reqs.is_empty()).then_some(sort_reqs)
+}
+
+
+pub(crate) fn get_ordered_partition_by_indices(
+    partition_by_exprs: &[Arc<dyn PhysicalExpr>],
+    input: &Arc<dyn ExecutionPlan>,
+) -> Vec<usize> {
+    let input_ordering = input.output_ordering();
+    let input_ordering = input_ordering.unwrap_or(&[]);
+    let input_ordering_exprs = convert_to_expr(input_ordering);
+    let equal_properties = || input.equivalence_properties();
+    get_indices_of_matching_exprs(
+        partition_by_exprs,
+        &input_ordering_exprs,
+        equal_properties,
+    )
 }
 
 #[cfg(test)]
@@ -241,7 +235,7 @@
     use crate::physical_plan::{collect, ExecutionPlan};
     use crate::prelude::SessionContext;
     use crate::test::exec::{assert_strong_count_converges_to_zero, BlockingExec};
-    use crate::test::{self, assert_is_pending};
+    use crate::test::{self, assert_is_pending, csv_exec_sorted};
     use arrow::array::*;
     use arrow::compute::SortOptions;
     use arrow::datatypes::{DataType, Field, SchemaRef};
@@ -263,6 +257,55 @@
         let d = Field::new("d", DataType::Int32, true);
         let schema = Arc::new(Schema::new(vec![a, b, c, d]));
         Ok(schema)
+    }
+
+    /// make PhysicalSortExpr with default options
+    fn sort_expr(name: &str, schema: &Schema) -> PhysicalSortExpr {
+        sort_expr_options(name, schema, SortOptions::default())
+    }
+
+    /// PhysicalSortExpr with specified options
+    fn sort_expr_options(
+        name: &str,
+        schema: &Schema,
+        options: SortOptions,
+    ) -> PhysicalSortExpr {
+        PhysicalSortExpr {
+            expr: col(name, schema).unwrap(),
+            options,
+        }
+    }
+
+    #[tokio::test]
+    async fn test_get_partition_by_ordering() -> Result<()> {
+        let test_schema = create_test_schema2()?;
+        // Columns a,c are nullable whereas b,d are not nullable.
+        // Source is sorted by a ASC NULLS FIRST, b ASC NULLS FIRST, c ASC NULLS FIRST, d ASC NULLS FIRST
+        // Column e is not ordered.
+        let sort_exprs = vec![
+            sort_expr("a", &test_schema),
+            sort_expr("b", &test_schema),
+            sort_expr("c", &test_schema),
+            sort_expr("d", &test_schema),
+        ];
+        // Input is ordered by a,b,c,d
+        let input = csv_exec_sorted(&test_schema, sort_exprs, true);
+        let test_data = vec![
+            (vec!["a", "b"], vec![0, 1]),
+            (vec!["b", "a"], vec![1, 0]),
+            (vec!["b", "a", "c"], vec![1, 0, 2]),
+        ];
+        for (pb_names, expected) in test_data {
+            let pb_exprs = pb_names
+                .iter()
+                .map(|name| col(name, &test_schema))
+                .collect::<Result<Vec<_>>>()?;
+            assert_eq!(
+                get_ordered_partition_by_indices(&pb_exprs, &input),
+                expected
+            );
+        }
+        Ok(())
     }
 
     #[tokio::test]
