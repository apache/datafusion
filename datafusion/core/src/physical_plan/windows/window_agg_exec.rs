--- conflicted
+++ resolved
@@ -115,26 +115,9 @@
     // Hence returned `PhysicalSortExpr` corresponding to `PARTITION BY` columns can be used safely
     // to calculate partition separation points
     pub fn partition_by_sort_keys(&self) -> Result<Vec<PhysicalSortExpr>> {
-<<<<<<< HEAD
-        let mut result = vec![];
-        // All window exprs have the same partition by, so we just use the first one:
-        let partition_by = self.window_expr()[0].partition_by();
+        // Partition by sort keys indices are stored in self.ordered_partition_by_indices.
         let sort_keys = self.input.output_ordering().unwrap_or(vec![]);
-        for item in partition_by {
-            if let Some(a) = sort_keys.iter().find(|&e| e.expr.eq(item)) {
-                result.push(a.clone());
-            } else {
-                return Err(DataFusionError::Execution(
-                    "Partition key not found in sort keys".to_string(),
-                ));
-            }
-        }
-        Ok(result)
-=======
-        // Partition by sort keys indices are stored in self.ordered_partition_by_indices.
-        let sort_keys = self.input.output_ordering().unwrap_or(&[]);
-        get_at_indices(sort_keys, &self.ordered_partition_by_indices)
->>>>>>> ebb83906
+        get_at_indices(&sort_keys, &self.ordered_partition_by_indices)
     }
 }
 
