--- conflicted
+++ resolved
@@ -19,7 +19,6 @@
 
 use crate::error::Result;
 use crate::execution::context::TaskContext;
-use crate::physical_optimizer::utils::get_at_indices;
 use crate::physical_plan::common::transpose;
 use crate::physical_plan::expressions::PhysicalSortExpr;
 use crate::physical_plan::metrics::{
@@ -41,11 +40,8 @@
     record_batch::RecordBatch,
 };
 use datafusion_common::DataFusionError;
-<<<<<<< HEAD
 use datafusion_physical_expr::utils::{convert_to_expr, get_indices_of_matching_exprs};
-=======
 use datafusion_physical_expr::PhysicalSortRequirement;
->>>>>>> a1c60a1b
 use futures::stream::Stream;
 use futures::{ready, StreamExt};
 use std::any::Any;
@@ -125,12 +121,6 @@
     // Hence returned `PhysicalSortExpr` corresponding to `PARTITION BY` columns can be used safely
     // to calculate partition separation points
     pub fn partition_by_sort_keys(&self) -> Result<Vec<PhysicalSortExpr>> {
-<<<<<<< HEAD
-        // Partition by sort keys indices are stored in self.ordered_partition_by_indices.
-        let sort_keys = self.input.output_ordering();
-        let sort_keys = sort_keys.unwrap_or(&[]);
-        get_at_indices(sort_keys, &self.ordered_partition_by_indices)
-=======
         let mut result = vec![];
         // All window exprs have the same partition by, so we just use the first one:
         let partition_by = self.window_expr()[0].partition_by();
@@ -145,7 +135,6 @@
             }
         }
         Ok(result)
->>>>>>> a1c60a1b
     }
 }
 
@@ -193,20 +182,19 @@
         vec![true]
     }
 
-<<<<<<< HEAD
-    fn required_input_ordering(&self) -> Vec<Option<Vec<PhysicalSortExpr>>> {
-        let reqs = calc_requirements(
-            self.window_expr[0].partition_by(),
-            self.window_expr()[0].order_by(),
-        );
-        vec![reqs]
-=======
     fn required_input_ordering(&self) -> Vec<Option<Vec<PhysicalSortRequirement>>> {
         let partition_bys = self.window_expr()[0].partition_by();
         let order_keys = self.window_expr()[0].order_by();
-        let requirements = calc_requirements(partition_bys, order_keys);
-        vec![requirements]
->>>>>>> a1c60a1b
+        if self.ordered_partition_by_indices.len() < partition_bys.len() {
+            vec![calc_requirements(partition_bys, order_keys)]
+        } else {
+            let partition_bys = self
+                .ordered_partition_by_indices
+                .iter()
+                .map(|idx| partition_bys[*idx].clone())
+                .collect::<Vec<_>>();
+            vec![calc_requirements(&partition_bys, order_keys)]
+        }
     }
 
     fn required_input_distribution(&self) -> Vec<Distribution> {
