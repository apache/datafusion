// Licensed to the Apache Software Foundation (ASF) under one
// or more contributor license agreements.  See the NOTICE file
// distributed with this work for additional information
// regarding copyright ownership.  The ASF licenses this file
// to you under the Apache License, Version 2.0 (the
// "License"); you may not use this file except in compliance
// with the License.  You may obtain a copy of the License at
//
//   http://www.apache.org/licenses/LICENSE-2.0
//
// Unless required by applicable law or agreed to in writing,
// software distributed under the License is distributed on an
// "AS IS" BASIS, WITHOUT WARRANTIES OR CONDITIONS OF ANY
// KIND, either express or implied.  See the License for the
// specific language governing permissions and limitations
// under the License.

//! Hash aggregation through row format

use std::cmp::min;
use std::ops::Range;
use std::sync::Arc;
use std::task::{Context, Poll};
use std::vec;

use ahash::RandomState;
use arrow::row::{OwnedRow, RowConverter, SortField};
use datafusion_physical_expr::hash_utils::create_hashes;
use futures::ready;
use futures::stream::{Stream, StreamExt};

use crate::execution::context::TaskContext;
use crate::execution::memory_pool::proxy::{RawTableAllocExt, VecAllocExt};
use crate::physical_plan::aggregates::{
    evaluate_group_by, evaluate_many, group_schema, AccumulatorItem, AggregateMode,
    PhysicalGroupBy, RowAccumulatorItem,
};
use crate::physical_plan::metrics::{BaselineMetrics, RecordOutput};
use crate::physical_plan::{aggregates, AggregateExpr, PhysicalExpr};
use crate::physical_plan::{RecordBatchStream, SendableRecordBatchStream};

use crate::execution::memory_pool::{MemoryConsumer, MemoryReservation};
<<<<<<< HEAD
use arrow::array::ArrayRef;
use arrow::array::{new_null_array, PrimitiveArray};
use arrow::array::{Array, UInt32Builder};
=======
use arrow::array::{new_null_array, Array, ArrayRef, PrimitiveArray, UInt32Builder};
>>>>>>> 52fa2285
use arrow::compute::cast;
use arrow::datatypes::{DataType, Schema, UInt32Type};
use arrow::{datatypes::SchemaRef, record_batch::RecordBatch};
use datafusion_common::utils::get_arrayref_at_indices;
use datafusion_common::{Result, ScalarValue};
use datafusion_expr::Accumulator;
use datafusion_row::accessor::RowAccessor;
use datafusion_row::layout::RowLayout;
use datafusion_row::reader::{read_row, RowReader};
use datafusion_row::{MutableRecordBatch, RowType};
use hashbrown::raw::RawTable;

/// Grouping aggregate with row-format aggregation states inside.
///
/// For each aggregation entry, we use:
/// - [Compact] row represents grouping keys for fast hash computation and comparison directly on raw bytes.
/// - [WordAligned] row to store aggregation state, designed to be CPU-friendly when updates over every field are often.
///
/// The architecture is the following:
///
/// 1. For each input RecordBatch, update aggregation states corresponding to all appeared grouping keys.
/// 2. At the end of the aggregation (e.g. end of batches in a partition), the accumulator converts its state to a RecordBatch of a single row
/// 3. The RecordBatches of all accumulators are merged (`concatenate` in `rust/arrow`) together to a single RecordBatch.
/// 4. The state's RecordBatch is `merge`d to a new state
/// 5. The state is mapped to the final value
///
/// [Compact]: datafusion_row::layout::RowType::Compact
/// [WordAligned]: datafusion_row::layout::RowType::WordAligned
pub(crate) struct GroupedHashAggregateStream {
    schema: SchemaRef,
    input: SendableRecordBatchStream,
    mode: AggregateMode,
    exec_state: ExecutionState,
    normal_aggr_expr: Vec<Arc<dyn AggregateExpr>>,
    row_aggr_state: RowAggregationState,
    /// Aggregate expressions not supporting row accumulation
    normal_aggregate_expressions: Vec<Vec<Arc<dyn PhysicalExpr>>>,
    /// Aggregate expressions supporting row accumulation
    row_aggregate_expressions: Vec<Vec<Arc<dyn PhysicalExpr>>>,

    group_by: PhysicalGroupBy,
    row_accumulators: Vec<RowAccumulatorItem>,

    row_converter: RowConverter,
    row_aggr_schema: SchemaRef,
    row_aggr_layout: Arc<RowLayout>,

    baseline_metrics: BaselineMetrics,
    random_state: RandomState,
    /// size to be used for resulting RecordBatches
    batch_size: usize,
    /// if the result is chunked into batches,
    /// last offset is preserved for continuation.
    row_group_skip_position: usize,
    /// keeps range for each accumulator in the field
    /// first element in the array corresponds to normal accumulators
    /// second element in the array corresponds to row accumulators
    indices: [Vec<Range<usize>>; 2],
}

#[derive(Debug)]
/// tracks what phase the aggregation is in
enum ExecutionState {
    ReadingInput,
    ProducingOutput,
    Done,
}

fn aggr_state_schema(aggr_expr: &[Arc<dyn AggregateExpr>]) -> Result<SchemaRef> {
    let fields = aggr_expr
        .iter()
        .flat_map(|expr| expr.state_fields().unwrap().into_iter())
        .collect::<Vec<_>>();
    Ok(Arc::new(Schema::new(fields)))
}

impl GroupedHashAggregateStream {
    /// Create a new GroupedHashAggregateStream
    #[allow(clippy::too_many_arguments)]
    pub fn new(
        mode: AggregateMode,
        schema: SchemaRef,
        group_by: PhysicalGroupBy,
        aggr_expr: Vec<Arc<dyn AggregateExpr>>,
        input: SendableRecordBatchStream,
        baseline_metrics: BaselineMetrics,
        batch_size: usize,
        context: Arc<TaskContext>,
        partition: usize,
    ) -> Result<Self> {
        let timer = baseline_metrics.elapsed_compute().timer();

        let mut start_idx = group_by.expr.len();
        let mut row_aggr_expr = vec![];
        let mut row_agg_indices = vec![];
        let mut row_aggregate_expressions = vec![];
        let mut normal_aggr_expr = vec![];
        let mut normal_agg_indices = vec![];
        let mut normal_aggregate_expressions = vec![];
        // The expressions to evaluate the batch, one vec of expressions per aggregation.
        // Assuming create_schema() always puts group columns in front of aggregation columns, we set
        // col_idx_base to the group expression count.
        let all_aggregate_expressions =
            aggregates::aggregate_expressions(&aggr_expr, &mode, start_idx)?;
        for (expr, others) in aggr_expr.iter().zip(all_aggregate_expressions.into_iter())
        {
            let n_fields = match mode {
                // In partial aggregation, we keep additional fields in order to successfully
                // merge aggregation results downstream.
                AggregateMode::Partial => expr.state_fields()?.len(),
                _ => 1,
            };
            // Stores range of each expression:
            let aggr_range = Range {
                start: start_idx,
                end: start_idx + n_fields,
            };
            if expr.row_accumulator_supported() {
                row_aggregate_expressions.push(others);
                row_agg_indices.push(aggr_range);
                row_aggr_expr.push(expr.clone());
            } else {
                normal_aggregate_expressions.push(others);
                normal_agg_indices.push(aggr_range);
                normal_aggr_expr.push(expr.clone());
            }
            start_idx += n_fields;
        }

        let row_accumulators = aggregates::create_row_accumulators(&row_aggr_expr)?;

        let row_aggr_schema = aggr_state_schema(&row_aggr_expr)?;

        let group_schema = group_schema(&schema, group_by.expr.len());
        let row_converter = RowConverter::new(
            group_schema
                .fields()
                .iter()
                .map(|f| SortField::new(f.data_type().clone()))
                .collect(),
        )?;

        let row_aggr_layout =
            Arc::new(RowLayout::new(&row_aggr_schema, RowType::WordAligned));

        let name = format!("GroupedHashAggregateStream[{partition}]");
        let row_aggr_state = RowAggregationState {
            reservation: MemoryConsumer::new(name).register(context.memory_pool()),
            map: RawTable::with_capacity(0),
            group_states: Vec::with_capacity(0),
        };

        timer.done();

        let exec_state = ExecutionState::ReadingInput;

        Ok(GroupedHashAggregateStream {
            schema: Arc::clone(&schema),
            mode,
            exec_state,
            input,
            group_by,
            normal_aggr_expr,
            row_accumulators,
            row_converter,
            row_aggr_schema,
            row_aggr_layout,
            baseline_metrics,
            normal_aggregate_expressions,
            row_aggregate_expressions,
            row_aggr_state,
            random_state: Default::default(),
            batch_size,
            row_group_skip_position: 0,
            indices: [normal_agg_indices, row_agg_indices],
        })
    }
}

impl Stream for GroupedHashAggregateStream {
    type Item = Result<RecordBatch>;

    fn poll_next(
        mut self: std::pin::Pin<&mut Self>,
        cx: &mut Context<'_>,
    ) -> Poll<Option<Self::Item>> {
        let elapsed_compute = self.baseline_metrics.elapsed_compute().clone();

        loop {
            match self.exec_state {
                ExecutionState::ReadingInput => {
                    match ready!(self.input.poll_next_unpin(cx)) {
                        // new batch to aggregate
                        Some(Ok(batch)) => {
                            let timer = elapsed_compute.timer();
                            let result = self.group_aggregate_batch(batch);
                            timer.done();

                            // allocate memory
                            // This happens AFTER we actually used the memory, but simplifies the whole accounting and we are OK with
                            // overshooting a bit. Also this means we either store the whole record batch or not.
                            let result = result.and_then(|allocated| {
                                self.row_aggr_state.reservation.try_grow(allocated)
                            });

                            if let Err(e) = result {
                                return Poll::Ready(Some(Err(e)));
                            }
                        }
                        // inner had error, return to caller
                        Some(Err(e)) => return Poll::Ready(Some(Err(e))),
                        // inner is done, producing output
                        None => {
                            self.exec_state = ExecutionState::ProducingOutput;
                        }
                    }
                }

                ExecutionState::ProducingOutput => {
                    let timer = elapsed_compute.timer();
                    let result = self.create_batch_from_map();

                    timer.done();
                    self.row_group_skip_position += self.batch_size;

                    match result {
                        // made output
                        Ok(Some(result)) => {
                            let batch = result.record_output(&self.baseline_metrics);
                            return Poll::Ready(Some(Ok(batch)));
                        }
                        // end of output
                        Ok(None) => {
                            self.exec_state = ExecutionState::Done;
                        }
                        // error making output
                        Err(error) => return Poll::Ready(Some(Err(error))),
                    }
                }
                ExecutionState::Done => return Poll::Ready(None),
            }
        }
    }
}

impl RecordBatchStream for GroupedHashAggregateStream {
    fn schema(&self) -> SchemaRef {
        self.schema.clone()
    }
}

impl GroupedHashAggregateStream {
    // Update the row_aggr_state according to groub_by values (result of group_by_expressions)
    fn update_group_state(
        &mut self,
        group_values: &[ArrayRef],
        allocated: &mut usize,
    ) -> Result<Vec<usize>> {
        let group_rows = self.row_converter.convert_columns(group_values)?;
        let n_rows = group_rows.num_rows();
        // 1.1 construct the key from the group values
        // 1.2 construct the mapping key if it does not exist
        // 1.3 add the row' index to `indices`

        // track which entries in `aggr_state` have rows in this batch to aggregate
        let mut groups_with_rows = vec![];

        // 1.1 Calculate the group keys for the group values
        let mut batch_hashes = vec![0; n_rows];
        create_hashes(group_values, &self.random_state, &mut batch_hashes)?;

        let RowAggregationState {
            map: row_map,
            group_states: row_group_states,
            ..
        } = &mut self.row_aggr_state;

        for (row, hash) in batch_hashes.into_iter().enumerate() {
            let entry = row_map.get_mut(hash, |(_hash, group_idx)| {
                // verify that a group that we are inserting with hash is
                // actually the same key value as the group in
                // existing_idx  (aka group_values @ row)
                let group_state = &row_group_states[*group_idx];
                group_rows.row(row) == group_state.group_by_values.row()
            });

            match entry {
                // Existing entry for this group value
                Some((_hash, group_idx)) => {
                    let group_state = &mut row_group_states[*group_idx];

                    // 1.3
                    if group_state.indices.is_empty() {
                        groups_with_rows.push(*group_idx);
                    };

                    group_state.indices.push_accounted(row as u32, allocated); // remember this row
                }
                //  1.2 Need to create new entry
                None => {
                    let accumulator_set =
                        aggregates::create_accumulators(&self.normal_aggr_expr)?;
                    // Add new entry to group_states and save newly created index
                    let group_state = RowGroupState {
                        group_by_values: group_rows.row(row).owned(),
                        aggregation_buffer: vec![
                            0;
                            self.row_aggr_layout.fixed_part_width()
                        ],
                        accumulator_set,
                        indices: vec![row as u32], // 1.3
                    };
                    let group_idx = row_group_states.len();

                    // NOTE: do NOT include the `RowGroupState` struct size in here because this is captured by
                    // `group_states` (see allocation down below)
                    *allocated += (std::mem::size_of::<u8>()
                        * group_state.group_by_values.as_ref().len())
                        + (std::mem::size_of::<u8>()
                            * group_state.aggregation_buffer.capacity())
                        + (std::mem::size_of::<u32>() * group_state.indices.capacity());

                    // Allocation done by normal accumulators
                    *allocated += (std::mem::size_of::<Box<dyn Accumulator>>()
                        * group_state.accumulator_set.capacity())
                        + group_state
                            .accumulator_set
                            .iter()
                            .map(|accu| accu.size())
                            .sum::<usize>();

                    // for hasher function, use precomputed hash value
                    row_map.insert_accounted(
                        (hash, group_idx),
                        |(hash, _group_index)| *hash,
                        allocated,
                    );

                    row_group_states.push_accounted(group_state, allocated);

                    groups_with_rows.push(group_idx);
                }
            };
        }
        Ok(groups_with_rows)
    }

    // Update the accumulator results, according to row_aggr_state.
    fn update_accumulators(
        &mut self,
        groups_with_rows: &[usize],
        offsets: &[usize],
        row_values: &[Vec<ArrayRef>],
        normal_values: &[Vec<ArrayRef>],
        allocated: &mut usize,
    ) -> Result<()> {
        // 2.1 for each key in this batch
        // 2.2 for each aggregation
        // 2.3 `slice` from each of its arrays the keys' values
        // 2.4 update / merge the accumulator with the values
        // 2.5 clear indices
        groups_with_rows
            .iter()
            .zip(offsets.windows(2))
            .try_for_each(|(group_idx, offsets)| {
                let group_state = &mut self.row_aggr_state.group_states[*group_idx];
                // 2.2
                self.row_accumulators
                    .iter_mut()
                    .zip(row_values.iter())
                    .map(|(accumulator, aggr_array)| {
                        (
                            accumulator,
                            aggr_array
                                .iter()
                                .map(|array| {
                                    // 2.3
                                    array.slice(offsets[0], offsets[1] - offsets[0])
                                })
                                .collect::<Vec<ArrayRef>>(),
                        )
                    })
                    .try_for_each(|(accumulator, values)| {
                        let mut state_accessor =
                            RowAccessor::new_from_layout(self.row_aggr_layout.clone());
                        state_accessor
                            .point_to(0, group_state.aggregation_buffer.as_mut_slice());
                        match self.mode {
                            AggregateMode::Partial => {
                                accumulator.update_batch(&values, &mut state_accessor)
                            }
                            AggregateMode::FinalPartitioned | AggregateMode::Final => {
                                // note: the aggregation here is over states, not values, thus the merge
                                accumulator.merge_batch(&values, &mut state_accessor)
                            }
                        }
                    })
                    // 2.5
                    .and(Ok(()))?;
                // normal accumulators
                group_state
                    .accumulator_set
                    .iter_mut()
                    .zip(normal_values.iter())
                    .map(|(accumulator, aggr_array)| {
                        (
                            accumulator,
                            aggr_array
                                .iter()
                                .map(|array| {
                                    // 2.3
                                    array.slice(offsets[0], offsets[1] - offsets[0])
                                })
                                .collect::<Vec<ArrayRef>>(),
                        )
                    })
                    .try_for_each(|(accumulator, values)| {
                        let size_pre = accumulator.size();
                        let res = match self.mode {
                            AggregateMode::Partial => accumulator.update_batch(&values),
                            AggregateMode::FinalPartitioned | AggregateMode::Final => {
                                // note: the aggregation here is over states, not values, thus the merge
                                accumulator.merge_batch(&values)
                            }
                        };
                        let size_post = accumulator.size();
                        *allocated += size_post.saturating_sub(size_pre);
                        res
                    })
                    // 2.5
                    .and({
                        group_state.indices.clear();
                        Ok(())
                    })
            })?;
        Ok(())
    }

    /// Perform group-by aggregation for the given [`RecordBatch`].
    ///
    /// If successful, this returns the additional number of bytes that were allocated during this process.
    ///
    fn group_aggregate_batch(&mut self, batch: RecordBatch) -> Result<usize> {
        // Evaluate the grouping expressions:
        let group_by_values = evaluate_group_by(&self.group_by, &batch)?;
        // Keep track of memory allocated:
        let mut allocated = 0usize;

        // Evaluate the aggregation expressions.
        // We could evaluate them after the `take`, but since we need to evaluate all
        // of them anyways, it is more performant to do it while they are together.
        let row_aggr_input_values =
            evaluate_many(&self.row_aggregate_expressions, &batch)?;
        let normal_aggr_input_values =
            evaluate_many(&self.normal_aggregate_expressions, &batch)?;

        let row_converter_size_pre = self.row_converter.size();
        for group_values in &group_by_values {
            let groups_with_rows =
                self.update_group_state(group_values, &mut allocated)?;

            // Collect all indices + offsets based on keys in this vec
            let mut batch_indices: UInt32Builder = UInt32Builder::with_capacity(0);
            let mut offsets = vec![0];
            let mut offset_so_far = 0;
            for &group_idx in groups_with_rows.iter() {
                let indices = &self.row_aggr_state.group_states[group_idx].indices;
                batch_indices.append_slice(indices);
                offset_so_far += indices.len();
                offsets.push(offset_so_far);
            }
            let batch_indices = batch_indices.finish();

            let row_values = get_at_indices(&row_aggr_input_values, &batch_indices)?;
            let normal_values =
                get_at_indices(&normal_aggr_input_values, &batch_indices)?;
<<<<<<< HEAD

            // 2.1 for each key in this batch
            // 2.2 for each aggregation
            // 2.3 `slice` from each of its arrays the keys' values
            // 2.4 update / merge the accumulator with the values
            // 2.5 clear indices
            groups_with_rows
                .iter()
                .zip(offsets.windows(2))
                .try_for_each(|(group_idx, offsets)| {
                    let group_state = &mut row_group_states[*group_idx];
                    // 2.2
                    self.row_accumulators
                        .iter_mut()
                        .zip(row_values.iter())
                        .map(|(accumulator, aggr_array)| {
                            (
                                accumulator,
                                aggr_array
                                    .iter()
                                    .map(|array| {
                                        // 2.3
                                        array.slice(offsets[0], offsets[1] - offsets[0])
                                    })
                                    .collect::<Vec<ArrayRef>>(),
                            )
                        })
                        .try_for_each(|(accumulator, values)| {
                            let mut state_accessor = RowAccessor::new_from_layout(
                                self.row_aggr_layout.clone(),
                            );
                            state_accessor.point_to(
                                0,
                                group_state.aggregation_buffer.as_mut_slice(),
                            );
                            match self.mode {
                                AggregateMode::Partial => {
                                    accumulator.update_batch(&values, &mut state_accessor)
                                }
                                AggregateMode::FinalPartitioned
                                | AggregateMode::Final => {
                                    // note: the aggregation here is over states, not values, thus the merge
                                    accumulator.merge_batch(&values, &mut state_accessor)
                                }
                            }
                        })
                        // 2.5
                        .and(Ok(()))?;
                    // normal accumulators
                    group_state
                        .accumulator_set
                        .iter_mut()
                        .zip(normal_values.iter())
                        .map(|(accumulator, aggr_array)| {
                            (
                                accumulator,
                                aggr_array
                                    .iter()
                                    .map(|array| {
                                        // 2.3
                                        array.slice(offsets[0], offsets[1] - offsets[0])
                                    })
                                    .collect::<Vec<ArrayRef>>(),
                            )
                        })
                        .try_for_each(|(accumulator, values)| {
                            let size_pre = accumulator.size();
                            let res = match self.mode {
                                AggregateMode::Partial => {
                                    accumulator.update_batch(&values)
                                }
                                AggregateMode::FinalPartitioned
                                | AggregateMode::Final => {
                                    // note: the aggregation here is over states, not values, thus the merge
                                    accumulator.merge_batch(&values)
                                }
                            };
                            let size_post = accumulator.size();
                            allocated += size_post.saturating_sub(size_pre);
                            res
                        })
                        // 2.5
                        .and({
                            group_state.indices.clear();
                            Ok(())
                        })
                })?;
=======
            self.update_accumulators(
                &groups_with_rows,
                &offsets,
                &row_values,
                &normal_values,
                &mut allocated,
            )?;
>>>>>>> 52fa2285
        }
        allocated += self
            .row_converter
            .size()
            .saturating_sub(row_converter_size_pre);
        Ok(allocated)
    }
}

/// The state that is built for each output group.
#[derive(Debug)]
pub struct RowGroupState {
    /// The actual group by values, stored sequentially
    group_by_values: OwnedRow,

    // Accumulator state, stored sequentially
    pub aggregation_buffer: Vec<u8>,

    // Accumulator state, one for each aggregate that doesn't support row accumulation
    pub accumulator_set: Vec<AccumulatorItem>,

    /// scratch space used to collect indices for input rows in a
    /// bach that have values to aggregate. Reset on each batch
    pub indices: Vec<u32>,
}

/// The state of all the groups
pub struct RowAggregationState {
    pub reservation: MemoryReservation,

    /// Logically maps group values to an index in `group_states`
    ///
    /// Uses the raw API of hashbrown to avoid actually storing the
    /// keys in the table
    ///
    /// keys: u64 hashes of the GroupValue
    /// values: (hash, index into `group_states`)
    pub map: RawTable<(u64, usize)>,

    /// State for each group
    pub group_states: Vec<RowGroupState>,
}

impl std::fmt::Debug for RowAggregationState {
    fn fmt(&self, f: &mut std::fmt::Formatter) -> std::fmt::Result {
        // hashes are not store inline, so could only get values
        let map_string = "RawTable";
        f.debug_struct("AggregationState")
            .field("map", &map_string)
            .field("group_states", &self.group_states)
            .finish()
    }
}

impl GroupedHashAggregateStream {
    /// Create a RecordBatch with all group keys and accumulator' states or values.
    fn create_batch_from_map(&mut self) -> Result<Option<RecordBatch>> {
        let skip_items = self.row_group_skip_position;
        if skip_items > self.row_aggr_state.group_states.len() {
            return Ok(None);
        }
        if self.row_aggr_state.group_states.is_empty() {
            let schema = self.schema.clone();
            return Ok(Some(RecordBatch::new_empty(schema)));
        }

        let end_idx = min(
            skip_items + self.batch_size,
            self.row_aggr_state.group_states.len(),
        );
        let group_state_chunk = &self.row_aggr_state.group_states[skip_items..end_idx];

        if group_state_chunk.is_empty() {
            let schema = self.schema.clone();
            return Ok(Some(RecordBatch::new_empty(schema)));
        }

        // Buffers for each distinct group (i.e. row accumulator memories)
        let mut state_buffers = group_state_chunk
            .iter()
            .map(|gs| gs.aggregation_buffer.clone())
            .collect::<Vec<_>>();

        let output_fields = self.schema.fields();
        // Store row accumulator results (either final output or intermediate state):
        let row_columns = match self.mode {
            AggregateMode::Partial => {
                read_as_batch(&state_buffers, &self.row_aggr_schema, RowType::WordAligned)
            }
            AggregateMode::Final | AggregateMode::FinalPartitioned => {
                let mut results = vec![];
                for (idx, acc) in self.row_accumulators.iter().enumerate() {
                    let mut state_accessor =
                        RowAccessor::new(&self.row_aggr_schema, RowType::WordAligned);
                    let current = state_buffers
                        .iter_mut()
                        .map(|buffer| {
                            state_accessor.point_to(0, buffer);
                            acc.evaluate(&state_accessor)
                        })
                        .collect::<Result<Vec<_>>>()?;
                    // Get corresponding field for row accumulator
                    let field = &output_fields[self.indices[1][idx].start];
                    let result = if current.is_empty() {
                        Ok(arrow::array::new_empty_array(field.data_type()))
                    } else {
                        let item = ScalarValue::iter_to_array(current)?;
                        // cast output if needed (e.g. for types like Dictionary where
                        // the intermediate GroupByScalar type was not the same as the
                        // output
                        cast(&item, field.data_type())
                    }?;
                    results.push(result);
                }
                results
            }
        };

        // Store normal accumulator results (either final output or intermediate state):
        let mut columns = vec![];
        for (idx, &Range { start, end }) in self.indices[0].iter().enumerate() {
            for (field_idx, field) in output_fields[start..end].iter().enumerate() {
                let current = match self.mode {
                    AggregateMode::Partial => ScalarValue::iter_to_array(
                        group_state_chunk.iter().map(|row_group_state| {
                            row_group_state.accumulator_set[idx]
                                .state()
                                .map(|v| v[field_idx].clone())
                                .expect("Unexpected accumulator state in hash aggregate")
                        }),
                    ),
                    AggregateMode::Final | AggregateMode::FinalPartitioned => {
                        ScalarValue::iter_to_array(group_state_chunk.iter().map(
                            |row_group_state| {
                                row_group_state.accumulator_set[idx].evaluate().expect(
                                    "Unexpected accumulator state in hash aggregate",
                                )
                            },
                        ))
                    }
                }?;
                // Cast output if needed (e.g. for types like Dictionary where
                // the intermediate GroupByScalar type was not the same as the
                // output
                let result = cast(&current, field.data_type())?;
                columns.push(result);
            }
        }

        // Stores the group by fields
        let group_buffers = group_state_chunk
            .iter()
            .map(|gs| gs.group_by_values.row())
            .collect::<Vec<_>>();
        let mut output: Vec<ArrayRef> = self.row_converter.convert_rows(group_buffers)?;

        // The size of the place occupied by row and normal accumulators
        let extra: usize = self
            .indices
            .iter()
            .flatten()
            .map(|Range { start, end }| end - start)
            .sum();
        let empty_arr = new_null_array(&DataType::Null, 1);
        output.extend(std::iter::repeat(empty_arr).take(extra));

        // Write results of both accumulator types to the corresponding location in
        // the output schema:
        let results = [columns.into_iter(), row_columns.into_iter()];
        for (outer, mut current) in results.into_iter().enumerate() {
            for &Range { start, end } in self.indices[outer].iter() {
                for item in output.iter_mut().take(end).skip(start) {
                    *item = current.next().expect("Columns cannot be empty");
                }
            }
        }
        Ok(Some(RecordBatch::try_new(self.schema.clone(), output)?))
    }
}

fn read_as_batch(rows: &[Vec<u8>], schema: &Schema, row_type: RowType) -> Vec<ArrayRef> {
    let row_num = rows.len();
    let mut output = MutableRecordBatch::new(row_num, Arc::new(schema.clone()));
    let mut row = RowReader::new(schema, row_type);

    for data in rows {
        row.point_to(0, data);
        read_row(&row, &mut output, schema);
    }

    output.output_as_columns()
}

fn get_at_indices(
    input_values: &[Vec<ArrayRef>],
    batch_indices: &PrimitiveArray<UInt32Type>,
) -> Result<Vec<Vec<ArrayRef>>> {
    input_values
        .iter()
        .map(|array| get_arrayref_at_indices(array, batch_indices))
<<<<<<< HEAD
        .collect::<Result<Vec<_>>>()
=======
        .collect()
>>>>>>> 52fa2285
}<|MERGE_RESOLUTION|>--- conflicted
+++ resolved
@@ -40,13 +40,7 @@
 use crate::physical_plan::{RecordBatchStream, SendableRecordBatchStream};
 
 use crate::execution::memory_pool::{MemoryConsumer, MemoryReservation};
-<<<<<<< HEAD
-use arrow::array::ArrayRef;
-use arrow::array::{new_null_array, PrimitiveArray};
-use arrow::array::{Array, UInt32Builder};
-=======
 use arrow::array::{new_null_array, Array, ArrayRef, PrimitiveArray, UInt32Builder};
->>>>>>> 52fa2285
 use arrow::compute::cast;
 use arrow::datatypes::{DataType, Schema, UInt32Type};
 use arrow::{datatypes::SchemaRef, record_batch::RecordBatch};
@@ -523,95 +517,6 @@
             let row_values = get_at_indices(&row_aggr_input_values, &batch_indices)?;
             let normal_values =
                 get_at_indices(&normal_aggr_input_values, &batch_indices)?;
-<<<<<<< HEAD
-
-            // 2.1 for each key in this batch
-            // 2.2 for each aggregation
-            // 2.3 `slice` from each of its arrays the keys' values
-            // 2.4 update / merge the accumulator with the values
-            // 2.5 clear indices
-            groups_with_rows
-                .iter()
-                .zip(offsets.windows(2))
-                .try_for_each(|(group_idx, offsets)| {
-                    let group_state = &mut row_group_states[*group_idx];
-                    // 2.2
-                    self.row_accumulators
-                        .iter_mut()
-                        .zip(row_values.iter())
-                        .map(|(accumulator, aggr_array)| {
-                            (
-                                accumulator,
-                                aggr_array
-                                    .iter()
-                                    .map(|array| {
-                                        // 2.3
-                                        array.slice(offsets[0], offsets[1] - offsets[0])
-                                    })
-                                    .collect::<Vec<ArrayRef>>(),
-                            )
-                        })
-                        .try_for_each(|(accumulator, values)| {
-                            let mut state_accessor = RowAccessor::new_from_layout(
-                                self.row_aggr_layout.clone(),
-                            );
-                            state_accessor.point_to(
-                                0,
-                                group_state.aggregation_buffer.as_mut_slice(),
-                            );
-                            match self.mode {
-                                AggregateMode::Partial => {
-                                    accumulator.update_batch(&values, &mut state_accessor)
-                                }
-                                AggregateMode::FinalPartitioned
-                                | AggregateMode::Final => {
-                                    // note: the aggregation here is over states, not values, thus the merge
-                                    accumulator.merge_batch(&values, &mut state_accessor)
-                                }
-                            }
-                        })
-                        // 2.5
-                        .and(Ok(()))?;
-                    // normal accumulators
-                    group_state
-                        .accumulator_set
-                        .iter_mut()
-                        .zip(normal_values.iter())
-                        .map(|(accumulator, aggr_array)| {
-                            (
-                                accumulator,
-                                aggr_array
-                                    .iter()
-                                    .map(|array| {
-                                        // 2.3
-                                        array.slice(offsets[0], offsets[1] - offsets[0])
-                                    })
-                                    .collect::<Vec<ArrayRef>>(),
-                            )
-                        })
-                        .try_for_each(|(accumulator, values)| {
-                            let size_pre = accumulator.size();
-                            let res = match self.mode {
-                                AggregateMode::Partial => {
-                                    accumulator.update_batch(&values)
-                                }
-                                AggregateMode::FinalPartitioned
-                                | AggregateMode::Final => {
-                                    // note: the aggregation here is over states, not values, thus the merge
-                                    accumulator.merge_batch(&values)
-                                }
-                            };
-                            let size_post = accumulator.size();
-                            allocated += size_post.saturating_sub(size_pre);
-                            res
-                        })
-                        // 2.5
-                        .and({
-                            group_state.indices.clear();
-                            Ok(())
-                        })
-                })?;
-=======
             self.update_accumulators(
                 &groups_with_rows,
                 &offsets,
@@ -619,7 +524,6 @@
                 &normal_values,
                 &mut allocated,
             )?;
->>>>>>> 52fa2285
         }
         allocated += self
             .row_converter
@@ -820,9 +724,5 @@
     input_values
         .iter()
         .map(|array| get_arrayref_at_indices(array, batch_indices))
-<<<<<<< HEAD
-        .collect::<Result<Vec<_>>>()
-=======
         .collect()
->>>>>>> 52fa2285
 }