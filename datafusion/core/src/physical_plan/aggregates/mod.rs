// Licensed to the Apache Software Foundation (ASF) under one
// or more contributor license agreements.  See the NOTICE file
// distributed with this work for additional information
// regarding copyright ownership.  The ASF licenses this file
// to you under the Apache License, Version 2.0 (the
// "License"); you may not use this file except in compliance
// with the License.  You may obtain a copy of the License at
//
//   http://www.apache.org/licenses/LICENSE-2.0
//
// Unless required by applicable law or agreed to in writing,
// software distributed under the License is distributed on an
// "AS IS" BASIS, WITHOUT WARRANTIES OR CONDITIONS OF ANY
// KIND, either express or implied.  See the License for the
// specific language governing permissions and limitations
// under the License.

//! Aggregates functionalities

use crate::execution::context::TaskContext;
use crate::physical_plan::aggregates::hash::GroupedHashAggregateStream;
<<<<<<< HEAD
use crate::physical_plan::aggregates::no_grouping::NoGroupingAggregateStream;
=======
use crate::physical_plan::aggregates::no_grouping::AggregateStream;
>>>>>>> 7304719b
use crate::physical_plan::metrics::{
    BaselineMetrics, ExecutionPlanMetricsSet, MetricsSet,
};
use crate::physical_plan::{
    DisplayFormatType, Distribution, ExecutionPlan, Partitioning,
    SendableRecordBatchStream, Statistics,
};
use arrow::array::ArrayRef;
use arrow::datatypes::{Field, Schema, SchemaRef};
<<<<<<< HEAD
use arrow::record_batch::RecordBatch;
use async_trait::async_trait;
=======
>>>>>>> 7304719b
use datafusion_common::Result;
use datafusion_expr::Accumulator;
use datafusion_physical_expr::expressions::Column;
use datafusion_physical_expr::{
    expressions, AggregateExpr, PhysicalExpr, PhysicalSortExpr,
};
use std::any::Any;
use std::sync::Arc;

mod hash;
mod no_grouping;
<<<<<<< HEAD
mod row_hash;

pub use datafusion_expr::AggregateFunction;
use datafusion_physical_expr::aggregate::accumulator_v2::AccumulatorV2;
=======

pub use datafusion_expr::AggregateFunction;
>>>>>>> 7304719b
pub use datafusion_physical_expr::expressions::create_aggregate_expr;

/// Hash aggregate modes
#[derive(Debug, Copy, Clone, PartialEq, Eq)]
pub enum AggregateMode {
    /// Partial aggregate that can be applied in parallel across input partitions
    Partial,
    /// Final aggregate that produces a single partition of output
    Final,
    /// Final aggregate that works on pre-partitioned data.
    ///
    /// This requires the invariant that all rows with a particular
    /// grouping key are in the same partitions, such as is the case
    /// with Hash repartitioning on the group keys. If a group key is
    /// duplicated, duplicate groups would be produced
    FinalPartitioned,
}

/// Hash aggregate execution plan
#[derive(Debug)]
pub struct AggregateExec {
    /// Aggregation mode (full, partial)
    mode: AggregateMode,
    /// Grouping expressions
    group_expr: Vec<(Arc<dyn PhysicalExpr>, String)>,
    /// Aggregate expressions
    aggr_expr: Vec<Arc<dyn AggregateExpr>>,
    /// Input plan, could be a partial aggregate or the input to the aggregate
    input: Arc<dyn ExecutionPlan>,
    /// Schema after the aggregate is applied
    schema: SchemaRef,
    /// Input schema before any aggregation is applied. For partial aggregate this will be the
    /// same as input.schema() but for the final aggregate it will be the same as the input
    /// to the partial aggregate
    input_schema: SchemaRef,
    /// Execution Metrics
    metrics: ExecutionPlanMetricsSet,
}

impl AggregateExec {
    /// Create a new hash aggregate execution plan
    pub fn try_new(
        mode: AggregateMode,
        group_expr: Vec<(Arc<dyn PhysicalExpr>, String)>,
        aggr_expr: Vec<Arc<dyn AggregateExpr>>,
        input: Arc<dyn ExecutionPlan>,
        input_schema: SchemaRef,
    ) -> Result<Self> {
        let schema = create_schema(&input.schema(), &group_expr, &aggr_expr, mode)?;

        let schema = Arc::new(schema);

        Ok(AggregateExec {
            mode,
            group_expr,
            aggr_expr,
            input,
            schema,
            input_schema,
            metrics: ExecutionPlanMetricsSet::new(),
        })
    }

    /// Aggregation mode (full, partial)
    pub fn mode(&self) -> &AggregateMode {
        &self.mode
    }

    /// Grouping expressions
    pub fn group_expr(&self) -> &[(Arc<dyn PhysicalExpr>, String)] {
        &self.group_expr
    }

    /// Grouping expressions as they occur in the output schema
    pub fn output_group_expr(&self) -> Vec<Arc<dyn PhysicalExpr>> {
        // Update column indices. Since the group by columns come first in the output schema, their
        // indices are simply 0..self.group_expr(len).
        self.group_expr
            .iter()
            .enumerate()
            .map(|(index, (_col, name))| {
                Arc::new(expressions::Column::new(name, index)) as Arc<dyn PhysicalExpr>
            })
            .collect()
    }

    /// Aggregate expressions
    pub fn aggr_expr(&self) -> &[Arc<dyn AggregateExpr>] {
        &self.aggr_expr
    }

    /// Input plan
    pub fn input(&self) -> &Arc<dyn ExecutionPlan> {
        &self.input
    }

    /// Get the input schema before any aggregates are applied
    pub fn input_schema(&self) -> SchemaRef {
        self.input_schema.clone()
    }
}

<<<<<<< HEAD
#[async_trait]
=======
>>>>>>> 7304719b
impl ExecutionPlan for AggregateExec {
    /// Return a reference to Any that can be used for down-casting
    fn as_any(&self) -> &dyn Any {
        self
    }

    fn schema(&self) -> SchemaRef {
        self.schema.clone()
    }

    /// Get the output partitioning of this plan
    fn output_partitioning(&self) -> Partitioning {
        self.input.output_partitioning()
    }

    fn output_ordering(&self) -> Option<&[PhysicalSortExpr]> {
        None
    }

    fn required_child_distribution(&self) -> Distribution {
        match &self.mode {
            AggregateMode::Partial => Distribution::UnspecifiedDistribution,
            AggregateMode::FinalPartitioned => Distribution::HashPartitioned(
                self.group_expr.iter().map(|x| x.0.clone()).collect(),
            ),
            AggregateMode::Final => Distribution::SinglePartition,
        }
    }

    fn relies_on_input_order(&self) -> bool {
        false
    }

    fn children(&self) -> Vec<Arc<dyn ExecutionPlan>> {
        vec![self.input.clone()]
    }

    fn with_new_children(
        self: Arc<Self>,
        children: Vec<Arc<dyn ExecutionPlan>>,
    ) -> Result<Arc<dyn ExecutionPlan>> {
        Ok(Arc::new(AggregateExec::try_new(
            self.mode,
            self.group_expr.clone(),
            self.aggr_expr.clone(),
            children[0].clone(),
            self.input_schema.clone(),
        )?))
    }

<<<<<<< HEAD
    async fn execute(
=======
    fn execute(
>>>>>>> 7304719b
        &self,
        partition: usize,
        context: Arc<TaskContext>,
    ) -> Result<SendableRecordBatchStream> {
<<<<<<< HEAD
        let input = self.input.execute(partition, context).await?;
=======
        let input = self.input.execute(partition, context)?;
>>>>>>> 7304719b
        let group_expr = self.group_expr.iter().map(|x| x.0.clone()).collect();

        let baseline_metrics = BaselineMetrics::new(&self.metrics, partition);

        if self.group_expr.is_empty() {
<<<<<<< HEAD
            Ok(Box::pin(NoGroupingAggregateStream::new(
=======
            Ok(Box::pin(AggregateStream::new(
>>>>>>> 7304719b
                self.mode,
                self.schema.clone(),
                self.aggr_expr.clone(),
                input,
                baseline_metrics,
            )?))
        } else {
            Ok(Box::pin(GroupedHashAggregateStream::new(
                self.mode,
                self.schema.clone(),
                group_expr,
                self.aggr_expr.clone(),
                input,
                baseline_metrics,
            )?))
        }
    }

    fn metrics(&self) -> Option<MetricsSet> {
        Some(self.metrics.clone_inner())
    }

    fn fmt_as(
        &self,
        t: DisplayFormatType,
        f: &mut std::fmt::Formatter,
    ) -> std::fmt::Result {
        match t {
            DisplayFormatType::Default => {
<<<<<<< HEAD
                write!(f, "HashAggregateExec: mode={:?}", self.mode)?;
=======
                write!(f, "AggregateExec: mode={:?}", self.mode)?;
>>>>>>> 7304719b
                let g: Vec<String> = self
                    .group_expr
                    .iter()
                    .map(|(e, alias)| {
                        let e = e.to_string();
                        if &e != alias {
                            format!("{} as {}", e, alias)
                        } else {
                            e
                        }
                    })
                    .collect();
                write!(f, ", gby=[{}]", g.join(", "))?;

                let a: Vec<String> = self
                    .aggr_expr
                    .iter()
                    .map(|agg| agg.name().to_string())
                    .collect();
                write!(f, ", aggr=[{}]", a.join(", "))?;
            }
        }
        Ok(())
    }

    fn statistics(&self) -> Statistics {
        // TODO stats: group expressions:
        // - once expressions will be able to compute their own stats, use it here
        // - case where we group by on a column for which with have the `distinct` stat
        // TODO stats: aggr expression:
        // - aggregations somtimes also preserve invariants such as min, max...
        match self.mode {
            AggregateMode::Final | AggregateMode::FinalPartitioned
                if self.group_expr.is_empty() =>
            {
                Statistics {
                    num_rows: Some(1),
                    is_exact: true,
                    ..Default::default()
                }
            }
            _ => Statistics::default(),
        }
    }
}

fn create_schema(
    input_schema: &Schema,
    group_expr: &[(Arc<dyn PhysicalExpr>, String)],
    aggr_expr: &[Arc<dyn AggregateExpr>],
    mode: AggregateMode,
) -> datafusion_common::Result<Schema> {
    let mut fields = Vec::with_capacity(group_expr.len() + aggr_expr.len());
    for (expr, name) in group_expr {
        fields.push(Field::new(
            name,
            expr.data_type(input_schema)?,
            expr.nullable(input_schema)?,
        ))
    }

    match mode {
        AggregateMode::Partial => {
            // in partial mode, the fields of the accumulator's state
            for expr in aggr_expr {
                fields.extend(expr.state_fields()?.iter().cloned())
            }
        }
        AggregateMode::Final | AggregateMode::FinalPartitioned => {
            // in final mode, the field with the final result of the accumulator
            for expr in aggr_expr {
                fields.push(expr.field()?)
            }
        }
    }

    Ok(Schema::new(fields))
}

/// returns physical expressions to evaluate against a batch
/// The expressions are different depending on `mode`:
/// * Partial: AggregateExpr::expressions
/// * Final: columns of `AggregateExpr::state_fields()`
fn aggregate_expressions(
    aggr_expr: &[Arc<dyn AggregateExpr>],
    mode: &AggregateMode,
    col_idx_base: usize,
) -> datafusion_common::Result<Vec<Vec<Arc<dyn PhysicalExpr>>>> {
    match mode {
        AggregateMode::Partial => {
            Ok(aggr_expr.iter().map(|agg| agg.expressions()).collect())
        }
        // in this mode, we build the merge expressions of the aggregation
        AggregateMode::Final | AggregateMode::FinalPartitioned => {
            let mut col_idx_base = col_idx_base;
            Ok(aggr_expr
                .iter()
                .map(|agg| {
                    let exprs = merge_expressions(col_idx_base, agg)?;
                    col_idx_base += exprs.len();
                    Ok(exprs)
                })
                .collect::<datafusion_common::Result<Vec<_>>>()?)
        }
    }
}

/// uses `state_fields` to build a vec of physical column expressions required to merge the
/// AggregateExpr' accumulator's state.
///
/// `index_base` is the starting physical column index for the next expanded state field.
fn merge_expressions(
    index_base: usize,
    expr: &Arc<dyn AggregateExpr>,
) -> Result<Vec<Arc<dyn PhysicalExpr>>> {
    Ok(expr
        .state_fields()?
        .iter()
        .enumerate()
        .map(|(idx, f)| {
            Arc::new(Column::new(f.name(), index_base + idx)) as Arc<dyn PhysicalExpr>
        })
        .collect::<Vec<_>>())
}

pub(crate) type AccumulatorItem = Box<dyn Accumulator>;
<<<<<<< HEAD
pub(crate) type AccumulatorItemV2 = Box<dyn AccumulatorV2>;
=======
>>>>>>> 7304719b

fn create_accumulators(
    aggr_expr: &[Arc<dyn AggregateExpr>],
) -> datafusion_common::Result<Vec<AccumulatorItem>> {
    aggr_expr
        .iter()
        .map(|expr| expr.create_accumulator())
        .collect::<datafusion_common::Result<Vec<_>>>()
}

<<<<<<< HEAD
fn check_accumulator_v2_supported(aggr_expr: &[Arc<dyn AggregateExpr>]) -> bool {
    aggr_expr.iter().all(|expr| expr.accumulator_v2_supported())
}

fn create_accumulators_v2(
    aggr_expr: &[Arc<dyn AggregateExpr>],
) -> datafusion_common::Result<Vec<AccumulatorItemV2>> {
    aggr_expr
        .iter()
        .enumerate()
        .map(|(idx, expr)| expr.create_accumulator_v2(idx))
        .collect::<datafusion_common::Result<Vec<_>>>()
}

=======
>>>>>>> 7304719b
/// returns a vector of ArrayRefs, where each entry corresponds to either the
/// final value (mode = Final) or states (mode = Partial)
fn finalize_aggregation(
    accumulators: &[AccumulatorItem],
    mode: &AggregateMode,
) -> datafusion_common::Result<Vec<ArrayRef>> {
    match mode {
        AggregateMode::Partial => {
            // build the vector of states
            let a = accumulators
                .iter()
                .map(|accumulator| accumulator.state())
                .map(|value| {
                    value.map(|e| {
                        e.iter().map(|v| v.to_array()).collect::<Vec<ArrayRef>>()
                    })
                })
                .collect::<datafusion_common::Result<Vec<_>>>()?;
            Ok(a.iter().flatten().cloned().collect::<Vec<_>>())
        }
        AggregateMode::Final | AggregateMode::FinalPartitioned => {
            // merge the state to the final value
            accumulators
                .iter()
                .map(|accumulator| accumulator.evaluate().map(|v| v.to_array()))
                .collect::<datafusion_common::Result<Vec<ArrayRef>>>()
        }
    }
}

<<<<<<< HEAD
/// Evaluates expressions against a record batch.
fn evaluate(
    expr: &[Arc<dyn PhysicalExpr>],
    batch: &RecordBatch,
) -> Result<Vec<ArrayRef>> {
    expr.iter()
        .map(|expr| expr.evaluate(batch))
        .map(|r| r.map(|v| v.into_array(batch.num_rows())))
        .collect::<Result<Vec<_>>>()
}

/// Evaluates expressions against a record batch.
fn evaluate_many(
    expr: &[Vec<Arc<dyn PhysicalExpr>>],
    batch: &RecordBatch,
) -> Result<Vec<Vec<ArrayRef>>> {
    expr.iter()
        .map(|expr| evaluate(expr, batch))
        .collect::<Result<Vec<_>>>()
}

=======
>>>>>>> 7304719b
#[cfg(test)]
mod tests {
    use crate::execution::context::TaskContext;
    use crate::from_slice::FromSlice;
    use crate::physical_plan::aggregates::{AggregateExec, AggregateMode};
    use crate::physical_plan::expressions::{col, Avg};
    use crate::test::assert_is_pending;
    use crate::test::exec::{assert_strong_count_converges_to_zero, BlockingExec};
    use crate::{assert_batches_sorted_eq, physical_plan::common};
    use arrow::array::{Float64Array, UInt32Array};
    use arrow::datatypes::{DataType, Field, Schema, SchemaRef};
    use arrow::error::Result as ArrowResult;
    use arrow::record_batch::RecordBatch;
<<<<<<< HEAD
    use async_trait::async_trait;
=======
>>>>>>> 7304719b
    use datafusion_common::{DataFusionError, Result};
    use datafusion_physical_expr::{AggregateExpr, PhysicalExpr, PhysicalSortExpr};
    use futures::{FutureExt, Stream};
    use std::any::Any;
    use std::sync::Arc;
    use std::task::{Context, Poll};

    use crate::physical_plan::coalesce_partitions::CoalescePartitionsExec;
    use crate::physical_plan::{
        ExecutionPlan, Partitioning, RecordBatchStream, SendableRecordBatchStream,
        Statistics,
    };
    use crate::prelude::SessionContext;

    /// some mock data to aggregates
    fn some_data() -> (Arc<Schema>, Vec<RecordBatch>) {
        // define a schema.
        let schema = Arc::new(Schema::new(vec![
            Field::new("a", DataType::UInt32, false),
            Field::new("b", DataType::Float64, false),
        ]));

        // define data.
        (
            schema.clone(),
            vec![
                RecordBatch::try_new(
                    schema.clone(),
                    vec![
                        Arc::new(UInt32Array::from_slice(&[2, 3, 4, 4])),
                        Arc::new(Float64Array::from_slice(&[1.0, 2.0, 3.0, 4.0])),
                    ],
                )
                .unwrap(),
                RecordBatch::try_new(
                    schema,
                    vec![
                        Arc::new(UInt32Array::from_slice(&[2, 3, 3, 4])),
                        Arc::new(Float64Array::from_slice(&[1.0, 2.0, 3.0, 4.0])),
                    ],
                )
                .unwrap(),
            ],
        )
    }

    /// build the aggregates on the data from some_data() and check the results
    async fn check_aggregates(input: Arc<dyn ExecutionPlan>) -> Result<()> {
        let input_schema = input.schema();

        let groups: Vec<(Arc<dyn PhysicalExpr>, String)> =
            vec![(col("a", &input_schema)?, "a".to_string())];

        let aggregates: Vec<Arc<dyn AggregateExpr>> = vec![Arc::new(Avg::new(
            col("b", &input_schema)?,
            "AVG(b)".to_string(),
            DataType::Float64,
        ))];

        let session_ctx = SessionContext::new();
        let task_ctx = session_ctx.task_ctx();

        let partial_aggregate = Arc::new(AggregateExec::try_new(
            AggregateMode::Partial,
            groups.clone(),
            aggregates.clone(),
            input,
            input_schema.clone(),
        )?);

        let result =
<<<<<<< HEAD
            common::collect(partial_aggregate.execute(0, task_ctx.clone()).await?)
                .await?;
=======
            common::collect(partial_aggregate.execute(0, task_ctx.clone())?).await?;
>>>>>>> 7304719b

        let expected = vec![
            "+---+---------------+-------------+",
            "| a | AVG(b)[count] | AVG(b)[sum] |",
            "+---+---------------+-------------+",
            "| 2 | 2             | 2           |",
            "| 3 | 3             | 7           |",
            "| 4 | 3             | 11          |",
            "+---+---------------+-------------+",
        ];
        assert_batches_sorted_eq!(expected, &result);

        let merge = Arc::new(CoalescePartitionsExec::new(partial_aggregate));

        let final_group: Vec<Arc<dyn PhysicalExpr>> = (0..groups.len())
            .map(|i| col(&groups[i].1, &input_schema))
            .collect::<Result<_>>()?;

        let merged_aggregate = Arc::new(AggregateExec::try_new(
            AggregateMode::Final,
            final_group
                .iter()
                .enumerate()
                .map(|(i, expr)| (expr.clone(), groups[i].1.clone()))
                .collect(),
            aggregates,
            merge,
            input_schema,
        )?);

        let result =
<<<<<<< HEAD
            common::collect(merged_aggregate.execute(0, task_ctx.clone()).await?).await?;
=======
            common::collect(merged_aggregate.execute(0, task_ctx.clone())?).await?;
>>>>>>> 7304719b
        assert_eq!(result.len(), 1);

        let batch = &result[0];
        assert_eq!(batch.num_columns(), 2);
        assert_eq!(batch.num_rows(), 3);

        let expected = vec![
            "+---+--------------------+",
            "| a | AVG(b)             |",
            "+---+--------------------+",
            "| 2 | 1                  |",
            "| 3 | 2.3333333333333335 |", // 3, (2 + 3 + 2) / 3
            "| 4 | 3.6666666666666665 |", // 4, (3 + 4 + 4) / 3
            "+---+--------------------+",
        ];

        assert_batches_sorted_eq!(&expected, &result);

        let metrics = merged_aggregate.metrics().unwrap();
        let output_rows = metrics.output_rows().unwrap();
        assert_eq!(3, output_rows);

        Ok(())
    }

    /// Define a test source that can yield back to runtime before returning its first item ///

    #[derive(Debug)]
    struct TestYieldingExec {
        /// True if this exec should yield back to runtime the first time it is polled
        pub yield_first: bool,
    }

<<<<<<< HEAD
    #[async_trait]
=======
>>>>>>> 7304719b
    impl ExecutionPlan for TestYieldingExec {
        fn as_any(&self) -> &dyn Any {
            self
        }
        fn schema(&self) -> SchemaRef {
            some_data().0
        }

        fn output_partitioning(&self) -> Partitioning {
            Partitioning::UnknownPartitioning(1)
        }

        fn output_ordering(&self) -> Option<&[PhysicalSortExpr]> {
            None
        }

        fn children(&self) -> Vec<Arc<dyn ExecutionPlan>> {
            vec![]
        }

        fn with_new_children(
            self: Arc<Self>,
            _: Vec<Arc<dyn ExecutionPlan>>,
        ) -> Result<Arc<dyn ExecutionPlan>> {
            Err(DataFusionError::Internal(format!(
                "Children cannot be replaced in {:?}",
                self
            )))
        }

<<<<<<< HEAD
        async fn execute(
=======
        fn execute(
>>>>>>> 7304719b
            &self,
            _partition: usize,
            _context: Arc<TaskContext>,
        ) -> Result<SendableRecordBatchStream> {
            let stream = if self.yield_first {
                TestYieldingStream::New
            } else {
                TestYieldingStream::Yielded
            };

            Ok(Box::pin(stream))
        }

        fn statistics(&self) -> Statistics {
            let (_, batches) = some_data();
            common::compute_record_batch_statistics(&[batches], &self.schema(), None)
        }
    }

    /// A stream using the demo data. If inited as new, it will first yield to runtime before returning records
    enum TestYieldingStream {
        New,
        Yielded,
        ReturnedBatch1,
        ReturnedBatch2,
    }

    impl Stream for TestYieldingStream {
        type Item = ArrowResult<RecordBatch>;

        fn poll_next(
            mut self: std::pin::Pin<&mut Self>,
            cx: &mut Context<'_>,
        ) -> Poll<Option<Self::Item>> {
            match &*self {
                TestYieldingStream::New => {
                    *(self.as_mut()) = TestYieldingStream::Yielded;
                    cx.waker().wake_by_ref();
                    Poll::Pending
                }
                TestYieldingStream::Yielded => {
                    *(self.as_mut()) = TestYieldingStream::ReturnedBatch1;
                    Poll::Ready(Some(Ok(some_data().1[0].clone())))
                }
                TestYieldingStream::ReturnedBatch1 => {
                    *(self.as_mut()) = TestYieldingStream::ReturnedBatch2;
                    Poll::Ready(Some(Ok(some_data().1[1].clone())))
                }
                TestYieldingStream::ReturnedBatch2 => Poll::Ready(None),
            }
        }
    }

    impl RecordBatchStream for TestYieldingStream {
        fn schema(&self) -> SchemaRef {
            some_data().0
        }
    }

    //// Tests ////

    #[tokio::test]
    async fn aggregate_source_not_yielding() -> Result<()> {
        let input: Arc<dyn ExecutionPlan> =
            Arc::new(TestYieldingExec { yield_first: false });

        check_aggregates(input).await
    }

    #[tokio::test]
    async fn aggregate_source_with_yielding() -> Result<()> {
        let input: Arc<dyn ExecutionPlan> =
            Arc::new(TestYieldingExec { yield_first: true });

        check_aggregates(input).await
    }

    #[tokio::test]
    async fn test_drop_cancel_without_groups() -> Result<()> {
        let session_ctx = SessionContext::new();
        let task_ctx = session_ctx.task_ctx();
        let schema =
            Arc::new(Schema::new(vec![Field::new("a", DataType::Float32, true)]));

        let groups = vec![];

        let aggregates: Vec<Arc<dyn AggregateExpr>> = vec![Arc::new(Avg::new(
            col("a", &schema)?,
            "AVG(a)".to_string(),
            DataType::Float64,
        ))];

        let blocking_exec = Arc::new(BlockingExec::new(Arc::clone(&schema), 1));
        let refs = blocking_exec.refs();
<<<<<<< HEAD
        let hash_aggregate_exec = Arc::new(AggregateExec::try_new(
=======
        let aggregate_exec = Arc::new(AggregateExec::try_new(
>>>>>>> 7304719b
            AggregateMode::Partial,
            groups.clone(),
            aggregates.clone(),
            blocking_exec,
            schema,
        )?);

<<<<<<< HEAD
        let fut = crate::physical_plan::collect(hash_aggregate_exec, task_ctx);
=======
        let fut = crate::physical_plan::collect(aggregate_exec, task_ctx);
>>>>>>> 7304719b
        let mut fut = fut.boxed();

        assert_is_pending(&mut fut);
        drop(fut);
        assert_strong_count_converges_to_zero(refs).await;

        Ok(())
    }

    #[tokio::test]
    async fn test_drop_cancel_with_groups() -> Result<()> {
        let session_ctx = SessionContext::new();
        let task_ctx = session_ctx.task_ctx();
        let schema = Arc::new(Schema::new(vec![
            Field::new("a", DataType::Float32, true),
            Field::new("b", DataType::Float32, true),
        ]));

        let groups: Vec<(Arc<dyn PhysicalExpr>, String)> =
            vec![(col("a", &schema)?, "a".to_string())];

        let aggregates: Vec<Arc<dyn AggregateExpr>> = vec![Arc::new(Avg::new(
            col("b", &schema)?,
            "AVG(b)".to_string(),
            DataType::Float64,
        ))];

        let blocking_exec = Arc::new(BlockingExec::new(Arc::clone(&schema), 1));
        let refs = blocking_exec.refs();
<<<<<<< HEAD
        let hash_aggregate_exec = Arc::new(AggregateExec::try_new(
=======
        let aggregate_exec = Arc::new(AggregateExec::try_new(
>>>>>>> 7304719b
            AggregateMode::Partial,
            groups.clone(),
            aggregates.clone(),
            blocking_exec,
            schema,
        )?);

<<<<<<< HEAD
        let fut = crate::physical_plan::collect(hash_aggregate_exec, task_ctx);
=======
        let fut = crate::physical_plan::collect(aggregate_exec, task_ctx);
>>>>>>> 7304719b
        let mut fut = fut.boxed();

        assert_is_pending(&mut fut);
        drop(fut);
        assert_strong_count_converges_to_zero(refs).await;

        Ok(())
    }
}<|MERGE_RESOLUTION|>--- conflicted
+++ resolved
@@ -19,11 +19,7 @@
 
 use crate::execution::context::TaskContext;
 use crate::physical_plan::aggregates::hash::GroupedHashAggregateStream;
-<<<<<<< HEAD
-use crate::physical_plan::aggregates::no_grouping::NoGroupingAggregateStream;
-=======
 use crate::physical_plan::aggregates::no_grouping::AggregateStream;
->>>>>>> 7304719b
 use crate::physical_plan::metrics::{
     BaselineMetrics, ExecutionPlanMetricsSet, MetricsSet,
 };
@@ -33,11 +29,7 @@
 };
 use arrow::array::ArrayRef;
 use arrow::datatypes::{Field, Schema, SchemaRef};
-<<<<<<< HEAD
 use arrow::record_batch::RecordBatch;
-use async_trait::async_trait;
-=======
->>>>>>> 7304719b
 use datafusion_common::Result;
 use datafusion_expr::Accumulator;
 use datafusion_physical_expr::expressions::Column;
@@ -49,15 +41,10 @@
 
 mod hash;
 mod no_grouping;
-<<<<<<< HEAD
 mod row_hash;
 
 pub use datafusion_expr::AggregateFunction;
 use datafusion_physical_expr::aggregate::accumulator_v2::AccumulatorV2;
-=======
-
-pub use datafusion_expr::AggregateFunction;
->>>>>>> 7304719b
 pub use datafusion_physical_expr::expressions::create_aggregate_expr;
 
 /// Hash aggregate modes
@@ -160,10 +147,6 @@
     }
 }
 
-<<<<<<< HEAD
-#[async_trait]
-=======
->>>>>>> 7304719b
 impl ExecutionPlan for AggregateExec {
     /// Return a reference to Any that can be used for down-casting
     fn as_any(&self) -> &dyn Any {
@@ -214,30 +197,18 @@
         )?))
     }
 
-<<<<<<< HEAD
-    async fn execute(
-=======
     fn execute(
->>>>>>> 7304719b
         &self,
         partition: usize,
         context: Arc<TaskContext>,
     ) -> Result<SendableRecordBatchStream> {
-<<<<<<< HEAD
-        let input = self.input.execute(partition, context).await?;
-=======
         let input = self.input.execute(partition, context)?;
->>>>>>> 7304719b
         let group_expr = self.group_expr.iter().map(|x| x.0.clone()).collect();
 
         let baseline_metrics = BaselineMetrics::new(&self.metrics, partition);
 
         if self.group_expr.is_empty() {
-<<<<<<< HEAD
-            Ok(Box::pin(NoGroupingAggregateStream::new(
-=======
             Ok(Box::pin(AggregateStream::new(
->>>>>>> 7304719b
                 self.mode,
                 self.schema.clone(),
                 self.aggr_expr.clone(),
@@ -267,11 +238,7 @@
     ) -> std::fmt::Result {
         match t {
             DisplayFormatType::Default => {
-<<<<<<< HEAD
-                write!(f, "HashAggregateExec: mode={:?}", self.mode)?;
-=======
                 write!(f, "AggregateExec: mode={:?}", self.mode)?;
->>>>>>> 7304719b
                 let g: Vec<String> = self
                     .group_expr
                     .iter()
@@ -398,10 +365,7 @@
 }
 
 pub(crate) type AccumulatorItem = Box<dyn Accumulator>;
-<<<<<<< HEAD
 pub(crate) type AccumulatorItemV2 = Box<dyn AccumulatorV2>;
-=======
->>>>>>> 7304719b
 
 fn create_accumulators(
     aggr_expr: &[Arc<dyn AggregateExpr>],
@@ -412,7 +376,6 @@
         .collect::<datafusion_common::Result<Vec<_>>>()
 }
 
-<<<<<<< HEAD
 fn check_accumulator_v2_supported(aggr_expr: &[Arc<dyn AggregateExpr>]) -> bool {
     aggr_expr.iter().all(|expr| expr.accumulator_v2_supported())
 }
@@ -427,8 +390,6 @@
         .collect::<datafusion_common::Result<Vec<_>>>()
 }
 
-=======
->>>>>>> 7304719b
 /// returns a vector of ArrayRefs, where each entry corresponds to either the
 /// final value (mode = Final) or states (mode = Partial)
 fn finalize_aggregation(
@@ -459,7 +420,6 @@
     }
 }
 
-<<<<<<< HEAD
 /// Evaluates expressions against a record batch.
 fn evaluate(
     expr: &[Arc<dyn PhysicalExpr>],
@@ -481,8 +441,6 @@
         .collect::<Result<Vec<_>>>()
 }
 
-=======
->>>>>>> 7304719b
 #[cfg(test)]
 mod tests {
     use crate::execution::context::TaskContext;
@@ -496,10 +454,6 @@
     use arrow::datatypes::{DataType, Field, Schema, SchemaRef};
     use arrow::error::Result as ArrowResult;
     use arrow::record_batch::RecordBatch;
-<<<<<<< HEAD
-    use async_trait::async_trait;
-=======
->>>>>>> 7304719b
     use datafusion_common::{DataFusionError, Result};
     use datafusion_physical_expr::{AggregateExpr, PhysicalExpr, PhysicalSortExpr};
     use futures::{FutureExt, Stream};
@@ -571,12 +525,7 @@
         )?);
 
         let result =
-<<<<<<< HEAD
-            common::collect(partial_aggregate.execute(0, task_ctx.clone()).await?)
-                .await?;
-=======
             common::collect(partial_aggregate.execute(0, task_ctx.clone())?).await?;
->>>>>>> 7304719b
 
         let expected = vec![
             "+---+---------------+-------------+",
@@ -608,11 +557,7 @@
         )?);
 
         let result =
-<<<<<<< HEAD
-            common::collect(merged_aggregate.execute(0, task_ctx.clone()).await?).await?;
-=======
             common::collect(merged_aggregate.execute(0, task_ctx.clone())?).await?;
->>>>>>> 7304719b
         assert_eq!(result.len(), 1);
 
         let batch = &result[0];
@@ -646,10 +591,6 @@
         pub yield_first: bool,
     }
 
-<<<<<<< HEAD
-    #[async_trait]
-=======
->>>>>>> 7304719b
     impl ExecutionPlan for TestYieldingExec {
         fn as_any(&self) -> &dyn Any {
             self
@@ -680,11 +621,7 @@
             )))
         }
 
-<<<<<<< HEAD
-        async fn execute(
-=======
         fn execute(
->>>>>>> 7304719b
             &self,
             _partition: usize,
             _context: Arc<TaskContext>,
@@ -779,11 +716,7 @@
 
         let blocking_exec = Arc::new(BlockingExec::new(Arc::clone(&schema), 1));
         let refs = blocking_exec.refs();
-<<<<<<< HEAD
-        let hash_aggregate_exec = Arc::new(AggregateExec::try_new(
-=======
         let aggregate_exec = Arc::new(AggregateExec::try_new(
->>>>>>> 7304719b
             AggregateMode::Partial,
             groups.clone(),
             aggregates.clone(),
@@ -791,11 +724,7 @@
             schema,
         )?);
 
-<<<<<<< HEAD
-        let fut = crate::physical_plan::collect(hash_aggregate_exec, task_ctx);
-=======
         let fut = crate::physical_plan::collect(aggregate_exec, task_ctx);
->>>>>>> 7304719b
         let mut fut = fut.boxed();
 
         assert_is_pending(&mut fut);
@@ -825,11 +754,7 @@
 
         let blocking_exec = Arc::new(BlockingExec::new(Arc::clone(&schema), 1));
         let refs = blocking_exec.refs();
-<<<<<<< HEAD
-        let hash_aggregate_exec = Arc::new(AggregateExec::try_new(
-=======
         let aggregate_exec = Arc::new(AggregateExec::try_new(
->>>>>>> 7304719b
             AggregateMode::Partial,
             groups.clone(),
             aggregates.clone(),
@@ -837,11 +762,7 @@
             schema,
         )?);
 
-<<<<<<< HEAD
-        let fut = crate::physical_plan::collect(hash_aggregate_exec, task_ctx);
-=======
         let fut = crate::physical_plan::collect(aggregate_exec, task_ctx);
->>>>>>> 7304719b
         let mut fut = fut.boxed();
 
         assert_is_pending(&mut fut);
