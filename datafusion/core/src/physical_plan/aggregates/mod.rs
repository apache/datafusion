// Licensed to the Apache Software Foundation (ASF) under one
// or more contributor license agreements.  See the NOTICE file
// distributed with this work for additional information
// regarding copyright ownership.  The ASF licenses this file
// to you under the Apache License, Version 2.0 (the
// "License"); you may not use this file except in compliance
// with the License.  You may obtain a copy of the License at
//
//   http://www.apache.org/licenses/LICENSE-2.0
//
// Unless required by applicable law or agreed to in writing,
// software distributed under the License is distributed on an
// "AS IS" BASIS, WITHOUT WARRANTIES OR CONDITIONS OF ANY
// KIND, either express or implied.  See the License for the
// specific language governing permissions and limitations
// under the License.

//! Aggregates functionalities

use crate::execution::context::TaskContext;
use crate::physical_plan::aggregates::no_grouping::AggregateStream;
use crate::physical_plan::metrics::{
    BaselineMetrics, ExecutionPlanMetricsSet, MetricsSet,
};
use crate::physical_plan::{
    DisplayFormatType, Distribution, ExecutionPlan, Partitioning,
    SendableRecordBatchStream, Statistics,
};
use arrow::array::ArrayRef;
use arrow::datatypes::{Field, Schema, SchemaRef};
use arrow::record_batch::RecordBatch;
<<<<<<< HEAD
use datafusion_common::{Result, ScalarValue};
=======
use datafusion_common::{DataFusionError, Result};
>>>>>>> 556282a8
use datafusion_expr::Accumulator;
use datafusion_physical_expr::expressions::Column;
use datafusion_physical_expr::{
    expressions, AggregateExpr, PhysicalExpr, PhysicalSortExpr,
};
use std::any::Any;
use std::collections::HashMap;

use std::sync::Arc;

mod no_grouping;
mod row_hash;

use crate::physical_plan::aggregates::row_hash::{
    read_as_batch, GroupedHashAggregateStreamV2, RowAggregationState,
};
use crate::physical_plan::EquivalenceProperties;
pub use datafusion_expr::AggregateFunction;
use datafusion_physical_expr::aggregate::row_accumulator::RowAccumulator;
use datafusion_physical_expr::equivalence::project_equivalence_properties;
pub use datafusion_physical_expr::expressions::create_aggregate_expr;
use datafusion_physical_expr::normalize_out_expr_with_alias_schema;
<<<<<<< HEAD
use datafusion_row::accessor::RowAccessor;
use datafusion_row::RowType;
=======
>>>>>>> 556282a8

/// Hash aggregate modes
#[derive(Debug, Copy, Clone, PartialEq, Eq)]
pub enum AggregateMode {
    /// Partial aggregate that can be applied in parallel across input partitions
    Partial,
    /// Final aggregate that produces a single partition of output
    Final,
    /// Final aggregate that works on pre-partitioned data.
    ///
    /// This requires the invariant that all rows with a particular
    /// grouping key are in the same partitions, such as is the case
    /// with Hash repartitioning on the group keys. If a group key is
    /// duplicated, duplicate groups would be produced
    FinalPartitioned,
}

/// Represents `GROUP BY` clause in the plan (including the more general GROUPING SET)
/// In the case of a simple `GROUP BY a, b` clause, this will contain the expression [a, b]
/// and a single group [false, false].
/// In the case of `GROUP BY GROUPING SET/CUBE/ROLLUP` the planner will expand the expression
/// into multiple groups, using null expressions to align each group.
/// For example, with a group by clause `GROUP BY GROUPING SET ((a,b),(a),(b))` the planner should
/// create a `PhysicalGroupBy` like
/// PhysicalGroupBy {
///     expr: [(col(a), a), (col(b), b)],
///     null_expr: [(NULL, a), (NULL, b)],
///     groups: [
///         [false, false], // (a,b)
///         [false, true],  // (a) <=> (a, NULL)
///         [true, false]   // (b) <=> (NULL, b)
///     ]
/// }
#[derive(Clone, Debug, Default)]
pub struct PhysicalGroupBy {
    /// Distinct (Physical Expr, Alias) in the grouping set
    expr: Vec<(Arc<dyn PhysicalExpr>, String)>,
    /// Corresponding NULL expressions for expr
    null_expr: Vec<(Arc<dyn PhysicalExpr>, String)>,
    /// Null mask for each group in this grouping set. Each group is
    /// composed of either one of the group expressions in expr or a null
    /// expression in null_expr. If `groups[i][j]` is true, then the the
    /// j-th expression in the i-th group is NULL, otherwise it is `expr[j]`.
    groups: Vec<Vec<bool>>,
}

impl PhysicalGroupBy {
    /// Create a new `PhysicalGroupBy`
    pub fn new(
        expr: Vec<(Arc<dyn PhysicalExpr>, String)>,
        null_expr: Vec<(Arc<dyn PhysicalExpr>, String)>,
        groups: Vec<Vec<bool>>,
    ) -> Self {
        Self {
            expr,
            null_expr,
            groups,
        }
    }

    /// Create a GROUPING SET with only a single group. This is the "standard"
    /// case when building a plan from an expression such as `GROUP BY a,b,c`
    pub fn new_single(expr: Vec<(Arc<dyn PhysicalExpr>, String)>) -> Self {
        let num_exprs = expr.len();
        Self {
            expr,
            null_expr: vec![],
            groups: vec![vec![false; num_exprs]],
        }
    }

    /// Returns true if this GROUP BY contains NULL expressions
    pub fn contains_null(&self) -> bool {
        self.groups.iter().flatten().any(|is_null| *is_null)
    }

    /// Returns the group expressions
    pub fn expr(&self) -> &[(Arc<dyn PhysicalExpr>, String)] {
        &self.expr
    }

    /// Returns the null expressions
    pub fn null_expr(&self) -> &[(Arc<dyn PhysicalExpr>, String)] {
        &self.null_expr
    }

    /// Returns the group null masks
    pub fn groups(&self) -> &[Vec<bool>] {
        &self.groups
    }

    /// Returns true if this `PhysicalGroupBy` has no group expressions
    pub fn is_empty(&self) -> bool {
        self.expr.is_empty()
    }
}

enum StreamType {
    AggregateStream(AggregateStream),
    GroupedHashAggregateStreamV2(GroupedHashAggregateStreamV2),
}

impl From<StreamType> for SendableRecordBatchStream {
    fn from(stream: StreamType) -> Self {
        match stream {
            StreamType::AggregateStream(stream) => Box::pin(stream),
            StreamType::GroupedHashAggregateStreamV2(stream) => Box::pin(stream),
        }
    }
}

/// Hash aggregate execution plan
#[derive(Debug)]
pub struct AggregateExec {
    /// Aggregation mode (full, partial)
    pub(crate) mode: AggregateMode,
    /// Group by expressions
    pub(crate) group_by: PhysicalGroupBy,
    /// Aggregate expressions
    pub(crate) aggr_expr: Vec<Arc<dyn AggregateExpr>>,
    /// Input plan, could be a partial aggregate or the input to the aggregate
    pub(crate) input: Arc<dyn ExecutionPlan>,
    /// Schema after the aggregate is applied
    schema: SchemaRef,
    /// Input schema before any aggregation is applied. For partial aggregate this will be the
    /// same as input.schema() but for the final aggregate it will be the same as the input
    /// to the partial aggregate
    pub(crate) input_schema: SchemaRef,
    /// The alias map used to normalize out expressions like Partitioning and PhysicalSortExpr
    /// The key is the column from the input schema and the values are the columns from the output schema
    alias_map: HashMap<Column, Vec<Column>>,
    /// Execution Metrics
    metrics: ExecutionPlanMetricsSet,
}

impl AggregateExec {
    /// Create a new hash aggregate execution plan
    pub fn try_new(
        mode: AggregateMode,
        group_by: PhysicalGroupBy,
        aggr_expr: Vec<Arc<dyn AggregateExpr>>,
        input: Arc<dyn ExecutionPlan>,
        input_schema: SchemaRef,
    ) -> Result<Self> {
        let schema = create_schema(
            &input.schema(),
            &group_by.expr,
            &aggr_expr,
            group_by.contains_null(),
            mode,
        )?;

        let schema = Arc::new(schema);

        let mut alias_map: HashMap<Column, Vec<Column>> = HashMap::new();
        for (expression, name) in group_by.expr.iter() {
            if let Some(column) = expression.as_any().downcast_ref::<Column>() {
                let new_col_idx = schema.index_of(name)?;
                // When the column name is the same, but index does not equal, treat it as Alias
                if (column.name() != name) || (column.index() != new_col_idx) {
                    let entry = alias_map.entry(column.clone()).or_insert_with(Vec::new);
                    entry.push(Column::new(name, new_col_idx));
                }
            };
        }

        Ok(AggregateExec {
            mode,
            group_by,
            aggr_expr,
            input,
            schema,
            input_schema,
            alias_map,
            metrics: ExecutionPlanMetricsSet::new(),
        })
    }

    /// Aggregation mode (full, partial)
    pub fn mode(&self) -> &AggregateMode {
        &self.mode
    }

    /// Grouping expressions
    pub fn group_expr(&self) -> &PhysicalGroupBy {
        &self.group_by
    }

    /// Grouping expressions as they occur in the output schema
    pub fn output_group_expr(&self) -> Vec<Arc<dyn PhysicalExpr>> {
        // Update column indices. Since the group by columns come first in the output schema, their
        // indices are simply 0..self.group_expr(len).
        self.group_by
            .expr()
            .iter()
            .enumerate()
            .map(|(index, (_col, name))| {
                Arc::new(expressions::Column::new(name, index)) as Arc<dyn PhysicalExpr>
            })
            .collect()
    }

    /// Aggregate expressions
    pub fn aggr_expr(&self) -> &[Arc<dyn AggregateExpr>] {
        &self.aggr_expr
    }

    /// Input plan
    pub fn input(&self) -> &Arc<dyn ExecutionPlan> {
        &self.input
    }

    /// Get the input schema before any aggregates are applied
    pub fn input_schema(&self) -> SchemaRef {
        self.input_schema.clone()
    }

<<<<<<< HEAD
=======
    fn row_aggregate_supported(&self) -> bool {
        accumulator_v2_supported(&self.aggr_expr)
    }

>>>>>>> 556282a8
    fn execute_typed(
        &self,
        partition: usize,
        context: Arc<TaskContext>,
    ) -> Result<StreamType> {
        let batch_size = context.session_config().batch_size();
        let input = self.input.execute(partition, Arc::clone(&context))?;
        let baseline_metrics = BaselineMetrics::new(&self.metrics, partition);
        if self.group_by.expr.is_empty() {
            Ok(StreamType::AggregateStream(AggregateStream::new(
                self.mode,
                self.schema.clone(),
                self.aggr_expr.clone(),
                input,
                baseline_metrics,
                context,
                partition,
            )?))
        } else {
            Ok(StreamType::GroupedHashAggregateStreamV2(
                GroupedHashAggregateStreamV2::new(
                    self.mode,
                    self.schema.clone(),
                    self.group_by.clone(),
                    self.aggr_expr.clone(),
                    input,
                    baseline_metrics,
                    batch_size,
                    context,
                    partition,
                )?,
            ))
        }
    }
}

impl ExecutionPlan for AggregateExec {
    /// Return a reference to Any that can be used for down-casting
    fn as_any(&self) -> &dyn Any {
        self
    }

    fn schema(&self) -> SchemaRef {
        self.schema.clone()
    }

    /// Get the output partitioning of this plan
    fn output_partitioning(&self) -> Partitioning {
        match &self.mode {
            AggregateMode::Partial => {
                // Partial Aggregation will not change the output partitioning but need to respect the Alias
                let input_partition = self.input.output_partitioning();
                match input_partition {
                    Partitioning::Hash(exprs, part) => {
                        let normalized_exprs = exprs
                            .into_iter()
                            .map(|expr| {
                                normalize_out_expr_with_alias_schema(
                                    expr,
                                    &self.alias_map,
                                    &self.schema,
                                )
                            })
                            .collect::<Vec<_>>();
                        Partitioning::Hash(normalized_exprs, part)
                    }
                    _ => input_partition,
                }
            }
            // Final Aggregation's output partitioning is the same as its real input
            _ => self.input.output_partitioning(),
        }
    }

    /// Specifies whether this plan generates an infinite stream of records.
    /// If the plan does not support pipelining, but it its input(s) are
    /// infinite, returns an error to indicate this.    
    fn unbounded_output(&self, children: &[bool]) -> Result<bool> {
        if children[0] {
            Err(DataFusionError::Plan(
                "Aggregate Error: `GROUP BY` clause (including the more general GROUPING SET) is not supported for unbounded inputs.".to_string(),
            ))
        } else {
            Ok(false)
        }
    }

    fn output_ordering(&self) -> Option<&[PhysicalSortExpr]> {
        None
    }

    fn required_input_distribution(&self) -> Vec<Distribution> {
        match &self.mode {
            AggregateMode::Partial => vec![Distribution::UnspecifiedDistribution],
            AggregateMode::FinalPartitioned => {
                vec![Distribution::HashPartitioned(self.output_group_expr())]
            }
            AggregateMode::Final => vec![Distribution::SinglePartition],
        }
    }

    fn equivalence_properties(&self) -> EquivalenceProperties {
        let mut new_properties = EquivalenceProperties::new(self.schema());
        project_equivalence_properties(
            self.input.equivalence_properties(),
            &self.alias_map,
            &mut new_properties,
        );
        new_properties
    }

    fn children(&self) -> Vec<Arc<dyn ExecutionPlan>> {
        vec![self.input.clone()]
    }

    fn with_new_children(
        self: Arc<Self>,
        children: Vec<Arc<dyn ExecutionPlan>>,
    ) -> Result<Arc<dyn ExecutionPlan>> {
        Ok(Arc::new(AggregateExec::try_new(
            self.mode,
            self.group_by.clone(),
            self.aggr_expr.clone(),
            children[0].clone(),
            self.input_schema.clone(),
        )?))
    }

    fn execute(
        &self,
        partition: usize,
        context: Arc<TaskContext>,
    ) -> Result<SendableRecordBatchStream> {
        self.execute_typed(partition, context)
            .map(|stream| stream.into())
    }

    fn metrics(&self) -> Option<MetricsSet> {
        Some(self.metrics.clone_inner())
    }

    fn fmt_as(
        &self,
        t: DisplayFormatType,
        f: &mut std::fmt::Formatter,
    ) -> std::fmt::Result {
        match t {
            DisplayFormatType::Default => {
                write!(f, "AggregateExec: mode={:?}", self.mode)?;
                let g: Vec<String> = if self.group_by.groups.len() == 1 {
                    self.group_by
                        .expr
                        .iter()
                        .map(|(e, alias)| {
                            let e = e.to_string();
                            if &e != alias {
                                format!("{e} as {alias}")
                            } else {
                                e
                            }
                        })
                        .collect()
                } else {
                    self.group_by
                        .groups
                        .iter()
                        .map(|group| {
                            let terms = group
                                .iter()
                                .enumerate()
                                .map(|(idx, is_null)| {
                                    if *is_null {
                                        let (e, alias) = &self.group_by.null_expr[idx];
                                        let e = e.to_string();
                                        if &e != alias {
                                            format!("{e} as {alias}")
                                        } else {
                                            e
                                        }
                                    } else {
                                        let (e, alias) = &self.group_by.expr[idx];
                                        let e = e.to_string();
                                        if &e != alias {
                                            format!("{e} as {alias}")
                                        } else {
                                            e
                                        }
                                    }
                                })
                                .collect::<Vec<String>>()
                                .join(", ");
                            format!("({terms})")
                        })
                        .collect()
                };

                write!(f, ", gby=[{}]", g.join(", "))?;

                let a: Vec<String> = self
                    .aggr_expr
                    .iter()
                    .map(|agg| agg.name().to_string())
                    .collect();
                write!(f, ", aggr=[{}]", a.join(", "))?;
            }
        }
        Ok(())
    }

    fn statistics(&self) -> Statistics {
        // TODO stats: group expressions:
        // - once expressions will be able to compute their own stats, use it here
        // - case where we group by on a column for which with have the `distinct` stat
        // TODO stats: aggr expression:
        // - aggregations somtimes also preserve invariants such as min, max...
        match self.mode {
            AggregateMode::Final | AggregateMode::FinalPartitioned
                if self.group_by.expr.is_empty() =>
            {
                Statistics {
                    num_rows: Some(1),
                    is_exact: true,
                    ..Default::default()
                }
            }
            _ => Statistics::default(),
        }
    }
}

fn create_schema(
    input_schema: &Schema,
    group_expr: &[(Arc<dyn PhysicalExpr>, String)],
    aggr_expr: &[Arc<dyn AggregateExpr>],
    contains_null_expr: bool,
    mode: AggregateMode,
) -> datafusion_common::Result<Schema> {
    let mut fields = Vec::with_capacity(group_expr.len() + aggr_expr.len());
    for (expr, name) in group_expr {
        fields.push(Field::new(
            name,
            expr.data_type(input_schema)?,
            // In cases where we have multiple grouping sets, we will use NULL expressions in
            // order to align the grouping sets. So the field must be nullable even if the underlying
            // schema field is not.
            contains_null_expr || expr.nullable(input_schema)?,
        ))
    }

    match mode {
        AggregateMode::Partial => {
            // in partial mode, the fields of the accumulator's state
            for expr in aggr_expr {
                fields.extend(expr.state_fields()?.iter().cloned())
            }
        }
        AggregateMode::Final | AggregateMode::FinalPartitioned => {
            // in final mode, the field with the final result of the accumulator
            for expr in aggr_expr {
                fields.push(expr.field()?)
            }
        }
    }

    Ok(Schema::new(fields))
}

fn group_schema(schema: &Schema, group_count: usize) -> SchemaRef {
    let group_fields = schema.fields()[0..group_count].to_vec();
    Arc::new(Schema::new(group_fields))
}

/// returns physical expressions to evaluate against a batch
/// The expressions are different depending on `mode`:
/// * Partial: AggregateExpr::expressions
/// * Final: columns of `AggregateExpr::state_fields()`
fn aggregate_expressions(
    aggr_expr: &[Arc<dyn AggregateExpr>],
    mode: &AggregateMode,
    col_idx_base: usize,
) -> datafusion_common::Result<Vec<Vec<Arc<dyn PhysicalExpr>>>> {
    match mode {
        AggregateMode::Partial => {
            Ok(aggr_expr.iter().map(|agg| agg.expressions()).collect())
        }
        // in this mode, we build the merge expressions of the aggregation
        AggregateMode::Final | AggregateMode::FinalPartitioned => {
            let mut col_idx_base = col_idx_base;
            Ok(aggr_expr
                .iter()
                .map(|agg| {
                    let exprs = merge_expressions(col_idx_base, agg)?;
                    col_idx_base += exprs.len();
                    Ok(exprs)
                })
                .collect::<datafusion_common::Result<Vec<_>>>()?)
        }
    }
}

/// uses `state_fields` to build a vec of physical column expressions required to merge the
/// AggregateExpr' accumulator's state.
///
/// `index_base` is the starting physical column index for the next expanded state field.
fn merge_expressions(
    index_base: usize,
    expr: &Arc<dyn AggregateExpr>,
) -> Result<Vec<Arc<dyn PhysicalExpr>>> {
    Ok(expr
        .state_fields()?
        .iter()
        .enumerate()
        .map(|(idx, f)| {
            Arc::new(Column::new(f.name(), index_base + idx)) as Arc<dyn PhysicalExpr>
        })
        .collect::<Vec<_>>())
}

pub(crate) type AccumulatorItem = Box<dyn Accumulator>;
pub(crate) type AccumulatorItemV2 = Box<dyn RowAccumulator>;

fn create_accumulators(
    aggr_expr: &[Arc<dyn AggregateExpr>],
) -> datafusion_common::Result<Vec<AccumulatorItem>> {
    aggr_expr
        .iter()
        .map(|expr| expr.create_accumulator())
        .collect::<datafusion_common::Result<Vec<_>>>()
}

fn create_accumulators_v2(
    aggr_expr: &[Arc<dyn AggregateExpr>],
) -> datafusion_common::Result<Vec<AccumulatorItemV2>> {
    let mut state_index = 0;
    aggr_expr
        .iter()
        .map(|expr| {
            let result = expr.create_row_accumulator(state_index);
            state_index += expr.state_fields().unwrap().len();
            result
        })
        .collect::<datafusion_common::Result<Vec<_>>>()
}

/// returns a vector of ArrayRefs, where each entry corresponds to either the
/// final value (mode = Final) or states (mode = Partial)
fn finalize_aggregation(
    accumulators: &[AccumulatorItem],
    row_accumulators: &[AccumulatorItemV2],
    mode: &AggregateMode,
    aggr_schema: &Schema,
    aggr_state: &mut RowAggregationState,
    output_schema: &Schema,
    indices: &[Vec<(usize, (usize, usize))>],
) -> datafusion_common::Result<Vec<ArrayRef>> {
    let acc_res = match mode {
        AggregateMode::Partial => {
            // build the vector of states
            let a = accumulators
                .iter()
                .map(|accumulator| accumulator.state())
                .map(|value| {
                    value.map(|e| {
                        e.iter().map(|v| v.to_array()).collect::<Vec<ArrayRef>>()
                    })
                })
                .collect::<datafusion_common::Result<Vec<_>>>()?;
            Ok(a.iter().flatten().cloned().collect::<Vec<_>>())
        }
        AggregateMode::Final | AggregateMode::FinalPartitioned => {
            // merge the state to the final value
            accumulators
                .iter()
                .map(|accumulator| accumulator.evaluate().map(|v| v.to_array()))
                .collect::<datafusion_common::Result<Vec<ArrayRef>>>()
        }
    }?;

    let mut state_accessor = RowAccessor::new(aggr_schema, RowType::WordAligned);

    let mut state_buffers = vec![aggr_state.group_states[0].aggregation_buffer.clone()];
    let mut columns: Vec<ArrayRef> = vec![];
    match mode {
        AggregateMode::Partial => columns.extend(read_as_batch(
            &state_buffers,
            aggr_schema,
            RowType::WordAligned,
        )),
        AggregateMode::Final | AggregateMode::FinalPartitioned => {
            let mut results: Vec<Vec<ScalarValue>> = vec![vec![]; row_accumulators.len()];
            for buffer in state_buffers.iter_mut() {
                state_accessor.point_to(0, buffer);
                for (i, acc) in row_accumulators.iter().enumerate() {
                    results[i].push(acc.evaluate(&state_accessor).unwrap());
                }
            }
            // We skip over the first `columns.len()` elements.
            //
            // This shouldn't panic if the `output_schema` has enough fields.
            let remaining_field_iterator = output_schema.fields()[columns.len()..].iter();

            for (scalars, field) in results.into_iter().zip(remaining_field_iterator) {
                if !scalars.is_empty() {
                    columns.push(ScalarValue::iter_to_array(scalars)?);
                } else {
                    columns.push(arrow::array::new_empty_array(field.data_type()))
                }
            }
        }
    };
    let empty_arr = ScalarValue::iter_to_array(vec![ScalarValue::Null])?;
    let n_res = indices[0]
        .iter()
        .map(|(_, range)| range.1 - range.0)
        .sum::<usize>()
        + indices[1]
            .iter()
            .map(|(_, range)| range.1 - range.0)
            .sum::<usize>();
    let mut res = vec![empty_arr; n_res];
    let results = vec![acc_res, columns];
    for (outer, cur_res) in results.into_iter().enumerate() {
        let mut start_idx = 0;
        let cur_indices = &indices[outer];
        for (_idx, range) in cur_indices.iter() {
            for elem in res.iter_mut().take(range.1).skip(range.0) {
                *elem = cur_res[start_idx].clone();
                start_idx += 1;
            }
        }
    }
    Ok(res)
}

/// Evaluates expressions against a record batch.
fn evaluate(
    expr: &[Arc<dyn PhysicalExpr>],
    batch: &RecordBatch,
) -> Result<Vec<ArrayRef>> {
    expr.iter()
        .map(|expr| expr.evaluate(batch))
        .map(|r| r.map(|v| v.into_array(batch.num_rows())))
        .collect::<Result<Vec<_>>>()
}

/// Evaluates expressions against a record batch.
fn evaluate_many(
    expr: &[Vec<Arc<dyn PhysicalExpr>>],
    batch: &RecordBatch,
) -> Result<Vec<Vec<ArrayRef>>> {
    expr.iter()
        .map(|expr| evaluate(expr, batch))
        .collect::<Result<Vec<_>>>()
}

fn evaluate_group_by(
    group_by: &PhysicalGroupBy,
    batch: &RecordBatch,
) -> Result<Vec<Vec<ArrayRef>>> {
    let exprs: Vec<ArrayRef> = group_by
        .expr
        .iter()
        .map(|(expr, _)| {
            let value = expr.evaluate(batch)?;
            Ok(value.into_array(batch.num_rows()))
        })
        .collect::<Result<Vec<_>>>()?;

    let null_exprs: Vec<ArrayRef> = group_by
        .null_expr
        .iter()
        .map(|(expr, _)| {
            let value = expr.evaluate(batch)?;
            Ok(value.into_array(batch.num_rows()))
        })
        .collect::<Result<Vec<_>>>()?;

    Ok(group_by
        .groups
        .iter()
        .map(|group| {
            group
                .iter()
                .enumerate()
                .map(|(idx, is_null)| {
                    if *is_null {
                        null_exprs[idx].clone()
                    } else {
                        exprs[idx].clone()
                    }
                })
                .collect()
        })
        .collect())
}

#[cfg(test)]
mod tests {
    use crate::execution::context::{SessionConfig, TaskContext};
    use crate::execution::runtime_env::{RuntimeConfig, RuntimeEnv};
    use crate::from_slice::FromSlice;
    use crate::physical_plan::aggregates::{
        AggregateExec, AggregateMode, PhysicalGroupBy,
    };
    use crate::physical_plan::expressions::{col, Avg};
    use crate::test::assert_is_pending;
    use crate::test::exec::{assert_strong_count_converges_to_zero, BlockingExec};
    use crate::{assert_batches_sorted_eq, physical_plan::common};
    use arrow::array::{Float64Array, UInt32Array};
    use arrow::datatypes::{DataType, Field, Schema, SchemaRef};
    use arrow::error::Result as ArrowResult;
    use arrow::record_batch::RecordBatch;
    use datafusion_common::{DataFusionError, Result, ScalarValue};
    use datafusion_physical_expr::expressions::{lit, ApproxDistinct, Count, Median};
    use datafusion_physical_expr::{AggregateExpr, PhysicalExpr, PhysicalSortExpr};
    use futures::{FutureExt, Stream};
    use std::any::Any;
    use std::sync::Arc;
    use std::task::{Context, Poll};

    use super::StreamType;
    use crate::physical_plan::coalesce_partitions::CoalescePartitionsExec;
    use crate::physical_plan::{
        ExecutionPlan, Partitioning, RecordBatchStream, SendableRecordBatchStream,
        Statistics,
    };
    use crate::prelude::SessionContext;

    /// some mock data to aggregates
    fn some_data() -> (Arc<Schema>, Vec<RecordBatch>) {
        // define a schema.
        let schema = Arc::new(Schema::new(vec![
            Field::new("a", DataType::UInt32, false),
            Field::new("b", DataType::Float64, false),
        ]));

        // define data.
        (
            schema.clone(),
            vec![
                RecordBatch::try_new(
                    schema.clone(),
                    vec![
                        Arc::new(UInt32Array::from_slice([2, 3, 4, 4])),
                        Arc::new(Float64Array::from_slice([1.0, 2.0, 3.0, 4.0])),
                    ],
                )
                .unwrap(),
                RecordBatch::try_new(
                    schema,
                    vec![
                        Arc::new(UInt32Array::from_slice([2, 3, 3, 4])),
                        Arc::new(Float64Array::from_slice([1.0, 2.0, 3.0, 4.0])),
                    ],
                )
                .unwrap(),
            ],
        )
    }

    async fn check_grouping_sets(input: Arc<dyn ExecutionPlan>) -> Result<()> {
        let input_schema = input.schema();

        let grouping_set = PhysicalGroupBy {
            expr: vec![
                (col("a", &input_schema)?, "a".to_string()),
                (col("b", &input_schema)?, "b".to_string()),
            ],
            null_expr: vec![
                (lit(ScalarValue::UInt32(None)), "a".to_string()),
                (lit(ScalarValue::Float64(None)), "b".to_string()),
            ],
            groups: vec![
                vec![false, true],  // (a, NULL)
                vec![true, false],  // (NULL, b)
                vec![false, false], // (a,b)
            ],
        };

        let aggregates: Vec<Arc<dyn AggregateExpr>> = vec![Arc::new(Count::new(
            lit(1i8),
            "COUNT(1)".to_string(),
            DataType::Int64,
        ))];

        let session_ctx = SessionContext::new();
        let task_ctx = session_ctx.task_ctx();

        let partial_aggregate = Arc::new(AggregateExec::try_new(
            AggregateMode::Partial,
            grouping_set.clone(),
            aggregates.clone(),
            input,
            input_schema.clone(),
        )?);

        let result =
            common::collect(partial_aggregate.execute(0, task_ctx.clone())?).await?;

        let expected = vec![
            "+---+---+-----------------+",
            "| a | b | COUNT(1)[count] |",
            "+---+---+-----------------+",
            "|   | 1 | 2               |",
            "|   | 2 | 2               |",
            "|   | 3 | 2               |",
            "|   | 4 | 2               |",
            "| 2 |   | 2               |",
            "| 2 | 1 | 2               |",
            "| 3 |   | 3               |",
            "| 3 | 2 | 2               |",
            "| 3 | 3 | 1               |",
            "| 4 |   | 3               |",
            "| 4 | 3 | 1               |",
            "| 4 | 4 | 2               |",
            "+---+---+-----------------+",
        ];
        assert_batches_sorted_eq!(expected, &result);

        let groups = partial_aggregate.group_expr().expr().to_vec();

        let merge = Arc::new(CoalescePartitionsExec::new(partial_aggregate));

        let final_group: Vec<(Arc<dyn PhysicalExpr>, String)> = groups
            .iter()
            .map(|(_expr, name)| Ok((col(name, &input_schema)?, name.clone())))
            .collect::<Result<_>>()?;

        let final_grouping_set = PhysicalGroupBy::new_single(final_group);

        let merged_aggregate = Arc::new(AggregateExec::try_new(
            AggregateMode::Final,
            final_grouping_set,
            aggregates,
            merge,
            input_schema,
        )?);

        let result =
            common::collect(merged_aggregate.execute(0, task_ctx.clone())?).await?;
        assert_eq!(result.len(), 1);

        let batch = &result[0];
        assert_eq!(batch.num_columns(), 3);
        assert_eq!(batch.num_rows(), 12);

        let expected = vec![
            "+---+---+----------+",
            "| a | b | COUNT(1) |",
            "+---+---+----------+",
            "|   | 1 | 2        |",
            "|   | 2 | 2        |",
            "|   | 3 | 2        |",
            "|   | 4 | 2        |",
            "| 2 |   | 2        |",
            "| 2 | 1 | 2        |",
            "| 3 |   | 3        |",
            "| 3 | 2 | 2        |",
            "| 3 | 3 | 1        |",
            "| 4 |   | 3        |",
            "| 4 | 3 | 1        |",
            "| 4 | 4 | 2        |",
            "+---+---+----------+",
        ];

        assert_batches_sorted_eq!(&expected, &result);

        let metrics = merged_aggregate.metrics().unwrap();
        let output_rows = metrics.output_rows().unwrap();
        assert_eq!(12, output_rows);

        Ok(())
    }

    /// build the aggregates on the data from some_data() and check the results
    async fn check_aggregates(input: Arc<dyn ExecutionPlan>) -> Result<()> {
        let input_schema = input.schema();

        let grouping_set = PhysicalGroupBy {
            expr: vec![(col("a", &input_schema)?, "a".to_string())],
            null_expr: vec![],
            groups: vec![vec![false]],
        };

        let aggregates: Vec<Arc<dyn AggregateExpr>> = vec![Arc::new(Avg::new(
            col("b", &input_schema)?,
            "AVG(b)".to_string(),
            DataType::Float64,
        ))];

        let session_ctx = SessionContext::new();
        let task_ctx = session_ctx.task_ctx();

        let partial_aggregate = Arc::new(AggregateExec::try_new(
            AggregateMode::Partial,
            grouping_set.clone(),
            aggregates.clone(),
            input,
            input_schema.clone(),
        )?);

        let result =
            common::collect(partial_aggregate.execute(0, task_ctx.clone())?).await?;

        let expected = vec![
            "+---+---------------+-------------+",
            "| a | AVG(b)[count] | AVG(b)[sum] |",
            "+---+---------------+-------------+",
            "| 2 | 2             | 2           |",
            "| 3 | 3             | 7           |",
            "| 4 | 3             | 11          |",
            "+---+---------------+-------------+",
        ];
        assert_batches_sorted_eq!(expected, &result);

        let merge = Arc::new(CoalescePartitionsExec::new(partial_aggregate));

        let final_group: Vec<(Arc<dyn PhysicalExpr>, String)> = grouping_set
            .expr
            .iter()
            .map(|(_expr, name)| Ok((col(name, &input_schema)?, name.clone())))
            .collect::<Result<_>>()?;

        let final_grouping_set = PhysicalGroupBy::new_single(final_group);

        let merged_aggregate = Arc::new(AggregateExec::try_new(
            AggregateMode::Final,
            final_grouping_set,
            aggregates,
            merge,
            input_schema,
        )?);

        let result =
            common::collect(merged_aggregate.execute(0, task_ctx.clone())?).await?;
        assert_eq!(result.len(), 1);

        let batch = &result[0];
        assert_eq!(batch.num_columns(), 2);
        assert_eq!(batch.num_rows(), 3);

        let expected = vec![
            "+---+--------------------+",
            "| a | AVG(b)             |",
            "+---+--------------------+",
            "| 2 | 1                  |",
            "| 3 | 2.3333333333333335 |", // 3, (2 + 3 + 2) / 3
            "| 4 | 3.6666666666666665 |", // 4, (3 + 4 + 4) / 3
            "+---+--------------------+",
        ];

        assert_batches_sorted_eq!(&expected, &result);

        let metrics = merged_aggregate.metrics().unwrap();
        let output_rows = metrics.output_rows().unwrap();
        assert_eq!(3, output_rows);

        Ok(())
    }

    /// Define a test source that can yield back to runtime before returning its first item ///

    #[derive(Debug)]
    struct TestYieldingExec {
        /// True if this exec should yield back to runtime the first time it is polled
        pub yield_first: bool,
    }

    impl ExecutionPlan for TestYieldingExec {
        fn as_any(&self) -> &dyn Any {
            self
        }
        fn schema(&self) -> SchemaRef {
            some_data().0
        }

        fn output_partitioning(&self) -> Partitioning {
            Partitioning::UnknownPartitioning(1)
        }

        fn output_ordering(&self) -> Option<&[PhysicalSortExpr]> {
            None
        }

        fn children(&self) -> Vec<Arc<dyn ExecutionPlan>> {
            vec![]
        }

        fn with_new_children(
            self: Arc<Self>,
            _: Vec<Arc<dyn ExecutionPlan>>,
        ) -> Result<Arc<dyn ExecutionPlan>> {
            Err(DataFusionError::Internal(format!(
                "Children cannot be replaced in {self:?}"
            )))
        }

        fn execute(
            &self,
            _partition: usize,
            _context: Arc<TaskContext>,
        ) -> Result<SendableRecordBatchStream> {
            let stream = if self.yield_first {
                TestYieldingStream::New
            } else {
                TestYieldingStream::Yielded
            };

            Ok(Box::pin(stream))
        }

        fn statistics(&self) -> Statistics {
            let (_, batches) = some_data();
            common::compute_record_batch_statistics(&[batches], &self.schema(), None)
        }
    }

    /// A stream using the demo data. If inited as new, it will first yield to runtime before returning records
    enum TestYieldingStream {
        New,
        Yielded,
        ReturnedBatch1,
        ReturnedBatch2,
    }

    impl Stream for TestYieldingStream {
        type Item = ArrowResult<RecordBatch>;

        fn poll_next(
            mut self: std::pin::Pin<&mut Self>,
            cx: &mut Context<'_>,
        ) -> Poll<Option<Self::Item>> {
            match &*self {
                TestYieldingStream::New => {
                    *(self.as_mut()) = TestYieldingStream::Yielded;
                    cx.waker().wake_by_ref();
                    Poll::Pending
                }
                TestYieldingStream::Yielded => {
                    *(self.as_mut()) = TestYieldingStream::ReturnedBatch1;
                    Poll::Ready(Some(Ok(some_data().1[0].clone())))
                }
                TestYieldingStream::ReturnedBatch1 => {
                    *(self.as_mut()) = TestYieldingStream::ReturnedBatch2;
                    Poll::Ready(Some(Ok(some_data().1[1].clone())))
                }
                TestYieldingStream::ReturnedBatch2 => Poll::Ready(None),
            }
        }
    }

    impl RecordBatchStream for TestYieldingStream {
        fn schema(&self) -> SchemaRef {
            some_data().0
        }
    }

    //// Tests ////

    #[tokio::test]
    async fn aggregate_source_not_yielding() -> Result<()> {
        let input: Arc<dyn ExecutionPlan> =
            Arc::new(TestYieldingExec { yield_first: false });

        check_aggregates(input).await
    }

    #[tokio::test]
    async fn aggregate_grouping_sets_source_not_yielding() -> Result<()> {
        let input: Arc<dyn ExecutionPlan> =
            Arc::new(TestYieldingExec { yield_first: false });

        check_grouping_sets(input).await
    }

    #[tokio::test]
    async fn aggregate_source_with_yielding() -> Result<()> {
        let input: Arc<dyn ExecutionPlan> =
            Arc::new(TestYieldingExec { yield_first: true });

        check_aggregates(input).await
    }

    #[tokio::test]
    async fn aggregate_grouping_sets_with_yielding() -> Result<()> {
        let input: Arc<dyn ExecutionPlan> =
            Arc::new(TestYieldingExec { yield_first: true });

        check_grouping_sets(input).await
    }

    #[tokio::test]
    async fn test_oom() -> Result<()> {
        let input: Arc<dyn ExecutionPlan> =
            Arc::new(TestYieldingExec { yield_first: true });
        let input_schema = input.schema();

        let session_ctx = SessionContext::with_config_rt(
            SessionConfig::default(),
            Arc::new(
                RuntimeEnv::new(RuntimeConfig::default().with_memory_limit(1, 1.0))
                    .unwrap(),
            ),
        );
        let task_ctx = session_ctx.task_ctx();

        let groups_none = PhysicalGroupBy::default();
        let groups_some = PhysicalGroupBy {
            expr: vec![(col("a", &input_schema)?, "a".to_string())],
            null_expr: vec![],
            groups: vec![vec![false]],
        };

        // something that allocates within the aggregator
        let aggregates_v0: Vec<Arc<dyn AggregateExpr>> = vec![Arc::new(Median::new(
            col("a", &input_schema)?,
            "MEDIAN(a)".to_string(),
            DataType::UInt32,
        ))];

        // use slow-path in `hash.rs`
        let aggregates_v1: Vec<Arc<dyn AggregateExpr>> =
            vec![Arc::new(ApproxDistinct::new(
                col("a", &input_schema)?,
                "APPROX_DISTINCT(a)".to_string(),
                DataType::UInt32,
            ))];

        // use fast-path in `row_hash.rs`.
        let aggregates_v2: Vec<Arc<dyn AggregateExpr>> = vec![Arc::new(Avg::new(
            col("b", &input_schema)?,
            "AVG(b)".to_string(),
            DataType::Float64,
        ))];

        for (version, groups, aggregates) in [
            (0, groups_none, aggregates_v0),
            (1, groups_some.clone(), aggregates_v1),
            (2, groups_some, aggregates_v2),
        ] {
            let partial_aggregate = Arc::new(AggregateExec::try_new(
                AggregateMode::Partial,
                groups,
                aggregates,
                input.clone(),
                input_schema.clone(),
            )?);

            let stream = partial_aggregate.execute_typed(0, task_ctx.clone())?;

            // ensure that we really got the version we wanted
            match version {
                0 => {
                    assert!(matches!(stream, StreamType::AggregateStream(_)));
                }
                1 => {
                    assert!(matches!(
                        stream,
                        StreamType::GroupedHashAggregateStreamV2(_)
                    ));
                }
                2 => {
                    assert!(matches!(
                        stream,
                        StreamType::GroupedHashAggregateStreamV2(_)
                    ));
                }
                _ => panic!("Unknown version: {version}"),
            }

            let stream: SendableRecordBatchStream = stream.into();
            let err = common::collect(stream).await.unwrap_err();

            // error root cause traversal is a bit complicated, see #4172.
            let err = err.find_root();
            assert!(
                matches!(err, DataFusionError::ResourcesExhausted(_)),
                "Wrong error type: {err}",
            );
        }

        Ok(())
    }

    #[tokio::test]
    async fn test_drop_cancel_without_groups() -> Result<()> {
        let session_ctx = SessionContext::new();
        let task_ctx = session_ctx.task_ctx();
        let schema =
            Arc::new(Schema::new(vec![Field::new("a", DataType::Float32, true)]));

        let groups = PhysicalGroupBy::default();

        let aggregates: Vec<Arc<dyn AggregateExpr>> = vec![Arc::new(Avg::new(
            col("a", &schema)?,
            "AVG(a)".to_string(),
            DataType::Float64,
        ))];

        let blocking_exec = Arc::new(BlockingExec::new(Arc::clone(&schema), 1));
        let refs = blocking_exec.refs();
        let aggregate_exec = Arc::new(AggregateExec::try_new(
            AggregateMode::Partial,
            groups.clone(),
            aggregates.clone(),
            blocking_exec,
            schema,
        )?);

        let fut = crate::physical_plan::collect(aggregate_exec, task_ctx);
        let mut fut = fut.boxed();

        assert_is_pending(&mut fut);
        drop(fut);
        assert_strong_count_converges_to_zero(refs).await;

        Ok(())
    }

    #[tokio::test]
    async fn test_drop_cancel_with_groups() -> Result<()> {
        let session_ctx = SessionContext::new();
        let task_ctx = session_ctx.task_ctx();
        let schema = Arc::new(Schema::new(vec![
            Field::new("a", DataType::Float32, true),
            Field::new("b", DataType::Float32, true),
        ]));

        let groups =
            PhysicalGroupBy::new_single(vec![(col("a", &schema)?, "a".to_string())]);

        let aggregates: Vec<Arc<dyn AggregateExpr>> = vec![Arc::new(Avg::new(
            col("b", &schema)?,
            "AVG(b)".to_string(),
            DataType::Float64,
        ))];

        let blocking_exec = Arc::new(BlockingExec::new(Arc::clone(&schema), 1));
        let refs = blocking_exec.refs();
        let aggregate_exec = Arc::new(AggregateExec::try_new(
            AggregateMode::Partial,
            groups,
            aggregates.clone(),
            blocking_exec,
            schema,
        )?);

        let fut = crate::physical_plan::collect(aggregate_exec, task_ctx);
        let mut fut = fut.boxed();

        assert_is_pending(&mut fut);
        drop(fut);
        assert_strong_count_converges_to_zero(refs).await;

        Ok(())
    }
}<|MERGE_RESOLUTION|>--- conflicted
+++ resolved
@@ -29,11 +29,7 @@
 use arrow::array::ArrayRef;
 use arrow::datatypes::{Field, Schema, SchemaRef};
 use arrow::record_batch::RecordBatch;
-<<<<<<< HEAD
-use datafusion_common::{Result, ScalarValue};
-=======
-use datafusion_common::{DataFusionError, Result};
->>>>>>> 556282a8
+use datafusion_common::{DataFusionError, Result, ScalarValue};
 use datafusion_expr::Accumulator;
 use datafusion_physical_expr::expressions::Column;
 use datafusion_physical_expr::{
@@ -56,11 +52,8 @@
 use datafusion_physical_expr::equivalence::project_equivalence_properties;
 pub use datafusion_physical_expr::expressions::create_aggregate_expr;
 use datafusion_physical_expr::normalize_out_expr_with_alias_schema;
-<<<<<<< HEAD
 use datafusion_row::accessor::RowAccessor;
 use datafusion_row::RowType;
-=======
->>>>>>> 556282a8
 
 /// Hash aggregate modes
 #[derive(Debug, Copy, Clone, PartialEq, Eq)]
@@ -278,13 +271,6 @@
         self.input_schema.clone()
     }
 
-<<<<<<< HEAD
-=======
-    fn row_aggregate_supported(&self) -> bool {
-        accumulator_v2_supported(&self.aggr_expr)
-    }
-
->>>>>>> 556282a8
     fn execute_typed(
         &self,
         partition: usize,
