// Licensed to the Apache Software Foundation (ASF) under one
// or more contributor license agreements.  See the NOTICE file
// distributed with this work for additional information
// regarding copyright ownership.  The ASF licenses this file
// to you under the Apache License, Version 2.0 (the
// "License"); you may not use this file except in compliance
// with the License.  You may obtain a copy of the License at
//
//   http://www.apache.org/licenses/LICENSE-2.0
//
// Unless required by applicable law or agreed to in writing,
// software distributed under the License is distributed on an
// "AS IS" BASIS, WITHOUT WARRANTIES OR CONDITIONS OF ANY
// KIND, either express or implied.  See the License for the
// specific language governing permissions and limitations
// under the License.

//! This module contains functions and structs supporting user-defined aggregate functions.

use fmt::Debug;
use std::any::Any;
use std::fmt;

use arrow::{
    datatypes::Field,
    datatypes::{DataType, Schema},
};

use super::{expressions::format_state_name, Accumulator, AggregateExpr};
use crate::physical_plan::PhysicalExpr;
use datafusion_common::{DataFusionError, Result};
pub use datafusion_expr::AggregateUDF;

use datafusion_physical_expr::aggregate::utils::down_cast_any_ref;
use std::sync::Arc;

/// Creates a physical expression of the UDAF, that includes all necessary type coercion.
/// This function errors when `args`' can't be coerced to a valid argument type of the UDAF.
pub fn create_aggregate_expr(
    fun: &AggregateUDF,
    input_phy_exprs: &[Arc<dyn PhysicalExpr>],
    input_schema: &Schema,
    name: impl Into<String>,
) -> Result<Arc<AggregateFunctionExpr>> {
    let input_exprs_types = input_phy_exprs
        .iter()
        .map(|arg| arg.data_type(input_schema))
        .collect::<Result<Vec<_>>>()?;

    Ok(Arc::new(AggregateFunctionExpr {
        fun: fun.clone(),
        args: input_phy_exprs.to_vec(),
        data_type: (fun.return_type)(&input_exprs_types)?.as_ref().clone(),
        name: name.into(),
    }))
}

/// Physical aggregate expression of a UDAF.
#[derive(Debug)]
pub struct AggregateFunctionExpr {
    fun: AggregateUDF,
    args: Vec<Arc<dyn PhysicalExpr>>,
    /// Output / return type of this aggregate
    data_type: DataType,
    name: String,
}

impl AggregateFunctionExpr {
    /// Return the `AggregateUDF` used by this `AggregateFunctionExpr`
    pub fn fun(&self) -> &AggregateUDF {
        &self.fun
    }

    /// Returns true if this can support sliding accumulators
    pub fn retractable(&self) -> Result<bool> {
        Ok((self.fun.accumulator)(&self.data_type)?.supports_retract_batch())
    }
}

impl AggregateExpr for AggregateFunctionExpr {
    /// Return a reference to Any that can be used for downcasting
    fn as_any(&self) -> &dyn Any {
        self
    }

    fn expressions(&self) -> Vec<Arc<dyn PhysicalExpr>> {
        self.args.clone()
    }

    fn state_fields(&self) -> Result<Vec<Field>> {
        let fields = (self.fun.state_type)(&self.data_type)?
            .iter()
            .enumerate()
            .map(|(i, data_type)| {
                Field::new(
                    format_state_name(&self.name, &format!("{i}")),
                    data_type.clone(),
                    true,
                )
            })
            .collect::<Vec<Field>>();

        Ok(fields)
    }

    fn field(&self) -> Result<Field> {
        Ok(Field::new(&self.name, self.data_type.clone(), true))
    }

    fn create_accumulator(&self) -> Result<Box<dyn Accumulator>> {
        (self.fun.accumulator)(&self.data_type)
    }

    fn create_sliding_accumulator(&self) -> Result<Box<dyn Accumulator>> {
        let accumulator = (self.fun.accumulator)(&self.data_type)?;

<<<<<<< HEAD
        if !accumulator.supports_retract_batch() {
            return Err(DataFusionError::Internal(
                format!(
                    "Can't make sliding accumulator because retractable_accumulator not available for {}",
                    self.name)
            ));
=======
        // Accumulators that have window frame startings different
        // than `UNBOUNDED PRECEDING`, such as `1 PRECEEDING`, need to
        // implement retract_batch method in order to run correctly
        // currently in DataFusion.
        //
        // If this `retract_batches` is not present, there is no way
        // to calculate result correctly. For example, the query
        //
        // ```sql
        // SELECT
        //  SUM(a) OVER(ORDER BY a ROWS BETWEEN 1 PRECEDING AND 1 FOLLOWING) AS sum_a
        // FROM
        //  t
        // ```
        //
        // 1. First sum value will be the sum of rows between `[0, 1)`,
        //
        // 2. Second sum value will be the sum of rows between `[0, 2)`
        //
        // 3. Third sum value will be the sum of rows between `[1, 3)`, etc.
        //
        // Since the accumulator keeps the running sum:
        //
        // 1. First sum we add to the state sum value between `[0, 1)`
        //
        // 2. Second sum we add to the state sum value between `[1, 2)`
        // (`[0, 1)` is already in the state sum, hence running sum will
        // cover `[0, 2)` range)
        //
        // 3. Third sum we add to the state sum value between `[2, 3)`
        // (`[0, 2)` is already in the state sum).  Also we need to
        // retract values between `[0, 1)` by this way we can obtain sum
        // between [1, 3) which is indeed the apropriate range.
        //
        // When we use `UNBOUNDED PRECEDING` in the query starting
        // index will always be 0 for the desired range, and hence the
        // `retract_batch` method will not be called. In this case
        // having retract_batch is not a requirement.
        //
        // This approach is a a bit different than window function
        // approach. In window function (when they use a window frame)
        // they get all the desired range during evaluation.
        if !accumulator.supports_retract_batch() {
            return Err(DataFusionError::NotImplemented(format!(
                "Aggregate can not be used as a sliding accumulator because \
                     `retract_batch` is not implemented: {}",
                self.name
            )));
>>>>>>> c2b26062
        }
        Ok(accumulator)
    }

    fn name(&self) -> &str {
        &self.name
    }
}

impl PartialEq<dyn Any> for AggregateFunctionExpr {
    fn eq(&self, other: &dyn Any) -> bool {
        down_cast_any_ref(other)
            .downcast_ref::<Self>()
            .map(|x| {
                self.name == x.name
                    && self.data_type == x.data_type
                    && self.fun == x.fun
                    && self.args.len() == x.args.len()
                    && self
                        .args
                        .iter()
                        .zip(x.args.iter())
                        .all(|(this_arg, other_arg)| this_arg.eq(other_arg))
            })
            .unwrap_or(false)
    }
}<|MERGE_RESOLUTION|>--- conflicted
+++ resolved
@@ -114,14 +114,6 @@
     fn create_sliding_accumulator(&self) -> Result<Box<dyn Accumulator>> {
         let accumulator = (self.fun.accumulator)(&self.data_type)?;
 
-<<<<<<< HEAD
-        if !accumulator.supports_retract_batch() {
-            return Err(DataFusionError::Internal(
-                format!(
-                    "Can't make sliding accumulator because retractable_accumulator not available for {}",
-                    self.name)
-            ));
-=======
         // Accumulators that have window frame startings different
         // than `UNBOUNDED PRECEDING`, such as `1 PRECEEDING`, need to
         // implement retract_batch method in order to run correctly
@@ -170,7 +162,6 @@
                      `retract_batch` is not implemented: {}",
                 self.name
             )));
->>>>>>> c2b26062
         }
         Ok(accumulator)
     }
