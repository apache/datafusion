// Licensed to the Apache Software Foundation (ASF) under one
// or more contributor license agreements.  See the NOTICE file
// distributed with this work for additional information
// regarding copyright ownership.  The ASF licenses this file
// to you under the Apache License, Version 2.0 (the
// "License"); you may not use this file except in compliance
// with the License.  You may obtain a copy of the License at
//
//   http://www.apache.org/licenses/LICENSE-2.0
//
// Unless required by applicable law or agreed to in writing,
// software distributed under the License is distributed on an
// "AS IS" BASIS, WITHOUT WARRANTIES OR CONDITIONS OF ANY
// KIND, either express or implied.  See the License for the
// specific language governing permissions and limitations
// under the License.

//! Defines the Sort-Merge join execution plan.
//! A sort-merge join plan consumes two sorted children plan and produces
//! joined output by given join type and other options.

use std::any::Any;
use std::cmp::Ordering;
use std::collections::VecDeque;
use std::fmt::Formatter;
use std::ops::Range;
use std::pin::Pin;
use std::sync::Arc;
use std::task::{Context, Poll};

use arrow::array::*;
use arrow::compute::{take, SortOptions};
use arrow::datatypes::{DataType, SchemaRef, TimeUnit};
use arrow::error::{ArrowError, Result as ArrowResult};
use arrow::record_batch::RecordBatch;
use futures::{Stream, StreamExt};

use crate::error::DataFusionError;
use crate::error::Result;
use crate::execution::context::TaskContext;
use crate::logical_expr::JoinType;
use crate::physical_plan::common::combine_batches;
use crate::physical_plan::expressions::Column;
use crate::physical_plan::expressions::PhysicalSortExpr;
use crate::physical_plan::joins::utils::{
    build_join_schema, check_join_is_valid, join_equivalence_properties,
    join_output_partitioning, JoinOn,
};
use crate::physical_plan::metrics::{ExecutionPlanMetricsSet, MetricBuilder, MetricsSet};
use crate::physical_plan::{
    metrics, DisplayFormatType, Distribution, EquivalenceProperties, ExecutionPlan,
    Partitioning, PhysicalExpr, RecordBatchStream, SendableRecordBatchStream, Statistics,
};

use datafusion_physical_expr::rewrite::TreeNodeRewritable;

/// join execution plan executes partitions in parallel and combines them into a set of
/// partitions.
#[derive(Debug)]
pub struct SortMergeJoinExec {
    /// Left sorted joining execution plan
    left: Arc<dyn ExecutionPlan>,
    /// Right sorting joining execution plan
    right: Arc<dyn ExecutionPlan>,
    /// Set of common columns used to join on
    on: JoinOn,
    /// How the join is performed
    join_type: JoinType,
    /// The schema once the join is applied
    schema: SchemaRef,
    /// Execution metrics
    metrics: ExecutionPlanMetricsSet,
    /// The left SortExpr
    left_sort_exprs: Vec<PhysicalSortExpr>,
    /// The right SortExpr
    right_sort_exprs: Vec<PhysicalSortExpr>,
    /// The output ordering
    output_ordering: Option<Vec<PhysicalSortExpr>>,
    /// Sort options of join columns used in sorting left and right execution plans
    sort_options: Vec<SortOptions>,
    /// If null_equals_null is true, null == null else null != null
    null_equals_null: bool,
}

impl SortMergeJoinExec {
    /// Tries to create a new [SortMergeJoinExec].
    /// The inputs are sorted using `sort_options` are applied to the columns in the `on`
    /// # Error
    /// This function errors when it is not possible to join the left and right sides on keys `on`.
    pub fn try_new(
        left: Arc<dyn ExecutionPlan>,
        right: Arc<dyn ExecutionPlan>,
        on: JoinOn,
        join_type: JoinType,
        sort_options: Vec<SortOptions>,
        null_equals_null: bool,
    ) -> Result<Self> {
        let left_schema = left.schema();
        let right_schema = right.schema();

        if join_type == JoinType::RightSemi {
            return Err(DataFusionError::NotImplemented(
                "SortMergeJoinExec does not support JoinType::RightSemi".to_string(),
            ));
        }

        check_join_is_valid(&left_schema, &right_schema, &on)?;
        if sort_options.len() != on.len() {
            return Err(DataFusionError::Plan(format!(
                "Expected number of sort options: {}, actual: {}",
                on.len(),
                sort_options.len()
            )));
        }

        let (left_expr, right_expr): (Vec<_>, Vec<_>) = on
            .iter()
            .map(|(l, r)| {
                (
                    Arc::new(l.clone()) as Arc<dyn PhysicalExpr>,
                    Arc::new(r.clone()) as Arc<dyn PhysicalExpr>,
                )
            })
            .unzip();

        let left_sort_exprs = left_expr
            .into_iter()
            .zip(sort_options.iter())
            .map(|(k, sort_op)| PhysicalSortExpr {
                expr: k,
                options: *sort_op,
            })
            .collect::<Vec<_>>();

        let right_sort_exprs = right_expr
            .into_iter()
            .zip(sort_options.iter())
            .map(|(k, sort_op)| PhysicalSortExpr {
                expr: k,
                options: *sort_op,
            })
            .collect::<Vec<_>>();

        let output_ordering = match join_type {
            JoinType::Inner
            | JoinType::Left
            | JoinType::LeftSemi
            | JoinType::LeftAnti => {
                left.output_ordering().map(|sort_exprs| sort_exprs.to_vec())
            }
            JoinType::RightSemi => right
                .output_ordering()
                .map(|sort_exprs| sort_exprs.to_vec()),
            JoinType::Right => {
                let left_columns_len = left.schema().fields.len();
                right.output_ordering().map(|sort_exprs| {
                    sort_exprs
                        .iter()
                        .map(|e| {
                            let new_expr = e
                                .expr
                                .clone()
                                .transform_down(&|e| match e
                                    .as_any()
                                    .downcast_ref::<Column>()
                                {
                                    Some(col) => Some(Arc::new(Column::new(
                                        col.name(),
                                        left_columns_len + col.index(),
                                    ))),
                                    None => None,
                                })
                                .unwrap();
                            PhysicalSortExpr {
                                expr: new_expr,
                                options: e.options,
                            }
                        })
                        .collect::<Vec<_>>()
                })
            }
            JoinType::Full => None,
        };

        let schema =
            Arc::new(build_join_schema(&left_schema, &right_schema, &join_type).0);

        Ok(Self {
            left,
            right,
            on,
            join_type,
            schema,
            metrics: ExecutionPlanMetricsSet::new(),
            left_sort_exprs,
            right_sort_exprs,
            output_ordering,
            sort_options,
            null_equals_null,
        })
    }

    /// Set of common columns used to join on
    pub fn on(&self) -> &[(Column, Column)] {
        &self.on
    }
}

impl ExecutionPlan for SortMergeJoinExec {
    fn as_any(&self) -> &dyn Any {
        self
    }

    fn schema(&self) -> SchemaRef {
        self.schema.clone()
    }

    fn required_input_distribution(&self) -> Vec<Distribution> {
        let (left_expr, right_expr) = self
            .on
            .iter()
            .map(|(l, r)| {
                (
                    Arc::new(l.clone()) as Arc<dyn PhysicalExpr>,
                    Arc::new(r.clone()) as Arc<dyn PhysicalExpr>,
                )
            })
            .unzip();
        vec![
            Distribution::HashPartitioned(left_expr),
            Distribution::HashPartitioned(right_expr),
        ]
    }

    fn required_input_ordering(&self) -> Vec<Option<&[PhysicalSortExpr]>> {
        vec![Some(&self.left_sort_exprs), Some(&self.right_sort_exprs)]
    }

    fn output_partitioning(&self) -> Partitioning {
        let left_columns_len = self.left.schema().fields.len();
        join_output_partitioning(
            self.join_type,
            self.left.output_partitioning(),
            self.right.output_partitioning(),
            left_columns_len,
        )
    }

    fn output_ordering(&self) -> Option<&[PhysicalSortExpr]> {
<<<<<<< HEAD
        self.output_ordering.as_deref()
=======
        match self.join_type {
            JoinType::Inner
            | JoinType::Left
            | JoinType::LeftSemi
            | JoinType::LeftAnti => self.left.output_ordering(),
            JoinType::Right | JoinType::RightSemi | JoinType::RightAnti => {
                self.right.output_ordering()
            }
            JoinType::Full => None,
        }
>>>>>>> 22dea559
    }

    fn equivalence_properties(&self) -> Vec<EquivalenceProperties> {
        let left_columns_len = self.left.schema().fields.len();
        join_equivalence_properties(
            self.join_type,
            self.left.equivalence_properties(),
            self.right.equivalence_properties(),
            left_columns_len,
            self.on(),
        )
    }

    fn children(&self) -> Vec<Arc<dyn ExecutionPlan>> {
        vec![self.left.clone(), self.right.clone()]
    }

    fn with_new_children(
        self: Arc<Self>,
        children: Vec<Arc<dyn ExecutionPlan>>,
    ) -> Result<Arc<dyn ExecutionPlan>> {
        match &children[..] {
            [left, right] => Ok(Arc::new(SortMergeJoinExec::try_new(
                left.clone(),
                right.clone(),
                self.on.clone(),
                self.join_type,
                self.sort_options.clone(),
                self.null_equals_null,
            )?)),
            _ => Err(DataFusionError::Internal(
                "SortMergeJoin wrong number of children".to_string(),
            )),
        }
    }

    fn execute(
        &self,
        partition: usize,
        context: Arc<TaskContext>,
    ) -> Result<SendableRecordBatchStream> {
        let (streamed, buffered, on_streamed, on_buffered) = match self.join_type {
            JoinType::Inner
            | JoinType::Left
            | JoinType::Full
            | JoinType::LeftAnti
            | JoinType::LeftSemi => (
                self.left.clone(),
                self.right.clone(),
                self.on.iter().map(|on| on.0.clone()).collect(),
                self.on.iter().map(|on| on.1.clone()).collect(),
            ),
            JoinType::Right | JoinType::RightSemi | JoinType::RightAnti => (
                self.right.clone(),
                self.left.clone(),
                self.on.iter().map(|on| on.1.clone()).collect(),
                self.on.iter().map(|on| on.0.clone()).collect(),
            ),
        };

        // execute children plans
        let streamed = streamed.execute(partition, context.clone())?;
        let buffered = buffered.execute(partition, context.clone())?;

        // create output buffer
        let batch_size = context.session_config().batch_size();

        // create join stream
        Ok(Box::pin(SMJStream::try_new(
            self.schema.clone(),
            self.sort_options.clone(),
            self.null_equals_null,
            streamed,
            buffered,
            on_streamed,
            on_buffered,
            self.join_type,
            batch_size,
            SortMergeJoinMetrics::new(partition, &self.metrics),
        )?))
    }

    fn metrics(&self) -> Option<MetricsSet> {
        Some(self.metrics.clone_inner())
    }

    fn fmt_as(&self, t: DisplayFormatType, f: &mut Formatter) -> std::fmt::Result {
        match t {
            DisplayFormatType::Default => {
                write!(
                    f,
                    "SortMergeJoin: join_type={:?}, on={:?}",
                    self.join_type, self.on
                )
            }
        }
    }

    fn statistics(&self) -> Statistics {
        todo!()
    }
}

/// Metrics for SortMergeJoinExec
#[allow(dead_code)]
struct SortMergeJoinMetrics {
    /// Total time for joining probe-side batches to the build-side batches
    join_time: metrics::Time,
    /// Number of batches consumed by this operator
    input_batches: metrics::Count,
    /// Number of rows consumed by this operator
    input_rows: metrics::Count,
    /// Number of batches produced by this operator
    output_batches: metrics::Count,
    /// Number of rows produced by this operator
    output_rows: metrics::Count,
}

impl SortMergeJoinMetrics {
    #[allow(dead_code)]
    pub fn new(partition: usize, metrics: &ExecutionPlanMetricsSet) -> Self {
        let join_time = MetricBuilder::new(metrics).subset_time("join_time", partition);
        let input_batches =
            MetricBuilder::new(metrics).counter("input_batches", partition);
        let input_rows = MetricBuilder::new(metrics).counter("input_rows", partition);
        let output_batches =
            MetricBuilder::new(metrics).counter("output_batches", partition);
        let output_rows = MetricBuilder::new(metrics).output_rows(partition);

        Self {
            join_time,
            input_batches,
            input_rows,
            output_batches,
            output_rows,
        }
    }
}

/// State of SMJ stream
#[derive(Debug, PartialEq, Eq)]
enum SMJState {
    /// Init joining with a new streamed row or a new buffered batches
    Init,
    /// Polling one streamed row or one buffered batch, or both
    Polling,
    /// Joining polled data and making output
    JoinOutput,
    /// No more output
    Exhausted,
}

/// State of streamed data stream
#[derive(Debug, PartialEq, Eq)]
enum StreamedState {
    /// Init polling
    Init,
    /// Polling one streamed row
    Polling,
    /// Ready to produce one streamed row
    Ready,
    /// No more streamed row
    Exhausted,
}

/// State of buffered data stream
#[derive(Debug, PartialEq, Eq)]
enum BufferedState {
    /// Init polling
    Init,
    /// Polling first row in the next batch
    PollingFirst,
    /// Polling rest rows in the next batch
    PollingRest,
    /// Ready to produce one batch
    Ready,
    /// No more buffered batches
    Exhausted,
}

struct StreamedJoinedChunk {
    /// Index of batch buffered_data
    buffered_batch_idx: Option<usize>,
    /// Array builder for streamed indices
    streamed_indices: UInt64Builder,
    /// Array builder for buffered indices
    buffered_indices: UInt64Builder,
}

struct StreamedBatch {
    pub batch: RecordBatch,
    pub idx: usize,
    pub join_arrays: Vec<ArrayRef>,

    // Chunks of indices from buffered side (may be nulls) joined to streamed
    pub output_indices: Vec<StreamedJoinedChunk>,
    // Index of currently scanned batch from buffered data
    pub buffered_batch_idx: Option<usize>,
}
impl StreamedBatch {
    fn new(batch: RecordBatch, on_column: &[Column]) -> Self {
        let join_arrays = join_arrays(&batch, on_column);
        StreamedBatch {
            batch,
            idx: 0,
            join_arrays,
            output_indices: vec![],
            buffered_batch_idx: None,
        }
    }

    fn new_empty(schema: SchemaRef) -> Self {
        StreamedBatch {
            batch: RecordBatch::new_empty(schema),
            idx: 0,
            join_arrays: vec![],
            output_indices: vec![],
            buffered_batch_idx: None,
        }
    }

    /// Appends new pair consisting of current streamed index and `buffered_idx`
    /// index of buffered batch with `buffered_batch_idx` index.
    fn append_output_pair(
        &mut self,
        buffered_batch_idx: Option<usize>,
        buffered_idx: Option<usize>,
    ) {
        if self.output_indices.is_empty() || self.buffered_batch_idx != buffered_batch_idx
        {
            self.output_indices.push(StreamedJoinedChunk {
                buffered_batch_idx,
                streamed_indices: UInt64Builder::with_capacity(1),
                buffered_indices: UInt64Builder::with_capacity(1),
            });
            self.buffered_batch_idx = buffered_batch_idx;
        };
        let current_chunk = self.output_indices.last_mut().unwrap();

        current_chunk.streamed_indices.append_value(self.idx as u64);
        if let Some(idx) = buffered_idx {
            current_chunk.buffered_indices.append_value(idx as u64);
        } else {
            current_chunk.buffered_indices.append_null();
        }
    }
}

/// A buffered batch that contains contiguous rows with same join key
#[derive(Debug)]
struct BufferedBatch {
    /// The buffered record batch
    pub batch: RecordBatch,
    /// The range in which the rows share the same join key
    pub range: Range<usize>,
    /// Array refs of the join key
    pub join_arrays: Vec<ArrayRef>,
    /// Buffered joined index (null joining buffered)
    pub null_joined: Vec<usize>,
}
impl BufferedBatch {
    fn new(batch: RecordBatch, range: Range<usize>, on_column: &[Column]) -> Self {
        let join_arrays = join_arrays(&batch, on_column);
        BufferedBatch {
            batch,
            range,
            join_arrays,
            null_joined: vec![],
        }
    }
}

/// Sort-merge join stream that consumes streamed and buffered data stream
/// and produces joined output
struct SMJStream {
    /// Current state of the stream
    pub state: SMJState,
    /// Output schema
    pub schema: SchemaRef,
    /// Sort options of join columns used to sort streamed and buffered data stream
    pub sort_options: Vec<SortOptions>,
    /// null == null?
    pub null_equals_null: bool,
    /// Input schema of streamed
    pub streamed_schema: SchemaRef,
    /// Input schema of buffered
    pub buffered_schema: SchemaRef,
    /// Streamed data stream
    pub streamed: SendableRecordBatchStream,
    /// Buffered data stream
    pub buffered: SendableRecordBatchStream,
    /// Current processing record batch of streamed
    pub streamed_batch: StreamedBatch,
    /// Currrent buffered data
    pub buffered_data: BufferedData,
    /// (used in outer join) Is current streamed row joined at least once?
    pub streamed_joined: bool,
    /// (used in outer join) Is current buffered batches joined at least once?
    pub buffered_joined: bool,
    /// State of streamed
    pub streamed_state: StreamedState,
    /// State of buffered
    pub buffered_state: BufferedState,
    /// The comparison result of current streamed row and buffered batches
    pub current_ordering: Ordering,
    /// Join key columns of streamed
    pub on_streamed: Vec<Column>,
    /// Join key columns of buffered
    pub on_buffered: Vec<Column>,
    /// Staging output array builders
    pub output_record_batches: Vec<RecordBatch>,
    /// Staging output size, including output batches and staging joined results
    pub output_size: usize,
    /// Target output batch size
    pub batch_size: usize,
    /// How the join is performed
    pub join_type: JoinType,
    /// Metrics
    pub join_metrics: SortMergeJoinMetrics,
}

impl RecordBatchStream for SMJStream {
    fn schema(&self) -> SchemaRef {
        self.schema.clone()
    }
}

impl Stream for SMJStream {
    type Item = ArrowResult<RecordBatch>;

    fn poll_next(
        mut self: Pin<&mut Self>,
        cx: &mut Context<'_>,
    ) -> Poll<Option<Self::Item>> {
        let join_time = self.join_metrics.join_time.clone();
        let _timer = join_time.timer();

        loop {
            match &self.state {
                SMJState::Init => {
                    let streamed_exhausted =
                        self.streamed_state == StreamedState::Exhausted;
                    let buffered_exhausted =
                        self.buffered_state == BufferedState::Exhausted;
                    self.state = if streamed_exhausted && buffered_exhausted {
                        SMJState::Exhausted
                    } else {
                        match self.current_ordering {
                            Ordering::Less | Ordering::Equal => {
                                if !streamed_exhausted {
                                    self.streamed_joined = false;
                                    self.streamed_state = StreamedState::Init;
                                }
                            }
                            Ordering::Greater => {
                                if !buffered_exhausted {
                                    self.buffered_joined = false;
                                    self.buffered_state = BufferedState::Init;
                                }
                            }
                        }
                        SMJState::Polling
                    };
                }
                SMJState::Polling => {
                    if ![StreamedState::Exhausted, StreamedState::Ready]
                        .contains(&self.streamed_state)
                    {
                        match self.poll_streamed_row(cx)? {
                            Poll::Ready(_) => {}
                            Poll::Pending => return Poll::Pending,
                        }
                    }

                    if ![BufferedState::Exhausted, BufferedState::Ready]
                        .contains(&self.buffered_state)
                    {
                        match self.poll_buffered_batches(cx)? {
                            Poll::Ready(_) => {}
                            Poll::Pending => return Poll::Pending,
                        }
                    }
                    let streamed_exhausted =
                        self.streamed_state == StreamedState::Exhausted;
                    let buffered_exhausted =
                        self.buffered_state == BufferedState::Exhausted;
                    if streamed_exhausted && buffered_exhausted {
                        self.state = SMJState::Exhausted;
                        continue;
                    }
                    self.current_ordering = self.compare_streamed_buffered()?;
                    self.state = SMJState::JoinOutput;
                }
                SMJState::JoinOutput => {
                    self.join_partial()?;

                    if self.output_size < self.batch_size {
                        if self.buffered_data.scanning_finished() {
                            self.buffered_data.scanning_reset();
                            self.state = SMJState::Init;
                        }
                    } else {
                        self.freeze_all()?;
                        if !self.output_record_batches.is_empty() {
                            let record_batch = self.output_record_batch_and_reset()?;
                            return Poll::Ready(Some(Ok(record_batch)));
                        }
                        return Poll::Pending;
                    }
                }
                SMJState::Exhausted => {
                    self.freeze_all()?;
                    if !self.output_record_batches.is_empty() {
                        let record_batch = self.output_record_batch_and_reset()?;
                        return Poll::Ready(Some(Ok(record_batch)));
                    }
                    return Poll::Ready(None);
                }
            }
        }
    }
}

impl SMJStream {
    #[allow(clippy::too_many_arguments)]
    pub fn try_new(
        schema: SchemaRef,
        sort_options: Vec<SortOptions>,
        null_equals_null: bool,
        streamed: SendableRecordBatchStream,
        buffered: SendableRecordBatchStream,
        on_streamed: Vec<Column>,
        on_buffered: Vec<Column>,
        join_type: JoinType,
        batch_size: usize,
        join_metrics: SortMergeJoinMetrics,
    ) -> Result<Self> {
        let streamed_schema = streamed.schema();
        let buffered_schema = buffered.schema();
        Ok(Self {
            state: SMJState::Init,
            sort_options,
            null_equals_null,
            schema,
            streamed_schema: streamed_schema.clone(),
            buffered_schema,
            streamed,
            buffered,
            streamed_batch: StreamedBatch::new_empty(streamed_schema),
            buffered_data: BufferedData::default(),
            streamed_joined: false,
            buffered_joined: false,
            streamed_state: StreamedState::Init,
            buffered_state: BufferedState::Init,
            current_ordering: Ordering::Equal,
            on_streamed,
            on_buffered,
            output_record_batches: vec![],
            output_size: 0,
            batch_size,
            join_type,
            join_metrics,
        })
    }

    /// Poll next streamed row
    fn poll_streamed_row(&mut self, cx: &mut Context) -> Poll<Option<ArrowResult<()>>> {
        loop {
            match &self.streamed_state {
                StreamedState::Init => {
                    if self.streamed_batch.idx + 1 < self.streamed_batch.batch.num_rows()
                    {
                        self.streamed_batch.idx += 1;
                        self.streamed_state = StreamedState::Ready;
                        return Poll::Ready(Some(Ok(())));
                    } else {
                        self.streamed_state = StreamedState::Polling;
                    }
                    continue;
                }
                StreamedState::Polling => match self.streamed.poll_next_unpin(cx)? {
                    Poll::Pending => {
                        return Poll::Pending;
                    }
                    Poll::Ready(None) => {
                        self.streamed_state = StreamedState::Exhausted;
                    }
                    Poll::Ready(Some(batch)) => {
                        if batch.num_rows() > 0 {
                            self.freeze_streamed()?;
                            self.join_metrics.input_batches.add(1);
                            self.join_metrics.input_rows.add(batch.num_rows());
                            self.streamed_batch =
                                StreamedBatch::new(batch, &self.on_streamed);
                            self.streamed_state = StreamedState::Ready;
                        }
                    }
                },
                StreamedState::Ready => {
                    return Poll::Ready(Some(Ok(())));
                }
                StreamedState::Exhausted => {
                    return Poll::Ready(None);
                }
            }
        }
    }

    /// Poll next buffered batches
    fn poll_buffered_batches(
        &mut self,
        cx: &mut Context,
    ) -> Poll<Option<ArrowResult<()>>> {
        loop {
            match &self.buffered_state {
                BufferedState::Init => {
                    // pop previous buffered batches
                    while !self.buffered_data.batches.is_empty() {
                        let head_batch = self.buffered_data.head_batch();
                        if head_batch.range.end == head_batch.batch.num_rows() {
                            self.freeze_dequeuing_buffered()?;
                            self.buffered_data.batches.pop_front();
                        } else {
                            break;
                        }
                    }
                    if self.buffered_data.batches.is_empty() {
                        self.buffered_state = BufferedState::PollingFirst;
                    } else {
                        let tail_batch = self.buffered_data.tail_batch_mut();
                        tail_batch.range.start = tail_batch.range.end;
                        tail_batch.range.end += 1;
                        self.buffered_state = BufferedState::PollingRest;
                    }
                }
                BufferedState::PollingFirst => match self.buffered.poll_next_unpin(cx)? {
                    Poll::Pending => {
                        return Poll::Pending;
                    }
                    Poll::Ready(None) => {
                        self.buffered_state = BufferedState::Exhausted;
                        return Poll::Ready(None);
                    }
                    Poll::Ready(Some(batch)) => {
                        self.join_metrics.input_batches.add(1);
                        self.join_metrics.input_rows.add(batch.num_rows());
                        if batch.num_rows() > 0 {
                            self.buffered_data.batches.push_back(BufferedBatch::new(
                                batch,
                                0..1,
                                &self.on_buffered,
                            ));
                            self.buffered_state = BufferedState::PollingRest;
                        }
                    }
                },
                BufferedState::PollingRest => {
                    if self.buffered_data.tail_batch().range.end
                        < self.buffered_data.tail_batch().batch.num_rows()
                    {
                        while self.buffered_data.tail_batch().range.end
                            < self.buffered_data.tail_batch().batch.num_rows()
                        {
                            if is_join_arrays_equal(
                                &self.buffered_data.head_batch().join_arrays,
                                self.buffered_data.head_batch().range.start,
                                &self.buffered_data.tail_batch().join_arrays,
                                self.buffered_data.tail_batch().range.end,
                            )? {
                                self.buffered_data.tail_batch_mut().range.end += 1;
                            } else {
                                self.buffered_state = BufferedState::Ready;
                                return Poll::Ready(Some(Ok(())));
                            }
                        }
                    } else {
                        match self.buffered.poll_next_unpin(cx)? {
                            Poll::Pending => {
                                return Poll::Pending;
                            }
                            Poll::Ready(None) => {
                                self.buffered_state = BufferedState::Ready;
                            }
                            Poll::Ready(Some(batch)) => {
                                self.join_metrics.input_batches.add(1);
                                if batch.num_rows() > 0 {
                                    self.join_metrics.input_rows.add(batch.num_rows());
                                    self.buffered_data.batches.push_back(
                                        BufferedBatch::new(
                                            batch,
                                            0..0,
                                            &self.on_buffered,
                                        ),
                                    );
                                }
                            }
                        }
                    }
                }
                BufferedState::Ready => {
                    return Poll::Ready(Some(Ok(())));
                }
                BufferedState::Exhausted => {
                    return Poll::Ready(None);
                }
            }
        }
    }

    /// Get comparison result of streamed row and buffered batches
    fn compare_streamed_buffered(&self) -> ArrowResult<Ordering> {
        if self.streamed_state == StreamedState::Exhausted {
            return Ok(Ordering::Greater);
        }
        if !self.buffered_data.has_buffered_rows() {
            return Ok(Ordering::Less);
        }

        return compare_join_arrays(
            &self.streamed_batch.join_arrays,
            self.streamed_batch.idx,
            &self.buffered_data.head_batch().join_arrays,
            self.buffered_data.head_batch().range.start,
            &self.sort_options,
            self.null_equals_null,
        );
    }

    /// Produce join and fill output buffer until reaching target batch size
    /// or the join is finished
    fn join_partial(&mut self) -> ArrowResult<()> {
        let mut join_streamed = false;
        let mut join_buffered = false;

        // determine whether we need to join streamed/buffered rows
        match self.current_ordering {
            Ordering::Less => {
                if matches!(
                    self.join_type,
                    JoinType::Left
                        | JoinType::Right
                        | JoinType::RightSemi
                        | JoinType::Full
                        | JoinType::LeftAnti
                ) {
                    join_streamed = !self.streamed_joined;
                }
            }
            Ordering::Equal => {
                if matches!(self.join_type, JoinType::LeftSemi) {
                    join_streamed = !self.streamed_joined;
                }
                if matches!(
                    self.join_type,
                    JoinType::Inner | JoinType::Left | JoinType::Right | JoinType::Full
                ) {
                    join_streamed = true;
                    join_buffered = true;
                };
            }
            Ordering::Greater => {
                if matches!(self.join_type, JoinType::Full) {
                    join_buffered = !self.buffered_joined;
                };
            }
        }
        if !join_streamed && !join_buffered {
            // no joined data
            self.buffered_data.scanning_finish();
            return Ok(());
        }

        if join_buffered {
            // joining streamed/nulls and buffered
            while !self.buffered_data.scanning_finished()
                && self.output_size < self.batch_size
            {
                let scanning_idx = self.buffered_data.scanning_idx();
                if join_streamed {
                    self.streamed_batch.append_output_pair(
                        Some(self.buffered_data.scanning_batch_idx),
                        Some(scanning_idx),
                    );
                } else {
                    self.buffered_data
                        .scanning_batch_mut()
                        .null_joined
                        .push(scanning_idx);
                }
                self.output_size += 1;
                self.buffered_data.scanning_advance();

                if self.buffered_data.scanning_finished() {
                    self.streamed_joined = join_streamed;
                    self.buffered_joined = true;
                }
            }
        } else {
            // joining streamed and nulls
            let scanning_batch_idx = if self.buffered_data.scanning_finished() {
                None
            } else {
                Some(self.buffered_data.scanning_batch_idx)
            };

            self.streamed_batch
                .append_output_pair(scanning_batch_idx, None);
            self.output_size += 1;
            self.buffered_data.scanning_finish();
            self.streamed_joined = true;
        }
        Ok(())
    }

    fn freeze_all(&mut self) -> ArrowResult<()> {
        self.freeze_streamed()?;
        self.freeze_buffered(self.buffered_data.batches.len())?;
        Ok(())
    }

    // Produces and stages record batches to ensure dequeued buffered batch
    // no longer needed:
    //   1. freezes all indices joined to streamed side
    //   2. freezes NULLs joined to dequeued buffered batch to "release" it
    fn freeze_dequeuing_buffered(&mut self) -> ArrowResult<()> {
        self.freeze_streamed()?;
        self.freeze_buffered(1)?;
        Ok(())
    }

    // Produces and stages record batch from buffered indices with corresponding
    // NULLs on streamed side.
    //
    // Applicable only in case of Full join.
    fn freeze_buffered(&mut self, batch_count: usize) -> ArrowResult<()> {
        if !matches!(self.join_type, JoinType::Full) {
            return Ok(());
        }
        for buffered_batch in self.buffered_data.batches.range_mut(..batch_count) {
            let buffered_indices = UInt64Array::from_iter_values(
                buffered_batch.null_joined.iter().map(|&index| index as u64),
            );
            if buffered_indices.is_empty() {
                continue;
            }
            buffered_batch.null_joined.clear();

            let buffered_columns = buffered_batch
                .batch
                .columns()
                .iter()
                .map(|column| take(column, &buffered_indices, None))
                .collect::<ArrowResult<Vec<_>>>()?;

            let mut streamed_columns = self
                .streamed_schema
                .fields()
                .iter()
                .map(|f| new_null_array(f.data_type(), buffered_indices.len()))
                .collect::<Vec<_>>();

            streamed_columns.extend(buffered_columns);
            let columns = streamed_columns;

            self.output_record_batches
                .push(RecordBatch::try_new(self.schema.clone(), columns)?);
        }
        Ok(())
    }

    // Produces and stages record batch for all output indices found
    // for current streamed batch and clears staged output indices.
    fn freeze_streamed(&mut self) -> ArrowResult<()> {
        for chunk in self.streamed_batch.output_indices.iter_mut() {
            let streamed_indices = chunk.streamed_indices.finish();

            if streamed_indices.is_empty() {
                continue;
            }

            let mut streamed_columns = self
                .streamed_batch
                .batch
                .columns()
                .iter()
                .map(|column| take(column, &streamed_indices, None))
                .collect::<ArrowResult<Vec<_>>>()?;

            let buffered_indices: UInt64Array = chunk.buffered_indices.finish();

            let mut buffered_columns =
                if matches!(self.join_type, JoinType::LeftSemi | JoinType::LeftAnti) {
                    vec![]
                } else if let Some(buffered_idx) = chunk.buffered_batch_idx {
                    self.buffered_data.batches[buffered_idx]
                        .batch
                        .columns()
                        .iter()
                        .map(|column| take(column, &buffered_indices, None))
                        .collect::<ArrowResult<Vec<_>>>()?
                } else {
                    self.buffered_schema
                        .fields()
                        .iter()
                        .map(|f| new_null_array(f.data_type(), buffered_indices.len()))
                        .collect::<Vec<_>>()
                };

            let columns = if matches!(self.join_type, JoinType::Right) {
                buffered_columns.extend(streamed_columns);
                buffered_columns
            } else {
                streamed_columns.extend(buffered_columns);
                streamed_columns
            };

            self.output_record_batches
                .push(RecordBatch::try_new(self.schema.clone(), columns)?);
        }

        self.streamed_batch.output_indices.clear();

        Ok(())
    }

    fn output_record_batch_and_reset(&mut self) -> ArrowResult<RecordBatch> {
        let record_batch =
            combine_batches(&self.output_record_batches, self.schema.clone())?.unwrap();
        self.join_metrics.output_batches.add(1);
        self.join_metrics.output_rows.add(record_batch.num_rows());
        self.output_size -= record_batch.num_rows();
        self.output_record_batches.clear();
        Ok(record_batch)
    }
}

/// Buffered data contains all buffered batches with one unique join key
#[derive(Debug, Default)]
struct BufferedData {
    /// Buffered batches with the same key
    pub batches: VecDeque<BufferedBatch>,
    /// current scanning batch index used in join_partial()
    pub scanning_batch_idx: usize,
    /// current scanning offset used in join_partial()
    pub scanning_offset: usize,
}
impl BufferedData {
    pub fn head_batch(&self) -> &BufferedBatch {
        self.batches.front().unwrap()
    }

    pub fn tail_batch(&self) -> &BufferedBatch {
        self.batches.back().unwrap()
    }

    pub fn tail_batch_mut(&mut self) -> &mut BufferedBatch {
        self.batches.back_mut().unwrap()
    }

    pub fn has_buffered_rows(&self) -> bool {
        self.batches.iter().any(|batch| !batch.range.is_empty())
    }

    pub fn scanning_reset(&mut self) {
        self.scanning_batch_idx = 0;
        self.scanning_offset = 0;
    }

    pub fn scanning_advance(&mut self) {
        self.scanning_offset += 1;
        while !self.scanning_finished() && self.scanning_batch_finished() {
            self.scanning_batch_idx += 1;
            self.scanning_offset = 0;
        }
    }

    pub fn scanning_batch(&self) -> &BufferedBatch {
        &self.batches[self.scanning_batch_idx]
    }

    pub fn scanning_batch_mut(&mut self) -> &mut BufferedBatch {
        &mut self.batches[self.scanning_batch_idx]
    }

    pub fn scanning_idx(&self) -> usize {
        self.scanning_batch().range.start + self.scanning_offset
    }

    pub fn scanning_batch_finished(&self) -> bool {
        self.scanning_offset == self.scanning_batch().range.len()
    }

    pub fn scanning_finished(&self) -> bool {
        self.scanning_batch_idx == self.batches.len()
    }

    pub fn scanning_finish(&mut self) {
        self.scanning_batch_idx = self.batches.len();
        self.scanning_offset = 0;
    }
}

/// Get join array refs of given batch and join columns
fn join_arrays(batch: &RecordBatch, on_column: &[Column]) -> Vec<ArrayRef> {
    on_column
        .iter()
        .map(|c| batch.column(c.index()).clone())
        .collect()
}

/// Get comparison result of two rows of join arrays
fn compare_join_arrays(
    left_arrays: &[ArrayRef],
    left: usize,
    right_arrays: &[ArrayRef],
    right: usize,
    sort_options: &[SortOptions],
    null_equals_null: bool,
) -> ArrowResult<Ordering> {
    let mut res = Ordering::Equal;
    for ((left_array, right_array), sort_options) in
        left_arrays.iter().zip(right_arrays).zip(sort_options)
    {
        macro_rules! compare_value {
            ($T:ty) => {{
                let left_array = left_array.as_any().downcast_ref::<$T>().unwrap();
                let right_array = right_array.as_any().downcast_ref::<$T>().unwrap();
                match (left_array.is_null(left), right_array.is_null(right)) {
                    (false, false) => {
                        let left_value = &left_array.value(left);
                        let right_value = &right_array.value(right);
                        res = left_value.partial_cmp(right_value).unwrap();
                        if sort_options.descending {
                            res = res.reverse();
                        }
                    }
                    (true, false) => {
                        res = if sort_options.nulls_first {
                            Ordering::Less
                        } else {
                            Ordering::Greater
                        };
                    }
                    (false, true) => {
                        res = if sort_options.nulls_first {
                            Ordering::Greater
                        } else {
                            Ordering::Less
                        };
                    }
                    _ => {
                        res = if null_equals_null {
                            Ordering::Equal
                        } else {
                            Ordering::Less
                        };
                    }
                }
            }};
        }

        match left_array.data_type() {
            DataType::Null => {}
            DataType::Boolean => compare_value!(BooleanArray),
            DataType::Int8 => compare_value!(Int8Array),
            DataType::Int16 => compare_value!(Int16Array),
            DataType::Int32 => compare_value!(Int32Array),
            DataType::Int64 => compare_value!(Int64Array),
            DataType::UInt8 => compare_value!(UInt8Array),
            DataType::UInt16 => compare_value!(UInt16Array),
            DataType::UInt32 => compare_value!(UInt32Array),
            DataType::UInt64 => compare_value!(UInt64Array),
            DataType::Float32 => compare_value!(Float32Array),
            DataType::Float64 => compare_value!(Float64Array),
            DataType::Utf8 => compare_value!(StringArray),
            DataType::LargeUtf8 => compare_value!(LargeStringArray),
            DataType::Decimal128(..) => compare_value!(Decimal128Array),
            DataType::Timestamp(time_unit, None) => match time_unit {
                TimeUnit::Second => compare_value!(TimestampSecondArray),
                TimeUnit::Millisecond => compare_value!(TimestampMillisecondArray),
                TimeUnit::Microsecond => compare_value!(TimestampMicrosecondArray),
                TimeUnit::Nanosecond => compare_value!(TimestampNanosecondArray),
            },
            DataType::Date32 => compare_value!(Date32Array),
            DataType::Date64 => compare_value!(Date64Array),
            _ => {
                return Err(ArrowError::NotYetImplemented(
                    "Unsupported data type in sort merge join comparator".to_owned(),
                ));
            }
        }
        if !res.is_eq() {
            break;
        }
    }
    Ok(res)
}

/// A faster version of compare_join_arrays() that only output whether
/// the given two rows are equal
fn is_join_arrays_equal(
    left_arrays: &[ArrayRef],
    left: usize,
    right_arrays: &[ArrayRef],
    right: usize,
) -> ArrowResult<bool> {
    let mut is_equal = true;
    for (left_array, right_array) in left_arrays.iter().zip(right_arrays) {
        macro_rules! compare_value {
            ($T:ty) => {{
                match (left_array.is_null(left), right_array.is_null(right)) {
                    (false, false) => {
                        let left_array =
                            left_array.as_any().downcast_ref::<$T>().unwrap();
                        let right_array =
                            right_array.as_any().downcast_ref::<$T>().unwrap();
                        if left_array.value(left) != right_array.value(right) {
                            is_equal = false;
                        }
                    }
                    (true, false) => is_equal = false,
                    (false, true) => is_equal = false,
                    _ => {}
                }
            }};
        }

        match left_array.data_type() {
            DataType::Null => {}
            DataType::Boolean => compare_value!(BooleanArray),
            DataType::Int8 => compare_value!(Int8Array),
            DataType::Int16 => compare_value!(Int16Array),
            DataType::Int32 => compare_value!(Int32Array),
            DataType::Int64 => compare_value!(Int64Array),
            DataType::UInt8 => compare_value!(UInt8Array),
            DataType::UInt16 => compare_value!(UInt16Array),
            DataType::UInt32 => compare_value!(UInt32Array),
            DataType::UInt64 => compare_value!(UInt64Array),
            DataType::Float32 => compare_value!(Float32Array),
            DataType::Float64 => compare_value!(Float64Array),
            DataType::Utf8 => compare_value!(StringArray),
            DataType::LargeUtf8 => compare_value!(LargeStringArray),
            DataType::Decimal128(..) => compare_value!(Decimal128Array),
            DataType::Timestamp(time_unit, None) => match time_unit {
                TimeUnit::Second => compare_value!(TimestampSecondArray),
                TimeUnit::Millisecond => compare_value!(TimestampMillisecondArray),
                TimeUnit::Microsecond => compare_value!(TimestampMicrosecondArray),
                TimeUnit::Nanosecond => compare_value!(TimestampNanosecondArray),
            },
            DataType::Date32 => compare_value!(Date32Array),
            DataType::Date64 => compare_value!(Date64Array),
            _ => {
                return Err(ArrowError::NotYetImplemented(
                    "Unsupported data type in sort merge join comparator".to_owned(),
                ));
            }
        }
        if !is_equal {
            return Ok(false);
        }
    }
    Ok(true)
}

#[cfg(test)]
mod tests {
    use std::sync::Arc;

    use arrow::array::{Date32Array, Date64Array, Int32Array};
    use arrow::compute::SortOptions;
    use arrow::datatypes::{DataType, Field, Schema};
    use arrow::record_batch::RecordBatch;

    use crate::error::Result;
    use crate::logical_expr::JoinType;
    use crate::physical_plan::expressions::Column;
    use crate::physical_plan::joins::utils::JoinOn;
    use crate::physical_plan::joins::SortMergeJoinExec;
    use crate::physical_plan::memory::MemoryExec;
    use crate::physical_plan::{common, ExecutionPlan};
    use crate::prelude::{SessionConfig, SessionContext};
    use crate::test::{build_table_i32, columns};
    use crate::{assert_batches_eq, assert_batches_sorted_eq};

    fn build_table(
        a: (&str, &Vec<i32>),
        b: (&str, &Vec<i32>),
        c: (&str, &Vec<i32>),
    ) -> Arc<dyn ExecutionPlan> {
        let batch = build_table_i32(a, b, c);
        let schema = batch.schema();
        Arc::new(MemoryExec::try_new(&[vec![batch]], schema, None).unwrap())
    }

    fn build_table_from_batches(batches: Vec<RecordBatch>) -> Arc<dyn ExecutionPlan> {
        let schema = batches.first().unwrap().schema();
        Arc::new(MemoryExec::try_new(&[batches], schema, None).unwrap())
    }

    fn build_date_table(
        a: (&str, &Vec<i32>),
        b: (&str, &Vec<i32>),
        c: (&str, &Vec<i32>),
    ) -> Arc<dyn ExecutionPlan> {
        let schema = Schema::new(vec![
            Field::new(a.0, DataType::Date32, false),
            Field::new(b.0, DataType::Date32, false),
            Field::new(c.0, DataType::Date32, false),
        ]);

        let batch = RecordBatch::try_new(
            Arc::new(schema),
            vec![
                Arc::new(Date32Array::from(a.1.clone())),
                Arc::new(Date32Array::from(b.1.clone())),
                Arc::new(Date32Array::from(c.1.clone())),
            ],
        )
        .unwrap();

        let schema = batch.schema();
        Arc::new(MemoryExec::try_new(&[vec![batch]], schema, None).unwrap())
    }

    fn build_date64_table(
        a: (&str, &Vec<i64>),
        b: (&str, &Vec<i64>),
        c: (&str, &Vec<i64>),
    ) -> Arc<dyn ExecutionPlan> {
        let schema = Schema::new(vec![
            Field::new(a.0, DataType::Date64, false),
            Field::new(b.0, DataType::Date64, false),
            Field::new(c.0, DataType::Date64, false),
        ]);

        let batch = RecordBatch::try_new(
            Arc::new(schema),
            vec![
                Arc::new(Date64Array::from(a.1.clone())),
                Arc::new(Date64Array::from(b.1.clone())),
                Arc::new(Date64Array::from(c.1.clone())),
            ],
        )
        .unwrap();

        let schema = batch.schema();
        Arc::new(MemoryExec::try_new(&[vec![batch]], schema, None).unwrap())
    }

    /// returns a table with 3 columns of i32 in memory
    pub fn build_table_i32_nullable(
        a: (&str, &Vec<Option<i32>>),
        b: (&str, &Vec<Option<i32>>),
        c: (&str, &Vec<Option<i32>>),
    ) -> Arc<dyn ExecutionPlan> {
        let schema = Arc::new(Schema::new(vec![
            Field::new(a.0, DataType::Int32, true),
            Field::new(b.0, DataType::Int32, true),
            Field::new(c.0, DataType::Int32, true),
        ]));
        let batch = RecordBatch::try_new(
            schema.clone(),
            vec![
                Arc::new(Int32Array::from(a.1.clone())),
                Arc::new(Int32Array::from(b.1.clone())),
                Arc::new(Int32Array::from(c.1.clone())),
            ],
        )
        .unwrap();
        Arc::new(MemoryExec::try_new(&[vec![batch]], schema, None).unwrap())
    }

    fn join(
        left: Arc<dyn ExecutionPlan>,
        right: Arc<dyn ExecutionPlan>,
        on: JoinOn,
        join_type: JoinType,
    ) -> Result<SortMergeJoinExec> {
        let sort_options = vec![SortOptions::default(); on.len()];
        SortMergeJoinExec::try_new(left, right, on, join_type, sort_options, false)
    }

    fn join_with_options(
        left: Arc<dyn ExecutionPlan>,
        right: Arc<dyn ExecutionPlan>,
        on: JoinOn,
        join_type: JoinType,
        sort_options: Vec<SortOptions>,
        null_equals_null: bool,
    ) -> Result<SortMergeJoinExec> {
        SortMergeJoinExec::try_new(
            left,
            right,
            on,
            join_type,
            sort_options,
            null_equals_null,
        )
    }

    async fn join_collect(
        left: Arc<dyn ExecutionPlan>,
        right: Arc<dyn ExecutionPlan>,
        on: JoinOn,
        join_type: JoinType,
    ) -> Result<(Vec<String>, Vec<RecordBatch>)> {
        let sort_options = vec![SortOptions::default(); on.len()];
        join_collect_with_options(left, right, on, join_type, sort_options, false).await
    }

    async fn join_collect_with_options(
        left: Arc<dyn ExecutionPlan>,
        right: Arc<dyn ExecutionPlan>,
        on: JoinOn,
        join_type: JoinType,
        sort_options: Vec<SortOptions>,
        null_equals_null: bool,
    ) -> Result<(Vec<String>, Vec<RecordBatch>)> {
        let session_ctx = SessionContext::new();
        let task_ctx = session_ctx.task_ctx();
        let join = join_with_options(
            left,
            right,
            on,
            join_type,
            sort_options,
            null_equals_null,
        )?;
        let columns = columns(&join.schema());

        let stream = join.execute(0, task_ctx)?;
        let batches = common::collect(stream).await?;
        Ok((columns, batches))
    }

    async fn join_collect_batch_size_equals_two(
        left: Arc<dyn ExecutionPlan>,
        right: Arc<dyn ExecutionPlan>,
        on: JoinOn,
        join_type: JoinType,
    ) -> Result<(Vec<String>, Vec<RecordBatch>)> {
        let session_ctx =
            SessionContext::with_config(SessionConfig::new().with_batch_size(2));
        let task_ctx = session_ctx.task_ctx();
        let join = join(left, right, on, join_type)?;
        let columns = columns(&join.schema());

        let stream = join.execute(0, task_ctx)?;
        let batches = common::collect(stream).await?;
        Ok((columns, batches))
    }

    #[tokio::test]
    async fn join_inner_one() -> Result<()> {
        let left = build_table(
            ("a1", &vec![1, 2, 3]),
            ("b1", &vec![4, 5, 5]), // this has a repetition
            ("c1", &vec![7, 8, 9]),
        );
        let right = build_table(
            ("a2", &vec![10, 20, 30]),
            ("b1", &vec![4, 5, 6]),
            ("c2", &vec![70, 80, 90]),
        );

        let on = vec![(
            Column::new_with_schema("b1", &left.schema())?,
            Column::new_with_schema("b1", &right.schema())?,
        )];

        let (_, batches) = join_collect(left, right, on, JoinType::Inner).await?;

        let expected = vec![
            "+----+----+----+----+----+----+",
            "| a1 | b1 | c1 | a2 | b1 | c2 |",
            "+----+----+----+----+----+----+",
            "| 1  | 4  | 7  | 10 | 4  | 70 |",
            "| 2  | 5  | 8  | 20 | 5  | 80 |",
            "| 3  | 5  | 9  | 20 | 5  | 80 |",
            "+----+----+----+----+----+----+",
        ];
        // The output order is important as SMJ preserves sortedness
        assert_batches_eq!(expected, &batches);
        Ok(())
    }

    #[tokio::test]
    async fn join_inner_two() -> Result<()> {
        let left = build_table(
            ("a1", &vec![1, 2, 2]),
            ("b2", &vec![1, 2, 2]),
            ("c1", &vec![7, 8, 9]),
        );
        let right = build_table(
            ("a1", &vec![1, 2, 3]),
            ("b2", &vec![1, 2, 2]),
            ("c2", &vec![70, 80, 90]),
        );
        let on = vec![
            (
                Column::new_with_schema("a1", &left.schema())?,
                Column::new_with_schema("a1", &right.schema())?,
            ),
            (
                Column::new_with_schema("b2", &left.schema())?,
                Column::new_with_schema("b2", &right.schema())?,
            ),
        ];

        let (_columns, batches) = join_collect(left, right, on, JoinType::Inner).await?;
        let expected = vec![
            "+----+----+----+----+----+----+",
            "| a1 | b2 | c1 | a1 | b2 | c2 |",
            "+----+----+----+----+----+----+",
            "| 1  | 1  | 7  | 1  | 1  | 70 |",
            "| 2  | 2  | 8  | 2  | 2  | 80 |",
            "| 2  | 2  | 9  | 2  | 2  | 80 |",
            "+----+----+----+----+----+----+",
        ];
        // The output order is important as SMJ preserves sortedness
        assert_batches_eq!(expected, &batches);
        Ok(())
    }

    #[tokio::test]
    async fn join_inner_two_two() -> Result<()> {
        let left = build_table(
            ("a1", &vec![1, 1, 2]),
            ("b2", &vec![1, 1, 2]),
            ("c1", &vec![7, 8, 9]),
        );
        let right = build_table(
            ("a1", &vec![1, 1, 3]),
            ("b2", &vec![1, 1, 2]),
            ("c2", &vec![70, 80, 90]),
        );
        let on = vec![
            (
                Column::new_with_schema("a1", &left.schema())?,
                Column::new_with_schema("a1", &right.schema())?,
            ),
            (
                Column::new_with_schema("b2", &left.schema())?,
                Column::new_with_schema("b2", &right.schema())?,
            ),
        ];

        let (_columns, batches) = join_collect(left, right, on, JoinType::Inner).await?;
        let expected = vec![
            "+----+----+----+----+----+----+",
            "| a1 | b2 | c1 | a1 | b2 | c2 |",
            "+----+----+----+----+----+----+",
            "| 1  | 1  | 7  | 1  | 1  | 70 |",
            "| 1  | 1  | 7  | 1  | 1  | 80 |",
            "| 1  | 1  | 8  | 1  | 1  | 70 |",
            "| 1  | 1  | 8  | 1  | 1  | 80 |",
            "+----+----+----+----+----+----+",
        ];
        // The output order is important as SMJ preserves sortedness
        assert_batches_eq!(expected, &batches);
        Ok(())
    }

    #[tokio::test]
    async fn join_inner_with_nulls() -> Result<()> {
        let left = build_table_i32_nullable(
            ("a1", &vec![Some(1), Some(1), Some(2), Some(2)]),
            ("b2", &vec![None, Some(1), Some(2), Some(2)]), // null in key field
            ("c1", &vec![Some(1), None, Some(8), Some(9)]), // null in non-key field
        );
        let right = build_table_i32_nullable(
            ("a1", &vec![Some(1), Some(1), Some(2), Some(3)]),
            ("b2", &vec![None, Some(1), Some(2), Some(2)]),
            ("c2", &vec![Some(10), Some(70), Some(80), Some(90)]),
        );
        let on = vec![
            (
                Column::new_with_schema("a1", &left.schema())?,
                Column::new_with_schema("a1", &right.schema())?,
            ),
            (
                Column::new_with_schema("b2", &left.schema())?,
                Column::new_with_schema("b2", &right.schema())?,
            ),
        ];

        let (_, batches) = join_collect(left, right, on, JoinType::Inner).await?;
        let expected = vec![
            "+----+----+----+----+----+----+",
            "| a1 | b2 | c1 | a1 | b2 | c2 |",
            "+----+----+----+----+----+----+",
            "| 1  | 1  |    | 1  | 1  | 70 |",
            "| 2  | 2  | 8  | 2  | 2  | 80 |",
            "| 2  | 2  | 9  | 2  | 2  | 80 |",
            "+----+----+----+----+----+----+",
        ];
        // The output order is important as SMJ preserves sortedness
        assert_batches_eq!(expected, &batches);
        Ok(())
    }

    #[tokio::test]
    async fn join_inner_with_nulls_with_options() -> Result<()> {
        let left = build_table_i32_nullable(
            ("a1", &vec![Some(2), Some(2), Some(1), Some(1)]),
            ("b2", &vec![Some(2), Some(2), Some(1), None]), // null in key field
            ("c1", &vec![Some(9), Some(8), None, Some(1)]), // null in non-key field
        );
        let right = build_table_i32_nullable(
            ("a1", &vec![Some(3), Some(2), Some(1), Some(1)]),
            ("b2", &vec![Some(2), Some(2), Some(1), None]),
            ("c2", &vec![Some(90), Some(80), Some(70), Some(10)]),
        );
        let on = vec![
            (
                Column::new_with_schema("a1", &left.schema())?,
                Column::new_with_schema("a1", &right.schema())?,
            ),
            (
                Column::new_with_schema("b2", &left.schema())?,
                Column::new_with_schema("b2", &right.schema())?,
            ),
        ];
        let (_, batches) = join_collect_with_options(
            left,
            right,
            on,
            JoinType::Inner,
            vec![
                SortOptions {
                    descending: true,
                    nulls_first: false
                };
                2
            ],
            true,
        )
        .await?;
        let expected = vec![
            "+----+----+----+----+----+----+",
            "| a1 | b2 | c1 | a1 | b2 | c2 |",
            "+----+----+----+----+----+----+",
            "| 2  | 2  | 9  | 2  | 2  | 80 |",
            "| 2  | 2  | 8  | 2  | 2  | 80 |",
            "| 1  | 1  |    | 1  | 1  | 70 |",
            "| 1  |    | 1  | 1  |    | 10 |",
            "+----+----+----+----+----+----+",
        ];
        // The output order is important as SMJ preserves sortedness
        assert_batches_eq!(expected, &batches);
        Ok(())
    }

    #[tokio::test]
    async fn join_inner_output_two_batches() -> Result<()> {
        let left = build_table(
            ("a1", &vec![1, 2, 2]),
            ("b2", &vec![1, 2, 2]),
            ("c1", &vec![7, 8, 9]),
        );
        let right = build_table(
            ("a1", &vec![1, 2, 3]),
            ("b2", &vec![1, 2, 2]),
            ("c2", &vec![70, 80, 90]),
        );
        let on = vec![
            (
                Column::new_with_schema("a1", &left.schema())?,
                Column::new_with_schema("a1", &right.schema())?,
            ),
            (
                Column::new_with_schema("b2", &left.schema())?,
                Column::new_with_schema("b2", &right.schema())?,
            ),
        ];

        let (_, batches) =
            join_collect_batch_size_equals_two(left, right, on, JoinType::Inner).await?;
        let expected = vec![
            "+----+----+----+----+----+----+",
            "| a1 | b2 | c1 | a1 | b2 | c2 |",
            "+----+----+----+----+----+----+",
            "| 1  | 1  | 7  | 1  | 1  | 70 |",
            "| 2  | 2  | 8  | 2  | 2  | 80 |",
            "| 2  | 2  | 9  | 2  | 2  | 80 |",
            "+----+----+----+----+----+----+",
        ];
        assert_eq!(batches.len(), 2);
        assert_eq!(batches[0].num_rows(), 2);
        assert_eq!(batches[1].num_rows(), 1);
        // The output order is important as SMJ preserves sortedness
        assert_batches_eq!(expected, &batches);
        Ok(())
    }

    #[tokio::test]
    async fn join_left_one() -> Result<()> {
        let left = build_table(
            ("a1", &vec![1, 2, 3]),
            ("b1", &vec![4, 5, 7]), // 7 does not exist on the right
            ("c1", &vec![7, 8, 9]),
        );
        let right = build_table(
            ("a2", &vec![10, 20, 30]),
            ("b1", &vec![4, 5, 6]),
            ("c2", &vec![70, 80, 90]),
        );
        let on = vec![(
            Column::new_with_schema("b1", &left.schema())?,
            Column::new_with_schema("b1", &right.schema())?,
        )];

        let (_, batches) = join_collect(left, right, on, JoinType::Left).await?;
        let expected = vec![
            "+----+----+----+----+----+----+",
            "| a1 | b1 | c1 | a2 | b1 | c2 |",
            "+----+----+----+----+----+----+",
            "| 1  | 4  | 7  | 10 | 4  | 70 |",
            "| 2  | 5  | 8  | 20 | 5  | 80 |",
            "| 3  | 7  | 9  |    |    |    |",
            "+----+----+----+----+----+----+",
        ];
        // The output order is important as SMJ preserves sortedness
        assert_batches_eq!(expected, &batches);
        Ok(())
    }

    #[tokio::test]
    async fn join_right_one() -> Result<()> {
        let left = build_table(
            ("a1", &vec![1, 2, 3]),
            ("b1", &vec![4, 5, 7]),
            ("c1", &vec![7, 8, 9]),
        );
        let right = build_table(
            ("a2", &vec![10, 20, 30]),
            ("b1", &vec![4, 5, 6]), // 6 does not exist on the left
            ("c2", &vec![70, 80, 90]),
        );
        let on = vec![(
            Column::new_with_schema("b1", &left.schema())?,
            Column::new_with_schema("b1", &right.schema())?,
        )];

        let (_, batches) = join_collect(left, right, on, JoinType::Right).await?;
        let expected = vec![
            "+----+----+----+----+----+----+",
            "| a1 | b1 | c1 | a2 | b1 | c2 |",
            "+----+----+----+----+----+----+",
            "| 1  | 4  | 7  | 10 | 4  | 70 |",
            "| 2  | 5  | 8  | 20 | 5  | 80 |",
            "|    |    |    | 30 | 6  | 90 |",
            "+----+----+----+----+----+----+",
        ];
        // The output order is important as SMJ preserves sortedness
        assert_batches_eq!(expected, &batches);
        Ok(())
    }

    #[tokio::test]
    async fn join_full_one() -> Result<()> {
        let left = build_table(
            ("a1", &vec![1, 2, 3]),
            ("b1", &vec![4, 5, 7]), // 7 does not exist on the right
            ("c1", &vec![7, 8, 9]),
        );
        let right = build_table(
            ("a2", &vec![10, 20, 30]),
            ("b2", &vec![4, 5, 6]),
            ("c2", &vec![70, 80, 90]),
        );
        let on = vec![(
            Column::new_with_schema("b1", &left.schema()).unwrap(),
            Column::new_with_schema("b2", &right.schema()).unwrap(),
        )];

        let (_, batches) = join_collect(left, right, on, JoinType::Full).await?;
        let expected = vec![
            "+----+----+----+----+----+----+",
            "| a1 | b1 | c1 | a2 | b2 | c2 |",
            "+----+----+----+----+----+----+",
            "|    |    |    | 30 | 6  | 90 |",
            "| 1  | 4  | 7  | 10 | 4  | 70 |",
            "| 2  | 5  | 8  | 20 | 5  | 80 |",
            "| 3  | 7  | 9  |    |    |    |",
            "+----+----+----+----+----+----+",
        ];
        assert_batches_sorted_eq!(expected, &batches);
        Ok(())
    }

    #[tokio::test]
    async fn join_anti() -> Result<()> {
        let left = build_table(
            ("a1", &vec![1, 2, 2, 3, 5]),
            ("b1", &vec![4, 5, 5, 7, 7]), // 7 does not exist on the right
            ("c1", &vec![7, 8, 8, 9, 11]),
        );
        let right = build_table(
            ("a2", &vec![10, 20, 30]),
            ("b1", &vec![4, 5, 6]),
            ("c2", &vec![70, 80, 90]),
        );
        let on = vec![(
            Column::new_with_schema("b1", &left.schema())?,
            Column::new_with_schema("b1", &right.schema())?,
        )];

        let (_, batches) = join_collect(left, right, on, JoinType::LeftAnti).await?;
        let expected = vec![
            "+----+----+----+",
            "| a1 | b1 | c1 |",
            "+----+----+----+",
            "| 3  | 7  | 9  |",
            "| 5  | 7  | 11 |",
            "+----+----+----+",
        ];
        // The output order is important as SMJ preserves sortedness
        assert_batches_eq!(expected, &batches);
        Ok(())
    }

    #[tokio::test]
    async fn join_semi() -> Result<()> {
        let left = build_table(
            ("a1", &vec![1, 2, 2, 3]),
            ("b1", &vec![4, 5, 5, 7]), // 7 does not exist on the right
            ("c1", &vec![7, 8, 8, 9]),
        );
        let right = build_table(
            ("a2", &vec![10, 20, 30]),
            ("b1", &vec![4, 5, 6]), // 5 is double on the right
            ("c2", &vec![70, 80, 90]),
        );
        let on = vec![(
            Column::new_with_schema("b1", &left.schema())?,
            Column::new_with_schema("b1", &right.schema())?,
        )];

        let (_, batches) = join_collect(left, right, on, JoinType::LeftSemi).await?;
        let expected = vec![
            "+----+----+----+",
            "| a1 | b1 | c1 |",
            "+----+----+----+",
            "| 1  | 4  | 7  |",
            "| 2  | 5  | 8  |",
            "| 2  | 5  | 8  |",
            "+----+----+----+",
        ];
        // The output order is important as SMJ preserves sortedness
        assert_batches_eq!(expected, &batches);
        Ok(())
    }

    #[tokio::test]
    async fn join_with_duplicated_column_names() -> Result<()> {
        let left = build_table(
            ("a", &vec![1, 2, 3]),
            ("b", &vec![4, 5, 7]),
            ("c", &vec![7, 8, 9]),
        );
        let right = build_table(
            ("a", &vec![10, 20, 30]),
            ("b", &vec![1, 2, 7]),
            ("c", &vec![70, 80, 90]),
        );
        let on = vec![(
            // join on a=b so there are duplicate column names on unjoined columns
            Column::new_with_schema("a", &left.schema())?,
            Column::new_with_schema("b", &right.schema())?,
        )];

        let (_, batches) = join_collect(left, right, on, JoinType::Inner).await?;
        let expected = vec![
            "+---+---+---+----+---+----+",
            "| a | b | c | a  | b | c  |",
            "+---+---+---+----+---+----+",
            "| 1 | 4 | 7 | 10 | 1 | 70 |",
            "| 2 | 5 | 8 | 20 | 2 | 80 |",
            "+---+---+---+----+---+----+",
        ];
        // The output order is important as SMJ preserves sortedness
        assert_batches_eq!(expected, &batches);
        Ok(())
    }

    #[tokio::test]
    async fn join_date32() -> Result<()> {
        let left = build_date_table(
            ("a1", &vec![1, 2, 3]),
            ("b1", &vec![19107, 19108, 19108]), // this has a repetition
            ("c1", &vec![7, 8, 9]),
        );
        let right = build_date_table(
            ("a2", &vec![10, 20, 30]),
            ("b1", &vec![19107, 19108, 19109]),
            ("c2", &vec![70, 80, 90]),
        );

        let on = vec![(
            Column::new_with_schema("b1", &left.schema())?,
            Column::new_with_schema("b1", &right.schema())?,
        )];

        let (_, batches) = join_collect(left, right, on, JoinType::Inner).await?;

        let expected = vec![
            "+------------+------------+------------+------------+------------+------------+",
            "| a1         | b1         | c1         | a2         | b1         | c2         |",
            "+------------+------------+------------+------------+------------+------------+",
            "| 1970-01-02 | 2022-04-25 | 1970-01-08 | 1970-01-11 | 2022-04-25 | 1970-03-12 |",
            "| 1970-01-03 | 2022-04-26 | 1970-01-09 | 1970-01-21 | 2022-04-26 | 1970-03-22 |",
            "| 1970-01-04 | 2022-04-26 | 1970-01-10 | 1970-01-21 | 2022-04-26 | 1970-03-22 |",
            "+------------+------------+------------+------------+------------+------------+",
        ];
        // The output order is important as SMJ preserves sortedness
        assert_batches_eq!(expected, &batches);
        Ok(())
    }

    #[tokio::test]
    async fn join_date64() -> Result<()> {
        let left = build_date64_table(
            ("a1", &vec![1, 2, 3]),
            ("b1", &vec![1650703441000, 1650903441000, 1650903441000]), // this has a repetition
            ("c1", &vec![7, 8, 9]),
        );
        let right = build_date64_table(
            ("a2", &vec![10, 20, 30]),
            ("b1", &vec![1650703441000, 1650503441000, 1650903441000]),
            ("c2", &vec![70, 80, 90]),
        );

        let on = vec![(
            Column::new_with_schema("b1", &left.schema())?,
            Column::new_with_schema("b1", &right.schema())?,
        )];

        let (_, batches) = join_collect(left, right, on, JoinType::Inner).await?;

        let expected = vec![
            "+------------+------------+------------+------------+------------+------------+",
            "| a1         | b1         | c1         | a2         | b1         | c2         |",
            "+------------+------------+------------+------------+------------+------------+",
            "| 1970-01-01 | 2022-04-23 | 1970-01-01 | 1970-01-01 | 2022-04-23 | 1970-01-01 |",
            "| 1970-01-01 | 2022-04-25 | 1970-01-01 | 1970-01-01 | 2022-04-25 | 1970-01-01 |",
            "| 1970-01-01 | 2022-04-25 | 1970-01-01 | 1970-01-01 | 2022-04-25 | 1970-01-01 |",
            "+------------+------------+------------+------------+------------+------------+",
        ];
        // The output order is important as SMJ preserves sortedness
        assert_batches_eq!(expected, &batches);
        Ok(())
    }

    #[tokio::test]
    async fn join_left_sort_order() -> Result<()> {
        let left = build_table(
            ("a1", &vec![0, 1, 2, 3, 4, 5]),
            ("b1", &vec![3, 4, 5, 6, 6, 7]),
            ("c1", &vec![4, 5, 6, 7, 8, 9]),
        );
        let right = build_table(
            ("a2", &vec![0, 10, 20, 30, 40]),
            ("b2", &vec![2, 4, 6, 6, 8]),
            ("c2", &vec![50, 60, 70, 80, 90]),
        );
        let on = vec![(
            Column::new_with_schema("b1", &left.schema())?,
            Column::new_with_schema("b2", &right.schema())?,
        )];

        let (_, batches) = join_collect(left, right, on, JoinType::Left).await?;
        let expected = vec![
            "+----+----+----+----+----+----+",
            "| a1 | b1 | c1 | a2 | b2 | c2 |",
            "+----+----+----+----+----+----+",
            "| 0  | 3  | 4  |    |    |    |",
            "| 1  | 4  | 5  | 10 | 4  | 60 |",
            "| 2  | 5  | 6  |    |    |    |",
            "| 3  | 6  | 7  | 20 | 6  | 70 |",
            "| 3  | 6  | 7  | 30 | 6  | 80 |",
            "| 4  | 6  | 8  | 20 | 6  | 70 |",
            "| 4  | 6  | 8  | 30 | 6  | 80 |",
            "| 5  | 7  | 9  |    |    |    |",
            "+----+----+----+----+----+----+",
        ];
        assert_batches_eq!(expected, &batches);
        Ok(())
    }

    #[tokio::test]
    async fn join_right_sort_order() -> Result<()> {
        let left = build_table(
            ("a1", &vec![0, 1, 2, 3]),
            ("b1", &vec![3, 4, 5, 7]),
            ("c1", &vec![6, 7, 8, 9]),
        );
        let right = build_table(
            ("a2", &vec![0, 10, 20, 30]),
            ("b2", &vec![2, 4, 5, 6]),
            ("c2", &vec![60, 70, 80, 90]),
        );
        let on = vec![(
            Column::new_with_schema("b1", &left.schema())?,
            Column::new_with_schema("b2", &right.schema())?,
        )];

        let (_, batches) = join_collect(left, right, on, JoinType::Right).await?;
        let expected = vec![
            "+----+----+----+----+----+----+",
            "| a1 | b1 | c1 | a2 | b2 | c2 |",
            "+----+----+----+----+----+----+",
            "|    |    |    | 0  | 2  | 60 |",
            "| 1  | 4  | 7  | 10 | 4  | 70 |",
            "| 2  | 5  | 8  | 20 | 5  | 80 |",
            "|    |    |    | 30 | 6  | 90 |",
            "+----+----+----+----+----+----+",
        ];
        assert_batches_eq!(expected, &batches);
        Ok(())
    }

    #[tokio::test]
    async fn join_left_multiple_batches() -> Result<()> {
        let left_batch_1 = build_table_i32(
            ("a1", &vec![0, 1, 2]),
            ("b1", &vec![3, 4, 5]),
            ("c1", &vec![4, 5, 6]),
        );
        let left_batch_2 = build_table_i32(
            ("a1", &vec![3, 4, 5, 6]),
            ("b1", &vec![6, 6, 7, 9]),
            ("c1", &vec![7, 8, 9, 9]),
        );
        let right_batch_1 = build_table_i32(
            ("a2", &vec![0, 10, 20]),
            ("b2", &vec![2, 4, 6]),
            ("c2", &vec![50, 60, 70]),
        );
        let right_batch_2 = build_table_i32(
            ("a2", &vec![30, 40]),
            ("b2", &vec![6, 8]),
            ("c2", &vec![80, 90]),
        );
        let left = build_table_from_batches(vec![left_batch_1, left_batch_2]);
        let right = build_table_from_batches(vec![right_batch_1, right_batch_2]);
        let on = vec![(
            Column::new_with_schema("b1", &left.schema())?,
            Column::new_with_schema("b2", &right.schema())?,
        )];

        let (_, batches) = join_collect(left, right, on, JoinType::Left).await?;
        let expected = vec![
            "+----+----+----+----+----+----+",
            "| a1 | b1 | c1 | a2 | b2 | c2 |",
            "+----+----+----+----+----+----+",
            "| 0  | 3  | 4  |    |    |    |",
            "| 1  | 4  | 5  | 10 | 4  | 60 |",
            "| 2  | 5  | 6  |    |    |    |",
            "| 3  | 6  | 7  | 20 | 6  | 70 |",
            "| 3  | 6  | 7  | 30 | 6  | 80 |",
            "| 4  | 6  | 8  | 20 | 6  | 70 |",
            "| 4  | 6  | 8  | 30 | 6  | 80 |",
            "| 5  | 7  | 9  |    |    |    |",
            "| 6  | 9  | 9  |    |    |    |",
            "+----+----+----+----+----+----+",
        ];
        assert_batches_eq!(expected, &batches);
        Ok(())
    }

    #[tokio::test]
    async fn join_right_multiple_batches() -> Result<()> {
        let right_batch_1 = build_table_i32(
            ("a2", &vec![0, 1, 2]),
            ("b2", &vec![3, 4, 5]),
            ("c2", &vec![4, 5, 6]),
        );
        let right_batch_2 = build_table_i32(
            ("a2", &vec![3, 4, 5, 6]),
            ("b2", &vec![6, 6, 7, 9]),
            ("c2", &vec![7, 8, 9, 9]),
        );
        let left_batch_1 = build_table_i32(
            ("a1", &vec![0, 10, 20]),
            ("b1", &vec![2, 4, 6]),
            ("c1", &vec![50, 60, 70]),
        );
        let left_batch_2 = build_table_i32(
            ("a1", &vec![30, 40]),
            ("b1", &vec![6, 8]),
            ("c1", &vec![80, 90]),
        );
        let left = build_table_from_batches(vec![left_batch_1, left_batch_2]);
        let right = build_table_from_batches(vec![right_batch_1, right_batch_2]);
        let on = vec![(
            Column::new_with_schema("b1", &left.schema())?,
            Column::new_with_schema("b2", &right.schema())?,
        )];

        let (_, batches) = join_collect(left, right, on, JoinType::Right).await?;
        let expected = vec![
            "+----+----+----+----+----+----+",
            "| a1 | b1 | c1 | a2 | b2 | c2 |",
            "+----+----+----+----+----+----+",
            "|    |    |    | 0  | 3  | 4  |",
            "| 10 | 4  | 60 | 1  | 4  | 5  |",
            "|    |    |    | 2  | 5  | 6  |",
            "| 20 | 6  | 70 | 3  | 6  | 7  |",
            "| 30 | 6  | 80 | 3  | 6  | 7  |",
            "| 20 | 6  | 70 | 4  | 6  | 8  |",
            "| 30 | 6  | 80 | 4  | 6  | 8  |",
            "|    |    |    | 5  | 7  | 9  |",
            "|    |    |    | 6  | 9  | 9  |",
            "+----+----+----+----+----+----+",
        ];
        assert_batches_eq!(expected, &batches);
        Ok(())
    }

    #[tokio::test]
    async fn join_full_multiple_batches() -> Result<()> {
        let left_batch_1 = build_table_i32(
            ("a1", &vec![0, 1, 2]),
            ("b1", &vec![3, 4, 5]),
            ("c1", &vec![4, 5, 6]),
        );
        let left_batch_2 = build_table_i32(
            ("a1", &vec![3, 4, 5, 6]),
            ("b1", &vec![6, 6, 7, 9]),
            ("c1", &vec![7, 8, 9, 9]),
        );
        let right_batch_1 = build_table_i32(
            ("a2", &vec![0, 10, 20]),
            ("b2", &vec![2, 4, 6]),
            ("c2", &vec![50, 60, 70]),
        );
        let right_batch_2 = build_table_i32(
            ("a2", &vec![30, 40]),
            ("b2", &vec![6, 8]),
            ("c2", &vec![80, 90]),
        );
        let left = build_table_from_batches(vec![left_batch_1, left_batch_2]);
        let right = build_table_from_batches(vec![right_batch_1, right_batch_2]);
        let on = vec![(
            Column::new_with_schema("b1", &left.schema())?,
            Column::new_with_schema("b2", &right.schema())?,
        )];

        let (_, batches) = join_collect(left, right, on, JoinType::Full).await?;
        let expected = vec![
            "+----+----+----+----+----+----+",
            "| a1 | b1 | c1 | a2 | b2 | c2 |",
            "+----+----+----+----+----+----+",
            "|    |    |    | 0  | 2  | 50 |",
            "|    |    |    | 40 | 8  | 90 |",
            "| 0  | 3  | 4  |    |    |    |",
            "| 1  | 4  | 5  | 10 | 4  | 60 |",
            "| 2  | 5  | 6  |    |    |    |",
            "| 3  | 6  | 7  | 20 | 6  | 70 |",
            "| 3  | 6  | 7  | 30 | 6  | 80 |",
            "| 4  | 6  | 8  | 20 | 6  | 70 |",
            "| 4  | 6  | 8  | 30 | 6  | 80 |",
            "| 5  | 7  | 9  |    |    |    |",
            "| 6  | 9  | 9  |    |    |    |",
            "+----+----+----+----+----+----+",
        ];
        assert_batches_sorted_eq!(expected, &batches);
        Ok(())
    }
}<|MERGE_RESOLUTION|>--- conflicted
+++ resolved
@@ -148,7 +148,7 @@
             | JoinType::LeftAnti => {
                 left.output_ordering().map(|sort_exprs| sort_exprs.to_vec())
             }
-            JoinType::RightSemi => right
+            JoinType::RightSemi | JoinType::RightAnti => right
                 .output_ordering()
                 .map(|sort_exprs| sort_exprs.to_vec()),
             JoinType::Right => {
@@ -247,20 +247,7 @@
     }
 
     fn output_ordering(&self) -> Option<&[PhysicalSortExpr]> {
-<<<<<<< HEAD
         self.output_ordering.as_deref()
-=======
-        match self.join_type {
-            JoinType::Inner
-            | JoinType::Left
-            | JoinType::LeftSemi
-            | JoinType::LeftAnti => self.left.output_ordering(),
-            JoinType::Right | JoinType::RightSemi | JoinType::RightAnti => {
-                self.right.output_ordering()
-            }
-            JoinType::Full => None,
-        }
->>>>>>> 22dea559
     }
 
     fn equivalence_properties(&self) -> Vec<EquivalenceProperties> {
