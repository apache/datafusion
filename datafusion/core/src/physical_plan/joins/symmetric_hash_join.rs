// Licensed to the Apache Software Foundation (ASF) under one
// or more contributor license agreements.  See the NOTICE file
// distributed with this work for additional information
// regarding copyright ownership.  The ASF licenses this file
// to you under the Apache License, Version 2.0 (the
// "License"); you may not use this file except in compliance
// with the License.  You may obtain a copy of the License at
//
//   http://www.apache.org/licenses/LICENSE-2.0
//
// Unless required by applicable law or agreed to in writing,
// software distributed under the License is distributed on an
// "AS IS" BASIS, WITHOUT WARRANTIES OR CONDITIONS OF ANY
// KIND, either express or implied.  See the License for the
// specific language governing permissions and limitations
// under the License.

//! This file implements the symmetric hash join algorithm with range-based
//! data pruning to join two (potentially infinite) streams.
//!
//! A [SymmetricHashJoinExec] plan takes two children plan (with appropriate
//! output ordering) and produces the join output according to the given join
//! type and other options.
//!
//! This plan uses the [OneSideHashJoiner] object to facilitate join calculations
//! for both its children.

use std::collections::{HashMap, VecDeque};
use std::fmt;
use std::fmt::{Debug, Formatter};
use std::sync::Arc;
use std::task::Poll;
use std::vec;
use std::{any::Any, usize};

use ahash::RandomState;
use arrow::array::{
    ArrowPrimitiveType, BooleanBufferBuilder, NativeAdapter, PrimitiveArray,
    PrimitiveBuilder,
};
use arrow::compute::concat_batches;
use arrow::datatypes::{ArrowNativeType, Schema, SchemaRef};
use arrow::record_batch::RecordBatch;
use futures::stream::{select, BoxStream};
use futures::{Stream, StreamExt};
use hashbrown::{raw::RawTable, HashSet};
use parking_lot::Mutex;

use datafusion_common::{utils::bisect, ScalarValue};
use datafusion_physical_expr::intervals::{ExprIntervalGraph, Interval};

use crate::error::{DataFusionError, Result};
use crate::execution::context::TaskContext;
use crate::logical_expr::JoinType;
use crate::physical_plan::joins::hash_join_utils::convert_sort_expr_with_filter_schema;
use crate::physical_plan::{
    expressions::Column,
    expressions::PhysicalSortExpr,
    joins::{
        hash_join::{build_join_indices, update_hash, JoinHashMap},
        hash_join_utils::{build_filter_input_order, SortedFilterExpr},
        utils::{
            build_batch_from_indices, build_join_schema, check_join_is_valid,
            combine_join_equivalence_properties, partitioned_join_output_partitioning,
            ColumnIndex, JoinFilter, JoinOn, JoinSide,
        },
    },
    metrics::{self, ExecutionPlanMetricsSet, MetricBuilder, MetricsSet},
    DisplayFormatType, Distribution, EquivalenceProperties, ExecutionPlan, Partitioning,
    RecordBatchStream, SendableRecordBatchStream, Statistics,
};

/// A symmetric hash join with range conditions is when both streams are hashed on the
/// join key and the resulting hash tables are used to join the streams.
/// The join is considered symmetric because the hash table is built on the join keys from both
/// streams, and the matching of rows is based on the values of the join keys in both streams.
/// This type of join is efficient in streaming context as it allows for fast lookups in the hash
/// table, rather than having to scan through one or both of the streams to find matching rows, also it
/// only considers the elements from the stream that fall within a certain sliding window (w/ range conditions),
/// making it more efficient and less likely to store stale data. This enables operating on unbounded streaming
/// data without any memory issues.
///
/// For each input stream, create a hash table.
///   - For each new [RecordBatch] in build side, hash and insert into inputs hash table. Update offsets.
///   - Test if input is equal to a predefined set of other inputs.
///   - If so record the visited rows. If the matched row results must be produced (INNER, LEFT), output the [RecordBatch].
///   - Try to prune other side (probe) with new [RecordBatch].
///   - If the join type indicates that the unmatched rows results must be produced (LEFT, FULL etc.),
/// output the [RecordBatch] when a pruning happens or at the end of the data.
///
///
/// ``` text
///                        +-------------------------+
///                        |                         |
///   left stream ---------|  Left OneSideHashJoiner |---+
///                        |                         |   |
///                        +-------------------------+   |
///                                                      |
///                                                      |--------- Joined output
///                                                      |
///                        +-------------------------+   |
///                        |                         |   |
///  right stream ---------| Right OneSideHashJoiner |---+
///                        |                         |
///                        +-------------------------+
///
/// Prune build side when the new RecordBatch comes to the probe side. We utilize interval arithmetic
/// on JoinFilter's sorted PhysicalExprs to calculate the joinable range.
///
///
///               PROBE SIDE          BUILD SIDE
///                 BUFFER              BUFFER
///             +-------------+     +------------+
///             |             |     |            |    Unjoinable
///             |             |     |            |    Range
///             |             |     |            |
///             |             |  |---------------------------------
///             |             |  |  |            |
///             |             |  |  |            |
///             |             | /   |            |
///             |             | |   |            |
///             |             | |   |            |
///             |             | |   |            |
///             |             | |   |            |
///             |             | |   |            |    Joinable
///             |             |/    |            |    Range
///             |             ||    |            |
///             |+-----------+||    |            |
///             || Record    ||     |            |
///             || Batch     ||     |            |
///             |+-----------+||    |            |
///             +-------------+\    +------------+
///                             |
///                             \
///                              |---------------------------------
///
///  This happens when range conditions are provided on sorted columns. E.g.
///
///        SELECT * FROM left_table, right_table
///        ON
///          left_key = right_key AND
///          left_time > right_time - INTERVAL 12 MINUTES AND left_time < right_time + INTERVAL 2 HOUR
///
/// or
///       SELECT * FROM left_table, right_table
///        ON
///          left_key = right_key AND
///          left_sorted > right_sorted - 3 AND left_sorted < right_sorted + 10
///
/// For general purpose, in the second scenario, when the new data comes to probe side, the conditions can be used to
/// determine a specific threshold for discarding rows from the inner buffer. For example, if the sort order the
/// two columns ("left_sorted" and "right_sorted") are ascending (it can be different in another scenarios)
/// and the join condition is "left_sorted > right_sorted - 3" and the latest value on the right input is 1234, meaning
/// that the left side buffer must only keep rows where "leftTime > rightTime - 3 > 1234 - 3 > 1231" ,
/// making the smallest value in 'left_sorted' 1231 and any rows below (since ascending)
/// than that can be dropped from the inner buffer.
/// ```
#[derive(Debug)]
pub struct SymmetricHashJoinExec {
    /// Left side stream
    pub(crate) left: Arc<dyn ExecutionPlan>,
    /// Right side stream
    pub(crate) right: Arc<dyn ExecutionPlan>,
    /// Set of common columns used to join on
    pub(crate) on: Vec<(Column, Column)>,
    /// Filters applied when finding matching rows
    pub(crate) filter: Option<JoinFilter>,
    /// How the join is performed
    pub(crate) join_type: JoinType,
    /// Expression graph and `SortedFilterExpr`s for interval calculations
    filter_state: Option<Arc<Mutex<IntervalCalculatorInnerState>>>,
    /// The schema once the join is applied
    schema: SchemaRef,
    /// Shares the `RandomState` for the hashing algorithm
    random_state: RandomState,
    /// Execution metrics
    metrics: ExecutionPlanMetricsSet,
    /// Information of index and left / right placement of columns
    column_indices: Vec<ColumnIndex>,
    /// If null_equals_null is true, null == null else null != null
    pub(crate) null_equals_null: bool,
}

struct IntervalCalculatorInnerState {
    /// Expression graph for interval calculations
    graph: Option<ExprIntervalGraph>,
    sorted_exprs: Vec<Option<SortedFilterExpr>>,
    calculated: bool,
}

impl Debug for IntervalCalculatorInnerState {
    fn fmt(&self, f: &mut Formatter<'_>) -> fmt::Result {
        write!(f, "Exprs({:?})", self.sorted_exprs)
    }
}

#[derive(Debug)]
struct SymmetricHashJoinSideMetrics {
    /// Number of batches consumed by this operator
    input_batches: metrics::Count,
    /// Number of rows consumed by this operator
    input_rows: metrics::Count,
}

/// Metrics for HashJoinExec
#[derive(Debug)]
struct SymmetricHashJoinMetrics {
    /// Number of left batches/rows consumed by this operator
    left: SymmetricHashJoinSideMetrics,
    /// Number of right batches/rows consumed by this operator
    right: SymmetricHashJoinSideMetrics,
    /// Number of batches produced by this operator
    output_batches: metrics::Count,
    /// Number of rows produced by this operator
    output_rows: metrics::Count,
}

impl SymmetricHashJoinMetrics {
    pub fn new(partition: usize, metrics: &ExecutionPlanMetricsSet) -> Self {
        let input_batches =
            MetricBuilder::new(metrics).counter("input_batches", partition);
        let input_rows = MetricBuilder::new(metrics).counter("input_rows", partition);
        let left = SymmetricHashJoinSideMetrics {
            input_batches,
            input_rows,
        };

        let input_batches =
            MetricBuilder::new(metrics).counter("input_batches", partition);
        let input_rows = MetricBuilder::new(metrics).counter("input_rows", partition);
        let right = SymmetricHashJoinSideMetrics {
            input_batches,
            input_rows,
        };

        let output_batches =
            MetricBuilder::new(metrics).counter("output_batches", partition);

        let output_rows = MetricBuilder::new(metrics).output_rows(partition);

        Self {
            left,
            right,
            output_batches,
            output_rows,
        }
    }
}

impl SymmetricHashJoinExec {
    /// Tries to create a new [SymmetricHashJoinExec].
    /// # Error
    /// This function errors when:
    /// - It is not possible to join the left and right sides on keys `on`, or
    /// - It fails to construct [SortedFilterExpr]s, or
    /// - It fails to create the [ExprIntervalGraph].
    pub fn try_new(
        left: Arc<dyn ExecutionPlan>,
        right: Arc<dyn ExecutionPlan>,
        on: JoinOn,
        filter: Option<JoinFilter>,
        join_type: &JoinType,
        null_equals_null: bool,
    ) -> Result<Self> {
        let left_schema = left.schema();
        let right_schema = right.schema();

        // Error out if no "on" contraints are given:
        if on.is_empty() {
            return Err(DataFusionError::Plan(
                "On constraints in SymmetricHashJoinExec should be non-empty".to_string(),
            ));
        }

        // Check if the join is valid with the given on constraints:
        check_join_is_valid(&left_schema, &right_schema, &on)?;

        // Build the join schema from the left and right schemas:
        let (schema, column_indices) =
            build_join_schema(&left_schema, &right_schema, join_type);

        // Initialize the random state for the join operation:
        let random_state = RandomState::with_seeds(0, 0, 0, 0);

        let filter_state = if filter.is_some() {
            let inner_state = IntervalCalculatorInnerState {
                graph: None,
                sorted_exprs: vec![],
                calculated: false,
            };
            Some(Arc::new(Mutex::new(inner_state)))
        } else {
            None
        };

        Ok(SymmetricHashJoinExec {
            left,
            right,
            on,
            filter,
            join_type: *join_type,
            filter_state,
            schema: Arc::new(schema),
            random_state,
            metrics: ExecutionPlanMetricsSet::new(),
            column_indices,
            null_equals_null,
        })
    }

    /// left stream
    pub fn left(&self) -> &Arc<dyn ExecutionPlan> {
        &self.left
    }

    /// right stream
    pub fn right(&self) -> &Arc<dyn ExecutionPlan> {
        &self.right
    }

    /// Set of common columns used to join on
    pub fn on(&self) -> &[(Column, Column)] {
        &self.on
    }

    /// Filters applied before join output
    pub fn filter(&self) -> Option<&JoinFilter> {
        self.filter.as_ref()
    }

    /// How the join is performed
    pub fn join_type(&self) -> &JoinType {
        &self.join_type
    }

    /// Get null_equals_null
    pub fn null_equals_null(&self) -> bool {
        self.null_equals_null
    }

    /// Check if order information covers every column in the filter expression.
    pub fn check_if_order_information_available(&self) -> Result<bool> {
        if let Some(filter) = self.filter() {
            let left = self.left();
            if let Some(left_ordering) = left.output_ordering() {
                let right = self.right();
                if let Some(right_ordering) = right.output_ordering() {
                    let left_convertible = convert_sort_expr_with_filter_schema(
                        &JoinSide::Left,
                        filter,
                        &left.schema(),
                        &left_ordering[0],
                    )?
                    .is_some();
                    let right_convertible = convert_sort_expr_with_filter_schema(
                        &JoinSide::Right,
                        filter,
                        &right.schema(),
                        &right_ordering[0],
                    )?
                    .is_some();
                    return Ok(left_convertible && right_convertible);
                }
            }
        }
        Ok(false)
    }
}

impl ExecutionPlan for SymmetricHashJoinExec {
    fn as_any(&self) -> &dyn Any {
        self
    }

    fn schema(&self) -> SchemaRef {
        self.schema.clone()
    }

<<<<<<< HEAD
    fn required_input_ordering(&self) -> Vec<Option<Vec<PhysicalSortExpr>>> {
        vec![
            Some(self.left_required_sort_exprs.clone()),
            Some(self.right_required_sort_exprs.clone()),
        ]
    }

=======
>>>>>>> a1c60a1b
    fn unbounded_output(&self, children: &[bool]) -> Result<bool> {
        Ok(children.iter().any(|u| *u))
    }

    fn required_input_distribution(&self) -> Vec<Distribution> {
        let (left_expr, right_expr) = self
            .on
            .iter()
            .map(|(l, r)| (Arc::new(l.clone()) as _, Arc::new(r.clone()) as _))
            .unzip();
        // TODO:  This will change when we extend collected executions.
        vec![
            if self.left.output_partitioning().partition_count() == 1 {
                Distribution::SinglePartition
            } else {
                Distribution::HashPartitioned(left_expr)
            },
            if self.right.output_partitioning().partition_count() == 1 {
                Distribution::SinglePartition
            } else {
                Distribution::HashPartitioned(right_expr)
            },
        ]
    }

    fn output_partitioning(&self) -> Partitioning {
        let left_columns_len = self.left.schema().fields.len();
        partitioned_join_output_partitioning(
            self.join_type,
            self.left.output_partitioning(),
            self.right.output_partitioning(),
            left_columns_len,
        )
    }

    // TODO: Output ordering might be kept for some cases.
    fn output_ordering(&self) -> Option<&[PhysicalSortExpr]> {
        None
    }

    fn equivalence_properties(&self) -> EquivalenceProperties {
        let left_columns_len = self.left.schema().fields.len();
        combine_join_equivalence_properties(
            self.join_type,
            self.left.equivalence_properties(),
            self.right.equivalence_properties(),
            left_columns_len,
            self.on(),
            self.schema(),
        )
    }

    fn children(&self) -> Vec<Arc<dyn ExecutionPlan>> {
        vec![self.left.clone(), self.right.clone()]
    }

    fn with_new_children(
        self: Arc<Self>,
        children: Vec<Arc<dyn ExecutionPlan>>,
    ) -> Result<Arc<dyn ExecutionPlan>> {
        Ok(Arc::new(SymmetricHashJoinExec::try_new(
            children[0].clone(),
            children[1].clone(),
            self.on.clone(),
            self.filter.clone(),
            &self.join_type,
            self.null_equals_null,
        )?))
    }

    fn fmt_as(&self, t: DisplayFormatType, f: &mut fmt::Formatter) -> fmt::Result {
        match t {
            DisplayFormatType::Default => {
                let display_filter = self.filter.as_ref().map_or_else(
                    || "".to_string(),
                    |f| format!(", filter={:?}", f.expression()),
                );
                write!(
                    f,
                    "SymmetricHashJoinExec: join_type={:?}, on={:?}{}",
                    self.join_type, self.on, display_filter
                )
            }
        }
    }

    fn metrics(&self) -> Option<MetricsSet> {
        Some(self.metrics.clone_inner())
    }

    fn statistics(&self) -> Statistics {
        // TODO stats: it is not possible in general to know the output size of joins
        Statistics::default()
    }

    fn execute(
        &self,
        partition: usize,
        context: Arc<TaskContext>,
    ) -> Result<SendableRecordBatchStream> {
        // If `filter_state` and `filter` are both present, then calculate sorted filter expressions
        // for both sides, and build an expression graph if one is not already built.
        let (left_sorted_filter_expr, right_sorted_filter_expr, graph) =
            match (&self.filter_state, &self.filter) {
                (Some(interval_state), Some(filter)) => {
                    // Lock the mutex of the interval state:
                    let mut filter_state = interval_state.lock();
                    // If this is the first partition to be invoked, then we need to initialize our state
                    // (the expression graph for pruning, sorted filter expressions etc.)
                    if !filter_state.calculated {
                        // Interval calculations require each column to exhibit monotonicity
                        // independently. However, a `PhysicalSortExpr` object defines a
                        // lexicographical ordering, so we can only use their first elements.
                        // when deducing column monotonicities.
                        // TODO: Extend the `PhysicalSortExpr` mechanism to express independent
                        //       (i.e. simultaneous) ordering properties of columns.

                        // Build sorted filter expressions for the left and right join side:
                        let join_sides = [JoinSide::Left, JoinSide::Right];
                        let children = [&self.left, &self.right];
                        for (join_side, child) in join_sides.iter().zip(children.iter()) {
                            let sorted_expr = child
                                .output_ordering()
                                .and_then(|orders| orders.first())
                                .and_then(|order| {
                                    build_filter_input_order(
                                        *join_side,
                                        filter,
                                        &child.schema(),
                                        order,
                                    )
                                    .transpose()
                                })
                                .transpose()?;

                            filter_state.sorted_exprs.push(sorted_expr);
                        }

                        // Collect available sorted filter expressions:
                        let sorted_exprs_size = filter_state.sorted_exprs.len();
                        let mut sorted_exprs = filter_state
                            .sorted_exprs
                            .iter_mut()
                            .flatten()
                            .collect::<Vec<_>>();

                        // Create the expression graph if we can create sorted filter expressions for both children:
                        filter_state.graph = if sorted_exprs.len() == sorted_exprs_size {
                            let mut graph =
                                ExprIntervalGraph::try_new(filter.expression().clone())?;

                            // Gather filter expressions:
                            let filter_exprs = sorted_exprs
                                .iter()
                                .map(|sorted_expr| sorted_expr.filter_expr().clone())
                                .collect::<Vec<_>>();

                            // Gather node indices of converted filter expressions in `SortedFilterExpr`s
                            // using the filter columns vector:
                            let child_node_indices =
                                graph.gather_node_indices(&filter_exprs);

                            // Update SortedFilterExpr instances with the corresponding node indices:
                            for (sorted_expr, (_, index)) in
                                sorted_exprs.iter_mut().zip(child_node_indices.iter())
                            {
                                sorted_expr.set_node_index(*index);
                            }

                            Some(graph)
                        } else {
                            None
                        };
                        filter_state.calculated = true;
                    }
                    // Return the sorted filter expressions for both sides along with the expression graph:
                    (
                        filter_state.sorted_exprs[0].clone(),
                        filter_state.sorted_exprs[1].clone(),
                        filter_state.graph.as_ref().cloned(),
                    )
                }
                // If `filter_state` or `filter` is not present, then return None for all three values:
                (_, _) => (None, None, None),
            };

        let on_left = self.on.iter().map(|on| on.0.clone()).collect::<Vec<_>>();
        let on_right = self.on.iter().map(|on| on.1.clone()).collect::<Vec<_>>();

        let left_side_joiner =
            OneSideHashJoiner::new(JoinSide::Left, on_left, self.left.schema());
        let right_side_joiner =
            OneSideHashJoiner::new(JoinSide::Right, on_right, self.right.schema());

        let left_stream = self
            .left
            .execute(partition, context.clone())?
            .map(|val| (JoinSide::Left, val));

        let right_stream = self
            .right
            .execute(partition, context)?
            .map(|val| (JoinSide::Right, val));
        // This function will attempt to pull items from both streams.
        // Each stream will be polled in a round-robin fashion, and whenever a stream is
        // ready to yield an item that item is yielded.
        // After one of the two input streams completes, the remaining one will be polled exclusively.
        // The returned stream completes when both input streams have completed.
        let input_stream = select(left_stream, right_stream).boxed();

        Ok(Box::pin(SymmetricHashJoinStream {
            input_stream,
            schema: self.schema(),
            filter: self.filter.clone(),
            join_type: self.join_type,
            random_state: self.random_state.clone(),
            left: left_side_joiner,
            right: right_side_joiner,
            column_indices: self.column_indices.clone(),
            metrics: SymmetricHashJoinMetrics::new(partition, &self.metrics),
            graph,
            left_sorted_filter_expr,
            right_sorted_filter_expr,
            null_equals_null: self.null_equals_null,
            final_result: false,
        }))
    }
}

/// A stream that issues [RecordBatch]es as they arrive from the right  of the join.
struct SymmetricHashJoinStream {
    /// Input stream
    input_stream: BoxStream<'static, (JoinSide, Result<RecordBatch>)>,
    /// Input schema
    schema: Arc<Schema>,
    /// join filter
    filter: Option<JoinFilter>,
    /// type of the join
    join_type: JoinType,
    // left hash joiner
    left: OneSideHashJoiner,
    /// right hash joiner
    right: OneSideHashJoiner,
    /// Information of index and left / right placement of columns
    column_indices: Vec<ColumnIndex>,
    // Expression graph for range pruning.
    graph: Option<ExprIntervalGraph>,
    // Left globally sorted filter expr
    left_sorted_filter_expr: Option<SortedFilterExpr>,
    // Right globally sorted filter expr
    right_sorted_filter_expr: Option<SortedFilterExpr>,
    /// Random state used for hashing initialization
    random_state: RandomState,
    /// If null_equals_null is true, null == null else null != null
    null_equals_null: bool,
    /// Metrics
    metrics: SymmetricHashJoinMetrics,
    /// Flag indicating whether there is nothing to process anymore
    final_result: bool,
}

impl RecordBatchStream for SymmetricHashJoinStream {
    fn schema(&self) -> SchemaRef {
        self.schema.clone()
    }
}

impl Stream for SymmetricHashJoinStream {
    type Item = Result<RecordBatch>;

    fn poll_next(
        mut self: std::pin::Pin<&mut Self>,
        cx: &mut std::task::Context<'_>,
    ) -> Poll<Option<Self::Item>> {
        self.poll_next_impl(cx)
    }
}

fn prune_hash_values(
    prune_length: usize,
    hashmap: &mut JoinHashMap,
    row_hash_values: &mut VecDeque<u64>,
    offset: u64,
) -> Result<()> {
    // Create a (hash)-(row number set) map
    let mut hash_value_map: HashMap<u64, HashSet<u64>> = HashMap::new();
    for index in 0..prune_length {
        let hash_value = row_hash_values.pop_front().unwrap();
        if let Some(set) = hash_value_map.get_mut(&hash_value) {
            set.insert(offset + index as u64);
        } else {
            let mut set = HashSet::new();
            set.insert(offset + index as u64);
            hash_value_map.insert(hash_value, set);
        }
    }
    for (hash_value, index_set) in hash_value_map.iter() {
        if let Some((_, separation_chain)) = hashmap
            .0
            .get_mut(*hash_value, |(hash, _)| hash_value == hash)
        {
            separation_chain.retain(|n| !index_set.contains(n));
            if separation_chain.is_empty() {
                hashmap
                    .0
                    .remove_entry(*hash_value, |(hash, _)| hash_value == hash);
            }
        }
    }
    Ok(())
}

/// Calculate the filter expression intervals.
///
/// This function updates the `interval` field of each `SortedFilterExpr` based
/// on the first or the last value of the expression in `build_input_buffer`
/// and `probe_batch`.
///
/// # Arguments
///
/// * `build_input_buffer` - The [RecordBatch] on the build side of the join.
/// * `build_sorted_filter_expr` - Build side [SortedFilterExpr] to update.
/// * `probe_batch` - The `RecordBatch` on the probe side of the join.
/// * `probe_sorted_filter_expr` - Probe side `SortedFilterExpr` to update.
///
/// ### Note
/// ```text
///
/// Interval arithmetic is used to calculate viable join ranges for build-side
/// pruning. This is done by first creating an interval for join filter values in
/// the build side of the join, which spans [-∞, FV] or [FV, ∞] depending on the
/// ordering (descending/ascending) of the filter expression. Here, FV denotes the
/// first value on the build side. This range is then compared with the probe side
/// interval, which either spans [-∞, LV] or [LV, ∞] depending on the ordering
/// (ascending/descending) of the probe side. Here, LV denotes the last value on
/// the probe side.
///
/// As a concrete example, consider the following query:
///
///   SELECT * FROM left_table, right_table
///   WHERE
///     left_key = right_key AND
///     a > b - 3 AND
///     a < b + 10
///
/// where columns "a" and "b" come from tables "left_table" and "right_table",
/// respectively. When a new `RecordBatch` arrives at the right side, the
/// condition a > b - 3 will possibly indicate a prunable range for the left
/// side. Conversely, when a new `RecordBatch` arrives at the left side, the
/// condition a < b + 10 will possibly indicate prunability for the right side.
/// Let’s inspect what happens when a new RecordBatch` arrives at the right
/// side (i.e. when the left side is the build side):
///
///         Build      Probe
///       +-------+  +-------+
///       | a | z |  | b | y |
///       |+--|--+|  |+--|--+|
///       | 1 | 2 |  | 4 | 3 |
///       |+--|--+|  |+--|--+|
///       | 3 | 1 |  | 4 | 3 |
///       |+--|--+|  |+--|--+|
///       | 5 | 7 |  | 6 | 1 |
///       |+--|--+|  |+--|--+|
///       | 7 | 1 |  | 6 | 3 |
///       +-------+  +-------+
///
/// In this case, the interval representing viable (i.e. joinable) values for
/// column "a" is [1, ∞], and the interval representing possible future values
/// for column "b" is [6, ∞]. With these intervals at hand, we next calculate
/// intervals for the whole filter expression and propagate join constraint by
/// traversing the expression graph.
/// ```
fn calculate_filter_expr_intervals(
    build_input_buffer: &RecordBatch,
    build_sorted_filter_expr: &mut SortedFilterExpr,
    probe_batch: &RecordBatch,
    probe_sorted_filter_expr: &mut SortedFilterExpr,
) -> Result<()> {
    // If either build or probe side has no data, return early:
    if build_input_buffer.num_rows() == 0 || probe_batch.num_rows() == 0 {
        return Ok(());
    }
    // Calculate the interval for the build side filter expression (if present):
    update_filter_expr_interval(
        &build_input_buffer.slice(0, 1),
        build_sorted_filter_expr,
    )?;
    // Calculate the interval for the probe side filter expression (if present):
    update_filter_expr_interval(
        &probe_batch.slice(probe_batch.num_rows() - 1, 1),
        probe_sorted_filter_expr,
    )
}

/// This is a subroutine of the function [`calculate_filter_expr_intervals`].
/// It constructs the current interval using the given `batch` and updates
/// the filter expression (i.e. `sorted_expr`) with this interval.
fn update_filter_expr_interval(
    batch: &RecordBatch,
    sorted_expr: &mut SortedFilterExpr,
) -> Result<()> {
    // Evaluate the filter expression and convert the result to an array:
    let array = sorted_expr
        .origin_sorted_expr()
        .expr
        .evaluate(batch)?
        .into_array(1);
    // Convert the array to a ScalarValue:
    let value = ScalarValue::try_from_array(&array, 0)?;
    // Create a ScalarValue representing positive or negative infinity for the same data type:
    let infinite = ScalarValue::try_from(value.get_datatype())?;
    // Update the interval with lower and upper bounds based on the sort option:
    let interval = if sorted_expr.origin_sorted_expr().options.descending {
        Interval {
            lower: infinite,
            upper: value,
        }
    } else {
        Interval {
            lower: value,
            upper: infinite,
        }
    };
    // Set the calculated interval for the sorted filter expression:
    sorted_expr.set_interval(interval);
    Ok(())
}

/// Determine the pruning length for `buffer`.
///
/// This function evaluates the build side filter expression, converts the
/// result into an array and determines the pruning length by performing a
/// binary search on the array.
///
/// # Arguments
///
/// * `buffer`: The record batch to be pruned.
/// * `build_side_filter_expr`: The filter expression on the build side used
/// to determine the pruning length.
///
/// # Returns
///
/// A [Result] object that contains the pruning length. The function will return
/// an error if there is an issue evaluating the build side filter expression.
fn determine_prune_length(
    buffer: &RecordBatch,
    build_side_filter_expr: &SortedFilterExpr,
) -> Result<usize> {
    let origin_sorted_expr = build_side_filter_expr.origin_sorted_expr();
    let interval = build_side_filter_expr.interval();
    // Evaluate the build side filter expression and convert it into an array
    let batch_arr = origin_sorted_expr
        .expr
        .evaluate(buffer)?
        .into_array(buffer.num_rows());

    // Get the lower or upper interval based on the sort direction
    let target = if origin_sorted_expr.options.descending {
        interval.upper.clone()
    } else {
        interval.lower.clone()
    };

    // Perform binary search on the array to determine the length of the record batch to be pruned
    bisect::<true>(&[batch_arr], &[target], &[origin_sorted_expr.options])
}

/// This method determines if the result of the join should be produced in the final step or not.
///
/// # Arguments
///
/// * `build_side` - Enum indicating the side of the join used as the build side.
/// * `join_type` - Enum indicating the type of join to be performed.
///
/// # Returns
///
/// A boolean indicating whether the result of the join should be produced in the final step or not.
/// The result will be true if the build side is JoinSide::Left and the join type is one of
/// JoinType::Left, JoinType::LeftAnti, JoinType::Full or JoinType::LeftSemi.
/// If the build side is JoinSide::Right, the result will be true if the join type
/// is one of JoinType::Right, JoinType::RightAnti, JoinType::Full, or JoinType::RightSemi.
fn need_to_produce_result_in_final(build_side: JoinSide, join_type: JoinType) -> bool {
    if build_side == JoinSide::Left {
        matches!(
            join_type,
            JoinType::Left | JoinType::LeftAnti | JoinType::Full | JoinType::LeftSemi
        )
    } else {
        matches!(
            join_type,
            JoinType::Right | JoinType::RightAnti | JoinType::Full | JoinType::RightSemi
        )
    }
}

/// Get the anti join indices from the visited hash set.
///
/// This method returns the indices from the original input that were not present in the visited hash set.
///
/// # Arguments
///
/// * `prune_length` - The length of the pruned record batch.
/// * `deleted_offset` - The offset to the indices.
/// * `visited_rows` - The hash set of visited indices.
///
/// # Returns
///
/// A `PrimitiveArray` of the anti join indices.
fn get_anti_indices<T: ArrowPrimitiveType>(
    prune_length: usize,
    deleted_offset: usize,
    visited_rows: &HashSet<usize>,
) -> PrimitiveArray<T>
where
    NativeAdapter<T>: From<<T as ArrowPrimitiveType>::Native>,
{
    let mut bitmap = BooleanBufferBuilder::new(prune_length);
    bitmap.append_n(prune_length, false);
    // mark the indices as true if they are present in the visited hash set
    for v in 0..prune_length {
        let row = v + deleted_offset;
        bitmap.set_bit(v, visited_rows.contains(&row));
    }
    // get the anti index
    (0..prune_length)
        .filter_map(|idx| (!bitmap.get_bit(idx)).then_some(T::Native::from_usize(idx)))
        .collect()
}

/// This method creates a boolean buffer from the visited rows hash set
/// and the indices of the pruned record batch slice.
///
/// It gets the indices from the original input that were present in the visited hash set.
///
/// # Arguments
///
/// * `prune_length` - The length of the pruned record batch.
/// * `deleted_offset` - The offset to the indices.
/// * `visited_rows` - The hash set of visited indices.
///
/// # Returns
///
/// A [PrimitiveArray] of the specified type T, containing the semi indices.
fn get_semi_indices<T: ArrowPrimitiveType>(
    prune_length: usize,
    deleted_offset: usize,
    visited_rows: &HashSet<usize>,
) -> PrimitiveArray<T>
where
    NativeAdapter<T>: From<<T as ArrowPrimitiveType>::Native>,
{
    let mut bitmap = BooleanBufferBuilder::new(prune_length);
    bitmap.append_n(prune_length, false);
    // mark the indices as true if they are present in the visited hash set
    (0..prune_length).for_each(|v| {
        let row = &(v + deleted_offset);
        bitmap.set_bit(v, visited_rows.contains(row));
    });
    // get the semi index
    (0..prune_length)
        .filter_map(|idx| (bitmap.get_bit(idx)).then_some(T::Native::from_usize(idx)))
        .collect::<PrimitiveArray<T>>()
}
/// Records the visited indices from the input `PrimitiveArray` of type `T` into the given hash set `visited`.
/// This function will insert the indices (offset by `offset`) into the `visited` hash set.
///
/// # Arguments
///
/// * `visited` - A hash set to store the visited indices.
/// * `offset` - An offset to the indices in the `PrimitiveArray`.
/// * `indices` - The input `PrimitiveArray` of type `T` which stores the indices to be recorded.
///
fn record_visited_indices<T: ArrowPrimitiveType>(
    visited: &mut HashSet<usize>,
    offset: usize,
    indices: &PrimitiveArray<T>,
) {
    for i in indices.values() {
        visited.insert(i.as_usize() + offset);
    }
}

/// Calculate indices by join type.
///
/// This method returns a tuple of two arrays: build and probe indices.
/// The length of both arrays will be the same.
///
/// # Arguments
///
/// * `build_side`: Join side which defines the build side.
/// * `prune_length`: Length of the prune data.
/// * `visited_rows`: Hash set of visited rows of the build side.
/// * `deleted_offset`: Deleted offset of the build side.
/// * `join_type`: The type of join to be performed.
///
/// # Returns
///
/// A tuple of two arrays of primitive types representing the build and probe indices.
///
fn calculate_indices_by_join_type<L: ArrowPrimitiveType, R: ArrowPrimitiveType>(
    build_side: JoinSide,
    prune_length: usize,
    visited_rows: &HashSet<usize>,
    deleted_offset: usize,
    join_type: JoinType,
) -> Result<(PrimitiveArray<L>, PrimitiveArray<R>)>
where
    NativeAdapter<L>: From<<L as ArrowPrimitiveType>::Native>,
{
    // Store the result in a tuple
    let result = match (build_side, join_type) {
        // In the case of `Left` or `Right` join, or `Full` join, get the anti indices
        (JoinSide::Left, JoinType::Left | JoinType::LeftAnti)
        | (JoinSide::Right, JoinType::Right | JoinType::RightAnti)
        | (_, JoinType::Full) => {
            let build_unmatched_indices =
                get_anti_indices(prune_length, deleted_offset, visited_rows);
            let mut builder =
                PrimitiveBuilder::<R>::with_capacity(build_unmatched_indices.len());
            builder.append_nulls(build_unmatched_indices.len());
            let probe_indices = builder.finish();
            (build_unmatched_indices, probe_indices)
        }
        // In the case of `LeftSemi` or `RightSemi` join, get the semi indices
        (JoinSide::Left, JoinType::LeftSemi) | (JoinSide::Right, JoinType::RightSemi) => {
            let build_unmatched_indices =
                get_semi_indices(prune_length, deleted_offset, visited_rows);
            let mut builder =
                PrimitiveBuilder::<R>::with_capacity(build_unmatched_indices.len());
            builder.append_nulls(build_unmatched_indices.len());
            let probe_indices = builder.finish();
            (build_unmatched_indices, probe_indices)
        }
        // The case of other join types is not considered
        _ => unreachable!(),
    };
    Ok(result)
}

struct OneSideHashJoiner {
    /// Build side
    build_side: JoinSide,
    /// Input record batch buffer
    input_buffer: RecordBatch,
    /// Columns from the side
    on: Vec<Column>,
    /// Hashmap
    hashmap: JoinHashMap,
    /// To optimize hash deleting in case of pruning, we hold them in memory
    row_hash_values: VecDeque<u64>,
    /// Reuse the hashes buffer
    hashes_buffer: Vec<u64>,
    /// Matched rows
    visited_rows: HashSet<usize>,
    /// Offset
    offset: usize,
    /// Deleted offset
    deleted_offset: usize,
}

impl OneSideHashJoiner {
    pub fn new(build_side: JoinSide, on: Vec<Column>, schema: SchemaRef) -> Self {
        Self {
            build_side,
            input_buffer: RecordBatch::new_empty(schema),
            on,
            hashmap: JoinHashMap(RawTable::with_capacity(10_000)),
            row_hash_values: VecDeque::new(),
            hashes_buffer: vec![],
            visited_rows: HashSet::new(),
            offset: 0,
            deleted_offset: 0,
        }
    }

    /// Updates the internal state of the [OneSideHashJoiner] with the incoming batch.
    ///
    /// # Arguments
    ///
    /// * `batch` - The incoming [RecordBatch] to be merged with the internal input buffer
    /// * `random_state` - The random state used to hash values
    ///
    /// # Returns
    ///
    /// Returns a [Result] encapsulating any intermediate errors.
    fn update_internal_state(
        &mut self,
        batch: &RecordBatch,
        random_state: &RandomState,
    ) -> Result<()> {
        // Merge the incoming batch with the existing input buffer:
        self.input_buffer = concat_batches(&batch.schema(), [&self.input_buffer, batch])?;
        // Resize the hashes buffer to the number of rows in the incoming batch:
        self.hashes_buffer.resize(batch.num_rows(), 0);
        // Update the hashmap with the join key values and hashes of the incoming batch:
        update_hash(
            &self.on,
            batch,
            &mut self.hashmap,
            self.offset,
            random_state,
            &mut self.hashes_buffer,
        )?;
        // Add the hashes buffer to the hash value deque:
        self.row_hash_values.extend(self.hashes_buffer.iter());
        Ok(())
    }

    /// This method performs a join between the build side input buffer and the probe side batch.
    ///
    /// # Arguments
    ///
    /// * `schema` - A reference to the schema of the output record batch.
    /// * `join_type` - The type of join to be performed.
    /// * `on_probe` - An array of columns on which the join will be performed. The columns are from the probe side of the join.
    /// * `filter` - An optional filter on the join condition.
    /// * `probe_batch` - The second record batch to be joined.
    /// * `probe_visited` - A hash set to store the visited indices from the probe batch.
    /// * `probe_offset` - The offset of the probe side for visited indices calculations.
    /// * `column_indices` - An array of columns to be selected for the result of the join.
    /// * `random_state` - The random state for the join.
    /// * `null_equals_null` - A boolean indicating whether NULL values should be treated as equal when joining.
    ///
    /// # Returns
    ///
    /// A [Result] containing an optional record batch if the join type is not one of `LeftAnti`, `RightAnti`, `LeftSemi` or `RightSemi`.
    /// If the join type is one of the above four, the function will return [None].
    #[allow(clippy::too_many_arguments)]
    fn join_with_probe_batch(
        &mut self,
        schema: &SchemaRef,
        join_type: JoinType,
        on_probe: &[Column],
        filter: Option<&JoinFilter>,
        probe_batch: &RecordBatch,
        probe_visited: &mut HashSet<usize>,
        probe_offset: usize,
        column_indices: &[ColumnIndex],
        random_state: &RandomState,
        null_equals_null: bool,
    ) -> Result<Option<RecordBatch>> {
        if self.input_buffer.num_rows() == 0 || probe_batch.num_rows() == 0 {
            return Ok(None);
        }
        let (build_indices, probe_indices) = build_join_indices(
            probe_batch,
            &self.hashmap,
            &self.input_buffer,
            &self.on,
            on_probe,
            filter,
            random_state,
            null_equals_null,
            &mut self.hashes_buffer,
            Some(self.deleted_offset),
            self.build_side,
        )?;
        if need_to_produce_result_in_final(self.build_side, join_type) {
            record_visited_indices(
                &mut self.visited_rows,
                self.deleted_offset,
                &build_indices,
            );
        }
        if need_to_produce_result_in_final(self.build_side.negate(), join_type) {
            record_visited_indices(probe_visited, probe_offset, &probe_indices);
        }
        if matches!(
            join_type,
            JoinType::LeftAnti
                | JoinType::RightAnti
                | JoinType::LeftSemi
                | JoinType::RightSemi
        ) {
            Ok(None)
        } else {
            build_batch_from_indices(
                schema,
                &self.input_buffer,
                probe_batch,
                build_indices,
                probe_indices,
                column_indices,
                self.build_side,
            )
            .map(|batch| (batch.num_rows() > 0).then_some(batch))
        }
    }

    /// This function produces unmatched record results based on the build side,
    /// join type and other parameters.
    ///
    /// The method uses first `prune_length` rows from the build side input buffer
    /// to produce results.
    ///
    /// # Arguments
    ///
    /// * `output_schema` - The schema of the final output record batch.
    /// * `prune_length` - The length of the determined prune length.
    /// * `probe_schema` - The schema of the probe [RecordBatch].
    /// * `join_type` - The type of join to be performed.
    /// * `column_indices` - Indices of columns that are being joined.
    ///
    /// # Returns
    ///
    /// * `Option<RecordBatch>` - The final output record batch if required, otherwise [None].
    fn build_side_determined_results(
        &self,
        output_schema: &SchemaRef,
        prune_length: usize,
        probe_schema: SchemaRef,
        join_type: JoinType,
        column_indices: &[ColumnIndex],
    ) -> Result<Option<RecordBatch>> {
        // Check if we need to produce a result in the final output:
        if need_to_produce_result_in_final(self.build_side, join_type) {
            // Calculate the indices for build and probe sides based on join type and build side:
            let (build_indices, probe_indices) = calculate_indices_by_join_type(
                self.build_side,
                prune_length,
                &self.visited_rows,
                self.deleted_offset,
                join_type,
            )?;

            // Create an empty probe record batch:
            let empty_probe_batch = RecordBatch::new_empty(probe_schema);
            // Build the final result from the indices of build and probe sides:
            build_batch_from_indices(
                output_schema.as_ref(),
                &self.input_buffer,
                &empty_probe_batch,
                build_indices,
                probe_indices,
                column_indices,
                self.build_side,
            )
            .map(|batch| (batch.num_rows() > 0).then_some(batch))
        } else {
            // If we don't need to produce a result, return None
            Ok(None)
        }
    }

    /// Prunes the internal buffer.
    ///
    /// Argument `probe_batch` is used to update the intervals of the sorted
    /// filter expressions. The updated build interval determines the new length
    /// of the build side. If there are rows to prune, they are removed from the
    /// internal buffer.
    ///
    /// # Arguments
    ///
    /// * `schema` - The schema of the final output record batch
    /// * `probe_batch` - Incoming RecordBatch of the probe side.
    /// * `probe_side_sorted_filter_expr` - Probe side mutable sorted filter expression.
    /// * `join_type` - The type of join (e.g. inner, left, right, etc.).
    /// * `column_indices` - A vector of column indices that specifies which columns from the
    ///     build side should be included in the output.
    /// * `graph` - A mutable reference to the physical expression graph.
    ///
    /// # Returns
    ///
    /// If there are rows to prune, returns the pruned build side record batch wrapped in an `Ok` variant.
    /// Otherwise, returns `Ok(None)`.
    fn calculate_prune_length_with_probe_batch(
        &mut self,
        build_side_sorted_filter_expr: &mut SortedFilterExpr,
        probe_side_sorted_filter_expr: &mut SortedFilterExpr,
        graph: &mut ExprIntervalGraph,
    ) -> Result<usize> {
        // Return early if the input buffer is empty:
        if self.input_buffer.num_rows() == 0 {
            return Ok(0);
        }
        // Process the build and probe side sorted filter expressions if both are present:
        // Collect the sorted filter expressions into a vector of (node_index, interval) tuples:
        let mut filter_intervals = vec![];
        for expr in [
            &build_side_sorted_filter_expr,
            &probe_side_sorted_filter_expr,
        ] {
            filter_intervals.push((expr.node_index(), expr.interval().clone()))
        }
        // Update the physical expression graph using the join filter intervals:
        graph.update_ranges(&mut filter_intervals)?;
        // Extract the new join filter interval for the build side:
        let calculated_build_side_interval = filter_intervals.remove(0).1;
        // If the intervals have not changed, return early without pruning:
        if calculated_build_side_interval.eq(build_side_sorted_filter_expr.interval()) {
            return Ok(0);
        }
        // Update the build side interval and determine the pruning length:
        build_side_sorted_filter_expr.set_interval(calculated_build_side_interval);

        determine_prune_length(&self.input_buffer, build_side_sorted_filter_expr)
    }

    fn prune_internal_state_and_build_anti_result(
        &mut self,
        prune_length: usize,
        schema: &SchemaRef,
        probe_batch: &RecordBatch,
        join_type: JoinType,
        column_indices: &[ColumnIndex],
    ) -> Result<Option<RecordBatch>> {
        // Compute the result and perform pruning if there are rows to prune:
        let result = self.build_side_determined_results(
            schema,
            prune_length,
            probe_batch.schema(),
            join_type,
            column_indices,
        );
        // Prune the hash values:
        prune_hash_values(
            prune_length,
            &mut self.hashmap,
            &mut self.row_hash_values,
            self.deleted_offset as u64,
        )?;
        // Remove pruned rows from the visited rows set:
        for row in self.deleted_offset..(self.deleted_offset + prune_length) {
            self.visited_rows.remove(&row);
        }
        // Update the input buffer after pruning:
        self.input_buffer = self
            .input_buffer
            .slice(prune_length, self.input_buffer.num_rows() - prune_length);
        // Increment the deleted offset:
        self.deleted_offset += prune_length;
        result
    }
}

fn combine_two_batches(
    output_schema: &SchemaRef,
    left_batch: Option<RecordBatch>,
    right_batch: Option<RecordBatch>,
) -> Result<Option<RecordBatch>> {
    match (left_batch, right_batch) {
        (Some(batch), None) | (None, Some(batch)) => {
            // If only one of the batches are present, return it:
            Ok(Some(batch))
        }
        (Some(left_batch), Some(right_batch)) => {
            // If both batches are present, concatenate them:
            concat_batches(output_schema, &[left_batch, right_batch])
                .map_err(DataFusionError::ArrowError)
                .map(Some)
        }
        (None, None) => {
            // If neither is present, return an empty batch:
            Ok(None)
        }
    }
}

impl SymmetricHashJoinStream {
    /// Polls the next result of the join operation.
    ///
    /// If the result of the join is ready, it returns the next record batch.
    /// If the join has completed and there are no more results, it returns
    /// `Poll::Ready(None)`. If the join operation is not complete, but the
    /// current stream is not ready yet, it returns `Poll::Pending`.
    fn poll_next_impl(
        &mut self,
        cx: &mut std::task::Context<'_>,
    ) -> Poll<Option<Result<RecordBatch>>> {
        loop {
            // Poll the next batch from `input_stream`:
            match self.input_stream.poll_next_unpin(cx) {
                // Batch is available
                Poll::Ready(Some((side, Ok(probe_batch)))) => {
                    // Determine which stream should be polled next. The side the
                    // RecordBatch comes from becomes the probe side.
                    let (
                        probe_hash_joiner,
                        build_hash_joiner,
                        probe_side_sorted_filter_expr,
                        build_side_sorted_filter_expr,
                        probe_side_metrics,
                    ) = if side.eq(&JoinSide::Left) {
                        (
                            &mut self.left,
                            &mut self.right,
                            &mut self.left_sorted_filter_expr,
                            &mut self.right_sorted_filter_expr,
                            &mut self.metrics.left,
                        )
                    } else {
                        (
                            &mut self.right,
                            &mut self.left,
                            &mut self.right_sorted_filter_expr,
                            &mut self.left_sorted_filter_expr,
                            &mut self.metrics.right,
                        )
                    };
                    // Update the metrics for the stream that was polled:
                    probe_side_metrics.input_batches.add(1);
                    probe_side_metrics.input_rows.add(probe_batch.num_rows());
                    // Update the internal state of the hash joiner for the build side:
                    probe_hash_joiner
                        .update_internal_state(&probe_batch, &self.random_state)?;
                    // Join the two sides:
                    let equal_result = build_hash_joiner.join_with_probe_batch(
                        &self.schema,
                        self.join_type,
                        &probe_hash_joiner.on,
                        self.filter.as_ref(),
                        &probe_batch,
                        &mut probe_hash_joiner.visited_rows,
                        probe_hash_joiner.offset,
                        &self.column_indices,
                        &self.random_state,
                        self.null_equals_null,
                    )?;
                    // Increment the offset for the probe hash joiner:
                    probe_hash_joiner.offset += probe_batch.num_rows();

                    let anti_result = if let (
                        Some(build_side_sorted_filter_expr),
                        Some(probe_side_sorted_filter_expr),
                        Some(graph),
                    ) = (
                        build_side_sorted_filter_expr.as_mut(),
                        probe_side_sorted_filter_expr.as_mut(),
                        self.graph.as_mut(),
                    ) {
                        // Calculate filter intervals:
                        calculate_filter_expr_intervals(
                            &build_hash_joiner.input_buffer,
                            build_side_sorted_filter_expr,
                            &probe_batch,
                            probe_side_sorted_filter_expr,
                        )?;
                        let prune_length = build_hash_joiner
                            .calculate_prune_length_with_probe_batch(
                                build_side_sorted_filter_expr,
                                probe_side_sorted_filter_expr,
                                graph,
                            )?;

                        if prune_length > 0 {
                            build_hash_joiner.prune_internal_state_and_build_anti_result(
                                prune_length,
                                &self.schema,
                                &probe_batch,
                                self.join_type,
                                &self.column_indices,
                            )?
                        } else {
                            None
                        }
                    } else {
                        None
                    };

                    // Combine results:
                    let result =
                        combine_two_batches(&self.schema, equal_result, anti_result)?;
                    // Update the metrics if we have a batch; otherwise, continue the loop.
                    if let Some(batch) = &result {
                        self.metrics.output_batches.add(1);
                        self.metrics.output_rows.add(batch.num_rows());
                        return Poll::Ready(Ok(result).transpose());
                    }
                }
                Poll::Ready(Some((_, Err(e)))) => return Poll::Ready(Some(Err(e))),
                Poll::Ready(None) => {
                    // If the final result has already been obtained, return `Poll::Ready(None)`:
                    if self.final_result {
                        return Poll::Ready(None);
                    }
                    self.final_result = true;
                    // Get the left side results:
                    let left_result = self.left.build_side_determined_results(
                        &self.schema,
                        self.left.input_buffer.num_rows(),
                        self.right.input_buffer.schema(),
                        self.join_type,
                        &self.column_indices,
                    )?;
                    // Get the right side results:
                    let right_result = self.right.build_side_determined_results(
                        &self.schema,
                        self.right.input_buffer.num_rows(),
                        self.left.input_buffer.schema(),
                        self.join_type,
                        &self.column_indices,
                    )?;

                    // Combine the left and right results:
                    let result =
                        combine_two_batches(&self.schema, left_result, right_result)?;

                    // Update the metrics and return the result:
                    if let Some(batch) = &result {
                        // Update the metrics:
                        self.metrics.output_batches.add(1);
                        self.metrics.output_rows.add(batch.num_rows());

                        return Poll::Ready(Ok(result).transpose());
                    }
                }
                Poll::Pending => return Poll::Pending,
            }
        }
    }
}

#[cfg(test)]
mod tests {
    use std::fs::File;

    use arrow::array::ArrayRef;
    use arrow::array::{Int32Array, TimestampNanosecondArray};
    use arrow::compute::SortOptions;
    use arrow::datatypes::{DataType, Field, Schema};
    use arrow::util::pretty::pretty_format_batches;
    use rstest::*;
    use tempfile::TempDir;

    use datafusion_expr::Operator;
    use datafusion_physical_expr::expressions::{binary, col, Column};
    use datafusion_physical_expr::intervals::test_utils::gen_conjunctive_numeric_expr;
    use datafusion_physical_expr::PhysicalExpr;

    use crate::physical_plan::joins::{
        hash_join_utils::tests::complicated_filter, HashJoinExec, PartitionMode,
    };
    use crate::physical_plan::{
        collect, common, memory::MemoryExec, repartition::RepartitionExec,
    };
    use crate::prelude::{CsvReadOptions, SessionConfig, SessionContext};
    use crate::test_util::register_unbounded_file_with_ordering;

    use super::*;

    const TABLE_SIZE: i32 = 100;

    fn compare_batches(collected_1: &[RecordBatch], collected_2: &[RecordBatch]) {
        // compare
        let first_formatted = pretty_format_batches(collected_1).unwrap().to_string();
        let second_formatted = pretty_format_batches(collected_2).unwrap().to_string();

        let mut first_formatted_sorted: Vec<&str> =
            first_formatted.trim().lines().collect();
        first_formatted_sorted.sort_unstable();

        let mut second_formatted_sorted: Vec<&str> =
            second_formatted.trim().lines().collect();
        second_formatted_sorted.sort_unstable();

        for (i, (first_line, second_line)) in first_formatted_sorted
            .iter()
            .zip(&second_formatted_sorted)
            .enumerate()
        {
            assert_eq!((i, first_line), (i, second_line));
        }
    }
    #[allow(clippy::too_many_arguments)]
    async fn partitioned_sym_join_with_filter(
        left: Arc<dyn ExecutionPlan>,
        right: Arc<dyn ExecutionPlan>,
        on: JoinOn,
        filter: Option<JoinFilter>,
        join_type: &JoinType,
        null_equals_null: bool,
        context: Arc<TaskContext>,
    ) -> Result<Vec<RecordBatch>> {
        let partition_count = 4;

        let left_expr = on
            .iter()
            .map(|(l, _)| Arc::new(l.clone()) as _)
            .collect::<Vec<_>>();

        let right_expr = on
            .iter()
            .map(|(_, r)| Arc::new(r.clone()) as _)
            .collect::<Vec<_>>();

        let join = SymmetricHashJoinExec::try_new(
            Arc::new(RepartitionExec::try_new(
                left,
                Partitioning::Hash(left_expr, partition_count),
            )?),
            Arc::new(RepartitionExec::try_new(
                right,
                Partitioning::Hash(right_expr, partition_count),
            )?),
            on,
            filter,
            join_type,
            null_equals_null,
        )?;

        let mut batches = vec![];
        for i in 0..partition_count {
            let stream = join.execute(i, context.clone())?;
            let more_batches = common::collect(stream).await?;
            batches.extend(
                more_batches
                    .into_iter()
                    .filter(|b| b.num_rows() > 0)
                    .collect::<Vec<_>>(),
            );
        }

        Ok(batches)
    }
    #[allow(clippy::too_many_arguments)]
    async fn partitioned_hash_join_with_filter(
        left: Arc<dyn ExecutionPlan>,
        right: Arc<dyn ExecutionPlan>,
        on: JoinOn,
        filter: Option<JoinFilter>,
        join_type: &JoinType,
        null_equals_null: bool,
        context: Arc<TaskContext>,
    ) -> Result<Vec<RecordBatch>> {
        let partition_count = 4;

        let (left_expr, right_expr) = on
            .iter()
            .map(|(l, r)| (Arc::new(l.clone()) as _, Arc::new(r.clone()) as _))
            .unzip();

        let join = HashJoinExec::try_new(
            Arc::new(RepartitionExec::try_new(
                left,
                Partitioning::Hash(left_expr, partition_count),
            )?),
            Arc::new(RepartitionExec::try_new(
                right,
                Partitioning::Hash(right_expr, partition_count),
            )?),
            on,
            filter,
            join_type,
            PartitionMode::Partitioned,
            null_equals_null,
        )?;

        let mut batches = vec![];
        for i in 0..partition_count {
            let stream = join.execute(i, context.clone())?;
            let more_batches = common::collect(stream).await?;
            batches.extend(
                more_batches
                    .into_iter()
                    .filter(|b| b.num_rows() > 0)
                    .collect::<Vec<_>>(),
            );
        }

        Ok(batches)
    }

    pub fn split_record_batches(
        batch: &RecordBatch,
        batch_size: usize,
    ) -> Result<Vec<RecordBatch>> {
        let row_num = batch.num_rows();
        let number_of_batch = row_num / batch_size;
        let mut sizes = vec![batch_size; number_of_batch];
        sizes.push(row_num - (batch_size * number_of_batch));
        let mut result = vec![];
        for (i, size) in sizes.iter().enumerate() {
            result.push(batch.slice(i * batch_size, *size));
        }
        Ok(result)
    }

    fn join_expr_tests_fixture(
        expr_id: usize,
        left_col: Arc<dyn PhysicalExpr>,
        right_col: Arc<dyn PhysicalExpr>,
    ) -> Arc<dyn PhysicalExpr> {
        match expr_id {
            // left_col + 1 > right_col + 5 AND left_col + 3 < right_col + 10
            0 => gen_conjunctive_numeric_expr(
                left_col,
                right_col,
                Operator::Plus,
                Operator::Plus,
                Operator::Plus,
                Operator::Plus,
                1,
                5,
                3,
                10,
            ),
            // left_col - 1 > right_col + 5 AND left_col + 3 < right_col + 10
            1 => gen_conjunctive_numeric_expr(
                left_col,
                right_col,
                Operator::Minus,
                Operator::Plus,
                Operator::Plus,
                Operator::Plus,
                1,
                5,
                3,
                10,
            ),
            // left_col - 1 > right_col + 5 AND left_col - 3 < right_col + 10
            2 => gen_conjunctive_numeric_expr(
                left_col,
                right_col,
                Operator::Minus,
                Operator::Plus,
                Operator::Minus,
                Operator::Plus,
                1,
                5,
                3,
                10,
            ),
            // left_col - 10 > right_col - 5 AND left_col - 3 < right_col + 10
            3 => gen_conjunctive_numeric_expr(
                left_col,
                right_col,
                Operator::Minus,
                Operator::Minus,
                Operator::Minus,
                Operator::Plus,
                10,
                5,
                3,
                10,
            ),
            // left_col - 10 > right_col - 5 AND left_col - 30 < right_col - 3
            4 => gen_conjunctive_numeric_expr(
                left_col,
                right_col,
                Operator::Minus,
                Operator::Minus,
                Operator::Minus,
                Operator::Minus,
                10,
                5,
                30,
                3,
            ),
            _ => unreachable!(),
        }
    }
    fn build_sides_record_batches(
        table_size: i32,
        key_cardinality: (i32, i32),
    ) -> Result<(RecordBatch, RecordBatch)> {
        let null_ratio: f64 = 0.4;
        let initial_range = 0..table_size;
        let index = (table_size as f64 * null_ratio).round() as i32;
        let rest_of = index..table_size;
        let ordered: ArrayRef = Arc::new(Int32Array::from_iter(
            initial_range.clone().collect::<Vec<i32>>(),
        ));
        let ordered_des = Arc::new(Int32Array::from_iter(
            initial_range.clone().rev().collect::<Vec<i32>>(),
        ));
        let cardinality = Arc::new(Int32Array::from_iter(
            initial_range.clone().map(|x| x % 4).collect::<Vec<i32>>(),
        ));
        let cardinality_key = Arc::new(Int32Array::from_iter(
            initial_range
                .clone()
                .map(|x| x % key_cardinality.0)
                .collect::<Vec<i32>>(),
        ));
        let ordered_asc_null_first = Arc::new(Int32Array::from_iter({
            std::iter::repeat(None)
                .take(index as usize)
                .chain(rest_of.clone().map(Some))
                .collect::<Vec<Option<i32>>>()
        }));
        let ordered_asc_null_last = Arc::new(Int32Array::from_iter({
            rest_of
                .clone()
                .map(Some)
                .chain(std::iter::repeat(None).take(index as usize))
                .collect::<Vec<Option<i32>>>()
        }));

        let ordered_desc_null_first = Arc::new(Int32Array::from_iter({
            std::iter::repeat(None)
                .take(index as usize)
                .chain(rest_of.rev().map(Some))
                .collect::<Vec<Option<i32>>>()
        }));

        let time = Arc::new(TimestampNanosecondArray::from(
            initial_range
                .map(|x| 1664264591000000000 + (5000000000 * (x as i64)))
                .collect::<Vec<i64>>(),
        ));

        let left = RecordBatch::try_from_iter(vec![
            ("la1", ordered.clone()),
            ("lb1", cardinality.clone()),
            ("lc1", cardinality_key.clone()),
            ("lt1", time.clone()),
            ("la2", ordered.clone()),
            ("la1_des", ordered_des.clone()),
            ("l_asc_null_first", ordered_asc_null_first.clone()),
            ("l_asc_null_last", ordered_asc_null_last.clone()),
            ("l_desc_null_first", ordered_desc_null_first.clone()),
        ])?;
        let right = RecordBatch::try_from_iter(vec![
            ("ra1", ordered.clone()),
            ("rb1", cardinality),
            ("rc1", cardinality_key),
            ("rt1", time),
            ("ra2", ordered),
            ("ra1_des", ordered_des),
            ("r_asc_null_first", ordered_asc_null_first),
            ("r_asc_null_last", ordered_asc_null_last),
            ("r_desc_null_first", ordered_desc_null_first),
        ])?;
        Ok((left, right))
    }

    fn create_memory_table(
        left_batch: RecordBatch,
        right_batch: RecordBatch,
        left_sorted: Option<Vec<PhysicalSortExpr>>,
        right_sorted: Option<Vec<PhysicalSortExpr>>,
        batch_size: usize,
    ) -> Result<(Arc<dyn ExecutionPlan>, Arc<dyn ExecutionPlan>)> {
        let mut left = MemoryExec::try_new(
            &[split_record_batches(&left_batch, batch_size)?],
            left_batch.schema(),
            None,
        )?;
        if let Some(sorted) = left_sorted {
            left = left.with_sort_information(sorted);
        }
        let mut right = MemoryExec::try_new(
            &[split_record_batches(&right_batch, batch_size)?],
            right_batch.schema(),
            None,
        )?;
        if let Some(sorted) = right_sorted {
            right = right.with_sort_information(sorted);
        }
        Ok((Arc::new(left), Arc::new(right)))
    }

    async fn experiment(
        left: Arc<dyn ExecutionPlan>,
        right: Arc<dyn ExecutionPlan>,
        filter: Option<JoinFilter>,
        join_type: JoinType,
        on: JoinOn,
        task_ctx: Arc<TaskContext>,
    ) -> Result<()> {
        let first_batches = partitioned_sym_join_with_filter(
            left.clone(),
            right.clone(),
            on.clone(),
            filter.clone(),
            &join_type,
            false,
            task_ctx.clone(),
        )
        .await?;
        let second_batches = partitioned_hash_join_with_filter(
            left, right, on, filter, &join_type, false, task_ctx,
        )
        .await?;
        compare_batches(&first_batches, &second_batches);
        Ok(())
    }

    #[rstest]
    #[tokio::test(flavor = "multi_thread")]
    async fn complex_join_all_one_ascending_numeric(
        #[values(
            JoinType::Inner,
            JoinType::Left,
            JoinType::Right,
            JoinType::RightSemi,
            JoinType::LeftSemi,
            JoinType::LeftAnti,
            JoinType::RightAnti,
            JoinType::Full
        )]
        join_type: JoinType,
        #[values(
            (4, 5),
            (11, 21),
            (31, 71),
            (99, 12),
        )]
        cardinality: (i32, i32),
    ) -> Result<()> {
        // a + b > c + 10 AND a + b < c + 100
        let session_ctx = SessionContext::new();
        let task_ctx = session_ctx.task_ctx();
        let (left_batch, right_batch) =
            build_sides_record_batches(TABLE_SIZE, cardinality)?;
        let left_schema = &left_batch.schema();
        let right_schema = &right_batch.schema();
        let left_sorted = vec![PhysicalSortExpr {
            expr: binary(
                col("la1", left_schema)?,
                Operator::Plus,
                col("la2", left_schema)?,
                left_schema,
            )?,
            options: SortOptions::default(),
        }];
        let right_sorted = vec![PhysicalSortExpr {
            expr: col("ra1", right_schema)?,
            options: SortOptions::default(),
        }];
        let (left, right) = create_memory_table(
            left_batch,
            right_batch,
            Some(left_sorted),
            Some(right_sorted),
            13,
        )?;

        let on = vec![(
            Column::new_with_schema("lc1", left_schema)?,
            Column::new_with_schema("rc1", right_schema)?,
        )];

        let intermediate_schema = Schema::new(vec![
            Field::new("0", DataType::Int32, true),
            Field::new("1", DataType::Int32, true),
            Field::new("2", DataType::Int32, true),
        ]);
        let filter_expr = complicated_filter(&intermediate_schema)?;
        let column_indices = vec![
            ColumnIndex {
                index: 0,
                side: JoinSide::Left,
            },
            ColumnIndex {
                index: 4,
                side: JoinSide::Left,
            },
            ColumnIndex {
                index: 0,
                side: JoinSide::Right,
            },
        ];
        let filter = JoinFilter::new(filter_expr, column_indices, intermediate_schema);

        experiment(left, right, Some(filter), join_type, on, task_ctx).await?;
        Ok(())
    }

    #[rstest]
    #[tokio::test(flavor = "multi_thread")]
    async fn join_all_one_ascending_numeric(
        #[values(
            JoinType::Inner,
            JoinType::Left,
            JoinType::Right,
            JoinType::RightSemi,
            JoinType::LeftSemi,
            JoinType::LeftAnti,
            JoinType::RightAnti,
            JoinType::Full
        )]
        join_type: JoinType,
        #[values(
            (4, 5),
            (11, 21),
            (31, 71),
            (99, 12),
        )]
        cardinality: (i32, i32),
        #[values(0, 1, 2, 3, 4)] case_expr: usize,
    ) -> Result<()> {
        let session_ctx = SessionContext::new();
        let task_ctx = session_ctx.task_ctx();
        let (left_batch, right_batch) =
            build_sides_record_batches(TABLE_SIZE, cardinality)?;
        let left_schema = &left_batch.schema();
        let right_schema = &right_batch.schema();
        let left_sorted = vec![PhysicalSortExpr {
            expr: col("la1", left_schema)?,
            options: SortOptions::default(),
        }];
        let right_sorted = vec![PhysicalSortExpr {
            expr: col("ra1", right_schema)?,
            options: SortOptions::default(),
        }];
        let (left, right) = create_memory_table(
            left_batch,
            right_batch,
            Some(left_sorted),
            Some(right_sorted),
            13,
        )?;

        let on = vec![(
            Column::new_with_schema("lc1", left_schema)?,
            Column::new_with_schema("rc1", right_schema)?,
        )];

        let intermediate_schema = Schema::new(vec![
            Field::new("left", DataType::Int32, true),
            Field::new("right", DataType::Int32, true),
        ]);
        let filter_expr = join_expr_tests_fixture(
            case_expr,
            col("left", &intermediate_schema)?,
            col("right", &intermediate_schema)?,
        );
        let column_indices = vec![
            ColumnIndex {
                index: 0,
                side: JoinSide::Left,
            },
            ColumnIndex {
                index: 0,
                side: JoinSide::Right,
            },
        ];
        let filter = JoinFilter::new(filter_expr, column_indices, intermediate_schema);

        experiment(left, right, Some(filter), join_type, on, task_ctx).await?;
        Ok(())
    }

    #[rstest]
    #[tokio::test(flavor = "multi_thread")]
    async fn join_without_sort_information(
        #[values(
            JoinType::Inner,
            JoinType::Left,
            JoinType::Right,
            JoinType::RightSemi,
            JoinType::LeftSemi,
            JoinType::LeftAnti,
            JoinType::RightAnti,
            JoinType::Full
        )]
        join_type: JoinType,
        #[values(
        (4, 5),
        (11, 21),
        (31, 71),
        (99, 12),
        )]
        cardinality: (i32, i32),
        #[values(0, 1, 2, 3, 4)] case_expr: usize,
    ) -> Result<()> {
        let session_ctx = SessionContext::new();
        let task_ctx = session_ctx.task_ctx();
        let (left_batch, right_batch) =
            build_sides_record_batches(TABLE_SIZE, cardinality)?;
        let left_schema = &left_batch.schema();
        let right_schema = &right_batch.schema();
        let (left, right) = create_memory_table(left_batch, right_batch, None, None, 13)?;

        let on = vec![(
            Column::new_with_schema("lc1", left_schema)?,
            Column::new_with_schema("rc1", right_schema)?,
        )];

        let intermediate_schema = Schema::new(vec![
            Field::new("left", DataType::Int32, true),
            Field::new("right", DataType::Int32, true),
        ]);
        let filter_expr = join_expr_tests_fixture(
            case_expr,
            col("left", &intermediate_schema)?,
            col("right", &intermediate_schema)?,
        );
        let column_indices = vec![
            ColumnIndex {
                index: 5,
                side: JoinSide::Left,
            },
            ColumnIndex {
                index: 5,
                side: JoinSide::Right,
            },
        ];
        let filter = JoinFilter::new(filter_expr, column_indices, intermediate_schema);

        experiment(left, right, Some(filter), join_type, on, task_ctx).await?;
        Ok(())
    }

    #[rstest]
    #[tokio::test(flavor = "multi_thread")]
    async fn join_without_filter(
        #[values(
            JoinType::Inner,
            JoinType::Left,
            JoinType::Right,
            JoinType::RightSemi,
            JoinType::LeftSemi,
            JoinType::LeftAnti,
            JoinType::RightAnti,
            JoinType::Full
        )]
        join_type: JoinType,
    ) -> Result<()> {
        let session_ctx = SessionContext::new();
        let task_ctx = session_ctx.task_ctx();
        let (left_batch, right_batch) = build_sides_record_batches(TABLE_SIZE, (11, 21))?;
        let left_schema = &left_batch.schema();
        let right_schema = &right_batch.schema();
        let (left, right) = create_memory_table(left_batch, right_batch, None, None, 13)?;

        let on = vec![(
            Column::new_with_schema("lc1", left_schema)?,
            Column::new_with_schema("rc1", right_schema)?,
        )];
        experiment(left, right, None, join_type, on, task_ctx).await?;
        Ok(())
    }

    #[rstest]
    #[tokio::test(flavor = "multi_thread")]
    async fn join_all_one_descending_numeric_particular(
        #[values(
            JoinType::Inner,
            JoinType::Left,
            JoinType::Right,
            JoinType::RightSemi,
            JoinType::LeftSemi,
            JoinType::LeftAnti,
            JoinType::RightAnti,
            JoinType::Full
        )]
        join_type: JoinType,
        #[values(
            (4, 5),
            (11, 21),
            (31, 71),
            (99, 12),
        )]
        cardinality: (i32, i32),
        #[values(0, 1, 2, 3, 4)] case_expr: usize,
    ) -> Result<()> {
        let session_ctx = SessionContext::new();
        let task_ctx = session_ctx.task_ctx();
        let (left_batch, right_batch) =
            build_sides_record_batches(TABLE_SIZE, cardinality)?;
        let left_schema = &left_batch.schema();
        let right_schema = &right_batch.schema();
        let left_sorted = vec![PhysicalSortExpr {
            expr: col("la1_des", left_schema)?,
            options: SortOptions {
                descending: true,
                nulls_first: true,
            },
        }];
        let right_sorted = vec![PhysicalSortExpr {
            expr: col("ra1_des", right_schema)?,
            options: SortOptions {
                descending: true,
                nulls_first: true,
            },
        }];
        let (left, right) = create_memory_table(
            left_batch,
            right_batch,
            Some(left_sorted),
            Some(right_sorted),
            13,
        )?;

        let on = vec![(
            Column::new_with_schema("lc1", left_schema)?,
            Column::new_with_schema("rc1", right_schema)?,
        )];

        let intermediate_schema = Schema::new(vec![
            Field::new("left", DataType::Int32, true),
            Field::new("right", DataType::Int32, true),
        ]);
        let filter_expr = join_expr_tests_fixture(
            case_expr,
            col("left", &intermediate_schema)?,
            col("right", &intermediate_schema)?,
        );
        let column_indices = vec![
            ColumnIndex {
                index: 5,
                side: JoinSide::Left,
            },
            ColumnIndex {
                index: 5,
                side: JoinSide::Right,
            },
        ];
        let filter = JoinFilter::new(filter_expr, column_indices, intermediate_schema);

        experiment(left, right, Some(filter), join_type, on, task_ctx).await?;
        Ok(())
    }

    #[tokio::test(flavor = "multi_thread")]
    async fn join_change_in_planner() -> Result<()> {
        let config = SessionConfig::new().with_target_partitions(1);
        let ctx = SessionContext::with_config(config);
        let tmp_dir = TempDir::new().unwrap();
        let left_file_path = tmp_dir.path().join("left.csv");
        File::create(left_file_path.clone()).unwrap();
        // Create schema
        let schema = Arc::new(Schema::new(vec![
            Field::new("a1", DataType::UInt32, false),
            Field::new("a2", DataType::UInt32, false),
        ]));
        // Specify the ordering:
        let file_sort_order = Some(
            [datafusion_expr::col("a1")]
                .into_iter()
                .map(|e| {
                    let ascending = true;
                    let nulls_first = false;
                    e.sort(ascending, nulls_first)
                })
                .collect::<Vec<_>>(),
        );
        register_unbounded_file_with_ordering(
            &ctx,
            schema.clone(),
            &left_file_path,
            "left",
            file_sort_order.clone(),
            true,
        )
        .await?;
        let right_file_path = tmp_dir.path().join("right.csv");
        File::create(right_file_path.clone()).unwrap();
        register_unbounded_file_with_ordering(
            &ctx,
            schema,
            &right_file_path,
            "right",
            file_sort_order,
            true,
        )
        .await?;
        let df = ctx.sql("EXPLAIN SELECT t1.a1, t1.a2, t2.a1, t2.a2 FROM left as t1 FULL JOIN right as t2 ON t1.a2 = t2.a2 AND t1.a1 > t2.a1 + 3 AND t1.a1 < t2.a1 + 10").await?;
        let physical_plan = df.create_physical_plan().await?;
        let task_ctx = ctx.task_ctx();
        let results = collect(physical_plan.clone(), task_ctx).await.unwrap();
        let formatted = pretty_format_batches(&results).unwrap().to_string();
        let found = formatted
            .lines()
            .any(|line| line.contains("SymmetricHashJoinExec"));
        assert!(found);
        Ok(())
    }

    #[tokio::test(flavor = "multi_thread")]
    async fn join_change_in_planner_without_sort() -> Result<()> {
        let config = SessionConfig::new().with_target_partitions(1);
        let ctx = SessionContext::with_config(config);
        let tmp_dir = TempDir::new()?;
        let left_file_path = tmp_dir.path().join("left.csv");
        File::create(left_file_path.clone())?;
        let schema = Arc::new(Schema::new(vec![
            Field::new("a1", DataType::UInt32, false),
            Field::new("a2", DataType::UInt32, false),
        ]));
        ctx.register_csv(
            "left",
            left_file_path.as_os_str().to_str().unwrap(),
            CsvReadOptions::new().schema(&schema).mark_infinite(true),
        )
        .await?;
        let right_file_path = tmp_dir.path().join("right.csv");
        File::create(right_file_path.clone())?;
        ctx.register_csv(
            "right",
            right_file_path.as_os_str().to_str().unwrap(),
            CsvReadOptions::new().schema(&schema).mark_infinite(true),
        )
        .await?;
        let df = ctx.sql("EXPLAIN SELECT t1.a1, t1.a2, t2.a1, t2.a2 FROM left as t1 FULL JOIN right as t2 ON t1.a2 = t2.a2 AND t1.a1 > t2.a1 + 3 AND t1.a1 < t2.a1 + 10").await?;
        let physical_plan = df.create_physical_plan().await?;
        let task_ctx = ctx.task_ctx();
        let results = collect(physical_plan.clone(), task_ctx).await?;
        let formatted = pretty_format_batches(&results)?.to_string();
        let found = formatted
            .lines()
            .any(|line| line.contains("SymmetricHashJoinExec"));
        assert!(found);
        Ok(())
    }

    #[tokio::test(flavor = "multi_thread")]
    async fn join_change_in_planner_without_sort_not_allowed() -> Result<()> {
        let config =
            SessionConfig::new().with_allow_symmetric_joins_without_pruning(false);
        let ctx = SessionContext::with_config(config);
        let tmp_dir = TempDir::new()?;
        let left_file_path = tmp_dir.path().join("left.csv");
        File::create(left_file_path.clone())?;
        let schema = Arc::new(Schema::new(vec![
            Field::new("a1", DataType::UInt32, false),
            Field::new("a2", DataType::UInt32, false),
        ]));
        ctx.register_csv(
            "left",
            left_file_path.as_os_str().to_str().unwrap(),
            CsvReadOptions::new().schema(&schema).mark_infinite(true),
        )
        .await?;
        let right_file_path = tmp_dir.path().join("right.csv");
        File::create(right_file_path.clone())?;
        ctx.register_csv(
            "right",
            right_file_path.as_os_str().to_str().unwrap(),
            CsvReadOptions::new().schema(&schema).mark_infinite(true),
        )
        .await?;
        let df = ctx.sql("SELECT t1.a1, t1.a2, t2.a1, t2.a2 FROM left as t1 FULL JOIN right as t2 ON t1.a2 = t2.a2 AND t1.a1 > t2.a1 + 3 AND t1.a1 < t2.a1 + 10").await?;
        match df.create_physical_plan().await {
            Ok(_) => panic!("Expecting error."),
            Err(e) => {
                assert_eq!(e.to_string(), "PipelineChecker\ncaused by\nError during planning: Join operation cannot operate on a non-prunable stream without enabling the 'allow_symmetric_joins_without_pruning' configuration flag")
            }
        }
        Ok(())
    }

    #[tokio::test(flavor = "multi_thread")]
    async fn build_null_columns_first() -> Result<()> {
        let join_type = JoinType::Full;
        let cardinality = (10, 11);
        let case_expr = 1;
        let config = SessionConfig::new().with_repartition_joins(false);
        let session_ctx = SessionContext::with_config(config);
        let task_ctx = session_ctx.task_ctx();
        let (left_batch, right_batch) =
            build_sides_record_batches(TABLE_SIZE, cardinality)?;
        let left_schema = &left_batch.schema();
        let right_schema = &right_batch.schema();
        let left_sorted = vec![PhysicalSortExpr {
            expr: col("l_asc_null_first", left_schema)?,
            options: SortOptions {
                descending: false,
                nulls_first: true,
            },
        }];
        let right_sorted = vec![PhysicalSortExpr {
            expr: col("r_asc_null_first", right_schema)?,
            options: SortOptions {
                descending: false,
                nulls_first: true,
            },
        }];
        let (left, right) = create_memory_table(
            left_batch,
            right_batch,
            Some(left_sorted),
            Some(right_sorted),
            13,
        )?;

        let on = vec![(
            Column::new_with_schema("lc1", left_schema)?,
            Column::new_with_schema("rc1", right_schema)?,
        )];

        let intermediate_schema = Schema::new(vec![
            Field::new("left", DataType::Int32, true),
            Field::new("right", DataType::Int32, true),
        ]);
        let filter_expr = join_expr_tests_fixture(
            case_expr,
            col("left", &intermediate_schema)?,
            col("right", &intermediate_schema)?,
        );
        let column_indices = vec![
            ColumnIndex {
                index: 6,
                side: JoinSide::Left,
            },
            ColumnIndex {
                index: 6,
                side: JoinSide::Right,
            },
        ];
        let filter = JoinFilter::new(filter_expr, column_indices, intermediate_schema);
        experiment(left, right, Some(filter), join_type, on, task_ctx).await?;
        Ok(())
    }

    #[tokio::test(flavor = "multi_thread")]
    async fn build_null_columns_last() -> Result<()> {
        let join_type = JoinType::Full;
        let cardinality = (10, 11);
        let case_expr = 1;
        let config = SessionConfig::new().with_repartition_joins(false);
        let session_ctx = SessionContext::with_config(config);
        let task_ctx = session_ctx.task_ctx();
        let (left_batch, right_batch) =
            build_sides_record_batches(TABLE_SIZE, cardinality)?;
        let left_schema = &left_batch.schema();
        let right_schema = &right_batch.schema();
        let left_sorted = vec![PhysicalSortExpr {
            expr: col("l_asc_null_last", left_schema)?,
            options: SortOptions {
                descending: false,
                nulls_first: false,
            },
        }];
        let right_sorted = vec![PhysicalSortExpr {
            expr: col("r_asc_null_last", right_schema)?,
            options: SortOptions {
                descending: false,
                nulls_first: false,
            },
        }];
        let (left, right) = create_memory_table(
            left_batch,
            right_batch,
            Some(left_sorted),
            Some(right_sorted),
            13,
        )?;

        let on = vec![(
            Column::new_with_schema("lc1", left_schema)?,
            Column::new_with_schema("rc1", right_schema)?,
        )];

        let intermediate_schema = Schema::new(vec![
            Field::new("left", DataType::Int32, true),
            Field::new("right", DataType::Int32, true),
        ]);
        let filter_expr = join_expr_tests_fixture(
            case_expr,
            col("left", &intermediate_schema)?,
            col("right", &intermediate_schema)?,
        );
        let column_indices = vec![
            ColumnIndex {
                index: 7,
                side: JoinSide::Left,
            },
            ColumnIndex {
                index: 7,
                side: JoinSide::Right,
            },
        ];
        let filter = JoinFilter::new(filter_expr, column_indices, intermediate_schema);

        experiment(left, right, Some(filter), join_type, on, task_ctx).await?;
        Ok(())
    }

    #[tokio::test(flavor = "multi_thread")]
    async fn build_null_columns_first_descending() -> Result<()> {
        let join_type = JoinType::Full;
        let cardinality = (10, 11);
        let case_expr = 1;
        let config = SessionConfig::new().with_repartition_joins(false);
        let session_ctx = SessionContext::with_config(config);
        let task_ctx = session_ctx.task_ctx();
        let (left_batch, right_batch) =
            build_sides_record_batches(TABLE_SIZE, cardinality)?;
        let left_schema = &left_batch.schema();
        let right_schema = &right_batch.schema();
        let left_sorted = vec![PhysicalSortExpr {
            expr: col("l_desc_null_first", left_schema)?,
            options: SortOptions {
                descending: true,
                nulls_first: true,
            },
        }];
        let right_sorted = vec![PhysicalSortExpr {
            expr: col("r_desc_null_first", right_schema)?,
            options: SortOptions {
                descending: true,
                nulls_first: true,
            },
        }];
        let (left, right) = create_memory_table(
            left_batch,
            right_batch,
            Some(left_sorted),
            Some(right_sorted),
            13,
        )?;

        let on = vec![(
            Column::new_with_schema("lc1", left_schema)?,
            Column::new_with_schema("rc1", right_schema)?,
        )];

        let intermediate_schema = Schema::new(vec![
            Field::new("left", DataType::Int32, true),
            Field::new("right", DataType::Int32, true),
        ]);
        let filter_expr = join_expr_tests_fixture(
            case_expr,
            col("left", &intermediate_schema)?,
            col("right", &intermediate_schema)?,
        );
        let column_indices = vec![
            ColumnIndex {
                index: 8,
                side: JoinSide::Left,
            },
            ColumnIndex {
                index: 8,
                side: JoinSide::Right,
            },
        ];
        let filter = JoinFilter::new(filter_expr, column_indices, intermediate_schema);

        experiment(left, right, Some(filter), join_type, on, task_ctx).await?;
        Ok(())
    }

    #[tokio::test(flavor = "multi_thread")]
    async fn complex_join_all_one_ascending_numeric_missing_stat() -> Result<()> {
        let cardinality = (3, 4);
        let join_type = JoinType::Full;

        // a + b > c + 10 AND a + b < c + 100
        let config = SessionConfig::new().with_repartition_joins(false);
        let session_ctx = SessionContext::with_config(config);
        let task_ctx = session_ctx.task_ctx();
        let (left_batch, right_batch) =
            build_sides_record_batches(TABLE_SIZE, cardinality)?;
        let left_schema = &left_batch.schema();
        let right_schema = &right_batch.schema();
        let left_sorted = vec![PhysicalSortExpr {
            expr: col("la1", left_schema)?,
            options: SortOptions::default(),
        }];

        let right_sorted = vec![PhysicalSortExpr {
            expr: col("ra1", right_schema)?,
            options: SortOptions::default(),
        }];
        let (left, right) = create_memory_table(
            left_batch,
            right_batch,
            Some(left_sorted),
            Some(right_sorted),
            13,
        )?;

        let on = vec![(
            Column::new_with_schema("lc1", left_schema)?,
            Column::new_with_schema("rc1", right_schema)?,
        )];

        let intermediate_schema = Schema::new(vec![
            Field::new("0", DataType::Int32, true),
            Field::new("1", DataType::Int32, true),
            Field::new("2", DataType::Int32, true),
        ]);
        let filter_expr = complicated_filter(&intermediate_schema)?;
        let column_indices = vec![
            ColumnIndex {
                index: 0,
                side: JoinSide::Left,
            },
            ColumnIndex {
                index: 4,
                side: JoinSide::Left,
            },
            ColumnIndex {
                index: 0,
                side: JoinSide::Right,
            },
        ];
        let filter = JoinFilter::new(filter_expr, column_indices, intermediate_schema);

        experiment(left, right, Some(filter), join_type, on, task_ctx).await?;
        Ok(())
    }

    #[rstest]
    #[tokio::test(flavor = "multi_thread")]
    async fn test_one_side_hash_joiner_visited_rows(
        #[values(
        (JoinType::Inner, true),
        (JoinType::Left,false),
        (JoinType::Right, true),
        (JoinType::RightSemi, true),
        (JoinType::LeftSemi, false),
        (JoinType::LeftAnti, false),
        (JoinType::RightAnti, true),
        (JoinType::Full, false),
        )]
        case: (JoinType, bool),
    ) -> Result<()> {
        // Set a random state for the join
        let join_type = case.0;
        let should_be_empty = case.1;
        let random_state = RandomState::with_seeds(0, 0, 0, 0);
        let config = SessionConfig::new().with_repartition_joins(false);
        let session_ctx = SessionContext::with_config(config);
        let task_ctx = session_ctx.task_ctx();
        // Ensure there will be matching rows
        let (left_batch, right_batch) = build_sides_record_batches(20, (1, 1))?;
        let left_schema = left_batch.schema();
        let right_schema = right_batch.schema();

        // Build the join schema from the left and right schemas
        let (schema, join_column_indices) =
            build_join_schema(&left_schema, &right_schema, &join_type);
        let join_schema = Arc::new(schema);

        // Sort information for MemoryExec
        let left_sorted = vec![PhysicalSortExpr {
            expr: col("la1", &left_schema)?,
            options: SortOptions::default(),
        }];
        // Sort information for MemoryExec
        let right_sorted = vec![PhysicalSortExpr {
            expr: col("ra1", &right_schema)?,
            options: SortOptions::default(),
        }];
        // Construct MemoryExec
        let (left, right) = create_memory_table(
            left_batch,
            right_batch,
            Some(left_sorted),
            Some(right_sorted),
            10,
        )?;

        // Filter columns, ensure first batches will have matching rows.
        let intermediate_schema = Schema::new(vec![
            Field::new("0", DataType::Int32, true),
            Field::new("1", DataType::Int32, true),
        ]);
        let filter_expr = gen_conjunctive_numeric_expr(
            col("0", &intermediate_schema)?,
            col("1", &intermediate_schema)?,
            Operator::Plus,
            Operator::Minus,
            Operator::Plus,
            Operator::Plus,
            0,
            3,
            0,
            3,
        );
        let column_indices = vec![
            ColumnIndex {
                index: 0,
                side: JoinSide::Left,
            },
            ColumnIndex {
                index: 0,
                side: JoinSide::Right,
            },
        ];
        let filter = JoinFilter::new(filter_expr, column_indices, intermediate_schema);

        let mut left_side_joiner = OneSideHashJoiner::new(
            JoinSide::Left,
            vec![Column::new_with_schema("lc1", &left_schema)?],
            left_schema,
        );

        let mut right_side_joiner = OneSideHashJoiner::new(
            JoinSide::Right,
            vec![Column::new_with_schema("rc1", &right_schema)?],
            right_schema,
        );

        let mut left_stream = left.execute(0, task_ctx.clone())?;
        let mut right_stream = right.execute(0, task_ctx)?;

        let initial_left_batch = left_stream.next().await.unwrap()?;
        left_side_joiner.update_internal_state(&initial_left_batch, &random_state)?;
        assert_eq!(
            left_side_joiner.input_buffer.num_rows(),
            initial_left_batch.num_rows()
        );

        let initial_right_batch = right_stream.next().await.unwrap()?;
        right_side_joiner.update_internal_state(&initial_right_batch, &random_state)?;
        assert_eq!(
            right_side_joiner.input_buffer.num_rows(),
            initial_right_batch.num_rows()
        );

        left_side_joiner.join_with_probe_batch(
            &join_schema,
            join_type,
            &right_side_joiner.on,
            Some(&filter),
            &initial_right_batch,
            &mut right_side_joiner.visited_rows,
            right_side_joiner.offset,
            &join_column_indices,
            &random_state,
            false,
        )?;
        assert_eq!(left_side_joiner.visited_rows.is_empty(), should_be_empty);
        Ok(())
    }
}<|MERGE_RESOLUTION|>--- conflicted
+++ resolved
@@ -376,16 +376,6 @@
         self.schema.clone()
     }
 
-<<<<<<< HEAD
-    fn required_input_ordering(&self) -> Vec<Option<Vec<PhysicalSortExpr>>> {
-        vec![
-            Some(self.left_required_sort_exprs.clone()),
-            Some(self.right_required_sort_exprs.clone()),
-        ]
-    }
-
-=======
->>>>>>> a1c60a1b
     fn unbounded_output(&self, children: &[bool]) -> Result<bool> {
         Ok(children.iter().any(|u| *u))
     }
