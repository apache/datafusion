// Licensed to the Apache Software Foundation (ASF) under one
// or more contributor license agreements.  See the NOTICE file
// distributed with this work for additional information
// regarding copyright ownership.  The ASF licenses this file
// to you under the Apache License, Version 2.0 (the
// "License"); you may not use this file except in compliance
// with the License.  You may obtain a copy of the License at
//
//   http://www.apache.org/licenses/LICENSE-2.0
//
// Unless required by applicable law or agreed to in writing,
// software distributed under the License is distributed on an
// "AS IS" BASIS, WITHOUT WARRANTIES OR CONDITIONS OF ANY
// KIND, either express or implied.  See the License for the
// specific language governing permissions and limitations
// under the License.

//! This file implements the symmetric hash join algorithm with range-based
//! data pruning to join two (potentially infinite) streams.
//!
//! A [SymmetricHashJoinExec] plan takes two children plan (with appropriate
//! output ordering) and produces the join output according to the given join
//! type and other options.
//!
//! This plan uses the [OneSideHashJoiner] object to facilitate join calculations
//! for both its children.

use std::collections::{HashMap, VecDeque};
use std::fmt;
use std::fmt::{Debug, Formatter};
use std::sync::Arc;
use std::task::Poll;
use std::vec;
use std::{any::Any, usize};

use ahash::RandomState;
use arrow::array::{
    ArrowPrimitiveType, BooleanBufferBuilder, NativeAdapter, PrimitiveArray,
    PrimitiveBuilder,
};
use arrow::compute::concat_batches;
use arrow::datatypes::{ArrowNativeType, Schema, SchemaRef};
use arrow::record_batch::RecordBatch;
use futures::stream::{select, BoxStream};
use futures::{Stream, StreamExt};
use hashbrown::{raw::RawTable, HashSet};
use parking_lot::Mutex;

use datafusion_common::{utils::bisect, ScalarValue};
use datafusion_execution::memory_pool::MemoryConsumer;
use datafusion_physical_expr::intervals::{ExprIntervalGraph, Interval, IntervalBound};

use crate::error::{DataFusionError, Result};
use crate::execution::context::TaskContext;
use crate::logical_expr::JoinType;
use crate::physical_plan::common::SharedMemoryReservation;
use crate::physical_plan::joins::hash_join_utils::convert_sort_expr_with_filter_schema;
use crate::physical_plan::joins::hash_join_utils::JoinHashMap;
use crate::physical_plan::{
    expressions::Column,
    expressions::PhysicalSortExpr,
    joins::{
        hash_join::{build_join_indices, update_hash},
        hash_join_utils::{build_filter_input_order, SortedFilterExpr},
        utils::{
            build_batch_from_indices, build_join_schema, check_join_is_valid,
            combine_join_equivalence_properties, partitioned_join_output_partitioning,
            ColumnIndex, JoinFilter, JoinOn, JoinSide,
        },
    },
    metrics::{self, ExecutionPlanMetricsSet, MetricBuilder, MetricsSet},
    DisplayFormatType, Distribution, EquivalenceProperties, ExecutionPlan, Partitioning,
    RecordBatchStream, SendableRecordBatchStream, Statistics,
};

const HASHMAP_SHRINK_SCALE_FACTOR: usize = 4;

/// A symmetric hash join with range conditions is when both streams are hashed on the
/// join key and the resulting hash tables are used to join the streams.
/// The join is considered symmetric because the hash table is built on the join keys from both
/// streams, and the matching of rows is based on the values of the join keys in both streams.
/// This type of join is efficient in streaming context as it allows for fast lookups in the hash
/// table, rather than having to scan through one or both of the streams to find matching rows, also it
/// only considers the elements from the stream that fall within a certain sliding window (w/ range conditions),
/// making it more efficient and less likely to store stale data. This enables operating on unbounded streaming
/// data without any memory issues.
///
/// For each input stream, create a hash table.
///   - For each new [RecordBatch] in build side, hash and insert into inputs hash table. Update offsets.
///   - Test if input is equal to a predefined set of other inputs.
///   - If so record the visited rows. If the matched row results must be produced (INNER, LEFT), output the [RecordBatch].
///   - Try to prune other side (probe) with new [RecordBatch].
///   - If the join type indicates that the unmatched rows results must be produced (LEFT, FULL etc.),
/// output the [RecordBatch] when a pruning happens or at the end of the data.
///
///
/// ``` text
///                        +-------------------------+
///                        |                         |
///   left stream ---------|  Left OneSideHashJoiner |---+
///                        |                         |   |
///                        +-------------------------+   |
///                                                      |
///                                                      |--------- Joined output
///                                                      |
///                        +-------------------------+   |
///                        |                         |   |
///  right stream ---------| Right OneSideHashJoiner |---+
///                        |                         |
///                        +-------------------------+
///
/// Prune build side when the new RecordBatch comes to the probe side. We utilize interval arithmetic
/// on JoinFilter's sorted PhysicalExprs to calculate the joinable range.
///
///
///               PROBE SIDE          BUILD SIDE
///                 BUFFER              BUFFER
///             +-------------+     +------------+
///             |             |     |            |    Unjoinable
///             |             |     |            |    Range
///             |             |     |            |
///             |             |  |---------------------------------
///             |             |  |  |            |
///             |             |  |  |            |
///             |             | /   |            |
///             |             | |   |            |
///             |             | |   |            |
///             |             | |   |            |
///             |             | |   |            |
///             |             | |   |            |    Joinable
///             |             |/    |            |    Range
///             |             ||    |            |
///             |+-----------+||    |            |
///             || Record    ||     |            |
///             || Batch     ||     |            |
///             |+-----------+||    |            |
///             +-------------+\    +------------+
///                             |
///                             \
///                              |---------------------------------
///
///  This happens when range conditions are provided on sorted columns. E.g.
///
///        SELECT * FROM left_table, right_table
///        ON
///          left_key = right_key AND
///          left_time > right_time - INTERVAL 12 MINUTES AND left_time < right_time + INTERVAL 2 HOUR
///
/// or
///       SELECT * FROM left_table, right_table
///        ON
///          left_key = right_key AND
///          left_sorted > right_sorted - 3 AND left_sorted < right_sorted + 10
///
/// For general purpose, in the second scenario, when the new data comes to probe side, the conditions can be used to
/// determine a specific threshold for discarding rows from the inner buffer. For example, if the sort order the
/// two columns ("left_sorted" and "right_sorted") are ascending (it can be different in another scenarios)
/// and the join condition is "left_sorted > right_sorted - 3" and the latest value on the right input is 1234, meaning
/// that the left side buffer must only keep rows where "leftTime > rightTime - 3 > 1234 - 3 > 1231" ,
/// making the smallest value in 'left_sorted' 1231 and any rows below (since ascending)
/// than that can be dropped from the inner buffer.
/// ```
#[derive(Debug)]
pub struct SymmetricHashJoinExec {
    /// Left side stream
    pub(crate) left: Arc<dyn ExecutionPlan>,
    /// Right side stream
    pub(crate) right: Arc<dyn ExecutionPlan>,
    /// Set of common columns used to join on
    pub(crate) on: Vec<(Column, Column)>,
    /// Filters applied when finding matching rows
    pub(crate) filter: Option<JoinFilter>,
    /// How the join is performed
    pub(crate) join_type: JoinType,
    /// Expression graph and `SortedFilterExpr`s for interval calculations
    filter_state: Option<Arc<Mutex<IntervalCalculatorInnerState>>>,
    /// The schema once the join is applied
    schema: SchemaRef,
    /// Shares the `RandomState` for the hashing algorithm
    random_state: RandomState,
    /// Execution metrics
    metrics: ExecutionPlanMetricsSet,
    /// Information of index and left / right placement of columns
    column_indices: Vec<ColumnIndex>,
    /// If null_equals_null is true, null == null else null != null
    pub(crate) null_equals_null: bool,
}

struct IntervalCalculatorInnerState {
    /// Expression graph for interval calculations
    graph: Option<ExprIntervalGraph>,
    sorted_exprs: Vec<Option<SortedFilterExpr>>,
    calculated: bool,
}

impl Debug for IntervalCalculatorInnerState {
    fn fmt(&self, f: &mut Formatter<'_>) -> fmt::Result {
        write!(f, "Exprs({:?})", self.sorted_exprs)
    }
}

#[derive(Debug)]
struct SymmetricHashJoinSideMetrics {
    /// Number of batches consumed by this operator
    input_batches: metrics::Count,
    /// Number of rows consumed by this operator
    input_rows: metrics::Count,
}

/// Metrics for HashJoinExec
#[derive(Debug)]
struct SymmetricHashJoinMetrics {
    /// Number of left batches/rows consumed by this operator
    left: SymmetricHashJoinSideMetrics,
    /// Number of right batches/rows consumed by this operator
    right: SymmetricHashJoinSideMetrics,
    /// Memory used by sides in bytes
    pub(crate) stream_memory_usage: metrics::Gauge,
    /// Number of batches produced by this operator
    output_batches: metrics::Count,
    /// Number of rows produced by this operator
    output_rows: metrics::Count,
}

impl SymmetricHashJoinMetrics {
    pub fn new(partition: usize, metrics: &ExecutionPlanMetricsSet) -> Self {
        let input_batches =
            MetricBuilder::new(metrics).counter("input_batches", partition);
        let input_rows = MetricBuilder::new(metrics).counter("input_rows", partition);
        let left = SymmetricHashJoinSideMetrics {
            input_batches,
            input_rows,
        };

        let input_batches =
            MetricBuilder::new(metrics).counter("input_batches", partition);
        let input_rows = MetricBuilder::new(metrics).counter("input_rows", partition);
        let right = SymmetricHashJoinSideMetrics {
            input_batches,
            input_rows,
        };

        let stream_memory_usage =
            MetricBuilder::new(metrics).gauge("stream_memory_usage", partition);

        let output_batches =
            MetricBuilder::new(metrics).counter("output_batches", partition);

        let output_rows = MetricBuilder::new(metrics).output_rows(partition);

        Self {
            left,
            right,
            output_batches,
            stream_memory_usage,
            output_rows,
        }
    }
}

impl SymmetricHashJoinExec {
    /// Tries to create a new [SymmetricHashJoinExec].
    /// # Error
    /// This function errors when:
    /// - It is not possible to join the left and right sides on keys `on`, or
    /// - It fails to construct [SortedFilterExpr]s, or
    /// - It fails to create the [ExprIntervalGraph].
    pub fn try_new(
        left: Arc<dyn ExecutionPlan>,
        right: Arc<dyn ExecutionPlan>,
        on: JoinOn,
        filter: Option<JoinFilter>,
        join_type: &JoinType,
        null_equals_null: bool,
    ) -> Result<Self> {
        let left_schema = left.schema();
        let right_schema = right.schema();

        // Error out if no "on" contraints are given:
        if on.is_empty() {
            return Err(DataFusionError::Plan(
                "On constraints in SymmetricHashJoinExec should be non-empty".to_string(),
            ));
        }

        // Check if the join is valid with the given on constraints:
        check_join_is_valid(&left_schema, &right_schema, &on)?;

        // Build the join schema from the left and right schemas:
        let (schema, column_indices) =
            build_join_schema(&left_schema, &right_schema, join_type);

        // Initialize the random state for the join operation:
        let random_state = RandomState::with_seeds(0, 0, 0, 0);

        let filter_state = if filter.is_some() {
            let inner_state = IntervalCalculatorInnerState {
                graph: None,
                sorted_exprs: vec![],
                calculated: false,
            };
            Some(Arc::new(Mutex::new(inner_state)))
        } else {
            None
        };

        Ok(SymmetricHashJoinExec {
            left,
            right,
            on,
            filter,
            join_type: *join_type,
            filter_state,
            schema: Arc::new(schema),
            random_state,
            metrics: ExecutionPlanMetricsSet::new(),
            column_indices,
            null_equals_null,
        })
    }

    /// left stream
    pub fn left(&self) -> &Arc<dyn ExecutionPlan> {
        &self.left
    }

    /// right stream
    pub fn right(&self) -> &Arc<dyn ExecutionPlan> {
        &self.right
    }

    /// Set of common columns used to join on
    pub fn on(&self) -> &[(Column, Column)] {
        &self.on
    }

    /// Filters applied before join output
    pub fn filter(&self) -> Option<&JoinFilter> {
        self.filter.as_ref()
    }

    /// How the join is performed
    pub fn join_type(&self) -> &JoinType {
        &self.join_type
    }

    /// Get null_equals_null
    pub fn null_equals_null(&self) -> bool {
        self.null_equals_null
    }

    /// Check if order information covers every column in the filter expression.
    pub fn check_if_order_information_available(&self) -> Result<bool> {
        if let Some(filter) = self.filter() {
            let left = self.left();
            if let Some(left_ordering) = left.output_ordering() {
                let right = self.right();
                if let Some(right_ordering) = right.output_ordering() {
                    let left_convertible = convert_sort_expr_with_filter_schema(
                        &JoinSide::Left,
                        filter,
                        &left.schema(),
                        &left_ordering[0],
                    )?
                    .is_some();
                    let right_convertible = convert_sort_expr_with_filter_schema(
                        &JoinSide::Right,
                        filter,
                        &right.schema(),
                        &right_ordering[0],
                    )?
                    .is_some();
                    return Ok(left_convertible && right_convertible);
                }
            }
        }
        Ok(false)
    }
}

impl ExecutionPlan for SymmetricHashJoinExec {
    fn as_any(&self) -> &dyn Any {
        self
    }

    fn schema(&self) -> SchemaRef {
        self.schema.clone()
    }

    fn unbounded_output(&self, children: &[bool]) -> Result<bool> {
        Ok(children.iter().any(|u| *u))
    }

    fn benefits_from_input_partitioning(&self) -> bool {
        false
    }

    fn required_input_distribution(&self) -> Vec<Distribution> {
        let (left_expr, right_expr) = self
            .on
            .iter()
            .map(|(l, r)| (Arc::new(l.clone()) as _, Arc::new(r.clone()) as _))
            .unzip();
        // TODO:  This will change when we extend collected executions.
        vec![
            Distribution::HashPartitioned(left_expr),
            Distribution::HashPartitioned(right_expr),
        ]
    }

    fn output_partitioning(&self) -> Partitioning {
        let left_columns_len = self.left.schema().fields.len();
        partitioned_join_output_partitioning(
            self.join_type,
            self.left.output_partitioning(),
            self.right.output_partitioning(),
            left_columns_len,
        )
    }

    // TODO: Output ordering might be kept for some cases.
    fn output_ordering(&self) -> Option<&[PhysicalSortExpr]> {
        None
    }

    fn equivalence_properties(&self) -> EquivalenceProperties {
        let left_columns_len = self.left.schema().fields.len();
        combine_join_equivalence_properties(
            self.join_type,
            self.left.equivalence_properties(),
            self.right.equivalence_properties(),
            left_columns_len,
            self.on(),
            self.schema(),
        )
    }

    fn children(&self) -> Vec<Arc<dyn ExecutionPlan>> {
        vec![self.left.clone(), self.right.clone()]
    }

    fn with_new_children(
        self: Arc<Self>,
        children: Vec<Arc<dyn ExecutionPlan>>,
    ) -> Result<Arc<dyn ExecutionPlan>> {
        Ok(Arc::new(SymmetricHashJoinExec::try_new(
            children[0].clone(),
            children[1].clone(),
            self.on.clone(),
            self.filter.clone(),
            &self.join_type,
            self.null_equals_null,
        )?))
    }

    fn fmt_as(&self, t: DisplayFormatType, f: &mut fmt::Formatter) -> fmt::Result {
        match t {
            DisplayFormatType::Default => {
                let display_filter = self.filter.as_ref().map_or_else(
                    || "".to_string(),
                    |f| format!(", filter={:?}", f.expression()),
                );
                write!(
                    f,
                    "SymmetricHashJoinExec: join_type={:?}, on={:?}{}",
                    self.join_type, self.on, display_filter
                )
            }
        }
    }

    fn metrics(&self) -> Option<MetricsSet> {
        Some(self.metrics.clone_inner())
    }

    fn statistics(&self) -> Statistics {
        // TODO stats: it is not possible in general to know the output size of joins
        Statistics::default()
    }

    fn execute(
        &self,
        partition: usize,
        context: Arc<TaskContext>,
    ) -> Result<SendableRecordBatchStream> {
        let left_partitions = self.left.output_partitioning().partition_count();
        let right_partitions = self.right.output_partitioning().partition_count();
        if left_partitions != right_partitions {
            return Err(DataFusionError::Internal(format!(
                "Invalid SymmetricHashJoinExec, partition count mismatch {left_partitions}!={right_partitions},\
                 consider using RepartitionExec",
            )));
        }
        // If `filter_state` and `filter` are both present, then calculate sorted filter expressions
        // for both sides, and build an expression graph if one is not already built.
        let (left_sorted_filter_expr, right_sorted_filter_expr, graph) =
            match (&self.filter_state, &self.filter) {
                (Some(interval_state), Some(filter)) => {
                    // Lock the mutex of the interval state:
                    let mut filter_state = interval_state.lock();
                    // If this is the first partition to be invoked, then we need to initialize our state
                    // (the expression graph for pruning, sorted filter expressions etc.)
                    if !filter_state.calculated {
                        // Interval calculations require each column to exhibit monotonicity
                        // independently. However, a `PhysicalSortExpr` object defines a
                        // lexicographical ordering, so we can only use their first elements.
                        // when deducing column monotonicities.
                        // TODO: Extend the `PhysicalSortExpr` mechanism to express independent
                        //       (i.e. simultaneous) ordering properties of columns.

                        // Build sorted filter expressions for the left and right join side:
                        let join_sides = [JoinSide::Left, JoinSide::Right];
                        let children = [&self.left, &self.right];
                        for (join_side, child) in join_sides.iter().zip(children.iter()) {
                            let sorted_expr = child
                                .output_ordering()
                                .and_then(|orders| orders.first())
                                .and_then(|order| {
                                    build_filter_input_order(
                                        *join_side,
                                        filter,
                                        &child.schema(),
                                        order,
                                    )
                                    .transpose()
                                })
                                .transpose()?;

                            filter_state.sorted_exprs.push(sorted_expr);
                        }

                        // Collect available sorted filter expressions:
                        let sorted_exprs_size = filter_state.sorted_exprs.len();
                        let mut sorted_exprs = filter_state
                            .sorted_exprs
                            .iter_mut()
                            .flatten()
                            .collect::<Vec<_>>();

                        // Create the expression graph if we can create sorted filter expressions for both children:
                        filter_state.graph = if sorted_exprs.len() == sorted_exprs_size {
                            let mut graph =
                                ExprIntervalGraph::try_new(filter.expression().clone())?;

                            // Gather filter expressions:
                            let filter_exprs = sorted_exprs
                                .iter()
                                .map(|sorted_expr| sorted_expr.filter_expr().clone())
                                .collect::<Vec<_>>();

                            // Gather node indices of converted filter expressions in `SortedFilterExpr`s
                            // using the filter columns vector:
                            let child_node_indices =
                                graph.gather_node_indices(&filter_exprs);

                            // Update SortedFilterExpr instances with the corresponding node indices:
                            for (sorted_expr, (_, index)) in
                                sorted_exprs.iter_mut().zip(child_node_indices.iter())
                            {
                                sorted_expr.set_node_index(*index);
                            }

                            Some(graph)
                        } else {
                            None
                        };
                        filter_state.calculated = true;
                    }
                    // Return the sorted filter expressions for both sides along with the expression graph:
                    (
                        filter_state.sorted_exprs[0].clone(),
                        filter_state.sorted_exprs[1].clone(),
                        filter_state.graph.as_ref().cloned(),
                    )
                }
                // If `filter_state` or `filter` is not present, then return None for all three values:
                (_, _) => (None, None, None),
            };

        let on_left = self.on.iter().map(|on| on.0.clone()).collect::<Vec<_>>();
        let on_right = self.on.iter().map(|on| on.1.clone()).collect::<Vec<_>>();

        let left_side_joiner =
            OneSideHashJoiner::new(JoinSide::Left, on_left, self.left.schema());
        let right_side_joiner =
            OneSideHashJoiner::new(JoinSide::Right, on_right, self.right.schema());

        let left_stream = self
            .left
            .execute(partition, context.clone())?
            .map(|val| (JoinSide::Left, val));

        let right_stream = self
            .right
            .execute(partition, context.clone())?
            .map(|val| (JoinSide::Right, val));
        // This function will attempt to pull items from both streams.
        // Each stream will be polled in a round-robin fashion, and whenever a stream is
        // ready to yield an item that item is yielded.
        // After one of the two input streams completes, the remaining one will be polled exclusively.
        // The returned stream completes when both input streams have completed.
        let input_stream = select(left_stream, right_stream).boxed();

        let reservation = Arc::new(Mutex::new(
            MemoryConsumer::new(format!("SymmetricHashJoinStream[{partition}]"))
                .register(context.memory_pool()),
        ));
        if let Some(g) = graph.as_ref() {
            reservation.lock().try_grow(g.size())?;
        }

        Ok(Box::pin(SymmetricHashJoinStream {
            input_stream,
            schema: self.schema(),
            filter: self.filter.clone(),
            join_type: self.join_type,
            random_state: self.random_state.clone(),
            left: left_side_joiner,
            right: right_side_joiner,
            column_indices: self.column_indices.clone(),
            metrics: SymmetricHashJoinMetrics::new(partition, &self.metrics),
            graph,
            left_sorted_filter_expr,
            right_sorted_filter_expr,
            null_equals_null: self.null_equals_null,
            final_result: false,
            reservation,
        }))
    }
}

/// A stream that issues [RecordBatch]es as they arrive from the right  of the join.
struct SymmetricHashJoinStream {
    /// Input stream
    input_stream: BoxStream<'static, (JoinSide, Result<RecordBatch>)>,
    /// Input schema
    schema: Arc<Schema>,
    /// join filter
    filter: Option<JoinFilter>,
    /// type of the join
    join_type: JoinType,
    // left hash joiner
    left: OneSideHashJoiner,
    /// right hash joiner
    right: OneSideHashJoiner,
    /// Information of index and left / right placement of columns
    column_indices: Vec<ColumnIndex>,
    // Expression graph for range pruning.
    graph: Option<ExprIntervalGraph>,
    // Left globally sorted filter expr
    left_sorted_filter_expr: Option<SortedFilterExpr>,
    // Right globally sorted filter expr
    right_sorted_filter_expr: Option<SortedFilterExpr>,
    /// Random state used for hashing initialization
    random_state: RandomState,
    /// If null_equals_null is true, null == null else null != null
    null_equals_null: bool,
    /// Metrics
    metrics: SymmetricHashJoinMetrics,
    /// Memory reservation
    reservation: SharedMemoryReservation,
    /// Flag indicating whether there is nothing to process anymore
    final_result: bool,
}

impl RecordBatchStream for SymmetricHashJoinStream {
    fn schema(&self) -> SchemaRef {
        self.schema.clone()
    }
}

impl Stream for SymmetricHashJoinStream {
    type Item = Result<RecordBatch>;

    fn poll_next(
        mut self: std::pin::Pin<&mut Self>,
        cx: &mut std::task::Context<'_>,
    ) -> Poll<Option<Self::Item>> {
        self.poll_next_impl(cx)
    }
}

fn prune_hash_values(
    prune_length: usize,
    hashmap: &mut JoinHashMap,
    row_hash_values: &mut VecDeque<u64>,
    offset: u64,
) -> Result<()> {
    // Create a (hash)-(row number set) map
    let mut hash_value_map: HashMap<u64, HashSet<u64>> = HashMap::new();
    for index in 0..prune_length {
        let hash_value = row_hash_values.pop_front().unwrap();
        if let Some(set) = hash_value_map.get_mut(&hash_value) {
            set.insert(offset + index as u64);
        } else {
            let mut set = HashSet::new();
            set.insert(offset + index as u64);
            hash_value_map.insert(hash_value, set);
        }
    }
    for (hash_value, index_set) in hash_value_map.iter() {
        if let Some((_, separation_chain)) = hashmap
            .0
            .get_mut(*hash_value, |(hash, _)| hash_value == hash)
        {
            separation_chain.retain(|n| !index_set.contains(n));
            if separation_chain.is_empty() {
                hashmap
                    .0
                    .remove_entry(*hash_value, |(hash, _)| hash_value == hash);
            }
        }
    }
    hashmap.shrink_if_necessary(HASHMAP_SHRINK_SCALE_FACTOR);
    Ok(())
}

/// Calculate the filter expression intervals.
///
/// This function updates the `interval` field of each `SortedFilterExpr` based
/// on the first or the last value of the expression in `build_input_buffer`
/// and `probe_batch`.
///
/// # Arguments
///
/// * `build_input_buffer` - The [RecordBatch] on the build side of the join.
/// * `build_sorted_filter_expr` - Build side [SortedFilterExpr] to update.
/// * `probe_batch` - The `RecordBatch` on the probe side of the join.
/// * `probe_sorted_filter_expr` - Probe side `SortedFilterExpr` to update.
///
/// ### Note
/// ```text
///
/// Interval arithmetic is used to calculate viable join ranges for build-side
/// pruning. This is done by first creating an interval for join filter values in
/// the build side of the join, which spans [-∞, FV] or [FV, ∞] depending on the
/// ordering (descending/ascending) of the filter expression. Here, FV denotes the
/// first value on the build side. This range is then compared with the probe side
/// interval, which either spans [-∞, LV] or [LV, ∞] depending on the ordering
/// (ascending/descending) of the probe side. Here, LV denotes the last value on
/// the probe side.
///
/// As a concrete example, consider the following query:
///
///   SELECT * FROM left_table, right_table
///   WHERE
///     left_key = right_key AND
///     a > b - 3 AND
///     a < b + 10
///
/// where columns "a" and "b" come from tables "left_table" and "right_table",
/// respectively. When a new `RecordBatch` arrives at the right side, the
/// condition a > b - 3 will possibly indicate a prunable range for the left
/// side. Conversely, when a new `RecordBatch` arrives at the left side, the
/// condition a < b + 10 will possibly indicate prunability for the right side.
/// Let’s inspect what happens when a new RecordBatch` arrives at the right
/// side (i.e. when the left side is the build side):
///
///         Build      Probe
///       +-------+  +-------+
///       | a | z |  | b | y |
///       |+--|--+|  |+--|--+|
///       | 1 | 2 |  | 4 | 3 |
///       |+--|--+|  |+--|--+|
///       | 3 | 1 |  | 4 | 3 |
///       |+--|--+|  |+--|--+|
///       | 5 | 7 |  | 6 | 1 |
///       |+--|--+|  |+--|--+|
///       | 7 | 1 |  | 6 | 3 |
///       +-------+  +-------+
///
/// In this case, the interval representing viable (i.e. joinable) values for
/// column "a" is [1, ∞], and the interval representing possible future values
/// for column "b" is [6, ∞]. With these intervals at hand, we next calculate
/// intervals for the whole filter expression and propagate join constraint by
/// traversing the expression graph.
/// ```
fn calculate_filter_expr_intervals(
    build_input_buffer: &RecordBatch,
    build_sorted_filter_expr: &mut SortedFilterExpr,
    probe_batch: &RecordBatch,
    probe_sorted_filter_expr: &mut SortedFilterExpr,
) -> Result<()> {
    // If either build or probe side has no data, return early:
    if build_input_buffer.num_rows() == 0 || probe_batch.num_rows() == 0 {
        return Ok(());
    }
    // Calculate the interval for the build side filter expression (if present):
    update_filter_expr_interval(
        &build_input_buffer.slice(0, 1),
        build_sorted_filter_expr,
    )?;
    // Calculate the interval for the probe side filter expression (if present):
    update_filter_expr_interval(
        &probe_batch.slice(probe_batch.num_rows() - 1, 1),
        probe_sorted_filter_expr,
    )
}

/// This is a subroutine of the function [`calculate_filter_expr_intervals`].
/// It constructs the current interval using the given `batch` and updates
/// the filter expression (i.e. `sorted_expr`) with this interval.
fn update_filter_expr_interval(
    batch: &RecordBatch,
    sorted_expr: &mut SortedFilterExpr,
) -> Result<()> {
    // Evaluate the filter expression and convert the result to an array:
    let array = sorted_expr
        .origin_sorted_expr()
        .expr
        .evaluate(batch)?
        .into_array(1);
    // Convert the array to a ScalarValue:
    let value = ScalarValue::try_from_array(&array, 0)?;
    // Create a ScalarValue representing positive or negative infinity for the same data type:
    let unbounded = IntervalBound::make_unbounded(value.get_datatype())?;
    // Update the interval with lower and upper bounds based on the sort option:
    let interval = if sorted_expr.origin_sorted_expr().options.descending {
        Interval::new(unbounded, IntervalBound::new(value, false))
    } else {
        Interval::new(IntervalBound::new(value, false), unbounded)
    };
    // Set the calculated interval for the sorted filter expression:
    sorted_expr.set_interval(interval);
    Ok(())
}

/// Determine the pruning length for `buffer`.
///
/// This function evaluates the build side filter expression, converts the
/// result into an array and determines the pruning length by performing a
/// binary search on the array.
///
/// # Arguments
///
/// * `buffer`: The record batch to be pruned.
/// * `build_side_filter_expr`: The filter expression on the build side used
/// to determine the pruning length.
///
/// # Returns
///
/// A [Result] object that contains the pruning length. The function will return
/// an error if there is an issue evaluating the build side filter expression.
fn determine_prune_length(
    buffer: &RecordBatch,
    build_side_filter_expr: &SortedFilterExpr,
) -> Result<usize> {
    let origin_sorted_expr = build_side_filter_expr.origin_sorted_expr();
    let interval = build_side_filter_expr.interval();
    // Evaluate the build side filter expression and convert it into an array
    let batch_arr = origin_sorted_expr
        .expr
        .evaluate(buffer)?
        .into_array(buffer.num_rows());

    // Get the lower or upper interval based on the sort direction
    let target = if origin_sorted_expr.options.descending {
        interval.upper.value.clone()
    } else {
        interval.lower.value.clone()
    };

    // Perform binary search on the array to determine the length of the record batch to be pruned
    bisect::<true>(&[batch_arr], &[target], &[origin_sorted_expr.options])
}

/// This method determines if the result of the join should be produced in the final step or not.
///
/// # Arguments
///
/// * `build_side` - Enum indicating the side of the join used as the build side.
/// * `join_type` - Enum indicating the type of join to be performed.
///
/// # Returns
///
/// A boolean indicating whether the result of the join should be produced in the final step or not.
/// The result will be true if the build side is JoinSide::Left and the join type is one of
/// JoinType::Left, JoinType::LeftAnti, JoinType::Full or JoinType::LeftSemi.
/// If the build side is JoinSide::Right, the result will be true if the join type
/// is one of JoinType::Right, JoinType::RightAnti, JoinType::Full, or JoinType::RightSemi.
fn need_to_produce_result_in_final(build_side: JoinSide, join_type: JoinType) -> bool {
    if build_side == JoinSide::Left {
        matches!(
            join_type,
            JoinType::Left | JoinType::LeftAnti | JoinType::Full | JoinType::LeftSemi
        )
    } else {
        matches!(
            join_type,
            JoinType::Right | JoinType::RightAnti | JoinType::Full | JoinType::RightSemi
        )
    }
}

/// Get the anti join indices from the visited hash set.
///
/// This method returns the indices from the original input that were not present in the visited hash set.
///
/// # Arguments
///
/// * `prune_length` - The length of the pruned record batch.
/// * `deleted_offset` - The offset to the indices.
/// * `visited_rows` - The hash set of visited indices.
///
/// # Returns
///
/// A `PrimitiveArray` of the anti join indices.
fn get_anti_indices<T: ArrowPrimitiveType>(
    prune_length: usize,
    deleted_offset: usize,
    visited_rows: &HashSet<usize>,
) -> PrimitiveArray<T>
where
    NativeAdapter<T>: From<<T as ArrowPrimitiveType>::Native>,
{
    let mut bitmap = BooleanBufferBuilder::new(prune_length);
    bitmap.append_n(prune_length, false);
    // mark the indices as true if they are present in the visited hash set
    for v in 0..prune_length {
        let row = v + deleted_offset;
        bitmap.set_bit(v, visited_rows.contains(&row));
    }
    // get the anti index
    (0..prune_length)
        .filter_map(|idx| (!bitmap.get_bit(idx)).then_some(T::Native::from_usize(idx)))
        .collect()
}

/// This method creates a boolean buffer from the visited rows hash set
/// and the indices of the pruned record batch slice.
///
/// It gets the indices from the original input that were present in the visited hash set.
///
/// # Arguments
///
/// * `prune_length` - The length of the pruned record batch.
/// * `deleted_offset` - The offset to the indices.
/// * `visited_rows` - The hash set of visited indices.
///
/// # Returns
///
/// A [PrimitiveArray] of the specified type T, containing the semi indices.
fn get_semi_indices<T: ArrowPrimitiveType>(
    prune_length: usize,
    deleted_offset: usize,
    visited_rows: &HashSet<usize>,
) -> PrimitiveArray<T>
where
    NativeAdapter<T>: From<<T as ArrowPrimitiveType>::Native>,
{
    let mut bitmap = BooleanBufferBuilder::new(prune_length);
    bitmap.append_n(prune_length, false);
    // mark the indices as true if they are present in the visited hash set
    (0..prune_length).for_each(|v| {
        let row = &(v + deleted_offset);
        bitmap.set_bit(v, visited_rows.contains(row));
    });
    // get the semi index
    (0..prune_length)
        .filter_map(|idx| (bitmap.get_bit(idx)).then_some(T::Native::from_usize(idx)))
        .collect::<PrimitiveArray<T>>()
}
/// Records the visited indices from the input `PrimitiveArray` of type `T` into the given hash set `visited`.
/// This function will insert the indices (offset by `offset`) into the `visited` hash set.
///
/// # Arguments
///
/// * `visited` - A hash set to store the visited indices.
/// * `offset` - An offset to the indices in the `PrimitiveArray`.
/// * `indices` - The input `PrimitiveArray` of type `T` which stores the indices to be recorded.
///
fn record_visited_indices<T: ArrowPrimitiveType>(
    visited: &mut HashSet<usize>,
    offset: usize,
    indices: &PrimitiveArray<T>,
) {
    for i in indices.values() {
        visited.insert(i.as_usize() + offset);
    }
}

/// Calculate indices by join type.
///
/// This method returns a tuple of two arrays: build and probe indices.
/// The length of both arrays will be the same.
///
/// # Arguments
///
/// * `build_side`: Join side which defines the build side.
/// * `prune_length`: Length of the prune data.
/// * `visited_rows`: Hash set of visited rows of the build side.
/// * `deleted_offset`: Deleted offset of the build side.
/// * `join_type`: The type of join to be performed.
///
/// # Returns
///
/// A tuple of two arrays of primitive types representing the build and probe indices.
///
fn calculate_indices_by_join_type<L: ArrowPrimitiveType, R: ArrowPrimitiveType>(
    build_side: JoinSide,
    prune_length: usize,
    visited_rows: &HashSet<usize>,
    deleted_offset: usize,
    join_type: JoinType,
) -> Result<(PrimitiveArray<L>, PrimitiveArray<R>)>
where
    NativeAdapter<L>: From<<L as ArrowPrimitiveType>::Native>,
{
    // Store the result in a tuple
    let result = match (build_side, join_type) {
        // In the case of `Left` or `Right` join, or `Full` join, get the anti indices
        (JoinSide::Left, JoinType::Left | JoinType::LeftAnti)
        | (JoinSide::Right, JoinType::Right | JoinType::RightAnti)
        | (_, JoinType::Full) => {
            let build_unmatched_indices =
                get_anti_indices(prune_length, deleted_offset, visited_rows);
            let mut builder =
                PrimitiveBuilder::<R>::with_capacity(build_unmatched_indices.len());
            builder.append_nulls(build_unmatched_indices.len());
            let probe_indices = builder.finish();
            (build_unmatched_indices, probe_indices)
        }
        // In the case of `LeftSemi` or `RightSemi` join, get the semi indices
        (JoinSide::Left, JoinType::LeftSemi) | (JoinSide::Right, JoinType::RightSemi) => {
            let build_unmatched_indices =
                get_semi_indices(prune_length, deleted_offset, visited_rows);
            let mut builder =
                PrimitiveBuilder::<R>::with_capacity(build_unmatched_indices.len());
            builder.append_nulls(build_unmatched_indices.len());
            let probe_indices = builder.finish();
            (build_unmatched_indices, probe_indices)
        }
        // The case of other join types is not considered
        _ => unreachable!(),
    };
    Ok(result)
}

struct OneSideHashJoiner {
    /// Build side
    build_side: JoinSide,
    /// Input record batch buffer
    input_buffer: RecordBatch,
    /// Columns from the side
    on: Vec<Column>,
    /// Hashmap
    hashmap: JoinHashMap,
    /// To optimize hash deleting in case of pruning, we hold them in memory
    row_hash_values: VecDeque<u64>,
    /// Reuse the hashes buffer
    hashes_buffer: Vec<u64>,
    /// Matched rows
    visited_rows: HashSet<usize>,
    /// Offset
    offset: usize,
    /// Deleted offset
    deleted_offset: usize,
}

impl OneSideHashJoiner {
    pub fn size(&self) -> usize {
        let mut size = 0;
        size += std::mem::size_of_val(self);
        size += std::mem::size_of_val(&self.build_side);
        size += self.input_buffer.get_array_memory_size();
        size += std::mem::size_of_val(&self.on);
        size += self.hashmap.size();
        size += self.row_hash_values.capacity() * std::mem::size_of::<u64>();
        size += self.hashes_buffer.capacity() * std::mem::size_of::<u64>();
        size += self.visited_rows.capacity() * std::mem::size_of::<usize>();
        size += std::mem::size_of_val(&self.offset);
        size += std::mem::size_of_val(&self.deleted_offset);
        size
    }
    pub fn new(build_side: JoinSide, on: Vec<Column>, schema: SchemaRef) -> Self {
        Self {
            build_side,
            input_buffer: RecordBatch::new_empty(schema),
            on,
            hashmap: JoinHashMap(RawTable::with_capacity(0)),
            row_hash_values: VecDeque::new(),
            hashes_buffer: vec![],
            visited_rows: HashSet::new(),
            offset: 0,
            deleted_offset: 0,
        }
    }

    /// Updates the internal state of the [OneSideHashJoiner] with the incoming batch.
    ///
    /// # Arguments
    ///
    /// * `batch` - The incoming [RecordBatch] to be merged with the internal input buffer
    /// * `random_state` - The random state used to hash values
    ///
    /// # Returns
    ///
    /// Returns a [Result] encapsulating any intermediate errors.
    fn update_internal_state(
        &mut self,
        batch: &RecordBatch,
        random_state: &RandomState,
    ) -> Result<()> {
        // Merge the incoming batch with the existing input buffer:
        self.input_buffer = concat_batches(&batch.schema(), [&self.input_buffer, batch])?;
        // Resize the hashes buffer to the number of rows in the incoming batch:
        self.hashes_buffer.resize(batch.num_rows(), 0);
        // Get allocation_info before adding the item
        // Update the hashmap with the join key values and hashes of the incoming batch:
        update_hash(
            &self.on,
            batch,
            &mut self.hashmap,
            self.offset,
            random_state,
            &mut self.hashes_buffer,
        )?;
        // Add the hashes buffer to the hash value deque:
        self.row_hash_values.extend(self.hashes_buffer.iter());
        Ok(())
    }

    /// This method performs a join between the build side input buffer and the probe side batch.
    ///
    /// # Arguments
    ///
    /// * `schema` - A reference to the schema of the output record batch.
    /// * `join_type` - The type of join to be performed.
    /// * `on_probe` - An array of columns on which the join will be performed. The columns are from the probe side of the join.
    /// * `filter` - An optional filter on the join condition.
    /// * `probe_batch` - The second record batch to be joined.
    /// * `probe_visited` - A hash set to store the visited indices from the probe batch.
    /// * `probe_offset` - The offset of the probe side for visited indices calculations.
    /// * `column_indices` - An array of columns to be selected for the result of the join.
    /// * `random_state` - The random state for the join.
    /// * `null_equals_null` - A boolean indicating whether NULL values should be treated as equal when joining.
    ///
    /// # Returns
    ///
    /// A [Result] containing an optional record batch if the join type is not one of `LeftAnti`, `RightAnti`, `LeftSemi` or `RightSemi`.
    /// If the join type is one of the above four, the function will return [None].
    #[allow(clippy::too_many_arguments)]
    fn join_with_probe_batch(
        &mut self,
        schema: &SchemaRef,
        join_type: JoinType,
        on_probe: &[Column],
        filter: Option<&JoinFilter>,
        probe_batch: &RecordBatch,
        probe_visited: &mut HashSet<usize>,
        probe_offset: usize,
        column_indices: &[ColumnIndex],
        random_state: &RandomState,
        null_equals_null: bool,
    ) -> Result<Option<RecordBatch>> {
        if self.input_buffer.num_rows() == 0 || probe_batch.num_rows() == 0 {
            return Ok(None);
        }
        let (build_indices, probe_indices) = build_join_indices(
            probe_batch,
            &self.hashmap,
            &self.input_buffer,
            &self.on,
            on_probe,
            filter,
            random_state,
            null_equals_null,
            &mut self.hashes_buffer,
            Some(self.deleted_offset),
            self.build_side,
        )?;
        if need_to_produce_result_in_final(self.build_side, join_type) {
            record_visited_indices(
                &mut self.visited_rows,
                self.deleted_offset,
                &build_indices,
            );
        }
        if need_to_produce_result_in_final(self.build_side.negate(), join_type) {
            record_visited_indices(probe_visited, probe_offset, &probe_indices);
        }
        if matches!(
            join_type,
            JoinType::LeftAnti
                | JoinType::RightAnti
                | JoinType::LeftSemi
                | JoinType::RightSemi
        ) {
            Ok(None)
        } else {
            build_batch_from_indices(
                schema,
                &self.input_buffer,
                probe_batch,
                build_indices,
                probe_indices,
                column_indices,
                self.build_side,
            )
            .map(|batch| (batch.num_rows() > 0).then_some(batch))
        }
    }

    /// This function produces unmatched record results based on the build side,
    /// join type and other parameters.
    ///
    /// The method uses first `prune_length` rows from the build side input buffer
    /// to produce results.
    ///
    /// # Arguments
    ///
    /// * `output_schema` - The schema of the final output record batch.
    /// * `prune_length` - The length of the determined prune length.
    /// * `probe_schema` - The schema of the probe [RecordBatch].
    /// * `join_type` - The type of join to be performed.
    /// * `column_indices` - Indices of columns that are being joined.
    ///
    /// # Returns
    ///
    /// * `Option<RecordBatch>` - The final output record batch if required, otherwise [None].
    fn build_side_determined_results(
        &self,
        output_schema: &SchemaRef,
        prune_length: usize,
        probe_schema: SchemaRef,
        join_type: JoinType,
        column_indices: &[ColumnIndex],
    ) -> Result<Option<RecordBatch>> {
        // Check if we need to produce a result in the final output:
        if need_to_produce_result_in_final(self.build_side, join_type) {
            // Calculate the indices for build and probe sides based on join type and build side:
            let (build_indices, probe_indices) = calculate_indices_by_join_type(
                self.build_side,
                prune_length,
                &self.visited_rows,
                self.deleted_offset,
                join_type,
            )?;

            // Create an empty probe record batch:
            let empty_probe_batch = RecordBatch::new_empty(probe_schema);
            // Build the final result from the indices of build and probe sides:
            build_batch_from_indices(
                output_schema.as_ref(),
                &self.input_buffer,
                &empty_probe_batch,
                build_indices,
                probe_indices,
                column_indices,
                self.build_side,
            )
            .map(|batch| (batch.num_rows() > 0).then_some(batch))
        } else {
            // If we don't need to produce a result, return None
            Ok(None)
        }
    }

    /// Prunes the internal buffer.
    ///
    /// Argument `probe_batch` is used to update the intervals of the sorted
    /// filter expressions. The updated build interval determines the new length
    /// of the build side. If there are rows to prune, they are removed from the
    /// internal buffer.
    ///
    /// # Arguments
    ///
    /// * `schema` - The schema of the final output record batch
    /// * `probe_batch` - Incoming RecordBatch of the probe side.
    /// * `probe_side_sorted_filter_expr` - Probe side mutable sorted filter expression.
    /// * `join_type` - The type of join (e.g. inner, left, right, etc.).
    /// * `column_indices` - A vector of column indices that specifies which columns from the
    ///     build side should be included in the output.
    /// * `graph` - A mutable reference to the physical expression graph.
    ///
    /// # Returns
    ///
    /// If there are rows to prune, returns the pruned build side record batch wrapped in an `Ok` variant.
    /// Otherwise, returns `Ok(None)`.
    fn calculate_prune_length_with_probe_batch(
        &mut self,
        build_side_sorted_filter_expr: &mut SortedFilterExpr,
        probe_side_sorted_filter_expr: &mut SortedFilterExpr,
        graph: &mut ExprIntervalGraph,
    ) -> Result<usize> {
        // Return early if the input buffer is empty:
        if self.input_buffer.num_rows() == 0 {
            return Ok(0);
        }
        // Process the build and probe side sorted filter expressions if both are present:
        // Collect the sorted filter expressions into a vector of (node_index, interval) tuples:
        let mut filter_intervals = vec![];
        for expr in [
            &build_side_sorted_filter_expr,
            &probe_side_sorted_filter_expr,
        ] {
            filter_intervals.push((expr.node_index(), expr.interval().clone()))
        }
        // Update the physical expression graph using the join filter intervals:
        graph.update_ranges(&mut filter_intervals)?;
        // Extract the new join filter interval for the build side:
        let calculated_build_side_interval = filter_intervals.remove(0).1;
        // If the intervals have not changed, return early without pruning:
        if calculated_build_side_interval.eq(build_side_sorted_filter_expr.interval()) {
            return Ok(0);
        }
        // Update the build side interval and determine the pruning length:
        build_side_sorted_filter_expr.set_interval(calculated_build_side_interval);

        determine_prune_length(&self.input_buffer, build_side_sorted_filter_expr)
    }

    fn prune_internal_state_and_build_anti_result(
        &mut self,
        prune_length: usize,
        schema: &SchemaRef,
        probe_batch: &RecordBatch,
        join_type: JoinType,
        column_indices: &[ColumnIndex],
    ) -> Result<Option<RecordBatch>> {
        // Compute the result and perform pruning if there are rows to prune:
        let result = self.build_side_determined_results(
            schema,
            prune_length,
            probe_batch.schema(),
            join_type,
            column_indices,
        );
        // Prune the hash values:
        prune_hash_values(
            prune_length,
            &mut self.hashmap,
            &mut self.row_hash_values,
            self.deleted_offset as u64,
        )?;
        // Remove pruned rows from the visited rows set:
        for row in self.deleted_offset..(self.deleted_offset + prune_length) {
            self.visited_rows.remove(&row);
        }
        // Update the input buffer after pruning:
        self.input_buffer = self
            .input_buffer
            .slice(prune_length, self.input_buffer.num_rows() - prune_length);
        // Increment the deleted offset:
        self.deleted_offset += prune_length;
        result
    }
}

fn combine_two_batches(
    output_schema: &SchemaRef,
    left_batch: Option<RecordBatch>,
    right_batch: Option<RecordBatch>,
) -> Result<Option<RecordBatch>> {
    match (left_batch, right_batch) {
        (Some(batch), None) | (None, Some(batch)) => {
            // If only one of the batches are present, return it:
            Ok(Some(batch))
        }
        (Some(left_batch), Some(right_batch)) => {
            // If both batches are present, concatenate them:
            concat_batches(output_schema, &[left_batch, right_batch])
                .map_err(DataFusionError::ArrowError)
                .map(Some)
        }
        (None, None) => {
            // If neither is present, return an empty batch:
            Ok(None)
        }
    }
}

impl SymmetricHashJoinStream {
    fn size(&self) -> usize {
        let mut size = 0;
        size += std::mem::size_of_val(&self.input_stream);
        size += std::mem::size_of_val(&self.schema);
        size += std::mem::size_of_val(&self.filter);
        size += std::mem::size_of_val(&self.join_type);
        size += self.left.size();
        size += self.right.size();
        size += std::mem::size_of_val(&self.column_indices);
        size += self.graph.as_ref().map(|g| g.size()).unwrap_or(0);
        size += std::mem::size_of_val(&self.left_sorted_filter_expr);
        size += std::mem::size_of_val(&self.right_sorted_filter_expr);
        size += std::mem::size_of_val(&self.random_state);
        size += std::mem::size_of_val(&self.null_equals_null);
        size += std::mem::size_of_val(&self.metrics);
        size += std::mem::size_of_val(&self.final_result);
        size
    }
    /// Polls the next result of the join operation.
    ///
    /// If the result of the join is ready, it returns the next record batch.
    /// If the join has completed and there are no more results, it returns
    /// `Poll::Ready(None)`. If the join operation is not complete, but the
    /// current stream is not ready yet, it returns `Poll::Pending`.
    fn poll_next_impl(
        &mut self,
        cx: &mut std::task::Context<'_>,
    ) -> Poll<Option<Result<RecordBatch>>> {
        loop {
            // Poll the next batch from `input_stream`:
            match self.input_stream.poll_next_unpin(cx) {
                // Batch is available
                Poll::Ready(Some((side, Ok(probe_batch)))) => {
                    // Determine which stream should be polled next. The side the
                    // RecordBatch comes from becomes the probe side.
                    let (
                        probe_hash_joiner,
                        build_hash_joiner,
                        probe_side_sorted_filter_expr,
                        build_side_sorted_filter_expr,
                        probe_side_metrics,
                    ) = if side.eq(&JoinSide::Left) {
                        (
                            &mut self.left,
                            &mut self.right,
                            &mut self.left_sorted_filter_expr,
                            &mut self.right_sorted_filter_expr,
                            &mut self.metrics.left,
                        )
                    } else {
                        (
                            &mut self.right,
                            &mut self.left,
                            &mut self.right_sorted_filter_expr,
                            &mut self.left_sorted_filter_expr,
                            &mut self.metrics.right,
                        )
                    };
                    // Update the metrics for the stream that was polled:
                    probe_side_metrics.input_batches.add(1);
                    probe_side_metrics.input_rows.add(probe_batch.num_rows());
                    // Update the internal state of the hash joiner for the build side:
                    probe_hash_joiner
                        .update_internal_state(&probe_batch, &self.random_state)?;
                    // Join the two sides:
                    let equal_result = build_hash_joiner.join_with_probe_batch(
                        &self.schema,
                        self.join_type,
                        &probe_hash_joiner.on,
                        self.filter.as_ref(),
                        &probe_batch,
                        &mut probe_hash_joiner.visited_rows,
                        probe_hash_joiner.offset,
                        &self.column_indices,
                        &self.random_state,
                        self.null_equals_null,
                    )?;
                    // Increment the offset for the probe hash joiner:
                    probe_hash_joiner.offset += probe_batch.num_rows();

                    let anti_result = if let (
                        Some(build_side_sorted_filter_expr),
                        Some(probe_side_sorted_filter_expr),
                        Some(graph),
                    ) = (
                        build_side_sorted_filter_expr.as_mut(),
                        probe_side_sorted_filter_expr.as_mut(),
                        self.graph.as_mut(),
                    ) {
                        // Calculate filter intervals:
                        calculate_filter_expr_intervals(
                            &build_hash_joiner.input_buffer,
                            build_side_sorted_filter_expr,
                            &probe_batch,
                            probe_side_sorted_filter_expr,
                        )?;
                        let prune_length = build_hash_joiner
                            .calculate_prune_length_with_probe_batch(
                                build_side_sorted_filter_expr,
                                probe_side_sorted_filter_expr,
                                graph,
                            )?;

                        if prune_length > 0 {
                            build_hash_joiner.prune_internal_state_and_build_anti_result(
                                prune_length,
                                &self.schema,
                                &probe_batch,
                                self.join_type,
                                &self.column_indices,
                            )?
                        } else {
                            None
                        }
                    } else {
                        None
                    };

                    // Combine results:
                    let result =
                        combine_two_batches(&self.schema, equal_result, anti_result)?;
                    let capacity = self.size();
                    self.metrics.stream_memory_usage.set(capacity);
                    self.reservation.lock().try_resize(capacity)?;
                    // Update the metrics if we have a batch; otherwise, continue the loop.
                    if let Some(batch) = &result {
                        self.metrics.output_batches.add(1);
                        self.metrics.output_rows.add(batch.num_rows());
                        return Poll::Ready(Ok(result).transpose());
                    }
                }
                Poll::Ready(Some((_, Err(e)))) => return Poll::Ready(Some(Err(e))),
                Poll::Ready(None) => {
                    // If the final result has already been obtained, return `Poll::Ready(None)`:
                    if self.final_result {
                        return Poll::Ready(None);
                    }
                    self.final_result = true;
                    // Get the left side results:
                    let left_result = self.left.build_side_determined_results(
                        &self.schema,
                        self.left.input_buffer.num_rows(),
                        self.right.input_buffer.schema(),
                        self.join_type,
                        &self.column_indices,
                    )?;
                    // Get the right side results:
                    let right_result = self.right.build_side_determined_results(
                        &self.schema,
                        self.right.input_buffer.num_rows(),
                        self.left.input_buffer.schema(),
                        self.join_type,
                        &self.column_indices,
                    )?;

                    // Combine the left and right results:
                    let result =
                        combine_two_batches(&self.schema, left_result, right_result)?;

                    // Update the metrics and return the result:
                    if let Some(batch) = &result {
                        // Update the metrics:
                        self.metrics.output_batches.add(1);
                        self.metrics.output_rows.add(batch.num_rows());
                        return Poll::Ready(Ok(result).transpose());
                    }
                }
                Poll::Pending => return Poll::Pending,
            }
        }
    }
}

#[cfg(test)]
mod tests {
    use std::fs::File;

    use arrow::array::{ArrayRef, Float64Array, IntervalDayTimeArray};
    use arrow::array::{Int32Array, TimestampMillisecondArray};
    use arrow::compute::SortOptions;
    use arrow::datatypes::{DataType, Field, IntervalUnit, Schema, TimeUnit};
    use arrow::util::pretty::pretty_format_batches;
    use rstest::*;
    use tempfile::TempDir;

    use datafusion_expr::Operator;
    use datafusion_physical_expr::expressions::{binary, col, Column};
    use datafusion_physical_expr::intervals::test_utils::{
        gen_conjunctive_numerical_expr, gen_conjunctive_temporal_expr,
    };
    use datafusion_physical_expr::PhysicalExpr;

    use crate::physical_plan::joins::{
        hash_join_utils::tests::complicated_filter, HashJoinExec, PartitionMode,
    };
    use crate::physical_plan::{
        common, displayable, memory::MemoryExec, repartition::RepartitionExec,
    };
    use crate::prelude::{CsvReadOptions, SessionConfig, SessionContext};
    use crate::test_util::register_unbounded_file_with_ordering;

    use super::*;

    const TABLE_SIZE: i32 = 100;

    fn compare_batches(collected_1: &[RecordBatch], collected_2: &[RecordBatch]) {
        // compare
        let first_formatted = pretty_format_batches(collected_1).unwrap().to_string();
        let second_formatted = pretty_format_batches(collected_2).unwrap().to_string();

        let mut first_formatted_sorted: Vec<&str> =
            first_formatted.trim().lines().collect();
        first_formatted_sorted.sort_unstable();

        let mut second_formatted_sorted: Vec<&str> =
            second_formatted.trim().lines().collect();
        second_formatted_sorted.sort_unstable();

        for (i, (first_line, second_line)) in first_formatted_sorted
            .iter()
            .zip(&second_formatted_sorted)
            .enumerate()
        {
            assert_eq!((i, first_line), (i, second_line));
        }
    }
    #[allow(clippy::too_many_arguments)]
    async fn partitioned_sym_join_with_filter(
        left: Arc<dyn ExecutionPlan>,
        right: Arc<dyn ExecutionPlan>,
        on: JoinOn,
        filter: Option<JoinFilter>,
        join_type: &JoinType,
        null_equals_null: bool,
        context: Arc<TaskContext>,
    ) -> Result<Vec<RecordBatch>> {
        let partition_count = 4;

        let left_expr = on
            .iter()
            .map(|(l, _)| Arc::new(l.clone()) as _)
            .collect::<Vec<_>>();

        let right_expr = on
            .iter()
            .map(|(_, r)| Arc::new(r.clone()) as _)
            .collect::<Vec<_>>();

        let join = SymmetricHashJoinExec::try_new(
            Arc::new(RepartitionExec::try_new(
                left,
                Partitioning::Hash(left_expr, partition_count),
            )?),
            Arc::new(RepartitionExec::try_new(
                right,
                Partitioning::Hash(right_expr, partition_count),
            )?),
            on,
            filter,
            join_type,
            null_equals_null,
        )?;

        let mut batches = vec![];
        for i in 0..partition_count {
            let stream = join.execute(i, context.clone())?;
            let more_batches = common::collect(stream).await?;
            batches.extend(
                more_batches
                    .into_iter()
                    .filter(|b| b.num_rows() > 0)
                    .collect::<Vec<_>>(),
            );
        }

        Ok(batches)
    }
    #[allow(clippy::too_many_arguments)]
    async fn partitioned_hash_join_with_filter(
        left: Arc<dyn ExecutionPlan>,
        right: Arc<dyn ExecutionPlan>,
        on: JoinOn,
        filter: Option<JoinFilter>,
        join_type: &JoinType,
        null_equals_null: bool,
        context: Arc<TaskContext>,
    ) -> Result<Vec<RecordBatch>> {
        let partition_count = 4;

        let (left_expr, right_expr) = on
            .iter()
            .map(|(l, r)| (Arc::new(l.clone()) as _, Arc::new(r.clone()) as _))
            .unzip();

        let join = HashJoinExec::try_new(
            Arc::new(RepartitionExec::try_new(
                left,
                Partitioning::Hash(left_expr, partition_count),
            )?),
            Arc::new(RepartitionExec::try_new(
                right,
                Partitioning::Hash(right_expr, partition_count),
            )?),
            on,
            filter,
            join_type,
            PartitionMode::Partitioned,
            null_equals_null,
        )?;

        let mut batches = vec![];
        for i in 0..partition_count {
            let stream = join.execute(i, context.clone())?;
            let more_batches = common::collect(stream).await?;
            batches.extend(
                more_batches
                    .into_iter()
                    .filter(|b| b.num_rows() > 0)
                    .collect::<Vec<_>>(),
            );
        }

        Ok(batches)
    }

    pub fn split_record_batches(
        batch: &RecordBatch,
        batch_size: usize,
    ) -> Result<Vec<RecordBatch>> {
        let row_num = batch.num_rows();
        let number_of_batch = row_num / batch_size;
        let mut sizes = vec![batch_size; number_of_batch];
        sizes.push(row_num - (batch_size * number_of_batch));
        let mut result = vec![];
        for (i, size) in sizes.iter().enumerate() {
            result.push(batch.slice(i * batch_size, *size));
        }
        Ok(result)
    }

<<<<<<< HEAD
    // It creates join filters for different type of fields for testing.
    macro_rules! join_expr_tests {
        ($func_name:ident, $type:ty, $SCALAR:ident) => {
            fn $func_name(
                expr_id: usize,
                left_col: Arc<dyn PhysicalExpr>,
                right_col: Arc<dyn PhysicalExpr>,
            ) -> Arc<dyn PhysicalExpr> {
                match expr_id {
                    // left_col + 1 > right_col + 5 AND left_col + 3 < right_col + 10
                    0 => gen_conjunctive_numerical_expr(
                        left_col,
                        right_col,
                        (
                            Operator::Plus,
                            Operator::Plus,
                            Operator::Plus,
                            Operator::Plus,
                        ),
                        ScalarValue::$SCALAR(Some(1 as $type)),
                        ScalarValue::$SCALAR(Some(5 as $type)),
                        ScalarValue::$SCALAR(Some(3 as $type)),
                        ScalarValue::$SCALAR(Some(10 as $type)),
                    ),
                    // left_col - 1 > right_col + 5 AND left_col + 3 < right_col + 10
                    1 => gen_conjunctive_numerical_expr(
                        left_col,
                        right_col,
                        (
                            Operator::Minus,
                            Operator::Plus,
                            Operator::Plus,
                            Operator::Plus,
                        ),
                        ScalarValue::$SCALAR(Some(1 as $type)),
                        ScalarValue::$SCALAR(Some(5 as $type)),
                        ScalarValue::$SCALAR(Some(3 as $type)),
                        ScalarValue::$SCALAR(Some(10 as $type)),
                    ),
                    // left_col - 1 > right_col + 5 AND left_col - 3 < right_col + 10
                    2 => gen_conjunctive_numerical_expr(
                        left_col,
                        right_col,
                        (
                            Operator::Minus,
                            Operator::Plus,
                            Operator::Minus,
                            Operator::Plus,
                        ),
                        ScalarValue::$SCALAR(Some(1 as $type)),
                        ScalarValue::$SCALAR(Some(5 as $type)),
                        ScalarValue::$SCALAR(Some(3 as $type)),
                        ScalarValue::$SCALAR(Some(10 as $type)),
                    ),
                    // left_col - 10 > right_col - 5 AND left_col - 3 < right_col + 10
                    3 => gen_conjunctive_numerical_expr(
                        left_col,
                        right_col,
                        (
                            Operator::Minus,
                            Operator::Minus,
                            Operator::Minus,
                            Operator::Plus,
                        ),
                        ScalarValue::$SCALAR(Some(10 as $type)),
                        ScalarValue::$SCALAR(Some(5 as $type)),
                        ScalarValue::$SCALAR(Some(3 as $type)),
                        ScalarValue::$SCALAR(Some(10 as $type)),
                    ),
                    // left_col - 10 > right_col - 5 AND left_col - 30 < right_col - 3
                    4 => gen_conjunctive_numerical_expr(
                        left_col,
                        right_col,
                        (
                            Operator::Minus,
                            Operator::Minus,
                            Operator::Minus,
                            Operator::Minus,
                        ),
                        ScalarValue::$SCALAR(Some(10 as $type)),
                        ScalarValue::$SCALAR(Some(5 as $type)),
                        ScalarValue::$SCALAR(Some(30 as $type)),
                        ScalarValue::$SCALAR(Some(3 as $type)),
                    ),
                    _ => panic!("No case"),
                }
            }
        };
    }

    join_expr_tests!(join_expr_tests_fixture_i32, i32, Int32);
    join_expr_tests!(join_expr_tests_fixture_f64, f64, Float64);

    use rand::rngs::StdRng;
    use rand::{Rng, SeedableRng};
    use std::iter::Iterator;

    struct AscendingRandomFloatIterator {
        prev: f64,
        max: f64,
        rng: StdRng,
    }

    impl AscendingRandomFloatIterator {
        fn new(min: f64, max: f64) -> Self {
            let mut rng = StdRng::seed_from_u64(42);
            let initial = rng.gen_range(min..max);
            AscendingRandomFloatIterator {
                prev: initial,
                max,
                rng,
            }
=======
    fn join_expr_tests_fixture(
        expr_id: usize,
        left_col: Arc<dyn PhysicalExpr>,
        right_col: Arc<dyn PhysicalExpr>,
    ) -> Arc<dyn PhysicalExpr> {
        match expr_id {
            // left_col + 1 > right_col + 5 AND left_col + 3 < right_col + 10
            0 => gen_conjunctive_numeric_expr(
                left_col,
                right_col,
                Operator::Plus,
                Operator::Plus,
                Operator::Plus,
                Operator::Plus,
                1,
                5,
                3,
                10,
                (Operator::Gt, Operator::Lt),
            ),
            // left_col - 1 > right_col + 5 AND left_col + 3 < right_col + 10
            1 => gen_conjunctive_numeric_expr(
                left_col,
                right_col,
                Operator::Minus,
                Operator::Plus,
                Operator::Plus,
                Operator::Plus,
                1,
                5,
                3,
                10,
                (Operator::Gt, Operator::Lt),
            ),
            // left_col - 1 > right_col + 5 AND left_col - 3 < right_col + 10
            2 => gen_conjunctive_numeric_expr(
                left_col,
                right_col,
                Operator::Minus,
                Operator::Plus,
                Operator::Minus,
                Operator::Plus,
                1,
                5,
                3,
                10,
                (Operator::Gt, Operator::Lt),
            ),
            // left_col - 10 > right_col - 5 AND left_col - 3 < right_col + 10
            3 => gen_conjunctive_numeric_expr(
                left_col,
                right_col,
                Operator::Minus,
                Operator::Minus,
                Operator::Minus,
                Operator::Plus,
                10,
                5,
                3,
                10,
                (Operator::Gt, Operator::Lt),
            ),
            // left_col - 10 > right_col - 5 AND left_col - 30 < right_col - 3
            4 => gen_conjunctive_numeric_expr(
                left_col,
                right_col,
                Operator::Minus,
                Operator::Minus,
                Operator::Minus,
                Operator::Minus,
                10,
                5,
                30,
                3,
                (Operator::Gt, Operator::Lt),
            ),
            // left_col - 2 >= right_col - 5 AND left_col - 7 <= right_col - 3
            5 => gen_conjunctive_numeric_expr(
                left_col,
                right_col,
                Operator::Minus,
                Operator::Plus,
                Operator::Plus,
                Operator::Minus,
                2,
                5,
                7,
                3,
                (Operator::GtEq, Operator::LtEq),
            ),
            // left_col - 28 >= right_col - 11 AND left_col - 21 <= right_col - 39
            6 => gen_conjunctive_numeric_expr(
                left_col,
                right_col,
                Operator::Plus,
                Operator::Minus,
                Operator::Plus,
                Operator::Plus,
                28,
                11,
                21,
                39,
                (Operator::Gt, Operator::LtEq),
            ),
            // left_col - 28 >= right_col - 11 AND left_col - 21 <= right_col - 39
            7 => gen_conjunctive_numeric_expr(
                left_col,
                right_col,
                Operator::Plus,
                Operator::Minus,
                Operator::Minus,
                Operator::Plus,
                28,
                11,
                21,
                39,
                (Operator::GtEq, Operator::Lt),
            ),
            _ => unreachable!(),
>>>>>>> 463ec307
        }
    }

    impl Iterator for AscendingRandomFloatIterator {
        type Item = f64;

        fn next(&mut self) -> Option<Self::Item> {
            let new_value = self.rng.gen_range(self.prev..self.max);
            self.prev = new_value;
            Some(new_value)
        }
    }

    fn join_expr_tests_fixture_temporal(
        expr_id: usize,
        left_col: Arc<dyn PhysicalExpr>,
        right_col: Arc<dyn PhysicalExpr>,
        schema: &Schema,
    ) -> Result<Arc<dyn PhysicalExpr>> {
        match expr_id {
            // constructs ((left_col - INTERVAL '100ms')  > (right_col - INTERVAL '200ms')) AND ((left_col - INTERVAL '450ms') < (right_col - INTERVAL '300ms'))
            0 => gen_conjunctive_temporal_expr(
                left_col,
                right_col,
                Operator::Minus,
                Operator::Minus,
                Operator::Minus,
                Operator::Minus,
                ScalarValue::new_interval_dt(0, 100), // 100 ms
                ScalarValue::new_interval_dt(0, 200), // 200 ms
                ScalarValue::new_interval_dt(0, 450), // 450 ms
                ScalarValue::new_interval_dt(0, 300), // 300 ms
                schema,
            ),
            // constructs ((left_col - TIMESTAMP '2023-01-01:12.00.03')  > (right_col - TIMESTAMP '2023-01-01:12.00.01')) AND ((left_col - TIMESTAMP '2023-01-01:12.00.00') < (right_col - TIMESTAMP '2023-01-01:12.00.02'))
            1 => gen_conjunctive_temporal_expr(
                left_col,
                right_col,
                Operator::Minus,
                Operator::Minus,
                Operator::Minus,
                Operator::Minus,
                ScalarValue::TimestampMillisecond(Some(1672574403000), None), // 2023-01-01:12.00.03
                ScalarValue::TimestampMillisecond(Some(1672574401000), None), // 2023-01-01:12.00.01
                ScalarValue::TimestampMillisecond(Some(1672574400000), None), // 2023-01-01:12.00.00
                ScalarValue::TimestampMillisecond(Some(1672574402000), None), // 2023-01-01:12.00.02
                schema,
            ),
            _ => unreachable!(),
        }
    }
    fn build_sides_record_batches(
        table_size: i32,
        key_cardinality: (i32, i32),
    ) -> Result<(RecordBatch, RecordBatch)> {
        let null_ratio: f64 = 0.4;
        let initial_range = 0..table_size;
        let index = (table_size as f64 * null_ratio).round() as i32;
        let rest_of = index..table_size;
        let ordered: ArrayRef = Arc::new(Int32Array::from_iter(
            initial_range.clone().collect::<Vec<i32>>(),
        ));
        let ordered_des = Arc::new(Int32Array::from_iter(
            initial_range.clone().rev().collect::<Vec<i32>>(),
        ));
        let cardinality = Arc::new(Int32Array::from_iter(
            initial_range.clone().map(|x| x % 4).collect::<Vec<i32>>(),
        ));
        let cardinality_key_left = Arc::new(Int32Array::from_iter(
            initial_range
                .clone()
                .map(|x| x % key_cardinality.0)
                .collect::<Vec<i32>>(),
        ));
        let cardinality_key_right = Arc::new(Int32Array::from_iter(
            initial_range
                .clone()
                .map(|x| x % key_cardinality.1)
                .collect::<Vec<i32>>(),
        ));
        let ordered_asc_null_first = Arc::new(Int32Array::from_iter({
            std::iter::repeat(None)
                .take(index as usize)
                .chain(rest_of.clone().map(Some))
                .collect::<Vec<Option<i32>>>()
        }));
        let ordered_asc_null_last = Arc::new(Int32Array::from_iter({
            rest_of
                .clone()
                .map(Some)
                .chain(std::iter::repeat(None).take(index as usize))
                .collect::<Vec<Option<i32>>>()
        }));

        let ordered_desc_null_first = Arc::new(Int32Array::from_iter({
            std::iter::repeat(None)
                .take(index as usize)
                .chain(rest_of.rev().map(Some))
                .collect::<Vec<Option<i32>>>()
        }));

        let time = Arc::new(TimestampMillisecondArray::from(
            initial_range
                .clone()
                .map(|x| x as i64 + 1672531200000) // x + 2023-01-01:00.00.00
                .collect::<Vec<i64>>(),
        ));
        let interval_time: ArrayRef = Arc::new(IntervalDayTimeArray::from(
            initial_range
                .map(|x| x as i64 * 100) // x * 100ms
                .collect::<Vec<i64>>(),
        ));

        let float_asc = Arc::new(Float64Array::from_iter_values(
            AscendingRandomFloatIterator::new(0., table_size as f64)
                .take(table_size as usize),
        ));

        let left = RecordBatch::try_from_iter(vec![
            ("la1", ordered.clone()),
            ("lb1", cardinality.clone()),
            ("lc1", cardinality_key_left),
            ("lt1", time.clone()),
            ("la2", ordered.clone()),
            ("la1_des", ordered_des.clone()),
            ("l_asc_null_first", ordered_asc_null_first.clone()),
            ("l_asc_null_last", ordered_asc_null_last.clone()),
            ("l_desc_null_first", ordered_desc_null_first.clone()),
            ("li1", interval_time.clone()),
            ("l_float", float_asc.clone()),
        ])?;
        let right = RecordBatch::try_from_iter(vec![
            ("ra1", ordered.clone()),
            ("rb1", cardinality),
            ("rc1", cardinality_key_right),
            ("rt1", time),
            ("ra2", ordered),
            ("ra1_des", ordered_des),
            ("r_asc_null_first", ordered_asc_null_first),
            ("r_asc_null_last", ordered_asc_null_last),
            ("r_desc_null_first", ordered_desc_null_first),
            ("ri1", interval_time),
            ("r_float", float_asc),
        ])?;
        Ok((left, right))
    }

    fn create_memory_table(
        left_batch: RecordBatch,
        right_batch: RecordBatch,
        left_sorted: Option<Vec<PhysicalSortExpr>>,
        right_sorted: Option<Vec<PhysicalSortExpr>>,
        batch_size: usize,
    ) -> Result<(Arc<dyn ExecutionPlan>, Arc<dyn ExecutionPlan>)> {
        let mut left = MemoryExec::try_new(
            &[split_record_batches(&left_batch, batch_size)?],
            left_batch.schema(),
            None,
        )?;
        if let Some(sorted) = left_sorted {
            left = left.with_sort_information(sorted);
        }
        let mut right = MemoryExec::try_new(
            &[split_record_batches(&right_batch, batch_size)?],
            right_batch.schema(),
            None,
        )?;
        if let Some(sorted) = right_sorted {
            right = right.with_sort_information(sorted);
        }
        Ok((Arc::new(left), Arc::new(right)))
    }

    async fn experiment(
        left: Arc<dyn ExecutionPlan>,
        right: Arc<dyn ExecutionPlan>,
        filter: Option<JoinFilter>,
        join_type: JoinType,
        on: JoinOn,
        task_ctx: Arc<TaskContext>,
    ) -> Result<()> {
        let first_batches = partitioned_sym_join_with_filter(
            left.clone(),
            right.clone(),
            on.clone(),
            filter.clone(),
            &join_type,
            false,
            task_ctx.clone(),
        )
        .await?;
        let second_batches = partitioned_hash_join_with_filter(
            left, right, on, filter, &join_type, false, task_ctx,
        )
        .await?;
        compare_batches(&first_batches, &second_batches);
        Ok(())
    }

    #[rstest]
    #[tokio::test(flavor = "multi_thread")]
    async fn complex_join_all_one_ascending_numeric(
        #[values(
            JoinType::Inner,
            JoinType::Left,
            JoinType::Right,
            JoinType::RightSemi,
            JoinType::LeftSemi,
            JoinType::LeftAnti,
            JoinType::RightAnti,
            JoinType::Full
        )]
        join_type: JoinType,
        #[values(
            (4, 5),
            (11, 21),
            (31, 71),
            (99, 12),
        )]
        cardinality: (i32, i32),
    ) -> Result<()> {
        // a + b > c + 10 AND a + b < c + 100
        let session_ctx = SessionContext::new();
        let task_ctx = session_ctx.task_ctx();
        let (left_batch, right_batch) =
            build_sides_record_batches(TABLE_SIZE, cardinality)?;
        let left_schema = &left_batch.schema();
        let right_schema = &right_batch.schema();
        let left_sorted = vec![PhysicalSortExpr {
            expr: binary(
                col("la1", left_schema)?,
                Operator::Plus,
                col("la2", left_schema)?,
                left_schema,
            )?,
            options: SortOptions::default(),
        }];
        let right_sorted = vec![PhysicalSortExpr {
            expr: col("ra1", right_schema)?,
            options: SortOptions::default(),
        }];
        let (left, right) = create_memory_table(
            left_batch,
            right_batch,
            Some(left_sorted),
            Some(right_sorted),
            13,
        )?;

        let on = vec![(
            Column::new_with_schema("lc1", left_schema)?,
            Column::new_with_schema("rc1", right_schema)?,
        )];

        let intermediate_schema = Schema::new(vec![
            Field::new("0", DataType::Int32, true),
            Field::new("1", DataType::Int32, true),
            Field::new("2", DataType::Int32, true),
        ]);
        let filter_expr = complicated_filter(&intermediate_schema)?;
        let column_indices = vec![
            ColumnIndex {
                index: 0,
                side: JoinSide::Left,
            },
            ColumnIndex {
                index: 4,
                side: JoinSide::Left,
            },
            ColumnIndex {
                index: 0,
                side: JoinSide::Right,
            },
        ];
        let filter = JoinFilter::new(filter_expr, column_indices, intermediate_schema);

        experiment(left, right, Some(filter), join_type, on, task_ctx).await?;
        Ok(())
    }

    #[rstest]
    #[tokio::test(flavor = "multi_thread")]
    async fn join_all_one_ascending_numeric(
        #[values(
            JoinType::Inner,
            JoinType::Left,
            JoinType::Right,
            JoinType::RightSemi,
            JoinType::LeftSemi,
            JoinType::LeftAnti,
            JoinType::RightAnti,
            JoinType::Full
        )]
        join_type: JoinType,
        #[values(
            (4, 5),
            (11, 21),
            (31, 71),
            (99, 12),
        )]
        cardinality: (i32, i32),
        #[values(0, 1, 2, 3, 4, 5, 6, 7)] case_expr: usize,
    ) -> Result<()> {
        let session_ctx = SessionContext::new();
        let task_ctx = session_ctx.task_ctx();
        let (left_batch, right_batch) =
            build_sides_record_batches(TABLE_SIZE, cardinality)?;
        let left_schema = &left_batch.schema();
        let right_schema = &right_batch.schema();
        let left_sorted = vec![PhysicalSortExpr {
            expr: col("la1", left_schema)?,
            options: SortOptions::default(),
        }];
        let right_sorted = vec![PhysicalSortExpr {
            expr: col("ra1", right_schema)?,
            options: SortOptions::default(),
        }];
        let (left, right) = create_memory_table(
            left_batch,
            right_batch,
            Some(left_sorted),
            Some(right_sorted),
            13,
        )?;

        let on = vec![(
            Column::new_with_schema("lc1", left_schema)?,
            Column::new_with_schema("rc1", right_schema)?,
        )];

        let intermediate_schema = Schema::new(vec![
            Field::new("left", DataType::Int32, true),
            Field::new("right", DataType::Int32, true),
        ]);
        let filter_expr = join_expr_tests_fixture_i32(
            case_expr,
            col("left", &intermediate_schema)?,
            col("right", &intermediate_schema)?,
        );
        let column_indices = vec![
            ColumnIndex {
                index: 0,
                side: JoinSide::Left,
            },
            ColumnIndex {
                index: 0,
                side: JoinSide::Right,
            },
        ];
        let filter = JoinFilter::new(filter_expr, column_indices, intermediate_schema);

        experiment(left, right, Some(filter), join_type, on, task_ctx).await?;
        Ok(())
    }

    #[rstest]
    #[tokio::test(flavor = "multi_thread")]
    async fn join_without_sort_information(
        #[values(
            JoinType::Inner,
            JoinType::Left,
            JoinType::Right,
            JoinType::RightSemi,
            JoinType::LeftSemi,
            JoinType::LeftAnti,
            JoinType::RightAnti,
            JoinType::Full
        )]
        join_type: JoinType,
        #[values(
        (4, 5),
        (11, 21),
        (31, 71),
        (99, 12),
        )]
        cardinality: (i32, i32),
        #[values(0, 1, 2, 3, 4, 5, 6)] case_expr: usize,
    ) -> Result<()> {
        let session_ctx = SessionContext::new();
        let task_ctx = session_ctx.task_ctx();
        let (left_batch, right_batch) =
            build_sides_record_batches(TABLE_SIZE, cardinality)?;
        let left_schema = &left_batch.schema();
        let right_schema = &right_batch.schema();
        let (left, right) = create_memory_table(left_batch, right_batch, None, None, 13)?;

        let on = vec![(
            Column::new_with_schema("lc1", left_schema)?,
            Column::new_with_schema("rc1", right_schema)?,
        )];

        let intermediate_schema = Schema::new(vec![
            Field::new("left", DataType::Int32, true),
            Field::new("right", DataType::Int32, true),
        ]);
        let filter_expr = join_expr_tests_fixture_i32(
            case_expr,
            col("left", &intermediate_schema)?,
            col("right", &intermediate_schema)?,
        );
        let column_indices = vec![
            ColumnIndex {
                index: 5,
                side: JoinSide::Left,
            },
            ColumnIndex {
                index: 5,
                side: JoinSide::Right,
            },
        ];
        let filter = JoinFilter::new(filter_expr, column_indices, intermediate_schema);

        experiment(left, right, Some(filter), join_type, on, task_ctx).await?;
        Ok(())
    }

    #[rstest]
    #[tokio::test(flavor = "multi_thread")]
    async fn join_without_filter(
        #[values(
            JoinType::Inner,
            JoinType::Left,
            JoinType::Right,
            JoinType::RightSemi,
            JoinType::LeftSemi,
            JoinType::LeftAnti,
            JoinType::RightAnti,
            JoinType::Full
        )]
        join_type: JoinType,
    ) -> Result<()> {
        let session_ctx = SessionContext::new();
        let task_ctx = session_ctx.task_ctx();
        let (left_batch, right_batch) = build_sides_record_batches(TABLE_SIZE, (11, 21))?;
        let left_schema = &left_batch.schema();
        let right_schema = &right_batch.schema();
        let (left, right) = create_memory_table(left_batch, right_batch, None, None, 13)?;

        let on = vec![(
            Column::new_with_schema("lc1", left_schema)?,
            Column::new_with_schema("rc1", right_schema)?,
        )];
        experiment(left, right, None, join_type, on, task_ctx).await?;
        Ok(())
    }

    #[rstest]
    #[tokio::test(flavor = "multi_thread")]
    async fn join_all_one_descending_numeric_particular(
        #[values(
            JoinType::Inner,
            JoinType::Left,
            JoinType::Right,
            JoinType::RightSemi,
            JoinType::LeftSemi,
            JoinType::LeftAnti,
            JoinType::RightAnti,
            JoinType::Full
        )]
        join_type: JoinType,
        #[values(
            (4, 5),
            (11, 21),
            (31, 71),
            (99, 12),
        )]
        cardinality: (i32, i32),
        #[values(0, 1, 2, 3, 4, 5, 6)] case_expr: usize,
    ) -> Result<()> {
        let session_ctx = SessionContext::new();
        let task_ctx = session_ctx.task_ctx();
        let (left_batch, right_batch) =
            build_sides_record_batches(TABLE_SIZE, cardinality)?;
        let left_schema = &left_batch.schema();
        let right_schema = &right_batch.schema();
        let left_sorted = vec![PhysicalSortExpr {
            expr: col("la1_des", left_schema)?,
            options: SortOptions {
                descending: true,
                nulls_first: true,
            },
        }];
        let right_sorted = vec![PhysicalSortExpr {
            expr: col("ra1_des", right_schema)?,
            options: SortOptions {
                descending: true,
                nulls_first: true,
            },
        }];
        let (left, right) = create_memory_table(
            left_batch,
            right_batch,
            Some(left_sorted),
            Some(right_sorted),
            13,
        )?;

        let on = vec![(
            Column::new_with_schema("lc1", left_schema)?,
            Column::new_with_schema("rc1", right_schema)?,
        )];

        let intermediate_schema = Schema::new(vec![
            Field::new("left", DataType::Int32, true),
            Field::new("right", DataType::Int32, true),
        ]);
        let filter_expr = join_expr_tests_fixture_i32(
            case_expr,
            col("left", &intermediate_schema)?,
            col("right", &intermediate_schema)?,
        );
        let column_indices = vec![
            ColumnIndex {
                index: 5,
                side: JoinSide::Left,
            },
            ColumnIndex {
                index: 5,
                side: JoinSide::Right,
            },
        ];
        let filter = JoinFilter::new(filter_expr, column_indices, intermediate_schema);

        experiment(left, right, Some(filter), join_type, on, task_ctx).await?;
        Ok(())
    }

    #[tokio::test]
    async fn join_change_in_planner() -> Result<()> {
        let config = SessionConfig::new().with_target_partitions(8);
        let ctx = SessionContext::with_config(config);
        let tmp_dir = TempDir::new().unwrap();
        let left_file_path = tmp_dir.path().join("left.csv");
        File::create(left_file_path.clone()).unwrap();
        // Create schema
        let schema = Arc::new(Schema::new(vec![
            Field::new("a1", DataType::UInt32, false),
            Field::new("a2", DataType::UInt32, false),
        ]));
        // Specify the ordering:
        let file_sort_order = Some(
            [datafusion_expr::col("a1")]
                .into_iter()
                .map(|e| {
                    let ascending = true;
                    let nulls_first = false;
                    e.sort(ascending, nulls_first)
                })
                .collect::<Vec<_>>(),
        );
        register_unbounded_file_with_ordering(
            &ctx,
            schema.clone(),
            &left_file_path,
            "left",
            file_sort_order.clone(),
            true,
        )
        .await?;
        let right_file_path = tmp_dir.path().join("right.csv");
        File::create(right_file_path.clone()).unwrap();
        register_unbounded_file_with_ordering(
            &ctx,
            schema,
            &right_file_path,
            "right",
            file_sort_order,
            true,
        )
        .await?;
        let sql = "SELECT t1.a1, t1.a2, t2.a1, t2.a2 FROM left as t1 FULL JOIN right as t2 ON t1.a2 = t2.a2 AND t1.a1 > t2.a1 + 3 AND t1.a1 < t2.a1 + 10";
        let dataframe = ctx.sql(sql).await?;
        let physical_plan = dataframe.create_physical_plan().await?;
        let formatted = displayable(physical_plan.as_ref()).indent().to_string();
        let expected = {
            [
                "SymmetricHashJoinExec: join_type=Full, on=[(Column { name: \"a2\", index: 1 }, Column { name: \"a2\", index: 1 })], filter=BinaryExpr { left: BinaryExpr { left: CastExpr { expr: Column { name: \"a1\", index: 0 }, cast_type: Int64, cast_options: CastOptions { safe: false } }, op: Gt, right: BinaryExpr { left: CastExpr { expr: Column { name: \"a1\", index: 1 }, cast_type: Int64, cast_options: CastOptions { safe: false } }, op: Plus, right: Literal { value: Int64(3) } } }, op: And, right: BinaryExpr { left: CastExpr { expr: Column { name: \"a1\", index: 0 }, cast_type: Int64, cast_options: CastOptions { safe: false } }, op: Lt, right: BinaryExpr { left: CastExpr { expr: Column { name: \"a1\", index: 1 }, cast_type: Int64, cast_options: CastOptions { safe: false } }, op: Plus, right: Literal { value: Int64(10) } } } }",
                "  CoalesceBatchesExec: target_batch_size=8192",
                "    RepartitionExec: partitioning=Hash([Column { name: \"a2\", index: 1 }], 8), input_partitions=1",
                // "   CsvExec: files={1 group: [[tempdir/left.csv]]}, has_header=false, limit=None, projection=[a1, a2]",
                "  CoalesceBatchesExec: target_batch_size=8192",
                "    RepartitionExec: partitioning=Hash([Column { name: \"a2\", index: 1 }], 8), input_partitions=1",
                // "   CsvExec: files={1 group: [[tempdir/right.csv]]}, has_header=false, limit=None, projection=[a1, a2]"
            ]
        };
        let mut actual: Vec<&str> = formatted.trim().lines().collect();
        // Remove CSV lines
        actual.remove(3);
        actual.remove(5);

        assert_eq!(
            expected,
            actual[..],
            "\n\nexpected:\n\n{expected:#?}\nactual:\n\n{actual:#?}\n\n"
        );
        Ok(())
    }

    #[tokio::test]
    async fn join_change_in_planner_without_sort() -> Result<()> {
        let config = SessionConfig::new().with_target_partitions(8);
        let ctx = SessionContext::with_config(config);
        let tmp_dir = TempDir::new()?;
        let left_file_path = tmp_dir.path().join("left.csv");
        File::create(left_file_path.clone())?;
        let schema = Arc::new(Schema::new(vec![
            Field::new("a1", DataType::UInt32, false),
            Field::new("a2", DataType::UInt32, false),
        ]));
        ctx.register_csv(
            "left",
            left_file_path.as_os_str().to_str().unwrap(),
            CsvReadOptions::new().schema(&schema).mark_infinite(true),
        )
        .await?;
        let right_file_path = tmp_dir.path().join("right.csv");
        File::create(right_file_path.clone())?;
        ctx.register_csv(
            "right",
            right_file_path.as_os_str().to_str().unwrap(),
            CsvReadOptions::new().schema(&schema).mark_infinite(true),
        )
        .await?;
        let sql = "SELECT t1.a1, t1.a2, t2.a1, t2.a2 FROM left as t1 FULL JOIN right as t2 ON t1.a2 = t2.a2 AND t1.a1 > t2.a1 + 3 AND t1.a1 < t2.a1 + 10";
        let dataframe = ctx.sql(sql).await?;
        let physical_plan = dataframe.create_physical_plan().await?;
        let formatted = displayable(physical_plan.as_ref()).indent().to_string();
        let expected = {
            [
                "SymmetricHashJoinExec: join_type=Full, on=[(Column { name: \"a2\", index: 1 }, Column { name: \"a2\", index: 1 })], filter=BinaryExpr { left: BinaryExpr { left: CastExpr { expr: Column { name: \"a1\", index: 0 }, cast_type: Int64, cast_options: CastOptions { safe: false } }, op: Gt, right: BinaryExpr { left: CastExpr { expr: Column { name: \"a1\", index: 1 }, cast_type: Int64, cast_options: CastOptions { safe: false } }, op: Plus, right: Literal { value: Int64(3) } } }, op: And, right: BinaryExpr { left: CastExpr { expr: Column { name: \"a1\", index: 0 }, cast_type: Int64, cast_options: CastOptions { safe: false } }, op: Lt, right: BinaryExpr { left: CastExpr { expr: Column { name: \"a1\", index: 1 }, cast_type: Int64, cast_options: CastOptions { safe: false } }, op: Plus, right: Literal { value: Int64(10) } } } }",
                "  CoalesceBatchesExec: target_batch_size=8192",
                "    RepartitionExec: partitioning=Hash([Column { name: \"a2\", index: 1 }], 8), input_partitions=1",
                // "   CsvExec: files={1 group: [[tempdir/left.csv]]}, has_header=false, limit=None, projection=[a1, a2]",
                "  CoalesceBatchesExec: target_batch_size=8192",
                "    RepartitionExec: partitioning=Hash([Column { name: \"a2\", index: 1 }], 8), input_partitions=1",
                // "   CsvExec: files={1 group: [[tempdir/right.csv]]}, has_header=false, limit=None, projection=[a1, a2]"
            ]
        };
        let mut actual: Vec<&str> = formatted.trim().lines().collect();
        // Remove CSV lines
        actual.remove(3);
        actual.remove(5);

        assert_eq!(
            expected,
            actual[..],
            "\n\nexpected:\n\n{expected:#?}\nactual:\n\n{actual:#?}\n\n"
        );
        Ok(())
    }

    #[tokio::test]
    async fn join_change_in_planner_without_sort_not_allowed() -> Result<()> {
        let config = SessionConfig::new()
            .with_target_partitions(8)
            .with_allow_symmetric_joins_without_pruning(false);
        let ctx = SessionContext::with_config(config);
        let tmp_dir = TempDir::new()?;
        let left_file_path = tmp_dir.path().join("left.csv");
        File::create(left_file_path.clone())?;
        let schema = Arc::new(Schema::new(vec![
            Field::new("a1", DataType::UInt32, false),
            Field::new("a2", DataType::UInt32, false),
        ]));
        ctx.register_csv(
            "left",
            left_file_path.as_os_str().to_str().unwrap(),
            CsvReadOptions::new().schema(&schema).mark_infinite(true),
        )
        .await?;
        let right_file_path = tmp_dir.path().join("right.csv");
        File::create(right_file_path.clone())?;
        ctx.register_csv(
            "right",
            right_file_path.as_os_str().to_str().unwrap(),
            CsvReadOptions::new().schema(&schema).mark_infinite(true),
        )
        .await?;
        let df = ctx.sql("SELECT t1.a1, t1.a2, t2.a1, t2.a2 FROM left as t1 FULL JOIN right as t2 ON t1.a2 = t2.a2 AND t1.a1 > t2.a1 + 3 AND t1.a1 < t2.a1 + 10").await?;
        match df.create_physical_plan().await {
            Ok(_) => panic!("Expecting error."),
            Err(e) => {
                assert_eq!(e.to_string(), "PipelineChecker\ncaused by\nError during planning: Join operation cannot operate on a non-prunable stream without enabling the 'allow_symmetric_joins_without_pruning' configuration flag")
            }
        }
        Ok(())
    }

    #[tokio::test(flavor = "multi_thread")]
    async fn build_null_columns_first() -> Result<()> {
        let join_type = JoinType::Full;
        let cardinality = (10, 11);
        let case_expr = 1;
        let config = SessionConfig::new().with_repartition_joins(false);
        let session_ctx = SessionContext::with_config(config);
        let task_ctx = session_ctx.task_ctx();
        let (left_batch, right_batch) =
            build_sides_record_batches(TABLE_SIZE, cardinality)?;
        let left_schema = &left_batch.schema();
        let right_schema = &right_batch.schema();
        let left_sorted = vec![PhysicalSortExpr {
            expr: col("l_asc_null_first", left_schema)?,
            options: SortOptions {
                descending: false,
                nulls_first: true,
            },
        }];
        let right_sorted = vec![PhysicalSortExpr {
            expr: col("r_asc_null_first", right_schema)?,
            options: SortOptions {
                descending: false,
                nulls_first: true,
            },
        }];
        let (left, right) = create_memory_table(
            left_batch,
            right_batch,
            Some(left_sorted),
            Some(right_sorted),
            13,
        )?;

        let on = vec![(
            Column::new_with_schema("lc1", left_schema)?,
            Column::new_with_schema("rc1", right_schema)?,
        )];

        let intermediate_schema = Schema::new(vec![
            Field::new("left", DataType::Int32, true),
            Field::new("right", DataType::Int32, true),
        ]);
        let filter_expr = join_expr_tests_fixture_i32(
            case_expr,
            col("left", &intermediate_schema)?,
            col("right", &intermediate_schema)?,
        );
        let column_indices = vec![
            ColumnIndex {
                index: 6,
                side: JoinSide::Left,
            },
            ColumnIndex {
                index: 6,
                side: JoinSide::Right,
            },
        ];
        let filter = JoinFilter::new(filter_expr, column_indices, intermediate_schema);
        experiment(left, right, Some(filter), join_type, on, task_ctx).await?;
        Ok(())
    }

    #[tokio::test(flavor = "multi_thread")]
    async fn build_null_columns_last() -> Result<()> {
        let join_type = JoinType::Full;
        let cardinality = (10, 11);
        let case_expr = 1;
        let config = SessionConfig::new().with_repartition_joins(false);
        let session_ctx = SessionContext::with_config(config);
        let task_ctx = session_ctx.task_ctx();
        let (left_batch, right_batch) =
            build_sides_record_batches(TABLE_SIZE, cardinality)?;
        let left_schema = &left_batch.schema();
        let right_schema = &right_batch.schema();
        let left_sorted = vec![PhysicalSortExpr {
            expr: col("l_asc_null_last", left_schema)?,
            options: SortOptions {
                descending: false,
                nulls_first: false,
            },
        }];
        let right_sorted = vec![PhysicalSortExpr {
            expr: col("r_asc_null_last", right_schema)?,
            options: SortOptions {
                descending: false,
                nulls_first: false,
            },
        }];
        let (left, right) = create_memory_table(
            left_batch,
            right_batch,
            Some(left_sorted),
            Some(right_sorted),
            13,
        )?;

        let on = vec![(
            Column::new_with_schema("lc1", left_schema)?,
            Column::new_with_schema("rc1", right_schema)?,
        )];

        let intermediate_schema = Schema::new(vec![
            Field::new("left", DataType::Int32, true),
            Field::new("right", DataType::Int32, true),
        ]);
        let filter_expr = join_expr_tests_fixture_i32(
            case_expr,
            col("left", &intermediate_schema)?,
            col("right", &intermediate_schema)?,
        );
        let column_indices = vec![
            ColumnIndex {
                index: 7,
                side: JoinSide::Left,
            },
            ColumnIndex {
                index: 7,
                side: JoinSide::Right,
            },
        ];
        let filter = JoinFilter::new(filter_expr, column_indices, intermediate_schema);

        experiment(left, right, Some(filter), join_type, on, task_ctx).await?;
        Ok(())
    }

    #[tokio::test(flavor = "multi_thread")]
    async fn build_null_columns_first_descending() -> Result<()> {
        let join_type = JoinType::Full;
        let cardinality = (10, 11);
        let case_expr = 1;
        let config = SessionConfig::new().with_repartition_joins(false);
        let session_ctx = SessionContext::with_config(config);
        let task_ctx = session_ctx.task_ctx();
        let (left_batch, right_batch) =
            build_sides_record_batches(TABLE_SIZE, cardinality)?;
        let left_schema = &left_batch.schema();
        let right_schema = &right_batch.schema();
        let left_sorted = vec![PhysicalSortExpr {
            expr: col("l_desc_null_first", left_schema)?,
            options: SortOptions {
                descending: true,
                nulls_first: true,
            },
        }];
        let right_sorted = vec![PhysicalSortExpr {
            expr: col("r_desc_null_first", right_schema)?,
            options: SortOptions {
                descending: true,
                nulls_first: true,
            },
        }];
        let (left, right) = create_memory_table(
            left_batch,
            right_batch,
            Some(left_sorted),
            Some(right_sorted),
            13,
        )?;

        let on = vec![(
            Column::new_with_schema("lc1", left_schema)?,
            Column::new_with_schema("rc1", right_schema)?,
        )];

        let intermediate_schema = Schema::new(vec![
            Field::new("left", DataType::Int32, true),
            Field::new("right", DataType::Int32, true),
        ]);
        let filter_expr = join_expr_tests_fixture_i32(
            case_expr,
            col("left", &intermediate_schema)?,
            col("right", &intermediate_schema)?,
        );
        let column_indices = vec![
            ColumnIndex {
                index: 8,
                side: JoinSide::Left,
            },
            ColumnIndex {
                index: 8,
                side: JoinSide::Right,
            },
        ];
        let filter = JoinFilter::new(filter_expr, column_indices, intermediate_schema);

        experiment(left, right, Some(filter), join_type, on, task_ctx).await?;
        Ok(())
    }

    #[tokio::test(flavor = "multi_thread")]
    async fn complex_join_all_one_ascending_numeric_missing_stat() -> Result<()> {
        let cardinality = (3, 4);
        let join_type = JoinType::Full;

        // a + b > c + 10 AND a + b < c + 100
        let config = SessionConfig::new().with_repartition_joins(false);
        let session_ctx = SessionContext::with_config(config);
        let task_ctx = session_ctx.task_ctx();
        let (left_batch, right_batch) =
            build_sides_record_batches(TABLE_SIZE, cardinality)?;
        let left_schema = &left_batch.schema();
        let right_schema = &right_batch.schema();
        let left_sorted = vec![PhysicalSortExpr {
            expr: col("la1", left_schema)?,
            options: SortOptions::default(),
        }];

        let right_sorted = vec![PhysicalSortExpr {
            expr: col("ra1", right_schema)?,
            options: SortOptions::default(),
        }];
        let (left, right) = create_memory_table(
            left_batch,
            right_batch,
            Some(left_sorted),
            Some(right_sorted),
            13,
        )?;

        let on = vec![(
            Column::new_with_schema("lc1", left_schema)?,
            Column::new_with_schema("rc1", right_schema)?,
        )];

        let intermediate_schema = Schema::new(vec![
            Field::new("0", DataType::Int32, true),
            Field::new("1", DataType::Int32, true),
            Field::new("2", DataType::Int32, true),
        ]);
        let filter_expr = complicated_filter(&intermediate_schema)?;
        let column_indices = vec![
            ColumnIndex {
                index: 0,
                side: JoinSide::Left,
            },
            ColumnIndex {
                index: 4,
                side: JoinSide::Left,
            },
            ColumnIndex {
                index: 0,
                side: JoinSide::Right,
            },
        ];
        let filter = JoinFilter::new(filter_expr, column_indices, intermediate_schema);

        experiment(left, right, Some(filter), join_type, on, task_ctx).await?;
        Ok(())
    }

    #[rstest]
    #[tokio::test(flavor = "multi_thread")]
    async fn test_one_side_hash_joiner_visited_rows(
        #[values(
        (JoinType::Inner, true),
        (JoinType::Left,false),
        (JoinType::Right, true),
        (JoinType::RightSemi, true),
        (JoinType::LeftSemi, false),
        (JoinType::LeftAnti, false),
        (JoinType::RightAnti, true),
        (JoinType::Full, false),
        )]
        case: (JoinType, bool),
    ) -> Result<()> {
        // Set a random state for the join
        let join_type = case.0;
        let should_be_empty = case.1;
        let random_state = RandomState::with_seeds(0, 0, 0, 0);
        let config = SessionConfig::new().with_repartition_joins(false);
        let session_ctx = SessionContext::with_config(config);
        let task_ctx = session_ctx.task_ctx();
        // Ensure there will be matching rows
        let (left_batch, right_batch) = build_sides_record_batches(20, (1, 1))?;
        let left_schema = left_batch.schema();
        let right_schema = right_batch.schema();

        // Build the join schema from the left and right schemas
        let (schema, join_column_indices) =
            build_join_schema(&left_schema, &right_schema, &join_type);
        let join_schema = Arc::new(schema);

        // Sort information for MemoryExec
        let left_sorted = vec![PhysicalSortExpr {
            expr: col("la1", &left_schema)?,
            options: SortOptions::default(),
        }];
        // Sort information for MemoryExec
        let right_sorted = vec![PhysicalSortExpr {
            expr: col("ra1", &right_schema)?,
            options: SortOptions::default(),
        }];
        // Construct MemoryExec
        let (left, right) = create_memory_table(
            left_batch,
            right_batch,
            Some(left_sorted),
            Some(right_sorted),
            10,
        )?;

        // Filter columns, ensure first batches will have matching rows.
        let intermediate_schema = Schema::new(vec![
            Field::new("0", DataType::Int32, true),
            Field::new("1", DataType::Int32, true),
        ]);
        let filter_expr = gen_conjunctive_numerical_expr(
            col("0", &intermediate_schema)?,
            col("1", &intermediate_schema)?,
<<<<<<< HEAD
            (
                Operator::Plus,
                Operator::Minus,
                Operator::Plus,
                Operator::Plus,
            ),
            ScalarValue::Int32(Some(0)),
            ScalarValue::Int32(Some(3)),
            ScalarValue::Int32(Some(0)),
            ScalarValue::Int32(Some(3)),
=======
            Operator::Plus,
            Operator::Minus,
            Operator::Plus,
            Operator::Plus,
            0,
            3,
            0,
            3,
            (Operator::Gt, Operator::Lt),
>>>>>>> 463ec307
        );
        let column_indices = vec![
            ColumnIndex {
                index: 0,
                side: JoinSide::Left,
            },
            ColumnIndex {
                index: 0,
                side: JoinSide::Right,
            },
        ];
        let filter = JoinFilter::new(filter_expr, column_indices, intermediate_schema);

        let mut left_side_joiner = OneSideHashJoiner::new(
            JoinSide::Left,
            vec![Column::new_with_schema("lc1", &left_schema)?],
            left_schema,
        );

        let mut right_side_joiner = OneSideHashJoiner::new(
            JoinSide::Right,
            vec![Column::new_with_schema("rc1", &right_schema)?],
            right_schema,
        );

        let mut left_stream = left.execute(0, task_ctx.clone())?;
        let mut right_stream = right.execute(0, task_ctx)?;

        let initial_left_batch = left_stream.next().await.unwrap()?;
        left_side_joiner.update_internal_state(&initial_left_batch, &random_state)?;
        assert_eq!(
            left_side_joiner.input_buffer.num_rows(),
            initial_left_batch.num_rows()
        );

        let initial_right_batch = right_stream.next().await.unwrap()?;
        right_side_joiner.update_internal_state(&initial_right_batch, &random_state)?;
        assert_eq!(
            right_side_joiner.input_buffer.num_rows(),
            initial_right_batch.num_rows()
        );

        left_side_joiner.join_with_probe_batch(
            &join_schema,
            join_type,
            &right_side_joiner.on,
            Some(&filter),
            &initial_right_batch,
            &mut right_side_joiner.visited_rows,
            right_side_joiner.offset,
            &join_column_indices,
            &random_state,
            false,
        )?;
        assert_eq!(left_side_joiner.visited_rows.is_empty(), should_be_empty);
        Ok(())
    }
    #[rstest]
    #[tokio::test(flavor = "multi_thread")]
    async fn testing_with_temporal_columns(
        #[values(
            JoinType::Inner,
            JoinType::Left,
            JoinType::Right,
            JoinType::RightSemi,
            JoinType::LeftSemi,
            JoinType::LeftAnti,
            JoinType::RightAnti,
            JoinType::Full
        )]
        join_type: JoinType,
        #[values(
               (4, 5),
               (99, 12),
               )]
        cardinality: (i32, i32),
        #[values(0, 1)] case_expr: usize,
    ) -> Result<()> {
        let config = SessionConfig::new().with_repartition_joins(false);
        let session_ctx = SessionContext::with_config(config);
        let task_ctx = session_ctx.task_ctx();
        let (left_batch, right_batch) =
            build_sides_record_batches(TABLE_SIZE, cardinality)?;
        let left_schema = &left_batch.schema();
        let right_schema = &right_batch.schema();
        let on = vec![(
            Column::new_with_schema("lc1", left_schema)?,
            Column::new_with_schema("rc1", right_schema)?,
        )];
        let left_sorted = vec![PhysicalSortExpr {
            expr: col("lt1", left_schema)?,
            options: SortOptions {
                descending: false,
                nulls_first: true,
            },
        }];
        let right_sorted = vec![PhysicalSortExpr {
            expr: col("rt1", right_schema)?,
            options: SortOptions {
                descending: false,
                nulls_first: true,
            },
        }];
        let (left, right) = create_memory_table(
            left_batch,
            right_batch,
            Some(left_sorted),
            Some(right_sorted),
            13,
        )?;
        let intermediate_schema = Schema::new(vec![
            Field::new(
                "left",
                DataType::Timestamp(TimeUnit::Millisecond, None),
                false,
            ),
            Field::new(
                "right",
                DataType::Timestamp(TimeUnit::Millisecond, None),
                false,
            ),
        ]);
        let filter_expr = join_expr_tests_fixture_temporal(
            case_expr,
            col("left", &intermediate_schema)?,
            col("right", &intermediate_schema)?,
            &intermediate_schema,
        )?;
        let column_indices = vec![
            ColumnIndex {
                index: 3,
                side: JoinSide::Left,
            },
            ColumnIndex {
                index: 3,
                side: JoinSide::Right,
            },
        ];
        let filter = JoinFilter::new(filter_expr, column_indices, intermediate_schema);
        experiment(left, right, Some(filter), join_type, on, task_ctx).await?;
        Ok(())
    }
    #[rstest]
    #[tokio::test(flavor = "multi_thread")]
    async fn test_with_interval_columns(
        #[values(
            JoinType::Inner,
            JoinType::Left,
            JoinType::Right,
            JoinType::RightSemi,
            JoinType::LeftSemi,
            JoinType::LeftAnti,
            JoinType::RightAnti,
            JoinType::Full
        )]
        join_type: JoinType,
        #[values(
        (4, 5),
        (99, 12),
        )]
        cardinality: (i32, i32),
    ) -> Result<()> {
        let config = SessionConfig::new().with_repartition_joins(false);
        let session_ctx = SessionContext::with_config(config);
        let task_ctx = session_ctx.task_ctx();
        let (left_batch, right_batch) =
            build_sides_record_batches(TABLE_SIZE, cardinality)?;
        let left_schema = &left_batch.schema();
        let right_schema = &right_batch.schema();
        let on = vec![(
            Column::new_with_schema("lc1", left_schema)?,
            Column::new_with_schema("rc1", right_schema)?,
        )];
        let left_sorted = vec![PhysicalSortExpr {
            expr: col("li1", left_schema)?,
            options: SortOptions {
                descending: false,
                nulls_first: true,
            },
        }];
        let right_sorted = vec![PhysicalSortExpr {
            expr: col("ri1", right_schema)?,
            options: SortOptions {
                descending: false,
                nulls_first: true,
            },
        }];
        let (left, right) = create_memory_table(
            left_batch,
            right_batch,
            Some(left_sorted),
            Some(right_sorted),
            13,
        )?;
        let intermediate_schema = Schema::new(vec![
            Field::new("left", DataType::Interval(IntervalUnit::DayTime), false),
            Field::new("right", DataType::Interval(IntervalUnit::DayTime), false),
        ]);
        let filter_expr = join_expr_tests_fixture_temporal(
            0,
            col("left", &intermediate_schema)?,
            col("right", &intermediate_schema)?,
            &intermediate_schema,
        )?;
        let column_indices = vec![
            ColumnIndex {
                index: 9,
                side: JoinSide::Left,
            },
            ColumnIndex {
                index: 9,
                side: JoinSide::Right,
            },
        ];
        let filter = JoinFilter::new(filter_expr, column_indices, intermediate_schema);
        experiment(left, right, Some(filter), join_type, on, task_ctx).await?;

        Ok(())
    }

    #[rstest]
    #[tokio::test(flavor = "multi_thread")]
    async fn testing_ascending_float_pruning(
        #[values(
            JoinType::Inner,
            JoinType::Left,
            JoinType::Right,
            JoinType::RightSemi,
            JoinType::LeftSemi,
            JoinType::LeftAnti,
            JoinType::RightAnti,
            JoinType::Full
        )]
        join_type: JoinType,
        #[values(
        (4, 5),
        (99, 12),
        )]
        cardinality: (i32, i32),
        #[values(0, 1, 2, 3, 4)] case_expr: usize,
    ) -> Result<()> {
        let config = SessionConfig::new().with_repartition_joins(false);
        let session_ctx = SessionContext::with_config(config);
        let task_ctx = session_ctx.task_ctx();
        let (left_batch, right_batch) =
            build_sides_record_batches(TABLE_SIZE, cardinality)?;
        let left_schema = &left_batch.schema();
        let right_schema = &right_batch.schema();
        let left_sorted = vec![PhysicalSortExpr {
            expr: col("l_float", left_schema)?,
            options: SortOptions::default(),
        }];
        let right_sorted = vec![PhysicalSortExpr {
            expr: col("r_float", right_schema)?,
            options: SortOptions::default(),
        }];
        let (left, right) = create_memory_table(
            left_batch,
            right_batch,
            Some(left_sorted),
            Some(right_sorted),
            13,
        )?;

        let on = vec![(
            Column::new_with_schema("lc1", left_schema)?,
            Column::new_with_schema("rc1", right_schema)?,
        )];

        let intermediate_schema = Schema::new(vec![
            Field::new("left", DataType::Float64, true),
            Field::new("right", DataType::Float64, true),
        ]);
        let filter_expr = join_expr_tests_fixture_f64(
            case_expr,
            col("left", &intermediate_schema)?,
            col("right", &intermediate_schema)?,
        );
        let column_indices = vec![
            ColumnIndex {
                index: 10, // l_float
                side: JoinSide::Left,
            },
            ColumnIndex {
                index: 10, // r_float
                side: JoinSide::Right,
            },
        ];
        let filter = JoinFilter::new(filter_expr, column_indices, intermediate_schema);

        experiment(left, right, Some(filter), join_type, on, task_ctx).await?;
        Ok(())
    }
}<|MERGE_RESOLUTION|>--- conflicted
+++ resolved
@@ -1711,7 +1711,6 @@
         Ok(result)
     }
 
-<<<<<<< HEAD
     // It creates join filters for different type of fields for testing.
     macro_rules! join_expr_tests {
         ($func_name:ident, $type:ty, $SCALAR:ident) => {
@@ -1824,127 +1823,6 @@
                 max,
                 rng,
             }
-=======
-    fn join_expr_tests_fixture(
-        expr_id: usize,
-        left_col: Arc<dyn PhysicalExpr>,
-        right_col: Arc<dyn PhysicalExpr>,
-    ) -> Arc<dyn PhysicalExpr> {
-        match expr_id {
-            // left_col + 1 > right_col + 5 AND left_col + 3 < right_col + 10
-            0 => gen_conjunctive_numeric_expr(
-                left_col,
-                right_col,
-                Operator::Plus,
-                Operator::Plus,
-                Operator::Plus,
-                Operator::Plus,
-                1,
-                5,
-                3,
-                10,
-                (Operator::Gt, Operator::Lt),
-            ),
-            // left_col - 1 > right_col + 5 AND left_col + 3 < right_col + 10
-            1 => gen_conjunctive_numeric_expr(
-                left_col,
-                right_col,
-                Operator::Minus,
-                Operator::Plus,
-                Operator::Plus,
-                Operator::Plus,
-                1,
-                5,
-                3,
-                10,
-                (Operator::Gt, Operator::Lt),
-            ),
-            // left_col - 1 > right_col + 5 AND left_col - 3 < right_col + 10
-            2 => gen_conjunctive_numeric_expr(
-                left_col,
-                right_col,
-                Operator::Minus,
-                Operator::Plus,
-                Operator::Minus,
-                Operator::Plus,
-                1,
-                5,
-                3,
-                10,
-                (Operator::Gt, Operator::Lt),
-            ),
-            // left_col - 10 > right_col - 5 AND left_col - 3 < right_col + 10
-            3 => gen_conjunctive_numeric_expr(
-                left_col,
-                right_col,
-                Operator::Minus,
-                Operator::Minus,
-                Operator::Minus,
-                Operator::Plus,
-                10,
-                5,
-                3,
-                10,
-                (Operator::Gt, Operator::Lt),
-            ),
-            // left_col - 10 > right_col - 5 AND left_col - 30 < right_col - 3
-            4 => gen_conjunctive_numeric_expr(
-                left_col,
-                right_col,
-                Operator::Minus,
-                Operator::Minus,
-                Operator::Minus,
-                Operator::Minus,
-                10,
-                5,
-                30,
-                3,
-                (Operator::Gt, Operator::Lt),
-            ),
-            // left_col - 2 >= right_col - 5 AND left_col - 7 <= right_col - 3
-            5 => gen_conjunctive_numeric_expr(
-                left_col,
-                right_col,
-                Operator::Minus,
-                Operator::Plus,
-                Operator::Plus,
-                Operator::Minus,
-                2,
-                5,
-                7,
-                3,
-                (Operator::GtEq, Operator::LtEq),
-            ),
-            // left_col - 28 >= right_col - 11 AND left_col - 21 <= right_col - 39
-            6 => gen_conjunctive_numeric_expr(
-                left_col,
-                right_col,
-                Operator::Plus,
-                Operator::Minus,
-                Operator::Plus,
-                Operator::Plus,
-                28,
-                11,
-                21,
-                39,
-                (Operator::Gt, Operator::LtEq),
-            ),
-            // left_col - 28 >= right_col - 11 AND left_col - 21 <= right_col - 39
-            7 => gen_conjunctive_numeric_expr(
-                left_col,
-                right_col,
-                Operator::Plus,
-                Operator::Minus,
-                Operator::Minus,
-                Operator::Plus,
-                28,
-                11,
-                21,
-                39,
-                (Operator::GtEq, Operator::Lt),
-            ),
-            _ => unreachable!(),
->>>>>>> 463ec307
         }
     }
 
@@ -2944,7 +2822,6 @@
         let filter_expr = gen_conjunctive_numerical_expr(
             col("0", &intermediate_schema)?,
             col("1", &intermediate_schema)?,
-<<<<<<< HEAD
             (
                 Operator::Plus,
                 Operator::Minus,
@@ -2955,17 +2832,6 @@
             ScalarValue::Int32(Some(3)),
             ScalarValue::Int32(Some(0)),
             ScalarValue::Int32(Some(3)),
-=======
-            Operator::Plus,
-            Operator::Minus,
-            Operator::Plus,
-            Operator::Plus,
-            0,
-            3,
-            0,
-            3,
-            (Operator::Gt, Operator::Lt),
->>>>>>> 463ec307
         );
         let column_indices = vec![
             ColumnIndex {
