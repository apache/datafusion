// Licensed to the Apache Software Foundation (ASF) under one
// or more contributor license agreements.  See the NOTICE file
// distributed with this work for additional information
// regarding copyright ownership.  The ASF licenses this file
// to you under the Apache License, Version 2.0 (the
// "License"); you may not use this file except in compliance
// with the License.  You may obtain a copy of the License at
//
//   http://www.apache.org/licenses/LICENSE-2.0
//
// Unless required by applicable law or agreed to in writing,
// software distributed under the License is distributed on an
// "AS IS" BASIS, WITHOUT WARRANTIES OR CONDITIONS OF ANY
// KIND, either express or implied.  See the License for the
// specific language governing permissions and limitations
// under the License.

//! This file implements the symmetric hash join algorithm with range-based
//! data pruning to join two (potentially infinite) streams.
//!
//! A [SymmetricHashJoinExec] plan takes two children plan (with appropriate
//! output ordering) and produces the join output according to the given join
//! type and other options.
//!
//! This plan uses the [OneSideHashJoiner] object to facilitate join calculations
//! for both its children.

use std::collections::{HashMap, VecDeque};
use std::fmt;
use std::fmt::{Debug, Formatter};
use std::sync::Arc;
use std::task::Poll;
use std::vec;
use std::{any::Any, usize};

use ahash::RandomState;
use arrow::array::{
    ArrowPrimitiveType, BooleanBufferBuilder, NativeAdapter, PrimitiveArray,
    PrimitiveBuilder,
};
use arrow::compute::concat_batches;
use arrow::datatypes::{ArrowNativeType, Schema, SchemaRef};
use arrow::record_batch::RecordBatch;
use futures::{Stream, StreamExt};
use hashbrown::{raw::RawTable, HashSet};

use datafusion_common::{utils::bisect, ScalarValue};
use datafusion_physical_expr::intervals::{ExprIntervalGraph, Interval};
use datafusion_physical_expr::{
    make_sort_requirements_from_exprs, PhysicalSortRequirement,
};

use crate::error::{DataFusionError, Result};
use crate::execution::context::TaskContext;
use crate::logical_expr::JoinType;
use crate::physical_plan::{
    expressions::Column,
    expressions::PhysicalSortExpr,
    joins::{
        hash_join::{build_join_indices, update_hash, JoinHashMap},
        hash_join_utils::{build_filter_input_order, SortedFilterExpr},
        utils::{
            build_batch_from_indices, build_join_schema, check_join_is_valid,
            combine_join_equivalence_properties, partitioned_join_output_partitioning,
            ColumnIndex, JoinFilter, JoinOn, JoinSide,
        },
    },
    metrics::{self, ExecutionPlanMetricsSet, MetricBuilder, MetricsSet},
    DisplayFormatType, Distribution, EquivalenceProperties, ExecutionPlan, Partitioning,
    RecordBatchStream, SendableRecordBatchStream, Statistics,
};

/// A symmetric hash join with range conditions is when both streams are hashed on the
/// join key and the resulting hash tables are used to join the streams.
/// The join is considered symmetric because the hash table is built on the join keys from both
/// streams, and the matching of rows is based on the values of the join keys in both streams.
/// This type of join is efficient in streaming context as it allows for fast lookups in the hash
/// table, rather than having to scan through one or both of the streams to find matching rows, also it
/// only considers the elements from the stream that fall within a certain sliding window (w/ range conditions),
/// making it more efficient and less likely to store stale data. This enables operating on unbounded streaming
/// data without any memory issues.
///
/// For each input stream, create a hash table.
///   - For each new [RecordBatch] in build side, hash and insert into inputs hash table. Update offsets.
///   - Test if input is equal to a predefined set of other inputs.
///   - If so record the visited rows. If the matched row results must be produced (INNER, LEFT), output the [RecordBatch].
///   - Try to prune other side (probe) with new [RecordBatch].
///   - If the join type indicates that the unmatched rows results must be produced (LEFT, FULL etc.),
/// output the [RecordBatch] when a pruning happens or at the end of the data.
///
///
/// ``` text
///                        +-------------------------+
///                        |                         |
///   left stream ---------|  Left OneSideHashJoiner |---+
///                        |                         |   |
///                        +-------------------------+   |
///                                                      |
///                                                      |--------- Joined output
///                                                      |
///                        +-------------------------+   |
///                        |                         |   |
///  right stream ---------| Right OneSideHashJoiner |---+
///                        |                         |
///                        +-------------------------+
///
/// Prune build side when the new RecordBatch comes to the probe side. We utilize interval arithmetic
/// on JoinFilter's sorted PhysicalExprs to calculate the joinable range.
///
///
///               PROBE SIDE          BUILD SIDE
///                 BUFFER              BUFFER
///             +-------------+     +------------+
///             |             |     |            |    Unjoinable
///             |             |     |            |    Range
///             |             |     |            |
///             |             |  |---------------------------------
///             |             |  |  |            |
///             |             |  |  |            |
///             |             | /   |            |
///             |             | |   |            |
///             |             | |   |            |
///             |             | |   |            |
///             |             | |   |            |
///             |             | |   |            |    Joinable
///             |             |/    |            |    Range
///             |             ||    |            |
///             |+-----------+||    |            |
///             || Record    ||     |            |
///             || Batch     ||     |            |
///             |+-----------+||    |            |
///             +-------------+\    +------------+
///                             |
///                             \
///                              |---------------------------------
///
///  This happens when range conditions are provided on sorted columns. E.g.
///
///        SELECT * FROM left_table, right_table
///        ON
///          left_key = right_key AND
///          left_time > right_time - INTERVAL 12 MINUTES AND left_time < right_time + INTERVAL 2 HOUR
///
/// or
///       SELECT * FROM left_table, right_table
///        ON
///          left_key = right_key AND
///          left_sorted > right_sorted - 3 AND left_sorted < right_sorted + 10
///
/// For general purpose, in the second scenario, when the new data comes to probe side, the conditions can be used to
/// determine a specific threshold for discarding rows from the inner buffer. For example, if the sort order the
/// two columns ("left_sorted" and "right_sorted") are ascending (it can be different in another scenarios)
/// and the join condition is "left_sorted > right_sorted - 3" and the latest value on the right input is 1234, meaning
/// that the left side buffer must only keep rows where "leftTime > rightTime - 3 > 1234 - 3 > 1231" ,
/// making the smallest value in 'left_sorted' 1231 and any rows below (since ascending)
/// than that can be dropped from the inner buffer.
/// ```
pub struct SymmetricHashJoinExec {
    /// Left side stream
    pub(crate) left: Arc<dyn ExecutionPlan>,
    /// Right side stream
    pub(crate) right: Arc<dyn ExecutionPlan>,
    /// Set of common columns used to join on
    pub(crate) on: Vec<(Column, Column)>,
    /// Filters applied when finding matching rows
    pub(crate) filter: JoinFilter,
    /// How the join is performed
    pub(crate) join_type: JoinType,
    /// Order information of filter expressions
    sorted_filter_exprs: Vec<SortedFilterExpr>,
    /// Expression graph for interval calculations
    physical_expr_graph: ExprIntervalGraph,
    /// The schema once the join is applied
    schema: SchemaRef,
    /// Shares the `RandomState` for the hashing algorithm
    random_state: RandomState,
    /// Execution metrics
    metrics: ExecutionPlanMetricsSet,
    /// Information of index and left / right placement of columns
    column_indices: Vec<ColumnIndex>,
    /// If null_equals_null is true, null == null else null != null
    pub(crate) null_equals_null: bool,
}

#[derive(Debug)]
struct SymmetricHashJoinSideMetrics {
    /// Number of batches consumed by this operator
    input_batches: metrics::Count,
    /// Number of rows consumed by this operator
    input_rows: metrics::Count,
}

/// Metrics for HashJoinExec
#[derive(Debug)]
struct SymmetricHashJoinMetrics {
    /// Number of left batches/rows consumed by this operator
    left: SymmetricHashJoinSideMetrics,
    /// Number of right batches/rows consumed by this operator
    right: SymmetricHashJoinSideMetrics,
    /// Number of batches produced by this operator
    output_batches: metrics::Count,
    /// Number of rows produced by this operator
    output_rows: metrics::Count,
}

impl SymmetricHashJoinMetrics {
    pub fn new(partition: usize, metrics: &ExecutionPlanMetricsSet) -> Self {
        let input_batches =
            MetricBuilder::new(metrics).counter("input_batches", partition);
        let input_rows = MetricBuilder::new(metrics).counter("input_rows", partition);
        let left = SymmetricHashJoinSideMetrics {
            input_batches,
            input_rows,
        };

        let input_batches =
            MetricBuilder::new(metrics).counter("input_batches", partition);
        let input_rows = MetricBuilder::new(metrics).counter("input_rows", partition);
        let right = SymmetricHashJoinSideMetrics {
            input_batches,
            input_rows,
        };

        let output_batches =
            MetricBuilder::new(metrics).counter("output_batches", partition);

        let output_rows = MetricBuilder::new(metrics).output_rows(partition);

        Self {
            left,
            right,
            output_batches,
            output_rows,
        }
    }
}

impl SymmetricHashJoinExec {
    /// Tries to create a new [SymmetricHashJoinExec].
    /// # Error
    /// This function errors when:
    /// - It is not possible to join the left and right sides on keys `on`, or
    /// - It fails to construct [SortedFilterExpr]s, or
    /// - It fails to create the [ExprIntervalGraph].
    pub fn try_new(
        left: Arc<dyn ExecutionPlan>,
        right: Arc<dyn ExecutionPlan>,
        on: JoinOn,
        filter: JoinFilter,
        join_type: &JoinType,
        null_equals_null: bool,
    ) -> Result<Self> {
        let left_schema = left.schema();
        let right_schema = right.schema();

        // Error out if no "on" contraints are given:
        if on.is_empty() {
            return Err(DataFusionError::Plan(
                "On constraints in SymmetricHashJoinExec should be non-empty".to_string(),
            ));
        }

        // Check if the join is valid with the given on constraints:
        check_join_is_valid(&left_schema, &right_schema, &on)?;

        // Build the join schema from the left and right schemas:
        let (schema, column_indices) =
            build_join_schema(&left_schema, &right_schema, join_type);

        // Set a random state for the join:
        let random_state = RandomState::with_seeds(0, 0, 0, 0);

        // Create an expression DAG for the join filter:
        let mut physical_expr_graph =
            ExprIntervalGraph::try_new(filter.expression().clone())?;

        // Interval calculations require each column to exhibit monotonicity
        // independently. However, a `PhysicalSortExpr` object defines a
        // lexicographical ordering, so we can only use their first elements.
        // when deducing column monotonicities.
        // TODO: Extend the `PhysicalSortExpr` mechanism to express independent
        //       (i.e. simultaneous) ordering properties of columns.
        let (left_ordering, right_ordering) = match (
            left.output_ordering(),
            right.output_ordering(),
        ) {
            (Some([left_ordering, ..]), Some([right_ordering, ..])) => {
                (left_ordering, right_ordering)
            }
            _ => {
                return Err(DataFusionError::Plan(
                    "Symmetric hash join requires its children to have an output ordering".to_string(),
                ));
            }
        };

        // Build the sorted filter expression for the left child:
        let left_filter_expression = build_filter_input_order(
            JoinSide::Left,
            &filter,
            &left.schema(),
            left_ordering,
        )?;

        // Build the sorted filter expression for the right child:
        let right_filter_expression = build_filter_input_order(
            JoinSide::Right,
            &filter,
            &right.schema(),
            right_ordering,
        )?;

        // Store the left and right sorted filter expressions in a vector
        let mut sorted_filter_exprs =
            vec![left_filter_expression, right_filter_expression];

        // Gather node indices of converted filter expressions in `SortedFilterExpr`
        // using the filter columns vector:
        let child_node_indexes = physical_expr_graph.gather_node_indices(
            &sorted_filter_exprs
                .iter()
                .map(|sorted_expr| sorted_expr.filter_expr().clone())
                .collect::<Vec<_>>(),
        );

        // Inject calculated node indices into SortedFilterExpr:
        for (sorted_expr, (_, index)) in sorted_filter_exprs
            .iter_mut()
            .zip(child_node_indexes.iter())
        {
            sorted_expr.set_node_index(*index);
        }

        Ok(SymmetricHashJoinExec {
            left,
            right,
            on,
            filter,
            join_type: *join_type,
            sorted_filter_exprs,
            physical_expr_graph,
            schema: Arc::new(schema),
            random_state,
            metrics: ExecutionPlanMetricsSet::new(),
            column_indices,
            null_equals_null,
        })
    }

    /// left stream
    pub fn left(&self) -> &Arc<dyn ExecutionPlan> {
        &self.left
    }

    /// right stream
    pub fn right(&self) -> &Arc<dyn ExecutionPlan> {
        &self.right
    }

    /// Set of common columns used to join on
    pub fn on(&self) -> &[(Column, Column)] {
        &self.on
    }

    /// Filters applied before join output
    pub fn filter(&self) -> &JoinFilter {
        &self.filter
    }

    /// How the join is performed
    pub fn join_type(&self) -> &JoinType {
        &self.join_type
    }

    /// Get null_equals_null
    pub fn null_equals_null(&self) -> bool {
        self.null_equals_null
    }
}

impl Debug for SymmetricHashJoinExec {
    fn fmt(&self, _f: &mut Formatter<'_>) -> fmt::Result {
        todo!()
    }
}

impl ExecutionPlan for SymmetricHashJoinExec {
    fn as_any(&self) -> &dyn Any {
        self
    }

    fn schema(&self) -> SchemaRef {
        self.schema.clone()
    }

    fn required_input_ordering(&self) -> Vec<Option<Vec<PhysicalSortRequirement>>> {
<<<<<<< HEAD
        vec![
            self.left
                .output_ordering()
                .map(make_sort_requirements_from_exprs),
            self.right
                .output_ordering()
                .map(make_sort_requirements_from_exprs),
        ]
=======
        let left_required =
            make_sort_requirements_from_exprs(&self.left_required_sort_exprs);
        let right_required =
            make_sort_requirements_from_exprs(&self.right_required_sort_exprs);
        vec![Some(left_required), Some(right_required)]
>>>>>>> c9bf3f3d
    }

    fn unbounded_output(&self, children: &[bool]) -> Result<bool> {
        Ok(children.iter().any(|u| *u))
    }

    fn required_input_distribution(&self) -> Vec<Distribution> {
        let (left_expr, right_expr) = self
            .on
            .iter()
            .map(|(l, r)| (Arc::new(l.clone()) as _, Arc::new(r.clone()) as _))
            .unzip();
        // TODO: This will change when we extend collected executions.
        vec![
            if self.left.output_partitioning().partition_count() == 1 {
                Distribution::SinglePartition
            } else {
                Distribution::HashPartitioned(left_expr)
            },
            if self.right.output_partitioning().partition_count() == 1 {
                Distribution::SinglePartition
            } else {
                Distribution::HashPartitioned(right_expr)
            },
        ]
    }

    fn output_partitioning(&self) -> Partitioning {
        let left_columns_len = self.left.schema().fields.len();
        partitioned_join_output_partitioning(
            self.join_type,
            self.left.output_partitioning(),
            self.right.output_partitioning(),
            left_columns_len,
        )
    }

    // TODO: Output ordering might be kept for some cases.
    fn output_ordering(&self) -> Option<&[PhysicalSortExpr]> {
        None
    }

    fn equivalence_properties(&self) -> EquivalenceProperties {
        let left_columns_len = self.left.schema().fields.len();
        combine_join_equivalence_properties(
            self.join_type,
            self.left.equivalence_properties(),
            self.right.equivalence_properties(),
            left_columns_len,
            self.on(),
            self.schema(),
        )
    }

    fn children(&self) -> Vec<Arc<dyn ExecutionPlan>> {
        vec![self.left.clone(), self.right.clone()]
    }

    fn with_new_children(
        self: Arc<Self>,
        children: Vec<Arc<dyn ExecutionPlan>>,
    ) -> Result<Arc<dyn ExecutionPlan>> {
        Ok(Arc::new(SymmetricHashJoinExec::try_new(
            children[0].clone(),
            children[1].clone(),
            self.on.clone(),
            self.filter.clone(),
            &self.join_type,
            self.null_equals_null,
        )?))
    }

    fn fmt_as(&self, t: DisplayFormatType, f: &mut fmt::Formatter) -> fmt::Result {
        match t {
            DisplayFormatType::Default => {
                let display_filter = format!(", filter={:?}", self.filter.expression());
                write!(
                    f,
                    "SymmetricHashJoinExec: join_type={:?}, on={:?}{}",
                    self.join_type, self.on, display_filter
                )
            }
        }
    }

    fn metrics(&self) -> Option<MetricsSet> {
        Some(self.metrics.clone_inner())
    }

    fn statistics(&self) -> Statistics {
        // TODO stats: it is not possible in general to know the output size of joins
        Statistics::default()
    }

    fn execute(
        &self,
        partition: usize,
        context: Arc<TaskContext>,
    ) -> Result<SendableRecordBatchStream> {
        let on_left = self.on.iter().map(|on| on.0.clone()).collect::<Vec<_>>();
        let on_right = self.on.iter().map(|on| on.1.clone()).collect::<Vec<_>>();
        let left_side_joiner = OneSideHashJoiner::new(
            JoinSide::Left,
            self.sorted_filter_exprs[0].clone(),
            on_left,
            self.left.schema(),
        );
        let right_side_joiner = OneSideHashJoiner::new(
            JoinSide::Right,
            self.sorted_filter_exprs[1].clone(),
            on_right,
            self.right.schema(),
        );
        let left_stream = self.left.execute(partition, context.clone())?;
        let right_stream = self.right.execute(partition, context)?;

        Ok(Box::pin(SymmetricHashJoinStream {
            left_stream,
            right_stream,
            schema: self.schema(),
            filter: self.filter.clone(),
            join_type: self.join_type,
            random_state: self.random_state.clone(),
            left: left_side_joiner,
            right: right_side_joiner,
            column_indices: self.column_indices.clone(),
            metrics: SymmetricHashJoinMetrics::new(partition, &self.metrics),
            physical_expr_graph: self.physical_expr_graph.clone(),
            null_equals_null: self.null_equals_null,
            final_result: false,
            probe_side: JoinSide::Left,
        }))
    }
}

/// A stream that issues [RecordBatch]es as they arrive from the right  of the join.
struct SymmetricHashJoinStream {
    /// Left stream
    left_stream: SendableRecordBatchStream,
    /// right stream
    right_stream: SendableRecordBatchStream,
    /// Input schema
    schema: Arc<Schema>,
    /// join filter
    filter: JoinFilter,
    /// type of the join
    join_type: JoinType,
    // left hash joiner
    left: OneSideHashJoiner,
    /// right hash joiner
    right: OneSideHashJoiner,
    /// Information of index and left / right placement of columns
    column_indices: Vec<ColumnIndex>,
    // Range pruner.
    physical_expr_graph: ExprIntervalGraph,
    /// Random state used for hashing initialization
    random_state: RandomState,
    /// If null_equals_null is true, null == null else null != null
    null_equals_null: bool,
    /// Metrics
    metrics: SymmetricHashJoinMetrics,
    /// Flag indicating whether there is nothing to process anymore
    final_result: bool,
    /// The current probe side. We choose build and probe side according to this attribute.
    probe_side: JoinSide,
}

impl RecordBatchStream for SymmetricHashJoinStream {
    fn schema(&self) -> SchemaRef {
        self.schema.clone()
    }
}

impl Stream for SymmetricHashJoinStream {
    type Item = Result<RecordBatch>;

    fn poll_next(
        mut self: std::pin::Pin<&mut Self>,
        cx: &mut std::task::Context<'_>,
    ) -> std::task::Poll<Option<Self::Item>> {
        self.poll_next_impl(cx)
    }
}

fn prune_hash_values(
    prune_length: usize,
    hashmap: &mut JoinHashMap,
    row_hash_values: &mut VecDeque<u64>,
    offset: u64,
) -> Result<()> {
    // Create a (hash)-(row number set) map
    let mut hash_value_map: HashMap<u64, HashSet<u64>> = HashMap::new();
    for index in 0..prune_length {
        let hash_value = row_hash_values.pop_front().unwrap();
        if let Some(set) = hash_value_map.get_mut(&hash_value) {
            set.insert(offset + index as u64);
        } else {
            let mut set = HashSet::new();
            set.insert(offset + index as u64);
            hash_value_map.insert(hash_value, set);
        }
    }
    for (hash_value, index_set) in hash_value_map.iter() {
        if let Some((_, separation_chain)) = hashmap
            .0
            .get_mut(*hash_value, |(hash, _)| hash_value == hash)
        {
            separation_chain.retain(|n| !index_set.contains(n));
            if separation_chain.is_empty() {
                hashmap
                    .0
                    .remove_entry(*hash_value, |(hash, _)| hash_value == hash);
            }
        }
    }
    Ok(())
}

/// Calculate the filter expression intervals.
///
/// This function updates the `interval` field of each `SortedFilterExpr` based
/// on the first or the last value of the expression in `build_input_buffer`
/// and `probe_batch`.
///
/// # Arguments
///
/// * `build_input_buffer` - The [RecordBatch] on the build side of the join.
/// * `build_sorted_filter_expr` - Build side [SortedFilterExpr] to update.
/// * `probe_batch` - The `RecordBatch` on the probe side of the join.
/// * `probe_sorted_filter_expr` - Probe side `SortedFilterExpr` to update.
///
/// ### Note
/// ```text
///
/// Interval arithmetic is used to calculate viable join ranges for build-side
/// pruning. This is done by first creating an interval for join filter values in
/// the build side of the join, which spans [-∞, FV] or [FV, ∞] depending on the
/// ordering (descending/ascending) of the filter expression. Here, FV denotes the
/// first value on the build side. This range is then compared with the probe side
/// interval, which either spans [-∞, LV] or [LV, ∞] depending on the ordering
/// (ascending/descending) of the probe side. Here, LV denotes the last value on
/// the probe side.
///
/// As a concrete example, consider the following query:
///
///   SELECT * FROM left_table, right_table
///   WHERE
///     left_key = right_key AND
///     a > b - 3 AND
///     a < b + 10
///
/// where columns "a" and "b" come from tables "left_table" and "right_table",
/// respectively. When a new `RecordBatch` arrives at the right side, the
/// condition a > b - 3 will possibly indicate a prunable range for the left
/// side. Conversely, when a new `RecordBatch` arrives at the left side, the
/// condition a < b + 10 will possibly indicate prunability for the right side.
/// Let’s inspect what happens when a new RecordBatch` arrives at the right
/// side (i.e. when the left side is the build side):
///
///         Build      Probe
///       +-------+  +-------+
///       | a | z |  | b | y |
///       |+--|--+|  |+--|--+|
///       | 1 | 2 |  | 4 | 3 |
///       |+--|--+|  |+--|--+|
///       | 3 | 1 |  | 4 | 3 |
///       |+--|--+|  |+--|--+|
///       | 5 | 7 |  | 6 | 1 |
///       |+--|--+|  |+--|--+|
///       | 7 | 1 |  | 6 | 3 |
///       +-------+  +-------+
///
/// In this case, the interval representing viable (i.e. joinable) values for
/// column "a" is [1, ∞], and the interval representing possible future values
/// for column "b" is [6, ∞]. With these intervals at hand, we next calculate
/// intervals for the whole filter expression and propagate join constraint by
/// traversing the expression graph.
/// ```
fn calculate_filter_expr_intervals(
    build_input_buffer: &RecordBatch,
    build_sorted_filter_expr: &mut SortedFilterExpr,
    probe_batch: &RecordBatch,
    probe_sorted_filter_expr: &mut SortedFilterExpr,
) -> Result<()> {
    // If either build or probe side has no data, return early:
    if build_input_buffer.num_rows() == 0 || probe_batch.num_rows() == 0 {
        return Ok(());
    }
    // Evaluate build side filter expression and convert the result to an array
    let build_array = build_sorted_filter_expr
        .origin_sorted_expr()
        .expr
        .evaluate(&build_input_buffer.slice(0, 1))?
        .into_array(1);
    // Evaluate probe side filter expression and convert the result to an array
    let probe_array = probe_sorted_filter_expr
        .origin_sorted_expr()
        .expr
        .evaluate(&probe_batch.slice(probe_batch.num_rows() - 1, 1))?
        .into_array(1);

    // Update intervals for both build and probe side filter expressions
    for (array, sorted_expr) in vec![
        (build_array, build_sorted_filter_expr),
        (probe_array, probe_sorted_filter_expr),
    ] {
        // Convert the array to a ScalarValue:
        let value = ScalarValue::try_from_array(&array, 0)?;
        // Create a ScalarValue representing positive or negative infinity for the same data type:
        let infinite = ScalarValue::try_from(value.get_datatype())?;
        // Update the interval with lower and upper bounds based on the sort option
        sorted_expr.set_interval(
            if sorted_expr.origin_sorted_expr().options.descending {
                Interval {
                    lower: infinite,
                    upper: value,
                }
            } else {
                Interval {
                    lower: value,
                    upper: infinite,
                }
            },
        );
    }
    Ok(())
}

/// Determine the pruning length for `buffer`.
///
/// This function evaluates the build side filter expression, converts the
/// result into an array and determines the pruning length by performing a
/// binary search on the array.
///
/// # Arguments
///
/// * `buffer`: The record batch to be pruned.
/// * `build_side_filter_expr`: The filter expression on the build side used
/// to determine the pruning length.
///
/// # Returns
///
/// A [Result] object that contains the pruning length. The function will return
/// an error if there is an issue evaluating the build side filter expression.
fn determine_prune_length(
    buffer: &RecordBatch,
    build_side_filter_expr: &SortedFilterExpr,
) -> Result<usize> {
    let origin_sorted_expr = build_side_filter_expr.origin_sorted_expr();
    let interval = build_side_filter_expr.interval();
    // Evaluate the build side filter expression and convert it into an array
    let batch_arr = origin_sorted_expr
        .expr
        .evaluate(buffer)?
        .into_array(buffer.num_rows());

    // Get the lower or upper interval based on the sort direction
    let target = if origin_sorted_expr.options.descending {
        interval.upper.clone()
    } else {
        interval.lower.clone()
    };

    // Perform binary search on the array to determine the length of the record batch to be pruned
    bisect::<true>(&[batch_arr], &[target], &[origin_sorted_expr.options])
}

/// This method determines if the result of the join should be produced in the final step or not.
///
/// # Arguments
///
/// * `build_side` - Enum indicating the side of the join used as the build side.
/// * `join_type` - Enum indicating the type of join to be performed.
///
/// # Returns
///
/// A boolean indicating whether the result of the join should be produced in the final step or not.
/// The result will be true if the build side is JoinSide::Left and the join type is one of
/// JoinType::Left, JoinType::LeftAnti, JoinType::Full or JoinType::LeftSemi.
/// If the build side is JoinSide::Right, the result will be true if the join type
/// is one of JoinType::Right, JoinType::RightAnti, JoinType::Full, or JoinType::RightSemi.
fn need_to_produce_result_in_final(build_side: JoinSide, join_type: JoinType) -> bool {
    if build_side == JoinSide::Left {
        matches!(
            join_type,
            JoinType::Left | JoinType::LeftAnti | JoinType::Full | JoinType::LeftSemi
        )
    } else {
        matches!(
            join_type,
            JoinType::Right | JoinType::RightAnti | JoinType::Full | JoinType::RightSemi
        )
    }
}

/// Get the anti join indices from the visited hash set.
///
/// This method returns the indices from the original input that were not present in the visited hash set.
///
/// # Arguments
///
/// * `prune_length` - The length of the pruned record batch.
/// * `deleted_offset` - The offset to the indices.
/// * `visited_rows` - The hash set of visited indices.
///
/// # Returns
///
/// A `PrimitiveArray` of the anti join indices.
fn get_anti_indices<T: ArrowPrimitiveType>(
    prune_length: usize,
    deleted_offset: usize,
    visited_rows: &HashSet<usize>,
) -> PrimitiveArray<T>
where
    NativeAdapter<T>: From<<T as ArrowPrimitiveType>::Native>,
{
    let mut bitmap = BooleanBufferBuilder::new(prune_length);
    bitmap.append_n(prune_length, false);
    // mark the indices as true if they are present in the visited hash set
    for v in 0..prune_length {
        let row = v + deleted_offset;
        bitmap.set_bit(v, visited_rows.contains(&row));
    }
    // get the anti index
    (0..prune_length)
        .filter_map(|idx| (!bitmap.get_bit(idx)).then_some(T::Native::from_usize(idx)))
        .collect()
}

/// This method creates a boolean buffer from the visited rows hash set
/// and the indices of the pruned record batch slice.
///
/// It gets the indices from the original input that were present in the visited hash set.
///
/// # Arguments
///
/// * `prune_length` - The length of the pruned record batch.
/// * `deleted_offset` - The offset to the indices.
/// * `visited_rows` - The hash set of visited indices.
///
/// # Returns
///
/// A [PrimitiveArray] of the specified type T, containing the semi indices.
fn get_semi_indices<T: ArrowPrimitiveType>(
    prune_length: usize,
    deleted_offset: usize,
    visited_rows: &HashSet<usize>,
) -> PrimitiveArray<T>
where
    NativeAdapter<T>: From<<T as ArrowPrimitiveType>::Native>,
{
    let mut bitmap = BooleanBufferBuilder::new(prune_length);
    bitmap.append_n(prune_length, false);
    // mark the indices as true if they are present in the visited hash set
    (0..prune_length).for_each(|v| {
        let row = &(v + deleted_offset);
        bitmap.set_bit(v, visited_rows.contains(row));
    });
    // get the semi index
    (0..prune_length)
        .filter_map(|idx| (bitmap.get_bit(idx)).then_some(T::Native::from_usize(idx)))
        .collect::<PrimitiveArray<T>>()
}
/// Records the visited indices from the input `PrimitiveArray` of type `T` into the given hash set `visited`.
/// This function will insert the indices (offset by `offset`) into the `visited` hash set.
///
/// # Arguments
///
/// * `visited` - A hash set to store the visited indices.
/// * `offset` - An offset to the indices in the `PrimitiveArray`.
/// * `indices` - The input `PrimitiveArray` of type `T` which stores the indices to be recorded.
///
fn record_visited_indices<T: ArrowPrimitiveType>(
    visited: &mut HashSet<usize>,
    offset: usize,
    indices: &PrimitiveArray<T>,
) {
    for i in indices.values() {
        visited.insert(i.as_usize() + offset);
    }
}

/// Calculate indices by join type.
///
/// This method returns a tuple of two arrays: build and probe indices.
/// The length of both arrays will be the same.
///
/// # Arguments
///
/// * `build_side`: Join side which defines the build side.
/// * `prune_length`: Length of the prune data.
/// * `visited_rows`: Hash set of visited rows of the build side.
/// * `deleted_offset`: Deleted offset of the build side.
/// * `join_type`: The type of join to be performed.
///
/// # Returns
///
/// A tuple of two arrays of primitive types representing the build and probe indices.
///
fn calculate_indices_by_join_type<L: ArrowPrimitiveType, R: ArrowPrimitiveType>(
    build_side: JoinSide,
    prune_length: usize,
    visited_rows: &HashSet<usize>,
    deleted_offset: usize,
    join_type: JoinType,
) -> Result<(PrimitiveArray<L>, PrimitiveArray<R>)>
where
    NativeAdapter<L>: From<<L as ArrowPrimitiveType>::Native>,
{
    // Store the result in a tuple
    let result = match (build_side, join_type) {
        // In the case of `Left` or `Right` join, or `Full` join, get the anti indices
        (JoinSide::Left, JoinType::Left | JoinType::LeftAnti)
        | (JoinSide::Right, JoinType::Right | JoinType::RightAnti)
        | (_, JoinType::Full) => {
            let build_unmatched_indices =
                get_anti_indices(prune_length, deleted_offset, visited_rows);
            let mut builder =
                PrimitiveBuilder::<R>::with_capacity(build_unmatched_indices.len());
            builder.append_nulls(build_unmatched_indices.len());
            let probe_indices = builder.finish();
            (build_unmatched_indices, probe_indices)
        }
        // In the case of `LeftSemi` or `RightSemi` join, get the semi indices
        (JoinSide::Left, JoinType::LeftSemi) | (JoinSide::Right, JoinType::RightSemi) => {
            let build_unmatched_indices =
                get_semi_indices(prune_length, deleted_offset, visited_rows);
            let mut builder =
                PrimitiveBuilder::<R>::with_capacity(build_unmatched_indices.len());
            builder.append_nulls(build_unmatched_indices.len());
            let probe_indices = builder.finish();
            (build_unmatched_indices, probe_indices)
        }
        // The case of other join types is not considered
        _ => unreachable!(),
    };
    Ok(result)
}

struct OneSideHashJoiner {
    /// Build side
    build_side: JoinSide,
    /// Build side filter sort information
    sorted_filter_expr: SortedFilterExpr,
    /// Input record batch buffer
    input_buffer: RecordBatch,
    /// Columns from the side
    on: Vec<Column>,
    /// Hashmap
    hashmap: JoinHashMap,
    /// To optimize hash deleting in case of pruning, we hold them in memory
    row_hash_values: VecDeque<u64>,
    /// Reuse the hashes buffer
    hashes_buffer: Vec<u64>,
    /// Matched rows
    visited_rows: HashSet<usize>,
    /// Offset
    offset: usize,
    /// Deleted offset
    deleted_offset: usize,
    /// Side is exhausted
    exhausted: bool,
}

impl OneSideHashJoiner {
    pub fn new(
        build_side: JoinSide,
        sorted_filter_expr: SortedFilterExpr,
        on: Vec<Column>,
        schema: SchemaRef,
    ) -> Self {
        Self {
            build_side,
            input_buffer: RecordBatch::new_empty(schema),
            on,
            hashmap: JoinHashMap(RawTable::with_capacity(10_000)),
            row_hash_values: VecDeque::new(),
            hashes_buffer: vec![],
            sorted_filter_expr,
            visited_rows: HashSet::new(),
            offset: 0,
            deleted_offset: 0,
            exhausted: false,
        }
    }

    /// Updates the internal state of the [OneSideHashJoiner] with the incoming batch.
    ///
    /// # Arguments
    ///
    /// * `batch` - The incoming [RecordBatch] to be merged with the internal input buffer
    /// * `random_state` - The random state used to hash values
    ///
    /// # Returns
    ///
    /// Returns a [Result] encapsulating any intermediate errors.
    fn update_internal_state(
        &mut self,
        batch: &RecordBatch,
        random_state: &RandomState,
    ) -> Result<()> {
        // Merge the incoming batch with the existing input buffer:
        self.input_buffer = concat_batches(&batch.schema(), [&self.input_buffer, batch])?;
        // Resize the hashes buffer to the number of rows in the incoming batch:
        self.hashes_buffer.resize(batch.num_rows(), 0);
        // Update the hashmap with the join key values and hashes of the incoming batch:
        update_hash(
            &self.on,
            batch,
            &mut self.hashmap,
            self.offset,
            random_state,
            &mut self.hashes_buffer,
        )?;
        // Add the hashes buffer to the hash value deque:
        self.row_hash_values.extend(self.hashes_buffer.iter());
        Ok(())
    }

    /// This method performs a join between the build side input buffer and the probe side batch.
    ///
    /// # Arguments
    ///
    /// * `schema` - A reference to the schema of the output record batch.
    /// * `join_type` - The type of join to be performed.
    /// * `on_probe` - An array of columns on which the join will be performed. The columns are from the probe side of the join.
    /// * `filter` - An optional filter on the join condition.
    /// * `probe_batch` - The second record batch to be joined.
    /// * `probe_visited` - A hash set to store the visited indices from the probe batch.
    /// * `probe_offset` - The offset of the probe side for visited indices calculations.
    /// * `column_indices` - An array of columns to be selected for the result of the join.
    /// * `random_state` - The random state for the join.
    /// * `null_equals_null` - A boolean indicating whether NULL values should be treated as equal when joining.
    ///
    /// # Returns
    ///
    /// A [Result] containing an optional record batch if the join type is not one of `LeftAnti`, `RightAnti`, `LeftSemi` or `RightSemi`.
    /// If the join type is one of the above four, the function will return [None].
    #[allow(clippy::too_many_arguments)]
    fn join_with_probe_batch(
        &mut self,
        schema: &SchemaRef,
        join_type: JoinType,
        on_probe: &[Column],
        filter: &JoinFilter,
        probe_batch: &RecordBatch,
        probe_visited: &mut HashSet<usize>,
        probe_offset: usize,
        column_indices: &[ColumnIndex],
        random_state: &RandomState,
        null_equals_null: bool,
    ) -> Result<Option<RecordBatch>> {
        if self.input_buffer.num_rows() == 0 || probe_batch.num_rows() == 0 {
            return Ok(Some(RecordBatch::new_empty(schema.clone())));
        }
        let (build_indices, probe_indices) = build_join_indices(
            probe_batch,
            &self.hashmap,
            &self.input_buffer,
            &self.on,
            on_probe,
            Some(filter),
            random_state,
            null_equals_null,
            &mut self.hashes_buffer,
            Some(self.deleted_offset),
            self.build_side,
        )?;
        if need_to_produce_result_in_final(self.build_side, join_type) {
            record_visited_indices(
                &mut self.visited_rows,
                self.deleted_offset,
                &build_indices,
            );
        }
        if need_to_produce_result_in_final(self.build_side.negate(), join_type) {
            record_visited_indices(probe_visited, probe_offset, &probe_indices);
        }
        if matches!(
            join_type,
            JoinType::LeftAnti
                | JoinType::RightAnti
                | JoinType::LeftSemi
                | JoinType::RightSemi
        ) {
            Ok(None)
        } else {
            build_batch_from_indices(
                schema,
                &self.input_buffer,
                probe_batch,
                build_indices,
                probe_indices,
                column_indices,
                self.build_side,
            )
            .map(Some)
        }
    }

    /// This function produces unmatched record results based on the build side,
    /// join type and other parameters.
    ///
    /// The method uses first `prune_length` rows from the build side input buffer
    /// to produce results.
    ///
    /// # Arguments
    ///
    /// * `output_schema` - The schema of the final output record batch.
    /// * `prune_length` - The length of the determined prune length.
    /// * `probe_schema` - The schema of the probe [RecordBatch].
    /// * `join_type` - The type of join to be performed.
    /// * `column_indices` - Indices of columns that are being joined.
    ///
    /// # Returns
    ///
    /// * `Option<RecordBatch>` - The final output record batch if required, otherwise [None].
    fn build_side_determined_results(
        &self,
        output_schema: &SchemaRef,
        prune_length: usize,
        probe_schema: SchemaRef,
        join_type: JoinType,
        column_indices: &[ColumnIndex],
    ) -> Result<Option<RecordBatch>> {
        // Check if we need to produce a result in the final output:
        if need_to_produce_result_in_final(self.build_side, join_type) {
            // Calculate the indices for build and probe sides based on join type and build side:
            let (build_indices, probe_indices) = calculate_indices_by_join_type(
                self.build_side,
                prune_length,
                &self.visited_rows,
                self.deleted_offset,
                join_type,
            )?;

            // Create an empty probe record batch:
            let empty_probe_batch = RecordBatch::new_empty(probe_schema);
            // Build the final result from the indices of build and probe sides:
            build_batch_from_indices(
                output_schema.as_ref(),
                &self.input_buffer,
                &empty_probe_batch,
                build_indices,
                probe_indices,
                column_indices,
                self.build_side,
            )
            .map(Some)
        } else {
            // If we don't need to produce a result, return None
            Ok(None)
        }
    }

    /// Prunes the internal buffer.
    ///
    /// Argument `probe_batch` is used to update the intervals of the sorted
    /// filter expressions. The updated build interval determines the new length
    /// of the build side. If there are rows to prune, they are removed from the
    /// internal buffer.
    ///
    /// # Arguments
    ///
    /// * `schema` - The schema of the final output record batch
    /// * `probe_batch` - Incoming RecordBatch of the probe side.
    /// * `probe_side_sorted_filter_expr` - Probe side mutable sorted filter expression.
    /// * `join_type` - The type of join (e.g. inner, left, right, etc.).
    /// * `column_indices` - A vector of column indices that specifies which columns from the
    ///     build side should be included in the output.
    /// * `physical_expr_graph` - A mutable reference to the physical expression graph.
    ///
    /// # Returns
    ///
    /// If there are rows to prune, returns the pruned build side record batch wrapped in an `Ok` variant.
    /// Otherwise, returns `Ok(None)`.
    fn prune_with_probe_batch(
        &mut self,
        schema: &SchemaRef,
        probe_batch: &RecordBatch,
        probe_side_sorted_filter_expr: &mut SortedFilterExpr,
        join_type: JoinType,
        column_indices: &[ColumnIndex],
        physical_expr_graph: &mut ExprIntervalGraph,
    ) -> Result<Option<RecordBatch>> {
        // Check if the input buffer is empty:
        if self.input_buffer.num_rows() == 0 {
            return Ok(None);
        }
        // Convert the sorted filter expressions into a vector of (node_index, interval)
        // tuples for use when updating the interval graph.
        let mut filter_intervals = vec![
            (
                self.sorted_filter_expr.node_index(),
                self.sorted_filter_expr.interval().clone(),
            ),
            (
                probe_side_sorted_filter_expr.node_index(),
                probe_side_sorted_filter_expr.interval().clone(),
            ),
        ];
        // Use the join filter intervals to update the physical expression graph:
        physical_expr_graph.update_ranges(&mut filter_intervals)?;
        // Get the new join filter interval for build side:
        let calculated_build_side_interval = filter_intervals.remove(0).1;
        // Check if the intervals changed, exit early if not:
        if calculated_build_side_interval.eq(self.sorted_filter_expr.interval()) {
            return Ok(None);
        }
        // Determine the pruning length if there was a change in the intervals:
        self.sorted_filter_expr
            .set_interval(calculated_build_side_interval);
        let prune_length =
            determine_prune_length(&self.input_buffer, &self.sorted_filter_expr)?;
        // If we can not prune, exit early:
        if prune_length == 0 {
            return Ok(None);
        }
        // Compute the result, and perform pruning if there are rows to prune:
        let result = self.build_side_determined_results(
            schema,
            prune_length,
            probe_batch.schema(),
            join_type,
            column_indices,
        );
        prune_hash_values(
            prune_length,
            &mut self.hashmap,
            &mut self.row_hash_values,
            self.deleted_offset as u64,
        )?;
        for row in self.deleted_offset..(self.deleted_offset + prune_length) {
            self.visited_rows.remove(&row);
        }
        self.input_buffer = self
            .input_buffer
            .slice(prune_length, self.input_buffer.num_rows() - prune_length);
        self.deleted_offset += prune_length;
        result
    }
}

fn combine_two_batches(
    output_schema: &SchemaRef,
    left_batch: Option<RecordBatch>,
    right_batch: Option<RecordBatch>,
) -> Result<Option<RecordBatch>> {
    match (left_batch, right_batch) {
        (Some(batch), None) | (None, Some(batch)) => {
            // If only one of the batches are present, return it:
            Ok(Some(batch))
        }
        (Some(left_batch), Some(right_batch)) => {
            // If both batches are present, concatenate them:
            concat_batches(output_schema, &[left_batch, right_batch])
                .map_err(DataFusionError::ArrowError)
                .map(Some)
        }
        (None, None) => {
            // If neither is present, return an empty batch:
            Ok(None)
        }
    }
}

impl SymmetricHashJoinStream {
    /// Polls the next result of the join operation.
    ///
    /// If the result of the join is ready, it returns the next record batch.
    /// If the join has completed and there are no more results, it returns
    /// `Poll::Ready(None)`. If the join operation is not complete, but the
    /// current stream is not ready yet, it returns `Poll::Pending`.
    fn poll_next_impl(
        &mut self,
        cx: &mut std::task::Context<'_>,
    ) -> Poll<Option<Result<RecordBatch>>> {
        loop {
            // If the final result has already been obtained, return `Poll::Ready(None)`:
            if self.final_result {
                return Poll::Ready(None);
            }
            // If both streams have been exhausted, return the final result:
            if self.right.exhausted && self.left.exhausted {
                // Get left side results:
                let left_result = self.left.build_side_determined_results(
                    &self.schema,
                    self.left.input_buffer.num_rows(),
                    self.right.input_buffer.schema(),
                    self.join_type,
                    &self.column_indices,
                )?;
                // Get right side results:
                let right_result = self.right.build_side_determined_results(
                    &self.schema,
                    self.right.input_buffer.num_rows(),
                    self.left.input_buffer.schema(),
                    self.join_type,
                    &self.column_indices,
                )?;
                self.final_result = true;
                // Combine results:
                let result =
                    combine_two_batches(&self.schema, left_result, right_result)?;
                // Update the metrics if we have a batch; otherwise, continue the loop.
                if let Some(batch) = &result {
                    self.metrics.output_batches.add(1);
                    self.metrics.output_rows.add(batch.num_rows());
                    return Poll::Ready(Ok(result).transpose());
                } else {
                    continue;
                }
            }

            // Determine which stream should be polled next. The side the
            // RecordBatch comes from becomes the probe side.
            let (
                input_stream,
                probe_hash_joiner,
                build_hash_joiner,
                build_join_side,
                probe_side_metrics,
            ) = if self.probe_side.eq(&JoinSide::Left) {
                (
                    &mut self.left_stream,
                    &mut self.left,
                    &mut self.right,
                    JoinSide::Right,
                    &mut self.metrics.left,
                )
            } else {
                (
                    &mut self.right_stream,
                    &mut self.right,
                    &mut self.left,
                    JoinSide::Left,
                    &mut self.metrics.right,
                )
            };
            // Poll the next batch from `input_stream`:
            match input_stream.poll_next_unpin(cx) {
                // Batch is available
                Poll::Ready(Some(Ok(probe_batch))) => {
                    // Update the metrics for the stream that was polled:
                    probe_side_metrics.input_batches.add(1);
                    probe_side_metrics.input_rows.add(probe_batch.num_rows());
                    // Update the internal state of the hash joiner for the build side:
                    probe_hash_joiner
                        .update_internal_state(&probe_batch, &self.random_state)?;
                    // Calculate filter intervals:
                    calculate_filter_expr_intervals(
                        &build_hash_joiner.input_buffer,
                        &mut build_hash_joiner.sorted_filter_expr,
                        &probe_batch,
                        &mut probe_hash_joiner.sorted_filter_expr,
                    )?;
                    // Join the two sides:
                    let equal_result = build_hash_joiner.join_with_probe_batch(
                        &self.schema,
                        self.join_type,
                        &probe_hash_joiner.on,
                        &self.filter,
                        &probe_batch,
                        &mut probe_hash_joiner.visited_rows,
                        probe_hash_joiner.offset,
                        &self.column_indices,
                        &self.random_state,
                        self.null_equals_null,
                    )?;
                    // Increment the offset for the probe hash joiner:
                    probe_hash_joiner.offset += probe_batch.num_rows();
                    // Prune the build side input buffer using the expression
                    // DAG and filter intervals:
                    let anti_result = build_hash_joiner.prune_with_probe_batch(
                        &self.schema,
                        &probe_batch,
                        &mut probe_hash_joiner.sorted_filter_expr,
                        self.join_type,
                        &self.column_indices,
                        &mut self.physical_expr_graph,
                    )?;
                    // Combine results:
                    let result =
                        combine_two_batches(&self.schema, equal_result, anti_result)?;
                    // Choose next poll side. If the other side is not exhausted,
                    // switch the probe side before returning the result.
                    if !build_hash_joiner.exhausted {
                        self.probe_side = build_join_side;
                    }
                    // Update the metrics if we have a batch; otherwise, continue the loop.
                    if let Some(batch) = &result {
                        self.metrics.output_batches.add(1);
                        self.metrics.output_rows.add(batch.num_rows());
                        return Poll::Ready(Ok(result).transpose());
                    }
                }
                Poll::Ready(Some(Err(e))) => return Poll::Ready(Some(Err(e))),
                Poll::Ready(None) => {
                    // Mark the probe side exhausted:
                    probe_hash_joiner.exhausted = true;
                    // Change the probe side:
                    self.probe_side = build_join_side;
                }
                Poll::Pending => {
                    if !build_hash_joiner.exhausted {
                        self.probe_side = build_join_side;
                    } else {
                        return Poll::Pending;
                    }
                }
            }
        }
    }
}

#[cfg(test)]
mod tests {
    use std::fs::File;

    use arrow::array::ArrayRef;
    use arrow::array::{Int32Array, TimestampNanosecondArray};
    use arrow::compute::SortOptions;
    use arrow::datatypes::{DataType, Field, Schema};
    use arrow::util::pretty::pretty_format_batches;
    use rstest::*;
    use tempfile::TempDir;

    use datafusion_expr::Operator;
    use datafusion_physical_expr::expressions::{binary, col, Column};
    use datafusion_physical_expr::intervals::test_utils::gen_conjunctive_numeric_expr;
    use datafusion_physical_expr::PhysicalExpr;

    use crate::physical_plan::joins::{
        hash_join_utils::tests::complicated_filter, HashJoinExec, PartitionMode,
    };
    use crate::physical_plan::{
        collect, common, memory::MemoryExec, repartition::RepartitionExec,
    };
    use crate::prelude::{SessionConfig, SessionContext};
    use crate::test_util;

    use super::*;

    const TABLE_SIZE: i32 = 1_000;

    fn compare_batches(collected_1: &[RecordBatch], collected_2: &[RecordBatch]) {
        // compare
        let first_formatted = pretty_format_batches(collected_1).unwrap().to_string();
        let second_formatted = pretty_format_batches(collected_2).unwrap().to_string();

        let mut first_formatted_sorted: Vec<&str> =
            first_formatted.trim().lines().collect();
        first_formatted_sorted.sort_unstable();

        let mut second_formatted_sorted: Vec<&str> =
            second_formatted.trim().lines().collect();
        second_formatted_sorted.sort_unstable();

        for (i, (first_line, second_line)) in first_formatted_sorted
            .iter()
            .zip(&second_formatted_sorted)
            .enumerate()
        {
            assert_eq!((i, first_line), (i, second_line));
        }
    }
    #[allow(clippy::too_many_arguments)]
    async fn partitioned_sym_join_with_filter(
        left: Arc<dyn ExecutionPlan>,
        right: Arc<dyn ExecutionPlan>,
        on: JoinOn,
        filter: JoinFilter,
        join_type: &JoinType,
        null_equals_null: bool,
        context: Arc<TaskContext>,
    ) -> Result<Vec<RecordBatch>> {
        let partition_count = 4;

        let left_expr = on
            .iter()
            .map(|(l, _)| Arc::new(l.clone()) as _)
            .collect::<Vec<_>>();

        let right_expr = on
            .iter()
            .map(|(_, r)| Arc::new(r.clone()) as _)
            .collect::<Vec<_>>();

        let join = SymmetricHashJoinExec::try_new(
            Arc::new(RepartitionExec::try_new(
                left,
                Partitioning::Hash(left_expr, partition_count),
            )?),
            Arc::new(RepartitionExec::try_new(
                right,
                Partitioning::Hash(right_expr, partition_count),
            )?),
            on,
            filter,
            join_type,
            null_equals_null,
        )?;

        let mut batches = vec![];
        for i in 0..partition_count {
            let stream = join.execute(i, context.clone())?;
            let more_batches = common::collect(stream).await?;
            batches.extend(
                more_batches
                    .into_iter()
                    .filter(|b| b.num_rows() > 0)
                    .collect::<Vec<_>>(),
            );
        }

        Ok(batches)
    }
    #[allow(clippy::too_many_arguments)]
    async fn partitioned_hash_join_with_filter(
        left: Arc<dyn ExecutionPlan>,
        right: Arc<dyn ExecutionPlan>,
        on: JoinOn,
        filter: JoinFilter,
        join_type: &JoinType,
        null_equals_null: bool,
        context: Arc<TaskContext>,
    ) -> Result<Vec<RecordBatch>> {
        let partition_count = 4;

        let (left_expr, right_expr) = on
            .iter()
            .map(|(l, r)| (Arc::new(l.clone()) as _, Arc::new(r.clone()) as _))
            .unzip();

        let join = HashJoinExec::try_new(
            Arc::new(RepartitionExec::try_new(
                left,
                Partitioning::Hash(left_expr, partition_count),
            )?),
            Arc::new(RepartitionExec::try_new(
                right,
                Partitioning::Hash(right_expr, partition_count),
            )?),
            on,
            Some(filter),
            join_type,
            PartitionMode::Partitioned,
            null_equals_null,
        )?;

        let mut batches = vec![];
        for i in 0..partition_count {
            let stream = join.execute(i, context.clone())?;
            let more_batches = common::collect(stream).await?;
            batches.extend(
                more_batches
                    .into_iter()
                    .filter(|b| b.num_rows() > 0)
                    .collect::<Vec<_>>(),
            );
        }

        Ok(batches)
    }

    pub fn split_record_batches(
        batch: &RecordBatch,
        batch_size: usize,
    ) -> Result<Vec<RecordBatch>> {
        let row_num = batch.num_rows();
        let number_of_batch = row_num / batch_size;
        let mut sizes = vec![batch_size; number_of_batch];
        sizes.push(row_num - (batch_size * number_of_batch));
        let mut result = vec![];
        for (i, size) in sizes.iter().enumerate() {
            result.push(batch.slice(i * batch_size, *size));
        }
        Ok(result)
    }

    fn join_expr_tests_fixture(
        expr_id: usize,
        left_col: Arc<dyn PhysicalExpr>,
        right_col: Arc<dyn PhysicalExpr>,
    ) -> Arc<dyn PhysicalExpr> {
        match expr_id {
            // left_col + 1 > right_col + 5 AND left_col + 3 < right_col + 10
            0 => gen_conjunctive_numeric_expr(
                left_col,
                right_col,
                Operator::Plus,
                Operator::Plus,
                Operator::Plus,
                Operator::Plus,
                1,
                5,
                3,
                10,
            ),
            // left_col - 1 > right_col + 5 AND left_col + 3 < right_col + 10
            1 => gen_conjunctive_numeric_expr(
                left_col,
                right_col,
                Operator::Minus,
                Operator::Plus,
                Operator::Plus,
                Operator::Plus,
                1,
                5,
                3,
                10,
            ),
            // left_col - 1 > right_col + 5 AND left_col - 3 < right_col + 10
            2 => gen_conjunctive_numeric_expr(
                left_col,
                right_col,
                Operator::Minus,
                Operator::Plus,
                Operator::Minus,
                Operator::Plus,
                1,
                5,
                3,
                10,
            ),
            // left_col - 10 > right_col - 5 AND left_col - 3 < right_col + 10
            3 => gen_conjunctive_numeric_expr(
                left_col,
                right_col,
                Operator::Minus,
                Operator::Minus,
                Operator::Minus,
                Operator::Plus,
                10,
                5,
                3,
                10,
            ),
            // left_col - 10 > right_col - 5 AND left_col - 30 < right_col - 3
            4 => gen_conjunctive_numeric_expr(
                left_col,
                right_col,
                Operator::Minus,
                Operator::Minus,
                Operator::Minus,
                Operator::Minus,
                10,
                5,
                30,
                3,
            ),
            _ => unreachable!(),
        }
    }
    fn build_sides_record_batches(
        table_size: i32,
        key_cardinality: (i32, i32),
    ) -> Result<(RecordBatch, RecordBatch)> {
        let null_ratio: f64 = 0.4;
        let initial_range = 0..table_size;
        let index = (table_size as f64 * null_ratio).round() as i32;
        let rest_of = index..table_size;
        let ordered: ArrayRef = Arc::new(Int32Array::from_iter(
            initial_range.clone().collect::<Vec<i32>>(),
        ));
        let ordered_des = Arc::new(Int32Array::from_iter(
            initial_range.clone().rev().collect::<Vec<i32>>(),
        ));
        let cardinality = Arc::new(Int32Array::from_iter(
            initial_range.clone().map(|x| x % 4).collect::<Vec<i32>>(),
        ));
        let cardinality_key = Arc::new(Int32Array::from_iter(
            initial_range
                .clone()
                .map(|x| x % key_cardinality.0)
                .collect::<Vec<i32>>(),
        ));
        let ordered_asc_null_first = Arc::new(Int32Array::from_iter({
            std::iter::repeat(None)
                .take(index as usize)
                .chain(rest_of.clone().map(Some))
                .collect::<Vec<Option<i32>>>()
        }));
        let ordered_asc_null_last = Arc::new(Int32Array::from_iter({
            rest_of
                .clone()
                .map(Some)
                .chain(std::iter::repeat(None).take(index as usize))
                .collect::<Vec<Option<i32>>>()
        }));

        let ordered_desc_null_first = Arc::new(Int32Array::from_iter({
            std::iter::repeat(None)
                .take(index as usize)
                .chain(rest_of.rev().map(Some))
                .collect::<Vec<Option<i32>>>()
        }));

        let time = Arc::new(TimestampNanosecondArray::from(
            initial_range
                .map(|x| 1664264591000000000 + (5000000000 * (x as i64)))
                .collect::<Vec<i64>>(),
        ));

        let left = RecordBatch::try_from_iter(vec![
            ("la1", ordered.clone()),
            ("lb1", cardinality.clone()),
            ("lc1", cardinality_key.clone()),
            ("lt1", time.clone()),
            ("la2", ordered.clone()),
            ("la1_des", ordered_des.clone()),
            ("l_asc_null_first", ordered_asc_null_first.clone()),
            ("l_asc_null_last", ordered_asc_null_last.clone()),
            ("l_desc_null_first", ordered_desc_null_first.clone()),
        ])?;
        let right = RecordBatch::try_from_iter(vec![
            ("ra1", ordered.clone()),
            ("rb1", cardinality),
            ("rc1", cardinality_key),
            ("rt1", time),
            ("ra2", ordered),
            ("ra1_des", ordered_des),
            ("r_asc_null_first", ordered_asc_null_first),
            ("r_asc_null_last", ordered_asc_null_last),
            ("r_desc_null_first", ordered_desc_null_first),
        ])?;
        Ok((left, right))
    }

    fn create_memory_table(
        left_batch: RecordBatch,
        right_batch: RecordBatch,
        left_sorted: Vec<PhysicalSortExpr>,
        right_sorted: Vec<PhysicalSortExpr>,
        batch_size: usize,
    ) -> Result<(Arc<dyn ExecutionPlan>, Arc<dyn ExecutionPlan>)> {
        Ok((
            Arc::new(
                MemoryExec::try_new(
                    &[split_record_batches(&left_batch, batch_size).unwrap()],
                    left_batch.schema(),
                    None,
                )?
                .with_sort_information(left_sorted),
            ),
            Arc::new(
                MemoryExec::try_new(
                    &[split_record_batches(&right_batch, batch_size).unwrap()],
                    right_batch.schema(),
                    None,
                )?
                .with_sort_information(right_sorted),
            ),
        ))
    }

    async fn experiment(
        left: Arc<dyn ExecutionPlan>,
        right: Arc<dyn ExecutionPlan>,
        filter: JoinFilter,
        join_type: JoinType,
        on: JoinOn,
        task_ctx: Arc<TaskContext>,
    ) -> Result<()> {
        let first_batches = partitioned_sym_join_with_filter(
            left.clone(),
            right.clone(),
            on.clone(),
            filter.clone(),
            &join_type,
            false,
            task_ctx.clone(),
        )
        .await?;
        let second_batches = partitioned_hash_join_with_filter(
            left, right, on, filter, &join_type, false, task_ctx,
        )
        .await?;
        compare_batches(&first_batches, &second_batches);
        Ok(())
    }

    #[rstest]
    #[tokio::test(flavor = "multi_thread")]
    async fn complex_join_all_one_ascending_numeric(
        #[values(
            JoinType::Inner,
            JoinType::Left,
            JoinType::Right,
            JoinType::RightSemi,
            JoinType::LeftSemi,
            JoinType::LeftAnti,
            JoinType::RightAnti,
            JoinType::Full
        )]
        join_type: JoinType,
        #[values(
            (4, 5),
            (11, 21),
            (31, 71),
            (99, 12),
        )]
        cardinality: (i32, i32),
    ) -> Result<()> {
        // a + b > c + 10 AND a + b < c + 100
        let config = SessionConfig::new().with_repartition_joins(false);
        let session_ctx = SessionContext::with_config(config);
        let task_ctx = session_ctx.task_ctx();
        let (left_batch, right_batch) =
            build_sides_record_batches(TABLE_SIZE, cardinality)?;
        let left_schema = &left_batch.schema();
        let right_schema = &right_batch.schema();
        let left_sorted = vec![PhysicalSortExpr {
            expr: binary(
                col("la1", left_schema)?,
                Operator::Plus,
                col("la2", left_schema)?,
                left_schema,
            )?,
            options: SortOptions::default(),
        }];
        let right_sorted = vec![PhysicalSortExpr {
            expr: col("ra1", right_schema)?,
            options: SortOptions::default(),
        }];
        let (left, right) =
            create_memory_table(left_batch, right_batch, left_sorted, right_sorted, 13)?;

        let on = vec![(
            Column::new_with_schema("lc1", left_schema)?,
            Column::new_with_schema("rc1", right_schema)?,
        )];

        let intermediate_schema = Schema::new(vec![
            Field::new("0", DataType::Int32, true),
            Field::new("1", DataType::Int32, true),
            Field::new("2", DataType::Int32, true),
        ]);
        let filter_expr = complicated_filter(&intermediate_schema)?;
        let column_indices = vec![
            ColumnIndex {
                index: 0,
                side: JoinSide::Left,
            },
            ColumnIndex {
                index: 4,
                side: JoinSide::Left,
            },
            ColumnIndex {
                index: 0,
                side: JoinSide::Right,
            },
        ];
        let filter = JoinFilter::new(filter_expr, column_indices, intermediate_schema);

        experiment(left, right, filter, join_type, on, task_ctx).await?;
        Ok(())
    }

    #[rstest]
    #[tokio::test(flavor = "multi_thread")]
    async fn join_all_one_ascending_numeric(
        #[values(
            JoinType::Inner,
            JoinType::Left,
            JoinType::Right,
            JoinType::RightSemi,
            JoinType::LeftSemi,
            JoinType::LeftAnti,
            JoinType::RightAnti,
            JoinType::Full
        )]
        join_type: JoinType,
        #[values(
            (4, 5),
            (11, 21),
            (31, 71),
            (99, 12),
        )]
        cardinality: (i32, i32),
        #[values(0, 1, 2, 3, 4)] case_expr: usize,
    ) -> Result<()> {
        let config = SessionConfig::new().with_repartition_joins(false);
        let session_ctx = SessionContext::with_config(config);
        let task_ctx = session_ctx.task_ctx();
        let (left_batch, right_batch) =
            build_sides_record_batches(TABLE_SIZE, cardinality)?;
        let left_schema = &left_batch.schema();
        let right_schema = &right_batch.schema();
        let left_sorted = vec![PhysicalSortExpr {
            expr: col("la1", left_schema)?,
            options: SortOptions::default(),
        }];
        let right_sorted = vec![PhysicalSortExpr {
            expr: col("ra1", right_schema)?,
            options: SortOptions::default(),
        }];
        let (left, right) =
            create_memory_table(left_batch, right_batch, left_sorted, right_sorted, 13)?;

        let on = vec![(
            Column::new_with_schema("lc1", left_schema)?,
            Column::new_with_schema("rc1", right_schema)?,
        )];

        let intermediate_schema = Schema::new(vec![
            Field::new("left", DataType::Int32, true),
            Field::new("right", DataType::Int32, true),
        ]);
        let filter_expr = join_expr_tests_fixture(
            case_expr,
            col("left", &intermediate_schema)?,
            col("right", &intermediate_schema)?,
        );
        let column_indices = vec![
            ColumnIndex {
                index: 0,
                side: JoinSide::Left,
            },
            ColumnIndex {
                index: 0,
                side: JoinSide::Right,
            },
        ];
        let filter = JoinFilter::new(filter_expr, column_indices, intermediate_schema);

        experiment(left, right, filter, join_type, on, task_ctx).await?;
        Ok(())
    }

    #[tokio::test(flavor = "multi_thread")]
    async fn single_test() -> Result<()> {
        let case_expr = 1;
        let cardinality = (11, 21);
        let join_type = JoinType::Full;
        let config = SessionConfig::new().with_repartition_joins(false);
        let session_ctx = SessionContext::with_config(config);
        let task_ctx = session_ctx.task_ctx();
        let (left_batch, right_batch) =
            build_sides_record_batches(TABLE_SIZE, cardinality)?;
        let left_schema = &left_batch.schema();
        let right_schema = &right_batch.schema();
        let left_sorted = vec![PhysicalSortExpr {
            expr: col("la1_des", left_schema)?,
            options: SortOptions {
                descending: true,
                nulls_first: true,
            },
        }];
        let right_sorted = vec![PhysicalSortExpr {
            expr: col("ra1_des", right_schema)?,
            options: SortOptions {
                descending: true,
                nulls_first: true,
            },
        }];
        let (left, right) =
            create_memory_table(left_batch, right_batch, left_sorted, right_sorted, 13)?;

        let on = vec![(
            Column::new_with_schema("lc1", left_schema)?,
            Column::new_with_schema("rc1", right_schema)?,
        )];

        let intermediate_schema = Schema::new(vec![
            Field::new("left", DataType::Int32, true),
            Field::new("right", DataType::Int32, true),
        ]);
        let filter_expr = join_expr_tests_fixture(
            case_expr,
            col("left", &intermediate_schema)?,
            col("right", &intermediate_schema)?,
        );
        let column_indices = vec![
            ColumnIndex {
                index: 5,
                side: JoinSide::Left,
            },
            ColumnIndex {
                index: 5,
                side: JoinSide::Right,
            },
        ];
        let filter = JoinFilter::new(filter_expr, column_indices, intermediate_schema);

        experiment(left, right, filter, join_type, on, task_ctx).await?;
        Ok(())
    }

    #[rstest]
    #[tokio::test(flavor = "multi_thread")]
    async fn join_all_one_descending_numeric_particular(
        #[values(
            JoinType::Inner,
            JoinType::Left,
            JoinType::Right,
            JoinType::RightSemi,
            JoinType::LeftSemi,
            JoinType::LeftAnti,
            JoinType::RightAnti,
            JoinType::Full
        )]
        join_type: JoinType,
        #[values(
            (4, 5),
            (11, 21),
            (31, 71),
            (99, 12),
        )]
        cardinality: (i32, i32),
        #[values(0, 1, 2, 3, 4)] case_expr: usize,
    ) -> Result<()> {
        let config = SessionConfig::new().with_repartition_joins(false);
        let session_ctx = SessionContext::with_config(config);
        let task_ctx = session_ctx.task_ctx();
        let (left_batch, right_batch) =
            build_sides_record_batches(TABLE_SIZE, cardinality)?;
        let left_schema = &left_batch.schema();
        let right_schema = &right_batch.schema();
        let left_sorted = vec![PhysicalSortExpr {
            expr: col("la1_des", left_schema)?,
            options: SortOptions {
                descending: true,
                nulls_first: true,
            },
        }];
        let right_sorted = vec![PhysicalSortExpr {
            expr: col("ra1_des", right_schema)?,
            options: SortOptions {
                descending: true,
                nulls_first: true,
            },
        }];
        let (left, right) =
            create_memory_table(left_batch, right_batch, left_sorted, right_sorted, 13)?;

        let on = vec![(
            Column::new_with_schema("lc1", left_schema)?,
            Column::new_with_schema("rc1", right_schema)?,
        )];

        let intermediate_schema = Schema::new(vec![
            Field::new("left", DataType::Int32, true),
            Field::new("right", DataType::Int32, true),
        ]);
        let filter_expr = join_expr_tests_fixture(
            case_expr,
            col("left", &intermediate_schema)?,
            col("right", &intermediate_schema)?,
        );
        let column_indices = vec![
            ColumnIndex {
                index: 5,
                side: JoinSide::Left,
            },
            ColumnIndex {
                index: 5,
                side: JoinSide::Right,
            },
        ];
        let filter = JoinFilter::new(filter_expr, column_indices, intermediate_schema);

        experiment(left, right, filter, join_type, on, task_ctx).await?;
        Ok(())
    }

    #[tokio::test(flavor = "multi_thread")]
    async fn join_change_in_planner() -> Result<()> {
        let config = SessionConfig::new().with_target_partitions(1);
        let ctx = SessionContext::with_config(config);
        let tmp_dir = TempDir::new().unwrap();
        let left_file_path = tmp_dir.path().join("left.csv");
        File::create(left_file_path.clone()).unwrap();
        test_util::test_create_unbounded_sorted_file(
            &ctx,
            left_file_path.clone(),
            "left",
        )
        .await?;
        let right_file_path = tmp_dir.path().join("right.csv");
        File::create(right_file_path.clone()).unwrap();
        test_util::test_create_unbounded_sorted_file(
            &ctx,
            right_file_path.clone(),
            "right",
        )
        .await?;
        let df = ctx.sql("EXPLAIN SELECT t1.a1, t1.a2, t2.a1, t2.a2 FROM left as t1 FULL JOIN right as t2 ON t1.a2 = t2.a2 AND t1.a1 > t2.a1 + 3 AND t1.a1 < t2.a1 + 10").await?;
        let physical_plan = df.create_physical_plan().await?;
        let task_ctx = ctx.task_ctx();
        let results = collect(physical_plan.clone(), task_ctx).await.unwrap();
        let formatted = pretty_format_batches(&results).unwrap().to_string();
        let found = formatted
            .lines()
            .any(|line| line.contains("SymmetricHashJoinExec"));
        assert!(found);
        Ok(())
    }

    #[tokio::test(flavor = "multi_thread")]
    async fn build_null_columns_first() -> Result<()> {
        let join_type = JoinType::Full;
        let cardinality = (10, 11);
        let case_expr = 1;
        let config = SessionConfig::new().with_repartition_joins(false);
        let session_ctx = SessionContext::with_config(config);
        let task_ctx = session_ctx.task_ctx();
        let (left_batch, right_batch) =
            build_sides_record_batches(TABLE_SIZE, cardinality)?;
        let left_schema = &left_batch.schema();
        let right_schema = &right_batch.schema();
        let left_sorted = vec![PhysicalSortExpr {
            expr: col("l_asc_null_first", left_schema)?,
            options: SortOptions {
                descending: false,
                nulls_first: true,
            },
        }];
        let right_sorted = vec![PhysicalSortExpr {
            expr: col("r_asc_null_first", right_schema)?,
            options: SortOptions {
                descending: false,
                nulls_first: true,
            },
        }];
        let (left, right) =
            create_memory_table(left_batch, right_batch, left_sorted, right_sorted, 13)?;

        let on = vec![(
            Column::new_with_schema("lc1", left_schema)?,
            Column::new_with_schema("rc1", right_schema)?,
        )];

        let intermediate_schema = Schema::new(vec![
            Field::new("left", DataType::Int32, true),
            Field::new("right", DataType::Int32, true),
        ]);
        let filter_expr = join_expr_tests_fixture(
            case_expr,
            col("left", &intermediate_schema)?,
            col("right", &intermediate_schema)?,
        );
        let column_indices = vec![
            ColumnIndex {
                index: 6,
                side: JoinSide::Left,
            },
            ColumnIndex {
                index: 6,
                side: JoinSide::Right,
            },
        ];
        let filter = JoinFilter::new(filter_expr, column_indices, intermediate_schema);
        experiment(left, right, filter, join_type, on, task_ctx).await?;
        Ok(())
    }

    #[tokio::test(flavor = "multi_thread")]
    async fn build_null_columns_last() -> Result<()> {
        let join_type = JoinType::Full;
        let cardinality = (10, 11);
        let case_expr = 1;
        let config = SessionConfig::new().with_repartition_joins(false);
        let session_ctx = SessionContext::with_config(config);
        let task_ctx = session_ctx.task_ctx();
        let (left_batch, right_batch) =
            build_sides_record_batches(TABLE_SIZE, cardinality)?;
        let left_schema = &left_batch.schema();
        let right_schema = &right_batch.schema();
        let left_sorted = vec![PhysicalSortExpr {
            expr: col("l_asc_null_last", left_schema)?,
            options: SortOptions {
                descending: false,
                nulls_first: false,
            },
        }];
        let right_sorted = vec![PhysicalSortExpr {
            expr: col("r_asc_null_last", right_schema)?,
            options: SortOptions {
                descending: false,
                nulls_first: false,
            },
        }];
        let (left, right) =
            create_memory_table(left_batch, right_batch, left_sorted, right_sorted, 13)?;

        let on = vec![(
            Column::new_with_schema("lc1", left_schema)?,
            Column::new_with_schema("rc1", right_schema)?,
        )];

        let intermediate_schema = Schema::new(vec![
            Field::new("left", DataType::Int32, true),
            Field::new("right", DataType::Int32, true),
        ]);
        let filter_expr = join_expr_tests_fixture(
            case_expr,
            col("left", &intermediate_schema)?,
            col("right", &intermediate_schema)?,
        );
        let column_indices = vec![
            ColumnIndex {
                index: 7,
                side: JoinSide::Left,
            },
            ColumnIndex {
                index: 7,
                side: JoinSide::Right,
            },
        ];
        let filter = JoinFilter::new(filter_expr, column_indices, intermediate_schema);

        experiment(left, right, filter, join_type, on, task_ctx).await?;
        Ok(())
    }

    #[tokio::test(flavor = "multi_thread")]
    async fn build_null_columns_first_descending() -> Result<()> {
        let join_type = JoinType::Full;
        let cardinality = (10, 11);
        let case_expr = 1;
        let config = SessionConfig::new().with_repartition_joins(false);
        let session_ctx = SessionContext::with_config(config);
        let task_ctx = session_ctx.task_ctx();
        let (left_batch, right_batch) =
            build_sides_record_batches(TABLE_SIZE, cardinality)?;
        let left_schema = &left_batch.schema();
        let right_schema = &right_batch.schema();
        let left_sorted = vec![PhysicalSortExpr {
            expr: col("l_desc_null_first", left_schema)?,
            options: SortOptions {
                descending: true,
                nulls_first: true,
            },
        }];
        let right_sorted = vec![PhysicalSortExpr {
            expr: col("r_desc_null_first", right_schema)?,
            options: SortOptions {
                descending: true,
                nulls_first: true,
            },
        }];
        let (left, right) =
            create_memory_table(left_batch, right_batch, left_sorted, right_sorted, 13)?;

        let on = vec![(
            Column::new_with_schema("lc1", left_schema)?,
            Column::new_with_schema("rc1", right_schema)?,
        )];

        let intermediate_schema = Schema::new(vec![
            Field::new("left", DataType::Int32, true),
            Field::new("right", DataType::Int32, true),
        ]);
        let filter_expr = join_expr_tests_fixture(
            case_expr,
            col("left", &intermediate_schema)?,
            col("right", &intermediate_schema)?,
        );
        let column_indices = vec![
            ColumnIndex {
                index: 8,
                side: JoinSide::Left,
            },
            ColumnIndex {
                index: 8,
                side: JoinSide::Right,
            },
        ];
        let filter = JoinFilter::new(filter_expr, column_indices, intermediate_schema);

        experiment(left, right, filter, join_type, on, task_ctx).await?;
        Ok(())
    }

    #[tokio::test(flavor = "multi_thread")]
    async fn complex_join_all_one_ascending_numeric_missing_stat() -> Result<()> {
        let cardinality = (3, 4);
        let join_type = JoinType::Full;

        // a + b > c + 10 AND a + b < c + 100
        let config = SessionConfig::new().with_repartition_joins(false);
        let session_ctx = SessionContext::with_config(config);
        let task_ctx = session_ctx.task_ctx();
        let (left_batch, right_batch) =
            build_sides_record_batches(TABLE_SIZE, cardinality)?;
        let left_schema = &left_batch.schema();
        let right_schema = &right_batch.schema();
        let left_sorted = vec![PhysicalSortExpr {
            expr: col("la1", left_schema)?,
            options: SortOptions::default(),
        }];

        let right_sorted = vec![PhysicalSortExpr {
            expr: col("ra1", right_schema)?,
            options: SortOptions::default(),
        }];
        let (left, right) =
            create_memory_table(left_batch, right_batch, left_sorted, right_sorted, 13)?;

        let on = vec![(
            Column::new_with_schema("lc1", left_schema)?,
            Column::new_with_schema("rc1", right_schema)?,
        )];

        let intermediate_schema = Schema::new(vec![
            Field::new("0", DataType::Int32, true),
            Field::new("1", DataType::Int32, true),
            Field::new("2", DataType::Int32, true),
        ]);
        let filter_expr = complicated_filter(&intermediate_schema)?;
        let column_indices = vec![
            ColumnIndex {
                index: 0,
                side: JoinSide::Left,
            },
            ColumnIndex {
                index: 4,
                side: JoinSide::Left,
            },
            ColumnIndex {
                index: 0,
                side: JoinSide::Right,
            },
        ];
        let filter = JoinFilter::new(filter_expr, column_indices, intermediate_schema);

        experiment(left, right, filter, join_type, on, task_ctx).await?;
        Ok(())
    }

    #[rstest]
    #[tokio::test(flavor = "multi_thread")]
    async fn test_one_side_hash_joiner_visited_rows(
        #[values(
        (JoinType::Inner, true),
        (JoinType::Left,false),
        (JoinType::Right, true),
        (JoinType::RightSemi, true),
        (JoinType::LeftSemi, false),
        (JoinType::LeftAnti, false),
        (JoinType::RightAnti, true),
        (JoinType::Full, false),
        )]
        case: (JoinType, bool),
    ) -> Result<()> {
        // Set a random state for the join
        let join_type = case.0;
        let should_be_empty = case.1;
        let random_state = RandomState::with_seeds(0, 0, 0, 0);
        let config = SessionConfig::new().with_repartition_joins(false);
        let session_ctx = SessionContext::with_config(config);
        let task_ctx = session_ctx.task_ctx();
        // Ensure there will be matching rows
        let (left_batch, right_batch) = build_sides_record_batches(20, (1, 1))?;
        let left_schema = left_batch.schema();
        let right_schema = right_batch.schema();

        // Build the join schema from the left and right schemas
        let (schema, join_column_indices) =
            build_join_schema(&left_schema, &right_schema, &join_type);
        let join_schema = Arc::new(schema);

        // Sort information for MemoryExec
        let left_sorted = vec![PhysicalSortExpr {
            expr: col("la1", &left_schema)?,
            options: SortOptions::default(),
        }];
        // Sort information for MemoryExec
        let right_sorted = vec![PhysicalSortExpr {
            expr: col("ra1", &right_schema)?,
            options: SortOptions::default(),
        }];
        // Construct MemoryExec
        let (left, right) =
            create_memory_table(left_batch, right_batch, left_sorted, right_sorted, 10)?;

        // Filter columns, ensure first batches will have matching rows.
        let intermediate_schema = Schema::new(vec![
            Field::new("0", DataType::Int32, true),
            Field::new("1", DataType::Int32, true),
        ]);
        let filter_expr = gen_conjunctive_numeric_expr(
            col("0", &intermediate_schema)?,
            col("1", &intermediate_schema)?,
            Operator::Plus,
            Operator::Minus,
            Operator::Plus,
            Operator::Plus,
            0,
            3,
            0,
            3,
        );
        let column_indices = vec![
            ColumnIndex {
                index: 0,
                side: JoinSide::Left,
            },
            ColumnIndex {
                index: 0,
                side: JoinSide::Right,
            },
        ];
        let filter = JoinFilter::new(filter_expr, column_indices, intermediate_schema);

        let left_sorted_filter_expr = SortedFilterExpr::new(
            PhysicalSortExpr {
                expr: col("la1", &left_schema)?,
                options: SortOptions::default(),
            },
            Arc::new(Column::new("0", 0)),
        );
        let mut left_side_joiner = OneSideHashJoiner::new(
            JoinSide::Left,
            left_sorted_filter_expr,
            vec![Column::new_with_schema("lc1", &left_schema)?],
            left_schema,
        );

        let right_sorted_filter_expr = SortedFilterExpr::new(
            PhysicalSortExpr {
                expr: col("ra1", &right_schema)?,
                options: SortOptions::default(),
            },
            Arc::new(Column::new("1", 0)),
        );
        let mut right_side_joiner = OneSideHashJoiner::new(
            JoinSide::Right,
            right_sorted_filter_expr,
            vec![Column::new_with_schema("rc1", &right_schema)?],
            right_schema,
        );

        let mut left_stream = left.execute(0, task_ctx.clone())?;
        let mut right_stream = right.execute(0, task_ctx)?;

        let initial_left_batch = left_stream.next().await.unwrap()?;
        left_side_joiner.update_internal_state(&initial_left_batch, &random_state)?;
        assert_eq!(
            left_side_joiner.input_buffer.num_rows(),
            initial_left_batch.num_rows()
        );

        let initial_right_batch = right_stream.next().await.unwrap()?;
        right_side_joiner.update_internal_state(&initial_right_batch, &random_state)?;
        assert_eq!(
            right_side_joiner.input_buffer.num_rows(),
            initial_right_batch.num_rows()
        );

        left_side_joiner.join_with_probe_batch(
            &join_schema,
            join_type,
            &right_side_joiner.on,
            &filter,
            &initial_right_batch,
            &mut right_side_joiner.visited_rows,
            right_side_joiner.offset,
            &join_column_indices,
            &random_state,
            false,
        )?;
        assert_eq!(left_side_joiner.visited_rows.is_empty(), should_be_empty);
        Ok(())
    }
}<|MERGE_RESOLUTION|>--- conflicted
+++ resolved
@@ -168,6 +168,10 @@
     pub(crate) join_type: JoinType,
     /// Order information of filter expressions
     sorted_filter_exprs: Vec<SortedFilterExpr>,
+    /// Left required sort
+    left_required_sort_exprs: Vec<PhysicalSortExpr>,
+    /// Right required sort
+    right_required_sort_exprs: Vec<PhysicalSortExpr>,
     /// Expression graph for interval calculations
     physical_expr_graph: ExprIntervalGraph,
     /// The schema once the join is applied
@@ -331,6 +335,9 @@
             sorted_expr.set_node_index(*index);
         }
 
+        let left_required_sort_exprs = vec![left_ordering.clone()];
+        let right_required_sort_exprs = vec![right_ordering.clone()];
+
         Ok(SymmetricHashJoinExec {
             left,
             right,
@@ -338,6 +345,8 @@
             filter,
             join_type: *join_type,
             sorted_filter_exprs,
+            left_required_sort_exprs,
+            right_required_sort_exprs,
             physical_expr_graph,
             schema: Arc::new(schema),
             random_state,
@@ -394,22 +403,11 @@
     }
 
     fn required_input_ordering(&self) -> Vec<Option<Vec<PhysicalSortRequirement>>> {
-<<<<<<< HEAD
-        vec![
-            self.left
-                .output_ordering()
-                .map(make_sort_requirements_from_exprs),
-            self.right
-                .output_ordering()
-                .map(make_sort_requirements_from_exprs),
-        ]
-=======
         let left_required =
             make_sort_requirements_from_exprs(&self.left_required_sort_exprs);
         let right_required =
             make_sort_requirements_from_exprs(&self.right_required_sort_exprs);
         vec![Some(left_required), Some(right_required)]
->>>>>>> c9bf3f3d
     }
 
     fn unbounded_output(&self, children: &[bool]) -> Result<bool> {
