--- conflicted
+++ resolved
@@ -312,7 +312,6 @@
     new_properties
 }
 
-<<<<<<< HEAD
 /// Update right table ordering equivalences so that:
 /// - They point to valid indices at the output of the join schema, and
 /// - They are normalized with respect to equivalence columns.
@@ -327,19 +326,6 @@
 ///
 /// This way; once we normalize an expression according to equivalence properties,
 /// it can thereafter safely be used for ordering equivalence normalization.
-=======
-/// Update right table ordering equivalences so that: (1) They point to valid
-/// indices at the output of the join schema, and (2) they are normalized w.r.t.
-/// given equivalence properties. To do so, we first increment column indices by
-/// the left table size when join schema consists of a combination of left and
-/// right schemas (Inner, Left, Full, Right joins).
-/// Then, we normalize the sort expressions of ordering equivalences one by one.
-/// We make sure that each expression in the ordering equivalence is either:
-/// - Is the head of an equivalent classes, or
-/// - Doesn't have an equivalent column.
-/// This way, once we normalize an expression according to equivalence properties,
-/// then it can be safely used for ordering equivalence normalization.
->>>>>>> 6aa423b7
 fn get_updated_right_ordering_equivalence_properties(
     join_type: &JoinType,
     right_oeq_classes: &[OrderingEquivalentClass],
