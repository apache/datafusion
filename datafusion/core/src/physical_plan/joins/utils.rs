--- conflicted
+++ resolved
@@ -52,13 +52,6 @@
     OrderingEquivalentClass, PhysicalExpr, PhysicalSortExpr,
 };
 
-<<<<<<< HEAD
-use datafusion_physical_expr::utils::{
-    normalize_ordering_equivalence_classes, normalize_sort_exprs,
-};
-
-=======
->>>>>>> 2fd704ca
 use futures::future::{BoxFuture, Shared};
 use futures::{ready, FutureExt};
 use itertools::Itertools;
@@ -317,18 +310,6 @@
     new_properties
 }
 
-<<<<<<< HEAD
-/// Update right table ordering equivalences so that they point to valid indices
-/// at the output of the join schema, and also they are normalized with equivalence
-/// columns. To do so, we increment column indices by left table size
-/// when join schema consist of combination of left and right schema (Inner, Left, Full, Right joins).
-/// Then, we normalize the sort expressions of ordering equivalences one by one.
-/// We make sure that, each expression in the ordering equivalence is either
-/// - head of the one of the equivalent classes
-/// - or doesn't have an equivalent column
-/// by this way, once we normalize an expression according to equivalence properties
-/// then it can be safely used for ordering equivalence normalization.
-=======
 /// Update right table ordering equivalences so that:
 /// - They point to valid indices at the output of the join schema, and
 /// - They are normalized with respect to equivalence columns.
@@ -343,7 +324,6 @@
 ///
 /// This way; once we normalize an expression according to equivalence properties,
 /// it can thereafter safely be used for ordering equivalence normalization.
->>>>>>> 2fd704ca
 fn get_updated_right_ordering_equivalence_properties(
     join_type: &JoinType,
     right_oeq_classes: &[OrderingEquivalentClass],
