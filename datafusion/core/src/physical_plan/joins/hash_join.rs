// Licensed to the Apache Software Foundation (ASF) under one
// or more contributor license agreements.  See the NOTICE file
// distributed with this work for additional information
// regarding copyright ownership.  The ASF licenses this file
// to you under the Apache License, Version 2.0 (the
// "License"); you may not use this file except in compliance
// with the License.  You may obtain a copy of the License at
//
//   http://www.apache.org/licenses/LICENSE-2.0
//
// Unless required by applicable law or agreed to in writing,
// software distributed under the License is distributed on an
// "AS IS" BASIS, WITHOUT WARRANTIES OR CONDITIONS OF ANY
// KIND, either express or implied.  See the License for the
// specific language governing permissions and limitations
// under the License.

//! Defines the join plan for executing partitions in parallel and then joining the results
//! into a set of partitions.

use ahash::RandomState;

use arrow::{
    array::{ArrayData, PrimitiveArray, UInt32BufferBuilder, UInt64BufferBuilder},
    datatypes::{UInt32Type, UInt64Type},
    util::bit_util,
};
use smallvec::{smallvec, SmallVec};
use std::sync::Arc;
use std::{any::Any, usize, vec};

use futures::{ready, Stream, StreamExt, TryStreamExt};

use arrow::datatypes::DataType;
use arrow::datatypes::{Schema, SchemaRef};
use arrow::record_batch::RecordBatch;

use arrow::array::{UInt32Array, UInt64Array};

use hashbrown::raw::RawTable;

use crate::physical_plan::{
    coalesce_batches::concat_batches,
    coalesce_partitions::CoalescePartitionsExec,
    expressions::Column,
    expressions::PhysicalSortExpr,
    hash_utils::create_hashes,
    joins::utils::{
        adjust_right_output_partitioning, build_join_schema, check_join_is_valid,
        combine_join_equivalence_properties, estimate_join_statistics,
        partitioned_join_output_partitioning, BuildProbeJoinMetrics, ColumnIndex,
        JoinFilter, JoinOn,
    },
    metrics::{ExecutionPlanMetricsSet, MetricsSet},
    DisplayFormatType, Distribution, EquivalenceProperties, ExecutionPlan, Partitioning,
    PhysicalExpr, RecordBatchStream, SendableRecordBatchStream, Statistics,
};

use crate::error::{DataFusionError, Result};
use crate::logical_expr::JoinType;

use crate::arrow::array::BooleanBufferBuilder;
<<<<<<< HEAD
use crate::execution::{context::TaskContext, memory_pool::MemoryConsumer};
=======
use crate::arrow::datatypes::TimeUnit;
use crate::execution::{
    context::TaskContext,
    memory_pool::{
        MemoryConsumer, SharedMemoryReservation, SharedOptionalMemoryReservation, TryGrow,
    },
};
>>>>>>> 612eb1d0

use super::{
    utils::{OnceAsync, OnceFut},
    PartitionMode,
};
use crate::physical_plan::joins::utils::{
    adjust_indices_by_join_type, apply_join_filter_to_indices, build_batch_from_indices,
    get_final_indices_from_bit_map, need_produce_result_in_final, JoinSide,
};
<<<<<<< HEAD
use datafusion_physical_expr::hash_utils::equal_rows;
use parking_lot::Mutex;
=======
>>>>>>> 612eb1d0
use std::fmt;
use std::task::Poll;

// Maps a `u64` hash value based on the build side ["on" values] to a list of indices with this key's value.
//
// Note that the `u64` keys are not stored in the hashmap (hence the `()` as key), but are only used
// to put the indices in a certain bucket.
// By allocating a `HashMap` with capacity for *at least* the number of rows for entries at the build side,
// we make sure that we don't have to re-hash the hashmap, which needs access to the key (the hash in this case) value.
// E.g. 1 -> [3, 6, 8] indicates that the column values map to rows 3, 6 and 8 for hash value 1
// As the key is a hash value, we need to check possible hash collisions in the probe stage
// During this stage it might be the case that a row is contained the same hashmap value,
// but the values don't match. Those are checked in the [equal_rows] macro
// TODO: speed up collision check and move away from using a hashbrown HashMap
// https://github.com/apache/arrow-datafusion/issues/50
pub struct JoinHashMap(pub RawTable<(u64, SmallVec<[u64; 1]>)>);

impl fmt::Debug for JoinHashMap {
    fn fmt(&self, _f: &mut fmt::Formatter) -> fmt::Result {
        Ok(())
    }
}

type JoinLeftData = (JoinHashMap, RecordBatch);

/// Join execution plan executes partitions in parallel and combines them into a set of
/// partitions.
///
/// Filter expression expected to contain non-equality predicates that can not be pushed
/// down to any of join inputs.
/// In case of outer join, filter applied to only matched rows.
#[derive(Debug)]
pub struct HashJoinExec {
    /// left (build) side which gets hashed
    pub(crate) left: Arc<dyn ExecutionPlan>,
    /// right (probe) side which are filtered by the hash table
    pub(crate) right: Arc<dyn ExecutionPlan>,
    /// Set of common columns used to join on
    pub(crate) on: Vec<(Column, Column)>,
    /// Filters which are applied while finding matching rows
    pub(crate) filter: Option<JoinFilter>,
    /// How the join is performed
    pub(crate) join_type: JoinType,
    /// The schema once the join is applied
    schema: SchemaRef,
    /// Build-side data
    left_fut: OnceAsync<JoinLeftData>,
    /// Operator-level memory reservation for left data
    reservation: SharedOptionalMemoryReservation,
    /// Shares the `RandomState` for the hashing algorithm
    random_state: RandomState,
    /// Partitioning mode to use
    pub(crate) mode: PartitionMode,
    /// Execution metrics
    metrics: ExecutionPlanMetricsSet,
    /// Information of index and left / right placement of columns
    column_indices: Vec<ColumnIndex>,
    /// If null_equals_null is true, null == null else null != null
    pub(crate) null_equals_null: bool,
}

impl HashJoinExec {
    /// Tries to create a new [HashJoinExec].
    /// # Error
    /// This function errors when it is not possible to join the left and right sides on keys `on`.
    pub fn try_new(
        left: Arc<dyn ExecutionPlan>,
        right: Arc<dyn ExecutionPlan>,
        on: JoinOn,
        filter: Option<JoinFilter>,
        join_type: &JoinType,
        partition_mode: PartitionMode,
        null_equals_null: bool,
    ) -> Result<Self> {
        let left_schema = left.schema();
        let right_schema = right.schema();
        if on.is_empty() {
            return Err(DataFusionError::Plan(
                "On constraints in HashJoinExec should be non-empty".to_string(),
            ));
        }

        check_join_is_valid(&left_schema, &right_schema, &on)?;

        let (schema, column_indices) =
            build_join_schema(&left_schema, &right_schema, join_type);

        let random_state = RandomState::with_seeds(0, 0, 0, 0);

        Ok(HashJoinExec {
            left,
            right,
            on,
            filter,
            join_type: *join_type,
            schema: Arc::new(schema),
            left_fut: Default::default(),
            reservation: Default::default(),
            random_state,
            mode: partition_mode,
            metrics: ExecutionPlanMetricsSet::new(),
            column_indices,
            null_equals_null,
        })
    }

    /// left (build) side which gets hashed
    pub fn left(&self) -> &Arc<dyn ExecutionPlan> {
        &self.left
    }

    /// right (probe) side which are filtered by the hash table
    pub fn right(&self) -> &Arc<dyn ExecutionPlan> {
        &self.right
    }

    /// Set of common columns used to join on
    pub fn on(&self) -> &[(Column, Column)] {
        &self.on
    }

    /// Filters applied before join output
    pub fn filter(&self) -> Option<&JoinFilter> {
        self.filter.as_ref()
    }

    /// How the join is performed
    pub fn join_type(&self) -> &JoinType {
        &self.join_type
    }

    /// The partitioning mode of this hash join
    pub fn partition_mode(&self) -> &PartitionMode {
        &self.mode
    }

    /// Get null_equals_null
    pub fn null_equals_null(&self) -> bool {
        self.null_equals_null
    }
}

impl ExecutionPlan for HashJoinExec {
    fn as_any(&self) -> &dyn Any {
        self
    }

    fn schema(&self) -> SchemaRef {
        self.schema.clone()
    }

    fn required_input_distribution(&self) -> Vec<Distribution> {
        match self.mode {
            PartitionMode::CollectLeft => vec![
                Distribution::SinglePartition,
                Distribution::UnspecifiedDistribution,
            ],
            PartitionMode::Partitioned => {
                let (left_expr, right_expr) = self
                    .on
                    .iter()
                    .map(|(l, r)| {
                        (
                            Arc::new(l.clone()) as Arc<dyn PhysicalExpr>,
                            Arc::new(r.clone()) as Arc<dyn PhysicalExpr>,
                        )
                    })
                    .unzip();
                vec![
                    Distribution::HashPartitioned(left_expr),
                    Distribution::HashPartitioned(right_expr),
                ]
            }
            PartitionMode::Auto => vec![
                Distribution::UnspecifiedDistribution,
                Distribution::UnspecifiedDistribution,
            ],
        }
    }

    /// Specifies whether this plan generates an infinite stream of records.
    /// If the plan does not support pipelining, but it its input(s) are
    /// infinite, returns an error to indicate this.
    fn unbounded_output(&self, children: &[bool]) -> Result<bool> {
        let (left, right) = (children[0], children[1]);
        // If left is unbounded, or right is unbounded with JoinType::Right,
        // JoinType::Full, JoinType::RightAnti types.
        let breaking = left
            || (right
                && matches!(
                    self.join_type,
                    JoinType::Left
                        | JoinType::Full
                        | JoinType::LeftAnti
                        | JoinType::LeftSemi
                ));

        if breaking {
            Err(DataFusionError::Plan(format!(
                "Join Error: The join with cannot be executed with unbounded inputs. {}",
                if left && right {
                    "Currently, we do not support unbounded inputs on both sides."
                } else {
                    "Please consider a different type of join or sources."
                }
            )))
        } else {
            Ok(left || right)
        }
    }

    fn output_partitioning(&self) -> Partitioning {
        let left_columns_len = self.left.schema().fields.len();
        match self.mode {
            PartitionMode::CollectLeft => match self.join_type {
                JoinType::Inner | JoinType::Right => adjust_right_output_partitioning(
                    self.right.output_partitioning(),
                    left_columns_len,
                ),
                JoinType::RightSemi | JoinType::RightAnti => {
                    self.right.output_partitioning()
                }
                JoinType::Left
                | JoinType::LeftSemi
                | JoinType::LeftAnti
                | JoinType::Full => Partitioning::UnknownPartitioning(
                    self.right.output_partitioning().partition_count(),
                ),
            },
            PartitionMode::Partitioned => partitioned_join_output_partitioning(
                self.join_type,
                self.left.output_partitioning(),
                self.right.output_partitioning(),
                left_columns_len,
            ),
            PartitionMode::Auto => Partitioning::UnknownPartitioning(
                self.right.output_partitioning().partition_count(),
            ),
        }
    }

    // TODO Output ordering might be kept for some cases.
    // For example if it is inner join then the stream side order can be kept
    fn output_ordering(&self) -> Option<&[PhysicalSortExpr]> {
        None
    }

    fn equivalence_properties(&self) -> EquivalenceProperties {
        let left_columns_len = self.left.schema().fields.len();
        combine_join_equivalence_properties(
            self.join_type,
            self.left.equivalence_properties(),
            self.right.equivalence_properties(),
            left_columns_len,
            self.on(),
            self.schema(),
        )
    }

    fn children(&self) -> Vec<Arc<dyn ExecutionPlan>> {
        vec![self.left.clone(), self.right.clone()]
    }

    fn with_new_children(
        self: Arc<Self>,
        children: Vec<Arc<dyn ExecutionPlan>>,
    ) -> Result<Arc<dyn ExecutionPlan>> {
        Ok(Arc::new(HashJoinExec::try_new(
            children[0].clone(),
            children[1].clone(),
            self.on.clone(),
            self.filter.clone(),
            &self.join_type,
            self.mode,
            self.null_equals_null,
        )?))
    }

    fn execute(
        &self,
        partition: usize,
        context: Arc<TaskContext>,
    ) -> Result<SendableRecordBatchStream> {
        let on_left = self.on.iter().map(|on| on.0.clone()).collect::<Vec<_>>();
        let on_right = self.on.iter().map(|on| on.1.clone()).collect::<Vec<_>>();

        let join_metrics = BuildProbeJoinMetrics::new(partition, &self.metrics);

        // Initialization of operator-level reservation
        self.reservation
            .initialize("HashJoinExec", context.memory_pool());

        // Inititalization of stream-level reservation
        let reservation = SharedMemoryReservation::from(
            MemoryConsumer::new(format!("HashJoinStream[{partition}]"))
                .register(context.memory_pool()),
        );

        // Memory reservation for left-side data depends on PartitionMode:
        // - operator-level for `CollectLeft` mode
        // - stream-level for partitioned mode
        //
        // This approach allows to avoid cases when left data could potentially
        // outlive its memory reservation and rely on `MemoryReservation` destructors
        // for releasing memory in pool.
        let left_fut = match self.mode {
            PartitionMode::CollectLeft => self.left_fut.once(|| {
                collect_left_input(
                    None,
                    self.random_state.clone(),
                    self.left.clone(),
                    on_left.clone(),
                    context.clone(),
                    join_metrics.clone(),
                    Arc::new(self.reservation.clone()),
                )
            }),
            PartitionMode::Partitioned => OnceFut::new(collect_left_input(
                Some(partition),
                self.random_state.clone(),
                self.left.clone(),
                on_left.clone(),
                context.clone(),
                join_metrics.clone(),
                Arc::new(reservation.clone()),
            )),
            PartitionMode::Auto => {
                return Err(DataFusionError::Plan(format!(
                    "Invalid HashJoinExec, unsupported PartitionMode {:?} in execute()",
                    PartitionMode::Auto
                )));
            }
        };

        // we have the batches and the hash map with their keys. We can how create a stream
        // over the right that uses this information to issue new batches.
        let right_stream = self.right.execute(partition, context)?;

        Ok(Box::pin(HashJoinStream {
            schema: self.schema(),
            on_left,
            on_right,
            filter: self.filter.clone(),
            join_type: self.join_type,
            left_fut,
            visited_left_side: None,
            right: right_stream,
            column_indices: self.column_indices.clone(),
            random_state: self.random_state.clone(),
            join_metrics,
            null_equals_null: self.null_equals_null,
            is_exhausted: false,
            reservation,
        }))
    }

    fn fmt_as(&self, t: DisplayFormatType, f: &mut fmt::Formatter) -> fmt::Result {
        match t {
            DisplayFormatType::Default => {
                let display_filter = self.filter.as_ref().map_or_else(
                    || "".to_string(),
                    |f| format!(", filter={:?}", f.expression()),
                );
                write!(
                    f,
                    "HashJoinExec: mode={:?}, join_type={:?}, on={:?}{}",
                    self.mode, self.join_type, self.on, display_filter
                )
            }
        }
    }

    fn metrics(&self) -> Option<MetricsSet> {
        Some(self.metrics.clone_inner())
    }

    fn statistics(&self) -> Statistics {
        // TODO stats: it is not possible in general to know the output size of joins
        // There are some special cases though, for example:
        // - `A LEFT JOIN B ON A.col=B.col` with `COUNT_DISTINCT(B.col)=COUNT(B.col)`
        estimate_join_statistics(
            self.left.clone(),
            self.right.clone(),
            self.on.clone(),
            &self.join_type,
        )
    }
}

async fn collect_left_input(
    partition: Option<usize>,
    random_state: RandomState,
    left: Arc<dyn ExecutionPlan>,
    on_left: Vec<Column>,
    context: Arc<TaskContext>,
    metrics: BuildProbeJoinMetrics,
    reservation: Arc<dyn TryGrow>,
) -> Result<JoinLeftData> {
    let schema = left.schema();

    let (left_input, left_input_partition) = if let Some(partition) = partition {
        (left, partition)
    } else {
        let merge = {
            if left.output_partitioning().partition_count() != 1 {
                Arc::new(CoalescePartitionsExec::new(left))
            } else {
                left
            }
        };

        (merge, 0)
    };

    // Depending on partition argument load single partition or whole left side in memory
    let stream = left_input.execute(left_input_partition, context.clone())?;

    // This operation performs 2 steps at once:
    // 1. creates a [JoinHashMap] of all batches from the stream
    // 2. stores the batches in a vector.
    let initial = (Vec::new(), 0, metrics, reservation);
    let (batches, num_rows, metrics, reservation) = stream
        .try_fold(initial, |mut acc, batch| async {
            let batch_size = batch.get_array_memory_size();
            // Reserve memory for incoming batch
            acc.3.try_grow(batch_size)?;
            // Update metrics
            acc.2.build_mem_used.add(batch_size);
            acc.2.build_input_batches.add(1);
            acc.2.build_input_rows.add(batch.num_rows());
            // Update rowcount
            acc.1 += batch.num_rows();
            // Push batch to output
            acc.0.push(batch);
            Ok(acc)
        })
        .await?;

    // Estimation of memory size, required for hashtable, prior to allocation.
    // Final result can be verified using `RawTable.allocation_info()`
    //
    // For majority of cases hashbrown overestimates buckets qty to keep ~1/8 of them empty.
    // This formula leads to overallocation for small tables (< 8 elements) but fine overall.
    let estimated_buckets = (num_rows.checked_mul(8).ok_or_else(|| {
        DataFusionError::Execution(
            "usize overflow while estimating number of hasmap buckets".to_string(),
        )
    })? / 7)
        .next_power_of_two();
    // 32 bytes per `(u64, SmallVec<[u64; 1]>)`
    // + 1 byte for each bucket
    // + 16 bytes fixed
    let estimated_hastable_size = 32 * estimated_buckets + estimated_buckets + 16;

    reservation.try_grow(estimated_hastable_size)?;
    metrics.build_mem_used.add(estimated_hastable_size);

    let mut hashmap = JoinHashMap(RawTable::with_capacity(num_rows));
    let mut hashes_buffer = Vec::new();
    let mut offset = 0;
    for batch in batches.iter() {
        hashes_buffer.clear();
        hashes_buffer.resize(batch.num_rows(), 0);
        update_hash(
            &on_left,
            batch,
            &mut hashmap,
            offset,
            &random_state,
            &mut hashes_buffer,
        )?;
        offset += batch.num_rows();
    }
    // Merge all batches into a single batch, so we
    // can directly index into the arrays
    let single_batch = concat_batches(&schema, &batches, num_rows)?;

    Ok((hashmap, single_batch))
}

/// Updates `hash` with new entries from [RecordBatch] evaluated against the expressions `on`,
/// assuming that the [RecordBatch] corresponds to the `index`th
pub fn update_hash(
    on: &[Column],
    batch: &RecordBatch,
    hash_map: &mut JoinHashMap,
    offset: usize,
    random_state: &RandomState,
    hashes_buffer: &mut Vec<u64>,
) -> Result<()> {
    // evaluate the keys
    let keys_values = on
        .iter()
        .map(|c| Ok(c.evaluate(batch)?.into_array(batch.num_rows())))
        .collect::<Result<Vec<_>>>()?;

    // calculate the hash values
    let hash_values = create_hashes(&keys_values, random_state, hashes_buffer)?;

    // insert hashes to key of the hashmap
    for (row, hash_value) in hash_values.iter().enumerate() {
        let item = hash_map
            .0
            .get_mut(*hash_value, |(hash, _)| *hash_value == *hash);
        if let Some((_, indices)) = item {
            indices.push((row + offset) as u64);
        } else {
            hash_map.0.insert(
                *hash_value,
                (*hash_value, smallvec![(row + offset) as u64]),
                |(hash, _)| *hash,
            );
        }
    }
    Ok(())
}

/// A stream that issues [RecordBatch]es as they arrive from the right  of the join.
struct HashJoinStream {
    /// Input schema
    schema: Arc<Schema>,
    /// columns from the left
    on_left: Vec<Column>,
    /// columns from the right used to compute the hash
    on_right: Vec<Column>,
    /// join filter
    filter: Option<JoinFilter>,
    /// type of the join
    join_type: JoinType,
    /// future for data from left side
    left_fut: OnceFut<JoinLeftData>,
    /// Keeps track of the left side rows whether they are visited
    visited_left_side: Option<BooleanBufferBuilder>,
    /// right
    right: SendableRecordBatchStream,
    /// Random state used for hashing initialization
    random_state: RandomState,
    /// There is nothing to process anymore and left side is processed in case of left join
    is_exhausted: bool,
    /// Metrics
    join_metrics: BuildProbeJoinMetrics,
    /// Information of index and left / right placement of columns
    column_indices: Vec<ColumnIndex>,
    /// If null_equals_null is true, null == null else null != null
    null_equals_null: bool,
    /// Memory reservation
    reservation: SharedMemoryReservation,
}

impl RecordBatchStream for HashJoinStream {
    fn schema(&self) -> SchemaRef {
        self.schema.clone()
    }
}

/// Gets build and probe indices which satisfy the on condition (including
/// the equality condition and the join filter) in the join.
#[allow(clippy::too_many_arguments)]
pub fn build_join_indices(
    probe_batch: &RecordBatch,
    build_hashmap: &JoinHashMap,
    build_input_buffer: &RecordBatch,
    on_build: &[Column],
    on_probe: &[Column],
    filter: Option<&JoinFilter>,
    random_state: &RandomState,
    null_equals_null: bool,
    hashes_buffer: &mut Vec<u64>,
    offset: Option<usize>,
    build_side: JoinSide,
) -> Result<(UInt64Array, UInt32Array)> {
    // Get the indices that satisfy the equality condition, like `left.a1 = right.a2`
    let (build_indices, probe_indices) = build_equal_condition_join_indices(
        build_hashmap,
        build_input_buffer,
        probe_batch,
        on_build,
        on_probe,
        random_state,
        null_equals_null,
        hashes_buffer,
        offset,
    )?;
    if let Some(filter) = filter {
        // Filter the indices which satisfy the non-equal join condition, like `left.b1 = 10`
        apply_join_filter_to_indices(
            build_input_buffer,
            probe_batch,
            build_indices,
            probe_indices,
            filter,
            build_side,
        )
    } else {
        Ok((build_indices, probe_indices))
    }
}

// Returns build/probe indices satisfying the equality condition.
// On LEFT.b1 = RIGHT.b2
// LEFT Table:
//  a1  b1  c1
//  1   1   10
//  3   3   30
//  5   5   50
//  7   7   70
//  9   8   90
//  11  8   110
// 13   10  130
// RIGHT Table:
//  a2   b2  c2
//  2    2   20
//  4    4   40
//  6    6   60
//  8    8   80
// 10   10  100
// 12   10  120
// The result is
// "+----+----+-----+----+----+-----+",
// "| a1 | b1 | c1  | a2 | b2 | c2  |",
// "+----+----+-----+----+----+-----+",
// "| 11 | 8  | 110 | 8  | 8  | 80  |",
// "| 13 | 10 | 130 | 10 | 10 | 100 |",
// "| 13 | 10 | 130 | 12 | 10 | 120 |",
// "| 9  | 8  | 90  | 8  | 8  | 80  |",
// "+----+----+-----+----+----+-----+"
// And the result of build and probe indices are:
// Build indices:  5, 6, 6, 4
// Probe indices: 3, 4, 5, 3
#[allow(clippy::too_many_arguments)]
pub fn build_equal_condition_join_indices(
    build_hashmap: &JoinHashMap,
    build_input_buffer: &RecordBatch,
    probe_batch: &RecordBatch,
    build_on: &[Column],
    probe_on: &[Column],
    random_state: &RandomState,
    null_equals_null: bool,
    hashes_buffer: &mut Vec<u64>,
    offset: Option<usize>,
) -> Result<(UInt64Array, UInt32Array)> {
    let keys_values = probe_on
        .iter()
        .map(|c| Ok(c.evaluate(probe_batch)?.into_array(probe_batch.num_rows())))
        .collect::<Result<Vec<_>>>()?;
    let build_join_values = build_on
        .iter()
        .map(|c| {
            Ok(c.evaluate(build_input_buffer)?
                .into_array(build_input_buffer.num_rows()))
        })
        .collect::<Result<Vec<_>>>()?;
    hashes_buffer.clear();
    hashes_buffer.resize(probe_batch.num_rows(), 0);
    let hash_values = create_hashes(&keys_values, random_state, hashes_buffer)?;
    // Using a buffer builder to avoid slower normal builder
    let mut build_indices = UInt64BufferBuilder::new(0);
    let mut probe_indices = UInt32BufferBuilder::new(0);
    let offset_value = offset.unwrap_or(0);
    // Visit all of the probe rows
    for (row, hash_value) in hash_values.iter().enumerate() {
        // Get the hash and find it in the build index

        // For every item on the build and probe we check if it matches
        // This possibly contains rows with hash collisions,
        // So we have to check here whether rows are equal or not
        if let Some((_, indices)) = build_hashmap
            .0
            .get(*hash_value, |(hash, _)| *hash_value == *hash)
        {
            for &i in indices {
                // Check hash collisions
                let offset_build_index = i as usize - offset_value;
                // Check hash collisions
                if equal_rows(
                    offset_build_index,
                    row,
                    &build_join_values,
                    &keys_values,
                    null_equals_null,
                )? {
                    build_indices.append(offset_build_index as u64);
                    probe_indices.append(row as u32);
                }
            }
        }
    }
    let build = ArrayData::builder(DataType::UInt64)
        .len(build_indices.len())
        .add_buffer(build_indices.finish())
        .build()?;
    let probe = ArrayData::builder(DataType::UInt32)
        .len(probe_indices.len())
        .add_buffer(probe_indices.finish())
        .build()?;

    Ok((
        PrimitiveArray::<UInt64Type>::from(build),
        PrimitiveArray::<UInt32Type>::from(probe),
    ))
}

impl HashJoinStream {
    /// Separate implementation function that unpins the [`HashJoinStream`] so
    /// that partial borrows work correctly
    fn poll_next_impl(
        &mut self,
        cx: &mut std::task::Context<'_>,
    ) -> Poll<Option<Result<RecordBatch>>> {
        let build_timer = self.join_metrics.build_time.timer();
        let left_data = match ready!(self.left_fut.get(cx)) {
            Ok(left_data) => left_data,
            Err(e) => return Poll::Ready(Some(Err(e))),
        };
        build_timer.done();

        // Reserving memory for visited_left_side bitmap in case it hasn't been initialied yet
        // and join_type requires to store it
        if self.visited_left_side.is_none()
            && need_produce_result_in_final(self.join_type)
        {
            // TODO: Replace `ceil` wrapper with stable `div_cell` after
            // https://github.com/rust-lang/rust/issues/88581
            let visited_bitmap_size = bit_util::ceil(left_data.1.num_rows(), 8);
            self.reservation.try_grow(visited_bitmap_size)?;
            self.join_metrics.build_mem_used.add(visited_bitmap_size);
        }

        let visited_left_side = self.visited_left_side.get_or_insert_with(|| {
            let num_rows = left_data.1.num_rows();
            if need_produce_result_in_final(self.join_type) {
                // these join type need the bitmap to identify which row has be matched or unmatched.
                // For the `left semi` join, need to use the bitmap to produce the matched row in the left side
                // For the `left` join, need to use the bitmap to produce the unmatched row in the left side with null
                // For the `left anti` join, need to use the bitmap to produce the unmatched row in the left side
                // For the `full` join, need to use the bitmap to produce the unmatched row in the left side with null
                let mut buffer = BooleanBufferBuilder::new(num_rows);
                buffer.append_n(num_rows, false);
                buffer
            } else {
                BooleanBufferBuilder::new(0)
            }
        });
        let mut hashes_buffer = vec![];
        self.right
            .poll_next_unpin(cx)
            .map(|maybe_batch| match maybe_batch {
                // one right batch in the join loop
                Some(Ok(batch)) => {
                    self.join_metrics.input_batches.add(1);
                    self.join_metrics.input_rows.add(batch.num_rows());
                    let timer = self.join_metrics.join_time.timer();

                    // get the matched two indices for the on condition
                    let left_right_indices = build_join_indices(
                        &batch,
                        &left_data.0,
                        &left_data.1,
                        &self.on_left,
                        &self.on_right,
                        self.filter.as_ref(),
                        &self.random_state,
                        self.null_equals_null,
                        &mut hashes_buffer,
                        None,
                        JoinSide::Left,
                    );

                    let result = match left_right_indices {
                        Ok((left_side, right_side)) => {
                            // set the left bitmap
                            // and only left, full, left semi, left anti need the left bitmap
                            if need_produce_result_in_final(self.join_type) {
                                left_side.iter().flatten().for_each(|x| {
                                    visited_left_side.set_bit(x as usize, true);
                                });
                            }

                            // adjust the two side indices base on the join type
                            let (left_side, right_side) = adjust_indices_by_join_type(
                                left_side,
                                right_side,
                                batch.num_rows(),
                                self.join_type,
                            );

                            let result = build_batch_from_indices(
                                &self.schema,
                                &left_data.1,
                                &batch,
                                left_side,
                                right_side,
                                &self.column_indices,
                                JoinSide::Left,
                            );
                            self.join_metrics.output_batches.add(1);
                            self.join_metrics.output_rows.add(batch.num_rows());
                            Some(result)
                        }
                        Err(err) => Some(Err(DataFusionError::Execution(format!(
                            "Fail to build join indices in HashJoinExec, error:{err}",
                        )))),
                    };
                    timer.done();
                    result
                }
                None => {
                    let timer = self.join_metrics.join_time.timer();
                    if need_produce_result_in_final(self.join_type) && !self.is_exhausted
                    {
                        // use the global left bitmap to produce the left indices and right indices
                        let (left_side, right_side) = get_final_indices_from_bit_map(
                            visited_left_side,
                            self.join_type,
                        );
                        let empty_right_batch =
                            RecordBatch::new_empty(self.right.schema());
                        // use the left and right indices to produce the batch result
                        let result = build_batch_from_indices(
                            &self.schema,
                            &left_data.1,
                            &empty_right_batch,
                            left_side,
                            right_side,
                            &self.column_indices,
                            JoinSide::Left,
                        );

                        if let Ok(ref batch) = result {
                            self.join_metrics.input_batches.add(1);
                            self.join_metrics.input_rows.add(batch.num_rows());

                            self.join_metrics.output_batches.add(1);
                            self.join_metrics.output_rows.add(batch.num_rows());
                        }
                        timer.done();
                        self.is_exhausted = true;
                        Some(result)
                    } else {
                        // end of the join loop
                        None
                    }
                }
                Some(err) => Some(err),
            })
    }
}

impl Stream for HashJoinStream {
    type Item = Result<RecordBatch>;

    fn poll_next(
        mut self: std::pin::Pin<&mut Self>,
        cx: &mut std::task::Context<'_>,
    ) -> std::task::Poll<Option<Self::Item>> {
        self.poll_next_impl(cx)
    }
}

#[cfg(test)]
mod tests {
    use std::sync::Arc;

    use super::*;
    use crate::execution::context::SessionConfig;
    use crate::physical_expr::expressions::BinaryExpr;
    use crate::prelude::SessionContext;
    use crate::{
        assert_batches_sorted_eq,
        common::assert_contains,
        execution::runtime_env::{RuntimeConfig, RuntimeEnv},
        physical_plan::{
            common,
            expressions::Column,
            hash_utils::create_hashes,
            joins::{hash_join::build_equal_condition_join_indices, utils::JoinSide},
            memory::MemoryExec,
            repartition::RepartitionExec,
        },
        test::exec::MockExec,
        test::{build_table_i32, columns},
    };
    use arrow::array::{ArrayRef, Date32Array, Int32Array, UInt32Builder, UInt64Builder};
    use arrow::datatypes::{DataType, Field, Schema};
    use datafusion_expr::Operator;

    use datafusion_common::ScalarValue;
    use datafusion_physical_expr::expressions::Literal;
    use smallvec::smallvec;

    fn build_table(
        a: (&str, &Vec<i32>),
        b: (&str, &Vec<i32>),
        c: (&str, &Vec<i32>),
    ) -> Arc<dyn ExecutionPlan> {
        let batch = build_table_i32(a, b, c);
        let schema = batch.schema();
        Arc::new(MemoryExec::try_new(&[vec![batch]], schema, None).unwrap())
    }

    fn join(
        left: Arc<dyn ExecutionPlan>,
        right: Arc<dyn ExecutionPlan>,
        on: JoinOn,
        join_type: &JoinType,
        null_equals_null: bool,
    ) -> Result<HashJoinExec> {
        HashJoinExec::try_new(
            left,
            right,
            on,
            None,
            join_type,
            PartitionMode::CollectLeft,
            null_equals_null,
        )
    }

    fn join_with_filter(
        left: Arc<dyn ExecutionPlan>,
        right: Arc<dyn ExecutionPlan>,
        on: JoinOn,
        filter: JoinFilter,
        join_type: &JoinType,
        null_equals_null: bool,
    ) -> Result<HashJoinExec> {
        HashJoinExec::try_new(
            left,
            right,
            on,
            Some(filter),
            join_type,
            PartitionMode::CollectLeft,
            null_equals_null,
        )
    }

    async fn join_collect(
        left: Arc<dyn ExecutionPlan>,
        right: Arc<dyn ExecutionPlan>,
        on: JoinOn,
        join_type: &JoinType,
        null_equals_null: bool,
        context: Arc<TaskContext>,
    ) -> Result<(Vec<String>, Vec<RecordBatch>)> {
        let join = join(left, right, on, join_type, null_equals_null)?;
        let columns_header = columns(&join.schema());

        let stream = join.execute(0, context)?;
        let batches = common::collect(stream).await?;

        Ok((columns_header, batches))
    }

    async fn partitioned_join_collect(
        left: Arc<dyn ExecutionPlan>,
        right: Arc<dyn ExecutionPlan>,
        on: JoinOn,
        join_type: &JoinType,
        null_equals_null: bool,
        context: Arc<TaskContext>,
    ) -> Result<(Vec<String>, Vec<RecordBatch>)> {
        let partition_count = 4;

        let (left_expr, right_expr) = on
            .iter()
            .map(|(l, r)| {
                (
                    Arc::new(l.clone()) as Arc<dyn PhysicalExpr>,
                    Arc::new(r.clone()) as Arc<dyn PhysicalExpr>,
                )
            })
            .unzip();

        let join = HashJoinExec::try_new(
            Arc::new(RepartitionExec::try_new(
                left,
                Partitioning::Hash(left_expr, partition_count),
            )?),
            Arc::new(RepartitionExec::try_new(
                right,
                Partitioning::Hash(right_expr, partition_count),
            )?),
            on,
            None,
            join_type,
            PartitionMode::Partitioned,
            null_equals_null,
        )?;

        let columns = columns(&join.schema());

        let mut batches = vec![];
        for i in 0..partition_count {
            let stream = join.execute(i, context.clone())?;
            let more_batches = common::collect(stream).await?;
            batches.extend(
                more_batches
                    .into_iter()
                    .filter(|b| b.num_rows() > 0)
                    .collect::<Vec<_>>(),
            );
        }

        Ok((columns, batches))
    }

    #[tokio::test]
    async fn join_inner_one() -> Result<()> {
        let session_ctx = SessionContext::new();
        let task_ctx = session_ctx.task_ctx();
        let left = build_table(
            ("a1", &vec![1, 2, 3]),
            ("b1", &vec![4, 5, 5]), // this has a repetition
            ("c1", &vec![7, 8, 9]),
        );
        let right = build_table(
            ("a2", &vec![10, 20, 30]),
            ("b1", &vec![4, 5, 6]),
            ("c2", &vec![70, 80, 90]),
        );

        let on = vec![(
            Column::new_with_schema("b1", &left.schema())?,
            Column::new_with_schema("b1", &right.schema())?,
        )];

        let (columns, batches) = join_collect(
            left.clone(),
            right.clone(),
            on.clone(),
            &JoinType::Inner,
            false,
            task_ctx,
        )
        .await?;

        assert_eq!(columns, vec!["a1", "b1", "c1", "a2", "b1", "c2"]);

        let expected = vec![
            "+----+----+----+----+----+----+",
            "| a1 | b1 | c1 | a2 | b1 | c2 |",
            "+----+----+----+----+----+----+",
            "| 1  | 4  | 7  | 10 | 4  | 70 |",
            "| 2  | 5  | 8  | 20 | 5  | 80 |",
            "| 3  | 5  | 9  | 20 | 5  | 80 |",
            "+----+----+----+----+----+----+",
        ];
        assert_batches_sorted_eq!(expected, &batches);

        Ok(())
    }

    #[tokio::test]
    async fn partitioned_join_inner_one() -> Result<()> {
        let session_ctx = SessionContext::new();
        let task_ctx = session_ctx.task_ctx();
        let left = build_table(
            ("a1", &vec![1, 2, 3]),
            ("b1", &vec![4, 5, 5]), // this has a repetition
            ("c1", &vec![7, 8, 9]),
        );
        let right = build_table(
            ("a2", &vec![10, 20, 30]),
            ("b1", &vec![4, 5, 6]),
            ("c2", &vec![70, 80, 90]),
        );
        let on = vec![(
            Column::new_with_schema("b1", &left.schema())?,
            Column::new_with_schema("b1", &right.schema())?,
        )];

        let (columns, batches) = partitioned_join_collect(
            left.clone(),
            right.clone(),
            on.clone(),
            &JoinType::Inner,
            false,
            task_ctx,
        )
        .await?;

        assert_eq!(columns, vec!["a1", "b1", "c1", "a2", "b1", "c2"]);

        let expected = vec![
            "+----+----+----+----+----+----+",
            "| a1 | b1 | c1 | a2 | b1 | c2 |",
            "+----+----+----+----+----+----+",
            "| 1  | 4  | 7  | 10 | 4  | 70 |",
            "| 2  | 5  | 8  | 20 | 5  | 80 |",
            "| 3  | 5  | 9  | 20 | 5  | 80 |",
            "+----+----+----+----+----+----+",
        ];
        assert_batches_sorted_eq!(expected, &batches);

        Ok(())
    }

    #[tokio::test]
    async fn join_inner_one_no_shared_column_names() -> Result<()> {
        let session_ctx = SessionContext::new();
        let task_ctx = session_ctx.task_ctx();
        let left = build_table(
            ("a1", &vec![1, 2, 3]),
            ("b1", &vec![4, 5, 5]), // this has a repetition
            ("c1", &vec![7, 8, 9]),
        );
        let right = build_table(
            ("a2", &vec![10, 20, 30]),
            ("b2", &vec![4, 5, 6]),
            ("c2", &vec![70, 80, 90]),
        );
        let on = vec![(
            Column::new_with_schema("b1", &left.schema())?,
            Column::new_with_schema("b2", &right.schema())?,
        )];

        let (columns, batches) =
            join_collect(left, right, on, &JoinType::Inner, false, task_ctx).await?;

        assert_eq!(columns, vec!["a1", "b1", "c1", "a2", "b2", "c2"]);

        let expected = vec![
            "+----+----+----+----+----+----+",
            "| a1 | b1 | c1 | a2 | b2 | c2 |",
            "+----+----+----+----+----+----+",
            "| 1  | 4  | 7  | 10 | 4  | 70 |",
            "| 2  | 5  | 8  | 20 | 5  | 80 |",
            "| 3  | 5  | 9  | 20 | 5  | 80 |",
            "+----+----+----+----+----+----+",
        ];

        assert_batches_sorted_eq!(expected, &batches);

        Ok(())
    }

    #[tokio::test]
    async fn join_inner_two() -> Result<()> {
        let session_ctx = SessionContext::new();
        let task_ctx = session_ctx.task_ctx();
        let left = build_table(
            ("a1", &vec![1, 2, 2]),
            ("b2", &vec![1, 2, 2]),
            ("c1", &vec![7, 8, 9]),
        );
        let right = build_table(
            ("a1", &vec![1, 2, 3]),
            ("b2", &vec![1, 2, 2]),
            ("c2", &vec![70, 80, 90]),
        );
        let on = vec![
            (
                Column::new_with_schema("a1", &left.schema())?,
                Column::new_with_schema("a1", &right.schema())?,
            ),
            (
                Column::new_with_schema("b2", &left.schema())?,
                Column::new_with_schema("b2", &right.schema())?,
            ),
        ];

        let (columns, batches) =
            join_collect(left, right, on, &JoinType::Inner, false, task_ctx).await?;

        assert_eq!(columns, vec!["a1", "b2", "c1", "a1", "b2", "c2"]);

        assert_eq!(batches.len(), 1);

        let expected = vec![
            "+----+----+----+----+----+----+",
            "| a1 | b2 | c1 | a1 | b2 | c2 |",
            "+----+----+----+----+----+----+",
            "| 1  | 1  | 7  | 1  | 1  | 70 |",
            "| 2  | 2  | 8  | 2  | 2  | 80 |",
            "| 2  | 2  | 9  | 2  | 2  | 80 |",
            "+----+----+----+----+----+----+",
        ];

        assert_batches_sorted_eq!(expected, &batches);

        Ok(())
    }

    /// Test where the left has 2 parts, the right with 1 part => 1 part
    #[tokio::test]
    async fn join_inner_one_two_parts_left() -> Result<()> {
        let session_ctx = SessionContext::new();
        let task_ctx = session_ctx.task_ctx();
        let batch1 = build_table_i32(
            ("a1", &vec![1, 2]),
            ("b2", &vec![1, 2]),
            ("c1", &vec![7, 8]),
        );
        let batch2 =
            build_table_i32(("a1", &vec![2]), ("b2", &vec![2]), ("c1", &vec![9]));
        let schema = batch1.schema();
        let left = Arc::new(
            MemoryExec::try_new(&[vec![batch1], vec![batch2]], schema, None).unwrap(),
        );

        let right = build_table(
            ("a1", &vec![1, 2, 3]),
            ("b2", &vec![1, 2, 2]),
            ("c2", &vec![70, 80, 90]),
        );
        let on = vec![
            (
                Column::new_with_schema("a1", &left.schema())?,
                Column::new_with_schema("a1", &right.schema())?,
            ),
            (
                Column::new_with_schema("b2", &left.schema())?,
                Column::new_with_schema("b2", &right.schema())?,
            ),
        ];

        let (columns, batches) =
            join_collect(left, right, on, &JoinType::Inner, false, task_ctx).await?;

        assert_eq!(columns, vec!["a1", "b2", "c1", "a1", "b2", "c2"]);

        assert_eq!(batches.len(), 1);

        let expected = vec![
            "+----+----+----+----+----+----+",
            "| a1 | b2 | c1 | a1 | b2 | c2 |",
            "+----+----+----+----+----+----+",
            "| 1  | 1  | 7  | 1  | 1  | 70 |",
            "| 2  | 2  | 8  | 2  | 2  | 80 |",
            "| 2  | 2  | 9  | 2  | 2  | 80 |",
            "+----+----+----+----+----+----+",
        ];

        assert_batches_sorted_eq!(expected, &batches);

        Ok(())
    }

    /// Test where the left has 1 part, the right has 2 parts => 2 parts
    #[tokio::test]
    async fn join_inner_one_two_parts_right() -> Result<()> {
        let session_ctx = SessionContext::new();
        let task_ctx = session_ctx.task_ctx();
        let left = build_table(
            ("a1", &vec![1, 2, 3]),
            ("b1", &vec![4, 5, 5]), // this has a repetition
            ("c1", &vec![7, 8, 9]),
        );

        let batch1 = build_table_i32(
            ("a2", &vec![10, 20]),
            ("b1", &vec![4, 6]),
            ("c2", &vec![70, 80]),
        );
        let batch2 =
            build_table_i32(("a2", &vec![30]), ("b1", &vec![5]), ("c2", &vec![90]));
        let schema = batch1.schema();
        let right = Arc::new(
            MemoryExec::try_new(&[vec![batch1], vec![batch2]], schema, None).unwrap(),
        );

        let on = vec![(
            Column::new_with_schema("b1", &left.schema())?,
            Column::new_with_schema("b1", &right.schema())?,
        )];

        let join = join(left, right, on, &JoinType::Inner, false)?;

        let columns = columns(&join.schema());
        assert_eq!(columns, vec!["a1", "b1", "c1", "a2", "b1", "c2"]);

        // first part
        let stream = join.execute(0, task_ctx.clone())?;
        let batches = common::collect(stream).await?;
        assert_eq!(batches.len(), 1);

        let expected = vec![
            "+----+----+----+----+----+----+",
            "| a1 | b1 | c1 | a2 | b1 | c2 |",
            "+----+----+----+----+----+----+",
            "| 1  | 4  | 7  | 10 | 4  | 70 |",
            "+----+----+----+----+----+----+",
        ];
        assert_batches_sorted_eq!(expected, &batches);

        // second part
        let stream = join.execute(1, task_ctx.clone())?;
        let batches = common::collect(stream).await?;
        assert_eq!(batches.len(), 1);
        let expected = vec![
            "+----+----+----+----+----+----+",
            "| a1 | b1 | c1 | a2 | b1 | c2 |",
            "+----+----+----+----+----+----+",
            "| 2  | 5  | 8  | 30 | 5  | 90 |",
            "| 3  | 5  | 9  | 30 | 5  | 90 |",
            "+----+----+----+----+----+----+",
        ];

        assert_batches_sorted_eq!(expected, &batches);

        Ok(())
    }

    fn build_table_two_batches(
        a: (&str, &Vec<i32>),
        b: (&str, &Vec<i32>),
        c: (&str, &Vec<i32>),
    ) -> Arc<dyn ExecutionPlan> {
        let batch = build_table_i32(a, b, c);
        let schema = batch.schema();
        Arc::new(
            MemoryExec::try_new(&[vec![batch.clone(), batch]], schema, None).unwrap(),
        )
    }

    #[tokio::test]
    async fn join_left_multi_batch() {
        let session_ctx = SessionContext::new();
        let task_ctx = session_ctx.task_ctx();
        let left = build_table(
            ("a1", &vec![1, 2, 3]),
            ("b1", &vec![4, 5, 7]), // 7 does not exist on the right
            ("c1", &vec![7, 8, 9]),
        );
        let right = build_table_two_batches(
            ("a2", &vec![10, 20, 30]),
            ("b1", &vec![4, 5, 6]),
            ("c2", &vec![70, 80, 90]),
        );
        let on = vec![(
            Column::new_with_schema("b1", &left.schema()).unwrap(),
            Column::new_with_schema("b1", &right.schema()).unwrap(),
        )];

        let join = join(left, right, on, &JoinType::Left, false).unwrap();

        let columns = columns(&join.schema());
        assert_eq!(columns, vec!["a1", "b1", "c1", "a2", "b1", "c2"]);

        let stream = join.execute(0, task_ctx).unwrap();
        let batches = common::collect(stream).await.unwrap();

        let expected = vec![
            "+----+----+----+----+----+----+",
            "| a1 | b1 | c1 | a2 | b1 | c2 |",
            "+----+----+----+----+----+----+",
            "| 1  | 4  | 7  | 10 | 4  | 70 |",
            "| 1  | 4  | 7  | 10 | 4  | 70 |",
            "| 2  | 5  | 8  | 20 | 5  | 80 |",
            "| 2  | 5  | 8  | 20 | 5  | 80 |",
            "| 3  | 7  | 9  |    |    |    |",
            "+----+----+----+----+----+----+",
        ];

        assert_batches_sorted_eq!(expected, &batches);
    }

    #[tokio::test]
    async fn join_full_multi_batch() {
        let session_ctx = SessionContext::new();
        let task_ctx = session_ctx.task_ctx();
        let left = build_table(
            ("a1", &vec![1, 2, 3]),
            ("b1", &vec![4, 5, 7]), // 7 does not exist on the right
            ("c1", &vec![7, 8, 9]),
        );
        // create two identical batches for the right side
        let right = build_table_two_batches(
            ("a2", &vec![10, 20, 30]),
            ("b2", &vec![4, 5, 6]),
            ("c2", &vec![70, 80, 90]),
        );
        let on = vec![(
            Column::new_with_schema("b1", &left.schema()).unwrap(),
            Column::new_with_schema("b2", &right.schema()).unwrap(),
        )];

        let join = join(left, right, on, &JoinType::Full, false).unwrap();

        let columns = columns(&join.schema());
        assert_eq!(columns, vec!["a1", "b1", "c1", "a2", "b2", "c2"]);

        let stream = join.execute(0, task_ctx).unwrap();
        let batches = common::collect(stream).await.unwrap();

        let expected = vec![
            "+----+----+----+----+----+----+",
            "| a1 | b1 | c1 | a2 | b2 | c2 |",
            "+----+----+----+----+----+----+",
            "|    |    |    | 30 | 6  | 90 |",
            "|    |    |    | 30 | 6  | 90 |",
            "| 1  | 4  | 7  | 10 | 4  | 70 |",
            "| 1  | 4  | 7  | 10 | 4  | 70 |",
            "| 2  | 5  | 8  | 20 | 5  | 80 |",
            "| 2  | 5  | 8  | 20 | 5  | 80 |",
            "| 3  | 7  | 9  |    |    |    |",
            "+----+----+----+----+----+----+",
        ];

        assert_batches_sorted_eq!(expected, &batches);
    }

    #[tokio::test]
    async fn join_left_empty_right() {
        let session_ctx = SessionContext::new();
        let task_ctx = session_ctx.task_ctx();
        let left = build_table(
            ("a1", &vec![1, 2, 3]),
            ("b1", &vec![4, 5, 7]),
            ("c1", &vec![7, 8, 9]),
        );
        let right = build_table_i32(("a2", &vec![]), ("b1", &vec![]), ("c2", &vec![]));
        let on = vec![(
            Column::new_with_schema("b1", &left.schema()).unwrap(),
            Column::new_with_schema("b1", &right.schema()).unwrap(),
        )];
        let schema = right.schema();
        let right = Arc::new(MemoryExec::try_new(&[vec![right]], schema, None).unwrap());
        let join = join(left, right, on, &JoinType::Left, false).unwrap();

        let columns = columns(&join.schema());
        assert_eq!(columns, vec!["a1", "b1", "c1", "a2", "b1", "c2"]);

        let stream = join.execute(0, task_ctx).unwrap();
        let batches = common::collect(stream).await.unwrap();

        let expected = vec![
            "+----+----+----+----+----+----+",
            "| a1 | b1 | c1 | a2 | b1 | c2 |",
            "+----+----+----+----+----+----+",
            "| 1  | 4  | 7  |    |    |    |",
            "| 2  | 5  | 8  |    |    |    |",
            "| 3  | 7  | 9  |    |    |    |",
            "+----+----+----+----+----+----+",
        ];

        assert_batches_sorted_eq!(expected, &batches);
    }

    #[tokio::test]
    async fn join_full_empty_right() {
        let session_ctx = SessionContext::new();
        let task_ctx = session_ctx.task_ctx();
        let left = build_table(
            ("a1", &vec![1, 2, 3]),
            ("b1", &vec![4, 5, 7]),
            ("c1", &vec![7, 8, 9]),
        );
        let right = build_table_i32(("a2", &vec![]), ("b2", &vec![]), ("c2", &vec![]));
        let on = vec![(
            Column::new_with_schema("b1", &left.schema()).unwrap(),
            Column::new_with_schema("b2", &right.schema()).unwrap(),
        )];
        let schema = right.schema();
        let right = Arc::new(MemoryExec::try_new(&[vec![right]], schema, None).unwrap());
        let join = join(left, right, on, &JoinType::Full, false).unwrap();

        let columns = columns(&join.schema());
        assert_eq!(columns, vec!["a1", "b1", "c1", "a2", "b2", "c2"]);

        let stream = join.execute(0, task_ctx).unwrap();
        let batches = common::collect(stream).await.unwrap();

        let expected = vec![
            "+----+----+----+----+----+----+",
            "| a1 | b1 | c1 | a2 | b2 | c2 |",
            "+----+----+----+----+----+----+",
            "| 1  | 4  | 7  |    |    |    |",
            "| 2  | 5  | 8  |    |    |    |",
            "| 3  | 7  | 9  |    |    |    |",
            "+----+----+----+----+----+----+",
        ];

        assert_batches_sorted_eq!(expected, &batches);
    }

    #[tokio::test]
    async fn join_left_one() -> Result<()> {
        let session_ctx = SessionContext::new();
        let task_ctx = session_ctx.task_ctx();
        let left = build_table(
            ("a1", &vec![1, 2, 3]),
            ("b1", &vec![4, 5, 7]), // 7 does not exist on the right
            ("c1", &vec![7, 8, 9]),
        );
        let right = build_table(
            ("a2", &vec![10, 20, 30]),
            ("b1", &vec![4, 5, 6]),
            ("c2", &vec![70, 80, 90]),
        );
        let on = vec![(
            Column::new_with_schema("b1", &left.schema())?,
            Column::new_with_schema("b1", &right.schema())?,
        )];

        let (columns, batches) = join_collect(
            left.clone(),
            right.clone(),
            on.clone(),
            &JoinType::Left,
            false,
            task_ctx,
        )
        .await?;
        assert_eq!(columns, vec!["a1", "b1", "c1", "a2", "b1", "c2"]);

        let expected = vec![
            "+----+----+----+----+----+----+",
            "| a1 | b1 | c1 | a2 | b1 | c2 |",
            "+----+----+----+----+----+----+",
            "| 1  | 4  | 7  | 10 | 4  | 70 |",
            "| 2  | 5  | 8  | 20 | 5  | 80 |",
            "| 3  | 7  | 9  |    |    |    |",
            "+----+----+----+----+----+----+",
        ];
        assert_batches_sorted_eq!(expected, &batches);

        Ok(())
    }

    #[tokio::test]
    async fn partitioned_join_left_one() -> Result<()> {
        let session_ctx = SessionContext::new();
        let task_ctx = session_ctx.task_ctx();
        let left = build_table(
            ("a1", &vec![1, 2, 3]),
            ("b1", &vec![4, 5, 7]), // 7 does not exist on the right
            ("c1", &vec![7, 8, 9]),
        );
        let right = build_table(
            ("a2", &vec![10, 20, 30]),
            ("b1", &vec![4, 5, 6]),
            ("c2", &vec![70, 80, 90]),
        );
        let on = vec![(
            Column::new_with_schema("b1", &left.schema())?,
            Column::new_with_schema("b1", &right.schema())?,
        )];

        let (columns, batches) = partitioned_join_collect(
            left.clone(),
            right.clone(),
            on.clone(),
            &JoinType::Left,
            false,
            task_ctx,
        )
        .await?;
        assert_eq!(columns, vec!["a1", "b1", "c1", "a2", "b1", "c2"]);

        let expected = vec![
            "+----+----+----+----+----+----+",
            "| a1 | b1 | c1 | a2 | b1 | c2 |",
            "+----+----+----+----+----+----+",
            "| 1  | 4  | 7  | 10 | 4  | 70 |",
            "| 2  | 5  | 8  | 20 | 5  | 80 |",
            "| 3  | 7  | 9  |    |    |    |",
            "+----+----+----+----+----+----+",
        ];
        assert_batches_sorted_eq!(expected, &batches);

        Ok(())
    }

    fn build_semi_anti_left_table() -> Arc<dyn ExecutionPlan> {
        // just two line match
        // b1 = 10
        build_table(
            ("a1", &vec![1, 3, 5, 7, 9, 11, 13]),
            ("b1", &vec![1, 3, 5, 7, 8, 8, 10]),
            ("c1", &vec![10, 30, 50, 70, 90, 110, 130]),
        )
    }

    fn build_semi_anti_right_table() -> Arc<dyn ExecutionPlan> {
        // just two line match
        // b2 = 10
        build_table(
            ("a2", &vec![8, 12, 6, 2, 10, 4]),
            ("b2", &vec![8, 10, 6, 2, 10, 4]),
            ("c2", &vec![20, 40, 60, 80, 100, 120]),
        )
    }

    #[tokio::test]
    async fn join_left_semi() -> Result<()> {
        let session_ctx = SessionContext::new();
        let task_ctx = session_ctx.task_ctx();
        let left = build_semi_anti_left_table();
        let right = build_semi_anti_right_table();
        // left_table left semi join right_table on left_table.b1 = right_table.b2
        let on = vec![(
            Column::new_with_schema("b1", &left.schema())?,
            Column::new_with_schema("b2", &right.schema())?,
        )];

        let join = join(left, right, on, &JoinType::LeftSemi, false)?;

        let columns = columns(&join.schema());
        assert_eq!(columns, vec!["a1", "b1", "c1"]);

        let stream = join.execute(0, task_ctx)?;
        let batches = common::collect(stream).await?;

        // ignore the order
        let expected = vec![
            "+----+----+-----+",
            "| a1 | b1 | c1  |",
            "+----+----+-----+",
            "| 11 | 8  | 110 |",
            "| 13 | 10 | 130 |",
            "| 9  | 8  | 90  |",
            "+----+----+-----+",
        ];
        assert_batches_sorted_eq!(expected, &batches);

        Ok(())
    }

    #[tokio::test]
    async fn join_left_semi_with_filter() -> Result<()> {
        let session_ctx = SessionContext::new();
        let task_ctx = session_ctx.task_ctx();
        let left = build_semi_anti_left_table();
        let right = build_semi_anti_right_table();

        // left_table left semi join right_table on left_table.b1 = right_table.b2 and right_table.a2 != 10
        let on = vec![(
            Column::new_with_schema("b1", &left.schema())?,
            Column::new_with_schema("b2", &right.schema())?,
        )];

        let column_indices = vec![ColumnIndex {
            index: 0,
            side: JoinSide::Right,
        }];
        let intermediate_schema =
            Schema::new(vec![Field::new("x", DataType::Int32, true)]);

        let filter_expression = Arc::new(BinaryExpr::new(
            Arc::new(Column::new("x", 0)),
            Operator::NotEq,
            Arc::new(Literal::new(ScalarValue::Int32(Some(10)))),
        )) as Arc<dyn PhysicalExpr>;

        let filter = JoinFilter::new(
            filter_expression,
            column_indices.clone(),
            intermediate_schema.clone(),
        );

        let join = join_with_filter(
            left.clone(),
            right.clone(),
            on.clone(),
            filter,
            &JoinType::LeftSemi,
            false,
        )?;

        let columns_header = columns(&join.schema());
        assert_eq!(columns_header.clone(), vec!["a1", "b1", "c1"]);

        let stream = join.execute(0, task_ctx.clone())?;
        let batches = common::collect(stream).await?;

        let expected = vec![
            "+----+----+-----+",
            "| a1 | b1 | c1  |",
            "+----+----+-----+",
            "| 11 | 8  | 110 |",
            "| 13 | 10 | 130 |",
            "| 9  | 8  | 90  |",
            "+----+----+-----+",
        ];
        assert_batches_sorted_eq!(expected, &batches);

        // left_table left semi join right_table on left_table.b1 = right_table.b2 and right_table.a2 > 10
        let filter_expression = Arc::new(BinaryExpr::new(
            Arc::new(Column::new("x", 0)),
            Operator::Gt,
            Arc::new(Literal::new(ScalarValue::Int32(Some(10)))),
        )) as Arc<dyn PhysicalExpr>;
        let filter =
            JoinFilter::new(filter_expression, column_indices, intermediate_schema);

        let join = join_with_filter(left, right, on, filter, &JoinType::LeftSemi, false)?;

        let columns_header = columns(&join.schema());
        assert_eq!(columns_header, vec!["a1", "b1", "c1"]);

        let stream = join.execute(0, task_ctx)?;
        let batches = common::collect(stream).await?;

        let expected = vec![
            "+----+----+-----+",
            "| a1 | b1 | c1  |",
            "+----+----+-----+",
            "| 13 | 10 | 130 |",
            "+----+----+-----+",
        ];
        assert_batches_sorted_eq!(expected, &batches);

        Ok(())
    }

    #[tokio::test]
    async fn join_right_semi() -> Result<()> {
        let session_ctx = SessionContext::new();
        let task_ctx = session_ctx.task_ctx();
        let left = build_semi_anti_left_table();
        let right = build_semi_anti_right_table();

        // left_table right semi join right_table on left_table.b1 = right_table.b2
        let on = vec![(
            Column::new_with_schema("b1", &left.schema())?,
            Column::new_with_schema("b2", &right.schema())?,
        )];

        let join = join(left, right, on, &JoinType::RightSemi, false)?;

        let columns = columns(&join.schema());
        assert_eq!(columns, vec!["a2", "b2", "c2"]);

        let stream = join.execute(0, task_ctx)?;
        let batches = common::collect(stream).await?;

        let expected = vec![
            "+----+----+-----+",
            "| a2 | b2 | c2  |",
            "+----+----+-----+",
            "| 10 | 10 | 100 |",
            "| 12 | 10 | 40  |",
            "| 8  | 8  | 20  |",
            "+----+----+-----+",
        ];
        assert_batches_sorted_eq!(expected, &batches);

        Ok(())
    }

    #[tokio::test]
    async fn join_right_semi_with_filter() -> Result<()> {
        let session_ctx = SessionContext::new();
        let task_ctx = session_ctx.task_ctx();
        let left = build_semi_anti_left_table();
        let right = build_semi_anti_right_table();

        // left_table right semi join right_table on left_table.b1 = right_table.b2 on left_table.a1!=9
        let on = vec![(
            Column::new_with_schema("b1", &left.schema())?,
            Column::new_with_schema("b2", &right.schema())?,
        )];

        let column_indices = vec![ColumnIndex {
            index: 0,
            side: JoinSide::Left,
        }];
        let intermediate_schema =
            Schema::new(vec![Field::new("x", DataType::Int32, true)]);

        let filter_expression = Arc::new(BinaryExpr::new(
            Arc::new(Column::new("x", 0)),
            Operator::NotEq,
            Arc::new(Literal::new(ScalarValue::Int32(Some(9)))),
        )) as Arc<dyn PhysicalExpr>;

        let filter = JoinFilter::new(
            filter_expression,
            column_indices.clone(),
            intermediate_schema.clone(),
        );

        let join = join_with_filter(
            left.clone(),
            right.clone(),
            on.clone(),
            filter,
            &JoinType::RightSemi,
            false,
        )?;

        let columns = columns(&join.schema());
        assert_eq!(columns, vec!["a2", "b2", "c2"]);

        let stream = join.execute(0, task_ctx.clone())?;
        let batches = common::collect(stream).await?;

        let expected = vec![
            "+----+----+-----+",
            "| a2 | b2 | c2  |",
            "+----+----+-----+",
            "| 10 | 10 | 100 |",
            "| 12 | 10 | 40  |",
            "| 8  | 8  | 20  |",
            "+----+----+-----+",
        ];
        assert_batches_sorted_eq!(expected, &batches);

        // left_table right semi join right_table on left_table.b1 = right_table.b2 on left_table.a1!=9
        let filter_expression = Arc::new(BinaryExpr::new(
            Arc::new(Column::new("x", 0)),
            Operator::Gt,
            Arc::new(Literal::new(ScalarValue::Int32(Some(11)))),
        )) as Arc<dyn PhysicalExpr>;

        let filter =
            JoinFilter::new(filter_expression, column_indices, intermediate_schema);

        let join =
            join_with_filter(left, right, on, filter, &JoinType::RightSemi, false)?;
        let stream = join.execute(0, task_ctx)?;
        let batches = common::collect(stream).await?;

        let expected = vec![
            "+----+----+-----+",
            "| a2 | b2 | c2  |",
            "+----+----+-----+",
            "| 10 | 10 | 100 |",
            "| 12 | 10 | 40  |",
            "+----+----+-----+",
        ];
        assert_batches_sorted_eq!(expected, &batches);

        Ok(())
    }

    #[tokio::test]
    async fn join_left_anti() -> Result<()> {
        let session_ctx = SessionContext::new();
        let task_ctx = session_ctx.task_ctx();
        let left = build_semi_anti_left_table();
        let right = build_semi_anti_right_table();
        // left_table left anti join right_table on left_table.b1 = right_table.b2
        let on = vec![(
            Column::new_with_schema("b1", &left.schema())?,
            Column::new_with_schema("b2", &right.schema())?,
        )];

        let join = join(left, right, on, &JoinType::LeftAnti, false)?;

        let columns = columns(&join.schema());
        assert_eq!(columns, vec!["a1", "b1", "c1"]);

        let stream = join.execute(0, task_ctx)?;
        let batches = common::collect(stream).await?;

        let expected = vec![
            "+----+----+----+",
            "| a1 | b1 | c1 |",
            "+----+----+----+",
            "| 1  | 1  | 10 |",
            "| 3  | 3  | 30 |",
            "| 5  | 5  | 50 |",
            "| 7  | 7  | 70 |",
            "+----+----+----+",
        ];
        assert_batches_sorted_eq!(expected, &batches);
        Ok(())
    }

    #[tokio::test]
    async fn join_left_anti_with_filter() -> Result<()> {
        let session_ctx = SessionContext::new();
        let task_ctx = session_ctx.task_ctx();
        let left = build_semi_anti_left_table();
        let right = build_semi_anti_right_table();
        // left_table left anti join right_table on left_table.b1 = right_table.b2 and right_table.a2!=8
        let on = vec![(
            Column::new_with_schema("b1", &left.schema())?,
            Column::new_with_schema("b2", &right.schema())?,
        )];

        let column_indices = vec![ColumnIndex {
            index: 0,
            side: JoinSide::Right,
        }];
        let intermediate_schema =
            Schema::new(vec![Field::new("x", DataType::Int32, true)]);
        let filter_expression = Arc::new(BinaryExpr::new(
            Arc::new(Column::new("x", 0)),
            Operator::NotEq,
            Arc::new(Literal::new(ScalarValue::Int32(Some(8)))),
        )) as Arc<dyn PhysicalExpr>;

        let filter = JoinFilter::new(
            filter_expression,
            column_indices.clone(),
            intermediate_schema.clone(),
        );

        let join = join_with_filter(
            left.clone(),
            right.clone(),
            on.clone(),
            filter,
            &JoinType::LeftAnti,
            false,
        )?;

        let columns_header = columns(&join.schema());
        assert_eq!(columns_header, vec!["a1", "b1", "c1"]);

        let stream = join.execute(0, task_ctx.clone())?;
        let batches = common::collect(stream).await?;

        let expected = vec![
            "+----+----+-----+",
            "| a1 | b1 | c1  |",
            "+----+----+-----+",
            "| 1  | 1  | 10  |",
            "| 11 | 8  | 110 |",
            "| 3  | 3  | 30  |",
            "| 5  | 5  | 50  |",
            "| 7  | 7  | 70  |",
            "| 9  | 8  | 90  |",
            "+----+----+-----+",
        ];
        assert_batches_sorted_eq!(expected, &batches);

        // left_table left anti join right_table on left_table.b1 = right_table.b2 and right_table.a2 != 13
        let filter_expression = Arc::new(BinaryExpr::new(
            Arc::new(Column::new("x", 0)),
            Operator::NotEq,
            Arc::new(Literal::new(ScalarValue::Int32(Some(8)))),
        )) as Arc<dyn PhysicalExpr>;

        let filter =
            JoinFilter::new(filter_expression, column_indices, intermediate_schema);

        let join = join_with_filter(left, right, on, filter, &JoinType::LeftAnti, false)?;

        let columns_header = columns(&join.schema());
        assert_eq!(columns_header, vec!["a1", "b1", "c1"]);

        let stream = join.execute(0, task_ctx)?;
        let batches = common::collect(stream).await?;

        let expected = vec![
            "+----+----+-----+",
            "| a1 | b1 | c1  |",
            "+----+----+-----+",
            "| 1  | 1  | 10  |",
            "| 11 | 8  | 110 |",
            "| 3  | 3  | 30  |",
            "| 5  | 5  | 50  |",
            "| 7  | 7  | 70  |",
            "| 9  | 8  | 90  |",
            "+----+----+-----+",
        ];
        assert_batches_sorted_eq!(expected, &batches);

        Ok(())
    }

    #[tokio::test]
    async fn join_right_anti() -> Result<()> {
        let session_ctx = SessionContext::new();
        let task_ctx = session_ctx.task_ctx();
        let left = build_semi_anti_left_table();
        let right = build_semi_anti_right_table();
        let on = vec![(
            Column::new_with_schema("b1", &left.schema())?,
            Column::new_with_schema("b2", &right.schema())?,
        )];

        let join = join(left, right, on, &JoinType::RightAnti, false)?;

        let columns = columns(&join.schema());
        assert_eq!(columns, vec!["a2", "b2", "c2"]);

        let stream = join.execute(0, task_ctx)?;
        let batches = common::collect(stream).await?;

        let expected = vec![
            "+----+----+-----+",
            "| a2 | b2 | c2  |",
            "+----+----+-----+",
            "| 2  | 2  | 80  |",
            "| 4  | 4  | 120 |",
            "| 6  | 6  | 60  |",
            "+----+----+-----+",
        ];
        assert_batches_sorted_eq!(expected, &batches);
        Ok(())
    }

    #[tokio::test]
    async fn join_right_anti_with_filter() -> Result<()> {
        let session_ctx = SessionContext::new();
        let task_ctx = session_ctx.task_ctx();
        let left = build_semi_anti_left_table();
        let right = build_semi_anti_right_table();
        // left_table right anti join right_table on left_table.b1 = right_table.b2 and left_table.a1!=13
        let on = vec![(
            Column::new_with_schema("b1", &left.schema())?,
            Column::new_with_schema("b2", &right.schema())?,
        )];

        let column_indices = vec![ColumnIndex {
            index: 0,
            side: JoinSide::Left,
        }];
        let intermediate_schema =
            Schema::new(vec![Field::new("x", DataType::Int32, true)]);

        let filter_expression = Arc::new(BinaryExpr::new(
            Arc::new(Column::new("x", 0)),
            Operator::NotEq,
            Arc::new(Literal::new(ScalarValue::Int32(Some(13)))),
        )) as Arc<dyn PhysicalExpr>;

        let filter = JoinFilter::new(
            filter_expression,
            column_indices,
            intermediate_schema.clone(),
        );

        let join = join_with_filter(
            left.clone(),
            right.clone(),
            on.clone(),
            filter,
            &JoinType::RightAnti,
            false,
        )?;

        let columns_header = columns(&join.schema());
        assert_eq!(columns_header, vec!["a2", "b2", "c2"]);

        let stream = join.execute(0, task_ctx.clone())?;
        let batches = common::collect(stream).await?;

        let expected = vec![
            "+----+----+-----+",
            "| a2 | b2 | c2  |",
            "+----+----+-----+",
            "| 10 | 10 | 100 |",
            "| 12 | 10 | 40  |",
            "| 2  | 2  | 80  |",
            "| 4  | 4  | 120 |",
            "| 6  | 6  | 60  |",
            "+----+----+-----+",
        ];
        assert_batches_sorted_eq!(expected, &batches);

        // left_table right anti join right_table on left_table.b1 = right_table.b2 and right_table.b2!=8
        let column_indices = vec![ColumnIndex {
            index: 1,
            side: JoinSide::Right,
        }];
        let filter_expression = Arc::new(BinaryExpr::new(
            Arc::new(Column::new("x", 0)),
            Operator::NotEq,
            Arc::new(Literal::new(ScalarValue::Int32(Some(8)))),
        )) as Arc<dyn PhysicalExpr>;

        let filter =
            JoinFilter::new(filter_expression, column_indices, intermediate_schema);

        let join =
            join_with_filter(left, right, on, filter, &JoinType::RightAnti, false)?;

        let columns_header = columns(&join.schema());
        assert_eq!(columns_header, vec!["a2", "b2", "c2"]);

        let stream = join.execute(0, task_ctx)?;
        let batches = common::collect(stream).await?;

        let expected = vec![
            "+----+----+-----+",
            "| a2 | b2 | c2  |",
            "+----+----+-----+",
            "| 2  | 2  | 80  |",
            "| 4  | 4  | 120 |",
            "| 6  | 6  | 60  |",
            "| 8  | 8  | 20  |",
            "+----+----+-----+",
        ];
        assert_batches_sorted_eq!(expected, &batches);

        Ok(())
    }

    #[tokio::test]
    async fn join_right_one() -> Result<()> {
        let session_ctx = SessionContext::new();
        let task_ctx = session_ctx.task_ctx();
        let left = build_table(
            ("a1", &vec![1, 2, 3]),
            ("b1", &vec![4, 5, 7]),
            ("c1", &vec![7, 8, 9]),
        );
        let right = build_table(
            ("a2", &vec![10, 20, 30]),
            ("b1", &vec![4, 5, 6]), // 6 does not exist on the left
            ("c2", &vec![70, 80, 90]),
        );
        let on = vec![(
            Column::new_with_schema("b1", &left.schema())?,
            Column::new_with_schema("b1", &right.schema())?,
        )];

        let (columns, batches) =
            join_collect(left, right, on, &JoinType::Right, false, task_ctx).await?;

        assert_eq!(columns, vec!["a1", "b1", "c1", "a2", "b1", "c2"]);

        let expected = vec![
            "+----+----+----+----+----+----+",
            "| a1 | b1 | c1 | a2 | b1 | c2 |",
            "+----+----+----+----+----+----+",
            "|    |    |    | 30 | 6  | 90 |",
            "| 1  | 4  | 7  | 10 | 4  | 70 |",
            "| 2  | 5  | 8  | 20 | 5  | 80 |",
            "+----+----+----+----+----+----+",
        ];

        assert_batches_sorted_eq!(expected, &batches);

        Ok(())
    }

    #[tokio::test]
    async fn partitioned_join_right_one() -> Result<()> {
        let session_ctx = SessionContext::new();
        let task_ctx = session_ctx.task_ctx();
        let left = build_table(
            ("a1", &vec![1, 2, 3]),
            ("b1", &vec![4, 5, 7]),
            ("c1", &vec![7, 8, 9]),
        );
        let right = build_table(
            ("a2", &vec![10, 20, 30]),
            ("b1", &vec![4, 5, 6]), // 6 does not exist on the left
            ("c2", &vec![70, 80, 90]),
        );
        let on = vec![(
            Column::new_with_schema("b1", &left.schema())?,
            Column::new_with_schema("b1", &right.schema())?,
        )];

        let (columns, batches) =
            partitioned_join_collect(left, right, on, &JoinType::Right, false, task_ctx)
                .await?;

        assert_eq!(columns, vec!["a1", "b1", "c1", "a2", "b1", "c2"]);

        let expected = vec![
            "+----+----+----+----+----+----+",
            "| a1 | b1 | c1 | a2 | b1 | c2 |",
            "+----+----+----+----+----+----+",
            "|    |    |    | 30 | 6  | 90 |",
            "| 1  | 4  | 7  | 10 | 4  | 70 |",
            "| 2  | 5  | 8  | 20 | 5  | 80 |",
            "+----+----+----+----+----+----+",
        ];

        assert_batches_sorted_eq!(expected, &batches);

        Ok(())
    }

    #[tokio::test]
    async fn join_full_one() -> Result<()> {
        let session_ctx = SessionContext::new();
        let task_ctx = session_ctx.task_ctx();
        let left = build_table(
            ("a1", &vec![1, 2, 3]),
            ("b1", &vec![4, 5, 7]), // 7 does not exist on the right
            ("c1", &vec![7, 8, 9]),
        );
        let right = build_table(
            ("a2", &vec![10, 20, 30]),
            ("b2", &vec![4, 5, 6]),
            ("c2", &vec![70, 80, 90]),
        );
        let on = vec![(
            Column::new_with_schema("b1", &left.schema()).unwrap(),
            Column::new_with_schema("b2", &right.schema()).unwrap(),
        )];

        let join = join(left, right, on, &JoinType::Full, false)?;

        let columns = columns(&join.schema());
        assert_eq!(columns, vec!["a1", "b1", "c1", "a2", "b2", "c2"]);

        let stream = join.execute(0, task_ctx)?;
        let batches = common::collect(stream).await?;

        let expected = vec![
            "+----+----+----+----+----+----+",
            "| a1 | b1 | c1 | a2 | b2 | c2 |",
            "+----+----+----+----+----+----+",
            "|    |    |    | 30 | 6  | 90 |",
            "| 1  | 4  | 7  | 10 | 4  | 70 |",
            "| 2  | 5  | 8  | 20 | 5  | 80 |",
            "| 3  | 7  | 9  |    |    |    |",
            "+----+----+----+----+----+----+",
        ];
        assert_batches_sorted_eq!(expected, &batches);

        Ok(())
    }

    #[test]
    fn join_with_hash_collision() -> Result<()> {
        let mut hashmap_left = RawTable::with_capacity(2);
        let left = build_table_i32(
            ("a", &vec![10, 20]),
            ("x", &vec![100, 200]),
            ("y", &vec![200, 300]),
        );

        let random_state = RandomState::with_seeds(0, 0, 0, 0);
        let hashes_buff = &mut vec![0; left.num_rows()];
        let hashes =
            create_hashes(&[left.columns()[0].clone()], &random_state, hashes_buff)?;

        // Create hash collisions (same hashes)
        hashmap_left.insert(hashes[0], (hashes[0], smallvec![0, 1]), |(h, _)| *h);
        hashmap_left.insert(hashes[1], (hashes[1], smallvec![0, 1]), |(h, _)| *h);

        let right = build_table_i32(
            ("a", &vec![10, 20]),
            ("b", &vec![0, 0]),
            ("c", &vec![30, 40]),
        );

        let left_data = (JoinHashMap(hashmap_left), left);
        let (l, r) = build_equal_condition_join_indices(
            &left_data.0,
            &left_data.1,
            &right,
            &[Column::new("a", 0)],
            &[Column::new("a", 0)],
            &random_state,
            false,
            &mut vec![0; right.num_rows()],
            None,
        )?;

        let mut left_ids = UInt64Builder::with_capacity(0);
        left_ids.append_value(0);
        left_ids.append_value(1);

        let mut right_ids = UInt32Builder::with_capacity(0);
        right_ids.append_value(0);
        right_ids.append_value(1);

        assert_eq!(left_ids.finish(), l);

        assert_eq!(right_ids.finish(), r);

        Ok(())
    }

    #[tokio::test]
    async fn join_with_duplicated_column_names() -> Result<()> {
        let session_ctx = SessionContext::new();
        let task_ctx = session_ctx.task_ctx();
        let left = build_table(
            ("a", &vec![1, 2, 3]),
            ("b", &vec![4, 5, 7]),
            ("c", &vec![7, 8, 9]),
        );
        let right = build_table(
            ("a", &vec![10, 20, 30]),
            ("b", &vec![1, 2, 7]),
            ("c", &vec![70, 80, 90]),
        );
        let on = vec![(
            // join on a=b so there are duplicate column names on unjoined columns
            Column::new_with_schema("a", &left.schema()).unwrap(),
            Column::new_with_schema("b", &right.schema()).unwrap(),
        )];

        let join = join(left, right, on, &JoinType::Inner, false)?;

        let columns = columns(&join.schema());
        assert_eq!(columns, vec!["a", "b", "c", "a", "b", "c"]);

        let stream = join.execute(0, task_ctx)?;
        let batches = common::collect(stream).await?;

        let expected = vec![
            "+---+---+---+----+---+----+",
            "| a | b | c | a  | b | c  |",
            "+---+---+---+----+---+----+",
            "| 1 | 4 | 7 | 10 | 1 | 70 |",
            "| 2 | 5 | 8 | 20 | 2 | 80 |",
            "+---+---+---+----+---+----+",
        ];
        assert_batches_sorted_eq!(expected, &batches);

        Ok(())
    }

    fn prepare_join_filter() -> JoinFilter {
        let column_indices = vec![
            ColumnIndex {
                index: 2,
                side: JoinSide::Left,
            },
            ColumnIndex {
                index: 2,
                side: JoinSide::Right,
            },
        ];
        let intermediate_schema = Schema::new(vec![
            Field::new("c", DataType::Int32, true),
            Field::new("c", DataType::Int32, true),
        ]);
        let filter_expression = Arc::new(BinaryExpr::new(
            Arc::new(Column::new("c", 0)),
            Operator::Gt,
            Arc::new(Column::new("c", 1)),
        )) as Arc<dyn PhysicalExpr>;

        JoinFilter::new(filter_expression, column_indices, intermediate_schema)
    }

    #[tokio::test]
    async fn join_inner_with_filter() -> Result<()> {
        let session_ctx = SessionContext::new();
        let task_ctx = session_ctx.task_ctx();
        let left = build_table(
            ("a", &vec![0, 1, 2, 2]),
            ("b", &vec![4, 5, 7, 8]),
            ("c", &vec![7, 8, 9, 1]),
        );
        let right = build_table(
            ("a", &vec![10, 20, 30, 40]),
            ("b", &vec![2, 2, 3, 4]),
            ("c", &vec![7, 5, 6, 4]),
        );
        let on = vec![(
            Column::new_with_schema("a", &left.schema()).unwrap(),
            Column::new_with_schema("b", &right.schema()).unwrap(),
        )];
        let filter = prepare_join_filter();

        let join = join_with_filter(left, right, on, filter, &JoinType::Inner, false)?;

        let columns = columns(&join.schema());
        assert_eq!(columns, vec!["a", "b", "c", "a", "b", "c"]);

        let stream = join.execute(0, task_ctx)?;
        let batches = common::collect(stream).await?;

        let expected = vec![
            "+---+---+---+----+---+---+",
            "| a | b | c | a  | b | c |",
            "+---+---+---+----+---+---+",
            "| 2 | 7 | 9 | 10 | 2 | 7 |",
            "| 2 | 7 | 9 | 20 | 2 | 5 |",
            "+---+---+---+----+---+---+",
        ];
        assert_batches_sorted_eq!(expected, &batches);

        Ok(())
    }

    #[tokio::test]
    async fn join_left_with_filter() -> Result<()> {
        let session_ctx = SessionContext::new();
        let task_ctx = session_ctx.task_ctx();
        let left = build_table(
            ("a", &vec![0, 1, 2, 2]),
            ("b", &vec![4, 5, 7, 8]),
            ("c", &vec![7, 8, 9, 1]),
        );
        let right = build_table(
            ("a", &vec![10, 20, 30, 40]),
            ("b", &vec![2, 2, 3, 4]),
            ("c", &vec![7, 5, 6, 4]),
        );
        let on = vec![(
            Column::new_with_schema("a", &left.schema()).unwrap(),
            Column::new_with_schema("b", &right.schema()).unwrap(),
        )];
        let filter = prepare_join_filter();

        let join = join_with_filter(left, right, on, filter, &JoinType::Left, false)?;

        let columns = columns(&join.schema());
        assert_eq!(columns, vec!["a", "b", "c", "a", "b", "c"]);

        let stream = join.execute(0, task_ctx)?;
        let batches = common::collect(stream).await?;

        let expected = vec![
            "+---+---+---+----+---+---+",
            "| a | b | c | a  | b | c |",
            "+---+---+---+----+---+---+",
            "| 0 | 4 | 7 |    |   |   |",
            "| 1 | 5 | 8 |    |   |   |",
            "| 2 | 7 | 9 | 10 | 2 | 7 |",
            "| 2 | 7 | 9 | 20 | 2 | 5 |",
            "| 2 | 8 | 1 |    |   |   |",
            "+---+---+---+----+---+---+",
        ];
        assert_batches_sorted_eq!(expected, &batches);

        Ok(())
    }

    #[tokio::test]
    async fn join_right_with_filter() -> Result<()> {
        let session_ctx = SessionContext::new();
        let task_ctx = session_ctx.task_ctx();
        let left = build_table(
            ("a", &vec![0, 1, 2, 2]),
            ("b", &vec![4, 5, 7, 8]),
            ("c", &vec![7, 8, 9, 1]),
        );
        let right = build_table(
            ("a", &vec![10, 20, 30, 40]),
            ("b", &vec![2, 2, 3, 4]),
            ("c", &vec![7, 5, 6, 4]),
        );
        let on = vec![(
            Column::new_with_schema("a", &left.schema()).unwrap(),
            Column::new_with_schema("b", &right.schema()).unwrap(),
        )];
        let filter = prepare_join_filter();

        let join = join_with_filter(left, right, on, filter, &JoinType::Right, false)?;

        let columns = columns(&join.schema());
        assert_eq!(columns, vec!["a", "b", "c", "a", "b", "c"]);

        let stream = join.execute(0, task_ctx)?;
        let batches = common::collect(stream).await?;

        let expected = vec![
            "+---+---+---+----+---+---+",
            "| a | b | c | a  | b | c |",
            "+---+---+---+----+---+---+",
            "|   |   |   | 30 | 3 | 6 |",
            "|   |   |   | 40 | 4 | 4 |",
            "| 2 | 7 | 9 | 10 | 2 | 7 |",
            "| 2 | 7 | 9 | 20 | 2 | 5 |",
            "+---+---+---+----+---+---+",
        ];
        assert_batches_sorted_eq!(expected, &batches);

        Ok(())
    }

    #[tokio::test]
    async fn join_full_with_filter() -> Result<()> {
        let session_ctx = SessionContext::new();
        let task_ctx = session_ctx.task_ctx();
        let left = build_table(
            ("a", &vec![0, 1, 2, 2]),
            ("b", &vec![4, 5, 7, 8]),
            ("c", &vec![7, 8, 9, 1]),
        );
        let right = build_table(
            ("a", &vec![10, 20, 30, 40]),
            ("b", &vec![2, 2, 3, 4]),
            ("c", &vec![7, 5, 6, 4]),
        );
        let on = vec![(
            Column::new_with_schema("a", &left.schema()).unwrap(),
            Column::new_with_schema("b", &right.schema()).unwrap(),
        )];
        let filter = prepare_join_filter();

        let join = join_with_filter(left, right, on, filter, &JoinType::Full, false)?;

        let columns = columns(&join.schema());
        assert_eq!(columns, vec!["a", "b", "c", "a", "b", "c"]);

        let stream = join.execute(0, task_ctx)?;
        let batches = common::collect(stream).await?;

        let expected = vec![
            "+---+---+---+----+---+---+",
            "| a | b | c | a  | b | c |",
            "+---+---+---+----+---+---+",
            "|   |   |   | 30 | 3 | 6 |",
            "|   |   |   | 40 | 4 | 4 |",
            "| 2 | 7 | 9 | 10 | 2 | 7 |",
            "| 2 | 7 | 9 | 20 | 2 | 5 |",
            "| 0 | 4 | 7 |    |   |   |",
            "| 1 | 5 | 8 |    |   |   |",
            "| 2 | 8 | 1 |    |   |   |",
            "+---+---+---+----+---+---+",
        ];
        assert_batches_sorted_eq!(expected, &batches);

        Ok(())
    }

    #[tokio::test]
    async fn join_date32() -> Result<()> {
        let schema = Arc::new(Schema::new(vec![
            Field::new("date", DataType::Date32, false),
            Field::new("n", DataType::Int32, false),
        ]));

        let dates: ArrayRef = Arc::new(Date32Array::from(vec![19107, 19108, 19109]));
        let n: ArrayRef = Arc::new(Int32Array::from(vec![1, 2, 3]));
        let batch = RecordBatch::try_new(schema.clone(), vec![dates, n])?;
        let left =
            Arc::new(MemoryExec::try_new(&[vec![batch]], schema.clone(), None).unwrap());

        let dates: ArrayRef = Arc::new(Date32Array::from(vec![19108, 19108, 19109]));
        let n: ArrayRef = Arc::new(Int32Array::from(vec![4, 5, 6]));
        let batch = RecordBatch::try_new(schema.clone(), vec![dates, n])?;
        let right = Arc::new(MemoryExec::try_new(&[vec![batch]], schema, None).unwrap());

        let on = vec![(
            Column::new_with_schema("date", &left.schema()).unwrap(),
            Column::new_with_schema("date", &right.schema()).unwrap(),
        )];

        let join = join(left, right, on, &JoinType::Inner, false)?;

        let session_ctx = SessionContext::new();
        let task_ctx = session_ctx.task_ctx();
        let stream = join.execute(0, task_ctx)?;
        let batches = common::collect(stream).await?;

        let expected = vec![
            "+------------+---+------------+---+",
            "| date       | n | date       | n |",
            "+------------+---+------------+---+",
            "| 2022-04-26 | 2 | 2022-04-26 | 4 |",
            "| 2022-04-26 | 2 | 2022-04-26 | 5 |",
            "| 2022-04-27 | 3 | 2022-04-27 | 6 |",
            "+------------+---+------------+---+",
        ];
        assert_batches_sorted_eq!(expected, &batches);

        Ok(())
    }

    #[tokio::test]
    async fn join_with_error_right() {
        let left = build_table(
            ("a1", &vec![1, 2, 3]),
            ("b1", &vec![4, 5, 7]),
            ("c1", &vec![7, 8, 9]),
        );

        // right input stream returns one good batch and then one error.
        // The error should be returned.
        let err = Err(DataFusionError::Execution("bad data error".to_string()));
        let right = build_table_i32(("a2", &vec![]), ("b1", &vec![]), ("c2", &vec![]));

        let on = vec![(
            Column::new_with_schema("b1", &left.schema()).unwrap(),
            Column::new_with_schema("b1", &right.schema()).unwrap(),
        )];
        let schema = right.schema();
        let right = build_table_i32(("a2", &vec![]), ("b1", &vec![]), ("c2", &vec![]));
        let right_input = Arc::new(MockExec::new(vec![Ok(right), err], schema));

        let join_types = vec![
            JoinType::Inner,
            JoinType::Left,
            JoinType::Right,
            JoinType::Full,
            JoinType::LeftSemi,
            JoinType::LeftAnti,
            JoinType::RightSemi,
            JoinType::RightAnti,
        ];

        for join_type in join_types {
            let join = join(
                left.clone(),
                right_input.clone(),
                on.clone(),
                &join_type,
                false,
            )
            .unwrap();
            let session_ctx = SessionContext::new();
            let task_ctx = session_ctx.task_ctx();

            let stream = join.execute(0, task_ctx).unwrap();

            // Expect that an error is returned
            let result_string = crate::physical_plan::common::collect(stream)
                .await
                .unwrap_err()
                .to_string();
            assert!(
                result_string.contains("bad data error"),
                "actual: {result_string}"
            );
        }
    }

    #[tokio::test]
    async fn single_partition_join_overallocation() -> Result<()> {
        let left = build_table(
            ("a1", &vec![1, 2, 3, 4, 5, 6, 7, 8, 9, 0]),
            ("b1", &vec![1, 2, 3, 4, 5, 6, 7, 8, 9, 0]),
            ("c1", &vec![1, 2, 3, 4, 5, 6, 7, 8, 9, 0]),
        );
        let right = build_table(
            ("a2", &vec![10, 11]),
            ("b2", &vec![12, 13]),
            ("c2", &vec![14, 15]),
        );
        let on = vec![(
            Column::new_with_schema("a1", &left.schema()).unwrap(),
            Column::new_with_schema("b2", &right.schema()).unwrap(),
        )];

        let join_types = vec![
            JoinType::Inner,
            JoinType::Left,
            JoinType::Right,
            JoinType::Full,
            JoinType::LeftSemi,
            JoinType::LeftAnti,
            JoinType::RightSemi,
            JoinType::RightAnti,
        ];

        for join_type in join_types {
            let runtime_config = RuntimeConfig::new().with_memory_limit(100, 1.0);
            let runtime = Arc::new(RuntimeEnv::new(runtime_config)?);
            let session_ctx =
                SessionContext::with_config_rt(SessionConfig::default(), runtime);
            let task_ctx = session_ctx.task_ctx();

            let join = join(left.clone(), right.clone(), on.clone(), &join_type, false)?;

            let stream = join.execute(0, task_ctx)?;
            let err = common::collect(stream).await.unwrap_err();

            assert_contains!(
                err.to_string(),
                "External error: Resources exhausted: Failed to allocate additional"
            );

            // Asserting that operator-level reservation attempting to overallocate
            assert_contains!(err.to_string(), "HashJoinExec");
        }

        Ok(())
    }

    #[tokio::test]
    async fn partitioned_join_overallocation() -> Result<()> {
        // Prepare partitioned inputs for HashJoinExec
        // No need to adjust partitioning, as execution should fail with `Resources exhausted` error
        let left_batch = build_table_i32(
            ("a1", &vec![1, 2, 3, 4, 5, 6, 7, 8, 9, 0]),
            ("b1", &vec![1, 2, 3, 4, 5, 6, 7, 8, 9, 0]),
            ("c1", &vec![1, 2, 3, 4, 5, 6, 7, 8, 9, 0]),
        );
        let left = Arc::new(
            MemoryExec::try_new(
                &[vec![left_batch.clone()], vec![left_batch.clone()]],
                left_batch.schema(),
                None,
            )
            .unwrap(),
        );
        let right_batch = build_table_i32(
            ("a2", &vec![10, 11]),
            ("b2", &vec![12, 13]),
            ("c2", &vec![14, 15]),
        );
        let right = Arc::new(
            MemoryExec::try_new(
                &[vec![right_batch.clone()], vec![right_batch.clone()]],
                right_batch.schema(),
                None,
            )
            .unwrap(),
        );
        let on = vec![(
            Column::new_with_schema("b1", &left_batch.schema())?,
            Column::new_with_schema("b2", &right_batch.schema())?,
        )];

        let join_types = vec![
            JoinType::Inner,
            JoinType::Left,
            JoinType::Right,
            JoinType::Full,
            JoinType::LeftSemi,
            JoinType::LeftAnti,
            JoinType::RightSemi,
            JoinType::RightAnti,
        ];

        for join_type in join_types {
            let runtime_config = RuntimeConfig::new().with_memory_limit(100, 1.0);
            let runtime = Arc::new(RuntimeEnv::new(runtime_config)?);
            let session_config = SessionConfig::default().with_batch_size(50);
            let session_ctx = SessionContext::with_config_rt(session_config, runtime);
            let task_ctx = session_ctx.task_ctx();

            let join = HashJoinExec::try_new(
                left.clone(),
                right.clone(),
                on.clone(),
                None,
                &join_type,
                PartitionMode::Partitioned,
                false,
            )?;

            let stream = join.execute(1, task_ctx)?;
            let err = common::collect(stream).await.unwrap_err();

            assert_contains!(
                err.to_string(),
                "External error: Resources exhausted: Failed to allocate additional"
            );

            // Asserting that stream-level reservation attempting to overallocate
            assert_contains!(err.to_string(), "HashJoinStream[1]");
        }

        Ok(())
    }
}<|MERGE_RESOLUTION|>--- conflicted
+++ resolved
@@ -60,9 +60,6 @@
 use crate::logical_expr::JoinType;
 
 use crate::arrow::array::BooleanBufferBuilder;
-<<<<<<< HEAD
-use crate::execution::{context::TaskContext, memory_pool::MemoryConsumer};
-=======
 use crate::arrow::datatypes::TimeUnit;
 use crate::execution::{
     context::TaskContext,
@@ -70,7 +67,6 @@
         MemoryConsumer, SharedMemoryReservation, SharedOptionalMemoryReservation, TryGrow,
     },
 };
->>>>>>> 612eb1d0
 
 use super::{
     utils::{OnceAsync, OnceFut},
@@ -80,11 +76,8 @@
     adjust_indices_by_join_type, apply_join_filter_to_indices, build_batch_from_indices,
     get_final_indices_from_bit_map, need_produce_result_in_final, JoinSide,
 };
-<<<<<<< HEAD
 use datafusion_physical_expr::hash_utils::equal_rows;
 use parking_lot::Mutex;
-=======
->>>>>>> 612eb1d0
 use std::fmt;
 use std::task::Poll;
 
