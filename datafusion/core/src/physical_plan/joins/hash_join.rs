--- conflicted
+++ resolved
@@ -22,19 +22,11 @@
 
 use arrow::{
     array::{
-<<<<<<< HEAD
-        as_dictionary_array, ArrayData, ArrayRef, BooleanArray, Date32Array, Date64Array,
-        Decimal128Array, DictionaryArray, LargeStringArray, PrimitiveArray,
-        Time32MillisecondArray, Time32SecondArray, Time64MicrosecondArray,
-        Time64NanosecondArray, TimestampMicrosecondArray, TimestampMillisecondArray,
-        TimestampSecondArray, UInt32BufferBuilder, UInt32Builder, UInt64BufferBuilder,
-=======
         ArrayData, ArrayRef, BooleanArray, Date32Array, Date64Array, Decimal128Array,
         DictionaryArray, LargeStringArray, PrimitiveArray, Time32MillisecondArray,
         Time32SecondArray, Time64MicrosecondArray, Time64NanosecondArray,
         TimestampMicrosecondArray, TimestampMillisecondArray, TimestampSecondArray,
-        UInt32BufferBuilder, UInt32Builder, UInt64BufferBuilder, UInt64Builder,
->>>>>>> ad3df7dd
+        UInt32BufferBuilder, UInt32Builder, UInt64BufferBuilder,
     },
     compute,
     datatypes::{
@@ -404,7 +396,7 @@
                 return Err(DataFusionError::Plan(format!(
                     "Invalid HashJoinExec, unsupported PartitionMode {:?} in execute()",
                     PartitionMode::Auto
-                )))
+                )));
             }
         };
 
@@ -694,7 +686,7 @@
     RecordBatch::try_new(Arc::new(schema.clone()), columns)
 }
 
-// Get left and right indices which is satisfies the on condition in the Join
+// Get left and right indices which is satisfies the on condition (include equal_conditon and filter_in_join) in the Join
 #[allow(clippy::too_many_arguments)]
 fn build_join_indices(
     batch: &RecordBatch,
@@ -1210,9 +1202,10 @@
         JoinType::Right | JoinType::Full => {
             // matched
             // unmatched right row will be produced in this batch
-            let right_null_indices = get_anti_indices(count_right_batch, &right_indices);
+            let right_unmatched_indices =
+                get_anti_indices(count_right_batch, &right_indices);
             // combine the matched and unmatched right result together
-            append_right_indices(left_indices, right_indices, right_null_indices)
+            append_right_indices(left_indices, right_indices, right_unmatched_indices)
         }
         JoinType::RightSemi => {
             // need to remove the duplicated record in the right side
@@ -1229,6 +1222,8 @@
         }
         JoinType::LeftSemi | JoinType::LeftAnti => {
             // matched or unmatched left row will be produced in the end of loop
+            // TODO: left semi can be optimized.
+            // When visit the right batch, we can output the matched left row and don't need to wait the end of loop
             (
                 UInt64Array::from_iter_values(vec![]),
                 UInt32Array::from_iter_values(vec![]),
