// Licensed to the Apache Software Foundation (ASF) under one
// or more contributor license agreements.  See the NOTICE file
// distributed with this work for additional information
// regarding copyright ownership.  The ASF licenses this file
// to you under the Apache License, Version 2.0 (the
// "License"); you may not use this file except in compliance
// with the License.  You may obtain a copy of the License at
//
//   http://www.apache.org/licenses/LICENSE-2.0
//
// Unless required by applicable law or agreed to in writing,
// software distributed under the License is distributed on an
// "AS IS" BASIS, WITHOUT WARRANTIES OR CONDITIONS OF ANY
// KIND, either express or implied.  See the License for the
// specific language governing permissions and limitations
// under the License.

//! Execution plan for reading Parquet files

use fmt::Debug;
use std::collections::VecDeque;
use std::fmt;
use std::fs;
use std::path::Path;
use std::pin::Pin;
use std::sync::Arc;
use std::task::{Context, Poll};
use std::{any::Any, convert::TryInto};

use arrow::{
    array::ArrayRef,
    datatypes::{Schema, SchemaRef},
    error::{ArrowError, Result as ArrowResult},
    record_batch::RecordBatch,
};
use async_trait::async_trait;
use futures::{Stream, StreamExt, TryStreamExt};
use log::debug;
use parquet::arrow::{
    arrow_reader::ParquetRecordBatchReader, ArrowReader, ArrowWriter,
    ParquetFileArrowReader,
};
use parquet::file::reader::FileReader;
use parquet::file::{
    metadata::RowGroupMetaData, properties::WriterProperties,
    reader::SerializedFileReader, serialized_reader::ReadOptionsBuilder,
    statistics::Statistics as ParquetStatistics,
};

use datafusion_common::Column;
use datafusion_data_access::object_store::ObjectStore;
use datafusion_expr::Expr;

use crate::physical_plan::stream::RecordBatchReceiverStream;
use crate::{
    datasource::{file_format::parquet::ChunkObjectReader, listing::PartitionedFile},
    error::{DataFusionError, Result},
    execution::context::{SessionState, TaskContext},
    physical_optimizer::pruning::{PruningPredicate, PruningStatistics},
    physical_plan::{
        expressions::PhysicalSortExpr,
        file_format::{FileScanConfig, SchemaAdapter},
        metrics::{self, ExecutionPlanMetricsSet, MetricBuilder, MetricsSet},
        DisplayFormatType, ExecutionPlan, Partitioning, RecordBatchStream,
        SendableRecordBatchStream, Statistics,
    },
    scalar::ScalarValue,
};

use super::PartitionColumnProjector;

/// Execution plan for scanning one or more Parquet partitions
#[derive(Debug, Clone)]
pub struct ParquetExec {
    base_config: FileScanConfig,
    projected_statistics: Statistics,
    projected_schema: SchemaRef,
    /// Execution metrics
    metrics: ExecutionPlanMetricsSet,
    /// Optional predicate for pruning row groups
    pruning_predicate: Option<PruningPredicate>,
}

/// Stores metrics about the parquet execution for a particular parquet file
#[derive(Debug, Clone)]
struct ParquetFileMetrics {
    /// Number of times the predicate could not be evaluated
    pub predicate_evaluation_errors: metrics::Count,
    /// Number of row groups pruned using
    pub row_groups_pruned: metrics::Count,
}

impl ParquetExec {
    /// Create a new Parquet reader execution plan provided file list and schema.
    /// Even if `limit` is set, ParquetExec rounds up the number of records to the next `batch_size`.
    pub fn new(base_config: FileScanConfig, predicate: Option<Expr>) -> Self {
        debug!("Creating ParquetExec, files: {:?}, projection {:?}, predicate: {:?}, limit: {:?}",
        base_config.file_groups, base_config.projection, predicate, base_config.limit);

        let metrics = ExecutionPlanMetricsSet::new();
        let predicate_creation_errors =
            MetricBuilder::new(&metrics).global_counter("num_predicate_creation_errors");

        let pruning_predicate = predicate.and_then(|predicate_expr| {
            match PruningPredicate::try_new(
                predicate_expr,
                base_config.file_schema.clone(),
            ) {
                Ok(pruning_predicate) => Some(pruning_predicate),
                Err(e) => {
                    debug!("Could not create pruning predicate for: {}", e);
                    predicate_creation_errors.add(1);
                    None
                }
            }
        });

        let (projected_schema, projected_statistics) = base_config.project();

        Self {
            base_config,
            projected_schema,
            projected_statistics,
            metrics,
            pruning_predicate,
        }
    }

    /// Ref to the base configs
    pub fn base_config(&self) -> &FileScanConfig {
        &self.base_config
    }

    /// Optional reference to this parquet scan's pruning predicate
    pub fn pruning_predicate(&self) -> Option<&PruningPredicate> {
        self.pruning_predicate.as_ref()
    }
}

impl ParquetFileMetrics {
    /// Create new metrics
    pub fn new(
        partition: usize,
        filename: &str,
        metrics: &ExecutionPlanMetricsSet,
    ) -> Self {
        let predicate_evaluation_errors = MetricBuilder::new(metrics)
            .with_new_label("filename", filename.to_string())
            .counter("predicate_evaluation_errors", partition);

        let row_groups_pruned = MetricBuilder::new(metrics)
            .with_new_label("filename", filename.to_string())
            .counter("row_groups_pruned", partition);

        Self {
            predicate_evaluation_errors,
            row_groups_pruned,
        }
    }
}

#[async_trait]
impl ExecutionPlan for ParquetExec {
    /// Return a reference to Any that can be used for downcasting
    fn as_any(&self) -> &dyn Any {
        self
    }

    fn schema(&self) -> SchemaRef {
        Arc::clone(&self.projected_schema)
    }

    fn children(&self) -> Vec<Arc<dyn ExecutionPlan>> {
        // this is a leaf node and has no children
        vec![]
    }

    /// Get the output partitioning of this plan
    fn output_partitioning(&self) -> Partitioning {
        Partitioning::UnknownPartitioning(self.base_config.file_groups.len())
    }

    fn output_ordering(&self) -> Option<&[PhysicalSortExpr]> {
        None
    }

    fn relies_on_input_order(&self) -> bool {
        false
    }

    fn with_new_children(
        self: Arc<Self>,
        _: Vec<Arc<dyn ExecutionPlan>>,
    ) -> Result<Arc<dyn ExecutionPlan>> {
        Ok(self)
    }

    async fn execute(
        &self,
        partition_index: usize,
        context: Arc<TaskContext>,
    ) -> Result<SendableRecordBatchStream> {
        let projection = match self.base_config.file_column_projection_indices() {
            Some(proj) => proj,
            None => (0..self.base_config.file_schema.fields().len()).collect(),
        };
        let partition_col_proj = PartitionColumnProjector::new(
            Arc::clone(&self.projected_schema),
            &self.base_config.table_partition_cols,
        );

        let stream = ParquetExecStream {
            error: false,
            partition_index,
            metrics: self.metrics.clone(),
            object_store: self.base_config.object_store.clone(),
            pruning_predicate: self.pruning_predicate.clone(),
            batch_size: context.session_config().batch_size,
            schema: self.projected_schema.clone(),
            projection,
            remaining_rows: self.base_config.limit,
            reader: None,
            files: self.base_config.file_groups[partition_index].clone().into(),
            projector: partition_col_proj,
            adapter: SchemaAdapter::new(self.base_config.file_schema.clone()),
        };

        // Use spawn_blocking only if running from a tokio context (#2201)
        match tokio::runtime::Handle::try_current() {
            Ok(handle) => {
                let (response_tx, response_rx) = tokio::sync::mpsc::channel(2);
                let schema = stream.schema();
                let join_handle = handle.spawn_blocking(move || {
                    for result in stream {
                        if response_tx.blocking_send(result).is_err() {
                            break;
                        }
                    }
                });
                Ok(RecordBatchReceiverStream::create(
                    &schema,
                    response_rx,
                    join_handle,
                ))
            }
            Err(_) => Ok(Box::pin(stream)),
        }
    }

    fn fmt_as(
        &self,
        t: DisplayFormatType,
        f: &mut std::fmt::Formatter,
    ) -> std::fmt::Result {
        match t {
            DisplayFormatType::Default => {
                if let Some(pre) = &self.pruning_predicate {
                    write!(
                        f,
                        "ParquetExec: limit={:?}, partitions={}, predicate={}, projection={}",
                        self.base_config.limit,
                        super::FileGroupsDisplay(&self.base_config.file_groups),
                        pre.predicate_expr(),
                        super::ProjectSchemaDisplay(&self.projected_schema),
                    )
                } else {
                    write!(
                        f,
                        "ParquetExec: limit={:?}, partitions={}, projection={}",
                        self.base_config.limit,
                        super::FileGroupsDisplay(&self.base_config.file_groups),
                        super::ProjectSchemaDisplay(&self.projected_schema),
                    )
                }
            }
        }
    }

    fn metrics(&self) -> Option<MetricsSet> {
        Some(self.metrics.clone_inner())
    }

    fn statistics(&self) -> Statistics {
        self.projected_statistics.clone()
    }
}

/// Special-case empty column projection
///
/// This is a workaround for https://github.com/apache/arrow-rs/issues/1537
enum ProjectedReader {
    Reader {
        reader: ParquetRecordBatchReader,
    },
    EmptyProjection {
        remaining_rows: usize,
        batch_size: usize,
    },
}

/// Implements [`RecordBatchStream`] for a collection of [`PartitionedFile`]
///
/// NB: This will perform blocking IO synchronously without yielding which may
/// be problematic in certain contexts (e.g. a tokio runtime that also performs
/// network IO)
struct ParquetExecStream {
    error: bool,
    partition_index: usize,
    metrics: ExecutionPlanMetricsSet,
    object_store: Arc<dyn ObjectStore>,
    pruning_predicate: Option<PruningPredicate>,
    batch_size: usize,
    schema: SchemaRef,
    projection: Vec<usize>,
    remaining_rows: Option<usize>,
    reader: Option<(ProjectedReader, PartitionedFile)>,
    files: VecDeque<PartitionedFile>,
    projector: PartitionColumnProjector,
    adapter: SchemaAdapter,
}

impl ParquetExecStream {
    fn create_reader(&mut self, file: &PartitionedFile) -> Result<ProjectedReader> {
        let file_metrics = ParquetFileMetrics::new(
            self.partition_index,
            file.file_meta.path(),
            &self.metrics,
        );
        let object_reader = self
            .object_store
            .file_reader(file.file_meta.sized_file.clone())?;

        let mut opt = ReadOptionsBuilder::new();
        if let Some(pruning_predicate) = &self.pruning_predicate {
            opt = opt.with_predicate(build_row_group_predicate(
                pruning_predicate,
                file_metrics,
            ));
        }

        let file_reader = SerializedFileReader::new_with_options(
            ChunkObjectReader(object_reader),
            opt.build(),
        )?;

        if self.projection.is_empty() {
            let remaining_rows = file_reader
                .metadata()
                .file_metadata()
                .num_rows()
                .try_into()
                .expect("Row count should always be greater than or equal to 0 and less than usize::MAX");

            return Ok(ProjectedReader::EmptyProjection {
                remaining_rows,
                batch_size: self.batch_size,
            });
        }

        let mut arrow_reader = ParquetFileArrowReader::new(Arc::new(file_reader));

        let adapted_projections = self
            .adapter
            .map_projections(&arrow_reader.get_schema()?, &self.projection)?;

        let reader = arrow_reader
            .get_record_reader_by_columns(adapted_projections, self.batch_size)?;

        Ok(ProjectedReader::Reader { reader })
    }
}

impl Iterator for ParquetExecStream {
    type Item = ArrowResult<RecordBatch>;

    fn next(&mut self) -> Option<Self::Item> {
        if self.error || matches!(self.remaining_rows, Some(0)) {
            return None;
        }

        // TODO: Split this out into separate operators (#2079)
        loop {
            let (reader, file) = match self.reader.as_mut() {
                Some(current) => current,
                None => match self.files.pop_front() {
                    None => return None,
                    Some(file) => match self.create_reader(&file) {
                        Ok(reader) => self.reader.insert((reader, file)),
                        Err(e) => {
                            self.error = true;
                            return Some(Err(ArrowError::ExternalError(Box::new(e))));
                        }
                    },
                },
            };

            let result = match reader {
                ProjectedReader::Reader { reader } => reader.next().map(|result| {
                    result
                        .and_then(|batch| {
                            self.adapter
                                .adapt_batch(batch, &self.projection)
                                .map_err(|e| ArrowError::ExternalError(Box::new(e)))
                        })
                        .and_then(|batch| {
                            self.projector.project(batch, &file.partition_values)
                        })
                }),
                ProjectedReader::EmptyProjection {
                    remaining_rows,
                    batch_size,
                } => {
                    let size = *remaining_rows.min(batch_size);
                    *remaining_rows -= size;
                    (size != 0).then(|| {
                        self.projector
                            .project_from_size(size, &file.partition_values)
                    })
                }
            };

            let result = match result {
                Some(result) => result,
                None => {
                    self.reader = None;
                    continue;
                }
            };

            match (&result, self.remaining_rows.as_mut()) {
                (Ok(batch), Some(remaining_rows)) => {
                    *remaining_rows = remaining_rows.saturating_sub(batch.num_rows());
                }
                _ => self.error = result.is_err(),
            }

            return Some(result);
        }
    }
}

impl Stream for ParquetExecStream {
    type Item = ArrowResult<RecordBatch>;

    fn poll_next(
        mut self: Pin<&mut Self>,
        _cx: &mut Context<'_>,
    ) -> Poll<Option<Self::Item>> {
        Poll::Ready(Iterator::next(&mut *self))
    }
}

impl RecordBatchStream for ParquetExecStream {
    fn schema(&self) -> SchemaRef {
        self.schema.clone()
    }
}

/// Wraps parquet statistics in a way
/// that implements [`PruningStatistics`]
struct RowGroupPruningStatistics<'a> {
    row_group_metadata: &'a RowGroupMetaData,
    parquet_schema: &'a Schema,
}

/// Extract the min/max statistics from a `ParquetStatistics` object
macro_rules! get_statistic {
    ($column_statistics:expr, $func:ident, $bytes_func:ident) => {{
        if !$column_statistics.has_min_max_set() {
            return None;
        }
        match $column_statistics {
            ParquetStatistics::Boolean(s) => Some(ScalarValue::Boolean(Some(*s.$func()))),
            ParquetStatistics::Int32(s) => Some(ScalarValue::Int32(Some(*s.$func()))),
            ParquetStatistics::Int64(s) => Some(ScalarValue::Int64(Some(*s.$func()))),
            // 96 bit ints not supported
            ParquetStatistics::Int96(_) => None,
            ParquetStatistics::Float(s) => Some(ScalarValue::Float32(Some(*s.$func()))),
            ParquetStatistics::Double(s) => Some(ScalarValue::Float64(Some(*s.$func()))),
            ParquetStatistics::ByteArray(s) => {
                let s = std::str::from_utf8(s.$bytes_func())
                    .map(|s| s.to_string())
                    .ok();
                Some(ScalarValue::Utf8(s))
            }
            // type not supported yet
            ParquetStatistics::FixedLenByteArray(_) => None,
        }
    }};
}

// Extract the min or max value calling `func` or `bytes_func` on the ParquetStatistics as appropriate
macro_rules! get_min_max_values {
    ($self:expr, $column:expr, $func:ident, $bytes_func:ident) => {{
        let (_column_index, field) =
            if let Some((v, f)) = $self.parquet_schema.column_with_name(&$column.name) {
                (v, f)
            } else {
                // Named column was not present
                return None;
            };

        let data_type = field.data_type();
        // The result may be None, because DataFusion doesn't have support for ScalarValues of the column type
        let null_scalar: ScalarValue = data_type.try_into().ok()?;

        $self.row_group_metadata
            .columns()
            .iter()
            .find(|c| c.column_descr().name() == &$column.name)
            .and_then(|c| c.statistics())
            .map(|stats| get_statistic!(stats, $func, $bytes_func))
            .flatten()
            // column either didn't have statistics at all or didn't have min/max values
            .or_else(|| Some(null_scalar.clone()))
            .map(|s| s.to_array())
    }}
}

// Extract the null count value on the ParquetStatistics
macro_rules! get_null_count_values {
    ($self:expr, $column:expr) => {{
        let value = ScalarValue::UInt64(
            if let Some(col) = $self
                .row_group_metadata
                .columns()
                .iter()
                .find(|c| c.column_descr().name() == &$column.name)
            {
                col.statistics().map(|s| s.null_count())
            } else {
                Some($self.row_group_metadata.num_rows() as u64)
            },
        );

        Some(value.to_array())
    }};
}

impl<'a> PruningStatistics for RowGroupPruningStatistics<'a> {
    fn min_values(&self, column: &Column) -> Option<ArrayRef> {
        get_min_max_values!(self, column, min, min_bytes)
    }

    fn max_values(&self, column: &Column) -> Option<ArrayRef> {
        get_min_max_values!(self, column, max, max_bytes)
    }

    fn num_containers(&self) -> usize {
        1
    }

    fn null_counts(&self, column: &Column) -> Option<ArrayRef> {
        get_null_count_values!(self, column)
    }
}

fn build_row_group_predicate(
    pruning_predicate: &PruningPredicate,
    metrics: ParquetFileMetrics,
) -> Box<dyn FnMut(&RowGroupMetaData, usize) -> bool> {
    let pruning_predicate = pruning_predicate.clone();
    Box::new(
        move |row_group_metadata: &RowGroupMetaData, _i: usize| -> bool {
            let parquet_schema = pruning_predicate.schema().as_ref();
            let pruning_stats = RowGroupPruningStatistics {
                row_group_metadata,
                parquet_schema,
            };
            let predicate_values = pruning_predicate.prune(&pruning_stats);
            match predicate_values {
                Ok(values) => {
                    // NB: false means don't scan row group
                    let num_pruned = values.iter().filter(|&v| !*v).count();
                    metrics.row_groups_pruned.add(num_pruned);
                    values[0]
                }
                // stats filter array could not be built
                // return a closure which will not filter out any row groups
                Err(e) => {
                    debug!("Error evaluating row group predicate values {}", e);
                    metrics.predicate_evaluation_errors.add(1);
                    true
                }
            }
        },
    )
}

<<<<<<< HEAD
fn read_partition_no_file_columns(
    object_store: &dyn ObjectStore,
    partition: &[PartitionedFile],
    batch_size: usize,
    response_tx: Sender<ArrowResult<RecordBatch>>,
    limit: Option<usize>,
    mut partition_column_projector: PartitionColumnProjector,
) -> Result<()> {
    use parquet::file::reader::FileReader;
    let mut limit = limit.unwrap_or(usize::MAX);

    for partitioned_file in partition {
        if limit == 0 {
            break;
        }
        let object_reader =
            object_store.file_reader(partitioned_file.file_meta.sized_file.clone())?;
        let file_reader = SerializedFileReader::new(ChunkObjectReader(object_reader))?;
        let mut num_rows = usize::min(limit, file_reader
                        .metadata()
                        .file_metadata()
                        .num_rows()
                        .try_into()
                        .expect("Row count should always be greater than or equal to 0 and less than usize::MAX"));
        limit -= num_rows;

        let partition_batch = partition_column_projector
            .project_from_size(batch_size, &partitioned_file.partition_values)
            .map_err(|e| {
                let err_msg =
                    format!("Error reading batch from {}: {}", partitioned_file, e);
                if let Err(send_err) = send_result(
                    &response_tx,
                    Err(ArrowError::ParquetError(err_msg.clone())),
                ) {
                    return send_err;
                }
                DataFusionError::Execution(err_msg)
            })?;

        while num_rows > batch_size {
            send_result(&response_tx, Ok(partition_batch.clone()))?;
            num_rows -= batch_size;
        }
        let residual_batch = partition_batch.slice(0, num_rows);
        send_result(&response_tx, Ok(residual_batch))?;
    }
    Ok(())
}

#[allow(clippy::too_many_arguments)]
fn read_partition(
    object_store: &dyn ObjectStore,
    schema_adapter: SchemaAdapter,
    partition_index: usize,
    partition: &[PartitionedFile],
    metrics: ExecutionPlanMetricsSet,
    projection: &[usize],
    pruning_predicate: &Option<PruningPredicate>,
    batch_size: usize,
    response_tx: Sender<ArrowResult<RecordBatch>>,
    limit: Option<usize>,
    mut partition_column_projector: PartitionColumnProjector,
) -> Result<()> {
    let mut total_rows = 0;
    'outer: for partitioned_file in partition {
        debug!("Reading file {}", &partitioned_file.file_meta.path());

        let file_metrics = ParquetFileMetrics::new(
            partition_index,
            &*partitioned_file.file_meta.path(),
            &metrics,
        );
        let object_reader =
            object_store.file_reader(partitioned_file.file_meta.sized_file.clone())?;

        let mut opt = ReadOptionsBuilder::new();
        if let Some(pruning_predicate) = pruning_predicate {
            opt = opt.with_predicate(build_row_group_predicate(
                pruning_predicate,
                file_metrics,
            ));
        }
        if let Some(range) = &partitioned_file.range {
            assert!(
                range.start >= 0 && range.end > 0 && range.end > range.start,
                "invalid range specified: {:?}",
                range
            );
            opt = opt.with_range(range.start, range.end);
        }

        let file_reader = SerializedFileReader::new_with_options(
            ChunkObjectReader(object_reader),
            opt.build(),
        )?;

        let mut arrow_reader = ParquetFileArrowReader::new(Arc::new(file_reader));
        let adapted_projections =
            schema_adapter.map_projections(&arrow_reader.get_schema()?, projection)?;

        let mut batch_reader =
            arrow_reader.get_record_reader_by_columns(adapted_projections, batch_size)?;
        loop {
            match batch_reader.next() {
                Some(Ok(batch)) => {
                    total_rows += batch.num_rows();

                    let adapted_batch = schema_adapter.adapt_batch(batch, projection)?;

                    let proj_batch = partition_column_projector
                        .project(adapted_batch, &partitioned_file.partition_values);

                    let send_rt = send_result(&response_tx, proj_batch);
                    if send_rt.is_err() || limit.map(|l| total_rows >= l).unwrap_or(false)
                    {
                        break 'outer;
                    }
                }
                None => {
                    break;
                }
                Some(Err(e)) => {
                    let err_msg =
                        format!("Error reading batch from {}: {}", partitioned_file, e);
                    // send_result error, if any, should not overwrite
                    // the original ArrowError, so ignore it
                    let _ = send_result(
                        &response_tx,
                        Err(ArrowError::ParquetError(err_msg.clone())),
                    );
                    // terminate thread with error
                    return Err(DataFusionError::Execution(err_msg));
                }
            }
        }
    }

    // finished reading files (dropping response_tx will close
    // channel)
    Ok(())
}

=======
>>>>>>> 8058fbb3
/// Executes a query and writes the results to a partitioned Parquet file.
pub async fn plan_to_parquet(
    state: &SessionState,
    plan: Arc<dyn ExecutionPlan>,
    path: impl AsRef<str>,
    writer_properties: Option<WriterProperties>,
) -> Result<()> {
    let path = path.as_ref();
    // create directory to contain the Parquet files (one per partition)
    let fs_path = Path::new(path);
    match fs::create_dir(fs_path) {
        Ok(()) => {
            let mut tasks = vec![];
            for i in 0..plan.output_partitioning().partition_count() {
                let plan = plan.clone();
                let filename = format!("part-{}.parquet", i);
                let path = fs_path.join(&filename);
                let file = fs::File::create(path)?;
                let mut writer = ArrowWriter::try_new(
                    file.try_clone().unwrap(),
                    plan.schema(),
                    writer_properties.clone(),
                )?;
                let task_ctx = Arc::new(TaskContext::from(state));
                let stream = plan.execute(i, task_ctx).await?;
                let handle: tokio::task::JoinHandle<Result<()>> =
                    tokio::task::spawn(async move {
                        stream
                            .map(|batch| writer.write(&batch?))
                            .try_collect()
                            .await
                            .map_err(DataFusionError::from)?;
                        writer.close().map_err(DataFusionError::from).map(|_| ())
                    });
                tasks.push(handle);
            }
            futures::future::join_all(tasks).await;
            Ok(())
        }
        Err(e) => Err(DataFusionError::Execution(format!(
            "Could not create directory {}: {:?}",
            path, e
        ))),
    }
}

#[cfg(test)]
mod tests {
    use crate::{
        assert_batches_sorted_eq, assert_contains,
        datafusion_data_access::{
            object_store::local::{local_object_reader_stream, LocalFileSystem},
            FileMeta, SizedFile,
        },
        datasource::{
            file_format::{parquet::ParquetFormat, FileFormat},
            listing::local_unpartitioned_file,
        },
        physical_plan::collect,
    };

    use super::*;
    use crate::datasource::listing::FileRange;
    use crate::execution::options::CsvReadOptions;
    use crate::prelude::{ParquetReadOptions, SessionConfig, SessionContext};
    use arrow::array::Float32Array;
    use arrow::{
        array::{Int64Array, Int8Array, StringArray},
        datatypes::{DataType, Field},
    };
    use datafusion_data_access::object_store::local;
    use datafusion_expr::{col, lit};
    use futures::StreamExt;
    use parquet::{
        arrow::ArrowWriter,
        basic::Type as PhysicalType,
        file::{
            metadata::RowGroupMetaData, properties::WriterProperties,
            statistics::Statistics as ParquetStatistics,
        },
        schema::types::SchemaDescPtr,
    };
    use std::fs::File;
    use std::io::Write;
    use tempfile::TempDir;

    /// writes each RecordBatch as an individual parquet file and then
    /// reads it back in to the named location.
    async fn round_trip_to_parquet(
        batches: Vec<RecordBatch>,
        projection: Option<Vec<usize>>,
        schema: Option<SchemaRef>,
        predicate: Option<Expr>,
    ) -> Result<Vec<RecordBatch>> {
        // When vec is dropped, temp files are deleted
        let files: Vec<_> = batches
            .into_iter()
            .map(|batch| {
                let output = tempfile::NamedTempFile::new().expect("creating temp file");

                let props = WriterProperties::builder().build();
                let file: std::fs::File = (*output.as_file())
                    .try_clone()
                    .expect("cloning file descriptor");
                let mut writer = ArrowWriter::try_new(file, batch.schema(), Some(props))
                    .expect("creating writer");

                writer.write(&batch).expect("Writing batch");
                writer.close().unwrap();
                output
            })
            .collect();

        let file_names: Vec<_> = files
            .iter()
            .map(|t| t.path().to_string_lossy().to_string())
            .collect();

        // Now, read the files back in
        let file_groups: Vec<_> = file_names
            .iter()
            .map(|name| local_unpartitioned_file(name.clone()))
            .collect();

        // Infer the schema (if not provided)
        let file_schema = match schema {
            Some(provided_schema) => provided_schema,
            None => ParquetFormat::default()
                .infer_schema(local_object_reader_stream(file_names))
                .await
                .expect("inferring schema"),
        };

        // prepare the scan
        let parquet_exec = ParquetExec::new(
            FileScanConfig {
                object_store: Arc::new(LocalFileSystem {}),
                file_groups: vec![file_groups],
                file_schema,
                statistics: Statistics::default(),
                projection,
                limit: None,
                table_partition_cols: vec![],
            },
            predicate,
        );

        let session_ctx = SessionContext::new();
        let task_ctx = session_ctx.task_ctx();
        collect(Arc::new(parquet_exec), task_ctx).await
    }

    // Add a new column with the specified field name to the RecordBatch
    fn add_to_batch(
        batch: &RecordBatch,
        field_name: &str,
        array: ArrayRef,
    ) -> RecordBatch {
        let mut fields = batch.schema().fields().clone();
        fields.push(Field::new(field_name, array.data_type().clone(), true));
        let schema = Arc::new(Schema::new(fields));

        let mut columns = batch.columns().to_vec();
        columns.push(array);
        RecordBatch::try_new(schema, columns).expect("error; creating record batch")
    }

    fn create_batch(columns: Vec<(&str, ArrayRef)>) -> RecordBatch {
        columns.into_iter().fold(
            RecordBatch::new_empty(Arc::new(Schema::new(vec![]))),
            |batch, (field_name, arr)| add_to_batch(&batch, field_name, arr.clone()),
        )
    }

    #[tokio::test]
    async fn evolved_schema() {
        let c1: ArrayRef =
            Arc::new(StringArray::from(vec![Some("Foo"), None, Some("bar")]));
        // batch1: c1(string)
        let batch1 = add_to_batch(
            &RecordBatch::new_empty(Arc::new(Schema::new(vec![]))),
            "c1",
            c1,
        );

        // batch2: c1(string) and c2(int64)
        let c2: ArrayRef = Arc::new(Int64Array::from(vec![Some(1), Some(2), None]));
        let batch2 = add_to_batch(&batch1, "c2", c2);

        // batch3: c1(string) and c3(int8)
        let c3: ArrayRef = Arc::new(Int8Array::from(vec![Some(10), Some(20), None]));
        let batch3 = add_to_batch(&batch1, "c3", c3);

        // read/write them files:
        let read = round_trip_to_parquet(vec![batch1, batch2, batch3], None, None, None)
            .await
            .unwrap();
        let expected = vec![
            "+-----+----+----+",
            "| c1  | c2 | c3 |",
            "+-----+----+----+",
            "|     |    |    |",
            "|     |    | 20 |",
            "|     | 2  |    |",
            "| Foo |    |    |",
            "| Foo |    | 10 |",
            "| Foo | 1  |    |",
            "| bar |    |    |",
            "| bar |    |    |",
            "| bar |    |    |",
            "+-----+----+----+",
        ];
        assert_batches_sorted_eq!(expected, &read);
    }

    #[tokio::test]
    async fn evolved_schema_inconsistent_order() {
        let c1: ArrayRef =
            Arc::new(StringArray::from(vec![Some("Foo"), None, Some("bar")]));

        let c2: ArrayRef = Arc::new(Int64Array::from(vec![Some(1), Some(2), None]));

        let c3: ArrayRef = Arc::new(Int8Array::from(vec![Some(10), Some(20), None]));

        // batch1: c1(string), c2(int64), c3(int8)
        let batch1 = create_batch(vec![
            ("c1", c1.clone()),
            ("c2", c2.clone()),
            ("c3", c3.clone()),
        ]);

        // batch2: c3(int8), c2(int64), c1(string)
        let batch2 = create_batch(vec![("c3", c3), ("c2", c2), ("c1", c1)]);

        // read/write them files:
        let read = round_trip_to_parquet(vec![batch1, batch2], None, None, None)
            .await
            .unwrap();
        let expected = vec![
            "+-----+----+----+",
            "| c1  | c2 | c3 |",
            "+-----+----+----+",
            "| Foo | 1  | 10 |",
            "|     | 2  | 20 |",
            "| bar |    |    |",
            "| Foo | 1  | 10 |",
            "|     | 2  | 20 |",
            "| bar |    |    |",
            "+-----+----+----+",
        ];
        assert_batches_sorted_eq!(expected, &read);
    }

    #[tokio::test]
    async fn evolved_schema_intersection() {
        let c1: ArrayRef =
            Arc::new(StringArray::from(vec![Some("Foo"), None, Some("bar")]));

        let c2: ArrayRef = Arc::new(Int64Array::from(vec![Some(1), Some(2), None]));

        let c3: ArrayRef = Arc::new(Int8Array::from(vec![Some(10), Some(20), None]));

        // batch1: c1(string), c2(int64), c3(int8)
        let batch1 = create_batch(vec![("c1", c1), ("c3", c3.clone())]);

        // batch2: c3(int8), c2(int64), c1(string)
        let batch2 = create_batch(vec![("c3", c3), ("c2", c2)]);

        // read/write them files:
        let read = round_trip_to_parquet(vec![batch1, batch2], None, None, None)
            .await
            .unwrap();
        let expected = vec![
            "+-----+----+----+",
            "| c1  | c3 | c2 |",
            "+-----+----+----+",
            "| Foo | 10 |    |",
            "|     | 20 |    |",
            "| bar |    |    |",
            "|     | 10 | 1  |",
            "|     | 20 | 2  |",
            "|     |    |    |",
            "+-----+----+----+",
        ];
        assert_batches_sorted_eq!(expected, &read);
    }

    #[tokio::test]
    async fn evolved_schema_intersection_filter() {
        let c1: ArrayRef =
            Arc::new(StringArray::from(vec![Some("Foo"), None, Some("bar")]));

        let c2: ArrayRef = Arc::new(Int64Array::from(vec![Some(1), Some(2), None]));

        let c3: ArrayRef = Arc::new(Int8Array::from(vec![Some(10), Some(20), None]));

        // batch1: c1(string), c3(int8)
        let batch1 = create_batch(vec![("c1", c1), ("c3", c3.clone())]);

        // batch2: c3(int8), c2(int64)
        let batch2 = create_batch(vec![("c3", c3), ("c2", c2)]);

        let filter = col("c2").eq(lit(0_i64));

        // read/write them files:
        let read = round_trip_to_parquet(vec![batch1, batch2], None, None, Some(filter))
            .await
            .unwrap();
        let expected = vec![
            "+-----+----+----+",
            "| c1  | c3 | c2 |",
            "+-----+----+----+",
            "| Foo | 10 |    |",
            "|     | 20 |    |",
            "| bar |    |    |",
            "+-----+----+----+",
        ];
        assert_batches_sorted_eq!(expected, &read);
    }

    #[tokio::test]
    async fn evolved_schema_projection() {
        let c1: ArrayRef =
            Arc::new(StringArray::from(vec![Some("Foo"), None, Some("bar")]));

        let c2: ArrayRef = Arc::new(Int64Array::from(vec![Some(1), Some(2), None]));

        let c3: ArrayRef = Arc::new(Int8Array::from(vec![Some(10), Some(20), None]));

        let c4: ArrayRef =
            Arc::new(StringArray::from(vec![Some("baz"), Some("boo"), None]));

        // batch1: c1(string), c2(int64), c3(int8)
        let batch1 = create_batch(vec![
            ("c1", c1.clone()),
            ("c2", c2.clone()),
            ("c3", c3.clone()),
        ]);

        // batch2: c3(int8), c2(int64), c1(string), c4(string)
        let batch2 = create_batch(vec![("c3", c3), ("c2", c2), ("c1", c1), ("c4", c4)]);

        // read/write them files:
        let read =
            round_trip_to_parquet(vec![batch1, batch2], Some(vec![0, 3]), None, None)
                .await
                .unwrap();
        let expected = vec![
            "+-----+-----+",
            "| c1  | c4  |",
            "+-----+-----+",
            "| Foo | baz |",
            "|     | boo |",
            "| bar |     |",
            "| Foo |     |",
            "|     |     |",
            "| bar |     |",
            "+-----+-----+",
        ];
        assert_batches_sorted_eq!(expected, &read);
    }

    #[tokio::test]
    async fn evolved_schema_filter() {
        let c1: ArrayRef =
            Arc::new(StringArray::from(vec![Some("Foo"), None, Some("bar")]));

        let c2: ArrayRef = Arc::new(Int64Array::from(vec![Some(1), Some(2), None]));

        let c3: ArrayRef = Arc::new(Int8Array::from(vec![Some(10), Some(20), None]));

        // batch1: c1(string), c2(int64), c3(int8)
        let batch1 = create_batch(vec![
            ("c1", c1.clone()),
            ("c2", c2.clone()),
            ("c3", c3.clone()),
        ]);

        // batch2: c3(int8), c2(int64), c1(string)
        let batch2 = create_batch(vec![("c3", c3), ("c2", c2), ("c1", c1)]);

        let filter = col("c3").eq(lit(0_i8));

        // read/write them files:
        let read = round_trip_to_parquet(vec![batch1, batch2], None, None, Some(filter))
            .await
            .unwrap();

        // Predicate should prune all row groups
        assert_eq!(read.len(), 0);
    }

    #[tokio::test]
    async fn evolved_schema_disjoint_schema_filter() {
        let c1: ArrayRef =
            Arc::new(StringArray::from(vec![Some("Foo"), None, Some("bar")]));

        let c2: ArrayRef = Arc::new(Int64Array::from(vec![Some(1), Some(2), None]));

        // batch1: c1(string)
        let batch1 = create_batch(vec![("c1", c1.clone())]);

        // batch2: c2(int64)
        let batch2 = create_batch(vec![("c2", c2)]);

        let filter = col("c2").eq(lit(0_i64));

        // read/write them files:
        let read = round_trip_to_parquet(vec![batch1, batch2], None, None, Some(filter))
            .await
            .unwrap();

        // This does not look correct since the "c2" values in the result do not in fact match the predicate `c2 == 0`
        // but parquet pruning is not exact. If the min/max values are not defined (which they are not in this case since the it is
        // a null array, then the pruning predicate (currently) can not be applied.
        // In a real query where this predicate was pushed down from a filter stage instead of created directly in the `ParquetExec`,
        // the filter stage would be preserved as a separate execution plan stage so the actual query results would be as expected.
        let expected = vec![
            "+-----+----+",
            "| c1  | c2 |",
            "+-----+----+",
            "| Foo |    |",
            "|     |    |",
            "| bar |    |",
            "+-----+----+",
        ];
        assert_batches_sorted_eq!(expected, &read);
    }

    #[tokio::test]
    async fn evolved_schema_incompatible_types() {
        let c1: ArrayRef =
            Arc::new(StringArray::from(vec![Some("Foo"), None, Some("bar")]));

        let c2: ArrayRef = Arc::new(Int64Array::from(vec![Some(1), Some(2), None]));

        let c3: ArrayRef = Arc::new(Int8Array::from(vec![Some(10), Some(20), None]));

        let c4: ArrayRef =
            Arc::new(Float32Array::from(vec![Some(1.0_f32), Some(2.0_f32), None]));

        // batch1: c1(string), c2(int64), c3(int8)
        let batch1 = create_batch(vec![
            ("c1", c1.clone()),
            ("c2", c2.clone()),
            ("c3", c3.clone()),
        ]);

        // batch2: c3(int8), c2(int64), c1(string), c4(string)
        let batch2 = create_batch(vec![("c3", c4), ("c2", c2), ("c1", c1)]);

        let schema = Schema::new(vec![
            Field::new("c1", DataType::Utf8, true),
            Field::new("c2", DataType::Int64, true),
            Field::new("c3", DataType::Int8, true),
        ]);

        // read/write them files:
        let read = round_trip_to_parquet(
            vec![batch1, batch2],
            None,
            Some(Arc::new(schema)),
            None,
        )
        .await;
        assert_contains!(read.unwrap_err().to_string(),
                         "Execution error: Failed to map column projection for field c3. Incompatible data types Float32 and Int8");
    }

    #[tokio::test]
    async fn parquet_exec_with_projection() -> Result<()> {
        let session_ctx = SessionContext::new();
        let task_ctx = session_ctx.task_ctx();
        let testdata = crate::test_util::parquet_test_data();
        let filename = format!("{}/alltypes_plain.parquet", testdata);
        let parquet_exec = ParquetExec::new(
            FileScanConfig {
                object_store: Arc::new(LocalFileSystem {}),
                file_groups: vec![vec![local_unpartitioned_file(filename.clone())]],
                file_schema: ParquetFormat::default()
                    .infer_schema(local_object_reader_stream(vec![filename]))
                    .await?,
                statistics: Statistics::default(),
                projection: Some(vec![0, 1, 2]),
                limit: None,
                table_partition_cols: vec![],
            },
            None,
        );
        assert_eq!(parquet_exec.output_partitioning().partition_count(), 1);

        let mut results = parquet_exec.execute(0, task_ctx).await?;
        let batch = results.next().await.unwrap()?;

        assert_eq!(8, batch.num_rows());
        assert_eq!(3, batch.num_columns());

        let schema = batch.schema();
        let field_names: Vec<&str> =
            schema.fields().iter().map(|f| f.name().as_str()).collect();
        assert_eq!(vec!["id", "bool_col", "tinyint_col"], field_names);

        let batch = results.next().await;
        assert!(batch.is_none());

        let batch = results.next().await;
        assert!(batch.is_none());

        let batch = results.next().await;
        assert!(batch.is_none());

        Ok(())
    }

    #[tokio::test]
    async fn parquet_exec_with_range() -> Result<()> {
        fn file_range(file: String, start: i64, end: i64) -> PartitionedFile {
            PartitionedFile {
                file_meta: local::local_unpartitioned_file(file),
                partition_values: vec![],
                range: Some(FileRange { start, end }),
            }
        }

        async fn assert_parquet_read(
            file_groups: Vec<Vec<PartitionedFile>>,
            expected_row_num: Option<usize>,
            task_ctx: Arc<TaskContext>,
            file_schema: SchemaRef,
        ) -> Result<()> {
            let parquet_exec = ParquetExec::new(
                FileScanConfig {
                    object_store: Arc::new(LocalFileSystem {}),
                    file_groups,
                    file_schema,
                    statistics: Statistics::default(),
                    projection: None,
                    limit: None,
                    table_partition_cols: vec![],
                },
                None,
            );
            assert_eq!(parquet_exec.output_partitioning().partition_count(), 1);
            let results = parquet_exec.execute(0, task_ctx).await?.next().await;

            if let Some(expected_row_num) = expected_row_num {
                let batch = results.unwrap()?;
                assert_eq!(expected_row_num, batch.num_rows());
            } else {
                assert!(results.is_none());
            }

            Ok(())
        }

        let session_ctx = SessionContext::new();
        let testdata = crate::test_util::parquet_test_data();
        let filename = format!("{}/alltypes_plain.parquet", testdata);
        let file_schema = ParquetFormat::default()
            .infer_schema(local_object_reader_stream(vec![filename.clone()]))
            .await?;

        let group_empty = vec![vec![file_range(filename.clone(), 0, 5)]];
        let group_contain = vec![vec![file_range(filename.clone(), 5, i64::MAX)]];
        let group_all = vec![vec![
            file_range(filename.clone(), 0, 5),
            file_range(filename.clone(), 5, i64::MAX),
        ]];

        assert_parquet_read(
            group_empty,
            None,
            session_ctx.task_ctx(),
            file_schema.clone(),
        )
        .await?;
        assert_parquet_read(
            group_contain,
            Some(8),
            session_ctx.task_ctx(),
            file_schema.clone(),
        )
        .await?;
        assert_parquet_read(group_all, Some(8), session_ctx.task_ctx(), file_schema)
            .await?;

        Ok(())
    }

    #[tokio::test]
    async fn parquet_exec_with_partition() -> Result<()> {
        let session_ctx = SessionContext::new();
        let task_ctx = session_ctx.task_ctx();
        let testdata = crate::test_util::parquet_test_data();
        let filename = format!("{}/alltypes_plain.parquet", testdata);
        let mut partitioned_file = local_unpartitioned_file(filename.clone());
        partitioned_file.partition_values = vec![
            ScalarValue::Utf8(Some("2021".to_owned())),
            ScalarValue::Utf8(Some("10".to_owned())),
            ScalarValue::Utf8(Some("26".to_owned())),
        ];
        let parquet_exec = ParquetExec::new(
            FileScanConfig {
                object_store: Arc::new(LocalFileSystem {}),
                file_groups: vec![vec![partitioned_file]],
                file_schema: ParquetFormat::default()
                    .infer_schema(local_object_reader_stream(vec![filename]))
                    .await?,
                statistics: Statistics::default(),
                // file has 10 cols so index 12 should be month
                projection: Some(vec![0, 1, 2, 12]),
                limit: None,
                table_partition_cols: vec![
                    "year".to_owned(),
                    "month".to_owned(),
                    "day".to_owned(),
                ],
            },
            None,
        );
        assert_eq!(parquet_exec.output_partitioning().partition_count(), 1);

        let mut results = parquet_exec.execute(0, task_ctx).await?;
        let batch = results.next().await.unwrap()?;
        let expected = vec![
            "+----+----------+-------------+-------+",
            "| id | bool_col | tinyint_col | month |",
            "+----+----------+-------------+-------+",
            "| 4  | true     | 0           | 10    |",
            "| 5  | false    | 1           | 10    |",
            "| 6  | true     | 0           | 10    |",
            "| 7  | false    | 1           | 10    |",
            "| 2  | true     | 0           | 10    |",
            "| 3  | false    | 1           | 10    |",
            "| 0  | true     | 0           | 10    |",
            "| 1  | false    | 1           | 10    |",
            "+----+----------+-------------+-------+",
        ];
        crate::assert_batches_eq!(expected, &[batch]);

        let batch = results.next().await;
        assert!(batch.is_none());

        Ok(())
    }

    #[tokio::test]
    async fn parquet_exec_with_error() -> Result<()> {
        let session_ctx = SessionContext::new();
        let task_ctx = session_ctx.task_ctx();
        let testdata = crate::test_util::parquet_test_data();
        let filename = format!("{}/alltypes_plain.parquet", testdata);
        let partitioned_file = PartitionedFile {
            file_meta: FileMeta {
                sized_file: SizedFile {
                    size: 1337,
                    path: "invalid".into(),
                },
                last_modified: None,
            },
            partition_values: vec![],
            range: None,
        };

        let parquet_exec = ParquetExec::new(
            FileScanConfig {
                object_store: Arc::new(LocalFileSystem {}),
                file_groups: vec![vec![partitioned_file]],
                file_schema: ParquetFormat::default()
                    .infer_schema(local_object_reader_stream(vec![filename]))
                    .await?,
                statistics: Statistics::default(),
                projection: None,
                limit: None,
                table_partition_cols: vec![],
            },
            None,
        );

        let mut results = parquet_exec.execute(0, task_ctx).await?;
        let batch = results.next().await.unwrap();
        // invalid file should produce an error to that effect
        assert_contains!(
            batch.unwrap_err().to_string(),
            "External error: Parquet error: Arrow: IO error"
        );
        assert!(results.next().await.is_none());

        Ok(())
    }

    fn parquet_file_metrics() -> ParquetFileMetrics {
        let metrics = Arc::new(ExecutionPlanMetricsSet::new());
        ParquetFileMetrics::new(0, "file.parquet", &metrics)
    }

    #[test]
    fn row_group_pruning_predicate_simple_expr() -> Result<()> {
        use datafusion_expr::{col, lit};
        // int > 1 => c1_max > 1
        let expr = col("c1").gt(lit(15));
        let schema = Schema::new(vec![Field::new("c1", DataType::Int32, false)]);
        let pruning_predicate = PruningPredicate::try_new(expr, Arc::new(schema))?;

        let schema_descr = get_test_schema_descr(vec![("c1", PhysicalType::INT32)]);
        let rgm1 = get_row_group_meta_data(
            &schema_descr,
            vec![ParquetStatistics::int32(Some(1), Some(10), None, 0, false)],
        );
        let rgm2 = get_row_group_meta_data(
            &schema_descr,
            vec![ParquetStatistics::int32(Some(11), Some(20), None, 0, false)],
        );
        let row_group_metadata = vec![rgm1, rgm2];
        let mut row_group_predicate =
            build_row_group_predicate(&pruning_predicate, parquet_file_metrics());
        let row_group_filter = row_group_metadata
            .iter()
            .enumerate()
            .map(|(i, g)| row_group_predicate(g, i))
            .collect::<Vec<_>>();
        assert_eq!(row_group_filter, vec![false, true]);

        Ok(())
    }

    #[test]
    fn row_group_pruning_predicate_missing_stats() -> Result<()> {
        use datafusion_expr::{col, lit};
        // int > 1 => c1_max > 1
        let expr = col("c1").gt(lit(15));
        let schema = Schema::new(vec![Field::new("c1", DataType::Int32, false)]);
        let pruning_predicate = PruningPredicate::try_new(expr, Arc::new(schema))?;

        let schema_descr = get_test_schema_descr(vec![("c1", PhysicalType::INT32)]);
        let rgm1 = get_row_group_meta_data(
            &schema_descr,
            vec![ParquetStatistics::int32(None, None, None, 0, false)],
        );
        let rgm2 = get_row_group_meta_data(
            &schema_descr,
            vec![ParquetStatistics::int32(Some(11), Some(20), None, 0, false)],
        );
        let row_group_metadata = vec![rgm1, rgm2];
        let mut row_group_predicate =
            build_row_group_predicate(&pruning_predicate, parquet_file_metrics());
        let row_group_filter = row_group_metadata
            .iter()
            .enumerate()
            .map(|(i, g)| row_group_predicate(g, i))
            .collect::<Vec<_>>();
        // missing statistics for first row group mean that the result from the predicate expression
        // is null / undefined so the first row group can't be filtered out
        assert_eq!(row_group_filter, vec![true, true]);

        Ok(())
    }

    #[test]
    fn row_group_pruning_predicate_partial_expr() -> Result<()> {
        use datafusion_expr::{col, lit};
        // test row group predicate with partially supported expression
        // int > 1 and int % 2 => c1_max > 1 and true
        let expr = col("c1").gt(lit(15)).and(col("c2").modulus(lit(2)));
        let schema = Arc::new(Schema::new(vec![
            Field::new("c1", DataType::Int32, false),
            Field::new("c2", DataType::Int32, false),
        ]));
        let pruning_predicate = PruningPredicate::try_new(expr, schema.clone())?;

        let schema_descr = get_test_schema_descr(vec![
            ("c1", PhysicalType::INT32),
            ("c2", PhysicalType::INT32),
        ]);
        let rgm1 = get_row_group_meta_data(
            &schema_descr,
            vec![
                ParquetStatistics::int32(Some(1), Some(10), None, 0, false),
                ParquetStatistics::int32(Some(1), Some(10), None, 0, false),
            ],
        );
        let rgm2 = get_row_group_meta_data(
            &schema_descr,
            vec![
                ParquetStatistics::int32(Some(11), Some(20), None, 0, false),
                ParquetStatistics::int32(Some(11), Some(20), None, 0, false),
            ],
        );
        let row_group_metadata = vec![rgm1, rgm2];
        let mut row_group_predicate =
            build_row_group_predicate(&pruning_predicate, parquet_file_metrics());
        let row_group_filter = row_group_metadata
            .iter()
            .enumerate()
            .map(|(i, g)| row_group_predicate(g, i))
            .collect::<Vec<_>>();
        // the first row group is still filtered out because the predicate expression can be partially evaluated
        // when conditions are joined using AND
        assert_eq!(row_group_filter, vec![false, true]);

        // if conditions in predicate are joined with OR and an unsupported expression is used
        // this bypasses the entire predicate expression and no row groups are filtered out
        let expr = col("c1").gt(lit(15)).or(col("c2").modulus(lit(2)));
        let pruning_predicate = PruningPredicate::try_new(expr, schema)?;
        let mut row_group_predicate =
            build_row_group_predicate(&pruning_predicate, parquet_file_metrics());
        let row_group_filter = row_group_metadata
            .iter()
            .enumerate()
            .map(|(i, g)| row_group_predicate(g, i))
            .collect::<Vec<_>>();
        assert_eq!(row_group_filter, vec![true, true]);

        Ok(())
    }

    fn gen_row_group_meta_data_for_pruning_predicate() -> Vec<RowGroupMetaData> {
        let schema_descr = get_test_schema_descr(vec![
            ("c1", PhysicalType::INT32),
            ("c2", PhysicalType::BOOLEAN),
        ]);
        let rgm1 = get_row_group_meta_data(
            &schema_descr,
            vec![
                ParquetStatistics::int32(Some(1), Some(10), None, 0, false),
                ParquetStatistics::boolean(Some(false), Some(true), None, 0, false),
            ],
        );
        let rgm2 = get_row_group_meta_data(
            &schema_descr,
            vec![
                ParquetStatistics::int32(Some(11), Some(20), None, 0, false),
                ParquetStatistics::boolean(Some(false), Some(true), None, 1, false),
            ],
        );
        vec![rgm1, rgm2]
    }

    #[test]
    fn row_group_pruning_predicate_null_expr() -> Result<()> {
        use datafusion_expr::{col, lit};
        // int > 1 and IsNull(bool) => c1_max > 1 and bool_null_count > 0
        let expr = col("c1").gt(lit(15)).and(col("c2").is_null());
        let schema = Arc::new(Schema::new(vec![
            Field::new("c1", DataType::Int32, false),
            Field::new("c2", DataType::Boolean, false),
        ]));
        let pruning_predicate = PruningPredicate::try_new(expr, schema)?;
        let row_group_metadata = gen_row_group_meta_data_for_pruning_predicate();

        let mut row_group_predicate =
            build_row_group_predicate(&pruning_predicate, parquet_file_metrics());
        let row_group_filter = row_group_metadata
            .iter()
            .enumerate()
            .map(|(i, g)| row_group_predicate(g, i))
            .collect::<Vec<_>>();
        // First row group was filtered out because it contains no null value on "c2".
        assert_eq!(row_group_filter, vec![false, true]);

        Ok(())
    }

    #[test]
    fn row_group_pruning_predicate_eq_null_expr() -> Result<()> {
        use datafusion_expr::{col, lit};
        // test row group predicate with an unknown (Null) expr
        //
        // int > 1 and bool = NULL => c1_max > 1 and null
        let expr = col("c1")
            .gt(lit(15))
            .and(col("c2").eq(lit(ScalarValue::Boolean(None))));
        let schema = Arc::new(Schema::new(vec![
            Field::new("c1", DataType::Int32, false),
            Field::new("c2", DataType::Boolean, false),
        ]));
        let pruning_predicate = PruningPredicate::try_new(expr, schema)?;
        let row_group_metadata = gen_row_group_meta_data_for_pruning_predicate();

        let mut row_group_predicate =
            build_row_group_predicate(&pruning_predicate, parquet_file_metrics());
        let row_group_filter = row_group_metadata
            .iter()
            .enumerate()
            .map(|(i, g)| row_group_predicate(g, i))
            .collect::<Vec<_>>();
        // no row group is filtered out because the predicate expression can't be evaluated
        // when a null array is generated for a statistics column,
        assert_eq!(row_group_filter, vec![true, true]);

        Ok(())
    }

    fn get_row_group_meta_data(
        schema_descr: &SchemaDescPtr,
        column_statistics: Vec<ParquetStatistics>,
    ) -> RowGroupMetaData {
        use parquet::file::metadata::ColumnChunkMetaData;
        let mut columns = vec![];
        for (i, s) in column_statistics.iter().enumerate() {
            let column = ColumnChunkMetaData::builder(schema_descr.column(i))
                .set_statistics(s.clone())
                .build()
                .unwrap();
            columns.push(column);
        }
        RowGroupMetaData::builder(schema_descr.clone())
            .set_num_rows(1000)
            .set_total_byte_size(2000)
            .set_column_metadata(columns)
            .build()
            .unwrap()
    }

    fn get_test_schema_descr(fields: Vec<(&str, PhysicalType)>) -> SchemaDescPtr {
        use parquet::schema::types::{SchemaDescriptor, Type as SchemaType};
        let mut schema_fields = fields
            .iter()
            .map(|(n, t)| {
                Arc::new(SchemaType::primitive_type_builder(n, *t).build().unwrap())
            })
            .collect::<Vec<_>>();
        let schema = SchemaType::group_type_builder("schema")
            .with_fields(&mut schema_fields)
            .build()
            .unwrap();

        Arc::new(SchemaDescriptor::new(Arc::new(schema)))
    }

    fn populate_csv_partitions(
        tmp_dir: &TempDir,
        partition_count: usize,
        file_extension: &str,
    ) -> Result<SchemaRef> {
        // define schema for data source (csv file)
        let schema = Arc::new(Schema::new(vec![
            Field::new("c1", DataType::UInt32, false),
            Field::new("c2", DataType::UInt64, false),
            Field::new("c3", DataType::Boolean, false),
        ]));

        // generate a partitioned file
        for partition in 0..partition_count {
            let filename = format!("partition-{}.{}", partition, file_extension);
            let file_path = tmp_dir.path().join(&filename);
            let mut file = File::create(file_path)?;

            // generate some data
            for i in 0..=10 {
                let data = format!("{},{},{}\n", partition, i, i % 2 == 0);
                file.write_all(data.as_bytes())?;
            }
        }

        Ok(schema)
    }

    #[tokio::test]
    async fn write_parquet_results() -> Result<()> {
        // create partitioned input file and context
        let tmp_dir = TempDir::new()?;
        // let mut ctx = create_ctx(&tmp_dir, 4).await?;
        let ctx =
            SessionContext::with_config(SessionConfig::new().with_target_partitions(8));
        let schema = populate_csv_partitions(&tmp_dir, 4, ".csv")?;
        // register csv file with the execution context
        ctx.register_csv(
            "test",
            tmp_dir.path().to_str().unwrap(),
            CsvReadOptions::new().schema(&schema),
        )
        .await?;

        // execute a simple query and write the results to parquet
        let out_dir = tmp_dir.as_ref().to_str().unwrap().to_string() + "/out";
        let df = ctx.sql("SELECT c1, c2 FROM test").await?;
        df.write_parquet(&out_dir, None).await?;
        // write_parquet(&mut ctx, "SELECT c1, c2 FROM test", &out_dir, None).await?;

        // create a new context and verify that the results were saved to a partitioned csv file
        let ctx = SessionContext::new();

        // register each partition as well as the top level dir
        ctx.register_parquet(
            "part0",
            &format!("{}/part-0.parquet", out_dir),
            ParquetReadOptions::default(),
        )
        .await?;
        ctx.register_parquet(
            "part1",
            &format!("{}/part-1.parquet", out_dir),
            ParquetReadOptions::default(),
        )
        .await?;
        ctx.register_parquet(
            "part2",
            &format!("{}/part-2.parquet", out_dir),
            ParquetReadOptions::default(),
        )
        .await?;
        ctx.register_parquet(
            "part3",
            &format!("{}/part-3.parquet", out_dir),
            ParquetReadOptions::default(),
        )
        .await?;
        ctx.register_parquet("allparts", &out_dir, ParquetReadOptions::default())
            .await?;

        let part0 = ctx.sql("SELECT c1, c2 FROM part0").await?.collect().await?;
        let allparts = ctx
            .sql("SELECT c1, c2 FROM allparts")
            .await?
            .collect()
            .await?;

        let allparts_count: usize = allparts.iter().map(|batch| batch.num_rows()).sum();

        assert_eq!(part0[0].schema(), allparts[0].schema());

        assert_eq!(allparts_count, 40);

        Ok(())
    }
}<|MERGE_RESOLUTION|>--- conflicted
+++ resolved
@@ -336,6 +336,14 @@
                 pruning_predicate,
                 file_metrics,
             ));
+        }
+        if let Some(range) = &partitioned_file.range {
+            assert!(
+                range.start >= 0 && range.end > 0 && range.end > range.start,
+                "invalid range specified: {:?}",
+                range
+            );
+            opt = opt.with_range(range.start, range.end);
         }
 
         let file_reader = SerializedFileReader::new_with_options(
@@ -587,152 +595,6 @@
     )
 }
 
-<<<<<<< HEAD
-fn read_partition_no_file_columns(
-    object_store: &dyn ObjectStore,
-    partition: &[PartitionedFile],
-    batch_size: usize,
-    response_tx: Sender<ArrowResult<RecordBatch>>,
-    limit: Option<usize>,
-    mut partition_column_projector: PartitionColumnProjector,
-) -> Result<()> {
-    use parquet::file::reader::FileReader;
-    let mut limit = limit.unwrap_or(usize::MAX);
-
-    for partitioned_file in partition {
-        if limit == 0 {
-            break;
-        }
-        let object_reader =
-            object_store.file_reader(partitioned_file.file_meta.sized_file.clone())?;
-        let file_reader = SerializedFileReader::new(ChunkObjectReader(object_reader))?;
-        let mut num_rows = usize::min(limit, file_reader
-                        .metadata()
-                        .file_metadata()
-                        .num_rows()
-                        .try_into()
-                        .expect("Row count should always be greater than or equal to 0 and less than usize::MAX"));
-        limit -= num_rows;
-
-        let partition_batch = partition_column_projector
-            .project_from_size(batch_size, &partitioned_file.partition_values)
-            .map_err(|e| {
-                let err_msg =
-                    format!("Error reading batch from {}: {}", partitioned_file, e);
-                if let Err(send_err) = send_result(
-                    &response_tx,
-                    Err(ArrowError::ParquetError(err_msg.clone())),
-                ) {
-                    return send_err;
-                }
-                DataFusionError::Execution(err_msg)
-            })?;
-
-        while num_rows > batch_size {
-            send_result(&response_tx, Ok(partition_batch.clone()))?;
-            num_rows -= batch_size;
-        }
-        let residual_batch = partition_batch.slice(0, num_rows);
-        send_result(&response_tx, Ok(residual_batch))?;
-    }
-    Ok(())
-}
-
-#[allow(clippy::too_many_arguments)]
-fn read_partition(
-    object_store: &dyn ObjectStore,
-    schema_adapter: SchemaAdapter,
-    partition_index: usize,
-    partition: &[PartitionedFile],
-    metrics: ExecutionPlanMetricsSet,
-    projection: &[usize],
-    pruning_predicate: &Option<PruningPredicate>,
-    batch_size: usize,
-    response_tx: Sender<ArrowResult<RecordBatch>>,
-    limit: Option<usize>,
-    mut partition_column_projector: PartitionColumnProjector,
-) -> Result<()> {
-    let mut total_rows = 0;
-    'outer: for partitioned_file in partition {
-        debug!("Reading file {}", &partitioned_file.file_meta.path());
-
-        let file_metrics = ParquetFileMetrics::new(
-            partition_index,
-            &*partitioned_file.file_meta.path(),
-            &metrics,
-        );
-        let object_reader =
-            object_store.file_reader(partitioned_file.file_meta.sized_file.clone())?;
-
-        let mut opt = ReadOptionsBuilder::new();
-        if let Some(pruning_predicate) = pruning_predicate {
-            opt = opt.with_predicate(build_row_group_predicate(
-                pruning_predicate,
-                file_metrics,
-            ));
-        }
-        if let Some(range) = &partitioned_file.range {
-            assert!(
-                range.start >= 0 && range.end > 0 && range.end > range.start,
-                "invalid range specified: {:?}",
-                range
-            );
-            opt = opt.with_range(range.start, range.end);
-        }
-
-        let file_reader = SerializedFileReader::new_with_options(
-            ChunkObjectReader(object_reader),
-            opt.build(),
-        )?;
-
-        let mut arrow_reader = ParquetFileArrowReader::new(Arc::new(file_reader));
-        let adapted_projections =
-            schema_adapter.map_projections(&arrow_reader.get_schema()?, projection)?;
-
-        let mut batch_reader =
-            arrow_reader.get_record_reader_by_columns(adapted_projections, batch_size)?;
-        loop {
-            match batch_reader.next() {
-                Some(Ok(batch)) => {
-                    total_rows += batch.num_rows();
-
-                    let adapted_batch = schema_adapter.adapt_batch(batch, projection)?;
-
-                    let proj_batch = partition_column_projector
-                        .project(adapted_batch, &partitioned_file.partition_values);
-
-                    let send_rt = send_result(&response_tx, proj_batch);
-                    if send_rt.is_err() || limit.map(|l| total_rows >= l).unwrap_or(false)
-                    {
-                        break 'outer;
-                    }
-                }
-                None => {
-                    break;
-                }
-                Some(Err(e)) => {
-                    let err_msg =
-                        format!("Error reading batch from {}: {}", partitioned_file, e);
-                    // send_result error, if any, should not overwrite
-                    // the original ArrowError, so ignore it
-                    let _ = send_result(
-                        &response_tx,
-                        Err(ArrowError::ParquetError(err_msg.clone())),
-                    );
-                    // terminate thread with error
-                    return Err(DataFusionError::Execution(err_msg));
-                }
-            }
-        }
-    }
-
-    // finished reading files (dropping response_tx will close
-    // channel)
-    Ok(())
-}
-
-=======
->>>>>>> 8058fbb3
 /// Executes a query and writes the results to a partitioned Parquet file.
 pub async fn plan_to_parquet(
     state: &SessionState,
