--- conflicted
+++ resolved
@@ -531,15 +531,12 @@
 
 #[cfg(test)]
 mod tests {
-<<<<<<< HEAD
-=======
     use arrow_schema::Schema;
     use datafusion_common::DataFusionError;
     use futures::StreamExt;
     use std::sync::atomic::{AtomicUsize, Ordering};
     use std::sync::Arc;
 
->>>>>>> 3907997c
     use super::*;
     use crate::datasource::file_format::{
         AsyncPut, AsyncPutMultipart, AsyncPutWriter, BatchSerializer, FileWriterMode,
@@ -554,10 +551,7 @@
     };
     use async_trait::async_trait;
     use bytes::Bytes;
-    use datafusion_common::DataFusionError;
-    use futures::StreamExt;
     use object_store::ObjectStore;
-    use std::sync::Arc;
     use tokio::io::AsyncWrite;
 
     /// Test `FileOpener` which will simulate errors during file opening or scanning
