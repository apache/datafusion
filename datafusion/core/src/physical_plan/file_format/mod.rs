--- conflicted
+++ resolved
@@ -104,13 +104,8 @@
     pub table_partition_cols: Vec<(String, DataType)>,
     /// The order in which the data is sorted, if known.
     pub output_ordering: Option<Vec<PhysicalSortExpr>>,
-<<<<<<< HEAD
     /// Indicates whether this plan may produce an infinite stream of records.
     pub infinite_source: bool,
-    /// Configuration options passed to the physical plans
-    pub config_options: Arc<RwLock<ConfigOptions>>,
-=======
->>>>>>> 2f5b25d8
 }
 
 impl FileScanConfig {
