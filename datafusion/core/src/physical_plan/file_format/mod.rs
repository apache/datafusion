--- conflicted
+++ resolved
@@ -79,7 +79,6 @@
     DataType::Dictionary(Box::new(DataType::UInt16), Box::new(val_type))
 }
 
-<<<<<<< HEAD
 /// Convert scalar value of partition columns to physical type: `Dictionary(UInt16, val_type)` .
 ///
 /// You CAN use this to specify types for partition columns. However you MAY also choose not to dictionary-encode the
@@ -88,7 +87,8 @@
 /// Use [`wrap_partition_type_in_dict`] to wrap the types.
 pub fn wrap_partition_value_in_dict(val: ScalarValue) -> ScalarValue {
     ScalarValue::Dictionary(Box::new(DataType::UInt16), Box::new(val))
-=======
+}
+
 /// Get all of the [`PartitionedFile`] to be scanned for an [`ExecutionPlan`]
 pub fn get_scan_files(
     plan: Arc<dyn ExecutionPlan>,
@@ -131,7 +131,6 @@
         self.file_groups.push(file_groups);
         Ok(VisitRecursion::Stop)
     }
->>>>>>> 37138a53
 }
 
 /// The base configurations to provide when creating a physical plan for
