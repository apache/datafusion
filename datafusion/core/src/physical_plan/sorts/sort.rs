// Licensed to the Apache Software Foundation (ASF) under one
// or more contributor license agreements.  See the NOTICE file
// distributed with this work for additional information
// regarding copyright ownership.  The ASF licenses this file
// to you under the Apache License, Version 2.0 (the
// "License"); you may not use this file except in compliance
// with the License.  You may obtain a copy of the License at
//
//   http://www.apache.org/licenses/LICENSE-2.0
//
// Unless required by applicable law or agreed to in writing,
// software distributed under the License is distributed on an
// "AS IS" BASIS, WITHOUT WARRANTIES OR CONDITIONS OF ANY
// KIND, either express or implied.  See the License for the
// specific language governing permissions and limitations
// under the License.

//! Sort that deals with an arbitrary size of the input.
//! It will do in-memory sorting if it has enough memory budget
//! but spills to disk if needed.

use crate::error::{DataFusionError, Result};
use crate::execution::context::TaskContext;
use crate::execution::memory_pool::{
    human_readable_size, MemoryConsumer, MemoryReservation,
};
use crate::execution::runtime_env::RuntimeEnv;
use crate::physical_plan::common::{batch_byte_size, IPCWriter, SizedRecordBatchStream};
use crate::physical_plan::expressions::PhysicalSortExpr;
use crate::physical_plan::metrics::{
    BaselineMetrics, CompositeMetricsSet, MemTrackingMetrics, MetricsSet,
};
use crate::physical_plan::sorts::sort_preserving_merge::SortPreservingMergeStream;
use crate::physical_plan::sorts::SortedStream;
use crate::physical_plan::stream::{RecordBatchReceiverStream, RecordBatchStreamAdapter};
use crate::physical_plan::{
    DisplayFormatType, Distribution, EmptyRecordBatchStream, ExecutionPlan, Partitioning,
    RecordBatchStream, SendableRecordBatchStream, Statistics,
};
use crate::prelude::SessionConfig;
use arrow::array::{make_array, Array, ArrayRef, MutableArrayData};
pub use arrow::compute::SortOptions;
use arrow::compute::{concat, lexsort_to_indices, take, SortColumn, TakeOptions};
use arrow::datatypes::SchemaRef;
use arrow::error::ArrowError;
use arrow::ipc::reader::FileReader;
use arrow::record_batch::RecordBatch;
use datafusion_physical_expr::EquivalenceProperties;
use futures::{Stream, StreamExt, TryStreamExt};
use log::{debug, error};
use std::any::Any;
use std::cmp::{min, Ordering};
use std::fmt;
use std::fmt::{Debug, Formatter};
use std::fs::File;
use std::io::BufReader;
use std::path::{Path, PathBuf};
use std::sync::Arc;
use std::task::{Context, Poll};
use tempfile::NamedTempFile;
use tokio::sync::mpsc::{Receiver, Sender};
use tokio::task;

/// Sort arbitrary size of data to get a total order (may spill several times during sorting based on free memory available).
///
/// The basic architecture of the algorithm:
/// 1. get a non-empty new batch from input
/// 2. check with the memory manager if we could buffer the batch in memory
/// 2.1 if memory sufficient, then buffer batch in memory, go to 1.
/// 2.2 if the memory threshold is reached, sort all buffered batches and spill to file.
///     buffer the batch in memory, go to 1.
/// 3. when input is exhausted, merge all in memory batches and spills to get a total order.
struct ExternalSorter {
    schema: SchemaRef,
    in_mem_batches: Vec<BatchWithSortArray>,
    spills: Vec<NamedTempFile>,
    /// Sort expressions
    expr: Vec<PhysicalSortExpr>,
    session_config: Arc<SessionConfig>,
    runtime: Arc<RuntimeEnv>,
    metrics_set: CompositeMetricsSet,
    metrics: BaselineMetrics,
    fetch: Option<usize>,
    reservation: MemoryReservation,
    partition_id: usize,
}

impl ExternalSorter {
    pub fn new(
        partition_id: usize,
        schema: SchemaRef,
        expr: Vec<PhysicalSortExpr>,
        metrics_set: CompositeMetricsSet,
        session_config: Arc<SessionConfig>,
        runtime: Arc<RuntimeEnv>,
        fetch: Option<usize>,
    ) -> Self {
        let metrics = metrics_set.new_intermediate_baseline(partition_id);

        let reservation = MemoryConsumer::new(format!("ExternalSorter[{partition_id}]"))
            .with_can_spill(true)
            .register(&runtime.memory_pool);

        Self {
            schema,
            in_mem_batches: vec![],
            spills: vec![],
            expr,
            session_config,
            runtime,
            metrics_set,
            metrics,
            fetch,
            reservation,
            partition_id,
        }
    }

    async fn insert_batch(
        &mut self,
        input: RecordBatch,
        tracking_metrics: &MemTrackingMetrics,
    ) -> Result<()> {
        if input.num_rows() > 0 {
            let size = batch_byte_size(&input);
            if self.reservation.try_grow(size).is_err() {
                self.spill().await?;
                self.reservation.try_grow(size)?
            }

            self.metrics.mem_used().add(size);
            // NB timer records time taken on drop, so there are no
            // calls to `timer.done()` below.
            let _timer = tracking_metrics.elapsed_compute().timer();
            let partial = sort_batch(input, self.schema.clone(), &self.expr, self.fetch)?;

            // The resulting batch might be smaller (or larger, see #3747) than the input
            // batch due to either a propagated limit or the re-construction of arrays. So
            // for being reliable, we need to reflect the memory usage of the partial batch.
            let new_size = batch_byte_size(&partial.sorted_batch);
            match new_size.cmp(&size) {
                Ordering::Greater => {
                    // We don't have to call try_grow here, since we have already used the
                    // memory (so spilling right here wouldn't help at all for the current
                    // operation). But we still have to record it so that other requesters
                    // would know about this unexpected increase in memory consumption.
                    let new_size_delta = new_size - size;
                    self.reservation.grow(new_size_delta);
                    self.metrics.mem_used().add(new_size_delta);
                }
                Ordering::Less => {
                    let size_delta = size - new_size;
                    self.reservation.shrink(size_delta);
                    self.metrics.mem_used().sub(size_delta);
                }
                Ordering::Equal => {}
            }
            self.in_mem_batches.push(partial);
        }
        Ok(())
    }

    fn spilled_before(&self) -> bool {
        !self.spills.is_empty()
    }

    /// MergeSort in mem batches as well as spills into total order with `SortPreservingMergeStream`.
    fn sort(&mut self) -> Result<SendableRecordBatchStream> {
        let batch_size = self.session_config.batch_size();

        if self.spilled_before() {
            let tracking_metrics = self
                .metrics_set
                .new_intermediate_tracking(self.partition_id, &self.runtime.memory_pool);
            let mut streams: Vec<SortedStream> = vec![];
            if !self.in_mem_batches.is_empty() {
                let in_mem_stream = in_mem_partial_sort(
                    &mut self.in_mem_batches,
                    self.schema.clone(),
                    &self.expr,
                    batch_size,
                    tracking_metrics,
                    self.fetch,
                )?;
                let prev_used = self.reservation.free();
                streams.push(SortedStream::new(in_mem_stream, prev_used));
            }

            for spill in self.spills.drain(..) {
                let stream = read_spill_as_stream(spill, self.schema.clone())?;
                streams.push(SortedStream::new(stream, 0));
            }
            let tracking_metrics = self
                .metrics_set
                .new_final_tracking(self.partition_id, &self.runtime.memory_pool);
            Ok(Box::pin(SortPreservingMergeStream::new_from_streams(
                streams,
                self.schema.clone(),
                &self.expr,
                tracking_metrics,
                self.session_config.batch_size(),
            )?))
        } else if !self.in_mem_batches.is_empty() {
            let tracking_metrics = self
                .metrics_set
                .new_final_tracking(self.partition_id, &self.runtime.memory_pool);
            let result = in_mem_partial_sort(
                &mut self.in_mem_batches,
                self.schema.clone(),
                &self.expr,
                batch_size,
                tracking_metrics,
                self.fetch,
            );
            // Report to the memory manager we are no longer using memory
            self.reservation.free();
            result
        } else {
            Ok(Box::pin(EmptyRecordBatchStream::new(self.schema.clone())))
        }
    }

    fn used(&self) -> usize {
        self.metrics.mem_used().value()
    }

    fn spilled_bytes(&self) -> usize {
        self.metrics.spilled_bytes().value()
    }

    fn spill_count(&self) -> usize {
        self.metrics.spill_count().value()
    }

    async fn spill(&mut self) -> Result<usize> {
        // we could always get a chance to free some memory as long as we are holding some
        if self.in_mem_batches.is_empty() {
            return Ok(0);
        }

        debug!("Spilling sort data of ExternalSorter to disk whilst inserting");

        let tracking_metrics = self
            .metrics_set
            .new_intermediate_tracking(self.partition_id, &self.runtime.memory_pool);

        let spillfile = self.runtime.disk_manager.create_tmp_file("Sorting")?;
        let stream = in_mem_partial_sort(
            &mut self.in_mem_batches,
            self.schema.clone(),
            &self.expr,
            self.session_config.batch_size(),
            tracking_metrics,
            self.fetch,
        );

        spill_partial_sorted_stream(&mut stream?, spillfile.path(), self.schema.clone())
            .await?;
        self.reservation.free();
        let used = self.metrics.mem_used().set(0);
        self.metrics.record_spill(used);
        self.spills.push(spillfile);
        Ok(used)
    }
}

impl Debug for ExternalSorter {
    fn fmt(&self, f: &mut Formatter) -> fmt::Result {
        f.debug_struct("ExternalSorter")
            .field("memory_used", &self.used())
            .field("spilled_bytes", &self.spilled_bytes())
            .field("spill_count", &self.spill_count())
            .finish()
    }
}

/// consume the non-empty `sorted_batches` and do in_mem_sort
fn in_mem_partial_sort(
    buffered_batches: &mut Vec<BatchWithSortArray>,
    schema: SchemaRef,
    expressions: &[PhysicalSortExpr],
    batch_size: usize,
    tracking_metrics: MemTrackingMetrics,
    fetch: Option<usize>,
) -> Result<SendableRecordBatchStream> {
    assert_ne!(buffered_batches.len(), 0);
    if buffered_batches.len() == 1 {
        let result = buffered_batches.pop();
        Ok(Box::pin(SizedRecordBatchStream::new(
            schema,
            vec![Arc::new(result.unwrap().sorted_batch)],
            tracking_metrics,
        )))
    } else {
        let (sorted_arrays, batches): (Vec<Vec<ArrayRef>>, Vec<RecordBatch>) =
            buffered_batches
                .drain(..)
                .map(|b| {
                    let BatchWithSortArray {
                        sort_arrays,
                        sorted_batch: batch,
                    } = b;
                    (sort_arrays, batch)
                })
                .unzip();

        let sorted_iter = {
            // NB timer records time taken on drop, so there are no
            // calls to `timer.done()` below.
            let _timer = tracking_metrics.elapsed_compute().timer();
            get_sorted_iter(&sorted_arrays, expressions, batch_size, fetch)?
        };
        Ok(Box::pin(SortedSizedRecordBatchStream::new(
            schema,
            batches,
            sorted_iter,
            tracking_metrics,
        )))
    }
}

#[derive(Debug, Copy, Clone)]
struct CompositeIndex {
    batch_idx: u32,
    row_idx: u32,
}

/// Get sorted iterator by sort concatenated `SortColumn`s
fn get_sorted_iter(
    sort_arrays: &[Vec<ArrayRef>],
    expr: &[PhysicalSortExpr],
    batch_size: usize,
    fetch: Option<usize>,
) -> Result<SortedIterator> {
    let row_indices = sort_arrays
        .iter()
        .enumerate()
        .flat_map(|(i, arrays)| {
            (0..arrays[0].len()).map(move |r| CompositeIndex {
                // since we original use UInt32Array to index the combined mono batch,
                // component record batches won't overflow as well,
                // use u32 here for space efficiency.
                batch_idx: i as u32,
                row_idx: r as u32,
            })
        })
        .collect::<Vec<CompositeIndex>>();

    let sort_columns = expr
        .iter()
        .enumerate()
        .map(|(i, expr)| {
            let columns_i = sort_arrays
                .iter()
                .map(|cs| cs[i].as_ref())
                .collect::<Vec<&dyn Array>>();
            Ok(SortColumn {
                values: concat(columns_i.as_slice())?,
                options: Some(expr.options),
            })
        })
        .collect::<Result<Vec<_>>>()?;
    let indices = lexsort_to_indices(&sort_columns, fetch)?;

    // Calculate composite index based on sorted indices
    let row_indices = indices
        .values()
        .iter()
        .map(|i| row_indices[*i as usize])
        .collect();

    Ok(SortedIterator::new(row_indices, batch_size))
}

struct SortedIterator {
    /// Current logical position in the iterator
    pos: usize,
    /// Sorted composite index of where to find the rows in buffered batches
    composite: Vec<CompositeIndex>,
    /// Maximum batch size to produce
    batch_size: usize,
}

impl SortedIterator {
    fn new(composite: Vec<CompositeIndex>, batch_size: usize) -> Self {
        Self {
            pos: 0,
            composite,
            batch_size,
        }
    }

    fn memory_size(&self) -> usize {
        std::mem::size_of_val(self) + std::mem::size_of_val(&self.composite[..])
    }
}

impl Iterator for SortedIterator {
    type Item = Vec<CompositeSlice>;

    /// Emit a max of `batch_size` positions each time
    fn next(&mut self) -> Option<Self::Item> {
        let length = self.composite.len();
        if self.pos >= length {
            return None;
        }

        let current_size = min(self.batch_size, length - self.pos);

        // Combine adjacent indexes from the same batch to make a slice,
        // for more efficient `extend` later.
        let mut last_batch_idx = self.composite[self.pos].batch_idx;
        let mut indices_in_batch = Vec::with_capacity(current_size);

        let mut slices = vec![];
        for ci in &self.composite[self.pos..self.pos + current_size] {
            if ci.batch_idx != last_batch_idx {
                group_indices(last_batch_idx, &mut indices_in_batch, &mut slices);
                last_batch_idx = ci.batch_idx;
            }
            indices_in_batch.push(ci.row_idx);
        }

        assert!(
            !indices_in_batch.is_empty(),
            "There should have at least one record in a sort output slice."
        );
        group_indices(last_batch_idx, &mut indices_in_batch, &mut slices);

        self.pos += current_size;
        Some(slices)
    }
}

/// Group continuous indices into a slice for better `extend` performance
fn group_indices(
    batch_idx: u32,
    positions: &mut Vec<u32>,
    output: &mut Vec<CompositeSlice>,
) {
    positions.sort_unstable();
    let mut last_pos = 0;
    let mut run_length = 0;
    for pos in positions.iter() {
        if run_length == 0 {
            last_pos = *pos;
            run_length = 1;
        } else if *pos == last_pos + 1 {
            run_length += 1;
            last_pos = *pos;
        } else {
            output.push(CompositeSlice {
                batch_idx,
                start_row_idx: last_pos + 1 - run_length,
                len: run_length as usize,
            });
            last_pos = *pos;
            run_length = 1;
        }
    }
    assert!(
        run_length > 0,
        "There should have at least one record in a sort output slice."
    );
    output.push(CompositeSlice {
        batch_idx,
        start_row_idx: last_pos + 1 - run_length,
        len: run_length as usize,
    });
    positions.clear()
}

/// Stream of sorted record batches
struct SortedSizedRecordBatchStream {
    schema: SchemaRef,
    batches: Vec<RecordBatch>,
    sorted_iter: SortedIterator,
    num_cols: usize,
    metrics: MemTrackingMetrics,
}

impl SortedSizedRecordBatchStream {
    /// new
    pub fn new(
        schema: SchemaRef,
        batches: Vec<RecordBatch>,
        sorted_iter: SortedIterator,
        mut metrics: MemTrackingMetrics,
    ) -> Self {
        let size = batches.iter().map(batch_byte_size).sum::<usize>()
            + sorted_iter.memory_size();
        metrics.init_mem_used(size);
        let num_cols = batches[0].num_columns();
        SortedSizedRecordBatchStream {
            schema,
            batches,
            sorted_iter,
            num_cols,
            metrics,
        }
    }
}

impl Stream for SortedSizedRecordBatchStream {
    type Item = Result<RecordBatch>;

    fn poll_next(
        mut self: std::pin::Pin<&mut Self>,
        _: &mut Context<'_>,
    ) -> Poll<Option<Self::Item>> {
        match self.sorted_iter.next() {
            None => Poll::Ready(None),
            Some(slices) => {
                let num_rows = slices.iter().map(|s| s.len).sum();
                let output = (0..self.num_cols)
                    .map(|i| {
                        let arrays = self
                            .batches
                            .iter()
                            .map(|b| b.column(i).data())
                            .collect::<Vec<_>>();
                        let mut mutable = MutableArrayData::new(arrays, false, num_rows);
                        for x in slices.iter() {
                            mutable.extend(
                                x.batch_idx as usize,
                                x.start_row_idx as usize,
                                x.start_row_idx as usize + x.len,
                            );
                        }
                        make_array(mutable.freeze())
                    })
                    .collect::<Vec<_>>();
                let batch =
                    RecordBatch::try_new(self.schema.clone(), output).map_err(Into::into);
                let poll = Poll::Ready(Some(batch));
                self.metrics.record_poll(poll)
            }
        }
    }
}

struct CompositeSlice {
    batch_idx: u32,
    start_row_idx: u32,
    len: usize,
}

impl RecordBatchStream for SortedSizedRecordBatchStream {
    fn schema(&self) -> SchemaRef {
        self.schema.clone()
    }
}

async fn spill_partial_sorted_stream(
    in_mem_stream: &mut SendableRecordBatchStream,
    path: &Path,
    schema: SchemaRef,
) -> Result<()> {
    let (sender, receiver) = tokio::sync::mpsc::channel(2);
    let path: PathBuf = path.into();
    let handle = task::spawn_blocking(move || write_sorted(receiver, path, schema));
    while let Some(item) = in_mem_stream.next().await {
        sender.send(item).await.ok();
    }
    drop(sender);
    match handle.await {
        Ok(r) => r,
        Err(e) => Err(DataFusionError::Execution(format!(
            "Error occurred while spilling {e}"
        ))),
    }
}

fn read_spill_as_stream(
    path: NamedTempFile,
    schema: SchemaRef,
) -> Result<SendableRecordBatchStream> {
    let (sender, receiver): (Sender<Result<RecordBatch>>, Receiver<Result<RecordBatch>>) =
        tokio::sync::mpsc::channel(2);
    let join_handle = task::spawn_blocking(move || {
        if let Err(e) = read_spill(sender, path.path()) {
            error!("Failure while reading spill file: {:?}. Error: {}", path, e);
        }
    });
    Ok(RecordBatchReceiverStream::create(
        &schema,
        receiver,
        join_handle,
    ))
}

fn write_sorted(
    mut receiver: Receiver<Result<RecordBatch>>,
    path: PathBuf,
    schema: SchemaRef,
) -> Result<()> {
    let mut writer = IPCWriter::new(path.as_ref(), schema.as_ref())?;
    while let Some(batch) = receiver.blocking_recv() {
        writer.write(&batch?)?;
    }
    writer.finish()?;
    debug!(
        "Spilled {} batches of total {} rows to disk, memory released {}",
        writer.num_batches,
        writer.num_rows,
        human_readable_size(writer.num_bytes as usize),
    );
    Ok(())
}

fn read_spill(sender: Sender<Result<RecordBatch>>, path: &Path) -> Result<()> {
    let file = BufReader::new(File::open(path)?);
    let reader = FileReader::try_new(file, None)?;
    for batch in reader {
        sender
            .blocking_send(batch.map_err(Into::into))
            .map_err(|e| DataFusionError::Execution(format!("{e}")))?;
    }
    Ok(())
}

/// External Sort execution plan
#[derive(Debug)]
pub struct SortExec {
    /// Input schema
    pub(crate) input: Arc<dyn ExecutionPlan>,
    /// Sort expressions
    expr: Vec<PhysicalSortExpr>,
    /// Containing all metrics set created during sort
    metrics_set: CompositeMetricsSet,
    /// Preserve partitions of input plan
    preserve_partitioning: bool,
    /// Fetch highest/lowest n results
    fetch: Option<usize>,
}

impl SortExec {
    /// Create a new sort execution plan
    pub fn try_new(
        expr: Vec<PhysicalSortExpr>,
        input: Arc<dyn ExecutionPlan>,
        fetch: Option<usize>,
    ) -> Result<Self> {
        Ok(Self::new_with_partitioning(expr, input, false, fetch))
    }

    /// Whether this `SortExec` preserves partitioning of the children
    pub fn preserve_partitioning(&self) -> bool {
        self.preserve_partitioning
    }

    /// Create a new sort execution plan with the option to preserve
    /// the partitioning of the input plan
    pub fn new_with_partitioning(
        expr: Vec<PhysicalSortExpr>,
        input: Arc<dyn ExecutionPlan>,
        preserve_partitioning: bool,
        fetch: Option<usize>,
    ) -> Self {
        Self {
            expr,
            input,
            metrics_set: CompositeMetricsSet::new(),
            preserve_partitioning,
            fetch,
        }
    }

    /// Input schema
    pub fn input(&self) -> &Arc<dyn ExecutionPlan> {
        &self.input
    }

    /// Sort expressions
    pub fn expr(&self) -> &[PhysicalSortExpr] {
        &self.expr
    }

    /// If `Some(fetch)`, limits output to only the first "fetch" items
    pub fn fetch(&self) -> Option<usize> {
        self.fetch
    }
}

impl ExecutionPlan for SortExec {
    fn as_any(&self) -> &dyn Any {
        self
    }

    fn schema(&self) -> SchemaRef {
        self.input.schema()
    }

    /// Get the output partitioning of this plan
    fn output_partitioning(&self) -> Partitioning {
        if self.preserve_partitioning {
            self.input.output_partitioning()
        } else {
            Partitioning::UnknownPartitioning(1)
        }
    }

    /// Specifies whether this plan generates an infinite stream of records.
    /// If the plan does not support pipelining, but it its input(s) are
    /// infinite, returns an error to indicate this.    
    fn unbounded_output(&self, children: &[bool]) -> Result<bool> {
        if children[0] {
            Err(DataFusionError::Plan(
                "Sort Error: Can not sort unbounded inputs.".to_string(),
            ))
        } else {
            Ok(false)
        }
    }

    fn required_input_distribution(&self) -> Vec<Distribution> {
        if self.preserve_partitioning {
            vec![Distribution::UnspecifiedDistribution]
        } else {
            // global sort
            // TODO support RangePartition and OrderedDistribution
            vec![Distribution::SinglePartition]
        }
    }

    fn children(&self) -> Vec<Arc<dyn ExecutionPlan>> {
        vec![self.input.clone()]
    }

    fn benefits_from_input_partitioning(&self) -> bool {
        false
    }

    fn output_ordering(&self) -> Option<&[PhysicalSortExpr]> {
        Some(&self.expr)
    }

    fn equivalence_properties(&self) -> EquivalenceProperties {
        self.input.equivalence_properties()
    }

    fn with_new_children(
        self: Arc<Self>,
        children: Vec<Arc<dyn ExecutionPlan>>,
    ) -> Result<Arc<dyn ExecutionPlan>> {
        Ok(Arc::new(SortExec::new_with_partitioning(
            self.expr.clone(),
            children[0].clone(),
            self.preserve_partitioning,
            self.fetch,
        )))
    }

    fn execute(
        &self,
        partition: usize,
        context: Arc<TaskContext>,
    ) -> Result<SendableRecordBatchStream> {
        debug!("Start SortExec::execute for partition {} of context session_id {} and task_id {:?}", partition, context.session_id(), context.task_id());

        debug!(
            "Start invoking SortExec's input.execute for partition: {}",
            partition
        );

        let input = self.input.execute(partition, context.clone())?;

        debug!("End SortExec's input.execute for partition: {}", partition);

        Ok(Box::pin(RecordBatchStreamAdapter::new(
            self.schema(),
            futures::stream::once(do_sort(
                input,
                partition,
                self.expr.clone(),
                self.metrics_set.clone(),
                context,
                self.fetch(),
            ))
            .try_flatten(),
        )))
    }

    fn metrics(&self) -> Option<MetricsSet> {
        Some(self.metrics_set.aggregate_all())
    }

    fn fmt_as(
        &self,
        t: DisplayFormatType,
        f: &mut std::fmt::Formatter,
    ) -> std::fmt::Result {
        match t {
            DisplayFormatType::Default => {
                let expr: Vec<String> = self.expr.iter().map(|e| e.to_string()).collect();
<<<<<<< HEAD
                write!(
                    f,
                    "SortExec: [{}], global={}",
                    expr.join(","),
                    !self.preserve_partitioning
                )
=======
                match self.fetch {
                    Some(fetch) => {
                        write!(f, "SortExec: fetch={fetch}, expr=[{}]", expr.join(","))
                    }
                    None => write!(f, "SortExec: expr=[{}]", expr.join(",")),
                }
>>>>>>> 253550c6
            }
        }
    }

    fn statistics(&self) -> Statistics {
        self.input.statistics()
    }
}

struct BatchWithSortArray {
    sort_arrays: Vec<ArrayRef>,
    sorted_batch: RecordBatch,
}

fn sort_batch(
    batch: RecordBatch,
    schema: SchemaRef,
    expr: &[PhysicalSortExpr],
    fetch: Option<usize>,
) -> Result<BatchWithSortArray> {
    let sort_columns = expr
        .iter()
        .map(|e| e.evaluate_to_sort_column(&batch))
        .collect::<Result<Vec<SortColumn>>>()?;

    let indices = lexsort_to_indices(&sort_columns, fetch)?;

    // reorder all rows based on sorted indices
    let sorted_batch = RecordBatch::try_new(
        schema,
        batch
            .columns()
            .iter()
            .map(|column| {
                take(
                    column.as_ref(),
                    &indices,
                    // disable bound check overhead since indices are already generated from
                    // the same record batch
                    Some(TakeOptions {
                        check_bounds: false,
                    }),
                )
            })
            .collect::<Result<Vec<ArrayRef>, ArrowError>>()?,
    )?;

    let sort_arrays = sort_columns
        .into_iter()
        .map(|sc| {
            Ok(take(
                sc.values.as_ref(),
                &indices,
                Some(TakeOptions {
                    check_bounds: false,
                }),
            )?)
        })
        .collect::<Result<Vec<_>>>()?;

    Ok(BatchWithSortArray {
        sort_arrays,
        sorted_batch,
    })
}

async fn do_sort(
    mut input: SendableRecordBatchStream,
    partition_id: usize,
    expr: Vec<PhysicalSortExpr>,
    metrics_set: CompositeMetricsSet,
    context: Arc<TaskContext>,
    fetch: Option<usize>,
) -> Result<SendableRecordBatchStream> {
    debug!(
        "Start do_sort for partition {} of context session_id {} and task_id {:?}",
        partition_id,
        context.session_id(),
        context.task_id()
    );
    let schema = input.schema();
    let tracking_metrics =
        metrics_set.new_intermediate_tracking(partition_id, context.memory_pool());
    let mut sorter = ExternalSorter::new(
        partition_id,
        schema.clone(),
        expr,
        metrics_set,
        Arc::new(context.session_config().clone()),
        context.runtime_env(),
        fetch,
    );
    while let Some(batch) = input.next().await {
        let batch = batch?;
        sorter.insert_batch(batch, &tracking_metrics).await?;
    }
    let result = sorter.sort();
    debug!(
        "End do_sort for partition {} of context session_id {} and task_id {:?}",
        partition_id,
        context.session_id(),
        context.task_id()
    );
    result
}

#[cfg(test)]
mod tests {
    use super::*;
    use crate::execution::context::SessionConfig;
    use crate::execution::runtime_env::RuntimeConfig;
    use crate::physical_plan::coalesce_partitions::CoalescePartitionsExec;
    use crate::physical_plan::collect;
    use crate::physical_plan::expressions::col;
    use crate::physical_plan::memory::MemoryExec;
    use crate::prelude::SessionContext;
    use crate::test;
    use crate::test::assert_is_pending;
    use crate::test::exec::{assert_strong_count_converges_to_zero, BlockingExec};
    use arrow::array::*;
    use arrow::compute::SortOptions;
    use arrow::datatypes::*;
    use datafusion_common::cast::{as_primitive_array, as_string_array};
    use futures::FutureExt;
    use std::collections::HashMap;

    #[tokio::test]
    async fn test_in_mem_sort() -> Result<()> {
        let session_ctx = SessionContext::new();
        let task_ctx = session_ctx.task_ctx();
        let partitions = 4;
        let csv = test::scan_partitioned_csv(partitions)?;
        let schema = csv.schema();

        let sort_exec = Arc::new(SortExec::try_new(
            vec![
                // c1 string column
                PhysicalSortExpr {
                    expr: col("c1", &schema)?,
                    options: SortOptions::default(),
                },
                // c2 uin32 column
                PhysicalSortExpr {
                    expr: col("c2", &schema)?,
                    options: SortOptions::default(),
                },
                // c7 uin8 column
                PhysicalSortExpr {
                    expr: col("c7", &schema)?,
                    options: SortOptions::default(),
                },
            ],
            Arc::new(CoalescePartitionsExec::new(csv)),
            None,
        )?);

        let result = collect(sort_exec, task_ctx).await?;

        assert_eq!(result.len(), 1);

        let columns = result[0].columns();

        let c1 = as_string_array(&columns[0])?;
        assert_eq!(c1.value(0), "a");
        assert_eq!(c1.value(c1.len() - 1), "e");

        let c2 = as_primitive_array::<UInt32Type>(&columns[1])?;
        assert_eq!(c2.value(0), 1);
        assert_eq!(c2.value(c2.len() - 1), 5,);

        let c7 = as_primitive_array::<UInt8Type>(&columns[6])?;
        assert_eq!(c7.value(0), 15);
        assert_eq!(c7.value(c7.len() - 1), 254,);

        assert_eq!(
            session_ctx.runtime_env().memory_pool.reserved(),
            0,
            "The sort should have returned all memory used back to the memory manager"
        );

        Ok(())
    }

    #[tokio::test]
    async fn test_sort_spill() -> Result<()> {
        // trigger spill there will be 4 batches with 5.5KB for each
        let config = RuntimeConfig::new().with_memory_limit(12288, 1.0);
        let runtime = Arc::new(RuntimeEnv::new(config)?);
        let session_ctx = SessionContext::with_config_rt(SessionConfig::new(), runtime);

        let partitions = 4;
        let csv = test::scan_partitioned_csv(partitions)?;
        let schema = csv.schema();

        let sort_exec = Arc::new(SortExec::try_new(
            vec![
                // c1 string column
                PhysicalSortExpr {
                    expr: col("c1", &schema)?,
                    options: SortOptions::default(),
                },
                // c2 uin32 column
                PhysicalSortExpr {
                    expr: col("c2", &schema)?,
                    options: SortOptions::default(),
                },
                // c7 uin8 column
                PhysicalSortExpr {
                    expr: col("c7", &schema)?,
                    options: SortOptions::default(),
                },
            ],
            Arc::new(CoalescePartitionsExec::new(csv)),
            None,
        )?);

        let task_ctx = session_ctx.task_ctx();
        let result = collect(sort_exec.clone(), task_ctx).await?;

        assert_eq!(result.len(), 1);

        // Now, validate metrics
        let metrics = sort_exec.metrics().unwrap();

        assert_eq!(metrics.output_rows().unwrap(), 100);
        assert!(metrics.elapsed_compute().unwrap() > 0);
        assert!(metrics.spill_count().unwrap() > 0);
        assert!(metrics.spilled_bytes().unwrap() > 0);

        let columns = result[0].columns();

        let c1 = as_string_array(&columns[0])?;
        assert_eq!(c1.value(0), "a");
        assert_eq!(c1.value(c1.len() - 1), "e");

        let c2 = as_primitive_array::<UInt32Type>(&columns[1])?;
        assert_eq!(c2.value(0), 1);
        assert_eq!(c2.value(c2.len() - 1), 5,);

        let c7 = as_primitive_array::<UInt8Type>(&columns[6])?;
        assert_eq!(c7.value(0), 15);
        assert_eq!(c7.value(c7.len() - 1), 254,);

        assert_eq!(
            session_ctx.runtime_env().memory_pool.reserved(),
            0,
            "The sort should have returned all memory used back to the memory manager"
        );

        Ok(())
    }

    #[tokio::test]
    async fn test_sort_fetch_memory_calculation() -> Result<()> {
        // This test mirrors down the size from the example above.
        let avg_batch_size = 5336;
        let partitions = 4;

        // A tuple of (fetch, expect_spillage)
        let test_options = vec![
            // Since we don't have a limit (and the memory is less than the total size of
            // all the batches we are processing, we expect it to spill.
            (None, true),
            // When we have a limit however, the buffered size of batches should fit in memory
            // since it is much lower than the total size of the input batch.
            (Some(1), false),
        ];

        for (fetch, expect_spillage) in test_options {
            let config = RuntimeConfig::new()
                .with_memory_limit(avg_batch_size * (partitions - 1), 1.0);
            let runtime = Arc::new(RuntimeEnv::new(config)?);
            let session_ctx =
                SessionContext::with_config_rt(SessionConfig::new(), runtime);

            let csv = test::scan_partitioned_csv(partitions)?;
            let schema = csv.schema();

            let sort_exec = Arc::new(SortExec::try_new(
                vec![
                    // c1 string column
                    PhysicalSortExpr {
                        expr: col("c1", &schema)?,
                        options: SortOptions::default(),
                    },
                    // c2 uin32 column
                    PhysicalSortExpr {
                        expr: col("c2", &schema)?,
                        options: SortOptions::default(),
                    },
                    // c7 uin8 column
                    PhysicalSortExpr {
                        expr: col("c7", &schema)?,
                        options: SortOptions::default(),
                    },
                ],
                Arc::new(CoalescePartitionsExec::new(csv)),
                fetch,
            )?);

            let task_ctx = session_ctx.task_ctx();
            let result = collect(sort_exec.clone(), task_ctx).await?;
            assert_eq!(result.len(), 1);

            let metrics = sort_exec.metrics().unwrap();
            let did_it_spill = metrics.spill_count().unwrap() > 0;
            assert_eq!(did_it_spill, expect_spillage, "with fetch: {fetch:?}");
        }
        Ok(())
    }

    #[tokio::test]
    async fn test_sort_metadata() -> Result<()> {
        let session_ctx = SessionContext::new();
        let task_ctx = session_ctx.task_ctx();
        let field_metadata: HashMap<String, String> =
            vec![("foo".to_string(), "bar".to_string())]
                .into_iter()
                .collect();
        let schema_metadata: HashMap<String, String> =
            vec![("baz".to_string(), "barf".to_string())]
                .into_iter()
                .collect();

        let mut field = Field::new("field_name", DataType::UInt64, true);
        field.set_metadata(field_metadata.clone());
        let schema = Schema::new_with_metadata(vec![field], schema_metadata.clone());
        let schema = Arc::new(schema);

        let data: ArrayRef =
            Arc::new(vec![3, 2, 1].into_iter().map(Some).collect::<UInt64Array>());

        let batch = RecordBatch::try_new(schema.clone(), vec![data]).unwrap();
        let input =
            Arc::new(MemoryExec::try_new(&[vec![batch]], schema.clone(), None).unwrap());

        let sort_exec = Arc::new(SortExec::try_new(
            vec![PhysicalSortExpr {
                expr: col("field_name", &schema)?,
                options: SortOptions::default(),
            }],
            input,
            None,
        )?);

        let result: Vec<RecordBatch> = collect(sort_exec, task_ctx).await?;

        let expected_data: ArrayRef =
            Arc::new(vec![1, 2, 3].into_iter().map(Some).collect::<UInt64Array>());
        let expected_batch =
            RecordBatch::try_new(schema.clone(), vec![expected_data]).unwrap();

        // Data is correct
        assert_eq!(&vec![expected_batch], &result);

        // explicitlty ensure the metadata is present
        assert_eq!(result[0].schema().fields()[0].metadata(), &field_metadata);
        assert_eq!(result[0].schema().metadata(), &schema_metadata);

        Ok(())
    }

    #[tokio::test]
    async fn test_lex_sort_by_float() -> Result<()> {
        let session_ctx = SessionContext::new();
        let task_ctx = session_ctx.task_ctx();
        let schema = Arc::new(Schema::new(vec![
            Field::new("a", DataType::Float32, true),
            Field::new("b", DataType::Float64, true),
        ]));

        // define data.
        let batch = RecordBatch::try_new(
            schema.clone(),
            vec![
                Arc::new(Float32Array::from(vec![
                    Some(f32::NAN),
                    None,
                    None,
                    Some(f32::NAN),
                    Some(1.0_f32),
                    Some(1.0_f32),
                    Some(2.0_f32),
                    Some(3.0_f32),
                ])),
                Arc::new(Float64Array::from(vec![
                    Some(200.0_f64),
                    Some(20.0_f64),
                    Some(10.0_f64),
                    Some(100.0_f64),
                    Some(f64::NAN),
                    None,
                    None,
                    Some(f64::NAN),
                ])),
            ],
        )?;

        let sort_exec = Arc::new(SortExec::try_new(
            vec![
                PhysicalSortExpr {
                    expr: col("a", &schema)?,
                    options: SortOptions {
                        descending: true,
                        nulls_first: true,
                    },
                },
                PhysicalSortExpr {
                    expr: col("b", &schema)?,
                    options: SortOptions {
                        descending: false,
                        nulls_first: false,
                    },
                },
            ],
            Arc::new(MemoryExec::try_new(&[vec![batch]], schema, None)?),
            None,
        )?);

        assert_eq!(DataType::Float32, *sort_exec.schema().field(0).data_type());
        assert_eq!(DataType::Float64, *sort_exec.schema().field(1).data_type());

        let result: Vec<RecordBatch> = collect(sort_exec.clone(), task_ctx).await?;
        let metrics = sort_exec.metrics().unwrap();
        assert!(metrics.elapsed_compute().unwrap() > 0);
        assert_eq!(metrics.output_rows().unwrap(), 8);
        assert_eq!(result.len(), 1);

        let columns = result[0].columns();

        assert_eq!(DataType::Float32, *columns[0].data_type());
        assert_eq!(DataType::Float64, *columns[1].data_type());

        let a = as_primitive_array::<Float32Type>(&columns[0])?;
        let b = as_primitive_array::<Float64Type>(&columns[1])?;

        // convert result to strings to allow comparing to expected result containing NaN
        let result: Vec<(Option<String>, Option<String>)> = (0..result[0].num_rows())
            .map(|i| {
                let aval = if a.is_valid(i) {
                    Some(a.value(i).to_string())
                } else {
                    None
                };
                let bval = if b.is_valid(i) {
                    Some(b.value(i).to_string())
                } else {
                    None
                };
                (aval, bval)
            })
            .collect();

        let expected: Vec<(Option<String>, Option<String>)> = vec![
            (None, Some("10".to_owned())),
            (None, Some("20".to_owned())),
            (Some("NaN".to_owned()), Some("100".to_owned())),
            (Some("NaN".to_owned()), Some("200".to_owned())),
            (Some("3".to_owned()), Some("NaN".to_owned())),
            (Some("2".to_owned()), None),
            (Some("1".to_owned()), Some("NaN".to_owned())),
            (Some("1".to_owned()), None),
        ];

        assert_eq!(expected, result);

        Ok(())
    }

    #[tokio::test]
    async fn test_drop_cancel() -> Result<()> {
        let session_ctx = SessionContext::new();
        let task_ctx = session_ctx.task_ctx();
        let schema =
            Arc::new(Schema::new(vec![Field::new("a", DataType::Float32, true)]));

        let blocking_exec = Arc::new(BlockingExec::new(Arc::clone(&schema), 1));
        let refs = blocking_exec.refs();
        let sort_exec = Arc::new(SortExec::try_new(
            vec![PhysicalSortExpr {
                expr: col("a", &schema)?,
                options: SortOptions::default(),
            }],
            blocking_exec,
            None,
        )?);

        let fut = collect(sort_exec, task_ctx);
        let mut fut = fut.boxed();

        assert_is_pending(&mut fut);
        drop(fut);
        assert_strong_count_converges_to_zero(refs).await;

        assert_eq!(
            session_ctx.runtime_env().memory_pool.reserved(),
            0,
            "The sort should have returned all memory used back to the memory manager"
        );

        Ok(())
    }
}<|MERGE_RESOLUTION|>--- conflicted
+++ resolved
@@ -793,21 +793,22 @@
         match t {
             DisplayFormatType::Default => {
                 let expr: Vec<String> = self.expr.iter().map(|e| e.to_string()).collect();
-<<<<<<< HEAD
-                write!(
-                    f,
-                    "SortExec: [{}], global={}",
-                    expr.join(","),
-                    !self.preserve_partitioning
-                )
-=======
                 match self.fetch {
                     Some(fetch) => {
-                        write!(f, "SortExec: fetch={fetch}, expr=[{}]", expr.join(","))
+                        write!(
+                            f,
+                            "SortExec: fetch={fetch}, expr=[{}], global={}",
+                            expr.join(","),
+                            !self.preserve_partitioning
+                        )
                     }
-                    None => write!(f, "SortExec: expr=[{}]", expr.join(",")),
+                    None => write!(
+                        f,
+                        "SortExec: expr=[{}], global={}",
+                        expr.join(","),
+                        !self.preserve_partitioning
+                    ),
                 }
->>>>>>> 253550c6
             }
         }
     }
