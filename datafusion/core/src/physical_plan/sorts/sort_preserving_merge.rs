--- conflicted
+++ resolved
@@ -968,16 +968,11 @@
         assert!(saw_end);
     });
 
-<<<<<<< HEAD
-    run_test_in_threaded_envs!(test_drop_cancel, ret = Result<()>, {
-=======
     fn nanos_from_timestamp(ts: &Timestamp) -> i64 {
         ts.value().unwrap().timestamp_nanos_opt().unwrap()
     }
 
-    #[tokio::test]
-    async fn test_drop_cancel() -> Result<()> {
->>>>>>> 261b9004
+    run_test_in_threaded_envs!(test_drop_cancel, ret = Result<()>, {
         let task_ctx = Arc::new(TaskContext::default());
         let schema =
             Arc::new(Schema::new(vec![Field::new("a", DataType::Float32, true)]));
