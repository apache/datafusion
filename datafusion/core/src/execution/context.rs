--- conflicted
+++ resolved
@@ -1830,24 +1830,8 @@
             .and_then(|provider| provider.get(&provider_type)?.get_type(variable_names))
     }
 
-<<<<<<< HEAD
-    fn get_config_option(&self, variable: &str) -> Option<ScalarValue> {
-        // TOOD: Move ConfigOptions into common crate
-        match variable {
-            "datafusion.execution.time_zone" => self
-                .state
-                .config
-                .options
-                .execution
-                .time_zone
-                .as_ref()
-                .map(|s| ScalarValue::Utf8(Some(s.clone()))),
-            _ => unimplemented!(),
-        }
-=======
     fn options(&self) -> &ConfigOptions {
-        self.config_options()
->>>>>>> 087ac099
+        self.state.config_options()
     }
 }
 
