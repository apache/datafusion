--- conflicted
+++ resolved
@@ -99,13 +99,8 @@
 use crate::catalog::listing_schema::ListingSchemaProvider;
 use crate::datasource::object_store::ObjectStoreUrl;
 use crate::execution::memory_pool::MemoryPool;
-<<<<<<< HEAD
 use crate::physical_optimizer::pipeline_checker::PipelineChecker;
 use crate::physical_optimizer::pipeline_fixer::PipelineFixer;
-=======
-use crate::physical_optimizer::global_sort_selection::GlobalSortSelection;
-use crate::physical_optimizer::optimize_sorts::OptimizeSorts;
->>>>>>> 760f1088
 use uuid::Uuid;
 
 use super::options::{
@@ -1561,13 +1556,6 @@
             );
         }
 
-<<<<<<< HEAD
-        let mut physical_optimizers: Vec<Arc<dyn PhysicalOptimizerRule + Sync + Send>> = vec![
-            Arc::new(AggregateStatistics::new()),
-            Arc::new(JoinSelection::new()),
-            Arc::new(PipelineFixer::new()),
-        ];
-=======
         // We need to take care of the rule ordering. They may influence each other.
         let mut physical_optimizers: Vec<Arc<dyn PhysicalOptimizerRule + Sync + Send>> =
             vec![Arc::new(AggregateStatistics::new())];
@@ -1598,10 +1586,10 @@
         // and local sort to meet the distribution and ordering requirements.
         // Therefore, it should be run before BasicEnforcement
         physical_optimizers.push(Arc::new(JoinSelection::new()));
+        physical_optimizers.push(Arc::new(PipelineFixer::new()));
         // It's for adding essential repartition and local sorting operator to satisfy the
         // required distribution and local sort.
         // Please make sure that the whole plan tree is determined.
->>>>>>> 760f1088
         physical_optimizers.push(Arc::new(BasicEnforcement::new()));
         // `BasicEnforcement` stage conservatively inserts `SortExec`s to satisfy ordering requirements.
         // However, a deeper analysis may sometimes reveal that such a `SortExec` is actually unnecessary.
@@ -1624,15 +1612,7 @@
                     .unwrap(),
             )));
         }
-<<<<<<< HEAD
-        physical_optimizers.push(Arc::new(Repartition::new()));
-        // Repartition rule could introduce additional RepartitionExec with RoundRobin partitioning.
-        // To make sure the SinglePartition is satisfied, run the BasicEnforcement again, originally it was the AddCoalescePartitionsExec here.
-        physical_optimizers.push(Arc::new(BasicEnforcement::new()));
         physical_optimizers.push(Arc::new(PipelineChecker::new()));
-=======
->>>>>>> 760f1088
-
         SessionState {
             session_id,
             optimizer: Optimizer::new(),
