--- conflicted
+++ resolved
@@ -1451,61 +1451,6 @@
         }
 
         // We need to take care of the rule ordering. They may influence each other.
-<<<<<<< HEAD
-        let mut physical_optimizers: Vec<Arc<dyn PhysicalOptimizerRule + Sync + Send>> =
-            vec![Arc::new(AggregateStatistics::new())];
-
-        // - In order to increase the parallelism, it will change the output partitioning
-        // of some operators in the plan tree, which will influence other rules.
-        // Therefore, it should be run as soon as possible.
-        // - The reason to make it optional is
-        //      - it's not used for the distributed engine, Ballista.
-        //      - it's conflicted with some parts of the BasicEnforcement, since it will
-        //      introduce additional repartitioning while the BasicEnforcement aims at
-        //      reducing unnecessary repartitioning.
-        if config.options.optimizer.enable_round_robin_repartition {
-            physical_optimizers.push(Arc::new(Repartition::new()));
-        }
-        //- Currently it will depend on the partition number to decide whether to change the
-        // single node sort to parallel local sort and merge. Therefore, it should be run
-        // after the Repartition.
-        // - Since it will change the output ordering of some operators, it should be run
-        // before JoinSelection and BasicEnforcement, which may depend on that.
-        physical_optimizers.push(Arc::new(GlobalSortSelection::new()));
-        // Statistics-base join selection will change the Auto mode to real join implementation,
-        // like collect left, or hash join, or future sort merge join, which will
-        // influence the BasicEnforcement to decide whether to add additional repartition
-        // and local sort to meet the distribution and ordering requirements.
-        // Therefore, it should be run before BasicEnforcement
-        physical_optimizers.push(Arc::new(JoinSelection::new()));
-        // If the query is processing infinite inputs, the PipelineFixer rule applies the
-        // necessary transformations to make the query runnable (if it is not already runnable).
-        // If the query can not be made runnable, the rule emits an error with a diagnostic message.
-        // Since the transformations it applies may alter output partitioning properties of operators
-        // (e.g. by swapping hash join sides), this rule runs before BasicEnforcement.
-        physical_optimizers.push(Arc::new(PipelineFixer::new()));
-        // BasicEnforcement is for adding essential repartition and local sorting operators
-        // to satisfy the required distribution and local sort requirements.
-        // Please make sure that the whole plan tree is determined.
-        physical_optimizers.push(Arc::new(BasicEnforcement::new()));
-        // The BasicEnforcement stage conservatively inserts sorts to satisfy ordering requirements.
-        // However, a deeper analysis may sometimes reveal that such a sort is actually unnecessary.
-        // These cases typically arise when we have reversible window expressions or deep subqueries.
-        // The rule below performs this analysis and removes unnecessary sorts.
-        physical_optimizers.push(Arc::new(OptimizeSorts::new()));
-        // It will not influence the distribution and ordering of the whole plan tree.
-        // Therefore, to avoid influencing other rules, it should be run at last.
-        if config.options.execution.coalesce_batches {
-            physical_optimizers.push(Arc::new(CoalesceBatches::new(
-                config.options.execution.batch_size,
-            )));
-        }
-        // The PipelineChecker rule will reject non-runnable query plans that use
-        // pipeline-breaking operators on infinite input(s). The rule generates a
-        // diagnostic error message when this happens. It makes no changes to the
-        // given query plan; i.e. it only acts as a final gatekeeping rule.
-        physical_optimizers.push(Arc::new(PipelineChecker::new()));
-=======
         let physical_optimizers: Vec<Arc<dyn PhysicalOptimizerRule + Sync + Send>> = vec![
             Arc::new(AggregateStatistics::new()),
             // - In order to increase the parallelism, it will change the output partitioning
@@ -1554,7 +1499,6 @@
             Arc::new(PipelineChecker::new()),
         ];
 
->>>>>>> 5b70e354
         SessionState {
             session_id,
             optimizer: Optimizer::new(),
