--- conflicted
+++ resolved
@@ -1311,21 +1311,6 @@
             // - Since it will change the output ordering of some operators, it should run
             // before JoinSelection and EnforceSorting, which may depend on that.
             Arc::new(GlobalSortSelection::new()),
-<<<<<<< HEAD
-=======
-            // Statistics-based join selection will change the Auto mode to a real join implementation,
-            // like collect left, or hash join, or future sort merge join, which will influence the
-            // EnforceDistribution and EnforceSorting rules as they decide whether to add additional
-            // repartitioning and local sorting steps to meet distribution and ordering requirements.
-            // Therefore, it should run before EnforceDistribution and EnforceSorting.
-            Arc::new(JoinSelection::new()),
-            // If the query is processing infinite inputs, the PipelineFixer rule applies the
-            // necessary transformations to make the query runnable (if it is not already runnable).
-            // If the query can not be made runnable, the rule emits an error with a diagnostic message.
-            // Since the transformations it applies may alter output partitioning properties of operators
-            // (e.g. by swapping hash join sides), this rule runs before EnforceDistribution.
-            Arc::new(PipelineFixer::new()),
->>>>>>> e86c83eb
             // The EnforceDistribution rule is for adding essential repartition to satisfy the required
             // distribution. Please make sure that the whole plan tree is determined before this rule.
             Arc::new(EnforceDistribution::new()),
