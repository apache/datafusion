// Licensed to the Apache Software Foundation (ASF) under one
// or more contributor license agreements.  See the NOTICE file
// distributed with this work for additional information
// regarding copyright ownership.  The ASF licenses this file
// to you under the Apache License, Version 2.0 (the
// "License"); you may not use this file except in compliance
// with the License.  You may obtain a copy of the License at
//
//   http://www.apache.org/licenses/LICENSE-2.0
//
// Unless required by applicable law or agreed to in writing,
// software distributed under the License is distributed on an
// "AS IS" BASIS, WITHOUT WARRANTIES OR CONDITIONS OF ANY
// KIND, either express or implied.  See the License for the
// specific language governing permissions and limitations
// under the License.

//! Planner for [`LogicalPlan`] to [`ExecutionPlan`]

use std::borrow::Cow;
use std::collections::HashMap;
use std::sync::Arc;

use crate::datasource::file_format::file_type_to_format;
use crate::datasource::listing::ListingTableUrl;
use crate::datasource::physical_plan::FileSinkConfig;
use crate::datasource::source_as_provider;
use crate::error::{DataFusionError, Result};
use crate::execution::context::{ExecutionProps, SessionState};
use crate::logical_expr::utils::generate_sort_key;
use crate::logical_expr::{
    Aggregate, EmptyRelation, Join, Projection, Sort, TableScan, Unnest, Window,
};
use crate::logical_expr::{
    Expr, LogicalPlan, Partitioning as LogicalPartitioning, PlanType, Repartition,
    UserDefinedLogicalNode,
};
use crate::logical_expr::{Limit, Values};
use crate::physical_expr::{create_physical_expr, create_physical_exprs};
use crate::physical_plan::aggregates::{AggregateExec, AggregateMode, PhysicalGroupBy};
use crate::physical_plan::analyze::AnalyzeExec;
use crate::physical_plan::empty::EmptyExec;
use crate::physical_plan::explain::ExplainExec;
use crate::physical_plan::expressions::PhysicalSortExpr;
use crate::physical_plan::filter::FilterExec;
use crate::physical_plan::joins::utils as join_utils;
use crate::physical_plan::joins::{
    CrossJoinExec, HashJoinExec, NestedLoopJoinExec, PartitionMode, SortMergeJoinExec,
};
use crate::physical_plan::limit::{GlobalLimitExec, LocalLimitExec};
use crate::physical_plan::memory::MemoryExec;
use crate::physical_plan::projection::ProjectionExec;
use crate::physical_plan::recursive_query::RecursiveQueryExec;
use crate::physical_plan::repartition::RepartitionExec;
use crate::physical_plan::sorts::sort::SortExec;
use crate::physical_plan::union::UnionExec;
use crate::physical_plan::unnest::UnnestExec;
use crate::physical_plan::values::ValuesExec;
use crate::physical_plan::windows::{BoundedWindowAggExec, WindowAggExec};
use crate::physical_plan::{
    displayable, udaf, windows, AggregateExpr, ExecutionPlan, ExecutionPlanProperties,
    InputOrderMode, Partitioning, PhysicalExpr, WindowExpr,
};

use arrow::compute::SortOptions;
use arrow::datatypes::{Schema, SchemaRef};
use arrow_array::builder::StringBuilder;
use arrow_array::RecordBatch;
use datafusion_common::display::ToStringifiedPlan;
use datafusion_common::{
    exec_err, internal_datafusion_err, internal_err, not_impl_err, plan_err, DFSchema,
    ScalarValue,
};
use datafusion_expr::dml::CopyTo;
use datafusion_expr::expr::{
<<<<<<< HEAD
    self, physical_name, AggregateFunction, AggregateFunctionDefinition, Alias,
    GroupingSet, WindowFunction,
=======
    self, AggregateFunction, Alias, Between, BinaryExpr, Cast, GroupingSet, InList, Like,
    TryCast, WindowFunction,
>>>>>>> 6aad19fa
};
use datafusion_expr::expr_rewriter::unnormalize_cols;
use datafusion_expr::logical_plan::builder::wrap_projection_for_join_if_necessary;
use datafusion_expr::{
    DescribeTable, DmlStatement, Extension, Filter, RecursiveQuery, StringifiedPlan,
    WindowFrame, WindowFrameBound, WriteOp,
};
use datafusion_physical_expr::expressions::Literal;
use datafusion_physical_expr::LexOrdering;
use datafusion_physical_plan::placeholder_row::PlaceholderRowExec;
use datafusion_sql::utils::window_expr_common_partition_keys;

use async_trait::async_trait;
use datafusion_physical_optimizer::PhysicalOptimizerRule;
use futures::{StreamExt, TryStreamExt};
use itertools::{multiunzip, Itertools};
use log::{debug, trace};
use sqlparser::ast::NullTreatment;
use tokio::sync::Mutex;

<<<<<<< HEAD
=======
fn create_function_physical_name(
    fun: &str,
    distinct: bool,
    args: &[Expr],
    order_by: Option<&Vec<Expr>>,
) -> Result<String> {
    let names: Vec<String> = args
        .iter()
        .map(|e| create_physical_name(e, false))
        .collect::<Result<_>>()?;

    let distinct_str = match distinct {
        true => "DISTINCT ",
        false => "",
    };

    let phys_name = format!("{}({}{})", fun, distinct_str, names.join(","));

    Ok(order_by
        .map(|order_by| format!("{} ORDER BY [{}]", phys_name, expr_vec_fmt!(order_by)))
        .unwrap_or(phys_name))
}

fn physical_name(e: &Expr) -> Result<String> {
    create_physical_name(e, true)
}

fn create_physical_name(e: &Expr, is_first_expr: bool) -> Result<String> {
    match e {
        Expr::Unnest(_) => {
            internal_err!(
                "Expr::Unnest should have been converted to LogicalPlan::Unnest"
            )
        }
        Expr::Column(c) => {
            if is_first_expr {
                Ok(c.name.clone())
            } else {
                Ok(c.flat_name())
            }
        }
        Expr::Alias(Alias { name, .. }) => Ok(name.clone()),
        Expr::ScalarVariable(_, variable_names) => Ok(variable_names.join(".")),
        Expr::Literal(value) => Ok(format!("{value:?}")),
        Expr::BinaryExpr(BinaryExpr { left, op, right }) => {
            let left = create_physical_name(left, false)?;
            let right = create_physical_name(right, false)?;
            Ok(format!("{left} {op} {right}"))
        }
        Expr::Case(case) => {
            let mut name = "CASE ".to_string();
            if let Some(e) = &case.expr {
                let _ = write!(name, "{} ", create_physical_name(e, false)?);
            }
            for (w, t) in &case.when_then_expr {
                let _ = write!(
                    name,
                    "WHEN {} THEN {} ",
                    create_physical_name(w, false)?,
                    create_physical_name(t, false)?
                );
            }
            if let Some(e) = &case.else_expr {
                let _ = write!(name, "ELSE {} ", create_physical_name(e, false)?);
            }
            name += "END";
            Ok(name)
        }
        Expr::Cast(Cast { expr, .. }) => {
            // CAST does not change the expression name
            create_physical_name(expr, false)
        }
        Expr::TryCast(TryCast { expr, .. }) => {
            // CAST does not change the expression name
            create_physical_name(expr, false)
        }
        Expr::Not(expr) => {
            let expr = create_physical_name(expr, false)?;
            Ok(format!("NOT {expr}"))
        }
        Expr::Negative(expr) => {
            let expr = create_physical_name(expr, false)?;
            Ok(format!("(- {expr})"))
        }
        Expr::IsNull(expr) => {
            let expr = create_physical_name(expr, false)?;
            Ok(format!("{expr} IS NULL"))
        }
        Expr::IsNotNull(expr) => {
            let expr = create_physical_name(expr, false)?;
            Ok(format!("{expr} IS NOT NULL"))
        }
        Expr::IsTrue(expr) => {
            let expr = create_physical_name(expr, false)?;
            Ok(format!("{expr} IS TRUE"))
        }
        Expr::IsFalse(expr) => {
            let expr = create_physical_name(expr, false)?;
            Ok(format!("{expr} IS FALSE"))
        }
        Expr::IsUnknown(expr) => {
            let expr = create_physical_name(expr, false)?;
            Ok(format!("{expr} IS UNKNOWN"))
        }
        Expr::IsNotTrue(expr) => {
            let expr = create_physical_name(expr, false)?;
            Ok(format!("{expr} IS NOT TRUE"))
        }
        Expr::IsNotFalse(expr) => {
            let expr = create_physical_name(expr, false)?;
            Ok(format!("{expr} IS NOT FALSE"))
        }
        Expr::IsNotUnknown(expr) => {
            let expr = create_physical_name(expr, false)?;
            Ok(format!("{expr} IS NOT UNKNOWN"))
        }
        Expr::ScalarFunction(fun) => fun.func.display_name(&fun.args),
        Expr::WindowFunction(WindowFunction {
            fun,
            args,
            order_by,
            ..
        }) => {
            create_function_physical_name(&fun.to_string(), false, args, Some(order_by))
        }
        Expr::AggregateFunction(AggregateFunction {
            func,
            distinct,
            args,
            filter: _,
            order_by,
            null_treatment: _,
        }) => {
            create_function_physical_name(func.name(), *distinct, args, order_by.as_ref())
        }
        Expr::GroupingSet(grouping_set) => match grouping_set {
            GroupingSet::Rollup(exprs) => Ok(format!(
                "ROLLUP ({})",
                exprs
                    .iter()
                    .map(|e| create_physical_name(e, false))
                    .collect::<Result<Vec<_>>>()?
                    .join(", ")
            )),
            GroupingSet::Cube(exprs) => Ok(format!(
                "CUBE ({})",
                exprs
                    .iter()
                    .map(|e| create_physical_name(e, false))
                    .collect::<Result<Vec<_>>>()?
                    .join(", ")
            )),
            GroupingSet::GroupingSets(lists_of_exprs) => {
                let mut strings = vec![];
                for exprs in lists_of_exprs {
                    let exprs_str = exprs
                        .iter()
                        .map(|e| create_physical_name(e, false))
                        .collect::<Result<Vec<_>>>()?
                        .join(", ");
                    strings.push(format!("({exprs_str})"));
                }
                Ok(format!("GROUPING SETS ({})", strings.join(", ")))
            }
        },

        Expr::InList(InList {
            expr,
            list,
            negated,
        }) => {
            let expr = create_physical_name(expr, false)?;
            let list = list.iter().map(|expr| create_physical_name(expr, false));
            if *negated {
                Ok(format!("{expr} NOT IN ({list:?})"))
            } else {
                Ok(format!("{expr} IN ({list:?})"))
            }
        }
        Expr::Exists { .. } => {
            not_impl_err!("EXISTS is not yet supported in the physical plan")
        }
        Expr::InSubquery(_) => {
            not_impl_err!("IN subquery is not yet supported in the physical plan")
        }
        Expr::ScalarSubquery(_) => {
            not_impl_err!("Scalar subqueries are not yet supported in the physical plan")
        }
        Expr::Between(Between {
            expr,
            negated,
            low,
            high,
        }) => {
            let expr = create_physical_name(expr, false)?;
            let low = create_physical_name(low, false)?;
            let high = create_physical_name(high, false)?;
            if *negated {
                Ok(format!("{expr} NOT BETWEEN {low} AND {high}"))
            } else {
                Ok(format!("{expr} BETWEEN {low} AND {high}"))
            }
        }
        Expr::Like(Like {
            negated,
            expr,
            pattern,
            escape_char,
            case_insensitive,
        }) => {
            let expr = create_physical_name(expr, false)?;
            let pattern = create_physical_name(pattern, false)?;
            let op_name = if *case_insensitive { "ILIKE" } else { "LIKE" };
            let escape = if let Some(char) = escape_char {
                format!("CHAR '{char}'")
            } else {
                "".to_string()
            };
            if *negated {
                Ok(format!("{expr} NOT {op_name} {pattern}{escape}"))
            } else {
                Ok(format!("{expr} {op_name} {pattern}{escape}"))
            }
        }
        Expr::SimilarTo(Like {
            negated,
            expr,
            pattern,
            escape_char,
            case_insensitive: _,
        }) => {
            let expr = create_physical_name(expr, false)?;
            let pattern = create_physical_name(pattern, false)?;
            let escape = if let Some(char) = escape_char {
                format!("CHAR '{char}'")
            } else {
                "".to_string()
            };
            if *negated {
                Ok(format!("{expr} NOT SIMILAR TO {pattern}{escape}"))
            } else {
                Ok(format!("{expr} SIMILAR TO {pattern}{escape}"))
            }
        }
        Expr::Sort { .. } => {
            internal_err!("Create physical name does not support sort expression")
        }
        Expr::Wildcard { .. } => {
            internal_err!("Create physical name does not support wildcard")
        }
        Expr::Placeholder(_) => {
            internal_err!("Create physical name does not support placeholder")
        }
        Expr::OuterReferenceColumn(_, _) => {
            internal_err!("Create physical name does not support OuterReferenceColumn")
        }
    }
}

>>>>>>> 6aad19fa
/// Physical query planner that converts a `LogicalPlan` to an
/// `ExecutionPlan` suitable for execution.
#[async_trait]
pub trait PhysicalPlanner: Send + Sync {
    /// Create a physical plan from a logical plan
    async fn create_physical_plan(
        &self,
        logical_plan: &LogicalPlan,
        session_state: &SessionState,
    ) -> Result<Arc<dyn ExecutionPlan>>;

    /// Create a physical expression from a logical expression
    /// suitable for evaluation
    ///
    /// `expr`: the expression to convert
    ///
    /// `input_dfschema`: the logical plan schema for evaluating `expr`
    fn create_physical_expr(
        &self,
        expr: &Expr,
        input_dfschema: &DFSchema,
        session_state: &SessionState,
    ) -> Result<Arc<dyn PhysicalExpr>>;
}

/// This trait exposes the ability to plan an [`ExecutionPlan`] out of a [`LogicalPlan`].
#[async_trait]
pub trait ExtensionPlanner {
    /// Create a physical plan for a [`UserDefinedLogicalNode`].
    ///
    /// `input_dfschema`: the logical plan schema for the inputs to this node
    ///
    /// Returns an error when the planner knows how to plan the concrete
    /// implementation of `node` but errors while doing so.
    ///
    /// Returns `None` when the planner does not know how to plan the
    /// `node` and wants to delegate the planning to another
    /// [`ExtensionPlanner`].
    async fn plan_extension(
        &self,
        planner: &dyn PhysicalPlanner,
        node: &dyn UserDefinedLogicalNode,
        logical_inputs: &[&LogicalPlan],
        physical_inputs: &[Arc<dyn ExecutionPlan>],
        session_state: &SessionState,
    ) -> Result<Option<Arc<dyn ExecutionPlan>>>;
}

/// Default single node physical query planner that converts a
/// `LogicalPlan` to an `ExecutionPlan` suitable for execution.
///
/// This planner will first flatten the `LogicalPlan` tree via a
/// depth first approach, which allows it to identify the leaves
/// of the tree.
///
/// Tasks are spawned from these leaves and traverse back up the
/// tree towards the root, converting each `LogicalPlan` node it
/// reaches into their equivalent `ExecutionPlan` node. When these
/// tasks reach a common node, they will terminate until the last
/// task reaches the node which will then continue building up the
/// tree.
///
/// Up to [`planning_concurrency`] tasks are buffered at once to
/// execute concurrently.
///
/// [`planning_concurrency`]: crate::config::ExecutionOptions::planning_concurrency
#[derive(Default)]
pub struct DefaultPhysicalPlanner {
    extension_planners: Vec<Arc<dyn ExtensionPlanner + Send + Sync>>,
}

#[async_trait]
impl PhysicalPlanner for DefaultPhysicalPlanner {
    /// Create a physical plan from a logical plan
    async fn create_physical_plan(
        &self,
        logical_plan: &LogicalPlan,
        session_state: &SessionState,
    ) -> Result<Arc<dyn ExecutionPlan>> {
        match self.handle_explain(logical_plan, session_state).await? {
            Some(plan) => Ok(plan),
            None => {
                let plan = self
                    .create_initial_plan(logical_plan, session_state)
                    .await?;

                self.optimize_internal(plan, session_state, |_, _| {})
            }
        }
    }

    /// Create a physical expression from a logical expression
    /// suitable for evaluation
    ///
    /// `e`: the expression to convert
    ///
    /// `input_dfschema`: the logical plan schema for evaluating `e`
    fn create_physical_expr(
        &self,
        expr: &Expr,
        input_dfschema: &DFSchema,
        session_state: &SessionState,
    ) -> Result<Arc<dyn PhysicalExpr>> {
        create_physical_expr(expr, input_dfschema, session_state.execution_props())
    }
}

#[derive(Debug)]
struct ExecutionPlanChild {
    /// Index needed to order children of parent to ensure consistency with original
    /// `LogicalPlan`
    index: usize,
    plan: Arc<dyn ExecutionPlan>,
}

#[derive(Debug)]
enum NodeState {
    ZeroOrOneChild,
    /// Nodes with multiple children will have multiple tasks accessing it,
    /// and each task will append their contribution until the last task takes
    /// all the children to build the parent node.
    TwoOrMoreChildren(Mutex<Vec<ExecutionPlanChild>>),
}

/// To avoid needing to pass single child wrapped in a Vec for nodes
/// with only one child.
enum ChildrenContainer {
    None,
    One(Arc<dyn ExecutionPlan>),
    Multiple(Vec<Arc<dyn ExecutionPlan>>),
}

impl ChildrenContainer {
    fn one(self) -> Result<Arc<dyn ExecutionPlan>> {
        match self {
            Self::One(p) => Ok(p),
            _ => internal_err!("More than one child in ChildrenContainer"),
        }
    }

    fn two(self) -> Result<[Arc<dyn ExecutionPlan>; 2]> {
        match self {
            Self::Multiple(v) if v.len() == 2 => Ok(v.try_into().unwrap()),
            _ => internal_err!("ChildrenContainer doesn't contain exactly 2 children"),
        }
    }

    fn vec(self) -> Vec<Arc<dyn ExecutionPlan>> {
        match self {
            Self::None => vec![],
            Self::One(p) => vec![p],
            Self::Multiple(v) => v,
        }
    }
}

#[derive(Debug)]
struct LogicalNode<'a> {
    node: &'a LogicalPlan,
    // None if root
    parent_index: Option<usize>,
    state: NodeState,
}

impl DefaultPhysicalPlanner {
    /// Create a physical planner that uses `extension_planners` to
    /// plan user-defined logical nodes [`LogicalPlan::Extension`].
    /// The planner uses the first [`ExtensionPlanner`] to return a non-`None`
    /// plan.
    pub fn with_extension_planners(
        extension_planners: Vec<Arc<dyn ExtensionPlanner + Send + Sync>>,
    ) -> Self {
        Self { extension_planners }
    }

    /// Create a physical plan from a logical plan
    async fn create_initial_plan(
        &self,
        logical_plan: &LogicalPlan,
        session_state: &SessionState,
    ) -> Result<Arc<dyn ExecutionPlan>> {
        // DFS the tree to flatten it into a Vec.
        // This will allow us to build the Physical Plan from the leaves up
        // to avoid recursion, and also to make it easier to build a valid
        // Physical Plan from the start and not rely on some intermediate
        // representation (since parents need to know their children at
        // construction time).
        let mut flat_tree = vec![];
        let mut dfs_visit_stack = vec![(None, logical_plan)];
        // Use this to be able to find the leaves to start construction bottom
        // up concurrently.
        let mut flat_tree_leaf_indices = vec![];
        while let Some((parent_index, node)) = dfs_visit_stack.pop() {
            let current_index = flat_tree.len();
            // Because of how we extend the visit stack here, we visit the children
            // in reverse order of how they appear, so later we need to reverse
            // the order of children when building the nodes.
            dfs_visit_stack
                .extend(node.inputs().iter().map(|&n| (Some(current_index), n)));
            let state = match node.inputs().len() {
                0 => {
                    flat_tree_leaf_indices.push(current_index);
                    NodeState::ZeroOrOneChild
                }
                1 => NodeState::ZeroOrOneChild,
                _ => {
                    let ready_children = Vec::with_capacity(node.inputs().len());
                    let ready_children = Mutex::new(ready_children);
                    NodeState::TwoOrMoreChildren(ready_children)
                }
            };
            let node = LogicalNode {
                node,
                parent_index,
                state,
            };
            flat_tree.push(node);
        }
        let flat_tree = Arc::new(flat_tree);

        let planning_concurrency = session_state
            .config_options()
            .execution
            .planning_concurrency;
        // Can never spawn more tasks than leaves in the tree, as these tasks must
        // all converge down to the root node, which can only be processed by a
        // single task.
        let max_concurrency = planning_concurrency.min(flat_tree_leaf_indices.len());

        // Spawning tasks which will traverse leaf up to the root.
        let tasks = flat_tree_leaf_indices
            .into_iter()
            .map(|index| self.task_helper(index, flat_tree.clone(), session_state));
        let mut outputs = futures::stream::iter(tasks)
            .buffer_unordered(max_concurrency)
            .try_collect::<Vec<_>>()
            .await?
            .into_iter()
            .flatten()
            .collect::<Vec<_>>();
        // Ideally this never happens if we have a valid LogicalPlan tree
        if outputs.len() != 1 {
            return internal_err!(
                "Failed to convert LogicalPlan to ExecutionPlan: More than one root detected"
            );
        }
        let plan = outputs.pop().unwrap();
        Ok(plan)
    }

    /// These tasks start at a leaf and traverse up the tree towards the root, building
    /// an ExecutionPlan as they go. When they reach a node with two or more children,
    /// they append their current result (a child of the parent node) to the children
    /// vector, and if this is sufficient to create the parent then continues traversing
    /// the tree to create nodes. Otherwise, the task terminates.
    async fn task_helper<'a>(
        &'a self,
        leaf_starter_index: usize,
        flat_tree: Arc<Vec<LogicalNode<'a>>>,
        session_state: &'a SessionState,
    ) -> Result<Option<Arc<dyn ExecutionPlan>>> {
        // We always start with a leaf, so can ignore status and pass empty children
        let mut node = flat_tree.get(leaf_starter_index).ok_or_else(|| {
            internal_datafusion_err!(
                "Invalid index whilst creating initial physical plan"
            )
        })?;
        let mut plan = self
            .map_logical_node_to_physical(
                node.node,
                session_state,
                ChildrenContainer::None,
            )
            .await?;
        let mut current_index = leaf_starter_index;
        // parent_index is None only for root
        while let Some(parent_index) = node.parent_index {
            node = flat_tree.get(parent_index).ok_or_else(|| {
                internal_datafusion_err!(
                    "Invalid index whilst creating initial physical plan"
                )
            })?;
            match &node.state {
                NodeState::ZeroOrOneChild => {
                    plan = self
                        .map_logical_node_to_physical(
                            node.node,
                            session_state,
                            ChildrenContainer::One(plan),
                        )
                        .await?;
                }
                // See if we have all children to build the node.
                NodeState::TwoOrMoreChildren(children) => {
                    let mut children: Vec<ExecutionPlanChild> = {
                        let mut guard = children.lock().await;
                        // Add our contribution to this parent node.
                        // Vec is pre-allocated so no allocation should occur here.
                        guard.push(ExecutionPlanChild {
                            index: current_index,
                            plan,
                        });
                        if guard.len() < node.node.inputs().len() {
                            // This node is not ready yet, still pending more children.
                            // This task is finished forever.
                            return Ok(None);
                        }

                        // With this task's contribution we have enough children.
                        // This task is the only one building this node now, and thus
                        // no other task will need the Mutex for this node, so take
                        // all children.
                        std::mem::take(guard.as_mut())
                    };

                    // Indices refer to position in flat tree Vec, which means they are
                    // guaranteed to be unique, hence unstable sort used.
                    //
                    // We reverse sort because of how we visited the node in the initial
                    // DFS traversal (see above).
                    children.sort_unstable_by_key(|epc| std::cmp::Reverse(epc.index));
                    let children = children.into_iter().map(|epc| epc.plan).collect();
                    let children = ChildrenContainer::Multiple(children);
                    plan = self
                        .map_logical_node_to_physical(node.node, session_state, children)
                        .await?;
                }
            }
            current_index = parent_index;
        }
        // Only one task should ever reach this point for a valid LogicalPlan tree.
        Ok(Some(plan))
    }

    /// Given a single LogicalPlan node, map it to it's physical ExecutionPlan counterpart.
    async fn map_logical_node_to_physical(
        &self,
        node: &LogicalPlan,
        session_state: &SessionState,
        children: ChildrenContainer,
    ) -> Result<Arc<dyn ExecutionPlan>> {
        let exec_node: Arc<dyn ExecutionPlan> = match node {
            // Leaves (no children)
            LogicalPlan::TableScan(TableScan {
                source,
                projection,
                filters,
                fetch,
                ..
            }) => {
                let source = source_as_provider(source)?;
                // Remove all qualifiers from the scan as the provider
                // doesn't know (nor should care) how the relation was
                // referred to in the query
                let filters = unnormalize_cols(filters.iter().cloned());
                source
                    .scan(session_state, projection.as_ref(), &filters, *fetch)
                    .await?
            }
            LogicalPlan::Values(Values { values, schema }) => {
                let exec_schema = schema.as_ref().to_owned().into();
                let exprs = values
                    .iter()
                    .map(|row| {
                        row.iter()
                            .map(|expr| {
                                self.create_physical_expr(expr, schema, session_state)
                            })
                            .collect::<Result<Vec<Arc<dyn PhysicalExpr>>>>()
                    })
                    .collect::<Result<Vec<_>>>()?;
                let value_exec = ValuesExec::try_new(SchemaRef::new(exec_schema), exprs)?;
                Arc::new(value_exec)
            }
            LogicalPlan::EmptyRelation(EmptyRelation {
                produce_one_row: false,
                schema,
            }) => Arc::new(EmptyExec::new(SchemaRef::new(
                schema.as_ref().to_owned().into(),
            ))),
            LogicalPlan::EmptyRelation(EmptyRelation {
                produce_one_row: true,
                schema,
            }) => Arc::new(PlaceholderRowExec::new(SchemaRef::new(
                schema.as_ref().to_owned().into(),
            ))),
            LogicalPlan::DescribeTable(DescribeTable {
                schema,
                output_schema,
            }) => {
                let output_schema: Schema = output_schema.as_ref().into();
                self.plan_describe(schema.clone(), Arc::new(output_schema))?
            }

            // 1 Child
            LogicalPlan::Copy(CopyTo {
                input,
                output_url,
                file_type,
                partition_by,
                options: source_option_tuples,
            }) => {
                let input_exec = children.one()?;
                let parsed_url = ListingTableUrl::parse(output_url)?;
                let object_store_url = parsed_url.object_store();

                let schema: Schema = (**input.schema()).clone().into();

                // Note: the DataType passed here is ignored for the purposes of writing and inferred instead
                // from the schema of the RecordBatch being written. This allows COPY statements to specify only
                // the column name rather than column name + explicit data type.
                let table_partition_cols = partition_by
                    .iter()
                    .map(|s| (s.to_string(), arrow_schema::DataType::Null))
                    .collect::<Vec<_>>();

                let keep_partition_by_columns = match source_option_tuples
                    .get("execution.keep_partition_by_columns")
                    .map(|v| v.trim()) {
                    None => session_state.config().options().execution.keep_partition_by_columns,
                    Some("true") => true,
                    Some("false") => false,
                    Some(value) =>
                        return Err(DataFusionError::Configuration(format!("provided value for 'execution.keep_partition_by_columns' was not recognized: \"{}\"", value))),
                };

                // Set file sink related options
                let config = FileSinkConfig {
                    object_store_url,
                    table_paths: vec![parsed_url],
                    file_groups: vec![],
                    output_schema: Arc::new(schema),
                    table_partition_cols,
                    overwrite: false,
                    keep_partition_by_columns,
                };

                let sink_format = file_type_to_format(file_type)?
                    .create(session_state, source_option_tuples)?;

                sink_format
                    .create_writer_physical_plan(input_exec, session_state, config, None)
                    .await?
            }
            LogicalPlan::Dml(DmlStatement {
                table_name,
                op: WriteOp::InsertInto,
                ..
            }) => {
                let name = table_name.table();
                let schema = session_state.schema_for_ref(table_name.clone())?;
                if let Some(provider) = schema.table(name).await? {
                    let input_exec = children.one()?;
                    provider
                        .insert_into(session_state, input_exec, false)
                        .await?
                } else {
                    return exec_err!("Table '{table_name}' does not exist");
                }
            }
            LogicalPlan::Dml(DmlStatement {
                table_name,
                op: WriteOp::InsertOverwrite,
                ..
            }) => {
                let name = table_name.table();
                let schema = session_state.schema_for_ref(table_name.clone())?;
                if let Some(provider) = schema.table(name).await? {
                    let input_exec = children.one()?;
                    provider
                        .insert_into(session_state, input_exec, true)
                        .await?
                } else {
                    return exec_err!("Table '{table_name}' does not exist");
                }
            }
            LogicalPlan::Window(Window {
                input, window_expr, ..
            }) => {
                if window_expr.is_empty() {
                    return internal_err!("Impossibly got empty window expression");
                }

                let input_exec = children.one()?;

                // at this moment we are guaranteed by the logical planner
                // to have all the window_expr to have equal sort key
                let partition_keys = window_expr_common_partition_keys(window_expr)?;

                let can_repartition = !partition_keys.is_empty()
                    && session_state.config().target_partitions() > 1
                    && session_state.config().repartition_window_functions();

                let physical_partition_keys = if can_repartition {
                    partition_keys
                        .iter()
                        .map(|e| {
                            self.create_physical_expr(e, input.schema(), session_state)
                        })
                        .collect::<Result<Vec<Arc<dyn PhysicalExpr>>>>()?
                } else {
                    vec![]
                };

                let get_sort_keys = |expr: &Expr| match expr {
                    Expr::WindowFunction(WindowFunction {
                        ref partition_by,
                        ref order_by,
                        ..
                    }) => generate_sort_key(partition_by, order_by),
                    Expr::Alias(Alias { expr, .. }) => {
                        // Convert &Box<T> to &T
                        match &**expr {
                            Expr::WindowFunction(WindowFunction {
                                ref partition_by,
                                ref order_by,
                                ..
                            }) => generate_sort_key(partition_by, order_by),
                            _ => unreachable!(),
                        }
                    }
                    _ => unreachable!(),
                };
                let sort_keys = get_sort_keys(&window_expr[0])?;
                if window_expr.len() > 1 {
                    debug_assert!(
                            window_expr[1..]
                                .iter()
                                .all(|expr| get_sort_keys(expr).unwrap() == sort_keys),
                            "all window expressions shall have the same sort keys, as guaranteed by logical planning"
                        );
                }

                let logical_schema = node.schema();
                let window_expr = window_expr
                    .iter()
                    .map(|e| {
                        create_window_expr(
                            e,
                            logical_schema,
                            session_state.execution_props(),
                        )
                    })
                    .collect::<Result<Vec<_>>>()?;

                let uses_bounded_memory =
                    window_expr.iter().all(|e| e.uses_bounded_memory());
                // If all window expressions can run with bounded memory,
                // choose the bounded window variant:
                if uses_bounded_memory {
                    Arc::new(BoundedWindowAggExec::try_new(
                        window_expr,
                        input_exec,
                        physical_partition_keys,
                        InputOrderMode::Sorted,
                    )?)
                } else {
                    Arc::new(WindowAggExec::try_new(
                        window_expr,
                        input_exec,
                        physical_partition_keys,
                    )?)
                }
            }
            LogicalPlan::Aggregate(Aggregate {
                input,
                group_expr,
                aggr_expr,
                ..
            }) => {
                // Initially need to perform the aggregate and then merge the partitions
                let input_exec = children.one()?;
                let physical_input_schema = input_exec.schema();
                let logical_input_schema = input.as_ref().schema();

                let groups = self.create_grouping_physical_expr(
                    group_expr,
                    logical_input_schema,
                    &physical_input_schema,
                    session_state,
                )?;

                let agg_filter = aggr_expr
                    .iter()
                    .map(|e| {
                        create_aggregate_expr_and_maybe_filter(
                            e,
                            logical_input_schema,
                            &physical_input_schema,
                            session_state.execution_props(),
                        )
                    })
                    .collect::<Result<Vec<_>>>()?;

                let (aggregates, filters, _order_bys): (Vec<_>, Vec<_>, Vec<_>) =
                    multiunzip(agg_filter);

                let initial_aggr = Arc::new(AggregateExec::try_new(
                    AggregateMode::Partial,
                    groups.clone(),
                    aggregates.clone(),
                    filters.clone(),
                    input_exec,
                    physical_input_schema.clone(),
                )?);

                // update group column indices based on partial aggregate plan evaluation
                let final_group: Vec<Arc<dyn PhysicalExpr>> =
                    initial_aggr.output_group_expr();

                let can_repartition = !groups.is_empty()
                    && session_state.config().target_partitions() > 1
                    && session_state.config().repartition_aggregations();

                // Some aggregators may be modified during initialization for
                // optimization purposes. For example, a FIRST_VALUE may turn
                // into a LAST_VALUE with the reverse ordering requirement.
                // To reflect such changes to subsequent stages, use the updated
                // `AggregateExpr`/`PhysicalSortExpr` objects.
                let updated_aggregates = initial_aggr.aggr_expr().to_vec();

                let next_partition_mode = if can_repartition {
                    // construct a second aggregation with 'AggregateMode::FinalPartitioned'
                    AggregateMode::FinalPartitioned
                } else {
                    // construct a second aggregation, keeping the final column name equal to the
                    // first aggregation and the expressions corresponding to the respective aggregate
                    AggregateMode::Final
                };

                let final_grouping_set = PhysicalGroupBy::new_single(
                    final_group
                        .iter()
                        .enumerate()
                        .map(|(i, expr)| (expr.clone(), groups.expr()[i].1.clone()))
                        .collect(),
                );

                Arc::new(AggregateExec::try_new(
                    next_partition_mode,
                    final_grouping_set,
                    updated_aggregates,
                    filters,
                    initial_aggr,
                    physical_input_schema.clone(),
                )?)
            }
            LogicalPlan::Projection(Projection { input, expr, .. }) => self
                .create_project_physical_exec(
                    session_state,
                    children.one()?,
                    input,
                    expr,
                )?,
            LogicalPlan::Filter(Filter {
                predicate, input, ..
            }) => {
                let physical_input = children.one()?;
                let input_dfschema = input.schema();

                let runtime_expr =
                    self.create_physical_expr(predicate, input_dfschema, session_state)?;
                let selectivity = session_state
                    .config()
                    .options()
                    .optimizer
                    .default_filter_selectivity;
                let filter = FilterExec::try_new(runtime_expr, physical_input)?;
                Arc::new(filter.with_default_selectivity(selectivity)?)
            }
            LogicalPlan::Repartition(Repartition {
                input,
                partitioning_scheme,
            }) => {
                let physical_input = children.one()?;
                let input_dfschema = input.as_ref().schema();
                let physical_partitioning = match partitioning_scheme {
                    LogicalPartitioning::RoundRobinBatch(n) => {
                        Partitioning::RoundRobinBatch(*n)
                    }
                    LogicalPartitioning::Hash(expr, n) => {
                        let runtime_expr = expr
                            .iter()
                            .map(|e| {
                                self.create_physical_expr(
                                    e,
                                    input_dfschema,
                                    session_state,
                                )
                            })
                            .collect::<Result<Vec<_>>>()?;
                        Partitioning::Hash(runtime_expr, *n)
                    }
                    LogicalPartitioning::DistributeBy(_) => {
                        return not_impl_err!(
                            "Physical plan does not support DistributeBy partitioning"
                        );
                    }
                };
                Arc::new(RepartitionExec::try_new(
                    physical_input,
                    physical_partitioning,
                )?)
            }
            LogicalPlan::Sort(Sort {
                expr, input, fetch, ..
            }) => {
                let physical_input = children.one()?;
                let input_dfschema = input.as_ref().schema();
                let sort_expr = create_physical_sort_exprs(
                    expr,
                    input_dfschema,
                    session_state.execution_props(),
                )?;
                let new_sort =
                    SortExec::new(sort_expr, physical_input).with_fetch(*fetch);
                Arc::new(new_sort)
            }
            LogicalPlan::Subquery(_) => todo!(),
            LogicalPlan::SubqueryAlias(_) => children.one()?,
            LogicalPlan::Limit(Limit { skip, fetch, .. }) => {
                let input = children.one()?;

                // GlobalLimitExec requires a single partition for input
                let input = if input.output_partitioning().partition_count() == 1 {
                    input
                } else {
                    // Apply a LocalLimitExec to each partition. The optimizer will also insert
                    // a CoalescePartitionsExec between the GlobalLimitExec and LocalLimitExec
                    if let Some(fetch) = fetch {
                        Arc::new(LocalLimitExec::new(input, *fetch + skip))
                    } else {
                        input
                    }
                };

                Arc::new(GlobalLimitExec::new(input, *skip, *fetch))
            }
            LogicalPlan::Unnest(Unnest {
                list_type_columns,
                struct_type_columns,
                schema,
                options,
                ..
            }) => {
                let input = children.one()?;
                let schema = SchemaRef::new(schema.as_ref().to_owned().into());
                Arc::new(UnnestExec::new(
                    input,
                    list_type_columns.clone(),
                    struct_type_columns.clone(),
                    schema,
                    options.clone(),
                ))
            }

            // 2 Children
            LogicalPlan::Join(Join {
                left,
                right,
                on: keys,
                filter,
                join_type,
                null_equals_null,
                schema: join_schema,
                ..
            }) => {
                let null_equals_null = *null_equals_null;

                let [physical_left, physical_right] = children.two()?;

                // If join has expression equijoin keys, add physical projection.
                let has_expr_join_key = keys.iter().any(|(l, r)| {
                    !(matches!(l, Expr::Column(_)) && matches!(r, Expr::Column(_)))
                });
                let (new_logical, physical_left, physical_right) = if has_expr_join_key {
                    // TODO: Can we extract this transformation to somewhere before physical plan
                    //       creation?
                    let (left_keys, right_keys): (Vec<_>, Vec<_>) =
                        keys.iter().cloned().unzip();

                    let (left, left_col_keys, left_projected) =
                        wrap_projection_for_join_if_necessary(
                            &left_keys,
                            left.as_ref().clone(),
                        )?;
                    let (right, right_col_keys, right_projected) =
                        wrap_projection_for_join_if_necessary(
                            &right_keys,
                            right.as_ref().clone(),
                        )?;
                    let column_on = (left_col_keys, right_col_keys);

                    let left = Arc::new(left);
                    let right = Arc::new(right);
                    let new_join = LogicalPlan::Join(Join::try_new_with_project_input(
                        node,
                        left.clone(),
                        right.clone(),
                        column_on,
                    )?);

                    // If inputs were projected then create ExecutionPlan for these new
                    // LogicalPlan nodes.
                    let physical_left = match (left_projected, left.as_ref()) {
                        // If left_projected is true we are guaranteed that left is a Projection
                        (
                            true,
                            LogicalPlan::Projection(Projection { input, expr, .. }),
                        ) => self.create_project_physical_exec(
                            session_state,
                            physical_left,
                            input,
                            expr,
                        )?,
                        _ => physical_left,
                    };
                    let physical_right = match (right_projected, right.as_ref()) {
                        // If right_projected is true we are guaranteed that right is a Projection
                        (
                            true,
                            LogicalPlan::Projection(Projection { input, expr, .. }),
                        ) => self.create_project_physical_exec(
                            session_state,
                            physical_right,
                            input,
                            expr,
                        )?,
                        _ => physical_right,
                    };

                    // Remove temporary projected columns
                    if left_projected || right_projected {
                        let final_join_result =
                            join_schema.iter().map(Expr::from).collect::<Vec<_>>();
                        let projection = LogicalPlan::Projection(Projection::try_new(
                            final_join_result,
                            Arc::new(new_join),
                        )?);
                        // LogicalPlan mutated
                        (Cow::Owned(projection), physical_left, physical_right)
                    } else {
                        // LogicalPlan mutated
                        (Cow::Owned(new_join), physical_left, physical_right)
                    }
                } else {
                    // LogicalPlan unchanged
                    (Cow::Borrowed(node), physical_left, physical_right)
                };

                // Retrieving new left/right and join keys (in case plan was mutated above)
                let (left, right, keys, new_project) = match new_logical.as_ref() {
                    LogicalPlan::Projection(Projection { input, expr, .. }) => {
                        if let LogicalPlan::Join(Join {
                            left, right, on, ..
                        }) = input.as_ref()
                        {
                            (left, right, on, Some((input, expr)))
                        } else {
                            unreachable!()
                        }
                    }
                    LogicalPlan::Join(Join {
                        left, right, on, ..
                    }) => (left, right, on, None),
                    // Should either be the original Join, or Join with a Projection on top
                    _ => unreachable!(),
                };

                // All equi-join keys are columns now, create physical join plan
                let left_df_schema = left.schema();
                let right_df_schema = right.schema();
                let execution_props = session_state.execution_props();
                let join_on = keys
                    .iter()
                    .map(|(l, r)| {
                        let l = create_physical_expr(l, left_df_schema, execution_props)?;
                        let r =
                            create_physical_expr(r, right_df_schema, execution_props)?;
                        Ok((l, r))
                    })
                    .collect::<Result<join_utils::JoinOn>>()?;

                let join_filter = match filter {
                    Some(expr) => {
                        // Extract columns from filter expression and saved in a HashSet
                        let cols = expr.column_refs();

                        // Collect left & right field indices, the field indices are sorted in ascending order
                        let left_field_indices = cols
                            .iter()
                            .filter_map(|c| match left_df_schema.index_of_column(c) {
                                Ok(idx) => Some(idx),
                                _ => None,
                            })
                            .sorted()
                            .collect::<Vec<_>>();
                        let right_field_indices = cols
                            .iter()
                            .filter_map(|c| match right_df_schema.index_of_column(c) {
                                Ok(idx) => Some(idx),
                                _ => None,
                            })
                            .sorted()
                            .collect::<Vec<_>>();

                        // Collect DFFields and Fields required for intermediate schemas
                        let (filter_df_fields, filter_fields): (Vec<_>, Vec<_>) =
                            left_field_indices
                                .clone()
                                .into_iter()
                                .map(|i| {
                                    (
                                        left_df_schema.qualified_field(i),
                                        physical_left.schema().field(i).clone(),
                                    )
                                })
                                .chain(right_field_indices.clone().into_iter().map(|i| {
                                    (
                                        right_df_schema.qualified_field(i),
                                        physical_right.schema().field(i).clone(),
                                    )
                                }))
                                .unzip();
                        let filter_df_fields = filter_df_fields
                            .into_iter()
                            .map(|(qualifier, field)| {
                                (qualifier.cloned(), Arc::new(field.clone()))
                            })
                            .collect();

                        // Construct intermediate schemas used for filtering data and
                        // convert logical expression to physical according to filter schema
                        let filter_df_schema = DFSchema::new_with_metadata(
                            filter_df_fields,
                            HashMap::new(),
                        )?;
                        let filter_schema =
                            Schema::new_with_metadata(filter_fields, HashMap::new());
                        let filter_expr = create_physical_expr(
                            expr,
                            &filter_df_schema,
                            session_state.execution_props(),
                        )?;
                        let column_indices = join_utils::JoinFilter::build_column_indices(
                            left_field_indices,
                            right_field_indices,
                        );

                        Some(join_utils::JoinFilter::new(
                            filter_expr,
                            column_indices,
                            filter_schema,
                        ))
                    }
                    _ => None,
                };

                let prefer_hash_join =
                    session_state.config_options().optimizer.prefer_hash_join;

                let join: Arc<dyn ExecutionPlan> = if join_on.is_empty() {
                    // there is no equal join condition, use the nested loop join
                    // TODO optimize the plan, and use the config of `target_partitions` and `repartition_joins`
                    Arc::new(NestedLoopJoinExec::try_new(
                        physical_left,
                        physical_right,
                        join_filter,
                        join_type,
                    )?)
                } else if session_state.config().target_partitions() > 1
                    && session_state.config().repartition_joins()
                    && !prefer_hash_join
                {
                    // Use SortMergeJoin if hash join is not preferred
                    // Sort-Merge join support currently is experimental

                    let join_on_len = join_on.len();
                    Arc::new(SortMergeJoinExec::try_new(
                        physical_left,
                        physical_right,
                        join_on,
                        join_filter,
                        *join_type,
                        vec![SortOptions::default(); join_on_len],
                        null_equals_null,
                    )?)
                } else if session_state.config().target_partitions() > 1
                    && session_state.config().repartition_joins()
                    && prefer_hash_join
                {
                    let partition_mode = {
                        if session_state.config().collect_statistics() {
                            PartitionMode::Auto
                        } else {
                            PartitionMode::Partitioned
                        }
                    };
                    Arc::new(HashJoinExec::try_new(
                        physical_left,
                        physical_right,
                        join_on,
                        join_filter,
                        join_type,
                        None,
                        partition_mode,
                        null_equals_null,
                    )?)
                } else {
                    Arc::new(HashJoinExec::try_new(
                        physical_left,
                        physical_right,
                        join_on,
                        join_filter,
                        join_type,
                        None,
                        PartitionMode::CollectLeft,
                        null_equals_null,
                    )?)
                };

                // If plan was mutated previously then need to create the ExecutionPlan
                // for the new Projection that was applied on top.
                if let Some((input, expr)) = new_project {
                    self.create_project_physical_exec(session_state, join, input, expr)?
                } else {
                    join
                }
            }
            LogicalPlan::CrossJoin(_) => {
                let [left, right] = children.two()?;
                Arc::new(CrossJoinExec::new(left, right))
            }
            LogicalPlan::RecursiveQuery(RecursiveQuery {
                name, is_distinct, ..
            }) => {
                let [static_term, recursive_term] = children.two()?;
                Arc::new(RecursiveQueryExec::try_new(
                    name.clone(),
                    static_term,
                    recursive_term,
                    *is_distinct,
                )?)
            }

            // N Children
            LogicalPlan::Union(_) => Arc::new(UnionExec::new(children.vec())),
            LogicalPlan::Extension(Extension { node }) => {
                let mut maybe_plan = None;
                let children = children.vec();
                for planner in &self.extension_planners {
                    if maybe_plan.is_some() {
                        break;
                    }

                    let logical_input = node.inputs();
                    maybe_plan = planner
                        .plan_extension(
                            self,
                            node.as_ref(),
                            &logical_input,
                            &children,
                            session_state,
                        )
                        .await?;
                }

                let plan = match maybe_plan {
                        Some(v) => Ok(v),
                        _ => plan_err!("No installed planner was able to convert the custom node to an execution plan: {:?}", node)
                    }?;

                // Ensure the ExecutionPlan's schema matches the
                // declared logical schema to catch and warn about
                // logic errors when creating user defined plans.
                if !node.schema().matches_arrow_schema(&plan.schema()) {
                    return plan_err!(
                            "Extension planner for {:?} created an ExecutionPlan with mismatched schema. \
                            LogicalPlan schema: {:?}, ExecutionPlan schema: {:?}",
                            node, node.schema(), plan.schema()
                        );
                } else {
                    plan
                }
            }

            // Other
            LogicalPlan::Statement(statement) => {
                // DataFusion is a read-only query engine, but also a library, so consumers may implement this
                let name = statement.name();
                return not_impl_err!("Unsupported logical plan: Statement({name})");
            }
            LogicalPlan::Prepare(_) => {
                // There is no default plan for "PREPARE" -- it must be
                // handled at a higher level (so that the appropriate
                // statement can be prepared)
                return not_impl_err!("Unsupported logical plan: Prepare");
            }
            LogicalPlan::Dml(dml) => {
                // DataFusion is a read-only query engine, but also a library, so consumers may implement this
                return not_impl_err!("Unsupported logical plan: Dml({0})", dml.op);
            }
            LogicalPlan::Ddl(ddl) => {
                // There is no default plan for DDl statements --
                // it must be handled at a higher level (so that
                // the appropriate table can be registered with
                // the context)
                let name = ddl.name();
                return not_impl_err!("Unsupported logical plan: {name}");
            }
            LogicalPlan::Explain(_) => {
                return internal_err!(
                    "Unsupported logical plan: Explain must be root of the plan"
                )
            }
            LogicalPlan::Distinct(_) => {
                return internal_err!(
                    "Unsupported logical plan: Distinct should be replaced to Aggregate"
                )
            }
            LogicalPlan::Analyze(_) => {
                return internal_err!(
                    "Unsupported logical plan: Analyze must be root of the plan"
                )
            }
        };
        Ok(exec_node)
    }

    fn create_grouping_physical_expr(
        &self,
        group_expr: &[Expr],
        input_dfschema: &DFSchema,
        input_schema: &Schema,
        session_state: &SessionState,
    ) -> Result<PhysicalGroupBy> {
        if group_expr.len() == 1 {
            match &group_expr[0] {
                Expr::GroupingSet(GroupingSet::GroupingSets(grouping_sets)) => {
                    merge_grouping_set_physical_expr(
                        grouping_sets,
                        input_dfschema,
                        input_schema,
                        session_state,
                    )
                }
                Expr::GroupingSet(GroupingSet::Cube(exprs)) => create_cube_physical_expr(
                    exprs,
                    input_dfschema,
                    input_schema,
                    session_state,
                ),
                Expr::GroupingSet(GroupingSet::Rollup(exprs)) => {
                    create_rollup_physical_expr(
                        exprs,
                        input_dfschema,
                        input_schema,
                        session_state,
                    )
                }
                expr => Ok(PhysicalGroupBy::new_single(vec![tuple_err((
                    self.create_physical_expr(expr, input_dfschema, session_state),
                    physical_name(expr),
                ))?])),
            }
        } else {
            Ok(PhysicalGroupBy::new_single(
                group_expr
                    .iter()
                    .map(|e| {
                        tuple_err((
                            self.create_physical_expr(e, input_dfschema, session_state),
                            physical_name(e),
                        ))
                    })
                    .collect::<Result<Vec<_>>>()?,
            ))
        }
    }
}

/// Expand and align a GROUPING SET expression.
/// (see <https://www.postgresql.org/docs/current/queries-table-expressions.html#QUERIES-GROUPING-SETS>)
///
/// This will take a list of grouping sets and ensure that each group is
/// properly aligned for the physical execution plan. We do this by
/// identifying all unique expression in each group and conforming each
/// group to the same set of expression types and ordering.
/// For example, if we have something like `GROUPING SETS ((a,b,c),(a),(b),(b,c))`
/// we would expand this to `GROUPING SETS ((a,b,c),(a,NULL,NULL),(NULL,b,NULL),(NULL,b,c))
/// (see <https://www.postgresql.org/docs/current/queries-table-expressions.html#QUERIES-GROUPING-SETS>)
fn merge_grouping_set_physical_expr(
    grouping_sets: &[Vec<Expr>],
    input_dfschema: &DFSchema,
    input_schema: &Schema,
    session_state: &SessionState,
) -> Result<PhysicalGroupBy> {
    let num_groups = grouping_sets.len();
    let mut all_exprs: Vec<Expr> = vec![];
    let mut grouping_set_expr: Vec<(Arc<dyn PhysicalExpr>, String)> = vec![];
    let mut null_exprs: Vec<(Arc<dyn PhysicalExpr>, String)> = vec![];

    for expr in grouping_sets.iter().flatten() {
        if !all_exprs.contains(expr) {
            all_exprs.push(expr.clone());

            grouping_set_expr.push(get_physical_expr_pair(
                expr,
                input_dfschema,
                session_state,
            )?);

            null_exprs.push(get_null_physical_expr_pair(
                expr,
                input_dfschema,
                input_schema,
                session_state,
            )?);
        }
    }

    let mut merged_sets: Vec<Vec<bool>> = Vec::with_capacity(num_groups);

    for expr_group in grouping_sets.iter() {
        let group: Vec<bool> = all_exprs
            .iter()
            .map(|expr| !expr_group.contains(expr))
            .collect();

        merged_sets.push(group)
    }

    Ok(PhysicalGroupBy::new(
        grouping_set_expr,
        null_exprs,
        merged_sets,
    ))
}

/// Expand and align a CUBE expression. This is a special case of GROUPING SETS
/// (see <https://www.postgresql.org/docs/current/queries-table-expressions.html#QUERIES-GROUPING-SETS>)
fn create_cube_physical_expr(
    exprs: &[Expr],
    input_dfschema: &DFSchema,
    input_schema: &Schema,
    session_state: &SessionState,
) -> Result<PhysicalGroupBy> {
    let num_of_exprs = exprs.len();
    let num_groups = num_of_exprs * num_of_exprs;

    let mut null_exprs: Vec<(Arc<dyn PhysicalExpr>, String)> =
        Vec::with_capacity(num_of_exprs);
    let mut all_exprs: Vec<(Arc<dyn PhysicalExpr>, String)> =
        Vec::with_capacity(num_of_exprs);

    for expr in exprs {
        null_exprs.push(get_null_physical_expr_pair(
            expr,
            input_dfschema,
            input_schema,
            session_state,
        )?);

        all_exprs.push(get_physical_expr_pair(expr, input_dfschema, session_state)?)
    }

    let mut groups: Vec<Vec<bool>> = Vec::with_capacity(num_groups);

    groups.push(vec![false; num_of_exprs]);

    for null_count in 1..=num_of_exprs {
        for null_idx in (0..num_of_exprs).combinations(null_count) {
            let mut next_group: Vec<bool> = vec![false; num_of_exprs];
            null_idx.into_iter().for_each(|i| next_group[i] = true);
            groups.push(next_group);
        }
    }

    Ok(PhysicalGroupBy::new(all_exprs, null_exprs, groups))
}

/// Expand and align a ROLLUP expression. This is a special case of GROUPING SETS
/// (see <https://www.postgresql.org/docs/current/queries-table-expressions.html#QUERIES-GROUPING-SETS>)
fn create_rollup_physical_expr(
    exprs: &[Expr],
    input_dfschema: &DFSchema,
    input_schema: &Schema,
    session_state: &SessionState,
) -> Result<PhysicalGroupBy> {
    let num_of_exprs = exprs.len();

    let mut null_exprs: Vec<(Arc<dyn PhysicalExpr>, String)> =
        Vec::with_capacity(num_of_exprs);
    let mut all_exprs: Vec<(Arc<dyn PhysicalExpr>, String)> =
        Vec::with_capacity(num_of_exprs);

    let mut groups: Vec<Vec<bool>> = Vec::with_capacity(num_of_exprs + 1);

    for expr in exprs {
        null_exprs.push(get_null_physical_expr_pair(
            expr,
            input_dfschema,
            input_schema,
            session_state,
        )?);

        all_exprs.push(get_physical_expr_pair(expr, input_dfschema, session_state)?)
    }

    for total in 0..=num_of_exprs {
        let mut group: Vec<bool> = Vec::with_capacity(num_of_exprs);

        for index in 0..num_of_exprs {
            if index < total {
                group.push(false);
            } else {
                group.push(true);
            }
        }

        groups.push(group)
    }

    Ok(PhysicalGroupBy::new(all_exprs, null_exprs, groups))
}

/// For a given logical expr, get a properly typed NULL ScalarValue physical expression
fn get_null_physical_expr_pair(
    expr: &Expr,
    input_dfschema: &DFSchema,
    input_schema: &Schema,
    session_state: &SessionState,
) -> Result<(Arc<dyn PhysicalExpr>, String)> {
    let physical_expr =
        create_physical_expr(expr, input_dfschema, session_state.execution_props())?;
    let physical_name = physical_name(&expr.clone())?;

    let data_type = physical_expr.data_type(input_schema)?;
    let null_value: ScalarValue = (&data_type).try_into()?;

    let null_value = Literal::new(null_value);
    Ok((Arc::new(null_value), physical_name))
}

fn get_physical_expr_pair(
    expr: &Expr,
    input_dfschema: &DFSchema,
    session_state: &SessionState,
) -> Result<(Arc<dyn PhysicalExpr>, String)> {
    let physical_expr =
        create_physical_expr(expr, input_dfschema, session_state.execution_props())?;
    let physical_name = physical_name(expr)?;
    Ok((physical_expr, physical_name))
}

/// Check if window bounds are valid after schema information is available, and
/// window_frame bounds are casted to the corresponding column type.
/// queries like:
/// OVER (ORDER BY a RANGES BETWEEN 3 PRECEDING AND 5 PRECEDING)
/// OVER (ORDER BY a RANGES BETWEEN INTERVAL '3 DAY' PRECEDING AND '5 DAY' PRECEDING)  are rejected
pub fn is_window_frame_bound_valid(window_frame: &WindowFrame) -> bool {
    match (&window_frame.start_bound, &window_frame.end_bound) {
        (WindowFrameBound::Following(_), WindowFrameBound::Preceding(_))
        | (WindowFrameBound::Following(_), WindowFrameBound::CurrentRow)
        | (WindowFrameBound::CurrentRow, WindowFrameBound::Preceding(_)) => false,
        (WindowFrameBound::Preceding(lhs), WindowFrameBound::Preceding(rhs)) => {
            !rhs.is_null() && (lhs.is_null() || (lhs >= rhs))
        }
        (WindowFrameBound::Following(lhs), WindowFrameBound::Following(rhs)) => {
            !lhs.is_null() && (rhs.is_null() || (lhs <= rhs))
        }
        _ => true,
    }
}

/// Create a window expression with a name from a logical expression
pub fn create_window_expr_with_name(
    e: &Expr,
    name: impl Into<String>,
    logical_schema: &DFSchema,
    execution_props: &ExecutionProps,
) -> Result<Arc<dyn WindowExpr>> {
    let name = name.into();
    let physical_schema: &Schema = &logical_schema.into();
    match e {
        Expr::WindowFunction(WindowFunction {
            fun,
            args,
            partition_by,
            order_by,
            window_frame,
            null_treatment,
        }) => {
            let physical_args =
                create_physical_exprs(args, logical_schema, execution_props)?;
            let partition_by =
                create_physical_exprs(partition_by, logical_schema, execution_props)?;
            let order_by =
                create_physical_sort_exprs(order_by, logical_schema, execution_props)?;

            if !is_window_frame_bound_valid(window_frame) {
                return plan_err!(
                        "Invalid window frame: start bound ({}) cannot be larger than end bound ({})",
                        window_frame.start_bound, window_frame.end_bound
                    );
            }

            let window_frame = Arc::new(window_frame.clone());
            let ignore_nulls = null_treatment.unwrap_or(NullTreatment::RespectNulls)
                == NullTreatment::IgnoreNulls;
            windows::create_window_expr(
                fun,
                name,
                &physical_args,
                args,
                &partition_by,
                &order_by,
                window_frame,
                physical_schema,
                ignore_nulls,
            )
        }
        other => plan_err!("Invalid window expression '{other:?}'"),
    }
}

/// Create a window expression from a logical expression or an alias
pub fn create_window_expr(
    e: &Expr,
    logical_schema: &DFSchema,
    execution_props: &ExecutionProps,
) -> Result<Arc<dyn WindowExpr>> {
    // unpack aliased logical expressions, e.g. "sum(col) over () as total"
    let (name, e) = match e {
        Expr::Alias(Alias { expr, name, .. }) => (name.clone(), expr.as_ref()),
        _ => (e.display_name()?, e),
    };
    create_window_expr_with_name(e, name, logical_schema, execution_props)
}

type AggregateExprWithOptionalArgs = (
    Arc<dyn AggregateExpr>,
    // The filter clause, if any
    Option<Arc<dyn PhysicalExpr>>,
    // Ordering requirements, if any
    Option<Vec<PhysicalSortExpr>>,
);

/// Create an aggregate expression with a name from a logical expression
pub fn create_aggregate_expr_with_name_and_maybe_filter(
    e: &Expr,
    name: Option<String>,
    logical_input_schema: &DFSchema,
    _physical_input_schema: &Schema,
    execution_props: &ExecutionProps,
) -> Result<AggregateExprWithOptionalArgs> {
    match e {
        Expr::AggregateFunction(AggregateFunction {
            func,
            distinct,
            args,
            filter,
            order_by,
            null_treatment,
        }) => {
            let physical_args =
                create_physical_exprs(args, logical_input_schema, execution_props)?;
            let filter = match filter {
                Some(e) => Some(create_physical_expr(
                    e,
                    logical_input_schema,
                    execution_props,
                )?),
                None => None,
            };

            let ignore_nulls = null_treatment
                .unwrap_or(sqlparser::ast::NullTreatment::RespectNulls)
                == NullTreatment::IgnoreNulls;

            let (agg_expr, filter, order_by) = {
                let sort_exprs = order_by.clone().unwrap_or(vec![]);
                let physical_sort_exprs = match order_by {
                    Some(exprs) => Some(create_physical_sort_exprs(
                        exprs,
                        logical_input_schema,
                        execution_props,
                    )?),
                    None => None,
                };

                let ordering_reqs: Vec<PhysicalSortExpr> =
                    physical_sort_exprs.clone().unwrap_or(vec![]);

                let agg_expr = udaf::create_aggregate_expr_with_dfschema(
                    func,
                    &physical_args,
                    args,
                    &sort_exprs,
                    &ordering_reqs,
                    logical_input_schema,
                    name,
                    ignore_nulls,
                    *distinct,
                    false,
                )?;

                (agg_expr, filter, physical_sort_exprs)
            };

            Ok((agg_expr, filter, order_by))
        }
        other => internal_err!("Invalid aggregate expression '{other:?}'"),
    }
}

/// Create an aggregate expression from a logical expression or an alias
pub fn create_aggregate_expr_and_maybe_filter(
    e: &Expr,
    logical_input_schema: &DFSchema,
    physical_input_schema: &Schema,
    execution_props: &ExecutionProps,
) -> Result<AggregateExprWithOptionalArgs> {
    // unpack (nested) aliased logical expressions, e.g. "sum(col) as total"
    let (name, e) = match e {
        Expr::Alias(Alias { expr, name, .. }) => (Some(name.clone()), expr.as_ref()),
        Expr::AggregateFunction(_) => (e.display_name().ok(), e),
        _ => (None, e),
    };

    create_aggregate_expr_with_name_and_maybe_filter(
        e,
        name,
        logical_input_schema,
        physical_input_schema,
        execution_props,
    )
}

/// Create a physical sort expression from a logical expression
pub fn create_physical_sort_expr(
    e: &Expr,
    input_dfschema: &DFSchema,
    execution_props: &ExecutionProps,
) -> Result<PhysicalSortExpr> {
    if let Expr::Sort(expr::Sort {
        expr,
        asc,
        nulls_first,
    }) = e
    {
        Ok(PhysicalSortExpr {
            expr: create_physical_expr(expr, input_dfschema, execution_props)?,
            options: SortOptions {
                descending: !asc,
                nulls_first: *nulls_first,
            },
        })
    } else {
        internal_err!("Expects a sort expression")
    }
}

/// Create vector of physical sort expression from a vector of logical expression
pub fn create_physical_sort_exprs(
    exprs: &[Expr],
    input_dfschema: &DFSchema,
    execution_props: &ExecutionProps,
) -> Result<LexOrdering> {
    exprs
        .iter()
        .map(|expr| create_physical_sort_expr(expr, input_dfschema, execution_props))
        .collect::<Result<Vec<_>>>()
}

impl DefaultPhysicalPlanner {
    /// Handles capturing the various plans for EXPLAIN queries
    ///
    /// Returns
    /// Some(plan) if optimized, and None if logical_plan was not an
    /// explain (and thus needs to be optimized as normal)
    async fn handle_explain(
        &self,
        logical_plan: &LogicalPlan,
        session_state: &SessionState,
    ) -> Result<Option<Arc<dyn ExecutionPlan>>> {
        if let LogicalPlan::Explain(e) = logical_plan {
            use PlanType::*;
            let mut stringified_plans = vec![];

            let config = &session_state.config_options().explain;

            if !config.physical_plan_only {
                stringified_plans.clone_from(&e.stringified_plans);
                if e.logical_optimization_succeeded {
                    stringified_plans.push(e.plan.to_stringified(FinalLogicalPlan));
                }
            }

            if !config.logical_plan_only && e.logical_optimization_succeeded {
                match self
                    .create_initial_plan(e.plan.as_ref(), session_state)
                    .await
                {
                    Ok(input) => {
                        // Include statistics / schema if enabled
                        stringified_plans.push(
                            displayable(input.as_ref())
                                .set_show_statistics(config.show_statistics)
                                .set_show_schema(config.show_schema)
                                .to_stringified(e.verbose, InitialPhysicalPlan),
                        );

                        // Show statistics + schema in verbose output even if not
                        // explicitly requested
                        if e.verbose {
                            if !config.show_statistics {
                                stringified_plans.push(
                                    displayable(input.as_ref())
                                        .set_show_statistics(true)
                                        .to_stringified(
                                            e.verbose,
                                            InitialPhysicalPlanWithStats,
                                        ),
                                );
                            }
                            if !config.show_schema {
                                stringified_plans.push(
                                    displayable(input.as_ref())
                                        .set_show_schema(true)
                                        .to_stringified(
                                            e.verbose,
                                            InitialPhysicalPlanWithSchema,
                                        ),
                                );
                            }
                        }

                        let optimized_plan = self.optimize_internal(
                            input,
                            session_state,
                            |plan, optimizer| {
                                let optimizer_name = optimizer.name().to_string();
                                let plan_type = OptimizedPhysicalPlan { optimizer_name };
                                stringified_plans.push(
                                    displayable(plan)
                                        .set_show_statistics(config.show_statistics)
                                        .set_show_schema(config.show_schema)
                                        .to_stringified(e.verbose, plan_type),
                                );
                            },
                        );
                        match optimized_plan {
                            Ok(input) => {
                                // This plan will includes statistics if show_statistics is on
                                stringified_plans.push(
                                    displayable(input.as_ref())
                                        .set_show_statistics(config.show_statistics)
                                        .set_show_schema(config.show_schema)
                                        .to_stringified(e.verbose, FinalPhysicalPlan),
                                );

                                // Show statistics + schema in verbose output even if not
                                // explicitly requested
                                if e.verbose {
                                    if !config.show_statistics {
                                        stringified_plans.push(
                                            displayable(input.as_ref())
                                                .set_show_statistics(true)
                                                .to_stringified(
                                                    e.verbose,
                                                    FinalPhysicalPlanWithStats,
                                                ),
                                        );
                                    }
                                    if !config.show_schema {
                                        stringified_plans.push(
                                            displayable(input.as_ref())
                                                .set_show_schema(true)
                                                .to_stringified(
                                                    e.verbose,
                                                    FinalPhysicalPlanWithSchema,
                                                ),
                                        );
                                    }
                                }
                            }
                            Err(DataFusionError::Context(optimizer_name, e)) => {
                                let plan_type = OptimizedPhysicalPlan { optimizer_name };
                                stringified_plans
                                    .push(StringifiedPlan::new(plan_type, e.to_string()))
                            }
                            Err(e) => return Err(e),
                        }
                    }
                    Err(e) => stringified_plans
                        .push(StringifiedPlan::new(InitialPhysicalPlan, e.to_string())),
                }
            }

            Ok(Some(Arc::new(ExplainExec::new(
                SchemaRef::new(e.schema.as_ref().to_owned().into()),
                stringified_plans,
                e.verbose,
            ))))
        } else if let LogicalPlan::Analyze(a) = logical_plan {
            let input = self.create_physical_plan(&a.input, session_state).await?;
            let schema = SchemaRef::new((*a.schema).clone().into());
            let show_statistics = session_state.config_options().explain.show_statistics;
            Ok(Some(Arc::new(AnalyzeExec::new(
                a.verbose,
                show_statistics,
                input,
                schema,
            ))))
        } else {
            Ok(None)
        }
    }

    /// Optimize a physical plan by applying each physical optimizer,
    /// calling observer(plan, optimizer after each one)
    fn optimize_internal<F>(
        &self,
        plan: Arc<dyn ExecutionPlan>,
        session_state: &SessionState,
        mut observer: F,
    ) -> Result<Arc<dyn ExecutionPlan>>
    where
        F: FnMut(&dyn ExecutionPlan, &dyn PhysicalOptimizerRule),
    {
        let optimizers = session_state.physical_optimizers();
        debug!(
            "Input physical plan:\n{}\n",
            displayable(plan.as_ref()).indent(false)
        );
        trace!(
            "Detailed input physical plan:\n{}",
            displayable(plan.as_ref()).indent(true)
        );

        let mut new_plan = plan;
        for optimizer in optimizers {
            let before_schema = new_plan.schema();
            new_plan = optimizer
                .optimize(new_plan, session_state.config_options())
                .map_err(|e| {
                    DataFusionError::Context(optimizer.name().to_string(), Box::new(e))
                })?;
            if optimizer.schema_check() && new_plan.schema() != before_schema {
                let e = DataFusionError::Internal(format!(
                    "PhysicalOptimizer rule '{}' failed, due to generate a different schema, original schema: {:?}, new schema: {:?}",
                    optimizer.name(),
                    before_schema,
                    new_plan.schema()
                ));
                return Err(DataFusionError::Context(
                    optimizer.name().to_string(),
                    Box::new(e),
                ));
            }
            trace!(
                "Optimized physical plan by {}:\n{}\n",
                optimizer.name(),
                displayable(new_plan.as_ref()).indent(false)
            );
            observer(new_plan.as_ref(), optimizer.as_ref())
        }
        debug!(
            "Optimized physical plan:\n{}\n",
            displayable(new_plan.as_ref()).indent(false)
        );
        trace!("Detailed optimized physical plan:\n{:?}", new_plan);
        Ok(new_plan)
    }

    // return an record_batch which describes a table's schema.
    fn plan_describe(
        &self,
        table_schema: Arc<Schema>,
        output_schema: Arc<Schema>,
    ) -> Result<Arc<dyn ExecutionPlan>> {
        let mut column_names = StringBuilder::new();
        let mut data_types = StringBuilder::new();
        let mut is_nullables = StringBuilder::new();
        for field in table_schema.fields() {
            column_names.append_value(field.name());

            // "System supplied type" --> Use debug format of the datatype
            let data_type = field.data_type();
            data_types.append_value(format!("{data_type:?}"));

            // "YES if the column is possibly nullable, NO if it is known not nullable. "
            let nullable_str = if field.is_nullable() { "YES" } else { "NO" };
            is_nullables.append_value(nullable_str);
        }

        let record_batch = RecordBatch::try_new(
            output_schema,
            vec![
                Arc::new(column_names.finish()),
                Arc::new(data_types.finish()),
                Arc::new(is_nullables.finish()),
            ],
        )?;

        let schema = record_batch.schema();
        let partitions = vec![vec![record_batch]];
        let projection = None;
        let mem_exec = MemoryExec::try_new(&partitions, schema, projection)?;
        Ok(Arc::new(mem_exec))
    }

    fn create_project_physical_exec(
        &self,
        session_state: &SessionState,
        input_exec: Arc<dyn ExecutionPlan>,
        input: &Arc<LogicalPlan>,
        expr: &[Expr],
    ) -> Result<Arc<dyn ExecutionPlan>> {
        let input_schema = input.as_ref().schema();
        let physical_exprs = expr
            .iter()
            .map(|e| {
                // For projections, SQL planner and logical plan builder may convert user
                // provided expressions into logical Column expressions if their results
                // are already provided from the input plans. Because we work with
                // qualified columns in logical plane, derived columns involve operators or
                // functions will contain qualifiers as well. This will result in logical
                // columns with names like `SUM(t1.c1)`, `t1.c1 + t1.c2`, etc.
                //
                // If we run these logical columns through physical_name function, we will
                // get physical names with column qualifiers, which violates DataFusion's
                // field name semantics. To account for this, we need to derive the
                // physical name from physical input instead.
                //
                // This depends on the invariant that logical schema field index MUST match
                // with physical schema field index.
                let physical_name = if let Expr::Column(col) = e {
                    match input_schema.index_of_column(col) {
                        Ok(idx) => {
                            // index physical field using logical field index
                            Ok(input_exec.schema().field(idx).name().to_string())
                        }
                        // logical column is not a derived column, safe to pass along to
                        // physical_name
                        Err(_) => physical_name(e),
                    }
                } else {
                    physical_name(e)
                };

                tuple_err((
                    self.create_physical_expr(e, input_schema, session_state),
                    physical_name,
                ))
            })
            .collect::<Result<Vec<_>>>()?;

        Ok(Arc::new(ProjectionExec::try_new(
            physical_exprs,
            input_exec,
        )?))
    }
}

fn tuple_err<T, R>(value: (Result<T>, Result<R>)) -> Result<(T, R)> {
    match value {
        (Ok(e), Ok(e1)) => Ok((e, e1)),
        (Err(e), Ok(_)) => Err(e),
        (Ok(_), Err(e1)) => Err(e1),
        (Err(e), Err(_)) => Err(e),
    }
}

#[cfg(test)]
mod tests {
    use std::any::Any;
    use std::fmt::{self, Debug};
    use std::ops::{BitAnd, Not};

    use super::*;
    use crate::datasource::file_format::options::CsvReadOptions;
    use crate::datasource::MemTable;
    use crate::physical_plan::{
        expressions, DisplayAs, DisplayFormatType, ExecutionMode, PlanProperties,
        SendableRecordBatchStream,
    };
    use crate::prelude::{SessionConfig, SessionContext};
    use crate::test_util::{scan_empty, scan_empty_with_partitions};

    use crate::execution::session_state::SessionStateBuilder;
    use arrow::array::{ArrayRef, DictionaryArray, Int32Array};
    use arrow::datatypes::{DataType, Field, Int32Type};
    use datafusion_common::{assert_contains, DFSchemaRef, TableReference};
    use datafusion_execution::runtime_env::RuntimeEnv;
    use datafusion_execution::TaskContext;
    use datafusion_expr::{col, lit, LogicalPlanBuilder, UserDefinedLogicalNodeCore};
    use datafusion_functions_aggregate::expr_fn::sum;
    use datafusion_physical_expr::EquivalenceProperties;

    fn make_session_state() -> SessionState {
        let runtime = Arc::new(RuntimeEnv::default());
        let config = SessionConfig::new().with_target_partitions(4);
        let config = config.set_bool("datafusion.optimizer.skip_failed_rules", false);
        SessionStateBuilder::new()
            .with_config(config)
            .with_runtime_env(runtime)
            .with_default_features()
            .build()
    }

    async fn plan(logical_plan: &LogicalPlan) -> Result<Arc<dyn ExecutionPlan>> {
        let session_state = make_session_state();
        // optimize the logical plan
        let logical_plan = session_state.optimize(logical_plan)?;
        let planner = DefaultPhysicalPlanner::default();
        planner
            .create_physical_plan(&logical_plan, &session_state)
            .await
    }

    #[tokio::test]
    async fn test_all_operators() -> Result<()> {
        let logical_plan = test_csv_scan()
            .await?
            // filter clause needs the type coercion rule applied
            .filter(col("c7").lt(lit(5_u8)))?
            .project(vec![col("c1"), col("c2")])?
            .aggregate(vec![col("c1")], vec![sum(col("c2"))])?
            .sort(vec![col("c1").sort(true, true)])?
            .limit(3, Some(10))?
            .build()?;

        let exec_plan = plan(&logical_plan).await?;

        // verify that the plan correctly casts u8 to i64
        // the cast from u8 to i64 for literal will be simplified, and get lit(int64(5))
        // the cast here is implicit so has CastOptions with safe=true
        let expected = "BinaryExpr { left: Column { name: \"c7\", index: 2 }, op: Lt, right: Literal { value: Int64(5) }, fail_on_overflow: false }";
        assert!(format!("{exec_plan:?}").contains(expected));
        Ok(())
    }

    #[tokio::test]
    async fn test_create_cube_expr() -> Result<()> {
        let logical_plan = test_csv_scan().await?.build()?;

        let plan = plan(&logical_plan).await?;

        let exprs = vec![col("c1"), col("c2"), col("c3")];

        let physical_input_schema = plan.schema();
        let physical_input_schema = physical_input_schema.as_ref();
        let logical_input_schema = logical_plan.schema();
        let session_state = make_session_state();

        let cube = create_cube_physical_expr(
            &exprs,
            logical_input_schema,
            physical_input_schema,
            &session_state,
        );

        let expected = r#"Ok(PhysicalGroupBy { expr: [(Column { name: "c1", index: 0 }, "c1"), (Column { name: "c2", index: 1 }, "c2"), (Column { name: "c3", index: 2 }, "c3")], null_expr: [(Literal { value: Utf8(NULL) }, "c1"), (Literal { value: Int64(NULL) }, "c2"), (Literal { value: Int64(NULL) }, "c3")], groups: [[false, false, false], [true, false, false], [false, true, false], [false, false, true], [true, true, false], [true, false, true], [false, true, true], [true, true, true]] })"#;

        assert_eq!(format!("{cube:?}"), expected);

        Ok(())
    }

    #[tokio::test]
    async fn test_create_rollup_expr() -> Result<()> {
        let logical_plan = test_csv_scan().await?.build()?;

        let plan = plan(&logical_plan).await?;

        let exprs = vec![col("c1"), col("c2"), col("c3")];

        let physical_input_schema = plan.schema();
        let physical_input_schema = physical_input_schema.as_ref();
        let logical_input_schema = logical_plan.schema();
        let session_state = make_session_state();

        let rollup = create_rollup_physical_expr(
            &exprs,
            logical_input_schema,
            physical_input_schema,
            &session_state,
        );

        let expected = r#"Ok(PhysicalGroupBy { expr: [(Column { name: "c1", index: 0 }, "c1"), (Column { name: "c2", index: 1 }, "c2"), (Column { name: "c3", index: 2 }, "c3")], null_expr: [(Literal { value: Utf8(NULL) }, "c1"), (Literal { value: Int64(NULL) }, "c2"), (Literal { value: Int64(NULL) }, "c3")], groups: [[true, true, true], [false, true, true], [false, false, true], [false, false, false]] })"#;

        assert_eq!(format!("{rollup:?}"), expected);

        Ok(())
    }

    #[tokio::test]
    async fn test_create_not() -> Result<()> {
        let schema = Schema::new(vec![Field::new("a", DataType::Boolean, true)]);
        let dfschema = DFSchema::try_from(schema.clone())?;

        let planner = DefaultPhysicalPlanner::default();

        let expr = planner.create_physical_expr(
            &col("a").not(),
            &dfschema,
            &make_session_state(),
        )?;
        let expected = expressions::not(expressions::col("a", &schema)?)?;

        assert_eq!(format!("{expr:?}"), format!("{expected:?}"));

        Ok(())
    }

    #[tokio::test]
    async fn test_with_csv_plan() -> Result<()> {
        let logical_plan = test_csv_scan()
            .await?
            .filter(col("c7").lt(col("c12")))?
            .limit(3, None)?
            .build()?;

        let plan = plan(&logical_plan).await?;

        // c12 is f64, c7 is u8 -> cast c7 to f64
        // the cast here is implicit so has CastOptions with safe=true
        let _expected = "predicate: BinaryExpr { left: TryCastExpr { expr: Column { name: \"c7\", index: 6 }, cast_type: Float64 }, op: Lt, right: Column { name: \"c12\", index: 11 } }";
        let plan_debug_str = format!("{plan:?}");
        assert!(plan_debug_str.contains("GlobalLimitExec"));
        assert!(plan_debug_str.contains("skip: 3"));
        Ok(())
    }

    #[tokio::test]
    async fn error_during_extension_planning() {
        let session_state = make_session_state();
        let planner = DefaultPhysicalPlanner::with_extension_planners(vec![Arc::new(
            ErrorExtensionPlanner {},
        )]);

        let logical_plan = LogicalPlan::Extension(Extension {
            node: Arc::new(NoOpExtensionNode::default()),
        });
        match planner
            .create_physical_plan(&logical_plan, &session_state)
            .await
        {
            Ok(_) => panic!("Expected planning failure"),
            Err(e) => assert!(e.to_string().contains("BOOM"),),
        }
    }

    #[tokio::test]
    async fn test_with_zero_offset_plan() -> Result<()> {
        let logical_plan = test_csv_scan().await?.limit(0, None)?.build()?;
        let plan = plan(&logical_plan).await?;
        assert!(!format!("{plan:?}").contains("limit="));
        Ok(())
    }

    #[tokio::test]
    async fn test_limit_with_partitions() -> Result<()> {
        let schema = Schema::new(vec![Field::new("id", DataType::Int32, false)]);

        let logical_plan = scan_empty_with_partitions(Some("test"), &schema, None, 2)?
            .limit(3, Some(5))?
            .build()?;
        let plan = plan(&logical_plan).await?;

        assert!(format!("{plan:?}").contains("GlobalLimitExec"));
        assert!(format!("{plan:?}").contains("skip: 3, fetch: Some(5)"));

        // LocalLimitExec adjusts the `fetch`
        assert!(format!("{plan:?}").contains("LocalLimitExec"));
        assert!(format!("{plan:?}").contains("fetch: 8"));
        Ok(())
    }

    #[tokio::test]
    async fn errors() -> Result<()> {
        let bool_expr = col("c1").eq(col("c1"));
        let cases = vec![
            // utf8 = utf8
            col("c1").eq(col("c1")),
            // u8 AND u8
            col("c3").bitand(col("c3")),
            // utf8 = u8
            col("c1").eq(col("c3")),
            // bool AND bool
            bool_expr.clone().and(bool_expr),
        ];
        for case in cases {
            test_csv_scan().await?.project(vec![case.clone()]).unwrap();
        }
        Ok(())
    }

    #[tokio::test]
    async fn default_extension_planner() {
        let session_state = make_session_state();
        let planner = DefaultPhysicalPlanner::default();
        let logical_plan = LogicalPlan::Extension(Extension {
            node: Arc::new(NoOpExtensionNode::default()),
        });
        let plan = planner
            .create_physical_plan(&logical_plan, &session_state)
            .await;

        let expected_error =
            "No installed planner was able to convert the custom node to an execution plan: NoOp";
        match plan {
            Ok(_) => panic!("Expected planning failure"),
            Err(e) => assert!(
                e.to_string().contains(expected_error),
                "Error '{e}' did not contain expected error '{expected_error}'"
            ),
        }
    }

    #[tokio::test]
    async fn bad_extension_planner() {
        // Test that creating an execution plan whose schema doesn't
        // match the logical plan's schema generates an error.
        let session_state = make_session_state();
        let planner = DefaultPhysicalPlanner::with_extension_planners(vec![Arc::new(
            BadExtensionPlanner {},
        )]);

        let logical_plan = LogicalPlan::Extension(Extension {
            node: Arc::new(NoOpExtensionNode::default()),
        });
        let plan = planner
            .create_physical_plan(&logical_plan, &session_state)
            .await;

        let expected_error: &str = "Error during planning: \
            Extension planner for NoOp created an ExecutionPlan with mismatched schema. \
            LogicalPlan schema: \
            DFSchema { inner: Schema { fields: \
                [Field { name: \"a\", \
                data_type: Int32, \
                nullable: false, \
                dict_id: 0, \
                dict_is_ordered: false, metadata: {} }], \
                metadata: {} }, field_qualifiers: [None], \
                functional_dependencies: FunctionalDependencies { deps: [] } }, \
            ExecutionPlan schema: Schema { fields: \
                [Field { name: \"b\", \
                data_type: Int32, \
                nullable: false, \
                dict_id: 0, \
                dict_is_ordered: false, metadata: {} }], \
                metadata: {} }";
        match plan {
            Ok(_) => panic!("Expected planning failure"),
            Err(e) => assert!(
                e.to_string().contains(expected_error),
                "Error '{e}' did not contain expected error '{expected_error}'"
            ),
        }
    }

    #[tokio::test]
    async fn in_list_types() -> Result<()> {
        // expression: "a in ('a', 1)"
        let list = vec![lit("a"), lit(1i64)];
        let logical_plan = test_csv_scan()
            .await?
            // filter clause needs the type coercion rule applied
            .filter(col("c12").lt(lit(0.05)))?
            .project(vec![col("c1").in_list(list, false)])?
            .build()?;
        let execution_plan = plan(&logical_plan).await?;
        // verify that the plan correctly adds cast from Int64(1) to Utf8, and the const will be evaluated.

        let expected = "expr: [(BinaryExpr { left: BinaryExpr { left: Column { name: \"c1\", index: 0 }, op: Eq, right: Literal { value: Utf8(\"a\") }, fail_on_overflow: false }, op: Or, right: BinaryExpr { left: Column { name: \"c1\", index: 0 }, op: Eq, right: Literal { value: Utf8(\"1\") }, fail_on_overflow: false }, fail_on_overflow: false }";

        let actual = format!("{execution_plan:?}");
        assert!(actual.contains(expected), "{}", actual);

        Ok(())
    }

    #[tokio::test]
    async fn in_list_types_struct_literal() -> Result<()> {
        // expression: "a in (struct::null, 'a')"
        let list = vec![struct_literal(), lit("a")];

        let logical_plan = test_csv_scan()
            .await?
            // filter clause needs the type coercion rule applied
            .filter(col("c12").lt(lit(0.05)))?
            .project(vec![col("c12").lt_eq(lit(0.025)).in_list(list, false)])?
            .build()?;
        let e = plan(&logical_plan).await.unwrap_err().to_string();

        assert_contains!(
            &e,
            r#"Error during planning: Can not find compatible types to compare Boolean with [Struct([Field { name: "foo", data_type: Boolean, nullable: false, dict_id: 0, dict_is_ordered: false, metadata: {} }]), Utf8]"#
        );

        Ok(())
    }

    /// Return a `null` literal representing a struct type like: `{ a: bool }`
    fn struct_literal() -> Expr {
        let struct_literal = ScalarValue::try_from(DataType::Struct(
            vec![Field::new("foo", DataType::Boolean, false)].into(),
        ))
        .unwrap();

        lit(struct_literal)
    }

    #[tokio::test]
    async fn hash_agg_input_schema() -> Result<()> {
        let logical_plan = test_csv_scan_with_name("aggregate_test_100")
            .await?
            .aggregate(vec![col("c1")], vec![sum(col("c2"))])?
            .build()?;

        let execution_plan = plan(&logical_plan).await?;
        let final_hash_agg = execution_plan
            .as_any()
            .downcast_ref::<AggregateExec>()
            .expect("hash aggregate");
        assert_eq!(
            "sum(aggregate_test_100.c2)",
            final_hash_agg.schema().field(1).name()
        );
        // we need access to the input to the partial aggregate so that other projects can
        // implement serde
        assert_eq!("c2", final_hash_agg.input_schema().field(1).name());

        Ok(())
    }

    #[tokio::test]
    async fn hash_agg_grouping_set_input_schema() -> Result<()> {
        let grouping_set_expr = Expr::GroupingSet(GroupingSet::GroupingSets(vec![
            vec![col("c1")],
            vec![col("c2")],
            vec![col("c1"), col("c2")],
        ]));
        let logical_plan = test_csv_scan_with_name("aggregate_test_100")
            .await?
            .aggregate(vec![grouping_set_expr], vec![sum(col("c3"))])?
            .build()?;

        let execution_plan = plan(&logical_plan).await?;
        let final_hash_agg = execution_plan
            .as_any()
            .downcast_ref::<AggregateExec>()
            .expect("hash aggregate");
        assert_eq!(
            "sum(aggregate_test_100.c3)",
            final_hash_agg.schema().field(2).name()
        );
        // we need access to the input to the partial aggregate so that other projects can
        // implement serde
        assert_eq!("c3", final_hash_agg.input_schema().field(2).name());

        Ok(())
    }

    #[tokio::test]
    async fn hash_agg_group_by_partitioned() -> Result<()> {
        let logical_plan = test_csv_scan()
            .await?
            .aggregate(vec![col("c1")], vec![sum(col("c2"))])?
            .build()?;

        let execution_plan = plan(&logical_plan).await?;
        let formatted = format!("{execution_plan:?}");

        // Make sure the plan contains a FinalPartitioned, which means it will not use the Final
        // mode in Aggregate (which is slower)
        assert!(formatted.contains("FinalPartitioned"));

        Ok(())
    }

    #[tokio::test]
    async fn hash_agg_group_by_partitioned_on_dicts() -> Result<()> {
        let dict_array: DictionaryArray<Int32Type> =
            vec!["A", "B", "A", "A", "C", "A"].into_iter().collect();
        let val_array: Int32Array = vec![1, 2, 2, 4, 1, 1].into();

        let batch = RecordBatch::try_from_iter(vec![
            ("d1", Arc::new(dict_array) as ArrayRef),
            ("d2", Arc::new(val_array) as ArrayRef),
        ])
        .unwrap();

        let table = MemTable::try_new(batch.schema(), vec![vec![batch]])?;
        let ctx = SessionContext::new();

        let logical_plan = LogicalPlanBuilder::from(
            ctx.read_table(Arc::new(table))?.into_optimized_plan()?,
        )
        .aggregate(vec![col("d1")], vec![sum(col("d2"))])?
        .build()?;

        let execution_plan = plan(&logical_plan).await?;
        let formatted = format!("{execution_plan:?}");

        // Make sure the plan contains a FinalPartitioned, which means it will not use the Final
        // mode in Aggregate (which is slower)
        assert!(formatted.contains("FinalPartitioned"));
        Ok(())
    }

    #[tokio::test]
    async fn hash_agg_grouping_set_by_partitioned() -> Result<()> {
        let grouping_set_expr = Expr::GroupingSet(GroupingSet::GroupingSets(vec![
            vec![col("c1")],
            vec![col("c2")],
            vec![col("c1"), col("c2")],
        ]));
        let logical_plan = test_csv_scan()
            .await?
            .aggregate(vec![grouping_set_expr], vec![sum(col("c3"))])?
            .build()?;

        let execution_plan = plan(&logical_plan).await?;
        let formatted = format!("{execution_plan:?}");

        // Make sure the plan contains a FinalPartitioned, which means it will not use the Final
        // mode in Aggregate (which is slower)
        assert!(formatted.contains("FinalPartitioned"));

        Ok(())
    }

    #[tokio::test]
    async fn aggregate_with_alias() -> Result<()> {
        let schema = Arc::new(Schema::new(vec![
            Field::new("c1", DataType::Utf8, false),
            Field::new("c2", DataType::UInt32, false),
        ]));

        let logical_plan = scan_empty(None, schema.as_ref(), None)?
            .aggregate(vec![col("c1")], vec![sum(col("c2"))])?
            .project(vec![col("c1"), sum(col("c2")).alias("total_salary")])?
            .build()?;

        let physical_plan = plan(&logical_plan).await?;
        assert_eq!("c1", physical_plan.schema().field(0).name().as_str());
        assert_eq!(
            "total_salary",
            physical_plan.schema().field(1).name().as_str()
        );
        Ok(())
    }

    #[tokio::test]
    async fn test_explain() {
        let schema = Schema::new(vec![Field::new("id", DataType::Int32, false)]);

        let logical_plan = scan_empty(Some("employee"), &schema, None)
            .unwrap()
            .explain(true, false)
            .unwrap()
            .build()
            .unwrap();

        let plan = plan(&logical_plan).await.unwrap();
        if let Some(plan) = plan.as_any().downcast_ref::<ExplainExec>() {
            let stringified_plans = plan.stringified_plans();
            assert!(stringified_plans.len() >= 4);
            assert!(stringified_plans
                .iter()
                .any(|p| matches!(p.plan_type, PlanType::FinalLogicalPlan)));
            assert!(stringified_plans
                .iter()
                .any(|p| matches!(p.plan_type, PlanType::InitialPhysicalPlan)));
            assert!(stringified_plans
                .iter()
                .any(|p| matches!(p.plan_type, PlanType::OptimizedPhysicalPlan { .. })));
            assert!(stringified_plans
                .iter()
                .any(|p| matches!(p.plan_type, PlanType::FinalPhysicalPlan)));
        } else {
            panic!(
                "Plan was not an explain plan: {}",
                displayable(plan.as_ref()).indent(true)
            );
        }
    }

    struct ErrorExtensionPlanner {}

    #[async_trait]
    impl ExtensionPlanner for ErrorExtensionPlanner {
        /// Create a physical plan for an extension node
        async fn plan_extension(
            &self,
            _planner: &dyn PhysicalPlanner,
            _node: &dyn UserDefinedLogicalNode,
            _logical_inputs: &[&LogicalPlan],
            _physical_inputs: &[Arc<dyn ExecutionPlan>],
            _session_state: &SessionState,
        ) -> Result<Option<Arc<dyn ExecutionPlan>>> {
            internal_err!("BOOM")
        }
    }
    /// An example extension node that doesn't do anything
    #[derive(PartialEq, Eq, Hash)]
    struct NoOpExtensionNode {
        schema: DFSchemaRef,
    }

    impl Default for NoOpExtensionNode {
        fn default() -> Self {
            Self {
                schema: DFSchemaRef::new(
                    DFSchema::from_unqualified_fields(
                        vec![Field::new("a", DataType::Int32, false)].into(),
                        HashMap::new(),
                    )
                    .unwrap(),
                ),
            }
        }
    }

    impl Debug for NoOpExtensionNode {
        fn fmt(&self, f: &mut fmt::Formatter) -> fmt::Result {
            write!(f, "NoOp")
        }
    }

    impl UserDefinedLogicalNodeCore for NoOpExtensionNode {
        fn name(&self) -> &str {
            "NoOp"
        }

        fn inputs(&self) -> Vec<&LogicalPlan> {
            vec![]
        }

        fn schema(&self) -> &DFSchemaRef {
            &self.schema
        }

        fn expressions(&self) -> Vec<Expr> {
            vec![]
        }

        fn fmt_for_explain(&self, f: &mut fmt::Formatter) -> fmt::Result {
            write!(f, "NoOp")
        }

        fn with_exprs_and_inputs(
            &self,
            _exprs: Vec<Expr>,
            _inputs: Vec<LogicalPlan>,
        ) -> Result<Self> {
            unimplemented!("NoOp");
        }
    }

    #[derive(Debug)]
    struct NoOpExecutionPlan {
        cache: PlanProperties,
    }

    impl NoOpExecutionPlan {
        fn new(schema: SchemaRef) -> Self {
            let cache = Self::compute_properties(schema.clone());
            Self { cache }
        }

        /// This function creates the cache object that stores the plan properties such as schema, equivalence properties, ordering, partitioning, etc.
        fn compute_properties(schema: SchemaRef) -> PlanProperties {
            let eq_properties = EquivalenceProperties::new(schema);
            PlanProperties::new(
                eq_properties,
                // Output Partitioning
                Partitioning::UnknownPartitioning(1),
                // Execution Mode
                ExecutionMode::Bounded,
            )
        }
    }

    impl DisplayAs for NoOpExecutionPlan {
        fn fmt_as(&self, t: DisplayFormatType, f: &mut fmt::Formatter) -> fmt::Result {
            match t {
                DisplayFormatType::Default | DisplayFormatType::Verbose => {
                    write!(f, "NoOpExecutionPlan")
                }
            }
        }
    }

    impl ExecutionPlan for NoOpExecutionPlan {
        fn name(&self) -> &'static str {
            "NoOpExecutionPlan"
        }

        /// Return a reference to Any that can be used for downcasting
        fn as_any(&self) -> &dyn Any {
            self
        }

        fn properties(&self) -> &PlanProperties {
            &self.cache
        }

        fn children(&self) -> Vec<&Arc<dyn ExecutionPlan>> {
            vec![]
        }

        fn with_new_children(
            self: Arc<Self>,
            _children: Vec<Arc<dyn ExecutionPlan>>,
        ) -> Result<Arc<dyn ExecutionPlan>> {
            unimplemented!("NoOpExecutionPlan::with_new_children");
        }

        fn execute(
            &self,
            _partition: usize,
            _context: Arc<TaskContext>,
        ) -> Result<SendableRecordBatchStream> {
            unimplemented!("NoOpExecutionPlan::execute");
        }
    }

    //  Produces an execution plan where the schema is mismatched from
    //  the logical plan node.
    struct BadExtensionPlanner {}

    #[async_trait]
    impl ExtensionPlanner for BadExtensionPlanner {
        /// Create a physical plan for an extension node
        async fn plan_extension(
            &self,
            _planner: &dyn PhysicalPlanner,
            _node: &dyn UserDefinedLogicalNode,
            _logical_inputs: &[&LogicalPlan],
            _physical_inputs: &[Arc<dyn ExecutionPlan>],
            _session_state: &SessionState,
        ) -> Result<Option<Arc<dyn ExecutionPlan>>> {
            Ok(Some(Arc::new(NoOpExecutionPlan::new(SchemaRef::new(
                Schema::new(vec![Field::new("b", DataType::Int32, false)]),
            )))))
        }
    }

    async fn test_csv_scan_with_name(name: &str) -> Result<LogicalPlanBuilder> {
        let ctx = SessionContext::new();
        let testdata = crate::test_util::arrow_test_data();
        let path = format!("{testdata}/csv/aggregate_test_100.csv");
        let options = CsvReadOptions::new().schema_infer_max_records(100);
        let logical_plan =
            match ctx.read_csv(path, options).await?.into_optimized_plan()? {
                LogicalPlan::TableScan(ref scan) => {
                    let mut scan = scan.clone();
                    let table_reference = TableReference::from(name);
                    scan.table_name = table_reference;
                    let new_schema = scan
                        .projected_schema
                        .as_ref()
                        .clone()
                        .replace_qualifier(name.to_string());
                    scan.projected_schema = Arc::new(new_schema);
                    LogicalPlan::TableScan(scan)
                }
                _ => unimplemented!(),
            };
        Ok(LogicalPlanBuilder::from(logical_plan))
    }

    async fn test_csv_scan() -> Result<LogicalPlanBuilder> {
        let ctx = SessionContext::new();
        let testdata = crate::test_util::arrow_test_data();
        let path = format!("{testdata}/csv/aggregate_test_100.csv");
        let options = CsvReadOptions::new().schema_infer_max_records(100);
        Ok(LogicalPlanBuilder::from(
            ctx.read_csv(path, options).await?.into_optimized_plan()?,
        ))
    }

    #[tokio::test]
    async fn test_display_plan_in_graphviz_format() {
        let schema = Schema::new(vec![Field::new("id", DataType::Int32, false)]);

        let logical_plan = scan_empty(Some("employee"), &schema, None)
            .unwrap()
            .project(vec![col("id") + lit(2)])
            .unwrap()
            .build()
            .unwrap();

        let plan = plan(&logical_plan).await.unwrap();

        let expected_graph = r#"
// Begin DataFusion GraphViz Plan,
// display it online here: https://dreampuf.github.io/GraphvizOnline

digraph {
    1[shape=box label="ProjectionExec: expr=[id@0 + 2 as employee.id + Int32(2)]", tooltip=""]
    2[shape=box label="EmptyExec", tooltip=""]
    1 -> 2 [arrowhead=none, arrowtail=normal, dir=back]
}
// End DataFusion GraphViz Plan
"#;

        let generated_graph = format!("{}", displayable(&*plan).graphviz());

        assert_eq!(expected_graph, generated_graph);
    }

    #[tokio::test]
    async fn test_display_graphviz_with_statistics() {
        let schema = Schema::new(vec![Field::new("id", DataType::Int32, false)]);

        let logical_plan = scan_empty(Some("employee"), &schema, None)
            .unwrap()
            .project(vec![col("id") + lit(2)])
            .unwrap()
            .build()
            .unwrap();

        let plan = plan(&logical_plan).await.unwrap();

        let expected_tooltip = ", tooltip=\"statistics=[";

        let generated_graph = format!(
            "{}",
            displayable(&*plan).set_show_statistics(true).graphviz()
        );

        assert_contains!(generated_graph, expected_tooltip);
    }
}<|MERGE_RESOLUTION|>--- conflicted
+++ resolved
@@ -73,13 +73,7 @@
 };
 use datafusion_expr::dml::CopyTo;
 use datafusion_expr::expr::{
-<<<<<<< HEAD
-    self, physical_name, AggregateFunction, AggregateFunctionDefinition, Alias,
-    GroupingSet, WindowFunction,
-=======
-    self, AggregateFunction, Alias, Between, BinaryExpr, Cast, GroupingSet, InList, Like,
-    TryCast, WindowFunction,
->>>>>>> 6aad19fa
+    self, physical_name, AggregateFunction, Alias, GroupingSet, WindowFunction,
 };
 use datafusion_expr::expr_rewriter::unnormalize_cols;
 use datafusion_expr::logical_plan::builder::wrap_projection_for_join_if_necessary;
@@ -100,268 +94,6 @@
 use sqlparser::ast::NullTreatment;
 use tokio::sync::Mutex;
 
-<<<<<<< HEAD
-=======
-fn create_function_physical_name(
-    fun: &str,
-    distinct: bool,
-    args: &[Expr],
-    order_by: Option<&Vec<Expr>>,
-) -> Result<String> {
-    let names: Vec<String> = args
-        .iter()
-        .map(|e| create_physical_name(e, false))
-        .collect::<Result<_>>()?;
-
-    let distinct_str = match distinct {
-        true => "DISTINCT ",
-        false => "",
-    };
-
-    let phys_name = format!("{}({}{})", fun, distinct_str, names.join(","));
-
-    Ok(order_by
-        .map(|order_by| format!("{} ORDER BY [{}]", phys_name, expr_vec_fmt!(order_by)))
-        .unwrap_or(phys_name))
-}
-
-fn physical_name(e: &Expr) -> Result<String> {
-    create_physical_name(e, true)
-}
-
-fn create_physical_name(e: &Expr, is_first_expr: bool) -> Result<String> {
-    match e {
-        Expr::Unnest(_) => {
-            internal_err!(
-                "Expr::Unnest should have been converted to LogicalPlan::Unnest"
-            )
-        }
-        Expr::Column(c) => {
-            if is_first_expr {
-                Ok(c.name.clone())
-            } else {
-                Ok(c.flat_name())
-            }
-        }
-        Expr::Alias(Alias { name, .. }) => Ok(name.clone()),
-        Expr::ScalarVariable(_, variable_names) => Ok(variable_names.join(".")),
-        Expr::Literal(value) => Ok(format!("{value:?}")),
-        Expr::BinaryExpr(BinaryExpr { left, op, right }) => {
-            let left = create_physical_name(left, false)?;
-            let right = create_physical_name(right, false)?;
-            Ok(format!("{left} {op} {right}"))
-        }
-        Expr::Case(case) => {
-            let mut name = "CASE ".to_string();
-            if let Some(e) = &case.expr {
-                let _ = write!(name, "{} ", create_physical_name(e, false)?);
-            }
-            for (w, t) in &case.when_then_expr {
-                let _ = write!(
-                    name,
-                    "WHEN {} THEN {} ",
-                    create_physical_name(w, false)?,
-                    create_physical_name(t, false)?
-                );
-            }
-            if let Some(e) = &case.else_expr {
-                let _ = write!(name, "ELSE {} ", create_physical_name(e, false)?);
-            }
-            name += "END";
-            Ok(name)
-        }
-        Expr::Cast(Cast { expr, .. }) => {
-            // CAST does not change the expression name
-            create_physical_name(expr, false)
-        }
-        Expr::TryCast(TryCast { expr, .. }) => {
-            // CAST does not change the expression name
-            create_physical_name(expr, false)
-        }
-        Expr::Not(expr) => {
-            let expr = create_physical_name(expr, false)?;
-            Ok(format!("NOT {expr}"))
-        }
-        Expr::Negative(expr) => {
-            let expr = create_physical_name(expr, false)?;
-            Ok(format!("(- {expr})"))
-        }
-        Expr::IsNull(expr) => {
-            let expr = create_physical_name(expr, false)?;
-            Ok(format!("{expr} IS NULL"))
-        }
-        Expr::IsNotNull(expr) => {
-            let expr = create_physical_name(expr, false)?;
-            Ok(format!("{expr} IS NOT NULL"))
-        }
-        Expr::IsTrue(expr) => {
-            let expr = create_physical_name(expr, false)?;
-            Ok(format!("{expr} IS TRUE"))
-        }
-        Expr::IsFalse(expr) => {
-            let expr = create_physical_name(expr, false)?;
-            Ok(format!("{expr} IS FALSE"))
-        }
-        Expr::IsUnknown(expr) => {
-            let expr = create_physical_name(expr, false)?;
-            Ok(format!("{expr} IS UNKNOWN"))
-        }
-        Expr::IsNotTrue(expr) => {
-            let expr = create_physical_name(expr, false)?;
-            Ok(format!("{expr} IS NOT TRUE"))
-        }
-        Expr::IsNotFalse(expr) => {
-            let expr = create_physical_name(expr, false)?;
-            Ok(format!("{expr} IS NOT FALSE"))
-        }
-        Expr::IsNotUnknown(expr) => {
-            let expr = create_physical_name(expr, false)?;
-            Ok(format!("{expr} IS NOT UNKNOWN"))
-        }
-        Expr::ScalarFunction(fun) => fun.func.display_name(&fun.args),
-        Expr::WindowFunction(WindowFunction {
-            fun,
-            args,
-            order_by,
-            ..
-        }) => {
-            create_function_physical_name(&fun.to_string(), false, args, Some(order_by))
-        }
-        Expr::AggregateFunction(AggregateFunction {
-            func,
-            distinct,
-            args,
-            filter: _,
-            order_by,
-            null_treatment: _,
-        }) => {
-            create_function_physical_name(func.name(), *distinct, args, order_by.as_ref())
-        }
-        Expr::GroupingSet(grouping_set) => match grouping_set {
-            GroupingSet::Rollup(exprs) => Ok(format!(
-                "ROLLUP ({})",
-                exprs
-                    .iter()
-                    .map(|e| create_physical_name(e, false))
-                    .collect::<Result<Vec<_>>>()?
-                    .join(", ")
-            )),
-            GroupingSet::Cube(exprs) => Ok(format!(
-                "CUBE ({})",
-                exprs
-                    .iter()
-                    .map(|e| create_physical_name(e, false))
-                    .collect::<Result<Vec<_>>>()?
-                    .join(", ")
-            )),
-            GroupingSet::GroupingSets(lists_of_exprs) => {
-                let mut strings = vec![];
-                for exprs in lists_of_exprs {
-                    let exprs_str = exprs
-                        .iter()
-                        .map(|e| create_physical_name(e, false))
-                        .collect::<Result<Vec<_>>>()?
-                        .join(", ");
-                    strings.push(format!("({exprs_str})"));
-                }
-                Ok(format!("GROUPING SETS ({})", strings.join(", ")))
-            }
-        },
-
-        Expr::InList(InList {
-            expr,
-            list,
-            negated,
-        }) => {
-            let expr = create_physical_name(expr, false)?;
-            let list = list.iter().map(|expr| create_physical_name(expr, false));
-            if *negated {
-                Ok(format!("{expr} NOT IN ({list:?})"))
-            } else {
-                Ok(format!("{expr} IN ({list:?})"))
-            }
-        }
-        Expr::Exists { .. } => {
-            not_impl_err!("EXISTS is not yet supported in the physical plan")
-        }
-        Expr::InSubquery(_) => {
-            not_impl_err!("IN subquery is not yet supported in the physical plan")
-        }
-        Expr::ScalarSubquery(_) => {
-            not_impl_err!("Scalar subqueries are not yet supported in the physical plan")
-        }
-        Expr::Between(Between {
-            expr,
-            negated,
-            low,
-            high,
-        }) => {
-            let expr = create_physical_name(expr, false)?;
-            let low = create_physical_name(low, false)?;
-            let high = create_physical_name(high, false)?;
-            if *negated {
-                Ok(format!("{expr} NOT BETWEEN {low} AND {high}"))
-            } else {
-                Ok(format!("{expr} BETWEEN {low} AND {high}"))
-            }
-        }
-        Expr::Like(Like {
-            negated,
-            expr,
-            pattern,
-            escape_char,
-            case_insensitive,
-        }) => {
-            let expr = create_physical_name(expr, false)?;
-            let pattern = create_physical_name(pattern, false)?;
-            let op_name = if *case_insensitive { "ILIKE" } else { "LIKE" };
-            let escape = if let Some(char) = escape_char {
-                format!("CHAR '{char}'")
-            } else {
-                "".to_string()
-            };
-            if *negated {
-                Ok(format!("{expr} NOT {op_name} {pattern}{escape}"))
-            } else {
-                Ok(format!("{expr} {op_name} {pattern}{escape}"))
-            }
-        }
-        Expr::SimilarTo(Like {
-            negated,
-            expr,
-            pattern,
-            escape_char,
-            case_insensitive: _,
-        }) => {
-            let expr = create_physical_name(expr, false)?;
-            let pattern = create_physical_name(pattern, false)?;
-            let escape = if let Some(char) = escape_char {
-                format!("CHAR '{char}'")
-            } else {
-                "".to_string()
-            };
-            if *negated {
-                Ok(format!("{expr} NOT SIMILAR TO {pattern}{escape}"))
-            } else {
-                Ok(format!("{expr} SIMILAR TO {pattern}{escape}"))
-            }
-        }
-        Expr::Sort { .. } => {
-            internal_err!("Create physical name does not support sort expression")
-        }
-        Expr::Wildcard { .. } => {
-            internal_err!("Create physical name does not support wildcard")
-        }
-        Expr::Placeholder(_) => {
-            internal_err!("Create physical name does not support placeholder")
-        }
-        Expr::OuterReferenceColumn(_, _) => {
-            internal_err!("Create physical name does not support OuterReferenceColumn")
-        }
-    }
-}
-
->>>>>>> 6aad19fa
 /// Physical query planner that converts a `LogicalPlan` to an
 /// `ExecutionPlan` suitable for execution.
 #[async_trait]
