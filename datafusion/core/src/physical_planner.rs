--- conflicted
+++ resolved
@@ -2521,13 +2521,9 @@
         previous_schema: &Arc<Schema>,
     ) -> Result<()> {
         // if the rule is not permitted to change the schema, confirm that it did not change.
-<<<<<<< HEAD
         if self.rule.schema_check()
             && !is_allowed_schema_change(previous_schema.as_ref(), plan.schema().as_ref())
         {
-=======
-        if self.rule.schema_check() && plan.schema() != *previous_schema {
->>>>>>> 5765a08c
             internal_err!("PhysicalOptimizer rule '{}' failed. Schema mismatch. Expected original schema: {:?}, got new schema: {:?}",
                 self.rule.name(),
                 previous_schema,
