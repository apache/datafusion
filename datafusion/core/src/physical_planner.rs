--- conflicted
+++ resolved
@@ -843,18 +843,14 @@
                     input_dfschema,
                     session_state.execution_props(),
                 )?;
-<<<<<<< HEAD
-                let new_sort = SortExec::new(sort_expr, physical_input)
-                    .with_preserve_partitioning(*preserve_partitioning)
-                    .with_fetch(*fetch);
-=======
                 let Some(ordering) = LexOrdering::new(sort_exprs) else {
                     return internal_err!(
                         "SortExec requires at least one sort expression"
                     );
                 };
-                let new_sort = SortExec::new(ordering, physical_input).with_fetch(*fetch);
->>>>>>> 2bf8441c
+                let new_sort = SortExec::new(ordering, physical_input)
+                    .with_preserve_partitioning(*preserve_partitioning)
+                    .with_fetch(*fetch);
                 Arc::new(new_sort)
             }
             LogicalPlan::Subquery(_) => todo!(),
