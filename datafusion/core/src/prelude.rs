--- conflicted
+++ resolved
@@ -33,16 +33,9 @@
 pub use crate::logical_plan::{
     approx_percentile_cont, array, ascii, avg, bit_length, btrim, character_length, chr,
     coalesce, col, concat, concat_ws, count, create_udf, date_part, date_trunc, digest,
-<<<<<<< HEAD
-    exists, in_list, initcap, left, length, lit, lower, lpad, ltrim, max, md5, min, now,
-    octet_length, random, regexp_match, regexp_replace, repeat, replace, reverse, right,
-    rpad, rtrim, sha224, sha256, sha384, sha512, split_part, starts_with, strpos, substr,
-    sum, to_hex, translate, trim, upper, Column, Expr, JoinType, Partitioning,
-=======
     exists, in_list, in_subquery, initcap, left, length, lit, lower, lpad, ltrim, max,
     md5, min, not_exists, not_in_subquery, now, octet_length, random, regexp_match,
     regexp_replace, repeat, replace, reverse, right, rpad, rtrim, scalar_subquery,
     sha224, sha256, sha384, sha512, split_part, starts_with, strpos, substr, sum, to_hex,
-    translate, trim, upper, Column, JoinType, Partitioning,
->>>>>>> af6be6e8
+    translate, trim, upper, Column, Expr, JoinType, Partitioning,
 };