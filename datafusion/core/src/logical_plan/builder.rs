--- conflicted
+++ resolved
@@ -40,15 +40,9 @@
 
 use super::{Expr, JoinConstraint, JoinType, LogicalPlan, PlanType};
 use crate::logical_plan::{
-<<<<<<< HEAD
     columnize_expr, exprlist_to_fields, normalize_col, normalize_cols,
     provider_as_source, rewrite_sort_cols_by_aggs, Column, CrossJoin, DFField, DFSchema,
-    DFSchemaRef, Limit, Partitioning, Repartition, Values,
-=======
-    columnize_expr, normalize_col, normalize_cols, provider_as_source,
-    rewrite_sort_cols_by_aggs, Column, CrossJoin, DFField, DFSchema, DFSchemaRef, Limit,
-    Offset, Partitioning, Repartition, Values,
->>>>>>> 92db7967
+    DFSchemaRef, Limit, Offset, Partitioning, Repartition, Values,
 };
 
 use datafusion_common::ToDFSchema;
