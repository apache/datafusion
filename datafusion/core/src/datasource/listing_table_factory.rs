--- conflicted
+++ resolved
@@ -147,15 +147,12 @@
             .take_bool_option("single_file")?
             .unwrap_or(false);
 
-<<<<<<< HEAD
-=======
         // Backwards compatibility
         if let Some(s) = statement_options.take_str_option("insert_mode") {
             if !s.eq_ignore_ascii_case("append_new_files") {
                 return plan_err!("Unknown or unsupported insert mode {s}. Only append_to_file supported");
             }
         }
->>>>>>> 325a3fbe
         let file_type = file_format.file_type();
 
         // Use remaining options and session state to build FileTypeWriterOptions
