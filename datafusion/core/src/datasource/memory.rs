// Licensed to the Apache Software Foundation (ASF) under one
// or more contributor license agreements.  See the NOTICE file
// distributed with this work for additional information
// regarding copyright ownership.  The ASF licenses this file
// to you under the Apache License, Version 2.0 (the
// "License"); you may not use this file except in compliance
// with the License.  You may obtain a copy of the License at
//
//   http://www.apache.org/licenses/LICENSE-2.0
//
// Unless required by applicable law or agreed to in writing,
// software distributed under the License is distributed on an
// "AS IS" BASIS, WITHOUT WARRANTIES OR CONDITIONS OF ANY
// KIND, either express or implied.  See the License for the
// specific language governing permissions and limitations
// under the License.

//! [`MemTable`] for querying `Vec<RecordBatch>` by DataFusion.

<<<<<<< HEAD
=======
use futures::StreamExt;
>>>>>>> cd82cac5
use std::any::Any;
use std::sync::Arc;

use arrow::datatypes::SchemaRef;
use arrow::record_batch::RecordBatch;
use async_trait::async_trait;
<<<<<<< HEAD
use futures::StreamExt;
=======
>>>>>>> cd82cac5
use tokio::sync::RwLock;

use crate::datasource::{TableProvider, TableType};
use crate::error::{DataFusionError, Result};
use crate::execution::context::SessionState;
use crate::logical_expr::Expr;
use crate::physical_plan::common;
use crate::physical_plan::common::AbortOnDropSingle;
use crate::physical_plan::memory::MemoryExec;
<<<<<<< HEAD
use crate::physical_plan::memory_insert::MemoryWriteExec;
=======
use crate::physical_plan::memory::MemoryWriteExec;
>>>>>>> cd82cac5
use crate::physical_plan::ExecutionPlan;
use crate::physical_plan::{repartition::RepartitionExec, Partitioning};

/// Type alias for partition data
pub type PartitionData = Arc<RwLock<Vec<RecordBatch>>>;

/// In-memory data source for presenting a `Vec<RecordBatch>` as a
/// data source that can be queried by DataFusion. This allows data to
/// be pre-loaded into memory and then repeatedly queried without
/// incurring additional file I/O overhead.
#[derive(Debug)]
pub struct MemTable {
    schema: SchemaRef,
<<<<<<< HEAD
    pub(crate) batches: Arc<Vec<Arc<RwLock<Vec<RecordBatch>>>>>,
=======
    pub(crate) batches: Vec<PartitionData>,
>>>>>>> cd82cac5
}

impl MemTable {
    /// Create a new in-memory table from the provided schema and record batches
    pub fn try_new(schema: SchemaRef, partitions: Vec<Vec<RecordBatch>>) -> Result<Self> {
        if partitions
            .iter()
            .flatten()
            .all(|batches| schema.contains(&batches.schema()))
        {
            Ok(Self {
                schema,
<<<<<<< HEAD
                batches: Arc::new(
                    partitions
                        .into_iter()
                        .map(|e| Arc::new(RwLock::new(e)))
                        .collect::<Vec<_>>(),
                ),
=======
                batches: partitions
                    .into_iter()
                    .map(|e| Arc::new(RwLock::new(e)))
                    .collect::<Vec<_>>(),
>>>>>>> cd82cac5
            })
        } else {
            Err(DataFusionError::Plan(
                "Mismatch between schema and batches".to_string(),
            ))
        }
    }

    /// Create a mem table by reading from another data source
    pub async fn load(
        t: Arc<dyn TableProvider>,
        output_partitions: Option<usize>,
        state: &SessionState,
    ) -> Result<Self> {
        let schema = t.schema();
        let exec = t.scan(state, None, &[], None).await?;
        let partition_count = exec.output_partitioning().partition_count();

        let tasks = (0..partition_count)
            .map(|part_i| {
                let task = state.task_ctx();
                let exec = exec.clone();
                let task = tokio::spawn(async move {
                    let stream = exec.execute(part_i, task)?;
                    common::collect(stream).await
                });

                AbortOnDropSingle::new(task)
            })
            // this collect *is needed* so that the join below can
            // switch between tasks
            .collect::<Vec<_>>();

        let mut data: Vec<Vec<RecordBatch>> =
            Vec::with_capacity(exec.output_partitioning().partition_count());

        for result in futures::future::join_all(tasks).await {
            data.push(result.map_err(|e| DataFusionError::External(Box::new(e)))??)
        }

        let exec = MemoryExec::try_new(&data, schema.clone(), None)?;

        if let Some(num_partitions) = output_partitions {
            let exec = RepartitionExec::try_new(
                Arc::new(exec),
                Partitioning::RoundRobinBatch(num_partitions),
            )?;

            // execute and collect results
            let mut output_partitions = vec![];
            for i in 0..exec.output_partitioning().partition_count() {
                // execute this *output* partition and collect all batches
                let task_ctx = state.task_ctx();
                let mut stream = exec.execute(i, task_ctx)?;
                let mut batches = vec![];
                while let Some(result) = stream.next().await {
                    batches.push(result?);
                }
                output_partitions.push(batches);
            }

            return MemTable::try_new(schema.clone(), output_partitions);
        }
        MemTable::try_new(schema.clone(), data)
    }
}

#[async_trait]
impl TableProvider for MemTable {
    fn as_any(&self) -> &dyn Any {
        self
    }

    fn schema(&self) -> SchemaRef {
        self.schema.clone()
    }

    fn table_type(&self) -> TableType {
        TableType::Base
    }

    async fn scan(
        &self,
        _state: &SessionState,
        projection: Option<&Vec<usize>>,
        _filters: &[Expr],
        _limit: Option<usize>,
    ) -> Result<Arc<dyn ExecutionPlan>> {
        let mut partitions = vec![];
        for arc_inner_vec in self.batches.iter() {
            let inner_vec = arc_inner_vec.read().await;
            partitions.push(inner_vec.clone())
        }
        Ok(Arc::new(MemoryExec::try_new_owned_data(
            partitions,
            self.schema(),
            projection.cloned(),
        )?))
    }

<<<<<<< HEAD
    /// Inserts the execution results of a given LogicalPlan into this [`MemTable`].
    /// The `LogicalPlan` must have the same schema as this `MemTable`.
=======
    /// Inserts the execution results of a given [`ExecutionPlan`] into this [`MemTable`].
    /// The [`ExecutionPlan`] must have the same schema as this [`MemTable`].
>>>>>>> cd82cac5
    ///
    /// # Arguments
    ///
    /// * `state` - The [`SessionState`] containing the context for executing the plan.
<<<<<<< HEAD
    /// * `input` - The LogicalPlan to execute and insert.
=======
    /// * `input` - The [`ExecutionPlan`] to execute and insert.
>>>>>>> cd82cac5
    ///
    /// # Returns
    ///
    /// * A `Result` indicating success or failure.
    async fn insert_into(
        &self,
        _state: &SessionState,
        input: Arc<dyn ExecutionPlan>,
    ) -> Result<Arc<dyn ExecutionPlan>> {
        // Create a physical plan from the logical plan.
        // Check that the schema of the plan matches the schema of this table.
        if !input.schema().eq(&self.schema) {
            return Err(DataFusionError::Plan(
                "Inserting query must have the same schema with the table.".to_string(),
            ));
        }

        if self.batches.is_empty() {
            return Err(DataFusionError::Plan(
                "The table must have partitions.".to_string(),
            ));
        }

        let input = if self.batches.len() > 1 {
            Arc::new(RepartitionExec::try_new(
                input,
                Partitioning::RoundRobinBatch(self.batches.len()),
            )?)
        } else {
            input
        };

        Ok(Arc::new(MemoryWriteExec::try_new(
            input,
            self.batches.clone(),
            self.schema.clone(),
        )?))
    }
}

#[cfg(test)]
mod tests {
    use super::*;
    use crate::datasource::provider_as_source;
    use crate::from_slice::FromSlice;
    use crate::physical_plan::collect;
    use crate::prelude::SessionContext;
    use arrow::array::Int32Array;
    use arrow::datatypes::{DataType, Field, Schema};
    use arrow::error::ArrowError;
    use datafusion_expr::LogicalPlanBuilder;
    use futures::StreamExt;
    use std::collections::HashMap;

    #[tokio::test]
    async fn test_with_projection() -> Result<()> {
        let session_ctx = SessionContext::new();
        let task_ctx = session_ctx.task_ctx();
        let schema = Arc::new(Schema::new(vec![
            Field::new("a", DataType::Int32, false),
            Field::new("b", DataType::Int32, false),
            Field::new("c", DataType::Int32, false),
            Field::new("d", DataType::Int32, true),
        ]));

        let batch = RecordBatch::try_new(
            schema.clone(),
            vec![
                Arc::new(Int32Array::from_slice([1, 2, 3])),
                Arc::new(Int32Array::from_slice([4, 5, 6])),
                Arc::new(Int32Array::from_slice([7, 8, 9])),
                Arc::new(Int32Array::from(vec![None, None, Some(9)])),
            ],
        )?;

        let provider = MemTable::try_new(schema, vec![vec![batch]])?;

        // scan with projection
        let exec = provider
            .scan(&session_ctx.state(), Some(&vec![2, 1]), &[], None)
            .await?;

        let mut it = exec.execute(0, task_ctx)?;
        let batch2 = it.next().await.unwrap()?;
        assert_eq!(2, batch2.schema().fields().len());
        assert_eq!("c", batch2.schema().field(0).name());
        assert_eq!("b", batch2.schema().field(1).name());
        assert_eq!(2, batch2.num_columns());

        Ok(())
    }

    #[tokio::test]
    async fn test_without_projection() -> Result<()> {
        let session_ctx = SessionContext::new();
        let task_ctx = session_ctx.task_ctx();
        let schema = Arc::new(Schema::new(vec![
            Field::new("a", DataType::Int32, false),
            Field::new("b", DataType::Int32, false),
            Field::new("c", DataType::Int32, false),
        ]));

        let batch = RecordBatch::try_new(
            schema.clone(),
            vec![
                Arc::new(Int32Array::from_slice([1, 2, 3])),
                Arc::new(Int32Array::from_slice([4, 5, 6])),
                Arc::new(Int32Array::from_slice([7, 8, 9])),
            ],
        )?;

        let provider = MemTable::try_new(schema, vec![vec![batch]])?;

        let exec = provider.scan(&session_ctx.state(), None, &[], None).await?;
        let mut it = exec.execute(0, task_ctx)?;
        let batch1 = it.next().await.unwrap()?;
        assert_eq!(3, batch1.schema().fields().len());
        assert_eq!(3, batch1.num_columns());

        Ok(())
    }

    #[tokio::test]
    async fn test_invalid_projection() -> Result<()> {
        let session_ctx = SessionContext::new();

        let schema = Arc::new(Schema::new(vec![
            Field::new("a", DataType::Int32, false),
            Field::new("b", DataType::Int32, false),
            Field::new("c", DataType::Int32, false),
        ]));

        let batch = RecordBatch::try_new(
            schema.clone(),
            vec![
                Arc::new(Int32Array::from_slice([1, 2, 3])),
                Arc::new(Int32Array::from_slice([4, 5, 6])),
                Arc::new(Int32Array::from_slice([7, 8, 9])),
            ],
        )?;

        let provider = MemTable::try_new(schema, vec![vec![batch]])?;

        let projection: Vec<usize> = vec![0, 4];

        match provider
            .scan(&session_ctx.state(), Some(&projection), &[], None)
            .await
        {
            Err(DataFusionError::ArrowError(ArrowError::SchemaError(e))) => {
                assert_eq!(
                    "\"project index 4 out of bounds, max field 3\"",
                    format!("{e:?}")
                )
            }
            res => panic!("Scan should failed on invalid projection, got {res:?}"),
        };

        Ok(())
    }

    #[test]
    fn test_schema_validation_incompatible_column() -> Result<()> {
        let schema1 = Arc::new(Schema::new(vec![
            Field::new("a", DataType::Int32, false),
            Field::new("b", DataType::Int32, false),
            Field::new("c", DataType::Int32, false),
        ]));

        let schema2 = Arc::new(Schema::new(vec![
            Field::new("a", DataType::Int32, false),
            Field::new("b", DataType::Float64, false),
            Field::new("c", DataType::Int32, false),
        ]));

        let batch = RecordBatch::try_new(
            schema1,
            vec![
                Arc::new(Int32Array::from_slice([1, 2, 3])),
                Arc::new(Int32Array::from_slice([4, 5, 6])),
                Arc::new(Int32Array::from_slice([7, 8, 9])),
            ],
        )?;

        match MemTable::try_new(schema2, vec![vec![batch]]) {
            Err(DataFusionError::Plan(e)) => {
                assert_eq!("\"Mismatch between schema and batches\"", format!("{e:?}"))
            }
            _ => panic!("MemTable::new should have failed due to schema mismatch"),
        }

        Ok(())
    }

    #[test]
    fn test_schema_validation_different_column_count() -> Result<()> {
        let schema1 = Arc::new(Schema::new(vec![
            Field::new("a", DataType::Int32, false),
            Field::new("c", DataType::Int32, false),
        ]));

        let schema2 = Arc::new(Schema::new(vec![
            Field::new("a", DataType::Int32, false),
            Field::new("b", DataType::Int32, false),
            Field::new("c", DataType::Int32, false),
        ]));

        let batch = RecordBatch::try_new(
            schema1,
            vec![
                Arc::new(Int32Array::from_slice([1, 2, 3])),
                Arc::new(Int32Array::from_slice([7, 5, 9])),
            ],
        )?;

        match MemTable::try_new(schema2, vec![vec![batch]]) {
            Err(DataFusionError::Plan(e)) => {
                assert_eq!("\"Mismatch between schema and batches\"", format!("{e:?}"))
            }
            _ => panic!("MemTable::new should have failed due to schema mismatch"),
        }

        Ok(())
    }

    #[tokio::test]
    async fn test_merged_schema() -> Result<()> {
        let session_ctx = SessionContext::new();
        let task_ctx = session_ctx.task_ctx();
        let mut metadata = HashMap::new();
        metadata.insert("foo".to_string(), "bar".to_string());

        let schema1 = Schema::new_with_metadata(
            vec![
                Field::new("a", DataType::Int32, false),
                Field::new("b", DataType::Int32, false),
                Field::new("c", DataType::Int32, false),
            ],
            // test for comparing metadata
            metadata,
        );

        let schema2 = Schema::new(vec![
            // test for comparing nullability
            Field::new("a", DataType::Int32, true),
            Field::new("b", DataType::Int32, false),
            Field::new("c", DataType::Int32, false),
        ]);

        let merged_schema = Schema::try_merge(vec![schema1.clone(), schema2.clone()])?;

        let batch1 = RecordBatch::try_new(
            Arc::new(schema1),
            vec![
                Arc::new(Int32Array::from_slice([1, 2, 3])),
                Arc::new(Int32Array::from_slice([4, 5, 6])),
                Arc::new(Int32Array::from_slice([7, 8, 9])),
            ],
        )?;

        let batch2 = RecordBatch::try_new(
            Arc::new(schema2),
            vec![
                Arc::new(Int32Array::from_slice([1, 2, 3])),
                Arc::new(Int32Array::from_slice([4, 5, 6])),
                Arc::new(Int32Array::from_slice([7, 8, 9])),
            ],
        )?;

        let provider =
            MemTable::try_new(Arc::new(merged_schema), vec![vec![batch1, batch2]])?;

        let exec = provider.scan(&session_ctx.state(), None, &[], None).await?;
        let mut it = exec.execute(0, task_ctx)?;
        let batch1 = it.next().await.unwrap()?;
        assert_eq!(3, batch1.schema().fields().len());
        assert_eq!(3, batch1.num_columns());

        Ok(())
    }

    async fn experiment(
        schema: SchemaRef,
        initial_data: Vec<Vec<RecordBatch>>,
        inserted_data: Vec<Vec<RecordBatch>>,
    ) -> Result<Vec<Vec<RecordBatch>>> {
        // Create a new session context
        let session_ctx = SessionContext::new();
        // Create and register the initial table with the provided schema and data
        let initial_table = Arc::new(MemTable::try_new(schema.clone(), initial_data)?);
        session_ctx.register_table("t", initial_table.clone())?;
        // Create and register the source table with the provided schema and inserted data
        let source_table = Arc::new(MemTable::try_new(schema.clone(), inserted_data)?);
        session_ctx.register_table("source", source_table.clone())?;
        // Convert the source table into a provider so that it can be used in a query
        let source = provider_as_source(source_table);
        // Create a table scan logical plan to read from the source table
        let scan_plan = LogicalPlanBuilder::scan("source", source, None)?.build()?;
        // Create an insert plan to insert the source data into the initial table
        let insert_into_table =
            LogicalPlanBuilder::insert_into(scan_plan, "t", &schema)?.build()?;
        // Create a physical plan from the insert plan
        let plan = session_ctx
            .state()
            .create_physical_plan(&insert_into_table)
            .await?;

        // Execute the physical plan and collect the results
        let res = collect(plan, session_ctx.task_ctx()).await?;
        // Ensure the result is empty after the insert operation
        assert!(res.is_empty());
        // Read the data from the initial table and store it in a vector of partitions
        let mut partitions = vec![];
        for partition in initial_table.batches.iter() {
            let part = partition.read().await.clone();
            partitions.push(part);
        }
        Ok(partitions)
    }

    // Test inserting a single batch of data into a single partition
    #[tokio::test]
    async fn test_insert_into_single_partition() -> Result<()> {
        // Create a new schema with one field called "a" of type Int32
        let schema = Arc::new(Schema::new(vec![Field::new("a", DataType::Int32, false)]));

        // Create a new batch of data to insert into the table
        let batch = RecordBatch::try_new(
            schema.clone(),
            vec![Arc::new(Int32Array::from_slice([1, 2, 3]))],
        )?;
        // Run the experiment and obtain the resulting data in the table
        let resulting_data_in_table =
            experiment(schema, vec![vec![batch.clone()]], vec![vec![batch.clone()]])
                .await?;
        // Ensure that the table now contains two batches of data in the same partition
        assert_eq!(resulting_data_in_table[0].len(), 2);
        Ok(())
    }

    // Test inserting multiple batches of data into a single partition
    #[tokio::test]
    async fn test_insert_into_single_partition_with_multi_partition() -> Result<()> {
        // Create a new schema with one field called "a" of type Int32
        let schema = Arc::new(Schema::new(vec![Field::new("a", DataType::Int32, false)]));

        // Create a new batch of data to insert into the table
        let batch = RecordBatch::try_new(
            schema.clone(),
            vec![Arc::new(Int32Array::from_slice([1, 2, 3]))],
        )?;
        // Run the experiment and obtain the resulting data in the table
        let resulting_data_in_table = experiment(
            schema,
            vec![vec![batch.clone()]],
            vec![vec![batch.clone()], vec![batch]],
        )
        .await?;
        // Ensure that the table now contains three batches of data in the same partition
        assert_eq!(resulting_data_in_table[0].len(), 3);
        Ok(())
    }

    // Test inserting multiple batches of data into multiple partitions
    #[tokio::test]
    async fn test_insert_into_multi_partition_with_multi_partition() -> Result<()> {
        // Create a new schema with one field called "a" of type Int32
        let schema = Arc::new(Schema::new(vec![Field::new("a", DataType::Int32, false)]));

        // Create a new batch of data to insert into the table
        let batch = RecordBatch::try_new(
            schema.clone(),
            vec![Arc::new(Int32Array::from_slice([1, 2, 3]))],
        )?;
        // Run the experiment and obtain the resulting data in the table
        let resulting_data_in_table = experiment(
            schema,
            vec![vec![batch.clone()], vec![batch.clone()]],
            vec![
                vec![batch.clone(), batch.clone()],
                vec![batch.clone(), batch],
            ],
        )
        .await?;
        // Ensure that each partition in the table now contains three batches of data
        assert_eq!(resulting_data_in_table[0].len(), 3);
        assert_eq!(resulting_data_in_table[1].len(), 3);
        Ok(())
    }

    #[tokio::test]
    async fn test_insert_from_empty_table() -> Result<()> {
        // Create a new schema with one field called "a" of type Int32
        let schema = Arc::new(Schema::new(vec![Field::new("a", DataType::Int32, false)]));

        // Create a new batch of data to insert into the table
        let batch = RecordBatch::try_new(
            schema.clone(),
            vec![Arc::new(Int32Array::from_slice([1, 2, 3]))],
        )?;
        // Run the experiment and obtain the resulting data in the table
        let resulting_data_in_table = experiment(
            schema,
            vec![vec![batch.clone(), batch.clone()]],
            vec![vec![]],
        )
        .await?;
        // Ensure that the table now contains two batches of data in the same partition
        assert_eq!(resulting_data_in_table[0].len(), 2);
        Ok(())
    }
}<|MERGE_RESOLUTION|>--- conflicted
+++ resolved
@@ -17,20 +17,13 @@
 
 //! [`MemTable`] for querying `Vec<RecordBatch>` by DataFusion.
 
-<<<<<<< HEAD
-=======
 use futures::StreamExt;
->>>>>>> cd82cac5
 use std::any::Any;
 use std::sync::Arc;
 
 use arrow::datatypes::SchemaRef;
 use arrow::record_batch::RecordBatch;
 use async_trait::async_trait;
-<<<<<<< HEAD
-use futures::StreamExt;
-=======
->>>>>>> cd82cac5
 use tokio::sync::RwLock;
 
 use crate::datasource::{TableProvider, TableType};
@@ -40,11 +33,7 @@
 use crate::physical_plan::common;
 use crate::physical_plan::common::AbortOnDropSingle;
 use crate::physical_plan::memory::MemoryExec;
-<<<<<<< HEAD
-use crate::physical_plan::memory_insert::MemoryWriteExec;
-=======
 use crate::physical_plan::memory::MemoryWriteExec;
->>>>>>> cd82cac5
 use crate::physical_plan::ExecutionPlan;
 use crate::physical_plan::{repartition::RepartitionExec, Partitioning};
 
@@ -58,11 +47,7 @@
 #[derive(Debug)]
 pub struct MemTable {
     schema: SchemaRef,
-<<<<<<< HEAD
-    pub(crate) batches: Arc<Vec<Arc<RwLock<Vec<RecordBatch>>>>>,
-=======
     pub(crate) batches: Vec<PartitionData>,
->>>>>>> cd82cac5
 }
 
 impl MemTable {
@@ -75,19 +60,10 @@
         {
             Ok(Self {
                 schema,
-<<<<<<< HEAD
-                batches: Arc::new(
-                    partitions
-                        .into_iter()
-                        .map(|e| Arc::new(RwLock::new(e)))
-                        .collect::<Vec<_>>(),
-                ),
-=======
                 batches: partitions
                     .into_iter()
                     .map(|e| Arc::new(RwLock::new(e)))
                     .collect::<Vec<_>>(),
->>>>>>> cd82cac5
             })
         } else {
             Err(DataFusionError::Plan(
@@ -188,22 +164,13 @@
         )?))
     }
 
-<<<<<<< HEAD
-    /// Inserts the execution results of a given LogicalPlan into this [`MemTable`].
-    /// The `LogicalPlan` must have the same schema as this `MemTable`.
-=======
     /// Inserts the execution results of a given [`ExecutionPlan`] into this [`MemTable`].
     /// The [`ExecutionPlan`] must have the same schema as this [`MemTable`].
->>>>>>> cd82cac5
     ///
     /// # Arguments
     ///
     /// * `state` - The [`SessionState`] containing the context for executing the plan.
-<<<<<<< HEAD
-    /// * `input` - The LogicalPlan to execute and insert.
-=======
     /// * `input` - The [`ExecutionPlan`] to execute and insert.
->>>>>>> cd82cac5
     ///
     /// # Returns
     ///
