// Licensed to the Apache Software Foundation (ASF) under one
// or more contributor license agreements.  See the NOTICE file
// distributed with this work for additional information
// regarding copyright ownership.  The ASF licenses this file
// to you under the Apache License, Version 2.0 (the
// "License"); you may not use this file except in compliance
// with the License.  You may obtain a copy of the License at
//
//   http://www.apache.org/licenses/LICENSE-2.0
//
// Unless required by applicable law or agreed to in writing,
// software distributed under the License is distributed on an
// "AS IS" BASIS, WITHOUT WARRANTIES OR CONDITIONS OF ANY
// KIND, either express or implied.  See the License for the
// specific language governing permissions and limitations
// under the License.

//! Re-exports the [`datafusion_datasource_csv::file_format`] module, and contains tests for it.
pub use datafusion_datasource_csv::file_format::*;

#[cfg(test)]
mod tests {
    use std::fmt::{self, Display};
    use std::ops::Range;
    use std::sync::{Arc, Mutex};

    use super::*;

    use crate::datasource::file_format::test_util::scan_format;
    use crate::datasource::listing::ListingOptions;
    use crate::execution::session_state::SessionStateBuilder;
    use crate::prelude::{CsvReadOptions, SessionConfig, SessionContext};
    use arrow_schema::{DataType, Field, Schema, SchemaRef};
    use datafusion_catalog::Session;
    use datafusion_common::Result;
    use datafusion_common::cast::as_string_array;
    use datafusion_common::config::CsvOptions;
    use datafusion_common::internal_err;
    use datafusion_common::stats::Precision;
    use datafusion_common::test_util::{arrow_test_data, batches_to_string};
    use datafusion_datasource::decoder::{
        BatchDeserializer, DecoderDeserializer, DeserializerOutput,
    };
    use datafusion_datasource::file_compression_type::FileCompressionType;
    use datafusion_datasource::file_format::FileFormat;
    use datafusion_datasource::write::BatchSerializer;
    use datafusion_expr::{col, lit};
    use datafusion_physical_plan::{ExecutionPlan, collect};

    use arrow::array::{
        Array, BooleanArray, Float64Array, Int32Array, RecordBatch, StringArray,
    };
    use arrow::compute::concat_batches;
    use arrow::csv::ReaderBuilder;
    use arrow::util::pretty::pretty_format_batches;
    use async_trait::async_trait;
    use bytes::Bytes;
    use chrono::DateTime;
    use datafusion_common::parsers::CompressionTypeVariant;
    use futures::StreamExt;
    use futures::stream::BoxStream;
    use insta::assert_snapshot;
    use object_store::chunked::ChunkedStore;
    use object_store::local::LocalFileSystem;
    use object_store::path::Path;
    use object_store::{
        Attributes, GetOptions, GetResult, GetResultPayload, ListResult, MultipartUpload,
        ObjectMeta, ObjectStore, PutMultipartOptions, PutOptions, PutPayload, PutResult,
    };
    use regex::Regex;
    use rstest::*;

    /// Mock ObjectStore to provide an variable stream of bytes on get
    /// Able to keep track of how many iterations of the provided bytes were repeated
    #[derive(Debug)]
    struct VariableStream {
        bytes_to_repeat: Bytes,
        max_iterations: u64,
        iterations_detected: Arc<Mutex<usize>>,
    }

    impl Display for VariableStream {
        fn fmt(&self, f: &mut fmt::Formatter<'_>) -> fmt::Result {
            write!(f, "VariableStream")
        }
    }

    #[async_trait]
    impl ObjectStore for VariableStream {
        async fn put_opts(
            &self,
            _location: &Path,
            _payload: PutPayload,
            _opts: PutOptions,
        ) -> object_store::Result<PutResult> {
            unimplemented!()
        }

        async fn put_multipart_opts(
            &self,
            _location: &Path,
            _opts: PutMultipartOptions,
        ) -> object_store::Result<Box<dyn MultipartUpload>> {
            unimplemented!()
        }

        async fn get(&self, location: &Path) -> object_store::Result<GetResult> {
            self.get_opts(location, GetOptions::default()).await
        }

        async fn get_opts(
            &self,
            location: &Path,
            _opts: GetOptions,
        ) -> object_store::Result<GetResult> {
            let bytes = self.bytes_to_repeat.clone();
            let len = bytes.len() as u64;
            let range = 0..len * self.max_iterations;
            let arc = self.iterations_detected.clone();
            let stream = futures::stream::repeat_with(move || {
                let arc_inner = arc.clone();
                *arc_inner.lock().unwrap() += 1;
                Ok(bytes.clone())
            })
            .take(self.max_iterations as usize)
            .boxed();

            Ok(GetResult {
                payload: GetResultPayload::Stream(stream),
                meta: ObjectMeta {
                    location: location.clone(),
                    last_modified: Default::default(),
                    size: range.end,
                    e_tag: None,
                    version: None,
                },
                range: Default::default(),
                attributes: Attributes::default(),
            })
        }

        async fn get_ranges(
            &self,
            _location: &Path,
            _ranges: &[Range<u64>],
        ) -> object_store::Result<Vec<Bytes>> {
            unimplemented!()
        }

        async fn head(&self, _location: &Path) -> object_store::Result<ObjectMeta> {
            unimplemented!()
        }

        async fn delete(&self, _location: &Path) -> object_store::Result<()> {
            unimplemented!()
        }

        fn list(
            &self,
            _prefix: Option<&Path>,
        ) -> BoxStream<'static, object_store::Result<ObjectMeta>> {
            unimplemented!()
        }

        async fn list_with_delimiter(
            &self,
            _prefix: Option<&Path>,
        ) -> object_store::Result<ListResult> {
            unimplemented!()
        }

        async fn copy(&self, _from: &Path, _to: &Path) -> object_store::Result<()> {
            unimplemented!()
        }

        async fn copy_if_not_exists(
            &self,
            _from: &Path,
            _to: &Path,
        ) -> object_store::Result<()> {
            unimplemented!()
        }
    }

    impl VariableStream {
        pub fn new(bytes_to_repeat: Bytes, max_iterations: u64) -> Self {
            Self {
                bytes_to_repeat,
                max_iterations,
                iterations_detected: Arc::new(Mutex::new(0)),
            }
        }

        pub fn get_iterations_detected(&self) -> usize {
            *self.iterations_detected.lock().unwrap()
        }
    }

    #[tokio::test]
    async fn read_small_batches() -> Result<()> {
        let config = SessionConfig::new().with_batch_size(2);
        let session_ctx = SessionContext::new_with_config(config);
        let state = session_ctx.state();
        let task_ctx = state.task_ctx();
        // skip column 9 that overflows the automatically discovered column type of i64 (u64 would work)
        let projection = Some(vec![0, 1, 2, 3, 4, 5, 6, 7, 8, 10, 11, 12]);
        let exec =
            get_exec(&state, "aggregate_test_100.csv", projection, None, true).await?;
        let stream = exec.execute(0, task_ctx)?;

        let tt_batches: i32 = stream
            .map(|batch| {
                let batch = batch.unwrap();
                assert_eq!(12, batch.num_columns());
                assert_eq!(2, batch.num_rows());
            })
            .fold(0, |acc, _| async move { acc + 1i32 })
            .await;

        assert_eq!(tt_batches, 50 /* 100/2 */);

        // test metadata
        assert_eq!(exec.partition_statistics(None)?.num_rows, Precision::Absent);
        assert_eq!(
            exec.partition_statistics(None)?.total_byte_size,
            Precision::Absent
        );

        Ok(())
    }

    #[tokio::test]
    async fn read_limit() -> Result<()> {
        let session_ctx = SessionContext::new();
        let state = session_ctx.state();
        let task_ctx = session_ctx.task_ctx();
        let projection = Some(vec![0, 1, 2, 3]);
        let exec =
            get_exec(&state, "aggregate_test_100.csv", projection, Some(1), true).await?;
        let batches = collect(exec, task_ctx).await?;
        assert_eq!(1, batches.len());
        assert_eq!(4, batches[0].num_columns());
        assert_eq!(1, batches[0].num_rows());

        Ok(())
    }

    #[tokio::test]
    async fn infer_schema() -> Result<()> {
        let session_ctx = SessionContext::new();
        let state = session_ctx.state();

        let projection = None;
        let root = "./tests/data/csv";
        let format = CsvFormat::default().with_has_header(true);
        let exec = scan_format(
            &state,
            &format,
            None,
            root,
            "aggregate_test_100_with_nulls.csv",
            projection,
            None,
        )
        .await?;

        let x: Vec<String> = exec
            .schema()
            .fields()
            .iter()
            .map(|f| format!("{}: {:?}", f.name(), f.data_type()))
            .collect();
        assert_eq!(
            vec![
                "c1: Utf8",
                "c2: Int64",
                "c3: Int64",
                "c4: Int64",
                "c5: Int64",
                "c6: Int64",
                "c7: Int64",
                "c8: Int64",
                "c9: Int64",
                "c10: Utf8",
                "c11: Float64",
                "c12: Float64",
                "c13: Utf8",
                "c14: Null",
                "c15: Utf8"
            ],
            x
        );

        Ok(())
    }

    #[tokio::test]
    async fn infer_schema_with_null_regex() -> Result<()> {
        let session_ctx = SessionContext::new();
        let state = session_ctx.state();

        let projection = None;
        let root = "./tests/data/csv";
        let format = CsvFormat::default()
            .with_has_header(true)
            .with_null_regex(Some("^NULL$|^$".to_string()));
        let exec = scan_format(
            &state,
            &format,
            None,
            root,
            "aggregate_test_100_with_nulls.csv",
            projection,
            None,
        )
        .await?;

        let x: Vec<String> = exec
            .schema()
            .fields()
            .iter()
            .map(|f| format!("{}: {:?}", f.name(), f.data_type()))
            .collect();
        assert_eq!(
            vec![
                "c1: Utf8",
                "c2: Int64",
                "c3: Int64",
                "c4: Int64",
                "c5: Int64",
                "c6: Int64",
                "c7: Int64",
                "c8: Int64",
                "c9: Int64",
                "c10: Utf8",
                "c11: Float64",
                "c12: Float64",
                "c13: Utf8",
                "c14: Null",
                "c15: Null"
            ],
            x
        );

        Ok(())
    }

    #[tokio::test]
    async fn read_char_column() -> Result<()> {
        let session_ctx = SessionContext::new();
        let state = session_ctx.state();
        let task_ctx = session_ctx.task_ctx();
        let projection = Some(vec![0]);
        let exec =
            get_exec(&state, "aggregate_test_100.csv", projection, None, true).await?;

        let batches = collect(exec, task_ctx).await.expect("Collect batches");

        assert_eq!(1, batches.len());
        assert_eq!(1, batches[0].num_columns());
        assert_eq!(100, batches[0].num_rows());

        let array = as_string_array(batches[0].column(0))?;
        let mut values: Vec<&str> = vec![];
        for i in 0..5 {
            values.push(array.value(i));
        }

        assert_eq!(vec!["c", "d", "b", "a", "b"], values);

        Ok(())
    }

    #[tokio::test]
    async fn test_infer_schema_stream() -> Result<()> {
        let session_ctx = SessionContext::new();
        let state = session_ctx.state();
        let variable_object_store =
            Arc::new(VariableStream::new(Bytes::from("1,2,3,4,5\n"), 200));
        let object_meta = ObjectMeta {
            location: Path::parse("/")?,
            last_modified: DateTime::default(),
            size: u64::MAX,
            e_tag: None,
            version: None,
        };

        let num_rows_to_read = 100;
        let csv_format = CsvFormat::default()
            .with_has_header(false)
            .with_schema_infer_max_rec(num_rows_to_read);
        let inferred_schema = csv_format
            .infer_schema(
                &state,
                &(variable_object_store.clone() as Arc<dyn ObjectStore>),
                &[object_meta],
            )
            .await?;

        let actual_fields: Vec<_> = inferred_schema
            .fields()
            .iter()
            .map(|f| format!("{}: {:?}", f.name(), f.data_type()))
            .collect();
        assert_eq!(
            vec![
                "column_1: Int64",
                "column_2: Int64",
                "column_3: Int64",
                "column_4: Int64",
                "column_5: Int64"
            ],
            actual_fields
        );
        // ensuring on csv infer that it won't try to read entire file
        // should only read as many rows as was configured in the CsvFormat
        assert_eq!(
            num_rows_to_read,
            variable_object_store.get_iterations_detected()
        );

        Ok(())
    }

    #[tokio::test]
    async fn test_infer_schema_escape_chars() -> Result<()> {
        let session_ctx = SessionContext::new();
        let state = session_ctx.state();
        let variable_object_store = Arc::new(VariableStream::new(
            Bytes::from(
                r#"c1,c2,c3,c4
0.3,"Here, is a comma\"",third,3
0.31,"double quotes are ok, "" quote",third again,9
0.314,abc,xyz,27"#,
            ),
            1,
        ));
        let object_meta = ObjectMeta {
            location: Path::parse("/")?,
            last_modified: DateTime::default(),
            size: u64::MAX,
            e_tag: None,
            version: None,
        };

        let num_rows_to_read = 3;
        let csv_format = CsvFormat::default()
            .with_has_header(true)
            .with_schema_infer_max_rec(num_rows_to_read)
            .with_quote(b'"')
            .with_escape(Some(b'\\'));

        let inferred_schema = csv_format
            .infer_schema(
                &state,
                &(variable_object_store.clone() as Arc<dyn ObjectStore>),
                &[object_meta],
            )
            .await?;

        let actual_fields: Vec<_> = inferred_schema
            .fields()
            .iter()
            .map(|f| format!("{}: {:?}", f.name(), f.data_type()))
            .collect();

        assert_eq!(
            vec!["c1: Float64", "c2: Utf8", "c3: Utf8", "c4: Int64",],
            actual_fields
        );
        Ok(())
    }

    #[tokio::test]
    async fn test_infer_schema_stream_null_chunks() -> Result<()> {
        let session_ctx = SessionContext::new();
        let state = session_ctx.state();

        // a stream where each line is read as a separate chunk,
        // data type for each chunk is inferred separately.
        // +----+-----+----+
        // | c1 | c2  | c3 |
        // +----+-----+----+
        // | 1  | 1.0 |    |  type: Int64, Float64, Null
        // |    |     |    |  type: Null, Null, Null
        // +----+-----+----+
        let chunked_object_store = Arc::new(ChunkedStore::new(
            Arc::new(VariableStream::new(
                Bytes::from(
                    r#"c1,c2,c3
1,1.0,
,,
"#,
                ),
                1,
            )),
            1,
        ));
        let object_meta = ObjectMeta {
            location: Path::parse("/")?,
            last_modified: DateTime::default(),
            size: u64::MAX,
            e_tag: None,
            version: None,
        };

        let csv_format = CsvFormat::default().with_has_header(true);
        let inferred_schema = csv_format
            .infer_schema(
                &state,
                &(chunked_object_store as Arc<dyn ObjectStore>),
                &[object_meta],
            )
            .await?;

        let actual_fields: Vec<_> = inferred_schema
            .fields()
            .iter()
            .map(|f| format!("{}: {:?}", f.name(), f.data_type()))
            .collect();

        // ensure null chunks don't skew type inference
        assert_eq!(vec!["c1: Int64", "c2: Float64", "c3: Null"], actual_fields);
        Ok(())
    }

    #[rstest(
        file_compression_type,
        case(FileCompressionType::UNCOMPRESSED),
        case(FileCompressionType::GZIP),
        case(FileCompressionType::BZIP2),
        case(FileCompressionType::XZ),
        case(FileCompressionType::ZSTD)
    )]
    #[cfg(feature = "compression")]
    #[tokio::test]
    async fn query_compress_data(
        file_compression_type: FileCompressionType,
    ) -> Result<()> {
        use arrow_schema::{DataType, Field, Schema};
        use datafusion_common::DataFusionError;
        use datafusion_datasource::file_format::DEFAULT_SCHEMA_INFER_MAX_RECORD;
        use futures::TryStreamExt;

        let mut cfg = SessionConfig::new();
        cfg.options_mut().catalog.has_header = true;
        let session_state = SessionStateBuilder::new()
            .with_config(cfg)
            .with_default_features()
            .build();
        let integration = LocalFileSystem::new_with_prefix(arrow_test_data()).unwrap();
        let path = Path::from("csv/aggregate_test_100.csv");
        let csv = CsvFormat::default().with_has_header(true);
        let records_to_read = csv
            .options()
            .schema_infer_max_rec
            .unwrap_or(DEFAULT_SCHEMA_INFER_MAX_RECORD);
        let store = Arc::new(integration) as Arc<dyn ObjectStore>;
        let original_stream = store.get(&path).await?;

        //convert original_stream to compressed_stream for next step
        let compressed_stream =
            file_compression_type.to_owned().convert_to_compress_stream(
                original_stream
                    .into_stream()
                    .map_err(DataFusionError::from)
                    .boxed(),
            );

        //prepare expected schema for assert_eq
        let expected = Schema::new(vec![
            Field::new("c1", DataType::Utf8, true),
            Field::new("c2", DataType::Int64, true),
            Field::new("c3", DataType::Int64, true),
            Field::new("c4", DataType::Int64, true),
            Field::new("c5", DataType::Int64, true),
            Field::new("c6", DataType::Int64, true),
            Field::new("c7", DataType::Int64, true),
            Field::new("c8", DataType::Int64, true),
            Field::new("c9", DataType::Int64, true),
            Field::new("c10", DataType::Utf8, true),
            Field::new("c11", DataType::Float64, true),
            Field::new("c12", DataType::Float64, true),
            Field::new("c13", DataType::Utf8, true),
        ]);

        let compressed_csv = csv.with_file_compression_type(file_compression_type);

        //convert compressed_stream to decoded_stream
        let decoded_stream = compressed_csv
            .read_to_delimited_chunks_from_stream(compressed_stream.unwrap())
            .await;
        let (schema, records_read) = compressed_csv
            .infer_schema_from_stream(&session_state, records_to_read, decoded_stream)
            .await?;

        assert_eq!(expected, schema);
        assert_eq!(100, records_read);
        Ok(())
    }

    #[cfg(feature = "compression")]
    #[tokio::test]
    async fn query_compress_csv() -> Result<()> {
        let ctx = SessionContext::new();

        let csv_options = CsvReadOptions::default()
            .has_header(true)
            .file_compression_type(FileCompressionType::GZIP)
            .file_extension("csv.gz");
        let df = ctx
            .read_csv(
                &format!("{}/csv/aggregate_test_100.csv.gz", arrow_test_data()),
                csv_options,
            )
            .await?;

        let record_batch = df
            .filter(col("c1").eq(lit("a")).and(col("c2").gt(lit("4"))))?
            .select_columns(&["c2", "c3"])?
            .collect()
            .await?;

        assert_snapshot!(batches_to_string(&record_batch), @r"
        +----+------+
        | c2 | c3   |
        +----+------+
        | 5  | 36   |
        | 5  | -31  |
        | 5  | -101 |
        +----+------+
        ");

        Ok(())
    }

    async fn get_exec(
        state: &dyn Session,
        file_name: &str,
        projection: Option<Vec<usize>>,
        limit: Option<usize>,
        has_header: bool,
    ) -> Result<Arc<dyn ExecutionPlan>> {
        let root = format!("{}/csv", arrow_test_data());
        let format = CsvFormat::default().with_has_header(has_header);
        scan_format(state, &format, None, &root, file_name, projection, limit).await
    }

    #[tokio::test]
    async fn test_csv_serializer() -> Result<()> {
        let ctx = SessionContext::new();
        let df = ctx
            .read_csv(
                &format!("{}/csv/aggregate_test_100.csv", arrow_test_data()),
                CsvReadOptions::default().has_header(true),
            )
            .await?;
        let batches = df
            .select_columns(&["c2", "c3"])?
            .limit(0, Some(10))?
            .collect()
            .await?;
        let batch = concat_batches(&batches[0].schema(), &batches)?;
        let serializer = CsvSerializer::new();
        let bytes = serializer.serialize(batch, true)?;
        assert_eq!(
            "c2,c3\n2,1\n5,-40\n1,29\n1,-85\n5,-82\n4,-111\n3,104\n3,13\n1,38\n4,-38\n",
            String::from_utf8(bytes.into()).unwrap()
        );
        Ok(())
    }

    #[tokio::test]
    async fn test_csv_serializer_no_header() -> Result<()> {
        let ctx = SessionContext::new();
        let df = ctx
            .read_csv(
                &format!("{}/csv/aggregate_test_100.csv", arrow_test_data()),
                CsvReadOptions::default().has_header(true),
            )
            .await?;
        let batches = df
            .select_columns(&["c2", "c3"])?
            .limit(0, Some(10))?
            .collect()
            .await?;
        let batch = concat_batches(&batches[0].schema(), &batches)?;
        let serializer = CsvSerializer::new().with_header(false);
        let bytes = serializer.serialize(batch, true)?;
        assert_eq!(
            "2,1\n5,-40\n1,29\n1,-85\n5,-82\n4,-111\n3,104\n3,13\n1,38\n4,-38\n",
            String::from_utf8(bytes.into()).unwrap()
        );
        Ok(())
    }

    /// Explain the `sql` query under `ctx` to make sure the underlying csv scan is parallelized
    /// e.g. "DataSourceExec: file_groups={2 groups:" in plan means 2 DataSourceExec runs concurrently
    async fn count_query_csv_partitions(
        ctx: &SessionContext,
        sql: &str,
    ) -> Result<usize> {
        let df = ctx.sql(&format!("EXPLAIN {sql}")).await?;
        let result = df.collect().await?;
        let plan = format!("{}", &pretty_format_batches(&result)?);

        let re = Regex::new(r"DataSourceExec: file_groups=\{(\d+) group").unwrap();

        if let Some(captures) = re.captures(&plan)
            && let Some(match_) = captures.get(1)
        {
            let n_partitions = match_.as_str().parse::<usize>().unwrap();
            return Ok(n_partitions);
        }

        internal_err!("query contains no DataSourceExec")
    }

    #[rstest(n_partitions, case(1), case(2), case(3), case(4))]
    #[tokio::test]
    async fn test_csv_parallel_basic(n_partitions: usize) -> Result<()> {
        let config = SessionConfig::new()
            .with_repartition_file_scans(true)
            .with_repartition_file_min_size(0)
            .with_target_partitions(n_partitions);
        let ctx = SessionContext::new_with_config(config);
        let testdata = arrow_test_data();
        ctx.register_csv(
            "aggr",
            &format!("{testdata}/csv/aggregate_test_100.csv"),
            CsvReadOptions::new().has_header(true),
        )
        .await?;

        let query = "select sum(c2) from aggr;";
        let query_result = ctx.sql(query).await?.collect().await?;
        let actual_partitions = count_query_csv_partitions(&ctx, query).await?;

        insta::allow_duplicates! {assert_snapshot!(batches_to_string(&query_result),@r"
        +--------------+
        | sum(aggr.c2) |
        +--------------+
        | 285          |
        +--------------+
        ");
        }

        assert_eq!(n_partitions, actual_partitions);

        Ok(())
    }

    #[rstest(n_partitions, case(1), case(2), case(3), case(4))]
    #[cfg(feature = "compression")]
    #[tokio::test]
    async fn test_csv_parallel_compressed(n_partitions: usize) -> Result<()> {
        let config = SessionConfig::new()
            .with_repartition_file_scans(true)
            .with_repartition_file_min_size(0)
            .with_target_partitions(n_partitions);
        let csv_options = CsvReadOptions::default()
            .has_header(true)
            .file_compression_type(FileCompressionType::GZIP)
            .file_extension("csv.gz");
        let ctx = SessionContext::new_with_config(config);
        let testdata = arrow_test_data();
        ctx.register_csv(
            "aggr",
            &format!("{testdata}/csv/aggregate_test_100.csv.gz"),
            csv_options,
        )
        .await?;

        let query = "select sum(c3) from aggr;";
        let query_result = ctx.sql(query).await?.collect().await?;
        let actual_partitions = count_query_csv_partitions(&ctx, query).await?;

        insta::allow_duplicates! {assert_snapshot!(batches_to_string(&query_result),@r"
        +--------------+
        | sum(aggr.c3) |
        +--------------+
        | 781          |
        +--------------+
        ");
        }

        assert_eq!(1, actual_partitions); // Compressed csv won't be scanned in parallel

        Ok(())
    }

    #[rstest(n_partitions, case(1), case(2), case(3), case(4))]
    #[tokio::test]
    async fn test_csv_parallel_newlines_in_values(n_partitions: usize) -> Result<()> {
        let config = SessionConfig::new()
            .with_repartition_file_scans(true)
            .with_repartition_file_min_size(0)
            .with_target_partitions(n_partitions);
        let csv_options = CsvReadOptions::default()
            .has_header(true)
            .newlines_in_values(true);
        let ctx = SessionContext::new_with_config(config);
        let testdata = arrow_test_data();
        ctx.register_csv(
            "aggr",
            &format!("{testdata}/csv/aggregate_test_100.csv"),
            csv_options,
        )
        .await?;

        let query = "select sum(c3) from aggr;";
        let query_result = ctx.sql(query).await?.collect().await?;
        let actual_partitions = count_query_csv_partitions(&ctx, query).await?;

        insta::allow_duplicates! {assert_snapshot!(batches_to_string(&query_result),@r"
        +--------------+
        | sum(aggr.c3) |
        +--------------+
        | 781          |
        +--------------+
        ");
        }

        assert_eq!(1, actual_partitions); // csv won't be scanned in parallel when newlines_in_values is set

        Ok(())
    }

    /// Read a single empty csv file
    ///
    /// empty_0_byte.csv:
    /// (file is empty)
    #[tokio::test]
    async fn test_csv_empty_file() -> Result<()> {
        let ctx = SessionContext::new();
        ctx.register_csv(
            "empty",
            "tests/data/empty_0_byte.csv",
            CsvReadOptions::new().has_header(false),
        )
        .await?;

        let query = "select * from empty where random() > 0.5;";
        let query_result = ctx.sql(query).await?.collect().await?;

        assert_snapshot!(batches_to_string(&query_result),@r"
        ++
        ++
        ");

        Ok(())
    }

    /// Read a single empty csv file with header
    ///
    /// empty.csv:
    /// c1,c2,c3
    #[tokio::test]
    async fn test_csv_empty_with_header() -> Result<()> {
        let ctx = SessionContext::new();
        ctx.register_csv(
            "empty",
            "tests/data/empty.csv",
            CsvReadOptions::new().has_header(true),
        )
        .await?;

        let query = "select * from empty where random() > 0.5;";
        let query_result = ctx.sql(query).await?.collect().await?;

        assert_snapshot!(batches_to_string(&query_result),@r"
        ++
        ++
        ");

        Ok(())
    }

    /// Read multiple csv files (some are empty) with header
    ///
    /// some_empty_with_header
    /// ├── a_empty.csv
    /// ├── b.csv
    /// └── c_nulls_column.csv
    ///
    /// a_empty.csv:
    /// c1,c2,c3
    ///
    /// b.csv:
    /// c1,c2,c3
    /// 1,1,1
    /// 2,2,2
    ///
    /// c_nulls_column.csv:
    /// c1,c2,c3
    /// 3,3,
    #[tokio::test]
    async fn test_csv_some_empty_with_header() -> Result<()> {
        let ctx = SessionContext::new();
        ctx.register_csv(
            "some_empty_with_header",
            "tests/data/empty_files/some_empty_with_header",
            CsvReadOptions::new().has_header(true),
        )
        .await?;

        let query = "select sum(c3) from some_empty_with_header;";
        let query_result = ctx.sql(query).await?.collect().await?;

        assert_snapshot!(batches_to_string(&query_result),@r"
        +--------------------------------+
        | sum(some_empty_with_header.c3) |
        +--------------------------------+
        | 3                              |
        +--------------------------------+
        ");

        Ok(())
    }

    #[tokio::test]
    async fn test_csv_extension_compressed() -> Result<()> {
        // Write compressed CSV files
        // Expect: under the directory, a file is created with ".csv.gz" extension
        let ctx = SessionContext::new();

        let df = ctx
            .read_csv(
                &format!("{}/csv/aggregate_test_100.csv", arrow_test_data()),
                CsvReadOptions::default().has_header(true),
            )
            .await?;

        let tmp_dir = tempfile::TempDir::new().unwrap();
        let path = format!("{}", tmp_dir.path().to_string_lossy());

        let cfg1 = crate::dataframe::DataFrameWriteOptions::new();
        let cfg2 = CsvOptions::default()
            .with_has_header(true)
            .with_compression(CompressionTypeVariant::GZIP);

        df.write_csv(&path, cfg1, Some(cfg2)).await?;
        assert!(std::path::Path::new(&path).exists());

        let files: Vec<_> = std::fs::read_dir(&path).unwrap().collect();
        assert_eq!(files.len(), 1);
        assert!(
            files
                .last()
                .unwrap()
                .as_ref()
                .unwrap()
                .path()
                .file_name()
                .unwrap()
                .to_str()
                .unwrap()
                .ends_with(".csv.gz")
        );

        Ok(())
    }

    #[tokio::test]
    async fn test_csv_extension_uncompressed() -> Result<()> {
        // Write plain uncompressed CSV files
        // Expect: under the directory, a file is created with ".csv" extension
        let ctx = SessionContext::new();

        let df = ctx
            .read_csv(
                &format!("{}/csv/aggregate_test_100.csv", arrow_test_data()),
                CsvReadOptions::default().has_header(true),
            )
            .await?;

        let tmp_dir = tempfile::TempDir::new().unwrap();
        let path = format!("{}", tmp_dir.path().to_string_lossy());

        let cfg1 = crate::dataframe::DataFrameWriteOptions::new();
        let cfg2 = CsvOptions::default().with_has_header(true);

        df.write_csv(&path, cfg1, Some(cfg2)).await?;
        assert!(std::path::Path::new(&path).exists());

        let files: Vec<_> = std::fs::read_dir(&path).unwrap().collect();
        assert_eq!(files.len(), 1);
        assert!(
            files
                .last()
                .unwrap()
                .as_ref()
                .unwrap()
                .path()
                .file_name()
                .unwrap()
                .to_str()
                .unwrap()
                .ends_with(".csv")
        );

        Ok(())
    }

    /// Read multiple empty csv files
    ///
    /// all_empty
    /// ├── empty0.csv
    /// ├── empty1.csv
    /// └── empty2.csv
    ///
    /// empty0.csv/empty1.csv/empty2.csv:
    /// (file is empty)
    #[tokio::test]
    async fn test_csv_multiple_empty_files() -> Result<()> {
        // Testing that partitioning doesn't break with empty files
        let config = SessionConfig::new()
            .with_repartition_file_scans(true)
            .with_repartition_file_min_size(0)
            .with_target_partitions(4);
        let ctx = SessionContext::new_with_config(config);
        let file_format = Arc::new(CsvFormat::default().with_has_header(false));
        let listing_options = ListingOptions::new(file_format.clone())
            .with_file_extension(file_format.get_ext());
        ctx.register_listing_table(
            "empty",
            "tests/data/empty_files/all_empty/",
            listing_options,
            None,
            None,
        )
        .await
        .unwrap();

        // Require a predicate to enable repartition for the optimizer
        let query = "select * from empty where random() > 0.5;";
        let query_result = ctx.sql(query).await?.collect().await?;

        assert_snapshot!(batches_to_string(&query_result),@r"
        ++
        ++
        ");

        Ok(())
    }

    /// Read multiple csv files (some are empty) in parallel
    ///
    /// some_empty
    /// ├── a_empty.csv
    /// ├── b.csv
    /// ├── c_empty.csv
    /// ├── d.csv
    /// └── e_empty.csv
    ///
    /// a_empty.csv/c_empty.csv/e_empty.csv:
    /// (file is empty)
    ///
    /// b.csv/d.csv:
    /// 1\n
    /// 1\n
    /// 1\n
    /// 1\n
    /// 1\n
    #[rstest(n_partitions, case(1), case(2), case(3), case(4))]
    #[tokio::test]
    async fn test_csv_parallel_some_file_empty(n_partitions: usize) -> Result<()> {
        let config = SessionConfig::new()
            .with_repartition_file_scans(true)
            .with_repartition_file_min_size(0)
            .with_target_partitions(n_partitions);
        let ctx = SessionContext::new_with_config(config);
        let file_format = Arc::new(CsvFormat::default().with_has_header(false));
        let listing_options = ListingOptions::new(file_format.clone())
            .with_file_extension(file_format.get_ext());
        ctx.register_listing_table(
            "empty",
            "tests/data/empty_files/some_empty",
            listing_options,
            None,
            None,
        )
        .await
        .unwrap();

        // Require a predicate to enable repartition for the optimizer
        let query = "select sum(column_1) from empty where column_1 > 0;";
        let query_result = ctx.sql(query).await?.collect().await?;
        let actual_partitions = count_query_csv_partitions(&ctx, query).await?;

        insta::allow_duplicates! {assert_snapshot!(batches_to_string(&query_result),@r"
        +---------------------+
        | sum(empty.column_1) |
        +---------------------+
        | 10                  |
        +---------------------+
        ");}

        assert_eq!(n_partitions, actual_partitions); // Won't get partitioned if all files are empty

        Ok(())
    }

    /// Parallel scan on a csv file with only 1 byte in each line
    /// Testing partition byte range land on line boundaries
    ///
    /// one_col.csv:
    /// 5\n
    /// 5\n
    /// (...10 rows total)
    #[rstest(n_partitions, case(1), case(2), case(3), case(5), case(10), case(32))]
    #[tokio::test]
    async fn test_csv_parallel_one_col(n_partitions: usize) -> Result<()> {
        let config = SessionConfig::new()
            .with_repartition_file_scans(true)
            .with_repartition_file_min_size(0)
            .with_target_partitions(n_partitions);
        let ctx = SessionContext::new_with_config(config);

        ctx.register_csv(
            "one_col",
            "tests/data/one_col.csv",
            CsvReadOptions::new().has_header(false),
        )
        .await?;

        let query = "select sum(column_1) from one_col where column_1 > 0;";
        let query_result = ctx.sql(query).await?.collect().await?;
        let actual_partitions = count_query_csv_partitions(&ctx, query).await?;

        let file_size = std::fs::metadata("tests/data/one_col.csv")?.len() as usize;
        // A 20-Byte file at most get partitioned into 20 chunks
        let expected_partitions = if n_partitions <= file_size {
            n_partitions
        } else {
            file_size
        };

        insta::allow_duplicates! {assert_snapshot!(batches_to_string(&query_result),@r"
        +-----------------------+
        | sum(one_col.column_1) |
        +-----------------------+
        | 50                    |
        +-----------------------+
        ");
        }

        assert_eq!(expected_partitions, actual_partitions);

        Ok(())
    }

    /// Parallel scan on a csv file with 2 wide rows
    /// The byte range of a partition might be within some line
    ///
    /// wode_rows.csv:
    /// 1, 1, ..., 1\n (100 columns total)
    /// 2, 2, ..., 2\n
    #[rstest(n_partitions, case(1), case(2), case(10), case(16))]
    #[tokio::test]
    async fn test_csv_parallel_wide_rows(n_partitions: usize) -> Result<()> {
        let config = SessionConfig::new()
            .with_repartition_file_scans(true)
            .with_repartition_file_min_size(0)
            .with_target_partitions(n_partitions);
        let ctx = SessionContext::new_with_config(config);
        ctx.register_csv(
            "wide_rows",
            "tests/data/wide_rows.csv",
            CsvReadOptions::new().has_header(false),
        )
        .await?;

        let query = "select sum(column_1) + sum(column_33) + sum(column_50) + sum(column_77) + sum(column_100) as sum_of_5_cols from wide_rows where column_1 > 0;";
        let query_result = ctx.sql(query).await?.collect().await?;
        let actual_partitions = count_query_csv_partitions(&ctx, query).await?;

        insta::allow_duplicates! {assert_snapshot!(batches_to_string(&query_result),@r"
        +---------------+
        | sum_of_5_cols |
        +---------------+
        | 15            |
        +---------------+
        ");}

        assert_eq!(n_partitions, actual_partitions);

        Ok(())
    }

    #[rstest]
    fn test_csv_deserializer_with_finish(
        #[values(1, 5, 17)] batch_size: usize,
        #[values(0, 5, 93)] line_count: usize,
    ) -> Result<()> {
        let schema = csv_schema();
        let generator = CsvBatchGenerator::new(batch_size, line_count);

        let schema_clone = Arc::clone(&schema);
        let mut deserializer = csv_deserializer(batch_size, &schema_clone);

        for data in generator {
            deserializer.digest(data);
        }
        deserializer.finish();

        let batch_count = line_count.div_ceil(batch_size);

        let mut all_batches = RecordBatch::new_empty(schema.clone());
        for _ in 0..batch_count {
            let output = deserializer.next()?;
            let DeserializerOutput::RecordBatch(batch) = output else {
                panic!("Expected RecordBatch, got {output:?}");
            };
            all_batches = concat_batches(&schema, &[all_batches, batch])?;
        }
        assert_eq!(deserializer.next()?, DeserializerOutput::InputExhausted);

        let expected = csv_expected_batch(schema, line_count)?;

        assert_eq!(
            expected.clone(),
            all_batches.clone(),
            "Expected:\n{}\nActual:\n{}",
            pretty_format_batches(&[expected])?,
            pretty_format_batches(&[all_batches])?,
        );

        Ok(())
    }

    #[rstest]
    fn test_csv_deserializer_without_finish(
        #[values(1, 5, 17)] batch_size: usize,
        #[values(0, 5, 93)] line_count: usize,
    ) -> Result<()> {
        let schema = csv_schema();
        let generator = CsvBatchGenerator::new(batch_size, line_count);
        let schema_clone = Arc::clone(&schema);
        let mut deserializer = csv_deserializer(batch_size, &schema_clone);

        for data in generator {
            deserializer.digest(data);
        }

        let batch_count = line_count / batch_size;

        let mut all_batches = RecordBatch::new_empty(schema.clone());
        for _ in 0..batch_count {
            let output = deserializer.next()?;
            let DeserializerOutput::RecordBatch(batch) = output else {
                panic!("Expected RecordBatch, got {output:?}");
            };
            all_batches = concat_batches(&schema, &[all_batches, batch])?;
        }
        assert_eq!(deserializer.next()?, DeserializerOutput::RequiresMoreData);

        let expected = csv_expected_batch(schema, batch_count * batch_size)?;

        assert_eq!(
            expected.clone(),
            all_batches.clone(),
            "Expected:\n{}\nActual:\n{}",
            pretty_format_batches(&[expected])?,
            pretty_format_batches(&[all_batches])?,
        );

        Ok(())
    }

    struct CsvBatchGenerator {
        batch_size: usize,
        line_count: usize,
        offset: usize,
    }

    impl CsvBatchGenerator {
        fn new(batch_size: usize, line_count: usize) -> Self {
            Self {
                batch_size,
                line_count,
                offset: 0,
            }
        }
    }

    impl Iterator for CsvBatchGenerator {
        type Item = Bytes;

        fn next(&mut self) -> Option<Self::Item> {
            // Return `batch_size` rows per batch:
            let mut buffer = Vec::new();
            for _ in 0..self.batch_size {
                if self.offset >= self.line_count {
                    break;
                }
                buffer.extend_from_slice(&csv_line(self.offset));
                self.offset += 1;
            }

            (!buffer.is_empty()).then(|| buffer.into())
        }
    }

    fn csv_expected_batch(schema: SchemaRef, line_count: usize) -> Result<RecordBatch> {
        let mut c1 = Vec::with_capacity(line_count);
        let mut c2 = Vec::with_capacity(line_count);
        let mut c3 = Vec::with_capacity(line_count);
        let mut c4 = Vec::with_capacity(line_count);

        for i in 0..line_count {
            let (int_value, float_value, bool_value, char_value) = csv_values(i);
            c1.push(int_value);
            c2.push(float_value);
            c3.push(bool_value);
            c4.push(char_value);
        }

        let expected = RecordBatch::try_new(
            schema.clone(),
            vec![
                Arc::new(Int32Array::from(c1)),
                Arc::new(Float64Array::from(c2)),
                Arc::new(BooleanArray::from(c3)),
                Arc::new(StringArray::from(c4)),
            ],
        )?;
        Ok(expected)
    }

    fn csv_line(line_number: usize) -> Bytes {
        let (int_value, float_value, bool_value, char_value) = csv_values(line_number);
        format!("{int_value},{float_value},{bool_value},{char_value}\n").into()
    }

    fn csv_values(line_number: usize) -> (i32, f64, bool, String) {
        let int_value = line_number as i32;
        let float_value = line_number as f64;
        let bool_value = line_number.is_multiple_of(2);
        let char_value = format!("{line_number}-string");
        (int_value, float_value, bool_value, char_value)
    }

    fn csv_schema() -> SchemaRef {
        Arc::new(Schema::new(vec![
            Field::new("c1", DataType::Int32, true),
            Field::new("c2", DataType::Float64, true),
            Field::new("c3", DataType::Boolean, true),
            Field::new("c4", DataType::Utf8, true),
        ]))
    }

    fn csv_deserializer(
        batch_size: usize,
        schema: &Arc<Schema>,
    ) -> impl BatchDeserializer<Bytes> {
        let decoder = ReaderBuilder::new(schema.clone())
            .with_batch_size(batch_size)
            .build_decoder();
        DecoderDeserializer::new(CsvDecoder::new(decoder))
    }

    fn csv_deserializer_with_truncated(
        batch_size: usize,
        schema: &Arc<Schema>,
    ) -> impl BatchDeserializer<Bytes> {
        // using Arrow's ReaderBuilder and enabling truncated_rows
        let decoder = ReaderBuilder::new(schema.clone())
            .with_batch_size(batch_size)
            .with_truncated_rows(true) // <- enable runtime truncated_rows
            .build_decoder();
        DecoderDeserializer::new(CsvDecoder::new(decoder))
    }

    #[tokio::test]
    async fn infer_schema_with_truncated_rows_true() -> Result<()> {
        let session_ctx = SessionContext::new();
        let state = session_ctx.state();

        // CSV: header has 3 columns, but first data row has only 2 columns, second row has 3
        let csv_data = Bytes::from("a,b,c\n1,2\n3,4,5\n");
        let variable_object_store = Arc::new(VariableStream::new(csv_data, 1));
        let object_meta = ObjectMeta {
            location: Path::parse("/")?,
            last_modified: DateTime::default(),
            size: u64::MAX,
            e_tag: None,
            version: None,
        };

        // Construct CsvFormat and enable truncated_rows via CsvOptions
        let csv_options = CsvOptions::default().with_truncated_rows(true);
        let csv_format = CsvFormat::default()
            .with_has_header(true)
            .with_options(csv_options)
            .with_schema_infer_max_rec(10);

        let inferred_schema = csv_format
            .infer_schema(
                &state,
                &(variable_object_store.clone() as Arc<dyn ObjectStore>),
                &[object_meta],
            )
            .await?;

        // header has 3 columns; inferred schema should also have 3
        assert_eq!(inferred_schema.fields().len(), 3);

        // inferred columns should be nullable
        for f in inferred_schema.fields() {
            assert!(f.is_nullable());
        }

        Ok(())
    }
    #[test]
    fn test_decoder_truncated_rows_runtime() -> Result<()> {
        // Synchronous test: Decoder API used here is synchronous
        let schema = csv_schema(); // helper already defined in file

        // Construct a decoder that enables truncated_rows at runtime
        let mut deserializer = csv_deserializer_with_truncated(10, &schema);

        // Provide two rows: first row complete, second row missing last column
        let input = Bytes::from("0,0.0,true,0-string\n1,1.0,true\n");
        deserializer.digest(input);

        // Finish and collect output
        deserializer.finish();

        let output = deserializer.next()?;
        match output {
            DeserializerOutput::RecordBatch(batch) => {
                // ensure at least two rows present
                assert!(batch.num_rows() >= 2);
                // column 4 (index 3) should be a StringArray where second row is NULL
                let col4 = batch
                    .column(3)
                    .as_any()
                    .downcast_ref::<StringArray>()
                    .expect("column 4 should be StringArray");

                // first row present, second row should be null
                assert!(!col4.is_null(0));
                assert!(col4.is_null(1));
            }
            other => panic!("expected RecordBatch but got {other:?}"),
        }
        Ok(())
    }

    #[tokio::test]
    async fn infer_schema_truncated_rows_false_error() -> Result<()> {
        let session_ctx = SessionContext::new();
        let state = session_ctx.state();

        // CSV: header has 4 cols, first data row has 3 cols -> truncated at end
        let csv_data = Bytes::from("id,a,b,c\n1,foo,bar\n2,foo,bar,baz\n");
        let variable_object_store = Arc::new(VariableStream::new(csv_data, 1));
        let object_meta = ObjectMeta {
            location: Path::parse("/")?,
            last_modified: DateTime::default(),
            size: u64::MAX,
            e_tag: None,
            version: None,
        };

        // CsvFormat without enabling truncated_rows (default behavior = false)
        let csv_format = CsvFormat::default()
            .with_has_header(true)
            .with_schema_infer_max_rec(10);

        let res = csv_format
            .infer_schema(
                &state,
                &(variable_object_store.clone() as Arc<dyn ObjectStore>),
                &[object_meta],
            )
            .await;

        // Expect an error due to unequal lengths / incorrect number of fields
        assert!(
            res.is_err(),
            "expected infer_schema to error on truncated rows when disabled"
        );

        // Optional: check message contains indicative text (two known possibilities)
        if let Err(err) = res {
            let msg = format!("{err}");
            assert!(
                msg.contains("Encountered unequal lengths")
                    || msg.contains("incorrect number of fields"),
                "unexpected error message: {msg}",
            );
        }

        Ok(())
    }

    #[tokio::test]
    async fn test_read_csv_truncated_rows_via_tempfile() -> Result<()> {
        use std::io::Write;

        // create a SessionContext
        let ctx = SessionContext::new();

        // Create a temp file with a .csv suffix so the reader accepts it
        let mut tmp = tempfile::Builder::new().suffix(".csv").tempfile()?; // ensures path ends with .csv
        // CSV has header "a,b,c". First data row is truncated (only "1,2"), second row is complete.
        write!(tmp, "a,b,c\n1,2\n3,4,5\n")?;
        let path = tmp.path().to_str().unwrap().to_string();

        // Build CsvReadOptions: header present, enable truncated_rows.
        // (Use the exact builder method your crate exposes: `truncated_rows(true)` here,
        //  if the method name differs in your codebase use the appropriate one.)
        let options = CsvReadOptions::default().truncated_rows(true);

        println!("options: {}, path: {path}", options.truncated_rows);

        // Call the API under test
        let df = ctx.read_csv(&path, options).await?;

        // Collect the results and combine batches so we can inspect columns
        let batches = df.collect().await?;
        let combined = concat_batches(&batches[0].schema(), &batches)?;

        // Column 'c' is the 3rd column (index 2). The first data row was truncated -> should be NULL.
        let col_c = combined.column(2);
        assert!(
            col_c.is_null(0),
            "expected first row column 'c' to be NULL due to truncated row"
        );

        // Also ensure we read at least one row
        assert!(combined.num_rows() >= 2);

        Ok(())
    }

    #[tokio::test]
<<<<<<< HEAD
    async fn test_write_empty_csv_from_sql() -> Result<()> {
        let ctx = SessionContext::new();
        let tmp_dir = tempfile::TempDir::new()?;
        let path = format!("{}/empty_sql.csv", tmp_dir.path().to_string_lossy());
        let df = ctx.sql("SELECT CAST(1 AS BIGINT) AS id LIMIT 0").await?;
        df.write_csv(&path, crate::dataframe::DataFrameWriteOptions::new(), None)
            .await?;
        assert!(std::path::Path::new(&path).exists());

        Ok(())
    }

    #[tokio::test]
    async fn test_write_empty_csv_from_record_batch() -> Result<()> {
        let ctx = SessionContext::new();
        let schema = Arc::new(Schema::new(vec![
            Field::new("id", DataType::Int64, false),
            Field::new("name", DataType::Utf8, true),
        ]));
        let empty_batch = RecordBatch::try_new(
            schema.clone(),
            vec![
                Arc::new(arrow::array::Int64Array::from(Vec::<i64>::new())),
                Arc::new(StringArray::from(Vec::<Option<&str>>::new())),
            ],
        )?;

        let tmp_dir = tempfile::TempDir::new()?;
        let path = format!("{}/empty_batch.csv", tmp_dir.path().to_string_lossy());

        // Write empty RecordBatch
        let df = ctx.read_batch(empty_batch.clone())?;
        df.write_csv(&path, crate::dataframe::DataFrameWriteOptions::new(), None)
            .await?;
        // Expected the file to exist
        assert!(std::path::Path::new(&path).exists());
=======
    async fn test_infer_schema_with_zero_max_records() -> Result<()> {
        let session_ctx = SessionContext::new();
        let state = session_ctx.state();

        let root = format!("{}/csv", arrow_test_data());
        let format = CsvFormat::default()
            .with_has_header(true)
            .with_schema_infer_max_rec(0); // Set to 0 to disable inference
        let exec = scan_format(
            &state,
            &format,
            None,
            &root,
            "aggregate_test_100.csv",
            None,
            None,
        )
        .await?;

        // related to https://github.com/apache/datafusion/issues/19417
        for f in exec.schema().fields() {
            assert_eq!(*f.data_type(), DataType::Utf8);
        }

>>>>>>> a405d3fe
        Ok(())
    }
}<|MERGE_RESOLUTION|>--- conflicted
+++ resolved
@@ -1538,7 +1538,6 @@
     }
 
     #[tokio::test]
-<<<<<<< HEAD
     async fn test_write_empty_csv_from_sql() -> Result<()> {
         let ctx = SessionContext::new();
         let tmp_dir = tempfile::TempDir::new()?;
@@ -1575,7 +1574,10 @@
             .await?;
         // Expected the file to exist
         assert!(std::path::Path::new(&path).exists());
-=======
+        Ok(())
+    }
+
+    #[tokio::test]
     async fn test_infer_schema_with_zero_max_records() -> Result<()> {
         let session_ctx = SessionContext::new();
         let state = session_ctx.state();
@@ -1600,7 +1602,6 @@
             assert_eq!(*f.data_type(), DataType::Utf8);
         }
 
->>>>>>> a405d3fe
         Ok(())
     }
 }