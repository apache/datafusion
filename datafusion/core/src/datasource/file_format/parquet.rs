--- conflicted
+++ resolved
@@ -15,1250 +15,7 @@
 // specific language governing permissions and limitations
 // under the License.
 
-<<<<<<< HEAD
-//! [`ParquetFormat`]: Parquet [`FileFormat`] abstractions
-
-use std::any::Any;
-use std::fmt;
-use std::fmt::Debug;
-use std::ops::Range;
-use std::sync::Arc;
-
-use super::write::demux::DemuxedStreamReceiver;
-use super::write::{create_writer, SharedBuffer};
-use super::{FileFormat, FileFormatFactory, FilePushdownSupport};
-use crate::arrow::array::RecordBatch;
-use crate::arrow::datatypes::{Fields, Schema, SchemaRef};
-use crate::datasource::file_format::file_compression_type::FileCompressionType;
-use crate::datasource::file_format::write::get_writer_schema;
-use crate::datasource::physical_plan::parquet::can_expr_be_pushed_down_with_schemas;
-use crate::datasource::physical_plan::parquet::source::ParquetSource;
-use crate::datasource::physical_plan::{FileSink, FileSinkConfig};
-use crate::datasource::statistics::{create_max_min_accs, get_col_stats};
-use crate::error::Result;
-use crate::execution::SessionState;
-use crate::physical_plan::insert::{DataSink, DataSinkExec};
-use crate::physical_plan::{
-    Accumulator, DisplayAs, DisplayFormatType, ExecutionPlan, SendableRecordBatchStream,
-    Statistics,
-};
-
-use arrow::compute::sum;
-use arrow_schema::{DataType, Field, FieldRef};
-use datafusion_catalog::Session;
-use datafusion_common::config::{ConfigField, ConfigFileType, TableParquetOptions};
-use datafusion_common::parsers::CompressionTypeVariant;
-use datafusion_common::stats::Precision;
-use datafusion_common::HashMap;
-use datafusion_common::{
-    internal_datafusion_err, internal_err, not_impl_err, DataFusionError, GetExt,
-    DEFAULT_PARQUET_EXTENSION,
-};
-use datafusion_common_runtime::SpawnedTask;
-use datafusion_datasource::display::FileGroupDisplay;
-use datafusion_datasource::file::FileSource;
-use datafusion_datasource::file_scan_config::FileScanConfig;
-use datafusion_execution::memory_pool::{MemoryConsumer, MemoryPool, MemoryReservation};
-use datafusion_execution::TaskContext;
-use datafusion_expr::dml::InsertOp;
-use datafusion_expr::Expr;
-use datafusion_functions_aggregate::min_max::{MaxAccumulator, MinAccumulator};
-use datafusion_physical_expr::PhysicalExpr;
-use datafusion_physical_expr_common::sort_expr::LexRequirement;
-
-use async_trait::async_trait;
-use bytes::Bytes;
-use futures::future::BoxFuture;
-use futures::{FutureExt, StreamExt, TryStreamExt};
-use log::debug;
-use object_store::buffered::BufWriter;
-use object_store::path::Path;
-use object_store::{ObjectMeta, ObjectStore};
-use parquet::arrow::arrow_reader::statistics::StatisticsConverter;
-use parquet::arrow::arrow_writer::{
-    compute_leaves, get_column_writers, ArrowColumnChunk, ArrowColumnWriter,
-    ArrowLeafColumn, ArrowWriterOptions,
-};
-use parquet::arrow::async_reader::MetadataFetch;
-use parquet::arrow::{parquet_to_arrow_schema, ArrowSchemaConverter, AsyncArrowWriter};
-use parquet::errors::ParquetError;
-use parquet::file::metadata::{ParquetMetaData, ParquetMetaDataReader, RowGroupMetaData};
-use parquet::file::properties::{WriterProperties, WriterPropertiesBuilder};
-use parquet::file::writer::SerializedFileWriter;
-use parquet::format::FileMetaData;
-use tokio::io::{AsyncWrite, AsyncWriteExt};
-use tokio::sync::mpsc::{self, Receiver, Sender};
-use tokio::task::JoinSet;
-
-/// Initial writing buffer size. Note this is just a size hint for efficiency. It
-/// will grow beyond the set value if needed.
-const INITIAL_BUFFER_BYTES: usize = 1048576;
-
-/// When writing parquet files in parallel, if the buffered Parquet data exceeds
-/// this size, it is flushed to object store
-const BUFFER_FLUSH_BYTES: usize = 1024000;
-
-#[derive(Default)]
-/// Factory struct used to create [ParquetFormat]
-pub struct ParquetFormatFactory {
-    /// inner options for parquet
-    pub options: Option<TableParquetOptions>,
-}
-
-impl ParquetFormatFactory {
-    /// Creates an instance of [ParquetFormatFactory]
-    pub fn new() -> Self {
-        Self { options: None }
-    }
-
-    /// Creates an instance of [ParquetFormatFactory] with customized default options
-    pub fn new_with_options(options: TableParquetOptions) -> Self {
-        Self {
-            options: Some(options),
-        }
-    }
-}
-
-impl FileFormatFactory for ParquetFormatFactory {
-    fn create(
-        &self,
-        state: &dyn Session,
-        format_options: &std::collections::HashMap<String, String>,
-    ) -> Result<Arc<dyn FileFormat>> {
-        let state = state.as_any().downcast_ref::<SessionState>().unwrap();
-        let parquet_options = match &self.options {
-            None => {
-                let mut table_options = state.default_table_options();
-                table_options.set_config_format(ConfigFileType::PARQUET);
-                table_options.alter_with_string_hash_map(format_options)?;
-                table_options.parquet
-            }
-            Some(parquet_options) => {
-                let mut parquet_options = parquet_options.clone();
-                for (k, v) in format_options {
-                    parquet_options.set(k, v)?;
-                }
-                parquet_options
-            }
-        };
-
-        Ok(Arc::new(
-            ParquetFormat::default().with_options(parquet_options),
-        ))
-    }
-
-    fn default(&self) -> Arc<dyn FileFormat> {
-        Arc::new(ParquetFormat::default())
-    }
-
-    fn as_any(&self) -> &dyn Any {
-        self
-    }
-}
-
-impl GetExt for ParquetFormatFactory {
-    fn get_ext(&self) -> String {
-        // Removes the dot, i.e. ".parquet" -> "parquet"
-        DEFAULT_PARQUET_EXTENSION[1..].to_string()
-    }
-}
-
-impl Debug for ParquetFormatFactory {
-    fn fmt(&self, f: &mut fmt::Formatter<'_>) -> fmt::Result {
-        f.debug_struct("ParquetFormatFactory")
-            .field("ParquetFormatFactory", &self.options)
-            .finish()
-    }
-}
-/// The Apache Parquet `FileFormat` implementation
-#[derive(Debug, Default)]
-pub struct ParquetFormat {
-    options: TableParquetOptions,
-}
-
-impl ParquetFormat {
-    /// Construct a new Format with no local overrides
-    pub fn new() -> Self {
-        Self::default()
-    }
-
-    /// Activate statistics based row group level pruning
-    /// - If `None`, defaults to value on `config_options`
-    pub fn with_enable_pruning(mut self, enable: bool) -> Self {
-        self.options.global.pruning = enable;
-        self
-    }
-
-    /// Return `true` if pruning is enabled
-    pub fn enable_pruning(&self) -> bool {
-        self.options.global.pruning
-    }
-
-    /// Provide a hint to the size of the file metadata. If a hint is provided
-    /// the reader will try and fetch the last `size_hint` bytes of the parquet file optimistically.
-    /// Without a hint, two read are required. One read to fetch the 8-byte parquet footer and then
-    /// another read to fetch the metadata length encoded in the footer.
-    ///
-    /// - If `None`, defaults to value on `config_options`
-    pub fn with_metadata_size_hint(mut self, size_hint: Option<usize>) -> Self {
-        self.options.global.metadata_size_hint = size_hint;
-        self
-    }
-
-    /// Return the metadata size hint if set
-    pub fn metadata_size_hint(&self) -> Option<usize> {
-        self.options.global.metadata_size_hint
-    }
-
-    /// Tell the parquet reader to skip any metadata that may be in
-    /// the file Schema. This can help avoid schema conflicts due to
-    /// metadata.
-    ///
-    /// - If `None`, defaults to value on `config_options`
-    pub fn with_skip_metadata(mut self, skip_metadata: bool) -> Self {
-        self.options.global.skip_metadata = skip_metadata;
-        self
-    }
-
-    /// Returns `true` if schema metadata will be cleared prior to
-    /// schema merging.
-    pub fn skip_metadata(&self) -> bool {
-        self.options.global.skip_metadata
-    }
-
-    /// Set Parquet options for the ParquetFormat
-    pub fn with_options(mut self, options: TableParquetOptions) -> Self {
-        self.options = options;
-        self
-    }
-
-    /// Parquet options
-    pub fn options(&self) -> &TableParquetOptions {
-        &self.options
-    }
-
-    /// Return `true` if should use view types.
-    ///
-    /// If this returns true, DataFusion will instruct the parquet reader
-    /// to read string / binary columns using view `StringView` or `BinaryView`
-    /// if the table schema specifies those types, regardless of any embedded metadata
-    /// that may specify an alternate Arrow type. The parquet reader is optimized
-    /// for reading `StringView` and `BinaryView` and such queries are significantly faster.
-    ///
-    /// If this returns false, the parquet reader will read the columns according to the
-    /// defaults or any embedded Arrow type information. This may result in reading
-    /// `StringArrays` and then casting to `StringViewArray` which is less efficient.
-    pub fn force_view_types(&self) -> bool {
-        self.options.global.schema_force_view_types
-    }
-
-    /// If true, will use view types. See [`Self::force_view_types`] for details
-    pub fn with_force_view_types(mut self, use_views: bool) -> Self {
-        self.options.global.schema_force_view_types = use_views;
-        self
-    }
-
-    /// Return `true` if binary types will be read as strings.
-    ///
-    /// If this returns true, DataFusion will instruct the parquet reader
-    /// to read binary columns such as `Binary` or `BinaryView` as the
-    /// corresponding string type such as `Utf8` or `LargeUtf8`.
-    /// The parquet reader has special optimizations for `Utf8` and `LargeUtf8`
-    /// validation, and such queries are significantly faster than reading
-    /// binary columns and then casting to string columns.
-    pub fn binary_as_string(&self) -> bool {
-        self.options.global.binary_as_string
-    }
-
-    /// If true, will read binary types as strings. See [`Self::binary_as_string`] for details
-    pub fn with_binary_as_string(mut self, binary_as_string: bool) -> Self {
-        self.options.global.binary_as_string = binary_as_string;
-        self
-    }
-}
-
-/// Clears all metadata (Schema level and field level) on an iterator
-/// of Schemas
-fn clear_metadata(
-    schemas: impl IntoIterator<Item = Schema>,
-) -> impl Iterator<Item = Schema> {
-    schemas.into_iter().map(|schema| {
-        let fields = schema
-            .fields()
-            .iter()
-            .map(|field| {
-                field.as_ref().clone().with_metadata(Default::default()) // clear meta
-            })
-            .collect::<Fields>();
-        Schema::new(fields)
-    })
-}
-
-async fn fetch_schema_with_location(
-    store: &dyn ObjectStore,
-    file: &ObjectMeta,
-    metadata_size_hint: Option<usize>,
-) -> Result<(Path, Schema)> {
-    let loc_path = file.location.clone();
-    let schema = fetch_schema(store, file, metadata_size_hint).await?;
-    Ok((loc_path, schema))
-}
-
-#[async_trait]
-impl FileFormat for ParquetFormat {
-    fn as_any(&self) -> &dyn Any {
-        self
-    }
-
-    fn get_ext(&self) -> String {
-        ParquetFormatFactory::new().get_ext()
-    }
-
-    fn get_ext_with_compression(
-        &self,
-        file_compression_type: &FileCompressionType,
-    ) -> Result<String> {
-        let ext = self.get_ext();
-        match file_compression_type.get_variant() {
-            CompressionTypeVariant::UNCOMPRESSED => Ok(ext),
-            _ => internal_err!("Parquet FileFormat does not support compression."),
-        }
-    }
-
-    async fn infer_schema(
-        &self,
-        state: &dyn Session,
-        store: &Arc<dyn ObjectStore>,
-        objects: &[ObjectMeta],
-    ) -> Result<SchemaRef> {
-        let mut schemas: Vec<_> = futures::stream::iter(objects)
-            .map(|object| {
-                fetch_schema_with_location(
-                    store.as_ref(),
-                    object,
-                    self.metadata_size_hint(),
-                )
-            })
-            .boxed() // Workaround https://github.com/rust-lang/rust/issues/64552
-            .buffered(state.config_options().execution.meta_fetch_concurrency)
-            .try_collect()
-            .await?;
-
-        // Schema inference adds fields based the order they are seen
-        // which depends on the order the files are processed. For some
-        // object stores (like local file systems) the order returned from list
-        // is not deterministic. Thus, to ensure deterministic schema inference
-        // sort the files first.
-        // https://github.com/apache/datafusion/pull/6629
-        schemas.sort_by(|(location1, _), (location2, _)| location1.cmp(location2));
-
-        let schemas = schemas
-            .into_iter()
-            .map(|(_, schema)| schema)
-            .collect::<Vec<_>>();
-
-        let schema = if self.skip_metadata() {
-            Schema::try_merge(clear_metadata(schemas))
-        } else {
-            Schema::try_merge(schemas)
-        }?;
-
-        let schema = if self.binary_as_string() {
-            transform_binary_to_string(&schema)
-        } else {
-            schema
-        };
-
-        let schema = if self.force_view_types() {
-            transform_schema_to_view(&schema)
-        } else {
-            schema
-        };
-
-        Ok(Arc::new(schema))
-    }
-
-    async fn infer_stats(
-        &self,
-        _state: &dyn Session,
-        store: &Arc<dyn ObjectStore>,
-        table_schema: SchemaRef,
-        object: &ObjectMeta,
-    ) -> Result<Statistics> {
-        let stats = fetch_statistics(
-            store.as_ref(),
-            table_schema,
-            object,
-            self.metadata_size_hint(),
-        )
-        .await?;
-        Ok(stats)
-    }
-
-    async fn create_physical_plan(
-        &self,
-        _state: &dyn Session,
-        conf: FileScanConfig,
-        filters: Option<&Arc<dyn PhysicalExpr>>,
-    ) -> Result<Arc<dyn ExecutionPlan>> {
-        let mut predicate = None;
-        let mut metadata_size_hint = None;
-
-        // If enable pruning then combine the filters to build the predicate.
-        // If disable pruning then set the predicate to None, thus readers
-        // will not prune data based on the statistics.
-        if self.enable_pruning() {
-            if let Some(pred) = filters.cloned() {
-                predicate = Some(pred);
-            }
-        }
-        if let Some(metadata) = self.metadata_size_hint() {
-            metadata_size_hint = Some(metadata);
-        }
-
-        let mut source = ParquetSource::new(self.options.clone());
-
-        if let Some(predicate) = predicate {
-            source = source.with_predicate(Arc::clone(&conf.file_schema), predicate);
-        }
-        if let Some(metadata_size_hint) = metadata_size_hint {
-            source = source.with_metadata_size_hint(metadata_size_hint)
-        }
-        Ok(conf.with_source(Arc::new(source)).build())
-    }
-
-    async fn create_writer_physical_plan(
-        &self,
-        input: Arc<dyn ExecutionPlan>,
-        _state: &dyn Session,
-        conf: FileSinkConfig,
-        order_requirements: Option<LexRequirement>,
-    ) -> Result<Arc<dyn ExecutionPlan>> {
-        if conf.insert_op != InsertOp::Append {
-            return not_impl_err!("Overwrites are not implemented yet for Parquet");
-        }
-
-        let sink = Arc::new(ParquetSink::new(conf, self.options.clone()));
-
-        Ok(Arc::new(DataSinkExec::new(input, sink, order_requirements)) as _)
-    }
-
-    fn supports_filters_pushdown(
-        &self,
-        file_schema: &Schema,
-        table_schema: &Schema,
-        filters: &[&Expr],
-    ) -> Result<FilePushdownSupport> {
-        if !self.options().global.pushdown_filters {
-            return Ok(FilePushdownSupport::NoSupport);
-        }
-
-        let all_supported = filters.iter().all(|filter| {
-            can_expr_be_pushed_down_with_schemas(filter, file_schema, table_schema)
-        });
-
-        Ok(if all_supported {
-            FilePushdownSupport::Supported
-        } else {
-            FilePushdownSupport::NotSupportedForFilter
-        })
-    }
-
-    fn file_source(&self) -> Arc<dyn FileSource> {
-        Arc::new(ParquetSource::default())
-    }
-}
-
-/// Coerces the file schema if the table schema uses a view type.
-#[cfg(not(target_arch = "wasm32"))]
-pub fn coerce_file_schema_to_view_type(
-    table_schema: &Schema,
-    file_schema: &Schema,
-) -> Option<Schema> {
-    let mut transform = false;
-    let table_fields: HashMap<_, _> = table_schema
-        .fields
-        .iter()
-        .map(|f| {
-            let dt = f.data_type();
-            if dt.equals_datatype(&DataType::Utf8View)
-                || dt.equals_datatype(&DataType::BinaryView)
-            {
-                transform = true;
-            }
-            (f.name(), dt)
-        })
-        .collect();
-
-    if !transform {
-        return None;
-    }
-
-    let transformed_fields: Vec<Arc<Field>> = file_schema
-        .fields
-        .iter()
-        .map(
-            |field| match (table_fields.get(field.name()), field.data_type()) {
-                (Some(DataType::Utf8View), DataType::Utf8 | DataType::LargeUtf8) => {
-                    field_with_new_type(field, DataType::Utf8View)
-                }
-                (
-                    Some(DataType::BinaryView),
-                    DataType::Binary | DataType::LargeBinary,
-                ) => field_with_new_type(field, DataType::BinaryView),
-                _ => Arc::clone(field),
-            },
-        )
-        .collect();
-
-    Some(Schema::new_with_metadata(
-        transformed_fields,
-        file_schema.metadata.clone(),
-    ))
-}
-
-/// If the table schema uses a string type, coerce the file schema to use a string type.
-///
-/// See [ParquetFormat::binary_as_string] for details
-#[cfg(not(target_arch = "wasm32"))]
-pub fn coerce_file_schema_to_string_type(
-    table_schema: &Schema,
-    file_schema: &Schema,
-) -> Option<Schema> {
-    let mut transform = false;
-    let table_fields: HashMap<_, _> = table_schema
-        .fields
-        .iter()
-        .map(|f| (f.name(), f.data_type()))
-        .collect();
-    let transformed_fields: Vec<Arc<Field>> = file_schema
-        .fields
-        .iter()
-        .map(
-            |field| match (table_fields.get(field.name()), field.data_type()) {
-                // table schema uses string type, coerce the file schema to use string type
-                (
-                    Some(DataType::Utf8),
-                    DataType::Binary | DataType::LargeBinary | DataType::BinaryView,
-                ) => {
-                    transform = true;
-                    field_with_new_type(field, DataType::Utf8)
-                }
-                // table schema uses large string type, coerce the file schema to use large string type
-                (
-                    Some(DataType::LargeUtf8),
-                    DataType::Binary | DataType::LargeBinary | DataType::BinaryView,
-                ) => {
-                    transform = true;
-                    field_with_new_type(field, DataType::LargeUtf8)
-                }
-                // table schema uses string view type, coerce the file schema to use view type
-                (
-                    Some(DataType::Utf8View),
-                    DataType::Binary | DataType::LargeBinary | DataType::BinaryView,
-                ) => {
-                    transform = true;
-                    field_with_new_type(field, DataType::Utf8View)
-                }
-                _ => Arc::clone(field),
-            },
-        )
-        .collect();
-
-    if !transform {
-        None
-    } else {
-        Some(Schema::new_with_metadata(
-            transformed_fields,
-            file_schema.metadata.clone(),
-        ))
-    }
-}
-
-/// Create a new field with the specified data type, copying the other
-/// properties from the input field
-fn field_with_new_type(field: &FieldRef, new_type: DataType) -> FieldRef {
-    Arc::new(field.as_ref().clone().with_data_type(new_type))
-}
-
-/// Transform a schema to use view types for Utf8 and Binary
-///
-/// See [ParquetFormat::force_view_types] for details
-pub fn transform_schema_to_view(schema: &Schema) -> Schema {
-    let transformed_fields: Vec<Arc<Field>> = schema
-        .fields
-        .iter()
-        .map(|field| match field.data_type() {
-            DataType::Utf8 | DataType::LargeUtf8 => {
-                field_with_new_type(field, DataType::Utf8View)
-            }
-            DataType::Binary | DataType::LargeBinary => {
-                field_with_new_type(field, DataType::BinaryView)
-            }
-            _ => Arc::clone(field),
-        })
-        .collect();
-    Schema::new_with_metadata(transformed_fields, schema.metadata.clone())
-}
-
-/// Transform a schema so that any binary types are strings
-pub fn transform_binary_to_string(schema: &Schema) -> Schema {
-    let transformed_fields: Vec<Arc<Field>> = schema
-        .fields
-        .iter()
-        .map(|field| match field.data_type() {
-            DataType::Binary => field_with_new_type(field, DataType::Utf8),
-            DataType::LargeBinary => field_with_new_type(field, DataType::LargeUtf8),
-            DataType::BinaryView => field_with_new_type(field, DataType::Utf8View),
-            _ => Arc::clone(field),
-        })
-        .collect();
-    Schema::new_with_metadata(transformed_fields, schema.metadata.clone())
-}
-
-/// [`MetadataFetch`] adapter for reading bytes from an [`ObjectStore`]
-struct ObjectStoreFetch<'a> {
-    store: &'a dyn ObjectStore,
-    meta: &'a ObjectMeta,
-}
-
-impl<'a> ObjectStoreFetch<'a> {
-    fn new(store: &'a dyn ObjectStore, meta: &'a ObjectMeta) -> Self {
-        Self { store, meta }
-    }
-}
-
-impl MetadataFetch for ObjectStoreFetch<'_> {
-    fn fetch(
-        &mut self,
-        range: Range<usize>,
-    ) -> BoxFuture<'_, Result<Bytes, ParquetError>> {
-        async {
-            self.store
-                .get_range(&self.meta.location, range)
-                .await
-                .map_err(ParquetError::from)
-        }
-        .boxed()
-    }
-}
-
-/// Fetches parquet metadata from ObjectStore for given object
-///
-/// This component is a subject to **change** in near future and is exposed for low level integrations
-/// through [`ParquetFileReaderFactory`].
-///
-/// [`ParquetFileReaderFactory`]: crate::datasource::physical_plan::ParquetFileReaderFactory
-pub async fn fetch_parquet_metadata(
-    store: &dyn ObjectStore,
-    meta: &ObjectMeta,
-    size_hint: Option<usize>,
-) -> Result<ParquetMetaData> {
-    let file_size = meta.size;
-    let fetch = ObjectStoreFetch::new(store, meta);
-
-    ParquetMetaDataReader::new()
-        .with_prefetch_hint(size_hint)
-        .load_and_finish(fetch, file_size)
-        .await
-        .map_err(DataFusionError::from)
-}
-
-/// Read and parse the schema of the Parquet file at location `path`
-async fn fetch_schema(
-    store: &dyn ObjectStore,
-    file: &ObjectMeta,
-    metadata_size_hint: Option<usize>,
-) -> Result<Schema> {
-    let metadata = fetch_parquet_metadata(store, file, metadata_size_hint).await?;
-    let file_metadata = metadata.file_metadata();
-    let schema = parquet_to_arrow_schema(
-        file_metadata.schema_descr(),
-        file_metadata.key_value_metadata(),
-    )?;
-    Ok(schema)
-}
-
-/// Read and parse the statistics of the Parquet file at location `path`
-///
-/// See [`statistics_from_parquet_meta_calc`] for more details
-async fn fetch_statistics(
-    store: &dyn ObjectStore,
-    table_schema: SchemaRef,
-    file: &ObjectMeta,
-    metadata_size_hint: Option<usize>,
-) -> Result<Statistics> {
-    let metadata = fetch_parquet_metadata(store, file, metadata_size_hint).await?;
-    statistics_from_parquet_meta_calc(&metadata, table_schema)
-}
-
-/// Convert statistics in  [`ParquetMetaData`] into [`Statistics`] using ['StatisticsConverter`]
-///
-/// The statistics are calculated for each column in the table schema
-/// using the row group statistics in the parquet metadata.
-pub fn statistics_from_parquet_meta_calc(
-    metadata: &ParquetMetaData,
-    table_schema: SchemaRef,
-) -> Result<Statistics> {
-    let row_groups_metadata = metadata.row_groups();
-
-    let mut statistics = Statistics::new_unknown(&table_schema);
-    let mut has_statistics = false;
-    let mut num_rows = 0_usize;
-    let mut total_byte_size = 0_usize;
-    for row_group_meta in row_groups_metadata {
-        num_rows += row_group_meta.num_rows() as usize;
-        total_byte_size += row_group_meta.total_byte_size() as usize;
-
-        if !has_statistics {
-            row_group_meta.columns().iter().for_each(|column| {
-                has_statistics = column.statistics().is_some();
-            });
-        }
-    }
-    statistics.num_rows = Precision::Exact(num_rows);
-    statistics.total_byte_size = Precision::Exact(total_byte_size);
-
-    let file_metadata = metadata.file_metadata();
-    let mut file_schema = parquet_to_arrow_schema(
-        file_metadata.schema_descr(),
-        file_metadata.key_value_metadata(),
-    )?;
-    if let Some(merged) = coerce_file_schema_to_string_type(&table_schema, &file_schema) {
-        file_schema = merged;
-    }
-
-    if let Some(merged) = coerce_file_schema_to_view_type(&table_schema, &file_schema) {
-        file_schema = merged;
-    }
-
-    statistics.column_statistics = if has_statistics {
-        let (mut max_accs, mut min_accs) = create_max_min_accs(&table_schema);
-        let mut null_counts_array =
-            vec![Precision::Exact(0); table_schema.fields().len()];
-
-        table_schema
-            .fields()
-            .iter()
-            .enumerate()
-            .for_each(|(idx, field)| {
-                match StatisticsConverter::try_new(
-                    field.name(),
-                    &file_schema,
-                    file_metadata.schema_descr(),
-                ) {
-                    Ok(stats_converter) => {
-                        summarize_min_max_null_counts(
-                            &mut min_accs,
-                            &mut max_accs,
-                            &mut null_counts_array,
-                            idx,
-                            num_rows,
-                            &stats_converter,
-                            row_groups_metadata,
-                        )
-                        .ok();
-                    }
-                    Err(e) => {
-                        debug!("Failed to create statistics converter: {}", e);
-                        null_counts_array[idx] = Precision::Exact(num_rows);
-                    }
-                }
-            });
-
-        get_col_stats(
-            &table_schema,
-            null_counts_array,
-            &mut max_accs,
-            &mut min_accs,
-        )
-    } else {
-        Statistics::unknown_column(&table_schema)
-    };
-
-    Ok(statistics)
-}
-
-/// Deprecated
-/// Use [`statistics_from_parquet_meta_calc`] instead.
-/// This method was deprecated because it didn't need to be async so a new method was created
-/// that exposes a synchronous API.
-#[deprecated(
-    since = "40.0.0",
-    note = "please use `statistics_from_parquet_meta_calc` instead"
-)]
-pub async fn statistics_from_parquet_meta(
-    metadata: &ParquetMetaData,
-    table_schema: SchemaRef,
-) -> Result<Statistics> {
-    statistics_from_parquet_meta_calc(metadata, table_schema)
-}
-
-fn summarize_min_max_null_counts(
-    min_accs: &mut [Option<MinAccumulator>],
-    max_accs: &mut [Option<MaxAccumulator>],
-    null_counts_array: &mut [Precision<usize>],
-    arrow_schema_index: usize,
-    num_rows: usize,
-    stats_converter: &StatisticsConverter,
-    row_groups_metadata: &[RowGroupMetaData],
-) -> Result<()> {
-    let max_values = stats_converter.row_group_maxes(row_groups_metadata)?;
-    let min_values = stats_converter.row_group_mins(row_groups_metadata)?;
-    let null_counts = stats_converter.row_group_null_counts(row_groups_metadata)?;
-
-    if let Some(max_acc) = &mut max_accs[arrow_schema_index] {
-        max_acc.update_batch(&[max_values])?;
-    }
-
-    if let Some(min_acc) = &mut min_accs[arrow_schema_index] {
-        min_acc.update_batch(&[min_values])?;
-    }
-
-    null_counts_array[arrow_schema_index] = Precision::Exact(match sum(&null_counts) {
-        Some(null_count) => null_count as usize,
-        None => num_rows,
-    });
-
-    Ok(())
-}
-
-/// Implements [`DataSink`] for writing to a parquet file.
-pub struct ParquetSink {
-    /// Config options for writing data
-    config: FileSinkConfig,
-    /// Underlying parquet options
-    parquet_options: TableParquetOptions,
-    /// File metadata from successfully produced parquet files. The Mutex is only used
-    /// to allow inserting to HashMap from behind borrowed reference in DataSink::write_all.
-    written: Arc<parking_lot::Mutex<HashMap<Path, FileMetaData>>>,
-}
-
-impl Debug for ParquetSink {
-    fn fmt(&self, f: &mut fmt::Formatter<'_>) -> fmt::Result {
-        f.debug_struct("ParquetSink").finish()
-    }
-}
-
-impl DisplayAs for ParquetSink {
-    fn fmt_as(&self, t: DisplayFormatType, f: &mut fmt::Formatter<'_>) -> fmt::Result {
-        match t {
-            DisplayFormatType::Default | DisplayFormatType::Verbose => {
-                write!(f, "ParquetSink(file_groups=",)?;
-                FileGroupDisplay(&self.config.file_groups).fmt_as(t, f)?;
-                write!(f, ")")
-            }
-            DisplayFormatType::TreeRender => {
-                // TODO: collect info
-                write!(f, "")
-            }
-        }
-    }
-}
-
-impl ParquetSink {
-    /// Create from config.
-    pub fn new(config: FileSinkConfig, parquet_options: TableParquetOptions) -> Self {
-        Self {
-            config,
-            parquet_options,
-            written: Default::default(),
-        }
-    }
-
-    /// Retrieve the file metadata for the written files, keyed to the path
-    /// which may be partitioned (in the case of hive style partitioning).
-    pub fn written(&self) -> HashMap<Path, FileMetaData> {
-        self.written.lock().clone()
-    }
-
-    /// Create writer properties based upon configuration settings,
-    /// including partitioning and the inclusion of arrow schema metadata.
-    fn create_writer_props(&self) -> Result<WriterProperties> {
-        let schema = if self.parquet_options.global.allow_single_file_parallelism {
-            // If parallelizing writes, we may be also be doing hive style partitioning
-            // into multiple files which impacts the schema per file.
-            // Refer to `get_writer_schema()`
-            &get_writer_schema(&self.config)
-        } else {
-            self.config.output_schema()
-        };
-
-        // TODO: avoid this clone in follow up PR, where the writer properties & schema
-        // are calculated once on `ParquetSink::new`
-        let mut parquet_opts = self.parquet_options.clone();
-        if !self.parquet_options.global.skip_arrow_metadata {
-            parquet_opts.arrow_schema(schema);
-        }
-
-        Ok(WriterPropertiesBuilder::try_from(&parquet_opts)?.build())
-    }
-
-    /// Creates an AsyncArrowWriter which serializes a parquet file to an ObjectStore
-    /// AsyncArrowWriters are used when individual parquet file serialization is not parallelized
-    async fn create_async_arrow_writer(
-        &self,
-        location: &Path,
-        object_store: Arc<dyn ObjectStore>,
-        parquet_props: WriterProperties,
-    ) -> Result<AsyncArrowWriter<BufWriter>> {
-        let buf_writer = BufWriter::new(object_store, location.clone());
-        let options = ArrowWriterOptions::new()
-            .with_properties(parquet_props)
-            .with_skip_arrow_metadata(self.parquet_options.global.skip_arrow_metadata);
-
-        let writer = AsyncArrowWriter::try_new_with_options(
-            buf_writer,
-            get_writer_schema(&self.config),
-            options,
-        )?;
-        Ok(writer)
-    }
-
-    /// Parquet options
-    pub fn parquet_options(&self) -> &TableParquetOptions {
-        &self.parquet_options
-    }
-}
-
-#[async_trait]
-impl FileSink for ParquetSink {
-    fn config(&self) -> &FileSinkConfig {
-        &self.config
-    }
-
-    async fn spawn_writer_tasks_and_join(
-        &self,
-        context: &Arc<TaskContext>,
-        demux_task: SpawnedTask<Result<()>>,
-        mut file_stream_rx: DemuxedStreamReceiver,
-        object_store: Arc<dyn ObjectStore>,
-    ) -> Result<u64> {
-        let parquet_opts = &self.parquet_options;
-        let allow_single_file_parallelism =
-            parquet_opts.global.allow_single_file_parallelism;
-
-        let mut file_write_tasks: JoinSet<
-            std::result::Result<(Path, FileMetaData), DataFusionError>,
-        > = JoinSet::new();
-
-        let parquet_props = self.create_writer_props()?;
-        let parallel_options = ParallelParquetWriterOptions {
-            max_parallel_row_groups: parquet_opts
-                .global
-                .maximum_parallel_row_group_writers,
-            max_buffered_record_batches_per_stream: parquet_opts
-                .global
-                .maximum_buffered_record_batches_per_stream,
-        };
-
-        while let Some((path, mut rx)) = file_stream_rx.recv().await {
-            if !allow_single_file_parallelism {
-                let mut writer = self
-                    .create_async_arrow_writer(
-                        &path,
-                        Arc::clone(&object_store),
-                        parquet_props.clone(),
-                    )
-                    .await?;
-                let mut reservation =
-                    MemoryConsumer::new(format!("ParquetSink[{}]", path))
-                        .register(context.memory_pool());
-                file_write_tasks.spawn(async move {
-                    while let Some(batch) = rx.recv().await {
-                        writer.write(&batch).await?;
-                        reservation.try_resize(writer.memory_size())?;
-                    }
-                    let file_metadata = writer
-                        .close()
-                        .await
-                        .map_err(DataFusionError::ParquetError)?;
-                    Ok((path, file_metadata))
-                });
-            } else {
-                let writer = create_writer(
-                    // Parquet files as a whole are never compressed, since they
-                    // manage compressed blocks themselves.
-                    FileCompressionType::UNCOMPRESSED,
-                    &path,
-                    Arc::clone(&object_store),
-                )
-                .await?;
-                let schema = get_writer_schema(&self.config);
-                let props = parquet_props.clone();
-                let parallel_options_clone = parallel_options.clone();
-                let pool = Arc::clone(context.memory_pool());
-                file_write_tasks.spawn(async move {
-                    let file_metadata = output_single_parquet_file_parallelized(
-                        writer,
-                        rx,
-                        schema,
-                        &props,
-                        parallel_options_clone,
-                        pool,
-                    )
-                    .await?;
-                    Ok((path, file_metadata))
-                });
-            }
-        }
-
-        let mut row_count = 0;
-        while let Some(result) = file_write_tasks.join_next().await {
-            match result {
-                Ok(r) => {
-                    let (path, file_metadata) = r?;
-                    row_count += file_metadata.num_rows;
-                    let mut written_files = self.written.lock();
-                    written_files
-                        .try_insert(path.clone(), file_metadata)
-                        .map_err(|e| internal_datafusion_err!("duplicate entry detected for partitioned file {path}: {e}"))?;
-                    drop(written_files);
-                }
-                Err(e) => {
-                    if e.is_panic() {
-                        std::panic::resume_unwind(e.into_panic());
-                    } else {
-                        unreachable!();
-                    }
-                }
-            }
-        }
-
-        demux_task
-            .join_unwind()
-            .await
-            .map_err(DataFusionError::ExecutionJoin)??;
-
-        Ok(row_count as u64)
-    }
-}
-
-#[async_trait]
-impl DataSink for ParquetSink {
-    fn as_any(&self) -> &dyn Any {
-        self
-    }
-
-    fn schema(&self) -> &SchemaRef {
-        self.config.output_schema()
-    }
-
-    async fn write_all(
-        &self,
-        data: SendableRecordBatchStream,
-        context: &Arc<TaskContext>,
-    ) -> Result<u64> {
-        FileSink::write_all(self, data, context).await
-    }
-}
-
-/// Consumes a stream of [ArrowLeafColumn] via a channel and serializes them using an [ArrowColumnWriter]
-/// Once the channel is exhausted, returns the ArrowColumnWriter.
-async fn column_serializer_task(
-    mut rx: Receiver<ArrowLeafColumn>,
-    mut writer: ArrowColumnWriter,
-    mut reservation: MemoryReservation,
-) -> Result<(ArrowColumnWriter, MemoryReservation)> {
-    while let Some(col) = rx.recv().await {
-        writer.write(&col)?;
-        reservation.try_resize(writer.memory_size())?;
-    }
-    Ok((writer, reservation))
-}
-
-type ColumnWriterTask = SpawnedTask<Result<(ArrowColumnWriter, MemoryReservation)>>;
-type ColSender = Sender<ArrowLeafColumn>;
-
-/// Spawns a parallel serialization task for each column
-/// Returns join handles for each columns serialization task along with a send channel
-/// to send arrow arrays to each serialization task.
-fn spawn_column_parallel_row_group_writer(
-    schema: Arc<Schema>,
-    parquet_props: Arc<WriterProperties>,
-    max_buffer_size: usize,
-    pool: &Arc<dyn MemoryPool>,
-) -> Result<(Vec<ColumnWriterTask>, Vec<ColSender>)> {
-    let schema_desc = ArrowSchemaConverter::new().convert(&schema)?;
-    let col_writers = get_column_writers(&schema_desc, &parquet_props, &schema)?;
-    let num_columns = col_writers.len();
-
-    let mut col_writer_tasks = Vec::with_capacity(num_columns);
-    let mut col_array_channels = Vec::with_capacity(num_columns);
-    for writer in col_writers.into_iter() {
-        // Buffer size of this channel limits the number of arrays queued up for column level serialization
-        let (send_array, receive_array) =
-            mpsc::channel::<ArrowLeafColumn>(max_buffer_size);
-        col_array_channels.push(send_array);
-
-        let reservation =
-            MemoryConsumer::new("ParquetSink(ArrowColumnWriter)").register(pool);
-        let task = SpawnedTask::spawn(column_serializer_task(
-            receive_array,
-            writer,
-            reservation,
-        ));
-        col_writer_tasks.push(task);
-    }
-
-    Ok((col_writer_tasks, col_array_channels))
-}
-
-/// Settings related to writing parquet files in parallel
-#[derive(Clone)]
-struct ParallelParquetWriterOptions {
-    max_parallel_row_groups: usize,
-    max_buffered_record_batches_per_stream: usize,
-}
-
-/// This is the return type of calling [ArrowColumnWriter].close() on each column
-/// i.e. the Vec of encoded columns which can be appended to a row group
-type RBStreamSerializeResult = Result<(Vec<ArrowColumnChunk>, MemoryReservation, usize)>;
-
-/// Sends the ArrowArrays in passed [RecordBatch] through the channels to their respective
-/// parallel column serializers.
-async fn send_arrays_to_col_writers(
-    col_array_channels: &[ColSender],
-    rb: &RecordBatch,
-    schema: Arc<Schema>,
-) -> Result<()> {
-    // Each leaf column has its own channel, increment next_channel for each leaf column sent.
-    let mut next_channel = 0;
-    for (array, field) in rb.columns().iter().zip(schema.fields()) {
-        for c in compute_leaves(field, array)? {
-            // Do not surface error from closed channel (means something
-            // else hit an error, and the plan is shutting down).
-            if col_array_channels[next_channel].send(c).await.is_err() {
-                return Ok(());
-            }
-
-            next_channel += 1;
-        }
-    }
-
-    Ok(())
-}
-
-/// Spawns a tokio task which joins the parallel column writer tasks,
-/// and finalizes the row group
-fn spawn_rg_join_and_finalize_task(
-    column_writer_tasks: Vec<ColumnWriterTask>,
-    rg_rows: usize,
-    pool: &Arc<dyn MemoryPool>,
-) -> SpawnedTask<RBStreamSerializeResult> {
-    let mut rg_reservation =
-        MemoryConsumer::new("ParquetSink(SerializedRowGroupWriter)").register(pool);
-
-    SpawnedTask::spawn(async move {
-        let num_cols = column_writer_tasks.len();
-        let mut finalized_rg = Vec::with_capacity(num_cols);
-        for task in column_writer_tasks.into_iter() {
-            let (writer, _col_reservation) = task
-                .join_unwind()
-                .await
-                .map_err(DataFusionError::ExecutionJoin)??;
-            let encoded_size = writer.get_estimated_total_bytes();
-            rg_reservation.grow(encoded_size);
-            finalized_rg.push(writer.close()?);
-        }
-
-        Ok((finalized_rg, rg_reservation, rg_rows))
-    })
-}
-
-/// This task coordinates the serialization of a parquet file in parallel.
-/// As the query produces RecordBatches, these are written to a RowGroup
-/// via parallel [ArrowColumnWriter] tasks. Once the desired max rows per
-/// row group is reached, the parallel tasks are joined on another separate task
-/// and sent to a concatenation task. This task immediately continues to work
-/// on the next row group in parallel. So, parquet serialization is parallelized
-/// across both columns and row_groups, with a theoretical max number of parallel tasks
-/// given by n_columns * num_row_groups.
-fn spawn_parquet_parallel_serialization_task(
-    mut data: Receiver<RecordBatch>,
-    serialize_tx: Sender<SpawnedTask<RBStreamSerializeResult>>,
-    schema: Arc<Schema>,
-    writer_props: Arc<WriterProperties>,
-    parallel_options: ParallelParquetWriterOptions,
-    pool: Arc<dyn MemoryPool>,
-) -> SpawnedTask<Result<(), DataFusionError>> {
-    SpawnedTask::spawn(async move {
-        let max_buffer_rb = parallel_options.max_buffered_record_batches_per_stream;
-        let max_row_group_rows = writer_props.max_row_group_size();
-        let (mut column_writer_handles, mut col_array_channels) =
-            spawn_column_parallel_row_group_writer(
-                Arc::clone(&schema),
-                Arc::clone(&writer_props),
-                max_buffer_rb,
-                &pool,
-            )?;
-        let mut current_rg_rows = 0;
-
-        while let Some(mut rb) = data.recv().await {
-            // This loop allows the "else" block to repeatedly split the RecordBatch to handle the case
-            // when max_row_group_rows < execution.batch_size as an alternative to a recursive async
-            // function.
-            loop {
-                if current_rg_rows + rb.num_rows() < max_row_group_rows {
-                    send_arrays_to_col_writers(
-                        &col_array_channels,
-                        &rb,
-                        Arc::clone(&schema),
-                    )
-                    .await?;
-                    current_rg_rows += rb.num_rows();
-                    break;
-                } else {
-                    let rows_left = max_row_group_rows - current_rg_rows;
-                    let a = rb.slice(0, rows_left);
-                    send_arrays_to_col_writers(
-                        &col_array_channels,
-                        &a,
-                        Arc::clone(&schema),
-                    )
-                    .await?;
-
-                    // Signal the parallel column writers that the RowGroup is done, join and finalize RowGroup
-                    // on a separate task, so that we can immediately start on the next RG before waiting
-                    // for the current one to finish.
-                    drop(col_array_channels);
-                    let finalize_rg_task = spawn_rg_join_and_finalize_task(
-                        column_writer_handles,
-                        max_row_group_rows,
-                        &pool,
-                    );
-
-                    // Do not surface error from closed channel (means something
-                    // else hit an error, and the plan is shutting down).
-                    if serialize_tx.send(finalize_rg_task).await.is_err() {
-                        return Ok(());
-                    }
-
-                    current_rg_rows = 0;
-                    rb = rb.slice(rows_left, rb.num_rows() - rows_left);
-
-                    (column_writer_handles, col_array_channels) =
-                        spawn_column_parallel_row_group_writer(
-                            Arc::clone(&schema),
-                            Arc::clone(&writer_props),
-                            max_buffer_rb,
-                            &pool,
-                        )?;
-                }
-            }
-        }
-
-        drop(col_array_channels);
-        // Handle leftover rows as final rowgroup, which may be smaller than max_row_group_rows
-        if current_rg_rows > 0 {
-            let finalize_rg_task = spawn_rg_join_and_finalize_task(
-                column_writer_handles,
-                current_rg_rows,
-                &pool,
-            );
-=======
 //! Re-exports the [`datafusion_datasource_parquet::file_format`] module, and contains tests for it.
->>>>>>> b377725c
 
 pub use datafusion_datasource_parquet::file_format::*;
 
