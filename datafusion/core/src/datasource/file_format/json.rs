// Licensed to the Apache Software Foundation (ASF) under one
// or more contributor license agreements.  See the NOTICE file
// distributed with this work for additional information
// regarding copyright ownership.  The ASF licenses this file
// to you under the Apache License, Version 2.0 (the
// "License"); you may not use this file except in compliance
// with the License.  You may obtain a copy of the License at
//
//   http://www.apache.org/licenses/LICENSE-2.0
//
// Unless required by applicable law or agreed to in writing,
// software distributed under the License is distributed on an
// "AS IS" BASIS, WITHOUT WARRANTIES OR CONDITIONS OF ANY
// KIND, either express or implied.  See the License for the
// specific language governing permissions and limitations
// under the License.

<<<<<<< HEAD
//! [`JsonFormat`]: Line delimited JSON [`FileFormat`] abstractions

use std::any::Any;
use std::collections::HashMap;
use std::fmt;
use std::fmt::Debug;
use std::io::BufReader;
use std::sync::Arc;

use super::write::orchestration::spawn_writer_tasks_and_join;
use super::{
    Decoder, DecoderDeserializer, FileFormat, FileFormatFactory, FileScanConfig,
    DEFAULT_SCHEMA_INFER_MAX_RECORD,
};
use crate::datasource::file_format::file_compression_type::FileCompressionType;
use crate::datasource::file_format::write::demux::DemuxedStreamReceiver;
use crate::datasource::file_format::write::BatchSerializer;
use crate::datasource::physical_plan::{
    FileGroupDisplay, FileSink, FileSinkConfig, JsonSource,
};
use crate::error::Result;
use crate::execution::SessionState;
use crate::physical_plan::insert::{DataSink, DataSinkExec};
use crate::physical_plan::{
    DisplayAs, DisplayFormatType, SendableRecordBatchStream, Statistics,
};

use arrow::array::RecordBatch;
use arrow::datatypes::{Schema, SchemaRef};
use arrow::error::ArrowError;
use arrow::json;
use arrow::json::reader::{infer_json_schema_from_iterator, ValueIter};
use datafusion_catalog::Session;
use datafusion_common::config::{ConfigField, ConfigFileType, JsonOptions};
use datafusion_common::file_options::json_writer::JsonWriterOptions;
use datafusion_common::{not_impl_err, GetExt, DEFAULT_JSON_EXTENSION};
use datafusion_common_runtime::SpawnedTask;
use datafusion_execution::TaskContext;
use datafusion_expr::dml::InsertOp;
use datafusion_physical_expr::PhysicalExpr;
use datafusion_physical_plan::ExecutionPlan;

use crate::datasource::data_source::FileSource;
use async_trait::async_trait;
use bytes::{Buf, Bytes};
use datafusion_physical_plan::execution_plan::RequiredInputOrdering;
use object_store::{GetResultPayload, ObjectMeta, ObjectStore};

#[derive(Default)]
/// Factory struct used to create [JsonFormat]
pub struct JsonFormatFactory {
    /// the options carried by format factory
    pub options: Option<JsonOptions>,
}

impl JsonFormatFactory {
    /// Creates an instance of [JsonFormatFactory]
    pub fn new() -> Self {
        Self { options: None }
    }

    /// Creates an instance of [JsonFormatFactory] with customized default options
    pub fn new_with_options(options: JsonOptions) -> Self {
        Self {
            options: Some(options),
        }
    }
}

impl FileFormatFactory for JsonFormatFactory {
    fn create(
        &self,
        state: &dyn Session,
        format_options: &HashMap<String, String>,
    ) -> Result<Arc<dyn FileFormat>> {
        let state = state.as_any().downcast_ref::<SessionState>().unwrap();
        let json_options = match &self.options {
            None => {
                let mut table_options = state.default_table_options();
                table_options.set_config_format(ConfigFileType::JSON);
                table_options.alter_with_string_hash_map(format_options)?;
                table_options.json
            }
            Some(json_options) => {
                let mut json_options = json_options.clone();
                for (k, v) in format_options {
                    json_options.set(k, v)?;
                }
                json_options
            }
        };

        Ok(Arc::new(JsonFormat::default().with_options(json_options)))
    }

    fn default(&self) -> Arc<dyn FileFormat> {
        Arc::new(JsonFormat::default())
    }

    fn as_any(&self) -> &dyn Any {
        self
    }
}

impl GetExt for JsonFormatFactory {
    fn get_ext(&self) -> String {
        // Removes the dot, i.e. ".parquet" -> "parquet"
        DEFAULT_JSON_EXTENSION[1..].to_string()
    }
}

impl Debug for JsonFormatFactory {
    fn fmt(&self, f: &mut fmt::Formatter<'_>) -> fmt::Result {
        f.debug_struct("JsonFormatFactory")
            .field("options", &self.options)
            .finish()
    }
}

/// New line delimited JSON `FileFormat` implementation.
#[derive(Debug, Default)]
pub struct JsonFormat {
    options: JsonOptions,
}

impl JsonFormat {
    /// Set JSON options
    pub fn with_options(mut self, options: JsonOptions) -> Self {
        self.options = options;
        self
    }

    /// Retrieve JSON options
    pub fn options(&self) -> &JsonOptions {
        &self.options
    }

    /// Set a limit in terms of records to scan to infer the schema
    /// - defaults to `DEFAULT_SCHEMA_INFER_MAX_RECORD`
    pub fn with_schema_infer_max_rec(mut self, max_rec: usize) -> Self {
        self.options.schema_infer_max_rec = Some(max_rec);
        self
    }

    /// Set a `FileCompressionType` of JSON
    /// - defaults to `FileCompressionType::UNCOMPRESSED`
    pub fn with_file_compression_type(
        mut self,
        file_compression_type: FileCompressionType,
    ) -> Self {
        self.options.compression = file_compression_type.into();
        self
    }
}

#[async_trait]
impl FileFormat for JsonFormat {
    fn as_any(&self) -> &dyn Any {
        self
    }

    fn get_ext(&self) -> String {
        JsonFormatFactory::new().get_ext()
    }

    fn get_ext_with_compression(
        &self,
        file_compression_type: &FileCompressionType,
    ) -> Result<String> {
        let ext = self.get_ext();
        Ok(format!("{}{}", ext, file_compression_type.get_ext()))
    }

    async fn infer_schema(
        &self,
        _state: &dyn Session,
        store: &Arc<dyn ObjectStore>,
        objects: &[ObjectMeta],
    ) -> Result<SchemaRef> {
        let mut schemas = Vec::new();
        let mut records_to_read = self
            .options
            .schema_infer_max_rec
            .unwrap_or(DEFAULT_SCHEMA_INFER_MAX_RECORD);
        let file_compression_type = FileCompressionType::from(self.options.compression);
        for object in objects {
            let mut take_while = || {
                let should_take = records_to_read > 0;
                if should_take {
                    records_to_read -= 1;
                }
                should_take
            };

            let r = store.as_ref().get(&object.location).await?;
            let schema = match r.payload {
                GetResultPayload::File(file, _) => {
                    let decoder = file_compression_type.convert_read(file)?;
                    let mut reader = BufReader::new(decoder);
                    let iter = ValueIter::new(&mut reader, None);
                    infer_json_schema_from_iterator(iter.take_while(|_| take_while()))?
                }
                GetResultPayload::Stream(_) => {
                    let data = r.bytes().await?;
                    let decoder = file_compression_type.convert_read(data.reader())?;
                    let mut reader = BufReader::new(decoder);
                    let iter = ValueIter::new(&mut reader, None);
                    infer_json_schema_from_iterator(iter.take_while(|_| take_while()))?
                }
            };

            schemas.push(schema);
            if records_to_read == 0 {
                break;
            }
        }

        let schema = Schema::try_merge(schemas)?;
        Ok(Arc::new(schema))
    }

    async fn infer_stats(
        &self,
        _state: &dyn Session,
        _store: &Arc<dyn ObjectStore>,
        table_schema: SchemaRef,
        _object: &ObjectMeta,
    ) -> Result<Statistics> {
        Ok(Statistics::new_unknown(&table_schema))
    }

    async fn create_physical_plan(
        &self,
        _state: &dyn Session,
        mut conf: FileScanConfig,
        _filters: Option<&Arc<dyn PhysicalExpr>>,
    ) -> Result<Arc<dyn ExecutionPlan>> {
        let source = Arc::new(JsonSource::new());
        conf.file_compression_type = FileCompressionType::from(self.options.compression);
        Ok(conf.with_source(source).build())
    }

    async fn create_writer_physical_plan(
        &self,
        input: Arc<dyn ExecutionPlan>,
        _state: &dyn Session,
        conf: FileSinkConfig,
        order_requirements: Option<RequiredInputOrdering>,
    ) -> Result<Arc<dyn ExecutionPlan>> {
        if conf.insert_op != InsertOp::Append {
            return not_impl_err!("Overwrites are not implemented yet for Json");
        }

        let writer_options = JsonWriterOptions::try_from(&self.options)?;

        let sink = Arc::new(JsonSink::new(conf, writer_options));

        Ok(Arc::new(DataSinkExec::new(input, sink, order_requirements)) as _)
    }

    fn file_source(&self) -> Arc<dyn FileSource> {
        Arc::new(JsonSource::default())
    }
}

impl Default for JsonSerializer {
    fn default() -> Self {
        Self::new()
    }
}

/// Define a struct for serializing Json records to a stream
pub struct JsonSerializer {}

impl JsonSerializer {
    /// Constructor for the JsonSerializer object
    pub fn new() -> Self {
        Self {}
    }
}

impl BatchSerializer for JsonSerializer {
    fn serialize(&self, batch: RecordBatch, _initial: bool) -> Result<Bytes> {
        let mut buffer = Vec::with_capacity(4096);
        let mut writer = json::LineDelimitedWriter::new(&mut buffer);
        writer.write(&batch)?;
        Ok(Bytes::from(buffer))
    }
}

/// Implements [`DataSink`] for writing to a Json file.
pub struct JsonSink {
    /// Config options for writing data
    config: FileSinkConfig,
    /// Writer options for underlying Json writer
    writer_options: JsonWriterOptions,
}

impl Debug for JsonSink {
    fn fmt(&self, f: &mut fmt::Formatter<'_>) -> fmt::Result {
        f.debug_struct("JsonSink").finish()
    }
}

impl DisplayAs for JsonSink {
    fn fmt_as(&self, t: DisplayFormatType, f: &mut fmt::Formatter<'_>) -> fmt::Result {
        match t {
            DisplayFormatType::Default | DisplayFormatType::Verbose => {
                write!(f, "JsonSink(file_groups=",)?;
                FileGroupDisplay(&self.config.file_groups).fmt_as(t, f)?;
                write!(f, ")")
            }
        }
    }
}

impl JsonSink {
    /// Create from config.
    pub fn new(config: FileSinkConfig, writer_options: JsonWriterOptions) -> Self {
        Self {
            config,
            writer_options,
        }
    }

    /// Retrieve the writer options
    pub fn writer_options(&self) -> &JsonWriterOptions {
        &self.writer_options
    }
}

#[async_trait]
impl FileSink for JsonSink {
    fn config(&self) -> &FileSinkConfig {
        &self.config
    }

    async fn spawn_writer_tasks_and_join(
        &self,
        context: &Arc<TaskContext>,
        demux_task: SpawnedTask<Result<()>>,
        file_stream_rx: DemuxedStreamReceiver,
        object_store: Arc<dyn ObjectStore>,
    ) -> Result<u64> {
        let serializer = Arc::new(JsonSerializer::new()) as _;
        spawn_writer_tasks_and_join(
            context,
            serializer,
            self.writer_options.compression.into(),
            object_store,
            demux_task,
            file_stream_rx,
        )
        .await
    }
}

#[async_trait]
impl DataSink for JsonSink {
    fn as_any(&self) -> &dyn Any {
        self
    }

    fn schema(&self) -> &SchemaRef {
        self.config.output_schema()
    }

    async fn write_all(
        &self,
        data: SendableRecordBatchStream,
        context: &Arc<TaskContext>,
    ) -> Result<u64> {
        FileSink::write_all(self, data, context).await
    }
}

#[derive(Debug)]
pub(crate) struct JsonDecoder {
    inner: json::reader::Decoder,
}

impl JsonDecoder {
    pub(crate) fn new(decoder: json::reader::Decoder) -> Self {
        Self { inner: decoder }
    }
}

impl Decoder for JsonDecoder {
    fn decode(&mut self, buf: &[u8]) -> Result<usize, ArrowError> {
        self.inner.decode(buf)
    }

    fn flush(&mut self) -> Result<Option<RecordBatch>, ArrowError> {
        self.inner.flush()
    }

    fn can_flush_early(&self) -> bool {
        false
    }
}

impl From<json::reader::Decoder> for DecoderDeserializer<JsonDecoder> {
    fn from(decoder: json::reader::Decoder) -> Self {
        DecoderDeserializer::new(JsonDecoder::new(decoder))
    }
}
=======
//! Re-exports the [`datafusion_datasource_json::file_format`] module, and contains tests for it.
pub use datafusion_datasource_json::file_format::*;
>>>>>>> dfaede0b

#[cfg(test)]
mod tests {
    use std::sync::Arc;

    use super::*;

    use crate::datasource::file_format::test_util::scan_format;
    use crate::prelude::{NdJsonReadOptions, SessionConfig, SessionContext};
    use crate::test::object_store::local_unpartitioned_file;
    use arrow::array::RecordBatch;
    use arrow_schema::Schema;
    use bytes::Bytes;
    use datafusion_catalog::Session;
    use datafusion_datasource::decoder::{
        BatchDeserializer, DecoderDeserializer, DeserializerOutput,
    };
    use datafusion_datasource::file_format::FileFormat;
    use datafusion_physical_plan::{collect, ExecutionPlan};

    use arrow::compute::concat_batches;
    use arrow::datatypes::{DataType, Field};
    use arrow::json::ReaderBuilder;
    use arrow::util::pretty;
    use datafusion_common::cast::as_int64_array;
    use datafusion_common::stats::Precision;
    use datafusion_common::{assert_batches_eq, internal_err};

    use datafusion_common::Result;
    use futures::StreamExt;
    use object_store::local::LocalFileSystem;
    use regex::Regex;
    use rstest::rstest;

    #[tokio::test]
    async fn read_small_batches() -> Result<()> {
        let config = SessionConfig::new().with_batch_size(2);
        let session_ctx = SessionContext::new_with_config(config);
        let state = session_ctx.state();
        let task_ctx = state.task_ctx();
        let projection = None;
        let exec = get_exec(&state, projection, None).await?;
        let stream = exec.execute(0, task_ctx)?;

        let tt_batches: i32 = stream
            .map(|batch| {
                let batch = batch.unwrap();
                assert_eq!(4, batch.num_columns());
                assert_eq!(2, batch.num_rows());
            })
            .fold(0, |acc, _| async move { acc + 1i32 })
            .await;

        assert_eq!(tt_batches, 6 /* 12/2 */);

        // test metadata
        assert_eq!(exec.statistics()?.num_rows, Precision::Absent);
        assert_eq!(exec.statistics()?.total_byte_size, Precision::Absent);

        Ok(())
    }

    #[tokio::test]
    async fn read_limit() -> Result<()> {
        let session_ctx = SessionContext::new();
        let state = session_ctx.state();
        let task_ctx = state.task_ctx();
        let projection = None;
        let exec = get_exec(&state, projection, Some(1)).await?;
        let batches = collect(exec, task_ctx).await?;
        assert_eq!(1, batches.len());
        assert_eq!(4, batches[0].num_columns());
        assert_eq!(1, batches[0].num_rows());

        Ok(())
    }

    #[tokio::test]
    async fn infer_schema() -> Result<()> {
        let projection = None;
        let session_ctx = SessionContext::new();
        let state = session_ctx.state();
        let exec = get_exec(&state, projection, None).await?;

        let x: Vec<String> = exec
            .schema()
            .fields()
            .iter()
            .map(|f| format!("{}: {:?}", f.name(), f.data_type()))
            .collect();
        assert_eq!(vec!["a: Int64", "b: Float64", "c: Boolean", "d: Utf8",], x);

        Ok(())
    }

    #[tokio::test]
    async fn read_int_column() -> Result<()> {
        let session_ctx = SessionContext::new();
        let state = session_ctx.state();
        let task_ctx = state.task_ctx();
        let projection = Some(vec![0]);
        let exec = get_exec(&state, projection, None).await?;

        let batches = collect(exec, task_ctx).await.expect("Collect batches");

        assert_eq!(1, batches.len());
        assert_eq!(1, batches[0].num_columns());
        assert_eq!(12, batches[0].num_rows());

        let array = as_int64_array(batches[0].column(0))?;
        let mut values: Vec<i64> = vec![];
        for i in 0..batches[0].num_rows() {
            values.push(array.value(i));
        }

        assert_eq!(
            vec![1, -10, 2, 1, 7, 1, 1, 5, 1, 1, 1, 100000000000000],
            values
        );

        Ok(())
    }

    async fn get_exec(
        state: &dyn Session,
        projection: Option<Vec<usize>>,
        limit: Option<usize>,
    ) -> Result<Arc<dyn ExecutionPlan>> {
        let filename = "tests/data/2.json";
        let format = JsonFormat::default();
        scan_format(state, &format, ".", filename, projection, limit).await
    }

    #[tokio::test]
    async fn infer_schema_with_limit() {
        let session = SessionContext::new();
        let ctx = session.state();
        let store = Arc::new(LocalFileSystem::new()) as _;
        let filename = "tests/data/schema_infer_limit.json";
        let format = JsonFormat::default().with_schema_infer_max_rec(3);

        let file_schema = format
            .infer_schema(&ctx, &store, &[local_unpartitioned_file(filename)])
            .await
            .expect("Schema inference");

        let fields = file_schema
            .fields()
            .iter()
            .map(|f| format!("{}: {:?}", f.name(), f.data_type()))
            .collect::<Vec<_>>();
        assert_eq!(vec!["a: Int64", "b: Float64", "c: Boolean"], fields);
    }

    async fn count_num_partitions(ctx: &SessionContext, query: &str) -> Result<usize> {
        let result = ctx
            .sql(&format!("EXPLAIN {query}"))
            .await?
            .collect()
            .await?;

        let plan = format!("{}", &pretty::pretty_format_batches(&result)?);

        let re = Regex::new(r"file_groups=\{(\d+) group").unwrap();

        if let Some(captures) = re.captures(&plan) {
            if let Some(match_) = captures.get(1) {
                let count = match_.as_str().parse::<usize>().unwrap();
                return Ok(count);
            }
        }

        internal_err!("Query contains no Exec: file_groups")
    }

    #[rstest(n_partitions, case(1), case(2), case(3), case(4))]
    #[tokio::test]
    async fn it_can_read_ndjson_in_parallel(n_partitions: usize) -> Result<()> {
        let config = SessionConfig::new()
            .with_repartition_file_scans(true)
            .with_repartition_file_min_size(0)
            .with_target_partitions(n_partitions);

        let ctx = SessionContext::new_with_config(config);

        let table_path = "tests/data/1.json";
        let options = NdJsonReadOptions::default();

        ctx.register_json("json_parallel", table_path, options)
            .await?;

        let query = "SELECT sum(a) FROM json_parallel;";

        let result = ctx.sql(query).await?.collect().await?;
        let actual_partitions = count_num_partitions(&ctx, query).await?;

        #[rustfmt::skip]
        let expected = [
            "+----------------------+",
            "| sum(json_parallel.a) |",
            "+----------------------+",
            "| -7                   |",
            "+----------------------+"
        ];

        assert_batches_eq!(expected, &result);
        assert_eq!(n_partitions, actual_partitions);

        Ok(())
    }

    #[tokio::test]
    async fn it_can_read_empty_ndjson() -> Result<()> {
        let config = SessionConfig::new()
            .with_repartition_file_scans(true)
            .with_repartition_file_min_size(0);

        let ctx = SessionContext::new_with_config(config);

        let table_path = "tests/data/empty.json";
        let options = NdJsonReadOptions::default();

        ctx.register_json("json_parallel_empty", table_path, options)
            .await?;

        let query = "SELECT * FROM json_parallel_empty WHERE random() > 0.5;";

        let result = ctx.sql(query).await?.collect().await?;

        #[rustfmt::skip]
        let expected = [
            "++",
            "++",
        ];

        assert_batches_eq!(expected, &result);

        Ok(())
    }

    #[test]
    fn test_json_deserializer_finish() -> Result<()> {
        let schema = Arc::new(Schema::new(vec![
            Field::new("c1", DataType::Int64, true),
            Field::new("c2", DataType::Int64, true),
            Field::new("c3", DataType::Int64, true),
            Field::new("c4", DataType::Int64, true),
            Field::new("c5", DataType::Int64, true),
        ]));
        let mut deserializer = json_deserializer(1, &schema)?;

        deserializer.digest(r#"{ "c1": 1, "c2": 2, "c3": 3, "c4": 4, "c5": 5 }"#.into());
        deserializer.digest(r#"{ "c1": 6, "c2": 7, "c3": 8, "c4": 9, "c5": 10 }"#.into());
        deserializer
            .digest(r#"{ "c1": 11, "c2": 12, "c3": 13, "c4": 14, "c5": 15 }"#.into());
        deserializer.finish();

        let mut all_batches = RecordBatch::new_empty(schema.clone());
        for _ in 0..3 {
            let output = deserializer.next()?;
            let DeserializerOutput::RecordBatch(batch) = output else {
                panic!("Expected RecordBatch, got {:?}", output);
            };
            all_batches = concat_batches(&schema, &[all_batches, batch])?
        }
        assert_eq!(deserializer.next()?, DeserializerOutput::InputExhausted);

        let expected = [
            "+----+----+----+----+----+",
            "| c1 | c2 | c3 | c4 | c5 |",
            "+----+----+----+----+----+",
            "| 1  | 2  | 3  | 4  | 5  |",
            "| 6  | 7  | 8  | 9  | 10 |",
            "| 11 | 12 | 13 | 14 | 15 |",
            "+----+----+----+----+----+",
        ];

        assert_batches_eq!(expected, &[all_batches]);

        Ok(())
    }

    #[test]
    fn test_json_deserializer_no_finish() -> Result<()> {
        let schema = Arc::new(Schema::new(vec![
            Field::new("c1", DataType::Int64, true),
            Field::new("c2", DataType::Int64, true),
            Field::new("c3", DataType::Int64, true),
            Field::new("c4", DataType::Int64, true),
            Field::new("c5", DataType::Int64, true),
        ]));
        let mut deserializer = json_deserializer(1, &schema)?;

        deserializer.digest(r#"{ "c1": 1, "c2": 2, "c3": 3, "c4": 4, "c5": 5 }"#.into());
        deserializer.digest(r#"{ "c1": 6, "c2": 7, "c3": 8, "c4": 9, "c5": 10 }"#.into());
        deserializer
            .digest(r#"{ "c1": 11, "c2": 12, "c3": 13, "c4": 14, "c5": 15 }"#.into());

        let mut all_batches = RecordBatch::new_empty(schema.clone());
        // We get RequiresMoreData after 2 batches because of how json::Decoder works
        for _ in 0..2 {
            let output = deserializer.next()?;
            let DeserializerOutput::RecordBatch(batch) = output else {
                panic!("Expected RecordBatch, got {:?}", output);
            };
            all_batches = concat_batches(&schema, &[all_batches, batch])?
        }
        assert_eq!(deserializer.next()?, DeserializerOutput::RequiresMoreData);

        let expected = [
            "+----+----+----+----+----+",
            "| c1 | c2 | c3 | c4 | c5 |",
            "+----+----+----+----+----+",
            "| 1  | 2  | 3  | 4  | 5  |",
            "| 6  | 7  | 8  | 9  | 10 |",
            "+----+----+----+----+----+",
        ];

        assert_batches_eq!(expected, &[all_batches]);

        Ok(())
    }

    fn json_deserializer(
        batch_size: usize,
        schema: &Arc<Schema>,
    ) -> Result<impl BatchDeserializer<Bytes>> {
        let decoder = ReaderBuilder::new(schema.clone())
            .with_batch_size(batch_size)
            .build_decoder()?;
        Ok(DecoderDeserializer::new(JsonDecoder::new(decoder)))
    }
}<|MERGE_RESOLUTION|>--- conflicted
+++ resolved
@@ -15,417 +15,8 @@
 // specific language governing permissions and limitations
 // under the License.
 
-<<<<<<< HEAD
-//! [`JsonFormat`]: Line delimited JSON [`FileFormat`] abstractions
-
-use std::any::Any;
-use std::collections::HashMap;
-use std::fmt;
-use std::fmt::Debug;
-use std::io::BufReader;
-use std::sync::Arc;
-
-use super::write::orchestration::spawn_writer_tasks_and_join;
-use super::{
-    Decoder, DecoderDeserializer, FileFormat, FileFormatFactory, FileScanConfig,
-    DEFAULT_SCHEMA_INFER_MAX_RECORD,
-};
-use crate::datasource::file_format::file_compression_type::FileCompressionType;
-use crate::datasource::file_format::write::demux::DemuxedStreamReceiver;
-use crate::datasource::file_format::write::BatchSerializer;
-use crate::datasource::physical_plan::{
-    FileGroupDisplay, FileSink, FileSinkConfig, JsonSource,
-};
-use crate::error::Result;
-use crate::execution::SessionState;
-use crate::physical_plan::insert::{DataSink, DataSinkExec};
-use crate::physical_plan::{
-    DisplayAs, DisplayFormatType, SendableRecordBatchStream, Statistics,
-};
-
-use arrow::array::RecordBatch;
-use arrow::datatypes::{Schema, SchemaRef};
-use arrow::error::ArrowError;
-use arrow::json;
-use arrow::json::reader::{infer_json_schema_from_iterator, ValueIter};
-use datafusion_catalog::Session;
-use datafusion_common::config::{ConfigField, ConfigFileType, JsonOptions};
-use datafusion_common::file_options::json_writer::JsonWriterOptions;
-use datafusion_common::{not_impl_err, GetExt, DEFAULT_JSON_EXTENSION};
-use datafusion_common_runtime::SpawnedTask;
-use datafusion_execution::TaskContext;
-use datafusion_expr::dml::InsertOp;
-use datafusion_physical_expr::PhysicalExpr;
-use datafusion_physical_plan::ExecutionPlan;
-
-use crate::datasource::data_source::FileSource;
-use async_trait::async_trait;
-use bytes::{Buf, Bytes};
-use datafusion_physical_plan::execution_plan::RequiredInputOrdering;
-use object_store::{GetResultPayload, ObjectMeta, ObjectStore};
-
-#[derive(Default)]
-/// Factory struct used to create [JsonFormat]
-pub struct JsonFormatFactory {
-    /// the options carried by format factory
-    pub options: Option<JsonOptions>,
-}
-
-impl JsonFormatFactory {
-    /// Creates an instance of [JsonFormatFactory]
-    pub fn new() -> Self {
-        Self { options: None }
-    }
-
-    /// Creates an instance of [JsonFormatFactory] with customized default options
-    pub fn new_with_options(options: JsonOptions) -> Self {
-        Self {
-            options: Some(options),
-        }
-    }
-}
-
-impl FileFormatFactory for JsonFormatFactory {
-    fn create(
-        &self,
-        state: &dyn Session,
-        format_options: &HashMap<String, String>,
-    ) -> Result<Arc<dyn FileFormat>> {
-        let state = state.as_any().downcast_ref::<SessionState>().unwrap();
-        let json_options = match &self.options {
-            None => {
-                let mut table_options = state.default_table_options();
-                table_options.set_config_format(ConfigFileType::JSON);
-                table_options.alter_with_string_hash_map(format_options)?;
-                table_options.json
-            }
-            Some(json_options) => {
-                let mut json_options = json_options.clone();
-                for (k, v) in format_options {
-                    json_options.set(k, v)?;
-                }
-                json_options
-            }
-        };
-
-        Ok(Arc::new(JsonFormat::default().with_options(json_options)))
-    }
-
-    fn default(&self) -> Arc<dyn FileFormat> {
-        Arc::new(JsonFormat::default())
-    }
-
-    fn as_any(&self) -> &dyn Any {
-        self
-    }
-}
-
-impl GetExt for JsonFormatFactory {
-    fn get_ext(&self) -> String {
-        // Removes the dot, i.e. ".parquet" -> "parquet"
-        DEFAULT_JSON_EXTENSION[1..].to_string()
-    }
-}
-
-impl Debug for JsonFormatFactory {
-    fn fmt(&self, f: &mut fmt::Formatter<'_>) -> fmt::Result {
-        f.debug_struct("JsonFormatFactory")
-            .field("options", &self.options)
-            .finish()
-    }
-}
-
-/// New line delimited JSON `FileFormat` implementation.
-#[derive(Debug, Default)]
-pub struct JsonFormat {
-    options: JsonOptions,
-}
-
-impl JsonFormat {
-    /// Set JSON options
-    pub fn with_options(mut self, options: JsonOptions) -> Self {
-        self.options = options;
-        self
-    }
-
-    /// Retrieve JSON options
-    pub fn options(&self) -> &JsonOptions {
-        &self.options
-    }
-
-    /// Set a limit in terms of records to scan to infer the schema
-    /// - defaults to `DEFAULT_SCHEMA_INFER_MAX_RECORD`
-    pub fn with_schema_infer_max_rec(mut self, max_rec: usize) -> Self {
-        self.options.schema_infer_max_rec = Some(max_rec);
-        self
-    }
-
-    /// Set a `FileCompressionType` of JSON
-    /// - defaults to `FileCompressionType::UNCOMPRESSED`
-    pub fn with_file_compression_type(
-        mut self,
-        file_compression_type: FileCompressionType,
-    ) -> Self {
-        self.options.compression = file_compression_type.into();
-        self
-    }
-}
-
-#[async_trait]
-impl FileFormat for JsonFormat {
-    fn as_any(&self) -> &dyn Any {
-        self
-    }
-
-    fn get_ext(&self) -> String {
-        JsonFormatFactory::new().get_ext()
-    }
-
-    fn get_ext_with_compression(
-        &self,
-        file_compression_type: &FileCompressionType,
-    ) -> Result<String> {
-        let ext = self.get_ext();
-        Ok(format!("{}{}", ext, file_compression_type.get_ext()))
-    }
-
-    async fn infer_schema(
-        &self,
-        _state: &dyn Session,
-        store: &Arc<dyn ObjectStore>,
-        objects: &[ObjectMeta],
-    ) -> Result<SchemaRef> {
-        let mut schemas = Vec::new();
-        let mut records_to_read = self
-            .options
-            .schema_infer_max_rec
-            .unwrap_or(DEFAULT_SCHEMA_INFER_MAX_RECORD);
-        let file_compression_type = FileCompressionType::from(self.options.compression);
-        for object in objects {
-            let mut take_while = || {
-                let should_take = records_to_read > 0;
-                if should_take {
-                    records_to_read -= 1;
-                }
-                should_take
-            };
-
-            let r = store.as_ref().get(&object.location).await?;
-            let schema = match r.payload {
-                GetResultPayload::File(file, _) => {
-                    let decoder = file_compression_type.convert_read(file)?;
-                    let mut reader = BufReader::new(decoder);
-                    let iter = ValueIter::new(&mut reader, None);
-                    infer_json_schema_from_iterator(iter.take_while(|_| take_while()))?
-                }
-                GetResultPayload::Stream(_) => {
-                    let data = r.bytes().await?;
-                    let decoder = file_compression_type.convert_read(data.reader())?;
-                    let mut reader = BufReader::new(decoder);
-                    let iter = ValueIter::new(&mut reader, None);
-                    infer_json_schema_from_iterator(iter.take_while(|_| take_while()))?
-                }
-            };
-
-            schemas.push(schema);
-            if records_to_read == 0 {
-                break;
-            }
-        }
-
-        let schema = Schema::try_merge(schemas)?;
-        Ok(Arc::new(schema))
-    }
-
-    async fn infer_stats(
-        &self,
-        _state: &dyn Session,
-        _store: &Arc<dyn ObjectStore>,
-        table_schema: SchemaRef,
-        _object: &ObjectMeta,
-    ) -> Result<Statistics> {
-        Ok(Statistics::new_unknown(&table_schema))
-    }
-
-    async fn create_physical_plan(
-        &self,
-        _state: &dyn Session,
-        mut conf: FileScanConfig,
-        _filters: Option<&Arc<dyn PhysicalExpr>>,
-    ) -> Result<Arc<dyn ExecutionPlan>> {
-        let source = Arc::new(JsonSource::new());
-        conf.file_compression_type = FileCompressionType::from(self.options.compression);
-        Ok(conf.with_source(source).build())
-    }
-
-    async fn create_writer_physical_plan(
-        &self,
-        input: Arc<dyn ExecutionPlan>,
-        _state: &dyn Session,
-        conf: FileSinkConfig,
-        order_requirements: Option<RequiredInputOrdering>,
-    ) -> Result<Arc<dyn ExecutionPlan>> {
-        if conf.insert_op != InsertOp::Append {
-            return not_impl_err!("Overwrites are not implemented yet for Json");
-        }
-
-        let writer_options = JsonWriterOptions::try_from(&self.options)?;
-
-        let sink = Arc::new(JsonSink::new(conf, writer_options));
-
-        Ok(Arc::new(DataSinkExec::new(input, sink, order_requirements)) as _)
-    }
-
-    fn file_source(&self) -> Arc<dyn FileSource> {
-        Arc::new(JsonSource::default())
-    }
-}
-
-impl Default for JsonSerializer {
-    fn default() -> Self {
-        Self::new()
-    }
-}
-
-/// Define a struct for serializing Json records to a stream
-pub struct JsonSerializer {}
-
-impl JsonSerializer {
-    /// Constructor for the JsonSerializer object
-    pub fn new() -> Self {
-        Self {}
-    }
-}
-
-impl BatchSerializer for JsonSerializer {
-    fn serialize(&self, batch: RecordBatch, _initial: bool) -> Result<Bytes> {
-        let mut buffer = Vec::with_capacity(4096);
-        let mut writer = json::LineDelimitedWriter::new(&mut buffer);
-        writer.write(&batch)?;
-        Ok(Bytes::from(buffer))
-    }
-}
-
-/// Implements [`DataSink`] for writing to a Json file.
-pub struct JsonSink {
-    /// Config options for writing data
-    config: FileSinkConfig,
-    /// Writer options for underlying Json writer
-    writer_options: JsonWriterOptions,
-}
-
-impl Debug for JsonSink {
-    fn fmt(&self, f: &mut fmt::Formatter<'_>) -> fmt::Result {
-        f.debug_struct("JsonSink").finish()
-    }
-}
-
-impl DisplayAs for JsonSink {
-    fn fmt_as(&self, t: DisplayFormatType, f: &mut fmt::Formatter<'_>) -> fmt::Result {
-        match t {
-            DisplayFormatType::Default | DisplayFormatType::Verbose => {
-                write!(f, "JsonSink(file_groups=",)?;
-                FileGroupDisplay(&self.config.file_groups).fmt_as(t, f)?;
-                write!(f, ")")
-            }
-        }
-    }
-}
-
-impl JsonSink {
-    /// Create from config.
-    pub fn new(config: FileSinkConfig, writer_options: JsonWriterOptions) -> Self {
-        Self {
-            config,
-            writer_options,
-        }
-    }
-
-    /// Retrieve the writer options
-    pub fn writer_options(&self) -> &JsonWriterOptions {
-        &self.writer_options
-    }
-}
-
-#[async_trait]
-impl FileSink for JsonSink {
-    fn config(&self) -> &FileSinkConfig {
-        &self.config
-    }
-
-    async fn spawn_writer_tasks_and_join(
-        &self,
-        context: &Arc<TaskContext>,
-        demux_task: SpawnedTask<Result<()>>,
-        file_stream_rx: DemuxedStreamReceiver,
-        object_store: Arc<dyn ObjectStore>,
-    ) -> Result<u64> {
-        let serializer = Arc::new(JsonSerializer::new()) as _;
-        spawn_writer_tasks_and_join(
-            context,
-            serializer,
-            self.writer_options.compression.into(),
-            object_store,
-            demux_task,
-            file_stream_rx,
-        )
-        .await
-    }
-}
-
-#[async_trait]
-impl DataSink for JsonSink {
-    fn as_any(&self) -> &dyn Any {
-        self
-    }
-
-    fn schema(&self) -> &SchemaRef {
-        self.config.output_schema()
-    }
-
-    async fn write_all(
-        &self,
-        data: SendableRecordBatchStream,
-        context: &Arc<TaskContext>,
-    ) -> Result<u64> {
-        FileSink::write_all(self, data, context).await
-    }
-}
-
-#[derive(Debug)]
-pub(crate) struct JsonDecoder {
-    inner: json::reader::Decoder,
-}
-
-impl JsonDecoder {
-    pub(crate) fn new(decoder: json::reader::Decoder) -> Self {
-        Self { inner: decoder }
-    }
-}
-
-impl Decoder for JsonDecoder {
-    fn decode(&mut self, buf: &[u8]) -> Result<usize, ArrowError> {
-        self.inner.decode(buf)
-    }
-
-    fn flush(&mut self) -> Result<Option<RecordBatch>, ArrowError> {
-        self.inner.flush()
-    }
-
-    fn can_flush_early(&self) -> bool {
-        false
-    }
-}
-
-impl From<json::reader::Decoder> for DecoderDeserializer<JsonDecoder> {
-    fn from(decoder: json::reader::Decoder) -> Self {
-        DecoderDeserializer::new(JsonDecoder::new(decoder))
-    }
-}
-=======
 //! Re-exports the [`datafusion_datasource_json::file_format`] module, and contains tests for it.
 pub use datafusion_datasource_json::file_format::*;
->>>>>>> dfaede0b
 
 #[cfg(test)]
 mod tests {
