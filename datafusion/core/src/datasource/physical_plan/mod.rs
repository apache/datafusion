--- conflicted
+++ resolved
@@ -489,11 +489,7 @@
         BinaryArray, BooleanArray, Float32Array, Int32Array, Int64Array, RecordBatch,
         StringArray, UInt64Array,
     };
-<<<<<<< HEAD
-    use arrow_schema::{DataType, Field, Schema};
-=======
-    use arrow::datatypes::{Field, Schema};
->>>>>>> f64097fc
+    use arrow::datatypes::{DataType, Field, Schema};
 
     use crate::datasource::schema_adapter::{
         DefaultSchemaAdapterFactory, SchemaAdapterFactory,
