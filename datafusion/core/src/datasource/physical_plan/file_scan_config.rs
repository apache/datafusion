// Licensed to the Apache Software Foundation (ASF) under one
// or more contributor license agreements.  See the NOTICE file
// distributed with this work for additional information
// regarding copyright ownership.  The ASF licenses this file
// to you under the Apache License, Version 2.0 (the
// "License"); you may not use this file except in compliance
// with the License.  You may obtain a copy of the License at
//
//   http://www.apache.org/licenses/LICENSE-2.0
//
// Unless required by applicable law or agreed to in writing,
// software distributed under the License is distributed on an
// "AS IS" BASIS, WITHOUT WARRANTIES OR CONDITIONS OF ANY
// KIND, either express or implied.  See the License for the
// specific language governing permissions and limitations
// under the License.

//! [`FileScanConfig`] to configure scanning of possibly partitioned
//! file sources.

use std::{
    borrow::Cow, collections::HashMap, fmt::Debug, marker::PhantomData, mem::size_of,
    sync::Arc, vec,
};

use super::{get_projected_output_ordering, statistics::MinMaxStatistics};
use crate::datasource::file_format::file_compression_type::FileCompressionType;
use crate::datasource::{listing::PartitionedFile, object_store::ObjectStoreUrl};
use crate::{error::Result, scalar::ScalarValue};

use arrow::array::{ArrayData, BufferBuilder};
use arrow::buffer::Buffer;
use arrow::datatypes::{ArrowNativeType, UInt16Type};
use arrow_array::{ArrayRef, DictionaryArray, RecordBatch, RecordBatchOptions};
use arrow_schema::{DataType, Field, Schema, SchemaRef};
use datafusion_common::stats::Precision;
use datafusion_common::{
    exec_err, ColumnStatistics, Constraints, DataFusionError, Statistics,
};
use datafusion_physical_expr::LexOrdering;

use log::warn;

/// Convert type to a type suitable for use as a [`ListingTable`]
/// partition column. Returns `Dictionary(UInt16, val_type)`, which is
/// a reasonable trade off between a reasonable number of partition
/// values and space efficiency.
///
/// This use this to specify types for partition columns. However
/// you MAY also choose not to dictionary-encode the data or to use a
/// different dictionary type.
///
/// Use [`wrap_partition_value_in_dict`] to wrap a [`ScalarValue`] in the same say.
///
/// [`ListingTable`]: crate::datasource::listing::ListingTable
pub fn wrap_partition_type_in_dict(val_type: DataType) -> DataType {
    DataType::Dictionary(Box::new(DataType::UInt16), Box::new(val_type))
}

/// Convert a [`ScalarValue`] of partition columns to a type, as
/// described in the documentation of [`wrap_partition_type_in_dict`],
/// which can wrap the types.
pub fn wrap_partition_value_in_dict(val: ScalarValue) -> ScalarValue {
    ScalarValue::Dictionary(Box::new(DataType::UInt16), Box::new(val))
}

/// The base configurations to provide when creating a physical plan for
/// any given file format.
///
/// # Example
/// ```
/// # use std::sync::Arc;
/// # use arrow_schema::Schema;
/// use datafusion::datasource::listing::PartitionedFile;
/// # use datafusion::datasource::physical_plan::FileScanConfig;
/// # use datafusion_execution::object_store::ObjectStoreUrl;
/// # let file_schema = Arc::new(Schema::empty());
/// // create FileScan config for reading data from file://
/// let object_store_url = ObjectStoreUrl::local_filesystem();
/// let config = FileScanConfig::new(object_store_url, file_schema)
///   .with_limit(Some(1000))            // read only the first 1000 records
///   .with_projection(Some(vec![2, 3])) // project columns 2 and 3
///    // Read /tmp/file1.parquet with known size of 1234 bytes in a single group
///   .with_file(PartitionedFile::new("file1.parquet", 1234))
///   // Read /tmp/file2.parquet 56 bytes and /tmp/file3.parquet 78 bytes
///   // in a  single row group
///   .with_file_group(vec![
///    PartitionedFile::new("file2.parquet", 56),
///    PartitionedFile::new("file3.parquet", 78),
///   ]);
/// ```
#[derive(Clone)]
pub struct FileScanConfig {
    /// Object store URL, used to get an [`ObjectStore`] instance from
    /// [`RuntimeEnv::object_store`]
    ///
    /// This `ObjectStoreUrl` should be the prefix of the absolute url for files
    /// as `file://` or `s3://my_bucket`. It should not include the path to the
    /// file itself. The relevant URL prefix must be registered via
    /// [`RuntimeEnv::register_object_store`]
    ///
    /// [`ObjectStore`]: object_store::ObjectStore
    /// [`RuntimeEnv::register_object_store`]: datafusion_execution::runtime_env::RuntimeEnv::register_object_store
    /// [`RuntimeEnv::object_store`]: datafusion_execution::runtime_env::RuntimeEnv::object_store
    pub object_store_url: ObjectStoreUrl,
    /// Schema before `projection` is applied. It contains the all columns that may
    /// appear in the files. It does not include table partition columns
    /// that may be added.
    pub file_schema: SchemaRef,
    /// List of files to be processed, grouped into partitions
    ///
    /// Each file must have a schema of `file_schema` or a subset. If
    /// a particular file has a subset, the missing columns are
    /// padded with NULLs.
    ///
    /// DataFusion may attempt to read each partition of files
    /// concurrently, however files *within* a partition will be read
    /// sequentially, one after the next.
    pub file_groups: Vec<Vec<PartitionedFile>>,
    /// Table constraints
    pub constraints: Constraints,
    /// Estimated overall statistics of the files, taking `filters` into account.
    /// Defaults to [`Statistics::new_unknown`].
    pub statistics: Statistics,
    /// Columns on which to project the data. Indexes that are higher than the
    /// number of columns of `file_schema` refer to `table_partition_cols`.
    pub projection: Option<Vec<usize>>,
    /// The maximum number of records to read from this plan. If `None`,
    /// all records after filtering are returned.
    pub limit: Option<usize>,
    /// The partitioning columns
    pub table_partition_cols: Vec<Field>,
    /// All equivalent lexicographical orderings that describe the schema.
    pub output_ordering: Vec<LexOrdering>,
    /// File compression type
    pub file_compression_type: FileCompressionType,
    /// Are new lines in values supported for CSVOptions
    pub new_lines_in_values: bool,
}

impl FileScanConfig {
    /// Create a new `FileScanConfig` with default settings for scanning files.
    ///
    /// See example on [`FileScanConfig`]
    ///
    /// No file groups are added by default. See [`Self::with_file`], [`Self::with_file_group]` and
    /// [`Self::with_file_groups`].
    ///
    /// # Parameters:
    /// * `object_store_url`: See [`Self::object_store_url`]
    /// * `file_schema`: See [`Self::file_schema`]
    pub fn new(object_store_url: ObjectStoreUrl, file_schema: SchemaRef) -> Self {
        let statistics = Statistics::new_unknown(&file_schema);
        Self {
            object_store_url,
            file_schema,
            file_groups: vec![],
            constraints: Constraints::empty(),
            statistics,
            projection: None,
            limit: None,
            table_partition_cols: vec![],
            output_ordering: vec![],
            file_compression_type: FileCompressionType::UNCOMPRESSED,
            new_lines_in_values: false,
        }
    }

    /// Set the table constraints of the files
    pub fn with_constraints(mut self, constraints: Constraints) -> Self {
        self.constraints = constraints;
        self
    }

    /// Set the statistics of the files
    pub fn with_statistics(mut self, statistics: Statistics) -> Self {
        self.statistics = statistics;
        self
    }

    /// Set the projection of the files
    pub fn with_projection(mut self, projection: Option<Vec<usize>>) -> Self {
        self.projection = projection;
        self
    }

    /// Set the limit of the files
    pub fn with_limit(mut self, limit: Option<usize>) -> Self {
        self.limit = limit;
        self
    }

    /// Add a file as a single group
    ///
    /// See [Self::file_groups] for more information.
    pub fn with_file(self, file: PartitionedFile) -> Self {
        self.with_file_group(vec![file])
    }

    /// Add the file groups
    ///
    /// See [Self::file_groups] for more information.
    pub fn with_file_groups(
        mut self,
        mut file_groups: Vec<Vec<PartitionedFile>>,
    ) -> Self {
        self.file_groups.append(&mut file_groups);
        self
    }

    /// Add a new file group
    ///
    /// See [Self::file_groups] for more information
    pub fn with_file_group(mut self, file_group: Vec<PartitionedFile>) -> Self {
        self.file_groups.push(file_group);
        self
    }

    /// Set the partitioning columns of the files
    pub fn with_table_partition_cols(mut self, table_partition_cols: Vec<Field>) -> Self {
        self.table_partition_cols = table_partition_cols;
        self
    }

    /// Set the output ordering of the files
    pub fn with_output_ordering(mut self, output_ordering: Vec<LexOrdering>) -> Self {
        self.output_ordering = output_ordering;
        self
    }

<<<<<<< HEAD
    /// Set the file compression type
    pub fn with_file_compression_type(
        mut self,
        file_compression_type: FileCompressionType,
    ) -> Self {
        self.file_compression_type = file_compression_type;
        self
    }

    /// Set the new_lines_in_values property
    pub fn with_newlines_in_values(mut self, new_lines_in_values: bool) -> Self {
        self.new_lines_in_values = new_lines_in_values;
        self
    }

    /// Specifies whether newlines in (quoted) values are supported.
    ///
    /// Parsing newlines in quoted values may be affected by execution behaviour such as
    /// parallel file scanning. Setting this to `true` ensures that newlines in values are
    /// parsed successfully, which may reduce performance.
    ///
    /// The default behaviour depends on the `datafusion.catalog.newlines_in_values` setting.
    pub fn newlines_in_values(&self) -> bool {
        self.new_lines_in_values
    }

    /// Project the schema and the statistics on the given column indices
    pub fn project(&self) -> (SchemaRef, Statistics, Vec<LexOrdering>) {
=======
    /// Project the schema, constraints, and the statistics on the given column indices
    pub fn project(&self) -> (SchemaRef, Constraints, Statistics, Vec<LexOrdering>) {
>>>>>>> 94034487
        if self.projection.is_none() && self.table_partition_cols.is_empty() {
            return (
                Arc::clone(&self.file_schema),
                self.constraints.clone(),
                self.statistics.clone(),
                self.output_ordering.clone(),
            );
        }

        let proj_indices = if let Some(proj) = &self.projection {
            proj
        } else {
            let len = self.file_schema.fields().len() + self.table_partition_cols.len();
            &(0..len).collect::<Vec<_>>()
        };

        let mut table_fields = vec![];
        let mut table_cols_stats = vec![];
        for idx in proj_indices {
            if *idx < self.file_schema.fields().len() {
                let field = self.file_schema.field(*idx);
                table_fields.push(field.clone());
                table_cols_stats.push(self.statistics.column_statistics[*idx].clone())
            } else {
                let partition_idx = idx - self.file_schema.fields().len();
                table_fields.push(self.table_partition_cols[partition_idx].to_owned());
                // TODO provide accurate stat for partition column (#1186)
                table_cols_stats.push(ColumnStatistics::new_unknown())
            }
        }

        let table_stats = Statistics {
            num_rows: self.statistics.num_rows,
            // TODO correct byte size?
            total_byte_size: Precision::Absent,
            column_statistics: table_cols_stats,
        };

        let projected_schema = Arc::new(Schema::new_with_metadata(
            table_fields,
            self.file_schema.metadata().clone(),
        ));

        let projected_constraints = self
            .constraints
            .project(proj_indices)
            .unwrap_or_else(Constraints::empty);

        let projected_output_ordering =
            get_projected_output_ordering(self, &projected_schema);

        (
            projected_schema,
            projected_constraints,
            table_stats,
            projected_output_ordering,
        )
    }

    #[cfg_attr(not(feature = "avro"), allow(unused))] // Only used by avro
    pub(crate) fn projected_file_column_names(&self) -> Option<Vec<String>> {
        self.projection.as_ref().map(|p| {
            p.iter()
                .filter(|col_idx| **col_idx < self.file_schema.fields().len())
                .map(|col_idx| self.file_schema.field(*col_idx).name())
                .cloned()
                .collect()
        })
    }

    /// Projects only file schema, ignoring partition columns
    pub(crate) fn projected_file_schema(&self) -> SchemaRef {
        let fields = self.file_column_projection_indices().map(|indices| {
            indices
                .iter()
                .map(|col_idx| self.file_schema.field(*col_idx))
                .cloned()
                .collect::<Vec<_>>()
        });

        fields.map_or_else(
            || Arc::clone(&self.file_schema),
            |f| {
                Arc::new(Schema::new_with_metadata(
                    f,
                    self.file_schema.metadata.clone(),
                ))
            },
        )
    }

    pub(crate) fn file_column_projection_indices(&self) -> Option<Vec<usize>> {
        self.projection.as_ref().map(|p| {
            p.iter()
                .filter(|col_idx| **col_idx < self.file_schema.fields().len())
                .copied()
                .collect()
        })
    }

    /// Attempts to do a bin-packing on files into file groups, such that any two files
    /// in a file group are ordered and non-overlapping with respect to their statistics.
    /// It will produce the smallest number of file groups possible.
    pub fn split_groups_by_statistics(
        table_schema: &SchemaRef,
        file_groups: &[Vec<PartitionedFile>],
        sort_order: &LexOrdering,
    ) -> Result<Vec<Vec<PartitionedFile>>> {
        let flattened_files = file_groups.iter().flatten().collect::<Vec<_>>();
        // First Fit:
        // * Choose the first file group that a file can be placed into.
        // * If it fits into no existing file groups, create a new one.
        //
        // By sorting files by min values and then applying first-fit bin packing,
        // we can produce the smallest number of file groups such that
        // files within a group are in order and non-overlapping.
        //
        // Source: Applied Combinatorics (Keller and Trotter), Chapter 6.8
        // https://www.appliedcombinatorics.org/book/s_posets_dilworth-intord.html

        if flattened_files.is_empty() {
            return Ok(vec![]);
        }

        let statistics = MinMaxStatistics::new_from_files(
            sort_order,
            table_schema,
            None,
            flattened_files.iter().copied(),
        )
        .map_err(|e| {
            e.context("construct min/max statistics for split_groups_by_statistics")
        })?;

        let indices_sorted_by_min = statistics.min_values_sorted();
        let mut file_groups_indices: Vec<Vec<usize>> = vec![];

        for (idx, min) in indices_sorted_by_min {
            let file_group_to_insert = file_groups_indices.iter_mut().find(|group| {
                // If our file is non-overlapping and comes _after_ the last file,
                // it fits in this file group.
                min > statistics.max(
                    *group
                        .last()
                        .expect("groups should be nonempty at construction"),
                )
            });
            match file_group_to_insert {
                Some(group) => group.push(idx),
                None => file_groups_indices.push(vec![idx]),
            }
        }

        // Assemble indices back into groups of PartitionedFiles
        Ok(file_groups_indices
            .into_iter()
            .map(|file_group_indices| {
                file_group_indices
                    .into_iter()
                    .map(|idx| flattened_files[idx].clone())
                    .collect()
            })
            .collect())
    }
}

/// A helper that projects partition columns into the file record batches.
///
/// One interesting trick is the usage of a cache for the key buffers of the partition column
/// dictionaries. Indeed, the partition columns are constant, so the dictionaries that represent them
/// have all their keys equal to 0. This enables us to re-use the same "all-zero" buffer across batches,
/// which makes the space consumption of the partition columns O(batch_size) instead of O(record_count).
pub struct PartitionColumnProjector {
    /// An Arrow buffer initialized to zeros that represents the key array of all partition
    /// columns (partition columns are materialized by dictionary arrays with only one
    /// value in the dictionary, thus all the keys are equal to zero).
    key_buffer_cache: ZeroBufferGenerators,
    /// Mapping between the indexes in the list of partition columns and the target
    /// schema. Sorted by index in the target schema so that we can iterate on it to
    /// insert the partition columns in the target record batch.
    projected_partition_indexes: Vec<(usize, usize)>,
    /// The schema of the table once the projection was applied.
    projected_schema: SchemaRef,
}

impl PartitionColumnProjector {
    // Create a projector to insert the partitioning columns into batches read from files
    // - `projected_schema`: the target schema with both file and partitioning columns
    // - `table_partition_cols`: all the partitioning column names
    pub fn new(projected_schema: SchemaRef, table_partition_cols: &[String]) -> Self {
        let mut idx_map = HashMap::new();
        for (partition_idx, partition_name) in table_partition_cols.iter().enumerate() {
            if let Ok(schema_idx) = projected_schema.index_of(partition_name) {
                idx_map.insert(partition_idx, schema_idx);
            }
        }

        let mut projected_partition_indexes: Vec<_> = idx_map.into_iter().collect();
        projected_partition_indexes.sort_by(|(_, a), (_, b)| a.cmp(b));

        Self {
            projected_partition_indexes,
            key_buffer_cache: Default::default(),
            projected_schema,
        }
    }

    // Transform the batch read from the file by inserting the partitioning columns
    // to the right positions as deduced from `projected_schema`
    // - `file_batch`: batch read from the file, with internal projection applied
    // - `partition_values`: the list of partition values, one for each partition column
    pub fn project(
        &mut self,
        file_batch: RecordBatch,
        partition_values: &[ScalarValue],
    ) -> Result<RecordBatch> {
        let expected_cols =
            self.projected_schema.fields().len() - self.projected_partition_indexes.len();

        if file_batch.columns().len() != expected_cols {
            return exec_err!(
                "Unexpected batch schema from file, expected {} cols but got {}",
                expected_cols,
                file_batch.columns().len()
            );
        }

        let mut cols = file_batch.columns().to_vec();
        for &(pidx, sidx) in &self.projected_partition_indexes {
            let p_value =
                partition_values
                    .get(pidx)
                    .ok_or(DataFusionError::Execution(
                        "Invalid partitioning found on disk".to_string(),
                    ))?;

            let mut partition_value = Cow::Borrowed(p_value);

            // check if user forgot to dict-encode the partition value
            let field = self.projected_schema.field(sidx);
            let expected_data_type = field.data_type();
            let actual_data_type = partition_value.data_type();
            if let DataType::Dictionary(key_type, _) = expected_data_type {
                if !matches!(actual_data_type, DataType::Dictionary(_, _)) {
                    warn!("Partition value for column {} was not dictionary-encoded, applied auto-fix.", field.name());
                    partition_value = Cow::Owned(ScalarValue::Dictionary(
                        key_type.clone(),
                        Box::new(partition_value.as_ref().clone()),
                    ));
                }
            }

            cols.insert(
                sidx,
                create_output_array(
                    &mut self.key_buffer_cache,
                    partition_value.as_ref(),
                    file_batch.num_rows(),
                )?,
            )
        }

        RecordBatch::try_new_with_options(
            Arc::clone(&self.projected_schema),
            cols,
            &RecordBatchOptions::new().with_row_count(Some(file_batch.num_rows())),
        )
        .map_err(Into::into)
    }
}

#[derive(Debug, Default)]
struct ZeroBufferGenerators {
    gen_i8: ZeroBufferGenerator<i8>,
    gen_i16: ZeroBufferGenerator<i16>,
    gen_i32: ZeroBufferGenerator<i32>,
    gen_i64: ZeroBufferGenerator<i64>,
    gen_u8: ZeroBufferGenerator<u8>,
    gen_u16: ZeroBufferGenerator<u16>,
    gen_u32: ZeroBufferGenerator<u32>,
    gen_u64: ZeroBufferGenerator<u64>,
}

/// Generate a arrow [`Buffer`] that contains zero values.
#[derive(Debug, Default)]
struct ZeroBufferGenerator<T>
where
    T: ArrowNativeType,
{
    cache: Option<Buffer>,
    _t: PhantomData<T>,
}

impl<T> ZeroBufferGenerator<T>
where
    T: ArrowNativeType,
{
    const SIZE: usize = size_of::<T>();

    fn get_buffer(&mut self, n_vals: usize) -> Buffer {
        match &mut self.cache {
            Some(buf) if buf.len() >= n_vals * Self::SIZE => {
                buf.slice_with_length(0, n_vals * Self::SIZE)
            }
            _ => {
                let mut key_buffer_builder = BufferBuilder::<T>::new(n_vals);
                key_buffer_builder.advance(n_vals); // keys are all 0
                self.cache.insert(key_buffer_builder.finish()).clone()
            }
        }
    }
}

fn create_dict_array<T>(
    buffer_gen: &mut ZeroBufferGenerator<T>,
    dict_val: &ScalarValue,
    len: usize,
    data_type: DataType,
) -> Result<ArrayRef>
where
    T: ArrowNativeType,
{
    let dict_vals = dict_val.to_array()?;

    let sliced_key_buffer = buffer_gen.get_buffer(len);

    // assemble pieces together
    let mut builder = ArrayData::builder(data_type)
        .len(len)
        .add_buffer(sliced_key_buffer);
    builder = builder.add_child_data(dict_vals.to_data());
    Ok(Arc::new(DictionaryArray::<UInt16Type>::from(
        builder.build().unwrap(),
    )))
}

fn create_output_array(
    key_buffer_cache: &mut ZeroBufferGenerators,
    val: &ScalarValue,
    len: usize,
) -> Result<ArrayRef> {
    if let ScalarValue::Dictionary(key_type, dict_val) = &val {
        match key_type.as_ref() {
            DataType::Int8 => {
                return create_dict_array(
                    &mut key_buffer_cache.gen_i8,
                    dict_val,
                    len,
                    val.data_type(),
                );
            }
            DataType::Int16 => {
                return create_dict_array(
                    &mut key_buffer_cache.gen_i16,
                    dict_val,
                    len,
                    val.data_type(),
                );
            }
            DataType::Int32 => {
                return create_dict_array(
                    &mut key_buffer_cache.gen_i32,
                    dict_val,
                    len,
                    val.data_type(),
                );
            }
            DataType::Int64 => {
                return create_dict_array(
                    &mut key_buffer_cache.gen_i64,
                    dict_val,
                    len,
                    val.data_type(),
                );
            }
            DataType::UInt8 => {
                return create_dict_array(
                    &mut key_buffer_cache.gen_u8,
                    dict_val,
                    len,
                    val.data_type(),
                );
            }
            DataType::UInt16 => {
                return create_dict_array(
                    &mut key_buffer_cache.gen_u16,
                    dict_val,
                    len,
                    val.data_type(),
                );
            }
            DataType::UInt32 => {
                return create_dict_array(
                    &mut key_buffer_cache.gen_u32,
                    dict_val,
                    len,
                    val.data_type(),
                );
            }
            DataType::UInt64 => {
                return create_dict_array(
                    &mut key_buffer_cache.gen_u64,
                    dict_val,
                    len,
                    val.data_type(),
                );
            }
            _ => {}
        }
    }

    val.to_array_of_size(len)
}

#[cfg(test)]
mod tests {
    use arrow_array::Int32Array;

    use super::*;
    use crate::{test::columns, test_util::aggr_test_schema};

    #[test]
    fn physical_plan_config_no_projection() {
        let file_schema = aggr_test_schema();
        let conf = config_for_projection(
            Arc::clone(&file_schema),
            None,
            Statistics::new_unknown(&file_schema),
            to_partition_cols(vec![(
                "date".to_owned(),
                wrap_partition_type_in_dict(DataType::Utf8),
            )]),
        );

        let (proj_schema, _, proj_statistics, _) = conf.project();
        assert_eq!(proj_schema.fields().len(), file_schema.fields().len() + 1);
        assert_eq!(
            proj_schema.field(file_schema.fields().len()).name(),
            "date",
            "partition columns are the last columns"
        );
        assert_eq!(
            proj_statistics.column_statistics.len(),
            file_schema.fields().len() + 1
        );
        // TODO implement tests for partition column statistics once implemented

        let col_names = conf.projected_file_column_names();
        assert_eq!(col_names, None);

        let col_indices = conf.file_column_projection_indices();
        assert_eq!(col_indices, None);
    }

    #[test]
    fn physical_plan_config_no_projection_tab_cols_as_field() {
        let file_schema = aggr_test_schema();

        // make a table_partition_col as a field
        let table_partition_col =
            Field::new("date", wrap_partition_type_in_dict(DataType::Utf8), true)
                .with_metadata(HashMap::from_iter(vec![(
                    "key_whatever".to_owned(),
                    "value_whatever".to_owned(),
                )]));

        let conf = config_for_projection(
            Arc::clone(&file_schema),
            None,
            Statistics::new_unknown(&file_schema),
            vec![table_partition_col.clone()],
        );

        // verify the proj_schema includes the last column and exactly the same the field it is defined
        let (proj_schema, _, _, _) = conf.project();
        assert_eq!(proj_schema.fields().len(), file_schema.fields().len() + 1);
        assert_eq!(
            *proj_schema.field(file_schema.fields().len()),
            table_partition_col,
            "partition columns are the last columns and ust have all values defined in created field"
        );
    }

    #[test]
    fn physical_plan_config_with_projection() {
        let file_schema = aggr_test_schema();
        let conf = config_for_projection(
            Arc::clone(&file_schema),
            Some(vec![file_schema.fields().len(), 0]),
            Statistics {
                num_rows: Precision::Inexact(10),
                // assign the column index to distinct_count to help assert
                // the source statistic after the projection
                column_statistics: (0..file_schema.fields().len())
                    .map(|i| ColumnStatistics {
                        distinct_count: Precision::Inexact(i),
                        ..Default::default()
                    })
                    .collect(),
                total_byte_size: Precision::Absent,
            },
            to_partition_cols(vec![(
                "date".to_owned(),
                wrap_partition_type_in_dict(DataType::Utf8),
            )]),
        );

        let (proj_schema, _, proj_statistics, _) = conf.project();
        assert_eq!(
            columns(&proj_schema),
            vec!["date".to_owned(), "c1".to_owned()]
        );
        let proj_stat_cols = proj_statistics.column_statistics;
        assert_eq!(proj_stat_cols.len(), 2);
        // TODO implement tests for proj_stat_cols[0] once partition column
        // statistics are implemented
        assert_eq!(proj_stat_cols[1].distinct_count, Precision::Inexact(0));

        let col_names = conf.projected_file_column_names();
        assert_eq!(col_names, Some(vec!["c1".to_owned()]));

        let col_indices = conf.file_column_projection_indices();
        assert_eq!(col_indices, Some(vec![0]));
    }

    #[test]
    fn partition_column_projector() {
        let file_batch = build_table_i32(
            ("a", &vec![0, 1, 2]),
            ("b", &vec![-2, -1, 0]),
            ("c", &vec![10, 11, 12]),
        );
        let partition_cols = vec![
            (
                "year".to_owned(),
                wrap_partition_type_in_dict(DataType::Utf8),
            ),
            (
                "month".to_owned(),
                wrap_partition_type_in_dict(DataType::Utf8),
            ),
            (
                "day".to_owned(),
                wrap_partition_type_in_dict(DataType::Utf8),
            ),
        ];
        // create a projected schema
        let conf = config_for_projection(
            file_batch.schema(),
            // keep all cols from file and 2 from partitioning
            Some(vec![
                0,
                1,
                2,
                file_batch.schema().fields().len(),
                file_batch.schema().fields().len() + 2,
            ]),
            Statistics::new_unknown(&file_batch.schema()),
            to_partition_cols(partition_cols.clone()),
        );
        let (proj_schema, ..) = conf.project();
        // created a projector for that projected schema
        let mut proj = PartitionColumnProjector::new(
            proj_schema,
            &partition_cols
                .iter()
                .map(|x| x.0.clone())
                .collect::<Vec<_>>(),
        );

        // project first batch
        let projected_batch = proj
            .project(
                // file_batch is ok here because we kept all the file cols in the projection
                file_batch,
                &[
                    wrap_partition_value_in_dict(ScalarValue::from("2021")),
                    wrap_partition_value_in_dict(ScalarValue::from("10")),
                    wrap_partition_value_in_dict(ScalarValue::from("26")),
                ],
            )
            .expect("Projection of partition columns into record batch failed");
        let expected = [
            "+---+----+----+------+-----+",
            "| a | b  | c  | year | day |",
            "+---+----+----+------+-----+",
            "| 0 | -2 | 10 | 2021 | 26  |",
            "| 1 | -1 | 11 | 2021 | 26  |",
            "| 2 | 0  | 12 | 2021 | 26  |",
            "+---+----+----+------+-----+",
        ];
        crate::assert_batches_eq!(expected, &[projected_batch]);

        // project another batch that is larger than the previous one
        let file_batch = build_table_i32(
            ("a", &vec![5, 6, 7, 8, 9]),
            ("b", &vec![-10, -9, -8, -7, -6]),
            ("c", &vec![12, 13, 14, 15, 16]),
        );
        let projected_batch = proj
            .project(
                // file_batch is ok here because we kept all the file cols in the projection
                file_batch,
                &[
                    wrap_partition_value_in_dict(ScalarValue::from("2021")),
                    wrap_partition_value_in_dict(ScalarValue::from("10")),
                    wrap_partition_value_in_dict(ScalarValue::from("27")),
                ],
            )
            .expect("Projection of partition columns into record batch failed");
        let expected = [
            "+---+-----+----+------+-----+",
            "| a | b   | c  | year | day |",
            "+---+-----+----+------+-----+",
            "| 5 | -10 | 12 | 2021 | 27  |",
            "| 6 | -9  | 13 | 2021 | 27  |",
            "| 7 | -8  | 14 | 2021 | 27  |",
            "| 8 | -7  | 15 | 2021 | 27  |",
            "| 9 | -6  | 16 | 2021 | 27  |",
            "+---+-----+----+------+-----+",
        ];
        crate::assert_batches_eq!(expected, &[projected_batch]);

        // project another batch that is smaller than the previous one
        let file_batch = build_table_i32(
            ("a", &vec![0, 1, 3]),
            ("b", &vec![2, 3, 4]),
            ("c", &vec![4, 5, 6]),
        );
        let projected_batch = proj
            .project(
                // file_batch is ok here because we kept all the file cols in the projection
                file_batch,
                &[
                    wrap_partition_value_in_dict(ScalarValue::from("2021")),
                    wrap_partition_value_in_dict(ScalarValue::from("10")),
                    wrap_partition_value_in_dict(ScalarValue::from("28")),
                ],
            )
            .expect("Projection of partition columns into record batch failed");
        let expected = [
            "+---+---+---+------+-----+",
            "| a | b | c | year | day |",
            "+---+---+---+------+-----+",
            "| 0 | 2 | 4 | 2021 | 28  |",
            "| 1 | 3 | 5 | 2021 | 28  |",
            "| 3 | 4 | 6 | 2021 | 28  |",
            "+---+---+---+------+-----+",
        ];
        crate::assert_batches_eq!(expected, &[projected_batch]);

        // forgot to dictionary-wrap the scalar value
        let file_batch = build_table_i32(
            ("a", &vec![0, 1, 2]),
            ("b", &vec![-2, -1, 0]),
            ("c", &vec![10, 11, 12]),
        );
        let projected_batch = proj
            .project(
                // file_batch is ok here because we kept all the file cols in the projection
                file_batch,
                &[
                    ScalarValue::from("2021"),
                    ScalarValue::from("10"),
                    ScalarValue::from("26"),
                ],
            )
            .expect("Projection of partition columns into record batch failed");
        let expected = [
            "+---+----+----+------+-----+",
            "| a | b  | c  | year | day |",
            "+---+----+----+------+-----+",
            "| 0 | -2 | 10 | 2021 | 26  |",
            "| 1 | -1 | 11 | 2021 | 26  |",
            "| 2 | 0  | 12 | 2021 | 26  |",
            "+---+----+----+------+-----+",
        ];
        crate::assert_batches_eq!(expected, &[projected_batch]);
    }

    #[test]
    fn test_projected_file_schema_with_partition_col() {
        let schema = aggr_test_schema();
        let partition_cols = vec![
            (
                "part1".to_owned(),
                wrap_partition_type_in_dict(DataType::Utf8),
            ),
            (
                "part2".to_owned(),
                wrap_partition_type_in_dict(DataType::Utf8),
            ),
        ];

        // Projected file schema for config with projection including partition column
        let projection = config_for_projection(
            schema.clone(),
            Some(vec![0, 3, 5, schema.fields().len()]),
            Statistics::new_unknown(&schema),
            to_partition_cols(partition_cols),
        )
        .projected_file_schema();

        // Assert partition column filtered out in projected file schema
        let expected_columns = vec!["c1", "c4", "c6"];
        let actual_columns = projection
            .fields()
            .iter()
            .map(|f| f.name().clone())
            .collect::<Vec<_>>();
        assert_eq!(expected_columns, actual_columns);
    }

    #[test]
    fn test_projected_file_schema_without_projection() {
        let schema = aggr_test_schema();
        let partition_cols = vec![
            (
                "part1".to_owned(),
                wrap_partition_type_in_dict(DataType::Utf8),
            ),
            (
                "part2".to_owned(),
                wrap_partition_type_in_dict(DataType::Utf8),
            ),
        ];

        // Projected file schema for config without projection
        let projection = config_for_projection(
            schema.clone(),
            None,
            Statistics::new_unknown(&schema),
            to_partition_cols(partition_cols),
        )
        .projected_file_schema();

        // Assert projected file schema is equal to file schema
        assert_eq!(projection.fields(), schema.fields());
    }

    #[test]
    fn test_split_groups_by_statistics() -> Result<()> {
        use chrono::TimeZone;
        use datafusion_common::DFSchema;
        use datafusion_expr::execution_props::ExecutionProps;
        use object_store::{path::Path, ObjectMeta};

        struct File {
            name: &'static str,
            date: &'static str,
            statistics: Vec<Option<(f64, f64)>>,
        }
        impl File {
            fn new(
                name: &'static str,
                date: &'static str,
                statistics: Vec<Option<(f64, f64)>>,
            ) -> Self {
                Self {
                    name,
                    date,
                    statistics,
                }
            }
        }

        struct TestCase {
            name: &'static str,
            file_schema: Schema,
            files: Vec<File>,
            sort: Vec<datafusion_expr::SortExpr>,
            expected_result: Result<Vec<Vec<&'static str>>, &'static str>,
        }

        use datafusion_expr::col;
        let cases = vec![
            TestCase {
                name: "test sort",
                file_schema: Schema::new(vec![Field::new(
                    "value".to_string(),
                    DataType::Float64,
                    false,
                )]),
                files: vec![
                    File::new("0", "2023-01-01", vec![Some((0.00, 0.49))]),
                    File::new("1", "2023-01-01", vec![Some((0.50, 1.00))]),
                    File::new("2", "2023-01-02", vec![Some((0.00, 1.00))]),
                ],
                sort: vec![col("value").sort(true, false)],
                expected_result: Ok(vec![vec!["0", "1"], vec!["2"]]),
            },
            // same input but file '2' is in the middle
            // test that we still order correctly
            TestCase {
                name: "test sort with files ordered differently",
                file_schema: Schema::new(vec![Field::new(
                    "value".to_string(),
                    DataType::Float64,
                    false,
                )]),
                files: vec![
                    File::new("0", "2023-01-01", vec![Some((0.00, 0.49))]),
                    File::new("2", "2023-01-02", vec![Some((0.00, 1.00))]),
                    File::new("1", "2023-01-01", vec![Some((0.50, 1.00))]),
                ],
                sort: vec![col("value").sort(true, false)],
                expected_result: Ok(vec![vec!["0", "1"], vec!["2"]]),
            },
            TestCase {
                name: "reverse sort",
                file_schema: Schema::new(vec![Field::new(
                    "value".to_string(),
                    DataType::Float64,
                    false,
                )]),
                files: vec![
                    File::new("0", "2023-01-01", vec![Some((0.00, 0.49))]),
                    File::new("1", "2023-01-01", vec![Some((0.50, 1.00))]),
                    File::new("2", "2023-01-02", vec![Some((0.00, 1.00))]),
                ],
                sort: vec![col("value").sort(false, true)],
                expected_result: Ok(vec![vec!["1", "0"], vec!["2"]]),
            },
            // reject nullable sort columns
            TestCase {
                name: "no nullable sort columns",
                file_schema: Schema::new(vec![Field::new(
                    "value".to_string(),
                    DataType::Float64,
                    true, // should fail because nullable
                )]),
                files: vec![
                    File::new("0", "2023-01-01", vec![Some((0.00, 0.49))]),
                    File::new("1", "2023-01-01", vec![Some((0.50, 1.00))]),
                    File::new("2", "2023-01-02", vec![Some((0.00, 1.00))]),
                ],
                sort: vec![col("value").sort(true, false)],
                expected_result: Err("construct min/max statistics for split_groups_by_statistics\ncaused by\nbuild min rows\ncaused by\ncreate sorting columns\ncaused by\nError during planning: cannot sort by nullable column")
            },
            TestCase {
                name: "all three non-overlapping",
                file_schema: Schema::new(vec![Field::new(
                    "value".to_string(),
                    DataType::Float64,
                    false,
                )]),
                files: vec![
                    File::new("0", "2023-01-01", vec![Some((0.00, 0.49))]),
                    File::new("1", "2023-01-01", vec![Some((0.50, 0.99))]),
                    File::new("2", "2023-01-02", vec![Some((1.00, 1.49))]),
                ],
                sort: vec![col("value").sort(true, false)],
                expected_result: Ok(vec![vec!["0", "1", "2"]]),
            },
            TestCase {
                name: "all three overlapping",
                file_schema: Schema::new(vec![Field::new(
                    "value".to_string(),
                    DataType::Float64,
                    false,
                )]),
                files: vec![
                    File::new("0", "2023-01-01", vec![Some((0.00, 0.49))]),
                    File::new("1", "2023-01-01", vec![Some((0.00, 0.49))]),
                    File::new("2", "2023-01-02", vec![Some((0.00, 0.49))]),
                ],
                sort: vec![col("value").sort(true, false)],
                expected_result: Ok(vec![vec!["0"], vec!["1"], vec!["2"]]),
            },
            TestCase {
                name: "empty input",
                file_schema: Schema::new(vec![Field::new(
                    "value".to_string(),
                    DataType::Float64,
                    false,
                )]),
                files: vec![],
                sort: vec![col("value").sort(true, false)],
                expected_result: Ok(vec![]),
            },
            TestCase {
                name: "one file missing statistics",
                file_schema: Schema::new(vec![Field::new(
                    "value".to_string(),
                    DataType::Float64,
                    false,
                )]),
                files: vec![
                    File::new("0", "2023-01-01", vec![Some((0.00, 0.49))]),
                    File::new("1", "2023-01-01", vec![Some((0.00, 0.49))]),
                    File::new("2", "2023-01-02", vec![None]),
                ],
                sort: vec![col("value").sort(true, false)],
                expected_result: Err("construct min/max statistics for split_groups_by_statistics\ncaused by\ncollect min/max values\ncaused by\nget min/max for column: 'value'\ncaused by\nError during planning: statistics not found"),
            },
        ];

        for case in cases {
            let table_schema = Arc::new(Schema::new(
                case.file_schema
                    .fields()
                    .clone()
                    .into_iter()
                    .cloned()
                    .chain(Some(Arc::new(Field::new(
                        "date".to_string(),
                        DataType::Utf8,
                        false,
                    ))))
                    .collect::<Vec<_>>(),
            ));
            let sort_order = LexOrdering {
                inner: case
                    .sort
                    .into_iter()
                    .map(|expr| {
                        crate::physical_planner::create_physical_sort_expr(
                            &expr,
                            &DFSchema::try_from(table_schema.as_ref().clone())?,
                            &ExecutionProps::default(),
                        )
                    })
                    .collect::<Result<Vec<_>>>()?,
            };

            let partitioned_files =
                case.files.into_iter().map(From::from).collect::<Vec<_>>();
            let result = FileScanConfig::split_groups_by_statistics(
                &table_schema,
                &[partitioned_files.clone()],
                &sort_order,
            );
            let results_by_name = result
                .as_ref()
                .map(|file_groups| {
                    file_groups
                        .iter()
                        .map(|file_group| {
                            file_group
                                .iter()
                                .map(|file| {
                                    partitioned_files
                                        .iter()
                                        .find_map(|f| {
                                            if f.object_meta == file.object_meta {
                                                Some(
                                                    f.object_meta
                                                        .location
                                                        .as_ref()
                                                        .rsplit('/')
                                                        .next()
                                                        .unwrap()
                                                        .trim_end_matches(".parquet"),
                                                )
                                            } else {
                                                None
                                            }
                                        })
                                        .unwrap()
                                })
                                .collect::<Vec<_>>()
                        })
                        .collect::<Vec<_>>()
                })
                .map_err(|e| e.strip_backtrace().leak() as &'static str);

            assert_eq!(results_by_name, case.expected_result, "{}", case.name);
        }

        return Ok(());

        impl From<File> for PartitionedFile {
            fn from(file: File) -> Self {
                PartitionedFile {
                    object_meta: ObjectMeta {
                        location: Path::from(format!(
                            "data/date={}/{}.parquet",
                            file.date, file.name
                        )),
                        last_modified: chrono::Utc.timestamp_nanos(0),
                        size: 0,
                        e_tag: None,
                        version: None,
                    },
                    partition_values: vec![ScalarValue::from(file.date)],
                    range: None,
                    statistics: Some(Statistics {
                        num_rows: Precision::Absent,
                        total_byte_size: Precision::Absent,
                        column_statistics: file
                            .statistics
                            .into_iter()
                            .map(|stats| {
                                stats
                                    .map(|(min, max)| ColumnStatistics {
                                        min_value: Precision::Exact(ScalarValue::from(
                                            min,
                                        )),
                                        max_value: Precision::Exact(ScalarValue::from(
                                            max,
                                        )),
                                        ..Default::default()
                                    })
                                    .unwrap_or_default()
                            })
                            .collect::<Vec<_>>(),
                    }),
                    extensions: None,
                    metadata_size_hint: None,
                }
            }
        }
    }

    // sets default for configs that play no role in projections
    fn config_for_projection(
        file_schema: SchemaRef,
        projection: Option<Vec<usize>>,
        statistics: Statistics,
        table_partition_cols: Vec<Field>,
    ) -> FileScanConfig {
        FileScanConfig::new(ObjectStoreUrl::parse("test:///").unwrap(), file_schema)
            .with_projection(projection)
            .with_statistics(statistics)
            .with_table_partition_cols(table_partition_cols)
    }

    /// Convert partition columns from Vec<String DataType> to Vec<Field>
    fn to_partition_cols(table_partition_cols: Vec<(String, DataType)>) -> Vec<Field> {
        table_partition_cols
            .iter()
            .map(|(name, dtype)| Field::new(name, dtype.clone(), false))
            .collect::<Vec<_>>()
    }

    /// returns record batch with 3 columns of i32 in memory
    pub fn build_table_i32(
        a: (&str, &Vec<i32>),
        b: (&str, &Vec<i32>),
        c: (&str, &Vec<i32>),
    ) -> RecordBatch {
        let schema = Schema::new(vec![
            Field::new(a.0, DataType::Int32, false),
            Field::new(b.0, DataType::Int32, false),
            Field::new(c.0, DataType::Int32, false),
        ]);

        RecordBatch::try_new(
            Arc::new(schema),
            vec![
                Arc::new(Int32Array::from(a.1.clone())),
                Arc::new(Int32Array::from(b.1.clone())),
                Arc::new(Int32Array::from(c.1.clone())),
            ],
        )
        .unwrap()
    }
}<|MERGE_RESOLUTION|>--- conflicted
+++ resolved
@@ -228,7 +228,6 @@
         self
     }
 
-<<<<<<< HEAD
     /// Set the file compression type
     pub fn with_file_compression_type(
         mut self,
@@ -255,12 +254,9 @@
         self.new_lines_in_values
     }
 
-    /// Project the schema and the statistics on the given column indices
+    // TODO: merge project constraints
+    /// Project the schema, constraints, and the statistics on the given column indices
     pub fn project(&self) -> (SchemaRef, Statistics, Vec<LexOrdering>) {
-=======
-    /// Project the schema, constraints, and the statistics on the given column indices
-    pub fn project(&self) -> (SchemaRef, Constraints, Statistics, Vec<LexOrdering>) {
->>>>>>> 94034487
         if self.projection.is_none() && self.table_partition_cols.is_empty() {
             return (
                 Arc::clone(&self.file_schema),
