// Licensed to the Apache Software Foundation (ASF) under one
// or more contributor license agreements.  See the NOTICE file
// distributed with this work for additional information
// regarding copyright ownership.  The ASF licenses this file
// to you under the Apache License, Version 2.0 (the
// "License"); you may not use this file except in compliance
// with the License.  You may obtain a copy of the License at
//
//   http://www.apache.org/licenses/LICENSE-2.0
//
// Unless required by applicable law or agreed to in writing,
// software distributed under the License is distributed on an
// "AS IS" BASIS, WITHOUT WARRANTIES OR CONDITIONS OF ANY
// KIND, either express or implied.  See the License for the
// specific language governing permissions and limitations
// under the License.

//! ParquetSource implementation for reading parquet files
use std::any::Any;
use std::fmt::Formatter;
use std::sync::Arc;

use crate::datasource::data_source::FileSource;
use crate::datasource::physical_plan::parquet::opener::ParquetOpener;
use crate::datasource::physical_plan::parquet::page_filter::PagePruningAccessPlanFilter;
use crate::datasource::physical_plan::parquet::DefaultParquetFileReaderFactory;
use crate::datasource::physical_plan::{
    FileOpener, FileScanConfig, ParquetFileReaderFactory,
};
use crate::datasource::schema_adapter::{
    DefaultSchemaAdapterFactory, SchemaAdapterFactory,
};

use arrow::datatypes::{Schema, SchemaRef};
use datafusion_common::config::TableParquetOptions;
use datafusion_common::Statistics;
use datafusion_physical_expr_common::physical_expr::PhysicalExpr;
use datafusion_physical_optimizer::pruning::PruningPredicate;
use datafusion_physical_plan::metrics::{ExecutionPlanMetricsSet, MetricBuilder};
use datafusion_physical_plan::DisplayFormatType;

use itertools::Itertools;
use log::debug;
use object_store::ObjectStore;

/// Execution plan for reading one or more Parquet files.
///
/// ```text
///             ▲
///             │
///             │  Produce a stream of
///             │  RecordBatches
///             │
/// ┌───────────────────────┐
/// │                       │
/// │     DataSourceExec    │
/// │                       │
/// └───────────────────────┘
///             ▲
///             │  Asynchronously read from one
///             │  or more parquet files via
///             │  ObjectStore interface
///             │
///             │
///   .───────────────────.
///  │                     )
///  │`───────────────────'│
///  │    ObjectStore      │
///  │.───────────────────.│
///  │                     )
///   `───────────────────'
///
/// ```
///
/// # Example: Create a `DataSourceExec`
/// ```
/// # use std::sync::Arc;
/// # use arrow::datatypes::Schema;
/// # use datafusion::datasource::physical_plan::FileScanConfig;
/// # use datafusion::datasource::physical_plan::parquet::source::ParquetSource;
/// # use datafusion::datasource::listing::PartitionedFile;
/// # use datafusion_execution::object_store::ObjectStoreUrl;
/// # use datafusion_physical_expr::expressions::lit;
/// # use datafusion::datasource::source::DataSourceExec;
/// # use datafusion_common::config::TableParquetOptions;
///
/// # let file_schema = Arc::new(Schema::empty());
/// # let object_store_url = ObjectStoreUrl::local_filesystem();
/// # let predicate = lit(true);
/// let source = Arc::new(
///     ParquetSource::default()
///     .with_predicate(Arc::clone(&file_schema), predicate)
/// );
/// // Create a DataSourceExec for reading `file1.parquet` with a file size of 100MB
/// let file_scan_config = FileScanConfig::new(object_store_url, file_schema, source)
///    .with_file(PartitionedFile::new("file1.parquet", 100*1024*1024));
/// let exec = file_scan_config.build();
/// ```
///
/// # Features
///
/// Supports the following optimizations:
///
/// * Concurrent reads: reads from one or more files in parallel as multiple
///   partitions, including concurrently reading multiple row groups from a single
///   file.
///
/// * Predicate push down: skips row groups, pages, rows based on metadata
///   and late materialization. See "Predicate Pushdown" below.
///
/// * Projection pushdown: reads and decodes only the columns required.
///
/// * Limit pushdown: stop execution early after some number of rows are read.
///
/// * Custom readers: customize reading  parquet files, e.g. to cache metadata,
///   coalesce I/O operations, etc. See [`ParquetFileReaderFactory`] for more
///   details.
///
/// * Schema evolution: read parquet files with different schemas into a unified
///   table schema. See [`SchemaAdapterFactory`] for more details.
///
/// * metadata_size_hint: controls the number of bytes read from the end of the
///   file in the initial I/O when the default [`ParquetFileReaderFactory`]. If a
///   custom reader is used, it supplies the metadata directly and this parameter
///   is ignored. [`ParquetSource::with_metadata_size_hint`] for more details.
///
/// * User provided  `ParquetAccessPlan`s to skip row groups and/or pages
///   based on external information. See "Implementing External Indexes" below
///
/// # Predicate Pushdown
///
/// `DataSourceExec` uses the provided [`PhysicalExpr`] predicate as a filter to
/// skip reading unnecessary data and improve query performance using several techniques:
///
/// * Row group pruning: skips entire row groups based on min/max statistics
///   found in [`ParquetMetaData`] and any Bloom filters that are present.
///
/// * Page pruning: skips individual pages within a ColumnChunk using the
///   [Parquet PageIndex], if present.
///
/// * Row filtering: skips rows within a page using a form of late
///   materialization. When possible, predicates are applied by the parquet
///   decoder *during* decode (see [`ArrowPredicate`] and [`RowFilter`] for more
///   details). This is only enabled if `ParquetScanOptions::pushdown_filters` is set to true.
///
/// Note: If the predicate can not be used to accelerate the scan, it is ignored
/// (no error is raised on predicate evaluation errors).
///
/// [`ArrowPredicate`]: parquet::arrow::arrow_reader::ArrowPredicate
/// [`RowFilter`]: parquet::arrow::arrow_reader::RowFilter
/// [Parquet PageIndex]: https://github.com/apache/parquet-format/blob/master/PageIndex.md
///
/// # Example: rewriting `DataSourceExec`
///
/// You can modify a `DataSourceExec` using [`ParquetSource`], for example
/// to change files or add a predicate.
///
/// ```no_run
/// # use std::sync::Arc;
/// # use arrow::datatypes::Schema;
/// # use datafusion::datasource::physical_plan::FileScanConfig;
/// # use datafusion::datasource::listing::PartitionedFile;
/// # use datafusion::datasource::source::DataSourceExec;
///
/// # fn parquet_exec() -> DataSourceExec { unimplemented!() }
/// // Split a single DataSourceExec into multiple DataSourceExecs, one for each file
/// let exec = parquet_exec();
/// let source = exec.source();
/// let base_config = source.as_any().downcast_ref::<FileScanConfig>().unwrap();
/// let existing_file_groups = &base_config.file_groups;
/// let new_execs = existing_file_groups
///   .iter()
///   .map(|file_group| {
///     // create a new exec by copying the existing exec's source config
///     let new_config = base_config
///         .clone()
///        .with_file_groups(vec![file_group.clone()]);
///
///     new_config.build()
///   })
///   .collect::<Vec<_>>();
/// ```
///
/// # Implementing External Indexes
///
/// It is possible to restrict the row groups and selections within those row
/// groups that the DataSourceExec will consider by providing an initial
/// `ParquetAccessPlan` as `extensions` on `PartitionedFile`. This can be
/// used to implement external indexes on top of parquet files and select only
/// portions of the files.
///
/// The `DataSourceExec` will try and reduce any provided `ParquetAccessPlan`
/// further based on the contents of `ParquetMetadata` and other settings.
///
/// ## Example of providing a ParquetAccessPlan
///
/// ```
/// # use std::sync::Arc;
/// # use arrow::datatypes::{Schema, SchemaRef};
/// # use datafusion::datasource::listing::PartitionedFile;
/// # use datafusion::datasource::physical_plan::parquet::ParquetAccessPlan;
/// # use datafusion::datasource::physical_plan::FileScanConfig;
/// # use datafusion::datasource::physical_plan::parquet::source::ParquetSource;
/// # use datafusion_execution::object_store::ObjectStoreUrl;
/// # use datafusion::datasource::source::DataSourceExec;
///
/// # fn schema() -> SchemaRef {
/// #   Arc::new(Schema::empty())
/// # }
/// // create an access plan to scan row group 0, 1 and 3 and skip row groups 2 and 4
/// let mut access_plan = ParquetAccessPlan::new_all(5);
/// access_plan.skip(2);
/// access_plan.skip(4);
/// // provide the plan as extension to the FileScanConfig
/// let partitioned_file = PartitionedFile::new("my_file.parquet", 1234)
///   .with_extensions(Arc::new(access_plan));
/// // create a FileScanConfig to scan this file
/// let file_scan_config = FileScanConfig::new(ObjectStoreUrl::local_filesystem(), schema(), Arc::new(ParquetSource::default()))
///     .with_file(partitioned_file);
/// // this parquet DataSourceExec will not even try to read row groups 2 and 4. Additional
/// // pruning based on predicates may also happen
/// let exec = file_scan_config.build();
/// ```
///
/// For a complete example, see the [`advanced_parquet_index` example]).
///
/// [`parquet_index_advanced` example]: https://github.com/apache/datafusion/blob/main/datafusion-examples/examples/advanced_parquet_index.rs
///
/// # Execution Overview
///
/// * Step 1: `DataSourceExec::execute` is called, returning a `FileStream`
///   configured to open parquet files with a `ParquetOpener`.
///
/// * Step 2: When the stream is polled, the `ParquetOpener` is called to open
///   the file.
///
/// * Step 3: The `ParquetOpener` gets the [`ParquetMetaData`] (file metadata)
///   via [`ParquetFileReaderFactory`], creating a `ParquetAccessPlan` by
///   applying predicates to metadata. The plan and projections are used to
///   determine what pages must be read.
///
/// * Step 4: The stream begins reading data, fetching the required parquet
///   pages incrementally decoding them, and applying any row filters (see
///   [`Self::with_pushdown_filters`]).
///
/// * Step 5: As each [`RecordBatch`] is read, it may be adapted by a
///   [`SchemaAdapter`] to match the table schema. By default missing columns are
///   filled with nulls, but this can be customized via [`SchemaAdapterFactory`].
///
/// [`RecordBatch`]: arrow::record_batch::RecordBatch
/// [`SchemaAdapter`]: crate::datasource::schema_adapter::SchemaAdapter
/// [`ParquetMetadata`]: parquet::file::metadata::ParquetMetaData
#[derive(Clone, Default, Debug)]
pub struct ParquetSource {
    /// Options for reading Parquet files
    pub(crate) table_parquet_options: TableParquetOptions,
    /// Optional metrics
    pub(crate) metrics: ExecutionPlanMetricsSet,
    /// Optional predicate for row filtering during parquet scan
    pub(crate) predicate: Option<Arc<dyn PhysicalExpr>>,
    /// Optional predicate for pruning row groups (derived from `predicate`)
    pub(crate) pruning_predicate: Option<Arc<PruningPredicate>>,
    /// Optional predicate for pruning pages (derived from `predicate`)
    pub(crate) page_pruning_predicate: Option<Arc<PagePruningAccessPlanFilter>>,
    /// Optional user defined parquet file reader factory
    pub(crate) parquet_file_reader_factory: Option<Arc<dyn ParquetFileReaderFactory>>,
    /// Optional user defined schema adapter
    pub(crate) schema_adapter_factory: Option<Arc<dyn SchemaAdapterFactory>>,
    /// Batch size configuration
    pub(crate) batch_size: Option<usize>,
    /// Optional hint for the size of the parquet metadata
    pub(crate) metadata_size_hint: Option<usize>,
    pub(crate) projected_statistics: Option<Statistics>,
}

impl ParquetSource {
    /// Create a new ParquetSource to read the data specified in the file scan
    /// configuration with the provided `TableParquetOptions`.
    /// if default values are going to be used, use `ParguetConfig::default()` instead
    pub fn new(table_parquet_options: TableParquetOptions) -> Self {
        Self {
            table_parquet_options,
            ..Self::default()
        }
    }

    /// Set the metadata size hint
    ///
    /// This value determines how many bytes at the end of the file the default
    /// [`ParquetFileReaderFactory`] will request in the initial IO. If this is
    /// too small, the ParquetSource will need to make additional IO requests to
    /// read the footer.
    pub fn with_metadata_size_hint(mut self, metadata_size_hint: usize) -> Self {
        self.metadata_size_hint = Some(metadata_size_hint);
        self
    }

    fn with_metrics(&self, metrics: ExecutionPlanMetricsSet) -> Self {
        let mut conf = self.clone();
        conf.metrics = metrics;
        conf
    }

    /// Set predicate information, also sets pruning_predicate and page_pruning_predicate attributes
    pub fn with_predicate(
        &self,
        file_schema: Arc<Schema>,
        predicate: Arc<dyn PhysicalExpr>,
    ) -> Self {
        let mut conf = self.clone();

        let metrics = ExecutionPlanMetricsSet::new();
        let predicate_creation_errors =
            MetricBuilder::new(&metrics).global_counter("num_predicate_creation_errors");

        conf.with_metrics(metrics);
        conf.predicate = Some(Arc::clone(&predicate));

        match PruningPredicate::try_new(Arc::clone(&predicate), Arc::clone(&file_schema))
        {
            Ok(pruning_predicate) => {
                if !pruning_predicate.always_true() {
                    conf.pruning_predicate = Some(Arc::new(pruning_predicate));
                }
            }
            Err(e) => {
                debug!("Could not create pruning predicate for: {e}");
                predicate_creation_errors.add(1);
            }
        };

        let page_pruning_predicate = Arc::new(PagePruningAccessPlanFilter::new(
            &predicate,
            Arc::clone(&file_schema),
        ));
        conf.page_pruning_predicate = Some(page_pruning_predicate);

        conf
    }

    /// Options passed to the parquet reader for this scan
    pub fn table_parquet_options(&self) -> &TableParquetOptions {
        &self.table_parquet_options
    }

    /// Optional predicate.
    pub fn predicate(&self) -> Option<&Arc<dyn PhysicalExpr>> {
        self.predicate.as_ref()
    }

    /// Optional reference to this parquet scan's pruning predicate
    pub fn pruning_predicate(&self) -> Option<&Arc<PruningPredicate>> {
        self.pruning_predicate.as_ref()
    }

    /// Optional reference to this parquet scan's page pruning predicate
    pub fn page_pruning_predicate(&self) -> Option<&Arc<PagePruningAccessPlanFilter>> {
        self.page_pruning_predicate.as_ref()
    }

    /// return the optional file reader factory
    pub fn parquet_file_reader_factory(
        &self,
    ) -> Option<&Arc<dyn ParquetFileReaderFactory>> {
        self.parquet_file_reader_factory.as_ref()
    }

    /// Optional user defined parquet file reader factory.
    ///
    pub fn with_parquet_file_reader_factory(
        mut self,
        parquet_file_reader_factory: Arc<dyn ParquetFileReaderFactory>,
    ) -> Self {
        self.parquet_file_reader_factory = Some(parquet_file_reader_factory);
        self
    }

    /// return the optional schema adapter factory
    pub fn schema_adapter_factory(&self) -> Option<&Arc<dyn SchemaAdapterFactory>> {
        self.schema_adapter_factory.as_ref()
    }

    /// Set optional schema adapter factory.
    ///
    /// [`SchemaAdapterFactory`] allows user to specify how fields from the
    /// parquet file get mapped to that of the table schema.  The default schema
    /// adapter uses arrow's cast library to map the parquet fields to the table
    /// schema.
    pub fn with_schema_adapter_factory(
        mut self,
        schema_adapter_factory: Arc<dyn SchemaAdapterFactory>,
    ) -> Self {
        self.schema_adapter_factory = Some(schema_adapter_factory);
        self
    }

    /// If true, the predicate will be used during the parquet scan.
    /// Defaults to false
    ///
    /// [`Expr`]: datafusion_expr::Expr
    pub fn with_pushdown_filters(mut self, pushdown_filters: bool) -> Self {
        self.table_parquet_options.global.pushdown_filters = pushdown_filters;
        self
    }

    /// Return the value described in [`Self::with_pushdown_filters`]
    pub(crate) fn pushdown_filters(&self) -> bool {
        self.table_parquet_options.global.pushdown_filters
    }

    /// If true, the `RowFilter` made by `pushdown_filters` may try to
    /// minimize the cost of filter evaluation by reordering the
    /// predicate [`Expr`]s. If false, the predicates are applied in
    /// the same order as specified in the query. Defaults to false.
    ///
    /// [`Expr`]: datafusion_expr::Expr
    pub fn with_reorder_filters(mut self, reorder_filters: bool) -> Self {
        self.table_parquet_options.global.reorder_filters = reorder_filters;
        self
    }

    /// Return the value described in [`Self::with_reorder_filters`]
    fn reorder_filters(&self) -> bool {
        self.table_parquet_options.global.reorder_filters
    }

    /// If enabled, the reader will read the page index
    /// This is used to optimize filter pushdown
    /// via `RowSelector` and `RowFilter` by
    /// eliminating unnecessary IO and decoding
    pub fn with_enable_page_index(mut self, enable_page_index: bool) -> Self {
        self.table_parquet_options.global.enable_page_index = enable_page_index;
        self
    }

    /// Return the value described in [`Self::with_enable_page_index`]
    fn enable_page_index(&self) -> bool {
        self.table_parquet_options.global.enable_page_index
    }

    /// If enabled, the reader will read by the bloom filter
    pub fn with_bloom_filter_on_read(mut self, bloom_filter_on_read: bool) -> Self {
        self.table_parquet_options.global.bloom_filter_on_read = bloom_filter_on_read;
        self
    }

    /// If enabled, the writer will write by the bloom filter
    pub fn with_bloom_filter_on_write(
        mut self,
        enable_bloom_filter_on_write: bool,
    ) -> Self {
        self.table_parquet_options.global.bloom_filter_on_write =
            enable_bloom_filter_on_write;
        self
    }

    /// Return the value described in [`Self::with_bloom_filter_on_read`]
    fn bloom_filter_on_read(&self) -> bool {
        self.table_parquet_options.global.bloom_filter_on_read
    }
}

impl FileSource for ParquetSource {
    fn create_file_opener(
        &self,
        object_store: Arc<dyn ObjectStore>,
        base_config: &FileScanConfig,
        partition: usize,
    ) -> Arc<dyn FileOpener> {
        let projection = base_config
            .file_column_projection_indices()
            .unwrap_or_else(|| (0..base_config.file_schema.fields().len()).collect());
        let schema_adapter_factory = self
            .schema_adapter_factory
            .clone()
            .unwrap_or_else(|| Arc::new(DefaultSchemaAdapterFactory));

        let parquet_file_reader_factory =
            self.parquet_file_reader_factory.clone().unwrap_or_else(|| {
                Arc::new(DefaultParquetFileReaderFactory::new(object_store)) as _
            });

        Arc::new(ParquetOpener {
            partition_index: partition,
            projection: Arc::from(projection),
            batch_size: self
                .batch_size
                .expect("Batch size must set before creating ParquetOpener"),
            limit: base_config.limit,
            predicate: self.predicate.clone(),
            pruning_predicate: self.pruning_predicate.clone(),
            page_pruning_predicate: self.page_pruning_predicate.clone(),
            table_schema: Arc::clone(&base_config.file_schema),
            metadata_size_hint: self.metadata_size_hint,
            metrics: self.metrics().clone(),
            parquet_file_reader_factory,
            pushdown_filters: self.pushdown_filters(),
            reorder_filters: self.reorder_filters(),
            enable_page_index: self.enable_page_index(),
            enable_bloom_filter: self.bloom_filter_on_read(),
            schema_adapter_factory,
        })
    }

    fn as_any(&self) -> &dyn Any {
        self
    }

    fn with_batch_size(&self, batch_size: usize) -> Arc<dyn FileSource> {
        let mut conf = self.clone();
        conf.batch_size = Some(batch_size);
        Arc::new(conf)
    }

    fn with_schema(&self, _schema: SchemaRef) -> Arc<dyn FileSource> {
        Arc::new(Self { ..self.clone() })
    }

    fn with_statistics(&self, statistics: Statistics) -> Arc<dyn FileSource> {
        let mut conf = self.clone();
        conf.projected_statistics = Some(statistics);
        Arc::new(conf)
    }

    fn with_projection(&self, _config: &FileScanConfig) -> Arc<dyn FileSource> {
        Arc::new(Self { ..self.clone() })
    }

    fn metrics(&self) -> &ExecutionPlanMetricsSet {
        &self.metrics
    }

    fn statistics(&self) -> datafusion_common::Result<Statistics> {
        let statistics = &self.projected_statistics;
        let statistics = statistics
            .clone()
            .expect("projected_statistics must be set");
        // When filters are pushed down, we have no way of knowing the exact statistics.
        // Note that pruning predicate is also a kind of filter pushdown.
        // (bloom filters use `pruning_predicate` too)
        if self.pruning_predicate().is_some()
            || self.page_pruning_predicate().is_some()
            || (self.predicate().is_some() && self.pushdown_filters())
        {
            Ok(statistics.to_inexact())
        } else {
            Ok(statistics)
        }
    }

    fn file_type(&self) -> &str {
        "parquet"
    }

    fn fmt_extra(&self, t: DisplayFormatType, f: &mut Formatter) -> std::fmt::Result {
        match t {
            DisplayFormatType::Default | DisplayFormatType::Verbose => {
                let predicate_string = self
                    .predicate()
                    .map(|p| format!(", predicate={p}"))
                    .unwrap_or_default();

                let pruning_predicate_string = self
                    .pruning_predicate()
                    .map(|pre| {
                        let mut guarantees = pre
                            .literal_guarantees()
                            .iter()
                            .map(|item| format!("{}", item))
                            .collect_vec();
                        guarantees.sort();
                        format!(
                            ", pruning_predicate={}, required_guarantees=[{}]",
                            pre.predicate_expr(),
                            guarantees.join(", ")
                        )
                    })
                    .unwrap_or_default();

                write!(f, "{}{}", predicate_string, pruning_predicate_string)
            }
        }
    }
<<<<<<< HEAD

    fn supports_repartition(&self, _config: &FileScanConfig) -> bool {
        true
    }
=======
>>>>>>> e03f9f67
}<|MERGE_RESOLUTION|>--- conflicted
+++ resolved
@@ -581,11 +581,4 @@
             }
         }
     }
-<<<<<<< HEAD
-
-    fn supports_repartition(&self, _config: &FileScanConfig) -> bool {
-        true
-    }
-=======
->>>>>>> e03f9f67
 }