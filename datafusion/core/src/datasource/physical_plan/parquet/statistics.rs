// Licensed to the Apache Software Foundation (ASF) under one
// or more contributor license agreements.  See the NOTICE file
// distributed with this work for additional information
// regarding copyright ownership.  The ASF licenses this file
// to you under the Apache License, Version 2.0 (the
// "License"); you may not use this file except in compliance
// with the License.  You may obtain a copy of the License at
//
//   http://www.apache.org/licenses/LICENSE-2.0
//
// Unless required by applicable law or agreed to in writing,
// software distributed under the License is distributed on an
// "AS IS" BASIS, WITHOUT WARRANTIES OR CONDITIONS OF ANY
// KIND, either express or implied.  See the License for the
// specific language governing permissions and limitations
// under the License.

//! [`min_statistics`] and [`max_statistics`] convert statistics in parquet format to arrow [`ArrayRef`].

// TODO: potentially move this to arrow-rs: https://github.com/apache/arrow-rs/issues/4328

use arrow::{array::ArrayRef, datatypes::DataType};
use arrow_array::{new_empty_array, new_null_array, UInt64Array};
use arrow_schema::{Field, FieldRef, Schema};
use datafusion_common::{
    internal_datafusion_err, internal_err, plan_err, Result, ScalarValue,
};
use parquet::file::metadata::ParquetMetaData;
use parquet::file::statistics::Statistics as ParquetStatistics;
use parquet::schema::types::SchemaDescriptor;
use std::sync::Arc;

// Convert the bytes array to i128.
// The endian of the input bytes array must be big-endian.
pub(crate) fn from_bytes_to_i128(b: &[u8]) -> i128 {
    // The bytes array are from parquet file and must be the big-endian.
    // The endian is defined by parquet format, and the reference document
    // https://github.com/apache/parquet-format/blob/54e53e5d7794d383529dd30746378f19a12afd58/src/main/thrift/parquet.thrift#L66
    i128::from_be_bytes(sign_extend_be(b))
}

// Copy from arrow-rs
// https://github.com/apache/arrow-rs/blob/733b7e7fd1e8c43a404c3ce40ecf741d493c21b4/parquet/src/arrow/buffer/bit_util.rs#L55
// Convert the byte slice to fixed length byte array with the length of 16
fn sign_extend_be(b: &[u8]) -> [u8; 16] {
    assert!(b.len() <= 16, "Array too large, expected less than 16");
    let is_negative = (b[0] & 128u8) == 128u8;
    let mut result = if is_negative { [255u8; 16] } else { [0u8; 16] };
    for (d, s) in result.iter_mut().skip(16 - b.len()).zip(b) {
        *d = *s;
    }
    result
}

/// Extract a single min/max statistics from a [`ParquetStatistics`] object
///
/// * `$column_statistics` is the `ParquetStatistics` object
/// * `$func is the function` (`min`/`max`) to call to get the value
/// * `$bytes_func` is the function (`min_bytes`/`max_bytes`) to call to get the value as bytes
/// * `$target_arrow_type` is the [`DataType`] of the target statistics
macro_rules! get_statistic {
    ($column_statistics:expr, $func:ident, $bytes_func:ident, $target_arrow_type:expr) => {{
        if !$column_statistics.has_min_max_set() {
            return None;
        }
        match $column_statistics {
            ParquetStatistics::Boolean(s) => Some(ScalarValue::Boolean(Some(*s.$func()))),
            ParquetStatistics::Int32(s) => {
                match $target_arrow_type {
                    // int32 to decimal with the precision and scale
                    Some(DataType::Decimal128(precision, scale)) => {
                        Some(ScalarValue::Decimal128(
                            Some(*s.$func() as i128),
                            *precision,
                            *scale,
                        ))
                    }
<<<<<<< HEAD
                    Some(DataType::Int8) => {
                        Some(ScalarValue::Int8(Some((*s.$func()).try_into().unwrap())))
                    }
                    Some(DataType::Int16) => {
                        Some(ScalarValue::Int16(Some((*s.$func()).try_into().unwrap())))
=======
                    Some(DataType::Date32) => {
                        Some(ScalarValue::Date32(Some(*s.$func())))
                    }
                    Some(DataType::Date64) => {
                        Some(ScalarValue::Date64(Some(i64::from(*s.$func()) * 24 * 60 * 60 * 1000)))
>>>>>>> 19d91741
                    }
                    _ => Some(ScalarValue::Int32(Some(*s.$func()))),
                }
            }
            ParquetStatistics::Int64(s) => {
                match $target_arrow_type {
                    // int64 to decimal with the precision and scale
                    Some(DataType::Decimal128(precision, scale)) => {
                        Some(ScalarValue::Decimal128(
                            Some(*s.$func() as i128),
                            *precision,
                            *scale,
                        ))
                    }
                    _ => Some(ScalarValue::Int64(Some(*s.$func()))),
                }
            }
            // 96 bit ints not supported
            ParquetStatistics::Int96(_) => None,
            ParquetStatistics::Float(s) => Some(ScalarValue::Float32(Some(*s.$func()))),
            ParquetStatistics::Double(s) => Some(ScalarValue::Float64(Some(*s.$func()))),
            ParquetStatistics::ByteArray(s) => {
                match $target_arrow_type {
                    // decimal data type
                    Some(DataType::Decimal128(precision, scale)) => {
                        Some(ScalarValue::Decimal128(
                            Some(from_bytes_to_i128(s.$bytes_func())),
                            *precision,
                            *scale,
                        ))
                    }
                    _ => {
                        let s = std::str::from_utf8(s.$bytes_func())
                            .map(|s| s.to_string())
                            .ok();
                        if s.is_none() {
                            log::debug!(
                                "Utf8 statistics is a non-UTF8 value, ignoring it."
                            );
                        }
                        Some(ScalarValue::Utf8(s))
                    }
                }
            }
            // type not fully supported yet
            ParquetStatistics::FixedLenByteArray(s) => {
                match $target_arrow_type {
                    // just support specific logical data types, there are others each
                    // with their own ordering
                    Some(DataType::Decimal128(precision, scale)) => {
                        Some(ScalarValue::Decimal128(
                            Some(from_bytes_to_i128(s.$bytes_func())),
                            *precision,
                            *scale,
                        ))
                    }
                    Some(DataType::FixedSizeBinary(size)) => {
                        let value = s.$bytes_func().to_vec();
                        let value = if value.len().try_into() == Ok(*size) {
                            Some(value)
                        } else {
                            log::debug!(
                                "FixedSizeBinary({}) statistics is a binary of size {}, ignoring it.",
                                size,
                                value.len(),
                            );
                            None
                        };
                        Some(ScalarValue::FixedSizeBinary(
                            *size,
                            value,
                        ))
                    }
                    _ => None,
                }
            }
        }
    }};
}

/// Lookups up the parquet column by name
///
/// Returns the parquet column index and the corresponding arrow field
pub(crate) fn parquet_column<'a>(
    parquet_schema: &SchemaDescriptor,
    arrow_schema: &'a Schema,
    name: &str,
) -> Option<(usize, &'a FieldRef)> {
    let (root_idx, field) = arrow_schema.fields.find(name)?;
    if field.data_type().is_nested() {
        // Nested fields are not supported and require non-trivial logic
        // to correctly walk the parquet schema accounting for the
        // logical type rules - <https://github.com/apache/parquet-format/blob/master/LogicalTypes.md>
        //
        // For example a ListArray could correspond to anything from 1 to 3 levels
        // in the parquet schema
        return None;
    }

    // This could be made more efficient (#TBD)
    let parquet_idx = (0..parquet_schema.columns().len())
        .find(|x| parquet_schema.get_column_root_idx(*x) == root_idx)?;
    Some((parquet_idx, field))
}

/// Extracts the min statistics from an iterator of [`ParquetStatistics`] to an [`ArrayRef`]
pub(crate) fn min_statistics<'a, I: Iterator<Item = Option<&'a ParquetStatistics>>>(
    data_type: &DataType,
    iterator: I,
) -> Result<ArrayRef> {
    let scalars = iterator
        .map(|x| x.and_then(|s| get_statistic!(s, min, min_bytes, Some(data_type))));
    collect_scalars(data_type, scalars)
}

/// Extracts the max statistics from an iterator of [`ParquetStatistics`] to an [`ArrayRef`]
pub(crate) fn max_statistics<'a, I: Iterator<Item = Option<&'a ParquetStatistics>>>(
    data_type: &DataType,
    iterator: I,
) -> Result<ArrayRef> {
    let scalars = iterator
        .map(|x| x.and_then(|s| get_statistic!(s, max, max_bytes, Some(data_type))));
    collect_scalars(data_type, scalars)
}

/// Builds an array from an iterator of ScalarValue
fn collect_scalars<I: Iterator<Item = Option<ScalarValue>>>(
    data_type: &DataType,
    iterator: I,
) -> Result<ArrayRef> {
    let mut scalars = iterator.peekable();
    match scalars.peek().is_none() {
        true => Ok(new_empty_array(data_type)),
        false => {
            let null = ScalarValue::try_from(data_type)?;
            ScalarValue::iter_to_array(scalars.map(|x| x.unwrap_or_else(|| null.clone())))
        }
    }
}

/// What type of statistics should be extracted?
#[derive(Debug, Clone, Copy, PartialEq, Eq, PartialOrd, Ord, Hash)]
pub enum RequestedStatistics {
    /// Minimum Value
    Min,
    /// Maximum Value
    Max,
    /// Null Count, returned as a [`UInt64Array`])
    NullCount,
}

/// Extracts Parquet statistics as Arrow arrays
///
/// This is used to convert Parquet statistics to Arrow arrays, with proper type
/// conversions. This information can be used for pruning parquet files or row
/// groups based on the statistics embedded in parquet files
///
/// # Schemas
///
/// The schema of the parquet file and the arrow schema are used to convert the
/// underlying statistics value (stored as a parquet value) into the
/// corresponding Arrow  value. For example, Decimals are stored as binary in
/// parquet files.
///
/// The parquet_schema and arrow _schema do not have to be identical (for
/// example, the columns may be in different orders and one or the other schemas
/// may have additional columns). The function [`parquet_column`] is used to
/// match the column in the parquet file to the column in the arrow schema.
///
/// # Multiple parquet files
///
/// This API is designed to support efficiently extracting statistics from
/// multiple parquet files (hence why the parquet schema is passed in as an
/// argument). This is useful when building an index for a directory of parquet
/// files.
///
#[derive(Debug)]
pub struct StatisticsConverter<'a> {
    /// The name of the column to extract statistics for
    column_name: &'a str,
    /// The type of statistics to extract
    statistics_type: RequestedStatistics,
    /// The arrow schema of the query
    arrow_schema: &'a Schema,
    /// The field (with data type) of the column in the arrow schema
    arrow_field: &'a Field,
}

impl<'a> StatisticsConverter<'a> {
    /// Returns a [`UInt64Array`] with counts for each row group
    ///
    /// The returned array has no nulls, and has one value for each row group.
    /// Each value is the number of rows in the row group.
    pub fn row_counts(metadata: &ParquetMetaData) -> Result<UInt64Array> {
        let row_groups = metadata.row_groups();
        let mut builder = UInt64Array::builder(row_groups.len());
        for row_group in row_groups {
            let row_count = row_group.num_rows();
            let row_count: u64 = row_count.try_into().map_err(|e| {
                internal_datafusion_err!(
                    "Parquet row count {row_count} too large to convert to u64: {e}"
                )
            })?;
            builder.append_value(row_count);
        }
        Ok(builder.finish())
    }

    /// create an new statistics converter
    pub fn try_new(
        column_name: &'a str,
        statistics_type: RequestedStatistics,
        arrow_schema: &'a Schema,
    ) -> Result<Self> {
        // ensure the requested column is in the arrow schema
        let Some((_idx, arrow_field)) = arrow_schema.column_with_name(column_name) else {
            return plan_err!(
                "Column '{}' not found in schema for statistics conversion",
                column_name
            );
        };

        Ok(Self {
            column_name,
            statistics_type,
            arrow_schema,
            arrow_field,
        })
    }

    /// extract the statistics from a parquet file, given the parquet file's metadata
    ///
    /// The returned array contains 1 value for each row group in the parquet
    /// file in order
    ///
    /// Each value is either
    /// * the requested statistics type for the column
    /// * a null value, if the statistics can not be extracted
    ///
    /// Note that a null value does NOT mean the min or max value was actually
    /// `null` it means it the requested statistic is unknown
    ///
    /// Reasons for not being able to extract the statistics include:
    /// * the column is not present in the parquet file
    /// * statistics for the column are not present in the row group
    /// * the stored statistic value can not be converted to the requested type
    pub fn extract(&self, metadata: &ParquetMetaData) -> Result<ArrayRef> {
        let data_type = self.arrow_field.data_type();
        let num_row_groups = metadata.row_groups().len();

        let parquet_schema = metadata.file_metadata().schema_descr();
        let row_groups = metadata.row_groups();

        // find the column in the parquet schema, if not, return a null array
        let Some((parquet_idx, matched_field)) =
            parquet_column(parquet_schema, self.arrow_schema, self.column_name)
        else {
            // column was in the arrow schema but not in the parquet schema, so return a null array
            return Ok(new_null_array(data_type, num_row_groups));
        };

        // sanity check that matching field matches the arrow field
        if matched_field.as_ref() != self.arrow_field {
            return internal_err!(
                "Matched column '{:?}' does not match original matched column '{:?}'",
                matched_field,
                self.arrow_field
            );
        }

        // Get an iterator over the column statistics
        let iter = row_groups
            .iter()
            .map(|x| x.column(parquet_idx).statistics());

        match self.statistics_type {
            RequestedStatistics::Min => min_statistics(data_type, iter),
            RequestedStatistics::Max => max_statistics(data_type, iter),
            RequestedStatistics::NullCount => {
                let null_counts = iter.map(|stats| stats.map(|s| s.null_count()));
                Ok(Arc::new(UInt64Array::from_iter(null_counts)))
            }
        }
    }
}

#[cfg(test)]
mod test {
    use super::*;
    use arrow::compute::kernels::cast_utils::Parser;
    use arrow::datatypes::{Date32Type, Date64Type};
    use arrow_array::{
<<<<<<< HEAD
        new_null_array, Array, BinaryArray, BooleanArray, Decimal128Array, Float32Array,
        Float64Array, Int16Array, Int32Array, Int64Array, Int8Array, RecordBatch,
=======
        new_null_array, Array, BinaryArray, BooleanArray, Date32Array, Date64Array,
        Decimal128Array, Float32Array, Float64Array, Int32Array, Int64Array, RecordBatch,
>>>>>>> 19d91741
        StringArray, StructArray, TimestampNanosecondArray,
    };
    use arrow_schema::{Field, SchemaRef};
    use bytes::Bytes;
    use datafusion_common::test_util::parquet_test_data;
    use parquet::arrow::arrow_reader::ArrowReaderBuilder;
    use parquet::arrow::arrow_writer::ArrowWriter;
    use parquet::file::metadata::{ParquetMetaData, RowGroupMetaData};
    use parquet::file::properties::{EnabledStatistics, WriterProperties};
    use std::path::PathBuf;
    use std::sync::Arc;

    // TODO error cases (with parquet statistics that are mismatched in expected type)

    #[test]
    fn roundtrip_empty() {
        let empty_bool_array = new_empty_array(&DataType::Boolean);
        Test {
            input: empty_bool_array.clone(),
            expected_min: empty_bool_array.clone(),
            expected_max: empty_bool_array.clone(),
        }
        .run()
    }

    #[test]
    fn roundtrip_bool() {
        Test {
            input: bool_array([
                // row group 1
                Some(true),
                None,
                Some(true),
                // row group 2
                Some(true),
                Some(false),
                None,
                // row group 3
                None,
                None,
                None,
            ]),
            expected_min: bool_array([Some(true), Some(false), None]),
            expected_max: bool_array([Some(true), Some(true), None]),
        }
        .run()
    }

    #[test]
    fn roundtrip_int32() {
        Test {
            input: i32_array([
                // row group 1
                Some(1),
                None,
                Some(3),
                // row group 2
                Some(0),
                Some(5),
                None,
                // row group 3
                None,
                None,
                None,
            ]),
            expected_min: i32_array([Some(1), Some(0), None]),
            expected_max: i32_array([Some(3), Some(5), None]),
        }
        .run()
    }

    #[test]
    fn roundtrip_int64() {
        Test {
            input: i64_array([
                // row group 1
                Some(1),
                None,
                Some(3),
                // row group 2
                Some(0),
                Some(5),
                None,
                // row group 3
                None,
                None,
                None,
            ]),
            expected_min: i64_array([Some(1), Some(0), None]),
            expected_max: i64_array(vec![Some(3), Some(5), None]),
        }
        .run()
    }

    #[test]
    fn roundtrip_f32() {
        Test {
            input: f32_array([
                // row group 1
                Some(1.0),
                None,
                Some(3.0),
                // row group 2
                Some(-1.0),
                Some(5.0),
                None,
                // row group 3
                None,
                None,
                None,
            ]),
            expected_min: f32_array([Some(1.0), Some(-1.0), None]),
            expected_max: f32_array([Some(3.0), Some(5.0), None]),
        }
        .run()
    }

    #[test]
    fn roundtrip_f64() {
        Test {
            input: f64_array([
                // row group 1
                Some(1.0),
                None,
                Some(3.0),
                // row group 2
                Some(-1.0),
                Some(5.0),
                None,
                // row group 3
                None,
                None,
                None,
            ]),
            expected_min: f64_array([Some(1.0), Some(-1.0), None]),
            expected_max: f64_array([Some(3.0), Some(5.0), None]),
        }
        .run()
    }

    #[test]
    #[should_panic(
        expected = "Inconsistent types in ScalarValue::iter_to_array. Expected Int64, got TimestampNanosecond(NULL, None)"
    )]
    // Due to https://github.com/apache/datafusion/issues/8295
    fn roundtrip_timestamp() {
        Test {
            input: timestamp_array([
                // row group 1
                Some(1),
                None,
                Some(3),
                // row group 2
                Some(9),
                Some(5),
                None,
                // row group 3
                None,
                None,
                None,
            ]),
            expected_min: timestamp_array([Some(1), Some(5), None]),
            expected_max: timestamp_array([Some(3), Some(9), None]),
        }
        .run()
    }

    #[test]
    fn roundtrip_decimal() {
        Test {
            input: Arc::new(
                Decimal128Array::from(vec![
                    // row group 1
                    Some(100),
                    None,
                    Some(22000),
                    // row group 2
                    Some(500000),
                    Some(330000),
                    None,
                    // row group 3
                    None,
                    None,
                    None,
                ])
                .with_precision_and_scale(9, 2)
                .unwrap(),
            ),
            expected_min: Arc::new(
                Decimal128Array::from(vec![Some(100), Some(330000), None])
                    .with_precision_and_scale(9, 2)
                    .unwrap(),
            ),
            expected_max: Arc::new(
                Decimal128Array::from(vec![Some(22000), Some(500000), None])
                    .with_precision_and_scale(9, 2)
                    .unwrap(),
            ),
        }
        .run()
    }

    #[test]
    fn roundtrip_utf8() {
        Test {
            input: utf8_array([
                // row group 1
                Some("A"),
                None,
                Some("Q"),
                // row group 2
                Some("ZZ"),
                Some("AA"),
                None,
                // row group 3
                None,
                None,
                None,
            ]),
            expected_min: utf8_array([Some("A"), Some("AA"), None]),
            expected_max: utf8_array([Some("Q"), Some("ZZ"), None]),
        }
        .run()
    }

    #[test]
    fn roundtrip_struct() {
        let mut test = Test {
            input: struct_array(vec![
                // row group 1
                (Some(true), Some(1)),
                (None, None),
                (Some(true), Some(3)),
                // row group 2
                (Some(true), Some(0)),
                (Some(false), Some(5)),
                (None, None),
                // row group 3
                (None, None),
                (None, None),
                (None, None),
            ]),
            expected_min: struct_array(vec![
                (Some(true), Some(1)),
                (Some(true), Some(0)),
                (None, None),
            ]),

            expected_max: struct_array(vec![
                (Some(true), Some(3)),
                (Some(true), Some(0)),
                (None, None),
            ]),
        };
        // Due to https://github.com/apache/datafusion/issues/8334,
        // statistics for struct arrays are not supported
        test.expected_min =
            new_null_array(test.input.data_type(), test.expected_min.len());
        test.expected_max =
            new_null_array(test.input.data_type(), test.expected_min.len());
        test.run()
    }

    #[test]
    #[should_panic(
        expected = "Inconsistent types in ScalarValue::iter_to_array. Expected Utf8, got Binary(NULL)"
    )]
    // Due to https://github.com/apache/datafusion/issues/8295
    fn roundtrip_binary() {
        Test {
            input: Arc::new(BinaryArray::from_opt_vec(vec![
                // row group 1
                Some(b"A"),
                None,
                Some(b"Q"),
                // row group 2
                Some(b"ZZ"),
                Some(b"AA"),
                None,
                // row group 3
                None,
                None,
                None,
            ])),
            expected_min: Arc::new(BinaryArray::from_opt_vec(vec![
                Some(b"A"),
                Some(b"AA"),
                None,
            ])),
            expected_max: Arc::new(BinaryArray::from_opt_vec(vec![
                Some(b"Q"),
                Some(b"ZZ"),
                None,
            ])),
        }
        .run()
    }

    #[test]
    fn roundtrip_date32() {
        Test {
            input: date32_array(vec![
                // row group 1
                Some("2021-01-01"),
                None,
                Some("2021-01-03"),
                // row group 2
                Some("2021-01-01"),
                Some("2021-01-05"),
                None,
                // row group 3
                None,
                None,
                None,
            ]),
            expected_min: date32_array(vec![
                Some("2021-01-01"),
                Some("2021-01-01"),
                None,
            ]),
            expected_max: date32_array(vec![
                Some("2021-01-03"),
                Some("2021-01-05"),
                None,
            ]),
        }
        .run()
    }

    #[test]
    fn roundtrip_date64() {
        Test {
            input: date64_array(vec![
                // row group 1
                Some("2021-01-01"),
                None,
                Some("2021-01-03"),
                // row group 2
                Some("2021-01-01"),
                Some("2021-01-05"),
                None,
                // row group 3
                None,
                None,
                None,
            ]),
            expected_min: date64_array(vec![
                Some("2021-01-01"),
                Some("2021-01-01"),
                None,
            ]),
            expected_max: date64_array(vec![
                Some("2021-01-03"),
                Some("2021-01-05"),
                None,
            ]),
        }
        .run()
    }

    #[test]
    fn struct_and_non_struct() {
        // Ensures that statistics for an array that appears *after* a struct
        // array are not wrong
        let struct_col = struct_array(vec![
            // row group 1
            (Some(true), Some(1)),
            (None, None),
            (Some(true), Some(3)),
        ]);
        let int_col = i32_array([Some(100), Some(200), Some(300)]);
        let expected_min = i32_array([Some(100)]);
        let expected_max = i32_array(vec![Some(300)]);

        // use a name that shadows a name in the struct column
        match struct_col.data_type() {
            DataType::Struct(fields) => {
                assert_eq!(fields.get(1).unwrap().name(), "int_col")
            }
            _ => panic!("unexpected data type for struct column"),
        };

        let input_batch = RecordBatch::try_from_iter([
            ("struct_col", struct_col),
            ("int_col", int_col),
        ])
        .unwrap();

        let schema = input_batch.schema();

        let metadata = parquet_metadata(schema.clone(), input_batch);
        let parquet_schema = metadata.file_metadata().schema_descr();

        // read the int_col statistics
        let (idx, _) = parquet_column(parquet_schema, &schema, "int_col").unwrap();
        assert_eq!(idx, 2);

        let row_groups = metadata.row_groups();
        let iter = row_groups.iter().map(|x| x.column(idx).statistics());

        let min = min_statistics(&DataType::Int32, iter.clone()).unwrap();
        assert_eq!(
            &min,
            &expected_min,
            "Min. Statistics\n\n{}\n\n",
            DisplayStats(row_groups)
        );

        let max = max_statistics(&DataType::Int32, iter).unwrap();
        assert_eq!(
            &max,
            &expected_max,
            "Max. Statistics\n\n{}\n\n",
            DisplayStats(row_groups)
        );
    }

    #[test]
    fn nan_in_stats() {
        // /parquet-testing/data/nan_in_stats.parquet
        // row_groups: 1
        // "x": Double({min: Some(1.0), max: Some(NaN), distinct_count: None, null_count: 0, min_max_deprecated: false, min_max_backwards_compatible: false})

        TestFile::new("nan_in_stats.parquet")
            .with_column(ExpectedColumn {
                name: "x",
                expected_min: Arc::new(Float64Array::from(vec![Some(1.0)])),
                expected_max: Arc::new(Float64Array::from(vec![Some(f64::NAN)])),
            })
            .run();
    }

    #[test]
    fn alltypes_plain() {
        // /parquet-testing/data/datapage_v1-snappy-compressed-checksum.parquet
        // row_groups: 1
        // (has no statistics)
        TestFile::new("alltypes_plain.parquet")
            // No column statistics should be read as NULL, but with the right type
            .with_column(ExpectedColumn {
                name: "id",
                expected_min: i32_array([None]),
                expected_max: i32_array([None]),
            })
            .with_column(ExpectedColumn {
                name: "bool_col",
                expected_min: bool_array([None]),
                expected_max: bool_array([None]),
            })
            .run();
    }

    #[test]
    fn alltypes_tiny_pages() {
        // /parquet-testing/data/alltypes_tiny_pages.parquet
        // row_groups: 1
        // "id": Int32({min: Some(0), max: Some(7299), distinct_count: None, null_count: 0, min_max_deprecated: false, min_max_backwards_compatible: false})
        // "bool_col": Boolean({min: Some(false), max: Some(true), distinct_count: None, null_count: 0, min_max_deprecated: false, min_max_backwards_compatible: false})
        // "tinyint_col": Int32({min: Some(0), max: Some(9), distinct_count: None, null_count: 0, min_max_deprecated: false, min_max_backwards_compatible: false})
        // "smallint_col": Int32({min: Some(0), max: Some(9), distinct_count: None, null_count: 0, min_max_deprecated: false, min_max_backwards_compatible: false})
        // "int_col": Int32({min: Some(0), max: Some(9), distinct_count: None, null_count: 0, min_max_deprecated: false, min_max_backwards_compatible: false})
        // "bigint_col": Int64({min: Some(0), max: Some(90), distinct_count: None, null_count: 0, min_max_deprecated: false, min_max_backwards_compatible: false})
        // "float_col": Float({min: Some(0.0), max: Some(9.9), distinct_count: None, null_count: 0, min_max_deprecated: false, min_max_backwards_compatible: false})
        // "double_col": Double({min: Some(0.0), max: Some(90.89999999999999), distinct_count: None, null_count: 0, min_max_deprecated: false, min_max_backwards_compatible: false})
        // "date_string_col": ByteArray({min: Some(ByteArray { data: "01/01/09" }), max: Some(ByteArray { data: "12/31/10" }), distinct_count: None, null_count: 0, min_max_deprecated: false, min_max_backwards_compatible: false})
        // "string_col": ByteArray({min: Some(ByteArray { data: "0" }), max: Some(ByteArray { data: "9" }), distinct_count: None, null_count: 0, min_max_deprecated: false, min_max_backwards_compatible: false})
        // "timestamp_col": Int96({min: None, max: None, distinct_count: None, null_count: 0, min_max_deprecated: true, min_max_backwards_compatible: true})
        // "year": Int32({min: Some(2009), max: Some(2010), distinct_count: None, null_count: 0, min_max_deprecated: false, min_max_backwards_compatible: false})
        // "month": Int32({min: Some(1), max: Some(12), distinct_count: None, null_count: 0, min_max_deprecated: false, min_max_backwards_compatible: false})
        TestFile::new("alltypes_tiny_pages.parquet")
            .with_column(ExpectedColumn {
                name: "id",
                expected_min: i32_array([Some(0)]),
                expected_max: i32_array([Some(7299)]),
            })
            .with_column(ExpectedColumn {
                name: "bool_col",
                expected_min: bool_array([Some(false)]),
                expected_max: bool_array([Some(true)]),
            })
            .with_column(ExpectedColumn {
                name: "tinyint_col",
                expected_min: i8_array([Some(0)]),
                expected_max: i8_array([Some(9)]),
            })
            .with_column(ExpectedColumn {
                name: "smallint_col",
                expected_min: i16_array([Some(0)]),
                expected_max: i16_array([Some(9)]),
            })
            .with_column(ExpectedColumn {
                name: "int_col",
                expected_min: i32_array([Some(0)]),
                expected_max: i32_array([Some(9)]),
            })
            .with_column(ExpectedColumn {
                name: "bigint_col",
                expected_min: i64_array([Some(0)]),
                expected_max: i64_array([Some(90)]),
            })
            .with_column(ExpectedColumn {
                name: "float_col",
                expected_min: f32_array([Some(0.0)]),
                expected_max: f32_array([Some(9.9)]),
            })
            .with_column(ExpectedColumn {
                name: "double_col",
                expected_min: f64_array([Some(0.0)]),
                expected_max: f64_array([Some(90.89999999999999)]),
            })
            .with_column(ExpectedColumn {
                name: "date_string_col",
                expected_min: utf8_array([Some("01/01/09")]),
                expected_max: utf8_array([Some("12/31/10")]),
            })
            .with_column(ExpectedColumn {
                name: "string_col",
                expected_min: utf8_array([Some("0")]),
                expected_max: utf8_array([Some("9")]),
            })
            // File has no min/max for timestamp_col
            .with_column(ExpectedColumn {
                name: "timestamp_col",
                expected_min: timestamp_array([None]),
                expected_max: timestamp_array([None]),
            })
            .with_column(ExpectedColumn {
                name: "year",
                expected_min: i32_array([Some(2009)]),
                expected_max: i32_array([Some(2010)]),
            })
            .with_column(ExpectedColumn {
                name: "month",
                expected_min: i32_array([Some(1)]),
                expected_max: i32_array([Some(12)]),
            })
            .run();
    }

    #[test]
    fn fixed_length_decimal_legacy() {
        // /parquet-testing/data/fixed_length_decimal_legacy.parquet
        // row_groups: 1
        // "value": FixedLenByteArray({min: Some(FixedLenByteArray(ByteArray { data: Some(ByteBufferPtr { data: b"\0\0\0\0\0\xc8" }) })), max: Some(FixedLenByteArray(ByteArray { data: "\0\0\0\0\t`" })), distinct_count: None, null_count: 0, min_max_deprecated: true, min_max_backwards_compatible: true})

        TestFile::new("fixed_length_decimal_legacy.parquet")
            .with_column(ExpectedColumn {
                name: "value",
                expected_min: Arc::new(
                    Decimal128Array::from(vec![Some(200)])
                        .with_precision_and_scale(13, 2)
                        .unwrap(),
                ),
                expected_max: Arc::new(
                    Decimal128Array::from(vec![Some(2400)])
                        .with_precision_and_scale(13, 2)
                        .unwrap(),
                ),
            })
            .run();
    }

    const ROWS_PER_ROW_GROUP: usize = 3;

    /// Writes the input batch into a parquet file, with every every three rows as
    /// their own row group, and compares the min/maxes to the expected values
    struct Test {
        input: ArrayRef,
        expected_min: ArrayRef,
        expected_max: ArrayRef,
    }

    impl Test {
        fn run(self) {
            let Self {
                input,
                expected_min,
                expected_max,
            } = self;

            let input_batch = RecordBatch::try_from_iter([("c1", input)]).unwrap();

            let schema = input_batch.schema();

            let metadata = parquet_metadata(schema.clone(), input_batch);
            let parquet_schema = metadata.file_metadata().schema_descr();

            let row_groups = metadata.row_groups();

            for field in schema.fields() {
                if field.data_type().is_nested() {
                    let lookup = parquet_column(parquet_schema, &schema, field.name());
                    assert_eq!(lookup, None);
                    continue;
                }

                let (idx, f) =
                    parquet_column(parquet_schema, &schema, field.name()).unwrap();
                assert_eq!(f, field);

                let iter = row_groups.iter().map(|x| x.column(idx).statistics());
                let min = min_statistics(f.data_type(), iter.clone()).unwrap();
                assert_eq!(
                    &min,
                    &expected_min,
                    "Min. Statistics\n\n{}\n\n",
                    DisplayStats(row_groups)
                );

                let max = max_statistics(f.data_type(), iter).unwrap();
                assert_eq!(
                    &max,
                    &expected_max,
                    "Max. Statistics\n\n{}\n\n",
                    DisplayStats(row_groups)
                );
            }
        }
    }

    /// Write the specified batches out as parquet and return the metadata
    fn parquet_metadata(schema: SchemaRef, batch: RecordBatch) -> Arc<ParquetMetaData> {
        let props = WriterProperties::builder()
            .set_statistics_enabled(EnabledStatistics::Chunk)
            .set_max_row_group_size(ROWS_PER_ROW_GROUP)
            .build();

        let mut buffer = Vec::new();
        let mut writer = ArrowWriter::try_new(&mut buffer, schema, Some(props)).unwrap();
        writer.write(&batch).unwrap();
        writer.close().unwrap();

        let reader = ArrowReaderBuilder::try_new(Bytes::from(buffer)).unwrap();
        reader.metadata().clone()
    }

    /// Formats the statistics nicely for display
    struct DisplayStats<'a>(&'a [RowGroupMetaData]);
    impl<'a> std::fmt::Display for DisplayStats<'a> {
        fn fmt(&self, f: &mut std::fmt::Formatter<'_>) -> std::fmt::Result {
            let row_groups = self.0;
            writeln!(f, "  row_groups: {}", row_groups.len())?;
            for rg in row_groups {
                for col in rg.columns() {
                    if let Some(statistics) = col.statistics() {
                        writeln!(f, "   {}: {:?}", col.column_path(), statistics)?;
                    }
                }
            }
            Ok(())
        }
    }

    struct ExpectedColumn {
        name: &'static str,
        expected_min: ArrayRef,
        expected_max: ArrayRef,
    }

    /// Reads statistics out of the specified, and compares them to the expected values
    struct TestFile {
        file_name: &'static str,
        expected_columns: Vec<ExpectedColumn>,
    }

    impl TestFile {
        fn new(file_name: &'static str) -> Self {
            Self {
                file_name,
                expected_columns: Vec::new(),
            }
        }

        fn with_column(mut self, column: ExpectedColumn) -> Self {
            self.expected_columns.push(column);
            self
        }

        /// Reads the specified parquet file and validates that the exepcted min/max
        /// values for the specified columns are as expected.
        fn run(self) {
            let path = PathBuf::from(parquet_test_data()).join(self.file_name);
            let file = std::fs::File::open(path).unwrap();
            let reader = ArrowReaderBuilder::try_new(file).unwrap();
            let arrow_schema = reader.schema();
            let metadata = reader.metadata();
            let row_groups = metadata.row_groups();
            let parquet_schema = metadata.file_metadata().schema_descr();

            for expected_column in self.expected_columns {
                let ExpectedColumn {
                    name,
                    expected_min,
                    expected_max,
                } = expected_column;

                let (idx, field) =
                    parquet_column(parquet_schema, arrow_schema, name).unwrap();

                let iter = row_groups.iter().map(|x| x.column(idx).statistics());
                let actual_min = min_statistics(field.data_type(), iter.clone()).unwrap();
                assert_eq!(&expected_min, &actual_min, "column {name}");

                let actual_max = max_statistics(field.data_type(), iter).unwrap();
                assert_eq!(&expected_max, &actual_max, "column {name}");
            }
        }
    }

    fn bool_array(input: impl IntoIterator<Item = Option<bool>>) -> ArrayRef {
        let array: BooleanArray = input.into_iter().collect();
        Arc::new(array)
    }

    fn i8_array(input: impl IntoIterator<Item = Option<i8>>) -> ArrayRef {
        let array: Int8Array = input.into_iter().collect();
        Arc::new(array)
    }

    fn i16_array(input: impl IntoIterator<Item = Option<i16>>) -> ArrayRef {
        let array: Int16Array = input.into_iter().collect();
        Arc::new(array)
    }

    fn i32_array(input: impl IntoIterator<Item = Option<i32>>) -> ArrayRef {
        let array: Int32Array = input.into_iter().collect();
        Arc::new(array)
    }

    fn i64_array(input: impl IntoIterator<Item = Option<i64>>) -> ArrayRef {
        let array: Int64Array = input.into_iter().collect();
        Arc::new(array)
    }

    fn f32_array(input: impl IntoIterator<Item = Option<f32>>) -> ArrayRef {
        let array: Float32Array = input.into_iter().collect();
        Arc::new(array)
    }

    fn f64_array(input: impl IntoIterator<Item = Option<f64>>) -> ArrayRef {
        let array: Float64Array = input.into_iter().collect();
        Arc::new(array)
    }

    fn timestamp_array(input: impl IntoIterator<Item = Option<i64>>) -> ArrayRef {
        let array: TimestampNanosecondArray = input.into_iter().collect();
        Arc::new(array)
    }

    fn utf8_array<'a>(input: impl IntoIterator<Item = Option<&'a str>>) -> ArrayRef {
        let array: StringArray = input
            .into_iter()
            .map(|s| s.map(|s| s.to_string()))
            .collect();
        Arc::new(array)
    }

    // returns a struct array with columns "bool_col" and "int_col" with the specified values
    fn struct_array(input: Vec<(Option<bool>, Option<i32>)>) -> ArrayRef {
        let boolean: BooleanArray = input.iter().map(|(b, _i)| b).collect();
        let int: Int32Array = input.iter().map(|(_b, i)| i).collect();

        let nullable = true;
        let struct_array = StructArray::from(vec![
            (
                Arc::new(Field::new("bool_col", DataType::Boolean, nullable)),
                Arc::new(boolean) as ArrayRef,
            ),
            (
                Arc::new(Field::new("int_col", DataType::Int32, nullable)),
                Arc::new(int) as ArrayRef,
            ),
        ]);
        Arc::new(struct_array)
    }

    fn date32_array<'a>(input: impl IntoIterator<Item = Option<&'a str>>) -> ArrayRef {
        let array = Date32Array::from(
            input
                .into_iter()
                .map(|s| Date32Type::parse(s.unwrap_or_default()))
                .collect::<Vec<_>>(),
        );
        Arc::new(array)
    }

    fn date64_array<'a>(input: impl IntoIterator<Item = Option<&'a str>>) -> ArrayRef {
        let array = Date64Array::from(
            input
                .into_iter()
                .map(|s| Date64Type::parse(s.unwrap_or_default()))
                .collect::<Vec<_>>(),
        );
        Arc::new(array)
    }
}<|MERGE_RESOLUTION|>--- conflicted
+++ resolved
@@ -75,19 +75,17 @@
                             *scale,
                         ))
                     }
-<<<<<<< HEAD
                     Some(DataType::Int8) => {
                         Some(ScalarValue::Int8(Some((*s.$func()).try_into().unwrap())))
                     }
                     Some(DataType::Int16) => {
                         Some(ScalarValue::Int16(Some((*s.$func()).try_into().unwrap())))
-=======
+                    }
                     Some(DataType::Date32) => {
                         Some(ScalarValue::Date32(Some(*s.$func())))
                     }
                     Some(DataType::Date64) => {
                         Some(ScalarValue::Date64(Some(i64::from(*s.$func()) * 24 * 60 * 60 * 1000)))
->>>>>>> 19d91741
                     }
                     _ => Some(ScalarValue::Int32(Some(*s.$func()))),
                 }
@@ -380,13 +378,8 @@
     use arrow::compute::kernels::cast_utils::Parser;
     use arrow::datatypes::{Date32Type, Date64Type};
     use arrow_array::{
-<<<<<<< HEAD
-        new_null_array, Array, BinaryArray, BooleanArray, Decimal128Array, Float32Array,
-        Float64Array, Int16Array, Int32Array, Int64Array, Int8Array, RecordBatch,
-=======
         new_null_array, Array, BinaryArray, BooleanArray, Date32Array, Date64Array,
         Decimal128Array, Float32Array, Float64Array, Int32Array, Int64Array, RecordBatch,
->>>>>>> 19d91741
         StringArray, StructArray, TimestampNanosecondArray,
     };
     use arrow_schema::{Field, SchemaRef};
