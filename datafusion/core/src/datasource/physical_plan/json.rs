// Licensed to the Apache Software Foundation (ASF) under one
// or more contributor license agreements.  See the NOTICE file
// distributed with this work for additional information
// regarding copyright ownership.  The ASF licenses this file
// to you under the Apache License, Version 2.0 (the
// "License"); you may not use this file except in compliance
// with the License.  You may obtain a copy of the License at
//
//   http://www.apache.org/licenses/LICENSE-2.0
//
// Unless required by applicable law or agreed to in writing,
// software distributed under the License is distributed on an
// "AS IS" BASIS, WITHOUT WARRANTIES OR CONDITIONS OF ANY
// KIND, either express or implied.  See the License for the
// specific language governing permissions and limitations
// under the License.

//! Reexports the [`datafusion_datasource_json::source`] module, containing JSON based [`FileSource`].
//!
//! [`FileSource`]: datafusion_datasource::file::FileSource

#[allow(deprecated)]
pub use datafusion_datasource_json::source::*;

#[cfg(test)]
mod tests {

    use super::*;

    use std::fs;
    use std::path::Path;
    use std::sync::Arc;

    use crate::dataframe::DataFrameWriteOptions;
    use crate::execution::SessionState;
    use crate::prelude::{CsvReadOptions, NdJsonReadOptions, SessionContext};
    use crate::test::partitioned_file_groups;
    use datafusion_common::cast::{as_int32_array, as_int64_array, as_string_array};
    use datafusion_common::test_util::batches_to_string;
    use datafusion_common::Result;
    use datafusion_datasource::file_compression_type::FileCompressionType;
    use datafusion_datasource::file_format::FileFormat;
    use datafusion_datasource_json::JsonFormat;
    use datafusion_execution::config::SessionConfig;
    use datafusion_execution::object_store::ObjectStoreUrl;
    use datafusion_physical_plan::ExecutionPlan;

    use arrow::array::Array;
    use arrow::datatypes::SchemaRef;
    use arrow::datatypes::{Field, SchemaBuilder};
    use datafusion_datasource::file_groups::FileGroup;
<<<<<<< HEAD
    use datafusion_datasource::file_scan_config::FileScanConfigBuilder;
    use datafusion_datasource::source::DataSourceExec;
=======
    use insta::assert_snapshot;
>>>>>>> 18feb8b2
    use object_store::chunked::ChunkedStore;
    use object_store::local::LocalFileSystem;
    use object_store::ObjectStore;
    use rstest::*;
    use tempfile::TempDir;
    use url::Url;

    const TEST_DATA_BASE: &str = "tests/data";

    async fn prepare_store(
        state: &SessionState,
        file_compression_type: FileCompressionType,
        work_dir: &Path,
    ) -> (ObjectStoreUrl, Vec<FileGroup>, SchemaRef) {
        let store_url = ObjectStoreUrl::local_filesystem();
        let store = state.runtime_env().object_store(&store_url).unwrap();

        let filename = "1.json";
        let file_groups = partitioned_file_groups(
            TEST_DATA_BASE,
            filename,
            1,
            Arc::new(JsonFormat::default()),
            file_compression_type.to_owned(),
            work_dir,
        )
        .unwrap();
        let meta = file_groups
            .first()
            .unwrap()
            .files()
            .first()
            .unwrap()
            .clone()
            .object_meta;
        let schema = JsonFormat::default()
            .with_file_compression_type(file_compression_type.to_owned())
            .infer_schema(state, &store, std::slice::from_ref(&meta))
            .await
            .unwrap();

        (store_url, file_groups, schema)
    }

    async fn test_additional_stores(
        file_compression_type: FileCompressionType,
        store: Arc<dyn ObjectStore>,
    ) -> Result<()> {
        let ctx = SessionContext::new();
        let url = Url::parse("file://").unwrap();
        ctx.register_object_store(&url, store.clone());
        let filename = "1.json";
        let tmp_dir = TempDir::new()?;
        let file_groups = partitioned_file_groups(
            TEST_DATA_BASE,
            filename,
            1,
            Arc::new(JsonFormat::default()),
            file_compression_type.to_owned(),
            tmp_dir.path(),
        )
        .unwrap();
        let path = file_groups
            .first()
            .unwrap()
            .files()
            .first()
            .unwrap()
            .object_meta
            .location
            .as_ref();

        let store_url = ObjectStoreUrl::local_filesystem();
        let url: &Url = store_url.as_ref();
        let path_buf = Path::new(url.path()).join(path);
        let path = path_buf.to_str().unwrap();

        let ext = JsonFormat::default()
            .get_ext_with_compression(&file_compression_type)
            .unwrap();

        let read_options = NdJsonReadOptions::default()
            .file_extension(ext.as_str())
            .file_compression_type(file_compression_type.to_owned());
        let frame = ctx.read_json(path, read_options).await.unwrap();
        let results = frame.collect().await.unwrap();

        insta::allow_duplicates! {assert_snapshot!(batches_to_string(&results), @r###"
            +-----+------------------+---------------+------+
            | a   | b                | c             | d    |
            +-----+------------------+---------------+------+
            | 1   | [2.0, 1.3, -6.1] | [false, true] | 4    |
            | -10 | [2.0, 1.3, -6.1] | [true, true]  | 4    |
            | 2   | [2.0, , -6.1]    | [false, ]     | text |
            |     |                  |               |      |
            +-----+------------------+---------------+------+
        "###);}

        Ok(())
    }

    #[rstest(
        file_compression_type,
        case(FileCompressionType::UNCOMPRESSED),
        case(FileCompressionType::GZIP),
        case(FileCompressionType::BZIP2),
        case(FileCompressionType::XZ),
        case(FileCompressionType::ZSTD)
    )]
    #[cfg(feature = "compression")]
    #[tokio::test]
    async fn nd_json_exec_file_without_projection(
        file_compression_type: FileCompressionType,
    ) -> Result<()> {
        let session_ctx = SessionContext::new();
        let state = session_ctx.state();
        let task_ctx = session_ctx.task_ctx();
        use arrow::datatypes::DataType;

        use futures::StreamExt;

        let tmp_dir = TempDir::new()?;
        let (object_store_url, file_groups, file_schema) =
            prepare_store(&state, file_compression_type.to_owned(), tmp_dir.path()).await;

        let source = Arc::new(JsonSource::new());
        let conf = FileScanConfigBuilder::new(object_store_url, file_schema, source)
            .with_file_groups(file_groups)
            .with_limit(Some(3))
            .with_file_compression_type(file_compression_type.to_owned())
            .build();
        let exec = Arc::new(DataSourceExec::new(Arc::new(conf)));

        // TODO: this is not where schema inference should be tested

        let inferred_schema = exec.schema();
        assert_eq!(inferred_schema.fields().len(), 4);

        // a,b,c,d should be inferred
        inferred_schema.field_with_name("a").unwrap();
        inferred_schema.field_with_name("b").unwrap();
        inferred_schema.field_with_name("c").unwrap();
        inferred_schema.field_with_name("d").unwrap();

        assert_eq!(
            inferred_schema.field_with_name("a").unwrap().data_type(),
            &DataType::Int64
        );
        assert!(matches!(
            inferred_schema.field_with_name("b").unwrap().data_type(),
            DataType::List(_)
        ));
        assert_eq!(
            inferred_schema.field_with_name("d").unwrap().data_type(),
            &DataType::Utf8
        );

        let mut it = exec.execute(0, task_ctx)?;
        let batch = it.next().await.unwrap()?;

        assert_eq!(batch.num_rows(), 3);
        let values = as_int64_array(batch.column(0))?;
        assert_eq!(values.value(0), 1);
        assert_eq!(values.value(1), -10);
        assert_eq!(values.value(2), 2);

        Ok(())
    }

    #[rstest(
        file_compression_type,
        case(FileCompressionType::UNCOMPRESSED),
        case(FileCompressionType::GZIP),
        case(FileCompressionType::BZIP2),
        case(FileCompressionType::XZ),
        case(FileCompressionType::ZSTD)
    )]
    #[cfg(feature = "compression")]
    #[tokio::test]
    async fn nd_json_exec_file_with_missing_column(
        file_compression_type: FileCompressionType,
    ) -> Result<()> {
        use arrow::datatypes::DataType;

        use futures::StreamExt;

        let session_ctx = SessionContext::new();
        let state = session_ctx.state();
        let task_ctx = session_ctx.task_ctx();

        let tmp_dir = TempDir::new()?;
        let (object_store_url, file_groups, actual_schema) =
            prepare_store(&state, file_compression_type.to_owned(), tmp_dir.path()).await;

        let mut builder = SchemaBuilder::from(actual_schema.fields());
        builder.push(Field::new("missing_col", DataType::Int32, true));

        let file_schema = Arc::new(builder.finish());
        let missing_field_idx = file_schema.fields.len() - 1;

        let source = Arc::new(JsonSource::new());
        let conf = FileScanConfigBuilder::new(object_store_url, file_schema, source)
            .with_file_groups(file_groups)
            .with_limit(Some(3))
            .with_file_compression_type(file_compression_type.to_owned())
            .build();
        let exec = Arc::new(DataSourceExec::new(Arc::new(conf)));

        let mut it = exec.execute(0, task_ctx)?;
        let batch = it.next().await.unwrap()?;

        assert_eq!(batch.num_rows(), 3);
        let values = as_int32_array(batch.column(missing_field_idx))?;
        assert_eq!(values.len(), 3);
        assert!(values.is_null(0));
        assert!(values.is_null(1));
        assert!(values.is_null(2));

        Ok(())
    }

    #[rstest(
        file_compression_type,
        case(FileCompressionType::UNCOMPRESSED),
        case(FileCompressionType::GZIP),
        case(FileCompressionType::BZIP2),
        case(FileCompressionType::XZ),
        case(FileCompressionType::ZSTD)
    )]
    #[cfg(feature = "compression")]
    #[tokio::test]
    async fn nd_json_exec_file_projection(
        file_compression_type: FileCompressionType,
    ) -> Result<()> {
        use futures::StreamExt;

        let session_ctx = SessionContext::new();
        let state = session_ctx.state();
        let task_ctx = session_ctx.task_ctx();
        let tmp_dir = TempDir::new()?;
        let (object_store_url, file_groups, file_schema) =
            prepare_store(&state, file_compression_type.to_owned(), tmp_dir.path()).await;

        let source = Arc::new(JsonSource::new());
        let conf = FileScanConfigBuilder::new(object_store_url, file_schema, source)
            .with_file_groups(file_groups)
            .with_projection(Some(vec![0, 2]))
            .with_file_compression_type(file_compression_type.to_owned())
            .build();
        let exec = Arc::new(DataSourceExec::new(Arc::new(conf)));
        let inferred_schema = exec.schema();
        assert_eq!(inferred_schema.fields().len(), 2);

        inferred_schema.field_with_name("a").unwrap();
        inferred_schema.field_with_name("b").unwrap_err();
        inferred_schema.field_with_name("c").unwrap();
        inferred_schema.field_with_name("d").unwrap_err();

        let mut it = exec.execute(0, task_ctx)?;
        let batch = it.next().await.unwrap()?;

        assert_eq!(batch.num_rows(), 4);
        let values = as_int64_array(batch.column(0))?;
        assert_eq!(values.value(0), 1);
        assert_eq!(values.value(1), -10);
        assert_eq!(values.value(2), 2);
        Ok(())
    }

    #[rstest(
        file_compression_type,
        case(FileCompressionType::UNCOMPRESSED),
        case(FileCompressionType::GZIP),
        case(FileCompressionType::BZIP2),
        case(FileCompressionType::XZ),
        case(FileCompressionType::ZSTD)
    )]
    #[cfg(feature = "compression")]
    #[tokio::test]
    async fn nd_json_exec_file_mixed_order_projection(
        file_compression_type: FileCompressionType,
    ) -> Result<()> {
        use futures::StreamExt;

        let session_ctx = SessionContext::new();
        let state = session_ctx.state();
        let task_ctx = session_ctx.task_ctx();
        let tmp_dir = TempDir::new()?;
        let (object_store_url, file_groups, file_schema) =
            prepare_store(&state, file_compression_type.to_owned(), tmp_dir.path()).await;

        let source = Arc::new(JsonSource::new());
        let conf = FileScanConfigBuilder::new(object_store_url, file_schema, source)
            .with_file_groups(file_groups)
            .with_projection(Some(vec![3, 0, 2]))
            .with_file_compression_type(file_compression_type.to_owned())
            .build();
        let exec = Arc::new(DataSourceExec::new(Arc::new(conf)));
        let inferred_schema = exec.schema();
        assert_eq!(inferred_schema.fields().len(), 3);

        inferred_schema.field_with_name("a").unwrap();
        inferred_schema.field_with_name("b").unwrap_err();
        inferred_schema.field_with_name("c").unwrap();
        inferred_schema.field_with_name("d").unwrap();

        let mut it = exec.execute(0, task_ctx)?;
        let batch = it.next().await.unwrap()?;

        assert_eq!(batch.num_rows(), 4);

        let values = as_string_array(batch.column(0))?;
        assert_eq!(values.value(0), "4");
        assert_eq!(values.value(1), "4");
        assert_eq!(values.value(2), "text");

        let values = as_int64_array(batch.column(1))?;
        assert_eq!(values.value(0), 1);
        assert_eq!(values.value(1), -10);
        assert_eq!(values.value(2), 2);
        Ok(())
    }

    #[tokio::test]
    async fn write_json_results() -> Result<()> {
        // create partitioned input file and context
        let ctx = SessionContext::new_with_config(
            SessionConfig::new().with_target_partitions(8),
        );

        let path = format!("{TEST_DATA_BASE}/1.json");

        // register json file with the execution context
        ctx.register_json("test", path.as_str(), NdJsonReadOptions::default())
            .await?;

        // register a local file system object store for /tmp directory
        let tmp_dir = TempDir::new()?;
        let local = Arc::new(LocalFileSystem::new_with_prefix(&tmp_dir)?);
        let local_url = Url::parse("file://local").unwrap();
        ctx.register_object_store(&local_url, local);

        // execute a simple query and write the results to CSV
        let out_dir = tmp_dir.as_ref().to_str().unwrap().to_string() + "/out/";
        let out_dir_url = "file://local/out/";
        let df = ctx.sql("SELECT a, b FROM test").await?;
        df.write_json(out_dir_url, DataFrameWriteOptions::new(), None)
            .await?;

        // create a new context and verify that the results were saved to a partitioned csv file
        let ctx = SessionContext::new();

        // get name of first part
        let paths = fs::read_dir(&out_dir).unwrap();
        let mut part_0_name: String = "".to_owned();
        for path in paths {
            let name = path
                .unwrap()
                .path()
                .file_name()
                .expect("Should be a file name")
                .to_str()
                .expect("Should be a str")
                .to_owned();
            if name.ends_with("_0.json") {
                part_0_name = name;
                break;
            }
        }

        if part_0_name.is_empty() {
            panic!("Did not find part_0 in json output files!")
        }

        // register each partition as well as the top level dir
        let json_read_option = NdJsonReadOptions::default();
        ctx.register_json(
            "part0",
            &format!("{out_dir}/{part_0_name}"),
            json_read_option.clone(),
        )
        .await?;
        ctx.register_json("allparts", &out_dir, json_read_option)
            .await?;

        let part0 = ctx.sql("SELECT a, b FROM part0").await?.collect().await?;
        let allparts = ctx
            .sql("SELECT a, b FROM allparts")
            .await?
            .collect()
            .await?;

        let allparts_count: usize = allparts.iter().map(|batch| batch.num_rows()).sum();

        assert_eq!(part0[0].schema(), allparts[0].schema());

        assert_eq!(allparts_count, 4);

        Ok(())
    }

    #[rstest(
        file_compression_type,
        case(FileCompressionType::UNCOMPRESSED),
        case(FileCompressionType::GZIP),
        case(FileCompressionType::BZIP2),
        case(FileCompressionType::XZ),
        case(FileCompressionType::ZSTD)
    )]
    #[cfg(feature = "compression")]
    #[tokio::test]
    async fn test_chunked_json(
        file_compression_type: FileCompressionType,
        #[values(10, 20, 30, 40)] chunk_size: usize,
    ) -> Result<()> {
        test_additional_stores(
            file_compression_type,
            Arc::new(ChunkedStore::new(
                Arc::new(LocalFileSystem::new()),
                chunk_size,
            )),
        )
        .await?;
        Ok(())
    }

    #[tokio::test]
    async fn write_json_results_error_handling() -> Result<()> {
        let ctx = SessionContext::new();
        // register a local file system object store for /tmp directory
        let tmp_dir = TempDir::new()?;
        let local = Arc::new(LocalFileSystem::new_with_prefix(&tmp_dir)?);
        let local_url = Url::parse("file://local").unwrap();
        ctx.register_object_store(&local_url, local);
        let options = CsvReadOptions::default()
            .schema_infer_max_records(2)
            .has_header(true);
        let df = ctx.read_csv("tests/data/corrupt.csv", options).await?;
        let out_dir_url = "file://local/out";
        let e = df
            .write_json(out_dir_url, DataFrameWriteOptions::new(), None)
            .await
            .expect_err("should fail because input file does not match inferred schema");
        assert_eq!(e.strip_backtrace(), "Arrow error: Parser error: Error while parsing value d for column 0 at line 4");
        Ok(())
    }

    #[tokio::test]
    async fn ndjson_schema_infer_max_records() -> Result<()> {
        async fn read_test_data(schema_infer_max_records: usize) -> Result<SchemaRef> {
            let ctx = SessionContext::new();

            let options = NdJsonReadOptions {
                schema_infer_max_records,
                ..Default::default()
            };

            let batches = ctx
                .read_json("tests/data/4.json", options)
                .await?
                .collect()
                .await?;

            Ok(batches[0].schema())
        }

        // Use only the first 2 rows to infer the schema, those have 2 fields.
        let schema = read_test_data(2).await?;
        assert_eq!(schema.fields().len(), 2);

        // Use all rows to infer the schema, those have 5 fields.
        let schema = read_test_data(10).await?;
        assert_eq!(schema.fields().len(), 5);

        Ok(())
    }

    #[rstest(
        file_compression_type,
        case::uncompressed(FileCompressionType::UNCOMPRESSED),
        case::gzip(FileCompressionType::GZIP),
        case::bzip2(FileCompressionType::BZIP2),
        case::xz(FileCompressionType::XZ),
        case::zstd(FileCompressionType::ZSTD)
    )]
    #[cfg(feature = "compression")]
    #[tokio::test]
    async fn test_json_with_repartitioning(
        file_compression_type: FileCompressionType,
    ) -> Result<()> {
        use datafusion_common::assert_batches_sorted_eq;
        use datafusion_execution::config::SessionConfig;

        let config = SessionConfig::new()
            .with_repartition_file_scans(true)
            .with_repartition_file_min_size(0)
            .with_target_partitions(4);
        let ctx = SessionContext::new_with_config(config);

        let tmp_dir = TempDir::new()?;
        let (store_url, file_groups, _) =
            prepare_store(&ctx.state(), file_compression_type, tmp_dir.path()).await;

        // It's important to have less than `target_partitions` amount of file groups, to
        // trigger repartitioning.
        assert_eq!(
            file_groups.len(),
            1,
            "Expected prepared store with single file group"
        );

        let path = file_groups
            .first()
            .unwrap()
            .files()
            .first()
            .unwrap()
            .object_meta
            .location
            .as_ref();

        let url: &Url = store_url.as_ref();
        let path_buf = Path::new(url.path()).join(path);
        let path = path_buf.to_str().unwrap();
        let ext = JsonFormat::default()
            .get_ext_with_compression(&file_compression_type)
            .unwrap();

        let read_option = NdJsonReadOptions::default()
            .file_compression_type(file_compression_type)
            .file_extension(ext.as_str());

        let df = ctx.read_json(path, read_option).await?;
        let res = df.collect().await;

        // Output sort order is nondeterministic due to multiple
        // target partitions. To handle it, assert compares sorted
        // result.
        assert_batches_sorted_eq!(
            &[
                "+-----+------------------+---------------+------+",
                "| a   | b                | c             | d    |",
                "+-----+------------------+---------------+------+",
                "| 1   | [2.0, 1.3, -6.1] | [false, true] | 4    |",
                "| -10 | [2.0, 1.3, -6.1] | [true, true]  | 4    |",
                "| 2   | [2.0, , -6.1]    | [false, ]     | text |",
                "|     |                  |               |      |",
                "+-----+------------------+---------------+------+",
            ],
            &res?
        );
        Ok(())
    }
}<|MERGE_RESOLUTION|>--- conflicted
+++ resolved
@@ -49,12 +49,9 @@
     use arrow::datatypes::SchemaRef;
     use arrow::datatypes::{Field, SchemaBuilder};
     use datafusion_datasource::file_groups::FileGroup;
-<<<<<<< HEAD
     use datafusion_datasource::file_scan_config::FileScanConfigBuilder;
     use datafusion_datasource::source::DataSourceExec;
-=======
     use insta::assert_snapshot;
->>>>>>> 18feb8b2
     use object_store::chunked::ChunkedStore;
     use object_store::local::LocalFileSystem;
     use object_store::ObjectStore;
