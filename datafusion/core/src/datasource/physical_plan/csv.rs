--- conflicted
+++ resolved
@@ -483,7 +483,6 @@
         }))
     }
 
-<<<<<<< HEAD
     fn with_node_id(
         self: Arc<Self>,
         _node_id: usize,
@@ -503,8 +502,7 @@
             metrics: self.metrics.clone(),
             file_compression_type: self.file_compression_type,
             cache: new_cache,
-        })))
-=======
+        })))}
     fn try_swapping_with_projection(
         &self,
         projection: &ProjectionExec,
@@ -533,7 +531,6 @@
                     .build(),
             ) as _
         }))
->>>>>>> 26058ac0
     }
 }
 
