--- conflicted
+++ resolved
@@ -108,7 +108,6 @@
         self.delimiter
     }
 
-<<<<<<< HEAD
     /// The quote character
     pub fn quote(&self) -> u8 {
         self.quote
@@ -117,7 +116,8 @@
     /// The escape character
     pub fn escape(&self) -> Option<u8> {
         self.escape
-=======
+    }
+    
     /// Redistribute files across partitions according to their size
     /// See comments on `repartition_file_groups()` for more detail.
     ///
@@ -144,7 +144,6 @@
             return Some(new_plan);
         }
         None
->>>>>>> 413eba12
     }
 }
 
