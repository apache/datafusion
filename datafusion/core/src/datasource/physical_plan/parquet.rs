// Licensed to the Apache Software Foundation (ASF) under one
// or more contributor license agreements.  See the NOTICE file
// distributed with this work for additional information
// regarding copyright ownership.  The ASF licenses this file
// to you under the Apache License, Version 2.0 (the
// "License"); you may not use this file except in compliance
// with the License.  You may obtain a copy of the License at
//
//   http://www.apache.org/licenses/LICENSE-2.0
//
// Unless required by applicable law or agreed to in writing,
// software distributed under the License is distributed on an
// "AS IS" BASIS, WITHOUT WARRANTIES OR CONDITIONS OF ANY
// KIND, either express or implied.  See the License for the
// specific language governing permissions and limitations
// under the License.

//! Reexports the [`datafusion_datasource_parquet`] crate, containing Parquet based [`FileSource`].
//!
//! [`FileSource`]: datafusion_datasource::file::FileSource

pub use datafusion_datasource_parquet::*;

#[cfg(test)]
mod tests {
    // See also `parquet_exec` integration test
    use std::fs::{self, File};
    use std::io::Write;
    use std::sync::Arc;
    use std::sync::Mutex;

    use crate::dataframe::DataFrameWriteOptions;
    use crate::datasource::file_format::options::CsvReadOptions;
    use crate::datasource::file_format::parquet::test_util::store_parquet;
    use crate::datasource::file_format::test_util::scan_format;
    use crate::datasource::listing::ListingOptions;
    use crate::execution::context::SessionState;
    use crate::prelude::{ParquetReadOptions, SessionConfig, SessionContext};
    use crate::test::object_store::local_unpartitioned_file;
    use arrow::array::{
        ArrayRef, AsArray, Date64Array, Int32Array, Int64Array, Int8Array, StringArray,
        StringViewArray, StructArray,
    };
    use arrow::datatypes::{DataType, Field, Fields, Schema, SchemaBuilder};
    use arrow::record_batch::RecordBatch;
    use arrow::util::pretty::pretty_format_batches;
    use arrow_schema::{SchemaRef, TimeUnit};
    use bytes::{BufMut, BytesMut};
    use datafusion_common::config::TableParquetOptions;
    use datafusion_common::test_util::{batches_to_sort_string, batches_to_string};
    use datafusion_common::{assert_contains, Result, ScalarValue};
    use datafusion_datasource::file_format::FileFormat;
    use datafusion_datasource::file_meta::FileMeta;
    use datafusion_datasource::file_scan_config::FileScanConfigBuilder;
    use datafusion_datasource::source::DataSourceExec;

    use datafusion_datasource::file::FileSource;
    use datafusion_datasource::{FileRange, PartitionedFile};
    use datafusion_datasource_parquet::source::ParquetSource;
    use datafusion_datasource_parquet::{
        DefaultParquetFileReaderFactory, ParquetFileReaderFactory, ParquetFormat,
    };
    use datafusion_execution::object_store::ObjectStoreUrl;
    use datafusion_expr::{col, lit, when, Expr};
    use datafusion_physical_expr::planner::logical2physical;
    use datafusion_physical_plan::analyze::AnalyzeExec;
    use datafusion_physical_plan::collect;
    use datafusion_physical_plan::metrics::{ExecutionPlanMetricsSet, MetricsSet};
    use datafusion_physical_plan::{ExecutionPlan, ExecutionPlanProperties};

    use chrono::{TimeZone, Utc};
    use datafusion_datasource::file_groups::FileGroup;
    use futures::StreamExt;
    use insta;
    use insta::assert_snapshot;
    use object_store::local::LocalFileSystem;
    use object_store::path::Path;
    use object_store::{ObjectMeta, ObjectStore};
    use parquet::arrow::ArrowWriter;
    use parquet::file::properties::WriterProperties;
    use tempfile::TempDir;
    use url::Url;

    struct RoundTripResult {
        /// Data that was read back from ParquetFiles
        batches: Result<Vec<RecordBatch>>,
        /// The EXPLAIN ANALYZE output
        explain: Result<String>,
        /// The physical plan that was created (that has statistics, etc)
        parquet_exec: Arc<DataSourceExec>,
    }

    /// round-trip record batches by writing each individual RecordBatch to
    /// a parquet file and then reading that parquet file with the specified
    /// options.
    #[derive(Debug, Default)]
    struct RoundTrip {
        projection: Option<Vec<usize>>,
        /// Optional logical table schema to use when reading the parquet files
        ///
        /// If None, the logical schema to use will be inferred from the
        /// original data via [`Schema::try_merge`]
        table_schema: Option<SchemaRef>,
        predicate: Option<Expr>,
        pushdown_predicate: bool,
        page_index_predicate: bool,
        bloom_filters: bool,
    }

    impl RoundTrip {
        fn new() -> Self {
            Default::default()
        }

        fn with_projection(mut self, projection: Vec<usize>) -> Self {
            self.projection = Some(projection);
            self
        }

        /// Specify table schema.
        ///
        ///See  [`Self::table_schema`] for more details
        fn with_table_schema(mut self, schema: SchemaRef) -> Self {
            self.table_schema = Some(schema);
            self
        }

        fn with_predicate(mut self, predicate: Expr) -> Self {
            self.predicate = Some(predicate);
            self
        }

        fn with_pushdown_predicate(mut self) -> Self {
            self.pushdown_predicate = true;
            self
        }

        fn with_page_index_predicate(mut self) -> Self {
            self.page_index_predicate = true;
            self
        }

        fn with_bloom_filters(mut self) -> Self {
            self.bloom_filters = true;
            self
        }

        /// run the test, returning only the resulting RecordBatches
        async fn round_trip_to_batches(
            self,
            batches: Vec<RecordBatch>,
        ) -> Result<Vec<RecordBatch>> {
            self.round_trip(batches).await.batches
        }

        fn build_file_source(&self, table_schema: SchemaRef) -> Arc<dyn FileSource> {
            // set up predicate (this is normally done by a layer higher up)
            let predicate = self
                .predicate
                .as_ref()
                .map(|p| logical2physical(p, &table_schema));

            let mut source = ParquetSource::default();
            if let Some(predicate) = predicate {
                source = source.with_predicate(predicate);
            }

            if self.pushdown_predicate {
                source = source
                    .with_pushdown_filters(true)
                    .with_reorder_filters(true);
            } else {
                source = source.with_pushdown_filters(false);
            }

            if self.page_index_predicate {
                source = source.with_enable_page_index(true);
            } else {
                source = source.with_enable_page_index(false);
<<<<<<< HEAD
            }

            if self.bloom_filters {
                source = source.with_bloom_filter_on_read(true);
            } else {
                source = source.with_bloom_filter_on_read(false);
=======
>>>>>>> 33a32d43
            }

            if self.bloom_filters {
                source = source.with_bloom_filter_on_read(true);
            } else {
                source = source.with_bloom_filter_on_read(false);
            }

            source.with_schema(Arc::clone(&table_schema))
        }

        fn build_parquet_exec(
            &self,
            file_schema: SchemaRef,
            file_group: FileGroup,
            source: Arc<dyn FileSource>,
        ) -> Arc<DataSourceExec> {
            let base_config = FileScanConfigBuilder::new(
                ObjectStoreUrl::local_filesystem(),
                file_schema,
                source,
            )
            .with_file_group(file_group)
            .with_projection(self.projection.clone())
            .build();
            DataSourceExec::from_data_source(base_config)
        }

        /// run the test, returning the `RoundTripResult`
        ///
        /// Each input batch is written into one or more parquet files (and thus
        /// they could potentially have different schemas). The resulting
        /// parquet files are then read back and filters are applied to the
        async fn round_trip(&self, batches: Vec<RecordBatch>) -> RoundTripResult {
            // If table_schema is not set, we need to merge the schema of the
            // input batches to get a unified schema.
            let table_schema = match &self.table_schema {
                Some(schema) => schema,
                None => &Arc::new(
                    Schema::try_merge(
                        batches.iter().map(|b| b.schema().as_ref().clone()),
                    )
                    .unwrap(),
                ),
            };
            // If testing with page_index_predicate, write parquet
            // files with multiple pages
            let multi_page = self.page_index_predicate;
            let (meta, _files) = store_parquet(batches, multi_page).await.unwrap();
            let file_group: FileGroup = meta.into_iter().map(Into::into).collect();

            // build a ParquetExec to return the results
            let parquet_source = self.build_file_source(Arc::clone(table_schema));
            let parquet_exec = self.build_parquet_exec(
                Arc::clone(table_schema),
                file_group.clone(),
                Arc::clone(&parquet_source),
            );

            let analyze_exec = Arc::new(AnalyzeExec::new(
                false,
                false,
                // use a new ParquetSource to avoid sharing execution metrics
                self.build_parquet_exec(
                    Arc::clone(table_schema),
                    file_group.clone(),
                    self.build_file_source(Arc::clone(table_schema)),
                ),
                Arc::new(Schema::new(vec![
                    Field::new("plan_type", DataType::Utf8, true),
                    Field::new("plan", DataType::Utf8, true),
                ])),
            ));

            let session_ctx = SessionContext::new();
            let task_ctx = session_ctx.task_ctx();

            let batches = collect(
                Arc::clone(&parquet_exec) as Arc<dyn ExecutionPlan>,
                task_ctx.clone(),
            )
            .await;

            let explain = collect(analyze_exec, task_ctx.clone())
                .await
                .map(|batches| {
                    let batches = pretty_format_batches(&batches).unwrap();
                    format!("{batches}")
                });

            RoundTripResult {
                batches,
                explain,
                parquet_exec,
            }
        }
    }

    // Add a new column with the specified field name to the RecordBatch
    fn add_to_batch(
        batch: &RecordBatch,
        field_name: &str,
        array: ArrayRef,
    ) -> RecordBatch {
        let mut fields = SchemaBuilder::from(batch.schema().fields());
        fields.push(Field::new(field_name, array.data_type().clone(), true));
        let schema = Arc::new(fields.finish());

        let mut columns = batch.columns().to_vec();
        columns.push(array);
        RecordBatch::try_new(schema, columns).expect("error; creating record batch")
    }

    fn create_batch(columns: Vec<(&str, ArrayRef)>) -> RecordBatch {
        columns.into_iter().fold(
            RecordBatch::new_empty(Arc::new(Schema::empty())),
            |batch, (field_name, arr)| add_to_batch(&batch, field_name, arr.clone()),
        )
    }

    #[tokio::test]
    async fn test_pushdown_with_missing_column_in_file() {
        let c1: ArrayRef = Arc::new(Int32Array::from(vec![1, 2, 3]));

        let file_schema =
            Arc::new(Schema::new(vec![Field::new("c1", DataType::Int32, true)]));

        let table_schema = Arc::new(Schema::new(vec![
            Field::new("c1", DataType::Int32, true),
            Field::new("c2", DataType::Int32, true),
        ]));

        let batch = RecordBatch::try_new(file_schema.clone(), vec![c1]).unwrap();

        // Since c2 is missing from the file and we didn't supply a custom `SchemaAdapterFactory`,
        // the default behavior is to fill in missing columns with nulls.
        // Thus this predicate will come back as false.
        let filter = col("c2").eq(lit(1_i32));
        let rt = RoundTrip::new()
            .with_table_schema(table_schema.clone())
            .with_predicate(filter.clone())
            .with_pushdown_predicate()
            .round_trip(vec![batch.clone()])
            .await;
        let total_rows = rt
            .batches
            .unwrap()
            .iter()
            .map(|b| b.num_rows())
            .sum::<usize>();
        assert_eq!(total_rows, 0, "Expected no rows to match the predicate");
        let metrics = rt.parquet_exec.metrics().unwrap();
        let metric = get_value(&metrics, "pushdown_rows_pruned");
        assert_eq!(metric, 3, "Expected all rows to be pruned");

        // If we excplicitly allow nulls the rest of the predicate should work
        let filter = col("c2").is_null().and(col("c1").eq(lit(1_i32)));
        let rt = RoundTrip::new()
            .with_table_schema(table_schema.clone())
            .with_predicate(filter.clone())
            .with_pushdown_predicate()
            .round_trip(vec![batch.clone()])
            .await;
        let batches = rt.batches.unwrap();

        insta::assert_snapshot!(batches_to_sort_string(&batches),@r###"
        +----+----+
        | c1 | c2 |
        +----+----+
        | 1  |    |
        +----+----+
        "###);

        let metrics = rt.parquet_exec.metrics().unwrap();
        let metric = get_value(&metrics, "pushdown_rows_pruned");
        assert_eq!(metric, 2, "Expected all rows to be pruned");
    }

    #[tokio::test]
    async fn test_pushdown_with_missing_column_in_file_multiple_types() {
        let c1: ArrayRef = Arc::new(Int32Array::from(vec![1, 2, 3]));

        let file_schema =
            Arc::new(Schema::new(vec![Field::new("c1", DataType::Int32, true)]));

        let table_schema = Arc::new(Schema::new(vec![
            Field::new("c1", DataType::Int32, true),
            Field::new("c2", DataType::Utf8, true),
        ]));

        let batch = RecordBatch::try_new(file_schema.clone(), vec![c1]).unwrap();

        // Since c2 is missing from the file and we didn't supply a custom `SchemaAdapterFactory`,
        // the default behavior is to fill in missing columns with nulls.
        // Thus this predicate will come back as false.
        let filter = col("c2").eq(lit("abc"));
        let rt = RoundTrip::new()
            .with_table_schema(table_schema.clone())
            .with_predicate(filter.clone())
            .with_pushdown_predicate()
            .round_trip(vec![batch.clone()])
            .await;
        let total_rows = rt
            .batches
            .unwrap()
            .iter()
            .map(|b| b.num_rows())
            .sum::<usize>();
        assert_eq!(total_rows, 0, "Expected no rows to match the predicate");
        let metrics = rt.parquet_exec.metrics().unwrap();
        let metric = get_value(&metrics, "pushdown_rows_pruned");
        assert_eq!(metric, 3, "Expected all rows to be pruned");

        // If we excplicitly allow nulls the rest of the predicate should work
        let filter = col("c2").is_null().and(col("c1").eq(lit(1_i32)));
        let rt = RoundTrip::new()
            .with_table_schema(table_schema.clone())
            .with_predicate(filter.clone())
            .with_pushdown_predicate()
            .round_trip(vec![batch.clone()])
            .await;
        let batches = rt.batches.unwrap();

        insta::assert_snapshot!(batches_to_sort_string(&batches),@r###"
        +----+----+
        | c1 | c2 |
        +----+----+
        | 1  |    |
        +----+----+
        "###);

        let metrics = rt.parquet_exec.metrics().unwrap();
        let metric = get_value(&metrics, "pushdown_rows_pruned");
        assert_eq!(metric, 2, "Expected all rows to be pruned");
    }

    #[tokio::test]
    async fn test_pushdown_with_missing_middle_column() {
        let c1: ArrayRef = Arc::new(Int32Array::from(vec![1, 2, 3]));
        let c3 = Arc::new(Int32Array::from(vec![7, 8, 9]));

        let file_schema = Arc::new(Schema::new(vec![
            Field::new("c1", DataType::Int32, true),
            Field::new("c3", DataType::Int32, true),
        ]));

        let table_schema = Arc::new(Schema::new(vec![
            Field::new("c1", DataType::Int32, true),
            Field::new("c2", DataType::Utf8, true),
            Field::new("c3", DataType::Int32, true),
        ]));

        let batch = RecordBatch::try_new(file_schema.clone(), vec![c1, c3]).unwrap();

        // Since c2 is missing from the file and we didn't supply a custom `SchemaAdapterFactory`,
        // the default behavior is to fill in missing columns with nulls.
        // Thus this predicate will come back as false.
        let filter = col("c2").eq(lit("abc"));
        let rt = RoundTrip::new()
            .with_table_schema(table_schema.clone())
            .with_predicate(filter.clone())
            .with_pushdown_predicate()
            .round_trip(vec![batch.clone()])
            .await;
        let total_rows = rt
            .batches
            .unwrap()
            .iter()
            .map(|b| b.num_rows())
            .sum::<usize>();
        assert_eq!(total_rows, 0, "Expected no rows to match the predicate");
        let metrics = rt.parquet_exec.metrics().unwrap();
        let metric = get_value(&metrics, "pushdown_rows_pruned");
        assert_eq!(metric, 3, "Expected all rows to be pruned");

        // If we excplicitly allow nulls the rest of the predicate should work
        let filter = col("c2").is_null().and(col("c1").eq(lit(1_i32)));
        let rt = RoundTrip::new()
            .with_table_schema(table_schema.clone())
            .with_predicate(filter.clone())
            .with_pushdown_predicate()
            .round_trip(vec![batch.clone()])
            .await;
        let batches = rt.batches.unwrap();

        insta::assert_snapshot!(batches_to_sort_string(&batches),@r###"
        +----+----+----+
        | c1 | c2 | c3 |
        +----+----+----+
        | 1  |    | 7  |
        +----+----+----+
        "###);

        let metrics = rt.parquet_exec.metrics().unwrap();
        let metric = get_value(&metrics, "pushdown_rows_pruned");
        assert_eq!(metric, 2, "Expected all rows to be pruned");
    }

    #[tokio::test]
    async fn test_pushdown_with_file_column_order_mismatch() {
        let c3 = Arc::new(Int32Array::from(vec![7, 8, 9]));

        let file_schema = Arc::new(Schema::new(vec![
            Field::new("c3", DataType::Int32, true),
            Field::new("c3", DataType::Int32, true),
        ]));

        let table_schema = Arc::new(Schema::new(vec![
            Field::new("c1", DataType::Int32, true),
            Field::new("c2", DataType::Utf8, true),
            Field::new("c3", DataType::Int32, true),
        ]));

        let batch =
            RecordBatch::try_new(file_schema.clone(), vec![c3.clone(), c3]).unwrap();

        // Since c2 is missing from the file and we didn't supply a custom `SchemaAdapterFactory`,
        // the default behavior is to fill in missing columns with nulls.
        // Thus this predicate will come back as false.
        let filter = col("c2").eq(lit("abc"));
        let rt = RoundTrip::new()
            .with_table_schema(table_schema.clone())
            .with_predicate(filter.clone())
            .with_pushdown_predicate()
            .round_trip(vec![batch.clone()])
            .await;
        let total_rows = rt
            .batches
            .unwrap()
            .iter()
            .map(|b| b.num_rows())
            .sum::<usize>();
        assert_eq!(total_rows, 0, "Expected no rows to match the predicate");
        let metrics = rt.parquet_exec.metrics().unwrap();
        let metric = get_value(&metrics, "pushdown_rows_pruned");
        assert_eq!(metric, 3, "Expected all rows to be pruned");

        // If we excplicitly allow nulls the rest of the predicate should work
        let filter = col("c2").is_null().and(col("c3").eq(lit(7_i32)));
        let rt = RoundTrip::new()
            .with_table_schema(table_schema.clone())
            .with_predicate(filter.clone())
            .with_pushdown_predicate()
            .round_trip(vec![batch.clone()])
            .await;
        let batches = rt.batches.unwrap();

        insta::assert_snapshot!(batches_to_sort_string(&batches),@r###"
        +----+----+----+
        | c1 | c2 | c3 |
        +----+----+----+
        |    |    | 7  |
        +----+----+----+
        "###);

        let metrics = rt.parquet_exec.metrics().unwrap();
        let metric = get_value(&metrics, "pushdown_rows_pruned");
        assert_eq!(metric, 2, "Expected all rows to be pruned");
    }

    #[tokio::test]
    async fn test_pushdown_with_missing_column_nested_conditions() {
        // Create test data with c1 and c3 columns
        let c1: ArrayRef = Arc::new(Int32Array::from(vec![1, 2, 3, 4, 5]));
        let c3: ArrayRef = Arc::new(Int32Array::from(vec![10, 20, 30, 40, 50]));

        let file_schema = Arc::new(Schema::new(vec![
            Field::new("c1", DataType::Int32, true),
            Field::new("c3", DataType::Int32, true),
        ]));

        let table_schema = Arc::new(Schema::new(vec![
            Field::new("c1", DataType::Int32, true),
            Field::new("c2", DataType::Int32, true),
            Field::new("c3", DataType::Int32, true),
        ]));

        let batch = RecordBatch::try_new(file_schema.clone(), vec![c1, c3]).unwrap();

        // Test with complex nested AND/OR:
        // (c1 = 1 OR c2 = 5) AND (c3 = 10 OR c2 IS NULL)
        // Should return 1 row where c1=1 AND c3=10 (since c2 IS NULL is always true)
        let filter = col("c1")
            .eq(lit(1_i32))
            .or(col("c2").eq(lit(5_i32)))
            .and(col("c3").eq(lit(10_i32)).or(col("c2").is_null()));

        let rt = RoundTrip::new()
            .with_table_schema(table_schema.clone())
            .with_predicate(filter.clone())
            .with_pushdown_predicate()
            .round_trip(vec![batch.clone()])
            .await;

        let batches = rt.batches.unwrap();

        insta::assert_snapshot!(batches_to_sort_string(&batches),@r###"
        +----+----+----+
        | c1 | c2 | c3 |
        +----+----+----+
        | 1  |    | 10 |
        +----+----+----+
        "###);

        let metrics = rt.parquet_exec.metrics().unwrap();
        let metric = get_value(&metrics, "pushdown_rows_pruned");
        assert_eq!(metric, 4, "Expected 4 rows to be pruned");

        // Test a more complex nested condition:
        // (c1 < 3 AND c2 IS NOT NULL) OR (c3 > 20 AND c2 IS NULL)
        // First part should return 0 rows (c2 IS NOT NULL is always false)
        // Second part should return rows where c3 > 20 (3 rows: where c3 is 30, 40, 50)
        let filter = col("c1")
            .lt(lit(3_i32))
            .and(col("c2").is_not_null())
            .or(col("c3").gt(lit(20_i32)).and(col("c2").is_null()));

        let rt = RoundTrip::new()
            .with_table_schema(table_schema)
            .with_predicate(filter.clone())
            .with_pushdown_predicate()
            .round_trip(vec![batch])
            .await;

        let batches = rt.batches.unwrap();

        insta::assert_snapshot!(batches_to_sort_string(&batches),@r###"
        +----+----+----+
        | c1 | c2 | c3 |
        +----+----+----+
        | 3  |    | 30 |
        | 4  |    | 40 |
        | 5  |    | 50 |
        +----+----+----+
        "###);

        let metrics = rt.parquet_exec.metrics().unwrap();
        let metric = get_value(&metrics, "pushdown_rows_pruned");
        assert_eq!(metric, 2, "Expected 2 rows to be pruned");
    }

    #[tokio::test]
    async fn evolved_schema() {
        let c1: ArrayRef =
            Arc::new(StringArray::from(vec![Some("Foo"), None, Some("bar")]));
        // batch1: c1(string)
        let batch1 =
            add_to_batch(&RecordBatch::new_empty(Arc::new(Schema::empty())), "c1", c1);

        // batch2: c1(string) and c2(int64)
        let c2: ArrayRef = Arc::new(Int64Array::from(vec![Some(1), Some(2), None]));
        let batch2 = add_to_batch(&batch1, "c2", c2);

        // batch3: c1(string) and c3(int8)
        let c3: ArrayRef = Arc::new(Int8Array::from(vec![Some(10), Some(20), None]));
        let batch3 = add_to_batch(&batch1, "c3", c3);

        // read/write them files:
        let read = RoundTrip::new()
            .round_trip_to_batches(vec![batch1, batch2, batch3])
            .await
            .unwrap();

        insta::assert_snapshot!(batches_to_sort_string(&read), @r###"
        +-----+----+----+
        | c1  | c2 | c3 |
        +-----+----+----+
        |     |    |    |
        |     |    | 20 |
        |     | 2  |    |
        | Foo |    |    |
        | Foo |    | 10 |
        | Foo | 1  |    |
        | bar |    |    |
        | bar |    |    |
        | bar |    |    |
        +-----+----+----+
        "###);
    }

    #[tokio::test]
    async fn evolved_schema_inconsistent_order() {
        let c1: ArrayRef =
            Arc::new(StringArray::from(vec![Some("Foo"), None, Some("bar")]));

        let c2: ArrayRef = Arc::new(Int64Array::from(vec![Some(1), Some(2), None]));

        let c3: ArrayRef = Arc::new(Int8Array::from(vec![Some(10), Some(20), None]));

        // batch1: c1(string), c2(int64), c3(int8)
        let batch1 = create_batch(vec![
            ("c1", c1.clone()),
            ("c2", c2.clone()),
            ("c3", c3.clone()),
        ]);

        // batch2: c3(int8), c2(int64), c1(string)
        let batch2 = create_batch(vec![("c3", c3), ("c2", c2), ("c1", c1)]);

        // read/write them files:
        let read = RoundTrip::new()
            .round_trip_to_batches(vec![batch1, batch2])
            .await
            .unwrap();

        insta::assert_snapshot!(batches_to_sort_string(&read),@r"
        +-----+----+----+
        | c1  | c2 | c3 |
        +-----+----+----+
        |     | 2  | 20 |
        |     | 2  | 20 |
        | Foo | 1  | 10 |
        | Foo | 1  | 10 |
        | bar |    |    |
        | bar |    |    |
        +-----+----+----+
        ");
    }

    #[tokio::test]
    async fn evolved_schema_intersection() {
        let c1: ArrayRef =
            Arc::new(StringArray::from(vec![Some("Foo"), None, Some("bar")]));

        let c2: ArrayRef = Arc::new(Int64Array::from(vec![Some(1), Some(2), None]));

        let c3: ArrayRef = Arc::new(Int8Array::from(vec![Some(10), Some(20), None]));

        // batch1: c1(string), c2(int64), c3(int8)
        let batch1 = create_batch(vec![("c1", c1), ("c3", c3.clone())]);

        // batch2: c3(int8), c2(int64), c1(string)
        let batch2 = create_batch(vec![("c3", c3), ("c2", c2)]);

        // read/write them files:
        let read = RoundTrip::new()
            .round_trip_to_batches(vec![batch1, batch2])
            .await
            .unwrap();

        insta::assert_snapshot!(batches_to_sort_string(&read),@r"
        +-----+----+----+
        | c1  | c3 | c2 |
        +-----+----+----+
        |     |    |    |
        |     | 10 | 1  |
        |     | 20 |    |
        |     | 20 | 2  |
        | Foo | 10 |    |
        | bar |    |    |
        +-----+----+----+
        ");
    }

    #[tokio::test]
    async fn evolved_schema_intersection_filter() {
        let c1: ArrayRef =
            Arc::new(StringArray::from(vec![Some("Foo"), None, Some("bar")]));

        let c2: ArrayRef = Arc::new(Int64Array::from(vec![Some(1), Some(2), None]));

        let c3: ArrayRef = Arc::new(Int8Array::from(vec![Some(10), Some(20), None]));

        // batch1: c1(string), c3(int8)
        let batch1 = create_batch(vec![("c1", c1), ("c3", c3.clone())]);

        // batch2: c3(int8), c2(int64)
        let batch2 = create_batch(vec![("c3", c3), ("c2", c2)]);

        let filter = col("c2").eq(lit(2_i64));

        // read/write them files:
        let read = RoundTrip::new()
            .with_predicate(filter)
            .round_trip_to_batches(vec![batch1, batch2])
            .await
            .unwrap();

        insta::assert_snapshot!(batches_to_sort_string(&read),@r###"
            +-----+----+----+
            | c1  | c3 | c2 |
            +-----+----+----+
            |     |    |    |
            |     | 10 | 1  |
            |     | 20 |    |
            |     | 20 | 2  |
            | Foo | 10 |    |
            | bar |    |    |
            +-----+----+----+
        "###);
    }

    #[tokio::test]
    async fn evolved_schema_intersection_filter_with_filter_pushdown() {
        let c1: ArrayRef =
            Arc::new(StringArray::from(vec![Some("Foo"), None, Some("bar")]));
        let c2: ArrayRef = Arc::new(Int64Array::from(vec![Some(1), Some(2), None]));
        let c3: ArrayRef = Arc::new(Int8Array::from(vec![Some(10), Some(20), None]));
        // batch1: c1(string), c3(int8)
        let batch1 = create_batch(vec![("c1", c1), ("c3", c3.clone())]);
        // batch2: c3(int8), c2(int64)
        let batch2 = create_batch(vec![("c3", c3), ("c2", c2)]);
        let filter = col("c2").eq(lit(2_i64)).or(col("c2").eq(lit(1_i64)));
        // read/write them files:
        let rt = RoundTrip::new()
            .with_predicate(filter)
            .with_pushdown_predicate()
            .round_trip(vec![batch1, batch2])
            .await;

        insta::assert_snapshot!(batches_to_sort_string(&rt.batches.unwrap()), @r###"
        +----+----+----+
        | c1 | c3 | c2 |
        +----+----+----+
        |    | 10 | 1  |
        |    | 20 | 2  |
        +----+----+----+
        "###);
        let metrics = rt.parquet_exec.metrics().unwrap();
        // Note there are were 6 rows in total (across three batches)
        assert_eq!(get_value(&metrics, "pushdown_rows_pruned"), 4);
        assert_eq!(get_value(&metrics, "pushdown_rows_matched"), 2);
    }

    #[tokio::test]
    async fn evolved_schema_projection() {
        let c1: ArrayRef =
            Arc::new(StringArray::from(vec![Some("Foo"), None, Some("bar")]));

        let c2: ArrayRef = Arc::new(Int64Array::from(vec![Some(1), Some(2), None]));

        let c3: ArrayRef = Arc::new(Int8Array::from(vec![Some(10), Some(20), None]));

        let c4: ArrayRef =
            Arc::new(StringArray::from(vec![Some("baz"), Some("boo"), None]));

        // batch1: c1(string), c2(int64), c3(int8)
        let batch1 = create_batch(vec![
            ("c1", c1.clone()),
            ("c2", c2.clone()),
            ("c3", c3.clone()),
        ]);

        // batch2: c3(int8), c2(int64), c1(string), c4(string)
        let batch2 = create_batch(vec![("c3", c3), ("c2", c2), ("c1", c1), ("c4", c4)]);

        // read/write them files:
        let read = RoundTrip::new()
            .with_projection(vec![0, 3])
            .round_trip_to_batches(vec![batch1, batch2])
            .await
            .unwrap();

        insta::assert_snapshot!(batches_to_sort_string(&read), @r###"
        +-----+-----+
        | c1  | c4  |
        +-----+-----+
        |     |     |
        |     | boo |
        | Foo |     |
        | Foo | baz |
        | bar |     |
        | bar |     |
        +-----+-----+
        "###);
    }

    #[tokio::test]
    async fn evolved_schema_column_order_filter() {
        let c1: ArrayRef =
            Arc::new(StringArray::from(vec![Some("Foo"), None, Some("bar")]));

        let c2: ArrayRef = Arc::new(Int64Array::from(vec![Some(1), Some(2), None]));

        let c3: ArrayRef = Arc::new(Int8Array::from(vec![Some(10), Some(20), None]));

        // batch1: c1(string), c2(int64), c3(int8)
        let batch1 = create_batch(vec![
            ("c1", c1.clone()),
            ("c2", c2.clone()),
            ("c3", c3.clone()),
        ]);

        // batch2: c3(int8), c2(int64), c1(string)
        let batch2 = create_batch(vec![("c3", c3), ("c2", c2), ("c1", c1)]);

        let filter = col("c3").eq(lit(0_i8));

        // read/write them files:
        let read = RoundTrip::new()
            .with_predicate(filter)
            .round_trip_to_batches(vec![batch1, batch2])
            .await
            .unwrap();

        // Predicate should prune all row groups
        assert_eq!(read.len(), 0);
    }

    #[tokio::test]
    async fn evolved_schema_column_type_filter_strings() {
        // The table and filter have a common data type, but the file schema differs
        let c1: ArrayRef =
            Arc::new(StringViewArray::from(vec![Some("foo"), Some("bar")]));
        let batch = create_batch(vec![("c1", c1.clone())]);

<<<<<<< HEAD
        let schema = Arc::new(Schema::new(vec![Field::new("c1", DataType::Utf8, false)]));
=======
        // Table schema is Utf8 but file schema is StringView
        let table_schema =
            Arc::new(Schema::new(vec![Field::new("c1", DataType::Utf8, false)]));
>>>>>>> 33a32d43

        // Predicate should prune all row groups
        let filter = col("c1").eq(lit(ScalarValue::Utf8(Some("aaa".to_string()))));
        let rt = RoundTrip::new()
            .with_predicate(filter)
<<<<<<< HEAD
            .with_schema(schema.clone())
=======
            .with_table_schema(table_schema.clone())
>>>>>>> 33a32d43
            .round_trip(vec![batch.clone()])
            .await;
        // There should be no predicate evaluation errors
        let metrics = rt.parquet_exec.metrics().unwrap();
        assert_eq!(get_value(&metrics, "predicate_evaluation_errors"), 0);
        assert_eq!(get_value(&metrics, "pushdown_rows_matched"), 0);
        assert_eq!(rt.batches.unwrap().len(), 0);

        // Predicate should prune no row groups
        let filter = col("c1").eq(lit(ScalarValue::Utf8(Some("foo".to_string()))));
        let rt = RoundTrip::new()
            .with_predicate(filter)
<<<<<<< HEAD
            .with_schema(schema)
=======
            .with_table_schema(table_schema)
>>>>>>> 33a32d43
            .round_trip(vec![batch])
            .await;
        // There should be no predicate evaluation errors
        let metrics = rt.parquet_exec.metrics().unwrap();
        assert_eq!(get_value(&metrics, "predicate_evaluation_errors"), 0);
        assert_eq!(get_value(&metrics, "pushdown_rows_matched"), 0);
        let read = rt
            .batches
            .unwrap()
            .iter()
            .map(|b| b.num_rows())
            .sum::<usize>();
        assert_eq!(read, 2, "Expected 2 rows to match the predicate");
    }

    #[tokio::test]
    async fn evolved_schema_column_type_filter_ints() {
        // The table and filter have a common data type, but the file schema differs
        let c1: ArrayRef = Arc::new(Int8Array::from(vec![Some(1), Some(2)]));
        let batch = create_batch(vec![("c1", c1.clone())]);

<<<<<<< HEAD
        let schema =
=======
        let table_schema =
>>>>>>> 33a32d43
            Arc::new(Schema::new(vec![Field::new("c1", DataType::UInt64, false)]));

        // Predicate should prune all row groups
        let filter = col("c1").eq(lit(ScalarValue::UInt64(Some(5))));
        let rt = RoundTrip::new()
            .with_predicate(filter)
<<<<<<< HEAD
            .with_schema(schema.clone())
=======
            .with_table_schema(table_schema.clone())
>>>>>>> 33a32d43
            .round_trip(vec![batch.clone()])
            .await;
        // There should be no predicate evaluation errors
        let metrics = rt.parquet_exec.metrics().unwrap();
        assert_eq!(get_value(&metrics, "predicate_evaluation_errors"), 0);
        assert_eq!(rt.batches.unwrap().len(), 0);

        // Predicate should prune no row groups
        let filter = col("c1").eq(lit(ScalarValue::UInt64(Some(1))));
        let rt = RoundTrip::new()
            .with_predicate(filter)
<<<<<<< HEAD
            .with_schema(schema)
=======
            .with_table_schema(table_schema)
>>>>>>> 33a32d43
            .round_trip(vec![batch])
            .await;
        // There should be no predicate evaluation errors
        let metrics = rt.parquet_exec.metrics().unwrap();
        assert_eq!(get_value(&metrics, "predicate_evaluation_errors"), 0);
        let read = rt
            .batches
            .unwrap()
            .iter()
            .map(|b| b.num_rows())
            .sum::<usize>();
        assert_eq!(read, 2, "Expected 2 rows to match the predicate");
    }

    #[tokio::test]
    async fn evolved_schema_disjoint_schema_filter() {
        let c1: ArrayRef =
            Arc::new(StringArray::from(vec![Some("Foo"), None, Some("bar")]));

        let c2: ArrayRef = Arc::new(Int64Array::from(vec![Some(1), Some(2), None]));

        // batch1: c1(string)
        let batch1 = create_batch(vec![("c1", c1.clone())]);

        // batch2: c2(int64)
        let batch2 = create_batch(vec![("c2", c2)]);

        let filter = col("c2").eq(lit(1_i64));

        // read/write them files:
        let read = RoundTrip::new()
            .with_predicate(filter)
            .round_trip_to_batches(vec![batch1, batch2])
            .await
            .unwrap();

        // This does not look correct since the "c2" values in the result do not in fact match the predicate `c2 == 0`
        // but parquet pruning is not exact. If the min/max values are not defined (which they are not in this case since the it is
        // a null array, then the pruning predicate (currently) can not be applied.
        // In a real query where this predicate was pushed down from a filter stage instead of created directly in the `DataSourceExec`,
        // the filter stage would be preserved as a separate execution plan stage so the actual query results would be as expected.

        insta::assert_snapshot!(batches_to_sort_string(&read),@r###"
            +-----+----+
            | c1  | c2 |
            +-----+----+
            |     |    |
            |     |    |
            |     | 1  |
            |     | 2  |
            | Foo |    |
            | bar |    |
            +-----+----+
        "###);
    }

    #[tokio::test]
    async fn evolved_schema_disjoint_schema_with_filter_pushdown() {
        let c1: ArrayRef =
            Arc::new(StringArray::from(vec![Some("Foo"), None, Some("bar")]));

        let c2: ArrayRef = Arc::new(Int64Array::from(vec![Some(1), Some(2), None]));

        // batch1: c1(string)
        let batch1 = create_batch(vec![("c1", c1.clone())]);

        // batch2: c2(int64)
        let batch2 = create_batch(vec![("c2", c2)]);

        let filter = col("c2").eq(lit(1_i64));

        // read/write them files:
        let rt = RoundTrip::new()
            .with_predicate(filter)
            .with_pushdown_predicate()
            .round_trip(vec![batch1, batch2])
            .await;

        insta::assert_snapshot!(batches_to_sort_string(&rt.batches.unwrap()), @r###"
        +----+----+
        | c1 | c2 |
        +----+----+
        |    | 1  |
        +----+----+
        "###);
        let metrics = rt.parquet_exec.metrics().unwrap();
        // Note there are were 6 rows in total (across three batches)
        assert_eq!(get_value(&metrics, "pushdown_rows_pruned"), 5);
        assert_eq!(get_value(&metrics, "pushdown_rows_matched"), 1);
    }

    #[tokio::test]
    async fn evolved_schema_disjoint_schema_with_page_index_pushdown() {
        let c1: ArrayRef = Arc::new(StringArray::from(vec![
            // Page 1
            Some("Foo"),
            Some("Bar"),
            // Page 2
            Some("Foo2"),
            Some("Bar2"),
            // Page 3
            Some("Foo3"),
            Some("Bar3"),
        ]));

        let c2: ArrayRef = Arc::new(Int64Array::from(vec![
            // Page 1:
            Some(1),
            Some(2),
            // Page 2: (pruned)
            Some(3),
            Some(4),
            // Page 3: (pruned)
            Some(5),
            None,
        ]));

        // batch1: c1(string)
        let batch1 = create_batch(vec![("c1", c1.clone())]);

        // batch2: c2(int64)
        let batch2 = create_batch(vec![("c2", c2.clone())]);

        // batch3 (has c2, c1) -- both columns, should still prune
        let batch3 = create_batch(vec![("c1", c1.clone()), ("c2", c2.clone())]);

        // batch4 (has c2, c1) -- different column order, should still prune
        let batch4 = create_batch(vec![("c2", c2), ("c1", c1)]);

        let filter = col("c2").eq(lit(1_i64));

        // read/write them files:
        let rt = RoundTrip::new()
            .with_predicate(filter)
            .with_page_index_predicate()
            .round_trip(vec![batch1, batch2, batch3, batch4])
            .await;

        insta::assert_snapshot!(batches_to_sort_string(&rt.batches.unwrap()), @r###"
        +------+----+
        | c1   | c2 |
        +------+----+
        |      | 1  |
        |      | 2  |
        | Bar  |    |
        | Bar  | 2  |
        | Bar  | 2  |
        | Bar2 |    |
        | Bar3 |    |
        | Foo  |    |
        | Foo  | 1  |
        | Foo  | 1  |
        | Foo2 |    |
        | Foo3 |    |
        +------+----+
        "###);
        let metrics = rt.parquet_exec.metrics().unwrap();

        // There are 4 rows pruned in each of batch2, batch3, and
        // batch4 for a total of 12. batch1 had no pruning as c2 was
        // filled in as null
        assert_eq!(get_value(&metrics, "page_index_rows_pruned"), 12);
        assert_eq!(get_value(&metrics, "page_index_rows_matched"), 6);
    }

    #[tokio::test]
    async fn multi_column_predicate_pushdown() {
        let c1: ArrayRef =
            Arc::new(StringArray::from(vec![Some("Foo"), None, Some("bar")]));

        let c2: ArrayRef = Arc::new(Int64Array::from(vec![Some(1), Some(2), None]));

        let batch1 = create_batch(vec![("c1", c1.clone()), ("c2", c2.clone())]);

        // Columns in different order to schema
        let filter = col("c2").eq(lit(1_i64)).or(col("c1").eq(lit("bar")));

        // read/write them files:
        let read = RoundTrip::new()
            .with_predicate(filter)
            .with_pushdown_predicate()
            .round_trip_to_batches(vec![batch1])
            .await
            .unwrap();

        insta::assert_snapshot!(batches_to_sort_string(&read),@r###"
            +-----+----+
            | c1  | c2 |
            +-----+----+
            | Foo | 1  |
            | bar |    |
            +-----+----+
        "###);
    }

    #[tokio::test]
    async fn multi_column_predicate_pushdown_page_index_pushdown() {
        let c1: ArrayRef =
            Arc::new(StringArray::from(vec![Some("Foo"), None, Some("bar")]));

        let c2: ArrayRef = Arc::new(Int64Array::from(vec![Some(1), Some(2), None]));

        let batch1 = create_batch(vec![("c1", c1.clone()), ("c2", c2.clone())]);

        // Columns in different order to schema
        let filter = col("c2").eq(lit(1_i64)).or(col("c1").eq(lit("bar")));

        // read/write them files:
        let read = RoundTrip::new()
            .with_predicate(filter)
            .with_page_index_predicate()
            .round_trip_to_batches(vec![batch1])
            .await
            .unwrap();

        insta::assert_snapshot!(batches_to_sort_string(&read),@r###"
            +-----+----+
            | c1  | c2 |
            +-----+----+
            |     | 2  |
            | Foo | 1  |
            | bar |    |
            +-----+----+
        "###);
    }

    #[tokio::test]
    async fn evolved_schema_incompatible_types() {
        let c1: ArrayRef =
            Arc::new(StringArray::from(vec![Some("Foo"), None, Some("bar")]));

        let c2: ArrayRef = Arc::new(Int64Array::from(vec![Some(1), Some(2), None]));

        let c3: ArrayRef = Arc::new(Int8Array::from(vec![Some(10), Some(20), None]));

        let c4: ArrayRef = Arc::new(Date64Array::from(vec![
            Some(86400000),
            None,
            Some(259200000),
        ]));

        // batch1: c1(string), c2(int64), c3(int8)
        let batch1 = create_batch(vec![
            ("c1", c1.clone()),
            ("c2", c2.clone()),
            ("c3", c3.clone()),
        ]);

        // batch2: c3(int8), c2(int64), c1(string), c4(string)
        let batch2 = create_batch(vec![("c3", c4), ("c2", c2), ("c1", c1)]);

        let table_schema = Schema::new(vec![
            Field::new("c1", DataType::Utf8, true),
            Field::new("c2", DataType::Int64, true),
            Field::new("c3", DataType::Int8, true),
        ]);

        // read/write them files:
        let read = RoundTrip::new()
            .with_table_schema(Arc::new(table_schema))
            .round_trip_to_batches(vec![batch1, batch2])
            .await;
        assert_contains!(read.unwrap_err().to_string(),
            "Cannot cast file schema field c3 of type Date64 to table schema field of type Int8");
    }

    #[tokio::test]
    async fn parquet_exec_with_projection() -> Result<()> {
        let testdata = datafusion_common::test_util::parquet_test_data();
        let filename = "alltypes_plain.parquet";
        let session_ctx = SessionContext::new();
        let state = session_ctx.state();
        let task_ctx = state.task_ctx();
        let parquet_exec = scan_format(
            &state,
            &ParquetFormat::default(),
            None,
            &testdata,
            filename,
            Some(vec![0, 1, 2]),
            None,
        )
        .await
        .unwrap();
        assert_eq!(parquet_exec.output_partitioning().partition_count(), 1);

        let mut results = parquet_exec.execute(0, task_ctx)?;
        let batch = results.next().await.unwrap()?;

        assert_eq!(8, batch.num_rows());
        assert_eq!(3, batch.num_columns());

        let schema = batch.schema();
        let field_names: Vec<&str> =
            schema.fields().iter().map(|f| f.name().as_str()).collect();
        assert_eq!(vec!["id", "bool_col", "tinyint_col"], field_names);

        let batch = results.next().await;
        assert!(batch.is_none());

        let batch = results.next().await;
        assert!(batch.is_none());

        let batch = results.next().await;
        assert!(batch.is_none());

        Ok(())
    }

    #[tokio::test]
    async fn parquet_exec_with_int96_from_spark() -> Result<()> {
        // arrow-rs relies on the chrono library to convert between timestamps and strings, so
        // instead compare as Int64. The underlying type should be a PrimitiveArray of Int64
        // anyway, so this should be a zero-copy non-modifying cast at the SchemaAdapter.

        let schema = Arc::new(Schema::new(vec![Field::new("a", DataType::Int64, true)]));
        let testdata = datafusion_common::test_util::parquet_test_data();
        let filename = "int96_from_spark.parquet";
        let session_ctx = SessionContext::new();
        let state = session_ctx.state();
        let task_ctx = state.task_ctx();

        let time_units_and_expected = vec![
            (
                None, // Same as "ns" time_unit
                Arc::new(Int64Array::from(vec![
                    Some(1704141296123456000), // Reads as nanosecond fine (note 3 extra 0s)
                    Some(1704070800000000000), // Reads as nanosecond fine (note 3 extra 0s)
                    Some(-4852191831933722624), // Cannot be represented with nanos timestamp (year 9999)
                    Some(1735599600000000000), // Reads as nanosecond fine (note 3 extra 0s)
                    None,
                    Some(-4864435138808946688), // Cannot be represented with nanos timestamp (year 290000)
                ])),
            ),
            (
                Some("ns".to_string()),
                Arc::new(Int64Array::from(vec![
                    Some(1704141296123456000),
                    Some(1704070800000000000),
                    Some(-4852191831933722624),
                    Some(1735599600000000000),
                    None,
                    Some(-4864435138808946688),
                ])),
            ),
            (
                Some("us".to_string()),
                Arc::new(Int64Array::from(vec![
                    Some(1704141296123456),
                    Some(1704070800000000),
                    Some(253402225200000000),
                    Some(1735599600000000),
                    None,
                    Some(9089380393200000000),
                ])),
            ),
        ];

        for (time_unit, expected) in time_units_and_expected {
            let parquet_exec = scan_format(
                &state,
                &ParquetFormat::default().with_coerce_int96(time_unit.clone()),
                Some(schema.clone()),
                &testdata,
                filename,
                Some(vec![0]),
                None,
            )
            .await
            .unwrap();
            assert_eq!(parquet_exec.output_partitioning().partition_count(), 1);

            let mut results = parquet_exec.execute(0, task_ctx.clone())?;
            let batch = results.next().await.unwrap()?;

            assert_eq!(6, batch.num_rows());
            assert_eq!(1, batch.num_columns());

            assert_eq!(batch.num_columns(), 1);
            let column = batch.column(0);

            assert_eq!(column.len(), expected.len());

            column
                .as_primitive::<arrow::datatypes::Int64Type>()
                .iter()
                .zip(expected.iter())
                .for_each(|(lhs, rhs)| {
                    assert_eq!(lhs, rhs);
                });
        }

        Ok(())
    }

    #[tokio::test]
    async fn parquet_exec_with_int96_nested() -> Result<()> {
        // This test ensures that we maintain compatibility with coercing int96 to the desired
        // resolution when they're within a nested type (e.g., struct, map, list). This file
        // originates from a modified CometFuzzTestSuite ParquetGenerator to generate combinations
        // of primitive and complex columns using int96. Other tests cover reading the data
        // correctly with this coercion. Here we're only checking the coerced schema is correct.
        let testdata = "../../datafusion/core/tests/data";
        let filename = "int96_nested.parquet";
        let session_ctx = SessionContext::new();
        let state = session_ctx.state();
        let task_ctx = state.task_ctx();

        let parquet_exec = scan_format(
            &state,
            &ParquetFormat::default().with_coerce_int96(Some("us".to_string())),
            None,
            testdata,
            filename,
            None,
            None,
        )
        .await
        .unwrap();
        assert_eq!(parquet_exec.output_partitioning().partition_count(), 1);

        let mut results = parquet_exec.execute(0, task_ctx.clone())?;
        let batch = results.next().await.unwrap()?;

        let expected_schema = Arc::new(Schema::new(vec![
            Field::new("c0", DataType::Timestamp(TimeUnit::Microsecond, None), true),
            Field::new_struct(
                "c1",
                vec![Field::new(
                    "c0",
                    DataType::Timestamp(TimeUnit::Microsecond, None),
                    true,
                )],
                true,
            ),
            Field::new_struct(
                "c2",
                vec![Field::new_list(
                    "c0",
                    Field::new(
                        "element",
                        DataType::Timestamp(TimeUnit::Microsecond, None),
                        true,
                    ),
                    true,
                )],
                true,
            ),
            Field::new_map(
                "c3",
                "key_value",
                Field::new(
                    "key",
                    DataType::Timestamp(TimeUnit::Microsecond, None),
                    false,
                ),
                Field::new(
                    "value",
                    DataType::Timestamp(TimeUnit::Microsecond, None),
                    true,
                ),
                false,
                true,
            ),
            Field::new_list(
                "c4",
                Field::new(
                    "element",
                    DataType::Timestamp(TimeUnit::Microsecond, None),
                    true,
                ),
                true,
            ),
            Field::new_list(
                "c5",
                Field::new_struct(
                    "element",
                    vec![Field::new(
                        "c0",
                        DataType::Timestamp(TimeUnit::Microsecond, None),
                        true,
                    )],
                    true,
                ),
                true,
            ),
            Field::new_list(
                "c6",
                Field::new_map(
                    "element",
                    "key_value",
                    Field::new(
                        "key",
                        DataType::Timestamp(TimeUnit::Microsecond, None),
                        false,
                    ),
                    Field::new(
                        "value",
                        DataType::Timestamp(TimeUnit::Microsecond, None),
                        true,
                    ),
                    false,
                    true,
                ),
                true,
            ),
        ]));

        assert_eq!(batch.schema(), expected_schema);

        Ok(())
    }

    #[tokio::test]
    async fn parquet_exec_with_range() -> Result<()> {
        fn file_range(meta: &ObjectMeta, start: i64, end: i64) -> PartitionedFile {
            PartitionedFile {
                object_meta: meta.clone(),
                partition_values: vec![],
                range: Some(FileRange { start, end }),
                statistics: None,
                extensions: None,
                metadata_size_hint: None,
            }
        }

        async fn assert_parquet_read(
            state: &SessionState,
            file_groups: Vec<FileGroup>,
            expected_row_num: Option<usize>,
            file_schema: SchemaRef,
        ) -> Result<()> {
            let config = FileScanConfigBuilder::new(
                ObjectStoreUrl::local_filesystem(),
                file_schema,
                Arc::new(ParquetSource::default()),
            )
            .with_file_groups(file_groups)
            .build();

            let parquet_exec = DataSourceExec::from_data_source(config);
            assert_eq!(
                parquet_exec
                    .properties()
                    .output_partitioning()
                    .partition_count(),
                1
            );
            let results = parquet_exec.execute(0, state.task_ctx())?.next().await;

            if let Some(expected_row_num) = expected_row_num {
                let batch = results.unwrap()?;
                assert_eq!(expected_row_num, batch.num_rows());
            } else {
                assert!(results.is_none());
            }

            Ok(())
        }

        let session_ctx = SessionContext::new();
        let state = session_ctx.state();

        let testdata = datafusion_common::test_util::parquet_test_data();
        let filename = format!("{testdata}/alltypes_plain.parquet");

        let meta = local_unpartitioned_file(filename);

        let store = Arc::new(LocalFileSystem::new()) as _;
        let file_schema = ParquetFormat::default()
            .infer_schema(&state, &store, std::slice::from_ref(&meta))
            .await?;

        let group_empty = vec![FileGroup::new(vec![file_range(&meta, 0, 2)])];
        let group_contain = vec![FileGroup::new(vec![file_range(&meta, 2, i64::MAX)])];
        let group_all = vec![FileGroup::new(vec![
            file_range(&meta, 0, 2),
            file_range(&meta, 2, i64::MAX),
        ])];

        assert_parquet_read(&state, group_empty, None, file_schema.clone()).await?;
        assert_parquet_read(&state, group_contain, Some(8), file_schema.clone()).await?;
        assert_parquet_read(&state, group_all, Some(8), file_schema).await?;

        Ok(())
    }

    #[tokio::test]
    async fn parquet_exec_with_partition() -> Result<()> {
        let session_ctx = SessionContext::new();
        let state = session_ctx.state();
        let task_ctx = session_ctx.task_ctx();

        let object_store_url = ObjectStoreUrl::local_filesystem();
        let store = state.runtime_env().object_store(&object_store_url).unwrap();

        let testdata = datafusion_common::test_util::parquet_test_data();
        let filename = format!("{testdata}/alltypes_plain.parquet");

        let meta = local_unpartitioned_file(filename);

        let schema = ParquetFormat::default()
            .infer_schema(&state, &store, std::slice::from_ref(&meta))
            .await
            .unwrap();

        let partitioned_file = PartitionedFile {
            object_meta: meta,
            partition_values: vec![
                ScalarValue::from("2021"),
                ScalarValue::UInt8(Some(10)),
                ScalarValue::Dictionary(
                    Box::new(DataType::UInt16),
                    Box::new(ScalarValue::from("26")),
                ),
            ],
            range: None,
            statistics: None,
            extensions: None,
            metadata_size_hint: None,
        };

        let expected_schema = Schema::new(vec![
            Field::new("id", DataType::Int32, true),
            Field::new("bool_col", DataType::Boolean, true),
            Field::new("tinyint_col", DataType::Int32, true),
            Field::new("month", DataType::UInt8, false),
            Field::new(
                "day",
                DataType::Dictionary(
                    Box::new(DataType::UInt16),
                    Box::new(DataType::Utf8),
                ),
                false,
            ),
        ]);

        let source = Arc::new(ParquetSource::default());
        let config = FileScanConfigBuilder::new(object_store_url, schema.clone(), source)
            .with_file(partitioned_file)
            // file has 10 cols so index 12 should be month and 13 should be day
            .with_projection(Some(vec![0, 1, 2, 12, 13]))
            .with_table_partition_cols(vec![
                Field::new("year", DataType::Utf8, false),
                Field::new("month", DataType::UInt8, false),
                Field::new(
                    "day",
                    DataType::Dictionary(
                        Box::new(DataType::UInt16),
                        Box::new(DataType::Utf8),
                    ),
                    false,
                ),
            ])
            .build();

        let parquet_exec = DataSourceExec::from_data_source(config);
        let partition_count = parquet_exec
            .data_source()
            .output_partitioning()
            .partition_count();
        assert_eq!(partition_count, 1);
        assert_eq!(parquet_exec.schema().as_ref(), &expected_schema);

        let mut results = parquet_exec.execute(0, task_ctx)?;
        let batch = results.next().await.unwrap()?;
        assert_eq!(batch.schema().as_ref(), &expected_schema);

        assert_snapshot!(batches_to_string(&[batch]),@r###"
            +----+----------+-------------+-------+-----+
            | id | bool_col | tinyint_col | month | day |
            +----+----------+-------------+-------+-----+
            | 4  | true     | 0           | 10    | 26  |
            | 5  | false    | 1           | 10    | 26  |
            | 6  | true     | 0           | 10    | 26  |
            | 7  | false    | 1           | 10    | 26  |
            | 2  | true     | 0           | 10    | 26  |
            | 3  | false    | 1           | 10    | 26  |
            | 0  | true     | 0           | 10    | 26  |
            | 1  | false    | 1           | 10    | 26  |
            +----+----------+-------------+-------+-----+
        "###);

        let batch = results.next().await;
        assert!(batch.is_none());

        Ok(())
    }

    #[tokio::test]
    async fn parquet_exec_with_error() -> Result<()> {
        let session_ctx = SessionContext::new();
        let state = session_ctx.state();
        let location = Path::from_filesystem_path(".")
            .unwrap()
            .child("invalid.parquet");

        let partitioned_file = PartitionedFile {
            object_meta: ObjectMeta {
                location,
                last_modified: Utc.timestamp_nanos(0),
                size: 1337,
                e_tag: None,
                version: None,
            },
            partition_values: vec![],
            range: None,
            statistics: None,
            extensions: None,
            metadata_size_hint: None,
        };

        let file_schema = Arc::new(Schema::empty());
        let config = FileScanConfigBuilder::new(
            ObjectStoreUrl::local_filesystem(),
            file_schema,
            Arc::new(ParquetSource::default()),
        )
        .with_file(partitioned_file)
        .build();

        let parquet_exec = DataSourceExec::from_data_source(config);

        let mut results = parquet_exec.execute(0, state.task_ctx())?;
        let batch = results.next().await.unwrap();
        // invalid file should produce an error to that effect
        assert_contains!(batch.unwrap_err().to_string(), "invalid.parquet not found");
        assert!(results.next().await.is_none());

        Ok(())
    }

    #[tokio::test]
    async fn parquet_page_index_exec_metrics() {
        let c1: ArrayRef = Arc::new(Int32Array::from(vec![
            Some(1),
            None,
            Some(2),
            Some(3),
            Some(4),
            Some(5),
        ]));
        let batch1 = create_batch(vec![("int", c1.clone())]);

        let filter = col("int").eq(lit(4_i32));

        let rt = RoundTrip::new()
            .with_predicate(filter)
            .with_page_index_predicate()
            .round_trip(vec![batch1])
            .await;

        let metrics = rt.parquet_exec.metrics().unwrap();

        assert_snapshot!(batches_to_sort_string(&rt.batches.unwrap()),@r###"
            +-----+
            | int |
            +-----+
            | 4   |
            | 5   |
            +-----+
        "###);
        assert_eq!(get_value(&metrics, "page_index_rows_pruned"), 4);
        assert_eq!(get_value(&metrics, "page_index_rows_matched"), 2);
        assert!(
            get_value(&metrics, "page_index_eval_time") > 0,
            "no eval time in metrics: {metrics:#?}"
        );
    }

    /// Returns a string array with contents:
    /// "[Foo, null, bar, bar, bar, bar, zzz]"
    fn string_batch() -> RecordBatch {
        let c1: ArrayRef = Arc::new(StringArray::from(vec![
            Some("Foo"),
            None,
            Some("bar"),
            Some("bar"),
            Some("bar"),
            Some("bar"),
            Some("zzz"),
        ]));

        // batch1: c1(string)
        create_batch(vec![("c1", c1.clone())])
    }

    #[tokio::test]
    async fn parquet_exec_metrics() {
        // batch1: c1(string)
        let batch1 = string_batch();

        // c1 != 'bar'
        let filter = col("c1").not_eq(lit("bar"));

        // read/write them files:
        let rt = RoundTrip::new()
            .with_predicate(filter)
            .with_pushdown_predicate()
            .round_trip(vec![batch1])
            .await;

        let metrics = rt.parquet_exec.metrics().unwrap();

        // assert the batches and some metrics
        assert_snapshot!(batches_to_string(&rt.batches.unwrap()),@r###"
            +-----+
            | c1  |
            +-----+
            | Foo |
            | zzz |
            +-----+
        "###);

        // pushdown predicates have eliminated all 4 bar rows and the
        // null row for 5 rows total
        assert_eq!(get_value(&metrics, "pushdown_rows_pruned"), 5);
        assert_eq!(get_value(&metrics, "pushdown_rows_matched"), 2);
        assert!(
            get_value(&metrics, "row_pushdown_eval_time") > 0,
            "no pushdown eval time in metrics: {metrics:#?}"
        );
        assert!(
            get_value(&metrics, "statistics_eval_time") > 0,
            "no statistics eval time in metrics: {metrics:#?}"
        );
        assert!(
            get_value(&metrics, "bloom_filter_eval_time") > 0,
            "no Bloom Filter eval time in metrics: {metrics:#?}"
        );
    }

    #[tokio::test]
    async fn parquet_exec_display() {
        // batch1: c1(string)
        let batch1 = string_batch();

        // c1 != 'bar'
        let filter = col("c1").not_eq(lit("bar"));

        let rt = RoundTrip::new()
            .with_predicate(filter)
            .with_pushdown_predicate()
            .round_trip(vec![batch1])
            .await;

        let explain = rt.explain.unwrap();

        // check that there was a pruning predicate -> row groups got pruned
        assert_contains!(&explain, "predicate=c1@0 != bar");

        // there's a single row group, but we can check that it matched
        // if no pruning was done this would be 0 instead of 1
        assert_contains!(&explain, "row_groups_matched_statistics=1");

        // check the projection
        assert_contains!(&explain, "projection=[c1]");
    }

    #[tokio::test]
    async fn parquet_exec_has_no_pruning_predicate_if_can_not_prune() {
        // batch1: c1(string)
        let batch1 = string_batch();

        // filter is too complicated for pruning (PruningPredicate code does not
        // handle case expressions), so the pruning predicate will always be
        // "true"

        // WHEN c1 != bar THEN true ELSE false END
        let filter = when(col("c1").not_eq(lit("bar")), lit(true))
            .otherwise(lit(false))
            .unwrap();

        let rt = RoundTrip::new()
            .with_predicate(filter.clone())
            .with_pushdown_predicate()
            .round_trip(vec![batch1])
            .await;

        // Should not contain a pruning predicate (since nothing can be pruned)
        let explain = rt.explain.unwrap();

        // When both matched and pruned are 0, it means that the pruning predicate
        // was not used at all.
        assert_contains!(&explain, "row_groups_matched_statistics=0");
        assert_contains!(&explain, "row_groups_pruned_statistics=0");

        // But pushdown predicate should be present
        assert_contains!(
            &explain,
            "predicate=CASE WHEN c1@0 != bar THEN true ELSE false END"
        );
        assert_contains!(&explain, "pushdown_rows_pruned=5");
    }

    #[tokio::test]
    async fn parquet_exec_has_pruning_predicate_for_guarantees() {
        // batch1: c1(string)
        let batch1 = string_batch();

        // part of the filter is too complicated for pruning (PruningPredicate code does not
        // handle case expressions), but part (c1 = 'foo') can be used for bloom filtering, so
        // should still have the pruning predicate.

        // c1 = 'foo' AND (WHEN c1 != bar THEN true ELSE false END)
        let filter = col("c1").eq(lit("foo")).and(
            when(col("c1").not_eq(lit("bar")), lit(true))
                .otherwise(lit(false))
                .unwrap(),
        );

        let rt = RoundTrip::new()
            .with_predicate(filter.clone())
            .with_pushdown_predicate()
            .with_bloom_filters()
            .round_trip(vec![batch1])
            .await;

        // Should have a pruning predicate
        let explain = rt.explain.unwrap();
        assert_contains!(
            &explain,
            "predicate=c1@0 = foo AND CASE WHEN c1@0 != bar THEN true ELSE false END"
        );

        // And bloom filters should have been evaluated
        assert_contains!(&explain, "row_groups_pruned_bloom_filter=1");
    }

    /// Returns the sum of all the metrics with the specified name
    /// the returned set.
    ///
    /// Count: returns value
    /// Time: returns elapsed nanoseconds
    ///
    /// Panics if no such metric.
    fn get_value(metrics: &MetricsSet, metric_name: &str) -> usize {
        match metrics.sum_by_name(metric_name) {
            Some(v) => v.as_usize(),
            _ => {
                panic!(
                    "Expected metric not found. Looking for '{metric_name}' in\n\n{metrics:#?}"
                );
            }
        }
    }

    fn populate_csv_partitions(
        tmp_dir: &TempDir,
        partition_count: usize,
        file_extension: &str,
    ) -> Result<SchemaRef> {
        // define schema for data source (csv file)
        let schema = Arc::new(Schema::new(vec![
            Field::new("c1", DataType::UInt32, false),
            Field::new("c2", DataType::UInt64, false),
            Field::new("c3", DataType::Boolean, false),
        ]));

        // generate a partitioned file
        for partition in 0..partition_count {
            let filename = format!("partition-{partition}.{file_extension}");
            let file_path = tmp_dir.path().join(filename);
            let mut file = File::create(file_path)?;

            // generate some data
            for i in 0..=10 {
                let data = format!("{},{},{}\n", partition, i, i % 2 == 0);
                file.write_all(data.as_bytes())?;
            }
        }

        Ok(schema)
    }

    #[tokio::test]
    async fn write_table_results() -> Result<()> {
        // create partitioned input file and context
        let tmp_dir = TempDir::new()?;
        // let mut ctx = create_ctx(&tmp_dir, 4).await?;
        let ctx = SessionContext::new_with_config(
            SessionConfig::new().with_target_partitions(8),
        );
        let schema = populate_csv_partitions(&tmp_dir, 4, ".csv")?;
        // register csv file with the execution context
        ctx.register_csv(
            "test",
            tmp_dir.path().to_str().unwrap(),
            CsvReadOptions::new().schema(&schema),
        )
        .await?;

        // register a local file system object store for /tmp directory
        let local = Arc::new(LocalFileSystem::new_with_prefix(&tmp_dir)?);
        let local_url = Url::parse("file://local").unwrap();
        ctx.register_object_store(&local_url, local);

        // Configure listing options
        let file_format = ParquetFormat::default().with_enable_pruning(true);
        let listing_options = ListingOptions::new(Arc::new(file_format))
            .with_file_extension(ParquetFormat::default().get_ext());

        // execute a simple query and write the results to parquet
        let out_dir = tmp_dir.as_ref().to_str().unwrap().to_string() + "/out";
        fs::create_dir(&out_dir).unwrap();
        let df = ctx.sql("SELECT c1, c2 FROM test").await?;
        let schema: Schema = df.schema().into();
        // Register a listing table - this will use all files in the directory as data sources
        // for the query
        ctx.register_listing_table(
            "my_table",
            &out_dir,
            listing_options,
            Some(Arc::new(schema)),
            None,
        )
        .await
        .unwrap();
        df.write_table("my_table", DataFrameWriteOptions::new())
            .await?;

        // create a new context and verify that the results were saved to a partitioned parquet file
        let ctx = SessionContext::new();

        // get write_id
        let mut paths = fs::read_dir(&out_dir).unwrap();
        let path = paths.next();
        let name = path
            .unwrap()?
            .path()
            .file_name()
            .expect("Should be a file name")
            .to_str()
            .expect("Should be a str")
            .to_owned();
        let (parsed_id, _) = name.split_once('_').expect("File should contain _ !");
        let write_id = parsed_id.to_owned();

        // register each partition as well as the top level dir
        ctx.register_parquet(
            "part0",
            &format!("{out_dir}/{write_id}_0.parquet"),
            ParquetReadOptions::default(),
        )
        .await?;

        ctx.register_parquet("allparts", &out_dir, ParquetReadOptions::default())
            .await?;

        let part0 = ctx.sql("SELECT c1, c2 FROM part0").await?.collect().await?;
        let allparts = ctx
            .sql("SELECT c1, c2 FROM allparts")
            .await?
            .collect()
            .await?;

        let allparts_count: usize = allparts.iter().map(|batch| batch.num_rows()).sum();

        assert_eq!(part0[0].schema(), allparts[0].schema());

        assert_eq!(allparts_count, 40);

        Ok(())
    }

    #[tokio::test]
    async fn test_struct_filter_parquet() -> Result<()> {
        let tmp_dir = TempDir::new()?;
        let path = tmp_dir.path().to_str().unwrap().to_string() + "/test.parquet";
        write_file(&path);
        let ctx = SessionContext::new();
        let opt = ListingOptions::new(Arc::new(ParquetFormat::default()));
        ctx.register_listing_table("base_table", path, opt, None, None)
            .await
            .unwrap();
        let sql = "select * from base_table where name='test02'";
        let batch = ctx.sql(sql).await.unwrap().collect().await.unwrap();
        assert_eq!(batch.len(), 1);
        insta::assert_snapshot!(batches_to_string(&batch),@r###"
            +---------------------+----+--------+
            | struct              | id | name   |
            +---------------------+----+--------+
            | {id: 4, name: aaa2} | 2  | test02 |
            +---------------------+----+--------+
        "###);
        Ok(())
    }

    #[tokio::test]
    async fn test_struct_filter_parquet_with_view_types() -> Result<()> {
        let tmp_dir = TempDir::new().unwrap();
        let path = tmp_dir.path().to_str().unwrap().to_string() + "/test.parquet";
        write_file(&path);

        let ctx = SessionContext::new();

        let mut options = TableParquetOptions::default();
        options.global.schema_force_view_types = true;
        let opt =
            ListingOptions::new(Arc::new(ParquetFormat::default().with_options(options)));

        ctx.register_listing_table("base_table", path, opt, None, None)
            .await
            .unwrap();
        let sql = "select * from base_table where name='test02'";
        let batch = ctx.sql(sql).await.unwrap().collect().await.unwrap();
        assert_eq!(batch.len(), 1);
        insta::assert_snapshot!(batches_to_string(&batch),@r###"
            +---------------------+----+--------+
            | struct              | id | name   |
            +---------------------+----+--------+
            | {id: 4, name: aaa2} | 2  | test02 |
            +---------------------+----+--------+
        "###);
        Ok(())
    }

    fn write_file(file: &String) {
        let struct_fields = Fields::from(vec![
            Field::new("id", DataType::Int64, false),
            Field::new("name", DataType::Utf8, false),
        ]);
        let schema = Schema::new(vec![
            Field::new("struct", DataType::Struct(struct_fields.clone()), false),
            Field::new("id", DataType::Int64, true),
            Field::new("name", DataType::Utf8, false),
        ]);
        let id_array = Int64Array::from(vec![Some(1), Some(2)]);
        let columns = vec![
            Arc::new(Int64Array::from(vec![3, 4])) as _,
            Arc::new(StringArray::from(vec!["aaa1", "aaa2"])) as _,
        ];
        let struct_array = StructArray::new(struct_fields, columns, None);

        let name_array = StringArray::from(vec![Some("test01"), Some("test02")]);
        let schema = Arc::new(schema);

        let batch = RecordBatch::try_new(
            schema.clone(),
            vec![
                Arc::new(struct_array),
                Arc::new(id_array),
                Arc::new(name_array),
            ],
        )
        .unwrap();
        let file = File::create(file).unwrap();
        let w_opt = WriterProperties::builder().build();
        let mut writer = ArrowWriter::try_new(file, schema, Some(w_opt)).unwrap();
        writer.write(&batch).unwrap();
        writer.flush().unwrap();
        writer.close().unwrap();
    }

    /// Write out a batch to a parquet file and return the total size of the file
    async fn write_batch(
        path: &str,
        store: Arc<dyn ObjectStore>,
        batch: RecordBatch,
    ) -> u64 {
        let mut writer =
            ArrowWriter::try_new(BytesMut::new().writer(), batch.schema(), None).unwrap();
        writer.write(&batch).unwrap();
        writer.flush().unwrap();
        let bytes = writer.into_inner().unwrap().into_inner().freeze();
        let total_size = bytes.len() as u64;
        let path = Path::from(path);
        let payload = object_store::PutPayload::from_bytes(bytes);
        store
            .put_opts(&path, payload, object_store::PutOptions::default())
            .await
            .unwrap();
        total_size
    }

    /// A ParquetFileReaderFactory that tracks the metadata_size_hint passed to it
    #[derive(Debug, Clone)]
    struct TrackingParquetFileReaderFactory {
        inner: Arc<dyn ParquetFileReaderFactory>,
        metadata_size_hint_calls: Arc<Mutex<Vec<Option<usize>>>>,
    }

    impl TrackingParquetFileReaderFactory {
        fn new(store: Arc<dyn ObjectStore>) -> Self {
            Self {
                inner: Arc::new(DefaultParquetFileReaderFactory::new(store)) as _,
                metadata_size_hint_calls: Arc::new(Mutex::new(vec![])),
            }
        }
    }

    impl ParquetFileReaderFactory for TrackingParquetFileReaderFactory {
        fn create_reader(
            &self,
            partition_index: usize,
            file_meta: FileMeta,
            metadata_size_hint: Option<usize>,
            metrics: &ExecutionPlanMetricsSet,
        ) -> Result<Box<dyn parquet::arrow::async_reader::AsyncFileReader + Send>>
        {
            self.metadata_size_hint_calls
                .lock()
                .unwrap()
                .push(metadata_size_hint);
            self.inner.create_reader(
                partition_index,
                file_meta,
                metadata_size_hint,
                metrics,
            )
        }
    }

    /// Test passing `metadata_size_hint` to either a single file or the whole exec
    #[tokio::test]
    async fn test_metadata_size_hint() {
        let store =
            Arc::new(object_store::memory::InMemory::new()) as Arc<dyn ObjectStore>;
        let store_url = ObjectStoreUrl::parse("memory://test").unwrap();

        let ctx = SessionContext::new();
        ctx.register_object_store(store_url.as_ref(), store.clone());

        // write some data out, it doesn't matter what it is
        let c1: ArrayRef = Arc::new(Int32Array::from(vec![Some(1)]));
        let batch = create_batch(vec![("c1", c1)]);
        let schema = batch.schema();
        let name_1 = "test1.parquet";
        let name_2 = "test2.parquet";
        let total_size_1 = write_batch(name_1, store.clone(), batch.clone()).await;
        let total_size_2 = write_batch(name_2, store.clone(), batch.clone()).await;

        let reader_factory =
            Arc::new(TrackingParquetFileReaderFactory::new(store.clone()));

        let size_hint_calls = reader_factory.metadata_size_hint_calls.clone();

        let source = Arc::new(
            ParquetSource::default()
                .with_parquet_file_reader_factory(reader_factory)
                .with_metadata_size_hint(456),
        );
        let config = FileScanConfigBuilder::new(store_url, schema, source)
            .with_file(
                PartitionedFile {
                    object_meta: ObjectMeta {
                        location: Path::from(name_1),
                        last_modified: Utc::now(),
                        size: total_size_1,
                        e_tag: None,
                        version: None,
                    },
                    partition_values: vec![],
                    range: None,
                    statistics: None,
                    extensions: None,
                    metadata_size_hint: None,
                }
                .with_metadata_size_hint(123),
            )
            .with_file(PartitionedFile {
                object_meta: ObjectMeta {
                    location: Path::from(name_2),
                    last_modified: Utc::now(),
                    size: total_size_2,
                    e_tag: None,
                    version: None,
                },
                partition_values: vec![],
                range: None,
                statistics: None,
                extensions: None,
                metadata_size_hint: None,
            })
            .build();

        let exec = DataSourceExec::from_data_source(config);

        let res = collect(exec, ctx.task_ctx()).await.unwrap();
        assert_eq!(res.len(), 2);

        let calls = size_hint_calls.lock().unwrap().clone();
        assert_eq!(calls.len(), 2);
        assert_eq!(calls, vec![Some(123), Some(456)]);
    }
}<|MERGE_RESOLUTION|>--- conflicted
+++ resolved
@@ -177,15 +177,6 @@
                 source = source.with_enable_page_index(true);
             } else {
                 source = source.with_enable_page_index(false);
-<<<<<<< HEAD
-            }
-
-            if self.bloom_filters {
-                source = source.with_bloom_filter_on_read(true);
-            } else {
-                source = source.with_bloom_filter_on_read(false);
-=======
->>>>>>> 33a32d43
             }
 
             if self.bloom_filters {
@@ -892,23 +883,15 @@
             Arc::new(StringViewArray::from(vec![Some("foo"), Some("bar")]));
         let batch = create_batch(vec![("c1", c1.clone())]);
 
-<<<<<<< HEAD
-        let schema = Arc::new(Schema::new(vec![Field::new("c1", DataType::Utf8, false)]));
-=======
         // Table schema is Utf8 but file schema is StringView
         let table_schema =
             Arc::new(Schema::new(vec![Field::new("c1", DataType::Utf8, false)]));
->>>>>>> 33a32d43
 
         // Predicate should prune all row groups
         let filter = col("c1").eq(lit(ScalarValue::Utf8(Some("aaa".to_string()))));
         let rt = RoundTrip::new()
             .with_predicate(filter)
-<<<<<<< HEAD
-            .with_schema(schema.clone())
-=======
             .with_table_schema(table_schema.clone())
->>>>>>> 33a32d43
             .round_trip(vec![batch.clone()])
             .await;
         // There should be no predicate evaluation errors
@@ -921,11 +904,7 @@
         let filter = col("c1").eq(lit(ScalarValue::Utf8(Some("foo".to_string()))));
         let rt = RoundTrip::new()
             .with_predicate(filter)
-<<<<<<< HEAD
-            .with_schema(schema)
-=======
             .with_table_schema(table_schema)
->>>>>>> 33a32d43
             .round_trip(vec![batch])
             .await;
         // There should be no predicate evaluation errors
@@ -947,22 +926,14 @@
         let c1: ArrayRef = Arc::new(Int8Array::from(vec![Some(1), Some(2)]));
         let batch = create_batch(vec![("c1", c1.clone())]);
 
-<<<<<<< HEAD
-        let schema =
-=======
         let table_schema =
->>>>>>> 33a32d43
             Arc::new(Schema::new(vec![Field::new("c1", DataType::UInt64, false)]));
 
         // Predicate should prune all row groups
         let filter = col("c1").eq(lit(ScalarValue::UInt64(Some(5))));
         let rt = RoundTrip::new()
             .with_predicate(filter)
-<<<<<<< HEAD
-            .with_schema(schema.clone())
-=======
             .with_table_schema(table_schema.clone())
->>>>>>> 33a32d43
             .round_trip(vec![batch.clone()])
             .await;
         // There should be no predicate evaluation errors
@@ -974,11 +945,7 @@
         let filter = col("c1").eq(lit(ScalarValue::UInt64(Some(1))));
         let rt = RoundTrip::new()
             .with_predicate(filter)
-<<<<<<< HEAD
-            .with_schema(schema)
-=======
             .with_table_schema(table_schema)
->>>>>>> 33a32d43
             .round_trip(vec![batch])
             .await;
         // There should be no predicate evaluation errors
