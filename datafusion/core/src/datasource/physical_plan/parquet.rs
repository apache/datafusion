--- conflicted
+++ resolved
@@ -41,28 +41,13 @@
         Statistics,
     },
 };
-<<<<<<< HEAD
-use datafusion_physical_expr::{schema_properties_helper, PhysicalSortExpr};
-use fmt::Debug;
-use object_store::path::Path;
-use std::any::Any;
-use std::fmt;
-use std::ops::Range;
-use std::sync::Arc;
-use tokio::task::JoinSet;
-
-use arrow::datatypes::{DataType, SchemaRef};
-use arrow::error::ArrowError;
-use datafusion_physical_expr::{LexOrdering, PhysicalExpr, SchemaProperties};
-=======
 
 use arrow::datatypes::{DataType, SchemaRef};
 use arrow::error::ArrowError;
 use datafusion_physical_expr::{
-    ordering_equivalence_properties_helper, LexOrdering, OrderingEquivalenceProperties,
-    PhysicalExpr, PhysicalSortExpr,
+    schema_properties_helper, LexOrdering, PhysicalExpr, PhysicalSortExpr,
+    SchemaProperties,
 };
->>>>>>> c9330bc0
 
 use bytes::Bytes;
 use futures::future::BoxFuture;
