// Licensed to the Apache Software Foundation (ASF) under one
// or more contributor license agreements.  See the NOTICE file
// distributed with this work for additional information
// regarding copyright ownership.  The ASF licenses this file
// to you under the Apache License, Version 2.0 (the
// "License"); you may not use this file except in compliance
// with the License.  You may obtain a copy of the License at
//
//   http://www.apache.org/licenses/LICENSE-2.0
//
// Unless required by applicable law or agreed to in writing,
// software distributed under the License is distributed on an
// "AS IS" BASIS, WITHOUT WARRANTIES OR CONDITIONS OF ANY
// KIND, either express or implied.  See the License for the
// specific language governing permissions and limitations
// under the License.

//! The table implementation.

use std::str::FromStr;
use std::{any::Any, sync::Arc};

use arrow::compute::SortOptions;
use arrow::datatypes::{DataType, Field, Schema, SchemaRef};
use async_trait::async_trait;
use dashmap::DashMap;
use datafusion_physical_expr::PhysicalSortExpr;
use futures::{future, stream, StreamExt, TryStreamExt};
use object_store::path::Path;
use object_store::ObjectMeta;

use crate::datasource::file_format::file_type::{FileCompressionType, FileType};
use crate::datasource::{
    file_format::{
        avro::AvroFormat, csv::CsvFormat, json::JsonFormat, parquet::ParquetFormat,
        FileFormat,
    },
    get_statistics_with_limit,
    listing::ListingTableUrl,
    TableProvider, TableType,
};
use crate::logical_expr::TableProviderFilterPushDown;
use crate::physical_plan;
use crate::physical_plan::file_format::partition_type_wrap;
use crate::{
    error::{DataFusionError, Result},
    execution::context::SessionState,
    logical_expr::Expr,
    physical_plan::{
        empty::EmptyExec, file_format::FileScanConfig, project_schema, ExecutionPlan,
        Statistics,
    },
};

use super::PartitionedFile;

use super::helpers::{expr_applicable_for_cols, pruned_partition_list, split_files};

/// Configuration for creating a 'ListingTable'
#[derive(Debug, Clone)]
pub struct ListingTableConfig {
    /// Paths on the `ObjectStore` for creating `ListingTable`.
    /// They should share the same schema and object store.
    pub table_paths: Vec<ListingTableUrl>,
    /// Optional `SchemaRef` for the to be created `ListingTable`.
    pub file_schema: Option<SchemaRef>,
    /// Optional `ListingOptions` for the to be created `ListingTable`.
    pub options: Option<ListingOptions>,
}

impl ListingTableConfig {
    /// Creates new `ListingTableConfig`.
    /// The `SchemaRef` and `ListingOptions` are inferred based on the suffix of the provided `table_paths` first element.
    pub fn new(table_path: ListingTableUrl) -> Self {
        let table_paths = vec![table_path];
        Self {
            table_paths,
            file_schema: None,
            options: None,
        }
    }

    /// Creates new `ListingTableConfig` with multiple table paths.
    /// The `SchemaRef` and `ListingOptions` are inferred based on the suffix of the provided `table_paths` first element.
    pub fn new_with_multi_paths(table_paths: Vec<ListingTableUrl>) -> Self {
        Self {
            table_paths,
            file_schema: None,
            options: None,
        }
    }
    /// Add `schema` to `ListingTableConfig`
    pub fn with_schema(self, schema: SchemaRef) -> Self {
        Self {
            table_paths: self.table_paths,
            file_schema: Some(schema),
            options: self.options,
        }
    }

    /// Add `listing_options` to `ListingTableConfig`
    pub fn with_listing_options(self, listing_options: ListingOptions) -> Self {
        Self {
            table_paths: self.table_paths,
            file_schema: self.file_schema,
            options: Some(listing_options),
        }
    }

    fn infer_format(path: &str) -> Result<(Arc<dyn FileFormat>, String)> {
        let err_msg = format!("Unable to infer file type from path: {}", path);

        let mut exts = path.rsplit('.');

        let mut splitted = exts.next().unwrap_or("");

        let file_compression_type = FileCompressionType::from_str(splitted)
            .unwrap_or(FileCompressionType::UNCOMPRESSED);

        if file_compression_type != FileCompressionType::UNCOMPRESSED {
            splitted = exts.next().unwrap_or("");
        }

        let file_type = FileType::from_str(splitted)
            .map_err(|_| DataFusionError::Internal(err_msg.to_owned()))?;

        let ext = file_type
            .get_ext_with_compression(file_compression_type.to_owned())
            .map_err(|_| DataFusionError::Internal(err_msg))?;

        let file_format: Arc<dyn FileFormat> = match file_type {
            FileType::AVRO => Arc::new(AvroFormat::default()),
            FileType::CSV => Arc::new(
                CsvFormat::default().with_file_compression_type(file_compression_type),
            ),
            FileType::JSON => Arc::new(
                JsonFormat::default().with_file_compression_type(file_compression_type),
            ),
            FileType::PARQUET => Arc::new(ParquetFormat::default()),
        };

        Ok((file_format, ext))
    }

    /// Infer `ListingOptions` based on `table_path` suffix.
    pub async fn infer_options(self, ctx: &SessionState) -> Result<Self> {
        let store = ctx
            .runtime_env
            .object_store(self.table_paths.get(0).unwrap())?;

        let file = self
            .table_paths
            .get(0)
            .unwrap()
            .list_all_files(store.as_ref(), "")
            .next()
            .await
            .ok_or_else(|| DataFusionError::Internal("No files for table".into()))??;

        let (format, file_extension) =
            ListingTableConfig::infer_format(file.location.as_ref())?;

        let listing_options = ListingOptions::new(format)
            .with_file_extension(file_extension)
            .with_target_partitions(ctx.config.target_partitions);

        Ok(Self {
            table_paths: self.table_paths,
            file_schema: self.file_schema,
            options: Some(listing_options),
        })
    }

    /// Infer `SchemaRef` based on `table_path` suffix.  Requires `self.options` to be set prior to using.
    pub async fn infer_schema(self, ctx: &SessionState) -> Result<Self> {
        match self.options {
            Some(options) => {
                let schema = options
                    .infer_schema(ctx, self.table_paths.get(0).unwrap())
                    .await?;

                Ok(Self {
                    table_paths: self.table_paths,
                    file_schema: Some(schema),
                    options: Some(options),
                })
            }
            None => Err(DataFusionError::Internal(
                "No `ListingOptions` set for inferring schema".into(),
            )),
        }
    }

    /// Convenience wrapper for calling `infer_options` and `infer_schema`
    pub async fn infer(self, ctx: &SessionState) -> Result<Self> {
        self.infer_options(ctx).await?.infer_schema(ctx).await
    }
}

/// Options for creating a `ListingTable`
#[derive(Clone, Debug)]
pub struct ListingOptions {
    /// A suffix on which files should be filtered (leave empty to
    /// keep all files on the path)
    pub file_extension: String,
    /// The file format
    pub format: Arc<dyn FileFormat>,
    /// The expected partition column names in the folder structure.
    /// For example `Vec["a", "b"]` means that the two first levels of
    /// partitioning expected should be named "a" and "b":
    /// - If there is a third level of partitioning it will be ignored.
    /// - Files that don't follow this partitioning will be ignored.
    pub table_partition_cols: Vec<(String, DataType)>,
    /// Set true to try to guess statistics from the files.
    /// This can add a lot of overhead as it will usually require files
    /// to be opened and at least partially parsed.
    pub collect_stat: bool,
    /// Group files to avoid that the number of partitions exceeds
    /// this limit
    pub target_partitions: usize,
    /// Optional pre-known sort order. Must be `SortExpr`s.
    ///
    /// DataFusion may take advantage of this ordering to omit sorts
    /// or use more efficient algorithms. Currently sortedness must be
    /// provided if it is known by some external mechanism, but may in
    /// the future be automatically determined, for example using
    /// parquet metadata.
    ///
    /// See <https://github.com/apache/arrow-datafusion/issues/4177>
    pub file_sort_order: Option<Vec<Expr>>,
}

impl ListingOptions {
    /// Creates an options instance with the given format
    /// Default values:
    /// - no file extension filter
    /// - no input partition to discover
    /// - one target partition
    /// - stat collection
    pub fn new(format: Arc<dyn FileFormat>) -> Self {
        Self {
            file_extension: String::new(),
            format,
            table_partition_cols: vec![],
            collect_stat: true,
            target_partitions: 1,
            file_sort_order: None,
        }
    }

    /// Set file extension on [`ListingOptions`] and returns self.
    ///
    /// ```
    /// use std::sync::Arc;
    /// use datafusion::datasource::{listing::ListingOptions, file_format::parquet::ParquetFormat};
    ///
    /// let listing_options = ListingOptions::new(Arc::new(ParquetFormat::default()))
    ///     .with_file_extension(".parquet");
    ///
    /// assert_eq!(listing_options.file_extension, ".parquet");
    /// ```
    pub fn with_file_extension(mut self, file_extension: impl Into<String>) -> Self {
        self.file_extension = file_extension.into();
        self
    }

    /// Set table partition column names on [`ListingOptions`] and returns self.
    ///
    /// ```
    /// use std::sync::Arc;
    /// use datafusion::datasource::{listing::ListingOptions, file_format::parquet::ParquetFormat};
    ///
    /// let listing_options = ListingOptions::new(Arc::new(ParquetFormat::default()))
    ///     .with_table_partition_cols(vec!["col_a".to_string(), "col_b".to_string()]);
    ///
    /// assert_eq!(listing_options.table_partition_cols, vec!["col_a", "col_b"]);
    /// ```
    pub fn with_table_partition_cols(
        mut self,
        table_partition_cols: Vec<String>,
    ) -> Self {
        self.table_partition_cols = table_partition_cols;
        self
    }

    /// Set stat collection on [`ListingOptions`] and returns self.
    ///
    /// ```
    /// use std::sync::Arc;
    /// use datafusion::datasource::{listing::ListingOptions, file_format::parquet::ParquetFormat};
    ///
    /// // Enable stat collection
    /// let listing_options = ListingOptions::new(Arc::new(ParquetFormat::default()))
    ///     .with_collect_stat(true);
    ///
    /// assert_eq!(listing_options.collect_stat, true);
    /// ```
    pub fn with_collect_stat(mut self, collect_stat: bool) -> Self {
        self.collect_stat = collect_stat;
        self
    }

    /// Set number of target partitions on [`ListingOptions`] and returns self.
    ///
    /// ```
    /// use std::sync::Arc;
    /// use datafusion::datasource::{listing::ListingOptions, file_format::parquet::ParquetFormat};
    ///
    /// let listing_options = ListingOptions::new(Arc::new(ParquetFormat::default()))
    ///     .with_target_partitions(8);
    ///
    /// assert_eq!(listing_options.target_partitions, 8);
    /// ```
    pub fn with_target_partitions(mut self, target_partitions: usize) -> Self {
        self.target_partitions = target_partitions;
        self
    }

    /// Set file sort order on [`ListingOptions`] and returns self.
    ///
    /// ```
    /// use std::sync::Arc;
    /// use datafusion::prelude::{Expr, col};
    /// use datafusion::datasource::{listing::ListingOptions, file_format::parquet::ParquetFormat};
    ///
    ///
    ///  // Tell datafusion that the files are sorted by column "a"
    ///  let file_sort_order = Some(vec![
    ///    col("a").sort(true, true)
    ///  ]);
    ///
    /// let listing_options = ListingOptions::new(Arc::new(ParquetFormat::default()))
    ///     .with_file_sort_order(file_sort_order.clone());
    ///
    /// assert_eq!(listing_options.file_sort_order, file_sort_order);
    /// ```
    pub fn with_file_sort_order(mut self, file_sort_order: Option<Vec<Expr>>) -> Self {
        self.file_sort_order = file_sort_order;
        self
    }

    /// Infer the schema of the files at the given path on the provided object store.
    /// The inferred schema does not include the partitioning columns.
    ///
    /// This method will not be called by the table itself but before creating it.
    /// This way when creating the logical plan we can decide to resolve the schema
    /// locally or ask a remote service to do it (e.g a scheduler).
    pub async fn infer_schema<'a>(
        &'a self,
        ctx: &SessionState,
        table_path: &'a ListingTableUrl,
    ) -> Result<SchemaRef> {
        let store = ctx.runtime_env.object_store(table_path)?;

        let files: Vec<_> = table_path
            .list_all_files(store.as_ref(), &self.file_extension)
            .try_collect()
            .await?;

        self.format.infer_schema(&store, &files).await
    }
}

/// Collected statistics for files
/// Cache is invalided when file size or last modification has changed
#[derive(Default)]
struct StatisticsCache {
    statistics: DashMap<Path, (ObjectMeta, Statistics)>,
}

impl StatisticsCache {
    /// Get `Statistics` for file location. Returns None if file has changed or not found.
    fn get(&self, meta: &ObjectMeta) -> Option<Statistics> {
        self.statistics
            .get(&meta.location)
            .map(|s| {
                let (saved_meta, statistics) = s.value();
                if saved_meta.size != meta.size
                    || saved_meta.last_modified != meta.last_modified
                {
                    // file has changed
                    None
                } else {
                    Some(statistics.clone())
                }
            })
            .unwrap_or(None)
    }

    /// Save collected file statistics
    fn save(&self, meta: ObjectMeta, statistics: Statistics) {
        self.statistics
            .insert(meta.location.clone(), (meta, statistics));
    }
}

/// An implementation of `TableProvider` that uses the object store
/// or file system listing capability to get the list of files.
pub struct ListingTable {
    table_paths: Vec<ListingTableUrl>,
    /// File fields only
    file_schema: SchemaRef,
    /// File fields + partition columns
    table_schema: SchemaRef,
    options: ListingOptions,
    definition: Option<String>,
    collected_statistics: StatisticsCache,
}

impl ListingTable {
    /// Create new table that lists the FS to get the files to scan.
    /// Takes a `ListingTableConfig` as input which requires an `ObjectStore` and `table_path`.
    /// `ListingOptions` and `SchemaRef` are optional.  If they are not
    /// provided the file type is inferred based on the file suffix.
    /// If the schema is provided then it must be resolved before creating the table
    /// and should contain the fields of the file without the table
    /// partitioning columns.
    pub fn try_new(config: ListingTableConfig) -> Result<Self> {
        let file_schema = config
            .file_schema
            .ok_or_else(|| DataFusionError::Internal("No schema provided.".into()))?;

        let options = config.options.ok_or_else(|| {
            DataFusionError::Internal("No ListingOptions provided".into())
        })?;

        // Add the partition columns to the file schema
        let mut table_fields = file_schema.fields().clone();
        for (part_col_name, part_col_type) in &options.table_partition_cols {
            table_fields.push(Field::new(
                part_col_name,
                partition_type_wrap(part_col_type.clone()),
                false,
            ));
        }

        let table = Self {
            table_paths: config.table_paths,
            file_schema,
            table_schema: Arc::new(Schema::new(table_fields)),
            options,
            definition: None,
            collected_statistics: Default::default(),
        };

        Ok(table)
    }

    /// Specify the SQL definition for this table, if any
    pub fn with_definition(mut self, defintion: Option<String>) -> Self {
        self.definition = defintion;
        self
    }

    /// Get paths ref
    pub fn table_paths(&self) -> &Vec<ListingTableUrl> {
        &self.table_paths
    }

    /// Get options ref
    pub fn options(&self) -> &ListingOptions {
        &self.options
    }

    /// If file_sort_order is specified, creates the appropriate physical expressions
    fn try_create_output_ordering(&self) -> Result<Option<Vec<PhysicalSortExpr>>> {
        let file_sort_order =
            if let Some(file_sort_order) = self.options.file_sort_order.as_ref() {
                file_sort_order
            } else {
                return Ok(None);
            };

        // convert each expr to a physical sort expr
        let sort_exprs = file_sort_order
            .iter()
            .map(|expr| {
                if let Expr::Sort { expr, asc, nulls_first } = expr {
                    if let Expr::Column(col) = expr.as_ref() {
                        let expr = physical_plan::expressions::col(&col.name, self.table_schema.as_ref())?;
                        Ok(PhysicalSortExpr {
                            expr,
                            options: SortOptions {
                                descending: !asc,
                                nulls_first: *nulls_first,
                            },
                        })
                    }
                    else {
                        Err(DataFusionError::Plan(
                            format!("Only support single column references in output_ordering, got {:?}", expr)
                        ))
                    }
                } else {
                    Err(DataFusionError::Plan(
                        format!("Expected Expr::Sort in output_ordering, but got {:?}", expr)
                    ))
                }
            })
            .collect::<Result<Vec<_>>>()?;

        Ok(Some(sort_exprs))
    }
}

#[async_trait]
impl TableProvider for ListingTable {
    fn as_any(&self) -> &dyn Any {
        self
    }

    fn schema(&self) -> SchemaRef {
        Arc::clone(&self.table_schema)
    }

    fn table_type(&self) -> TableType {
        TableType::Base
    }

    async fn scan(
        &self,
        ctx: &SessionState,
        projection: &Option<Vec<usize>>,
        filters: &[Expr],
        limit: Option<usize>,
    ) -> Result<Arc<dyn ExecutionPlan>> {
        let (partitioned_file_lists, statistics) =
            self.list_files_for_scan(ctx, filters, limit).await?;

        // if no files need to be read, return an `EmptyExec`
        if partitioned_file_lists.is_empty() {
            let schema = self.schema();
            let projected_schema = project_schema(&schema, projection.as_ref())?;
            return Ok(Arc::new(EmptyExec::new(false, projected_schema)));
        }

        // extract types of partition columns
        let table_partition_cols = self
            .options
            .table_partition_cols
            .iter()
            .map(|col| {
                (
                    col.0.to_owned(),
                    self.table_schema
                        .field_with_name(&*col.0)
                        .unwrap()
                        .data_type()
                        .clone(),
                )
            })
            .collect();

        // create the execution plan
        self.options
            .format
            .create_physical_plan(
                FileScanConfig {
                    object_store_url: self.table_paths.get(0).unwrap().object_store(),
                    file_schema: Arc::clone(&self.file_schema),
                    file_groups: partitioned_file_lists,
                    statistics,
                    projection: projection.clone(),
                    limit,
                    output_ordering: self.try_create_output_ordering()?,
                    table_partition_cols,
                    config_options: ctx.config.config_options(),
                },
                filters,
            )
            .await
    }

    fn supports_filter_pushdown(
        &self,
        filter: &Expr,
    ) -> Result<TableProviderFilterPushDown> {
        if expr_applicable_for_cols(
            &self
                .options
                .table_partition_cols
                .iter()
                .map(|x| x.0.clone())
                .collect::<Vec<_>>(),
            filter,
        ) {
            // if filter can be handled by partiton pruning, it is exact
            Ok(TableProviderFilterPushDown::Exact)
        } else {
            // otherwise, we still might be able to handle the filter with file
            // level mechanisms such as Parquet row group pruning.
            Ok(TableProviderFilterPushDown::Inexact)
        }
    }

    fn get_table_definition(&self) -> Option<&str> {
        self.definition.as_deref()
    }
}

impl ListingTable {
    /// Get the list of files for a scan as well as the file level statistics.
    /// The list is grouped to let the execution plan know how the files should
    /// be distributed to different threads / executors.
    async fn list_files_for_scan<'a>(
        &'a self,
        ctx: &'a SessionState,
        filters: &'a [Expr],
        limit: Option<usize>,
    ) -> Result<(Vec<Vec<PartitionedFile>>, Statistics)> {
        let store = ctx
            .runtime_env
            .object_store(self.table_paths.get(0).unwrap())?;
        // list files (with partitions)
        let file_list = future::try_join_all(self.table_paths.iter().map(|table_path| {
            pruned_partition_list(
                store.as_ref(),
                table_path,
                filters,
                &self.options.file_extension,
                &self.options.table_partition_cols,
            )
        }))
        .await?;

        let file_list = stream::iter(file_list).flatten();

        // collect the statistics if required by the config
        let files = file_list.then(|part_file| async {
            let part_file = part_file?;
            let statistics = if self.options.collect_stat {
                match self.collected_statistics.get(&part_file.object_meta) {
                    Some(statistics) => statistics,
                    None => {
                        let statistics = self
                            .options
                            .format
                            .infer_stats(
                                &store,
                                self.file_schema.clone(),
                                &part_file.object_meta,
                            )
                            .await?;
                        self.collected_statistics
                            .save(part_file.object_meta.clone(), statistics.clone());
                        statistics
                    }
                }
            } else {
                Statistics::default()
            };
            Ok((part_file, statistics)) as Result<(PartitionedFile, Statistics)>
        });

        let (files, statistics) =
            get_statistics_with_limit(files, self.schema(), limit).await?;

        Ok((
            split_files(files, self.options.target_partitions),
            statistics,
        ))
    }
}

#[cfg(test)]
mod tests {
    use crate::datasource::file_format::file_type::GetExt;
    use crate::prelude::SessionContext;
    use crate::{
        datasource::file_format::{avro::AvroFormat, parquet::ParquetFormat},
        logical_expr::{col, lit},
        test::{columns, object_store::register_test_store},
    };
    use arrow::datatypes::DataType;
    use chrono::DateTime;
    use datafusion_common::assert_contains;

    use super::*;

    #[tokio::test]
    async fn read_single_file() -> Result<()> {
        let ctx = SessionContext::new();

        let table = load_table(&ctx, "alltypes_plain.parquet").await?;
        let projection = None;
        let exec = table
            .scan(&ctx.state(), &projection, &[], None)
            .await
            .expect("Scan table");

        assert_eq!(exec.children().len(), 0);
        assert_eq!(exec.output_partitioning().partition_count(), 1);

        // test metadata
        assert_eq!(exec.statistics().num_rows, Some(8));
        assert_eq!(exec.statistics().total_byte_size, Some(671));

        Ok(())
    }

    #[tokio::test]
    async fn load_table_stats_by_default() -> Result<()> {
        let testdata = crate::test_util::parquet_test_data();
        let filename = format!("{}/{}", testdata, "alltypes_plain.parquet");
        let table_path = ListingTableUrl::parse(filename).unwrap();

        let ctx = SessionContext::new();
        let state = ctx.state();

        let opt = ListingOptions::new(Arc::new(ParquetFormat::default()));
        let schema = opt.infer_schema(&state, &table_path).await?;
        let config = ListingTableConfig::new(table_path)
            .with_listing_options(opt)
            .with_schema(schema);
        let table = ListingTable::try_new(config)?;

        let exec = table.scan(&state, &None, &[], None).await?;
        assert_eq!(exec.statistics().num_rows, Some(8));
        assert_eq!(exec.statistics().total_byte_size, Some(671));

        Ok(())
    }

    #[tokio::test]
    async fn test_try_create_output_ordering() {
        let testdata = crate::test_util::parquet_test_data();
        let filename = format!("{}/{}", testdata, "alltypes_plain.parquet");
        let table_path = ListingTableUrl::parse(filename).unwrap();

        let ctx = SessionContext::new();
        let state = ctx.state();
        let options = ListingOptions::new(Arc::new(ParquetFormat::default()));
        let schema = options.infer_schema(&state, &table_path).await.unwrap();

        use physical_plan::expressions::col as physical_col;
        use std::ops::Add;

        // (file_sort_order, expected_result)
        let cases = vec![
            (None, Ok(None)),
            // empty list
            (Some(vec![]), Ok(Some(vec![]))),
            // not a sort expr
            (
                Some(vec![col("string_col")]),
                Err("Expected Expr::Sort in output_ordering, but got string_col"),
            ),
            // sort expr, but non column
            (
                Some(vec![
                    col("int_col").add(lit(1)).sort(true, true),
                ]),
                Err("Only support single column references in output_ordering, got int_col + Int32(1)"),
            ),
            // ok with one column
            (
                Some(vec![col("string_col").sort(true, false)]),
                Ok(Some(vec![PhysicalSortExpr {
                    expr: physical_col("string_col", &schema).unwrap(),
                    options: SortOptions {
                        descending: false,
                        nulls_first: false,
                    },
                }]))

            ),
            // ok with two columns, different options
            (
                Some(vec![
                    col("string_col").sort(true, false),
                    col("int_col").sort(false, true),
                ]),
                Ok(Some(vec![
                    PhysicalSortExpr {
                        expr: physical_col("string_col", &schema).unwrap(),
                        options: SortOptions {
                            descending: false,
                            nulls_first: false,
                        },
                    },
                    PhysicalSortExpr {
                        expr: physical_col("int_col", &schema).unwrap(),
                        options: SortOptions {
                            descending: true,
                            nulls_first: true,
                        },
                    },
                ]))

            ),

        ];

        for (file_sort_order, expected_result) in cases {
            let options = options.clone().with_file_sort_order(file_sort_order);

            let config = ListingTableConfig::new(table_path.clone())
                .with_listing_options(options)
                .with_schema(schema.clone());

            let table =
                ListingTable::try_new(config.clone()).expect("Creating the table");
            let ordering_result = table.try_create_output_ordering();

            match (expected_result, ordering_result) {
                (Ok(expected), Ok(result)) => {
                    assert_eq!(expected, result);
                }
                (Err(expected), Err(result)) => {
                    // can't compare the DataFusionError directly
                    let result = result.to_string();
                    let expected = expected.to_string();
                    assert_contains!(result.to_string(), expected);
                }
                (expected_result, ordering_result) => {
                    panic!(
                        "expected: {:#?}\n\nactual:{:#?}",
                        expected_result, ordering_result
                    );
                }
            }
        }
    }

    #[tokio::test]
    async fn read_empty_table() -> Result<()> {
        let ctx = SessionContext::new();
        let path = String::from("table/p1=v1/file.avro");
        register_test_store(&ctx, &[(&path, 100)]);

<<<<<<< HEAD
        let opt = ListingOptions {
            file_extension: FileType::AVRO.get_ext(),
            format: Arc::new(AvroFormat {}),
            table_partition_cols: vec![(
                String::from("p1"),
                partition_type_wrap(DataType::Utf8),
            )],
            target_partitions: 4,
            collect_stat: true,
            file_sort_order: None,
        };
=======
        let opt = ListingOptions::new(Arc::new(AvroFormat {}))
            .with_file_extension(FileType::AVRO.get_ext())
            .with_table_partition_cols(vec![String::from("p1")])
            .with_target_partitions(4);
>>>>>>> bcd62485

        let table_path = ListingTableUrl::parse("test:///table/").unwrap();
        let file_schema =
            Arc::new(Schema::new(vec![Field::new("a", DataType::Boolean, false)]));
        let config = ListingTableConfig::new(table_path)
            .with_listing_options(opt)
            .with_schema(file_schema);
        let table = ListingTable::try_new(config)?;

        assert_eq!(
            columns(&table.schema()),
            vec!["a".to_owned(), "p1".to_owned()]
        );

        // this will filter out the only file in the store
        let filter = Expr::not_eq(col("p1"), lit("v1"));

        let scan = table
            .scan(&ctx.state(), &None, &[filter], None)
            .await
            .expect("Empty execution plan");

        assert!(scan.as_any().is::<EmptyExec>());
        assert_eq!(
            columns(&scan.schema()),
            vec!["a".to_owned(), "p1".to_owned()]
        );

        Ok(())
    }

    #[tokio::test]
    async fn test_assert_list_files_for_scan_grouping() -> Result<()> {
        // more expected partitions than files
        assert_list_files_for_scan_grouping(
            &[
                "bucket/key-prefix/file0",
                "bucket/key-prefix/file1",
                "bucket/key-prefix/file2",
                "bucket/key-prefix/file3",
                "bucket/key-prefix/file4",
            ],
            "test:///bucket/key-prefix/",
            12,
            5,
        )
        .await?;

        // as many expected partitions as files
        assert_list_files_for_scan_grouping(
            &[
                "bucket/key-prefix/file0",
                "bucket/key-prefix/file1",
                "bucket/key-prefix/file2",
                "bucket/key-prefix/file3",
            ],
            "test:///bucket/key-prefix/",
            4,
            4,
        )
        .await?;

        // more files as expected partitions
        assert_list_files_for_scan_grouping(
            &[
                "bucket/key-prefix/file0",
                "bucket/key-prefix/file1",
                "bucket/key-prefix/file2",
                "bucket/key-prefix/file3",
                "bucket/key-prefix/file4",
            ],
            "test:///bucket/key-prefix/",
            2,
            2,
        )
        .await?;

        // no files => no groups
        assert_list_files_for_scan_grouping(&[], "test:///bucket/key-prefix/", 2, 0)
            .await?;

        // files that don't match the prefix
        assert_list_files_for_scan_grouping(
            &[
                "bucket/key-prefix/file0",
                "bucket/key-prefix/file1",
                "bucket/other-prefix/roguefile",
            ],
            "test:///bucket/key-prefix/",
            10,
            2,
        )
        .await?;
        Ok(())
    }

    #[tokio::test]
    async fn test_assert_list_files_for_multi_path() -> Result<()> {
        // more expected partitions than files
        assert_list_files_for_multi_paths(
            &[
                "bucket/key1/file0",
                "bucket/key1/file1",
                "bucket/key1/file2",
                "bucket/key2/file3",
                "bucket/key2/file4",
                "bucket/key3/file5",
            ],
            &["test:///bucket/key1/", "test:///bucket/key2/"],
            12,
            5,
        )
        .await?;

        // as many expected partitions as files
        assert_list_files_for_multi_paths(
            &[
                "bucket/key1/file0",
                "bucket/key1/file1",
                "bucket/key1/file2",
                "bucket/key2/file3",
                "bucket/key2/file4",
                "bucket/key3/file5",
            ],
            &["test:///bucket/key1/", "test:///bucket/key2/"],
            5,
            5,
        )
        .await?;

        // more files as expected partitions
        assert_list_files_for_multi_paths(
            &[
                "bucket/key1/file0",
                "bucket/key1/file1",
                "bucket/key1/file2",
                "bucket/key2/file3",
                "bucket/key2/file4",
                "bucket/key3/file5",
            ],
            &["test:///bucket/key1/"],
            2,
            2,
        )
        .await?;

        // no files => no groups
        assert_list_files_for_multi_paths(&[], &["test:///bucket/key1/"], 2, 0).await?;

        // files that don't match the prefix
        assert_list_files_for_multi_paths(
            &[
                "bucket/key1/file0",
                "bucket/key1/file1",
                "bucket/key1/file2",
                "bucket/key2/file3",
                "bucket/key2/file4",
                "bucket/key3/file5",
            ],
            &["test:///bucket/key3/"],
            2,
            1,
        )
        .await?;
        Ok(())
    }

    async fn load_table(
        ctx: &SessionContext,
        name: &str,
    ) -> Result<Arc<dyn TableProvider>> {
        let testdata = crate::test_util::parquet_test_data();
        let filename = format!("{}/{}", testdata, name);
        let table_path = ListingTableUrl::parse(filename).unwrap();

        let config = ListingTableConfig::new(table_path)
            .infer(&ctx.state())
            .await?;
        let table = ListingTable::try_new(config)?;
        Ok(Arc::new(table))
    }

    /// Check that the files listed by the table match the specified `output_partitioning`
    /// when the object store contains `files`.
    async fn assert_list_files_for_scan_grouping(
        files: &[&str],
        table_prefix: &str,
        target_partitions: usize,
        output_partitioning: usize,
    ) -> Result<()> {
        let ctx = SessionContext::new();
        register_test_store(&ctx, &files.iter().map(|f| (*f, 10)).collect::<Vec<_>>());

        let format = AvroFormat {};

        let opt = ListingOptions::new(Arc::new(format))
            .with_file_extension("")
            .with_target_partitions(target_partitions);

        let schema = Schema::new(vec![Field::new("a", DataType::Boolean, false)]);

        let table_path = ListingTableUrl::parse(table_prefix).unwrap();
        let config = ListingTableConfig::new(table_path)
            .with_listing_options(opt)
            .with_schema(Arc::new(schema));

        let table = ListingTable::try_new(config)?;

        let (file_list, _) = table.list_files_for_scan(&ctx.state(), &[], None).await?;

        assert_eq!(file_list.len(), output_partitioning);

        Ok(())
    }

    /// Check that the files listed by the table match the specified `output_partitioning`
    /// when the object store contains `files`.
    async fn assert_list_files_for_multi_paths(
        files: &[&str],
        table_prefix: &[&str],
        target_partitions: usize,
        output_partitioning: usize,
    ) -> Result<()> {
        let ctx = SessionContext::new();
        register_test_store(&ctx, &files.iter().map(|f| (*f, 10)).collect::<Vec<_>>());

        let format = AvroFormat {};

        let opt = ListingOptions::new(Arc::new(format))
            .with_file_extension("")
            .with_target_partitions(target_partitions);

        let schema = Schema::new(vec![Field::new("a", DataType::Boolean, false)]);

        let table_paths = table_prefix
            .iter()
            .map(|t| ListingTableUrl::parse(t).unwrap())
            .collect();
        let config = ListingTableConfig::new_with_multi_paths(table_paths)
            .with_listing_options(opt)
            .with_schema(Arc::new(schema));

        let table = ListingTable::try_new(config)?;

        let (file_list, _) = table.list_files_for_scan(&ctx.state(), &[], None).await?;

        assert_eq!(file_list.len(), output_partitioning);

        Ok(())
    }

    #[test]
    fn test_statistics_cache() {
        let meta = ObjectMeta {
            location: Path::from("test"),
            last_modified: DateTime::parse_from_rfc3339("2022-09-27T22:36:00+02:00")
                .unwrap()
                .into(),
            size: 1024,
        };

        let cache = StatisticsCache::default();
        assert!(cache.get(&meta).is_none());

        cache.save(meta.clone(), Statistics::default());
        assert!(cache.get(&meta).is_some());

        // file size changed
        let mut meta2 = meta.clone();
        meta2.size = 2048;
        assert!(cache.get(&meta2).is_none());

        // file last_modified changed
        let mut meta2 = meta.clone();
        meta2.last_modified = DateTime::parse_from_rfc3339("2022-09-27T22:40:00+02:00")
            .unwrap()
            .into();
        assert!(cache.get(&meta2).is_none());

        // different file
        let mut meta2 = meta;
        meta2.location = Path::from("test2");
        assert!(cache.get(&meta2).is_none());
    }
}<|MERGE_RESOLUTION|>--- conflicted
+++ resolved
@@ -828,24 +828,10 @@
         let path = String::from("table/p1=v1/file.avro");
         register_test_store(&ctx, &[(&path, 100)]);
 
-<<<<<<< HEAD
-        let opt = ListingOptions {
-            file_extension: FileType::AVRO.get_ext(),
-            format: Arc::new(AvroFormat {}),
-            table_partition_cols: vec![(
-                String::from("p1"),
-                partition_type_wrap(DataType::Utf8),
-            )],
-            target_partitions: 4,
-            collect_stat: true,
-            file_sort_order: None,
-        };
-=======
         let opt = ListingOptions::new(Arc::new(AvroFormat {}))
             .with_file_extension(FileType::AVRO.get_ext())
-            .with_table_partition_cols(vec![String::from("p1")])
+            .with_table_partition_cols(vec![(String::from("p1"), partition_type_wrap(DataType::Utf8))])
             .with_target_partitions(4);
->>>>>>> bcd62485
 
         let table_path = ListingTableUrl::parse("test:///table/").unwrap();
         let file_schema =
