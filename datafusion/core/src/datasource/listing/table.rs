--- conflicted
+++ resolved
@@ -349,12 +349,8 @@
     ///     ("col_b".to_string(), DataType::Utf8)]);
     /// ```
     ///
-<<<<<<< HEAD
     /// [Hive Partitioning]: https://docs.cloudera.com/HDPDocuments/HDP2/HDP-2.1.3/bk_system-admin-guide/content/hive_partitioned_tables.html
-=======
-    ///
     /// [`wrap_partition_type_in_dict`]: crate::physical_plan::file_format::wrap_partition_type_in_dict
->>>>>>> a578150e
     pub fn with_table_partition_cols(
         mut self,
         table_partition_cols: Vec<(String, DataType)>,
