// Licensed to the Apache Software Foundation (ASF) under one
// or more contributor license agreements.  See the NOTICE file
// distributed with this work for additional information
// regarding copyright ownership.  The ASF licenses this file
// to you under the Apache License, Version 2.0 (the
// "License"); you may not use this file except in compliance
// with the License.  You may obtain a copy of the License at
//
//   http://www.apache.org/licenses/LICENSE-2.0
//
// Unless required by applicable law or agreed to in writing,
// software distributed under the License is distributed on an
// "AS IS" BASIS, WITHOUT WARRANTIES OR CONDITIONS OF ANY
// KIND, either express or implied.  See the License for the
// specific language governing permissions and limitations
// under the License.

//! [`DataFrame`] API for building and executing query plans.

#[cfg(feature = "parquet")]
mod parquet;

use std::any::Any;
use std::collections::HashMap;
use std::sync::Arc;

use crate::arrow::record_batch::RecordBatch;
use crate::arrow::util::pretty;
use crate::datasource::file_format::csv::CsvFormatFactory;
use crate::datasource::file_format::format_as_file_type;
use crate::datasource::file_format::json::JsonFormatFactory;
use crate::datasource::{provider_as_source, MemTable, TableProvider};
use crate::error::Result;
use crate::execution::context::{SessionState, TaskContext};
use crate::execution::FunctionRegistry;
use crate::logical_expr::utils::find_window_exprs;
use crate::logical_expr::{
    col, Expr, JoinType, LogicalPlan, LogicalPlanBuilder, Partitioning, TableType,
};
use crate::physical_plan::{
    collect, collect_partitioned, execute_stream, execute_stream_partitioned,
    ExecutionPlan, SendableRecordBatchStream,
};
use crate::prelude::SessionContext;

use arrow::array::{Array, ArrayRef, Int64Array, StringArray};
use arrow::compute::{cast, concat};
use arrow::datatypes::{DataType, Field};
use arrow_schema::{Schema, SchemaRef};
use datafusion_common::config::{CsvOptions, JsonOptions};
use datafusion_common::{
    plan_err, Column, DFSchema, DataFusionError, ParamValues, SchemaError, UnnestOptions,
};
use datafusion_expr::{case, is_null, lit};
use datafusion_expr::{
    utils::COUNT_STAR_EXPANSION, TableProviderFilterPushDown, UNNAMED_TABLE,
};
use datafusion_functions_aggregate::expr_fn::{
    avg, count, max, median, min, stddev, sum,
};

use async_trait::async_trait;
use datafusion_catalog::Session;

/// Contains options that control how data is
/// written out from a DataFrame
pub struct DataFrameWriteOptions {
    /// Controls if existing data should be overwritten
    overwrite: bool,
    /// Controls if all partitions should be coalesced into a single output file
    /// Generally will have slower performance when set to true.
    single_file_output: bool,
    /// Sets which columns should be used for hive-style partitioned writes by name.
    /// Can be set to empty vec![] for non-partitioned writes.
    partition_by: Vec<String>,
}

impl DataFrameWriteOptions {
    /// Create a new DataFrameWriteOptions with default values
    pub fn new() -> Self {
        DataFrameWriteOptions {
            overwrite: false,
            single_file_output: false,
            partition_by: vec![],
        }
    }
    /// Set the overwrite option to true or false
    pub fn with_overwrite(mut self, overwrite: bool) -> Self {
        self.overwrite = overwrite;
        self
    }

    /// Set the single_file_output value to true or false
    pub fn with_single_file_output(mut self, single_file_output: bool) -> Self {
        self.single_file_output = single_file_output;
        self
    }

    /// Sets the partition_by columns for output partitioning
    pub fn with_partition_by(mut self, partition_by: Vec<String>) -> Self {
        self.partition_by = partition_by;
        self
    }
}

impl Default for DataFrameWriteOptions {
    fn default() -> Self {
        Self::new()
    }
}

/// Represents a logical set of rows with the same named columns.
///
/// Similar to a [Pandas DataFrame] or [Spark DataFrame], a DataFusion DataFrame
/// represents a 2 dimensional table of rows and columns.
///
/// The typical workflow using DataFrames looks like
///
/// 1. Create a DataFrame via methods on [SessionContext], such as [`read_csv`]
///    and [`read_parquet`].
///
/// 2. Build a desired calculation by calling methods such as [`filter`],
///    [`select`], [`aggregate`], and [`limit`]
///
/// 3. Execute into [`RecordBatch`]es by calling [`collect`]
///
/// A `DataFrame` is a wrapper around a [`LogicalPlan`] and the [`SessionState`]
///    required for execution.
///
/// DataFrames are "lazy" in the sense that most methods do not actually compute
/// anything, they just build up a plan. Calling [`collect`] executes the plan
/// using the same DataFusion planning and execution process used to execute SQL
/// and other queries.
///
/// [Pandas DataFrame]: https://pandas.pydata.org/pandas-docs/stable/reference/api/pandas.DataFrame.html
/// [Spark DataFrame]: https://spark.apache.org/docs/latest/sql-programming-guide.html
/// [`read_csv`]: SessionContext::read_csv
/// [`read_parquet`]: SessionContext::read_parquet
/// [`filter`]: DataFrame::filter
/// [`select`]: DataFrame::select
/// [`aggregate`]: DataFrame::aggregate
/// [`limit`]: DataFrame::limit
/// [`collect`]: DataFrame::collect
///
/// # Example
/// ```
/// # use datafusion::prelude::*;
/// # use datafusion::error::Result;
/// # use datafusion::functions_aggregate::expr_fn::min;
/// # #[tokio::main]
/// # async fn main() -> Result<()> {
/// let ctx = SessionContext::new();
/// // Read the data from a csv file
/// let df = ctx.read_csv("tests/data/example.csv", CsvReadOptions::new()).await?;
/// // create a new dataframe that computes the equivalent of
/// // `SELECT a, MIN(b) FROM df WHERE a <= b GROUP BY a LIMIT 100;`
/// let df = df.filter(col("a").lt_eq(col("b")))?
///            .aggregate(vec![col("a")], vec![min(col("b"))])?
///            .limit(0, Some(100))?;
/// // Perform the actual computation
/// let results = df.collect();
/// # Ok(())
/// # }
/// ```
#[derive(Debug, Clone)]
pub struct DataFrame {
    // Box the (large) SessionState to reduce the size of DataFrame on the stack
    session_state: Box<SessionState>,
    plan: LogicalPlan,
}

impl DataFrame {
    /// Create a new `DataFrame ` based on an existing `LogicalPlan`
    ///
    /// This is a low-level method and is not typically used by end users. See
    /// [`SessionContext::read_csv`] and other methods for creating a
    /// `DataFrame` from an existing datasource.
    pub fn new(session_state: SessionState, plan: LogicalPlan) -> Self {
        Self {
            session_state: Box::new(session_state),
            plan,
        }
    }

    /// Creates logical expression from a SQL query text.
    /// The expression is created and processed againt the current schema.
    ///
    /// # Example: Parsing SQL queries
    /// ```
    /// # use arrow::datatypes::{DataType, Field, Schema};
    /// # use datafusion::prelude::*;
    /// # use datafusion_common::{DFSchema, Result};
    /// # #[tokio::main]
    /// # async fn main() -> Result<()> {
    /// // datafusion will parse number as i64 first.
    /// let sql = "a > 1 and b in (1, 10)";
    /// let expected = col("a").gt(lit(1 as i64))
    ///   .and(col("b").in_list(vec![lit(1 as i64), lit(10 as i64)], false));
    /// let ctx = SessionContext::new();
    /// let df = ctx.read_csv("tests/data/example.csv", CsvReadOptions::new()).await?;
    /// let expr = df.parse_sql_expr(sql)?;
    /// assert_eq!(expected, expr);
    /// # Ok(())
    /// # }
    /// ```
    pub fn parse_sql_expr(&self, sql: &str) -> Result<Expr> {
        let df_schema = self.schema();

        self.session_state.create_logical_expr(sql, df_schema)
    }

    /// Consume the DataFrame and produce a physical plan
    pub async fn create_physical_plan(self) -> Result<Arc<dyn ExecutionPlan>> {
        self.session_state.create_physical_plan(&self.plan).await
    }

    /// Filter the DataFrame by column. Returns a new DataFrame only containing the
    /// specified columns.
    ///
    /// ```
    /// # use datafusion::prelude::*;
    /// # use datafusion::error::Result;
    /// # #[tokio::main]
    /// # async fn main() -> Result<()> {
    /// let ctx = SessionContext::new();
    /// let df = ctx.read_csv("tests/data/example.csv", CsvReadOptions::new()).await?;
    /// let df = df.select_columns(&["a", "b"])?;
    /// # Ok(())
    /// # }
    /// ```
    pub fn select_columns(self, columns: &[&str]) -> Result<DataFrame> {
        let fields = columns
            .iter()
            .map(|name| {
                self.plan
                    .schema()
                    .qualified_field_with_unqualified_name(name)
            })
            .collect::<Result<Vec<_>>>()?;
        let expr: Vec<Expr> = fields
            .into_iter()
            .map(|(qualifier, field)| Expr::Column(Column::from((qualifier, field))))
            .collect();
        self.select(expr)
    }

    /// Project arbitrary expressions (like SQL SELECT expressions) into a new
    /// `DataFrame`.
    ///
    /// The output `DataFrame` has one column for each element in `expr_list`.
    ///
    /// # Example
    /// ```
    /// # use datafusion::prelude::*;
    /// # use datafusion::error::Result;
    /// # #[tokio::main]
    /// # async fn main() -> Result<()> {
    /// let ctx = SessionContext::new();
    /// let df = ctx.read_csv("tests/data/example.csv", CsvReadOptions::new()).await?;
    /// let df = df.select(vec![col("a") * col("b"), col("c")])?;
    /// # Ok(())
    /// # }
    /// ```
    pub fn select(self, expr_list: Vec<Expr>) -> Result<DataFrame> {
        let window_func_exprs = find_window_exprs(&expr_list);
        let plan = if window_func_exprs.is_empty() {
            self.plan
        } else {
            LogicalPlanBuilder::window_plan(self.plan, window_func_exprs)?
        };
        let project_plan = LogicalPlanBuilder::from(plan).project(expr_list)?.build()?;

        Ok(DataFrame {
            session_state: self.session_state,
            plan: project_plan,
        })
    }

    /// Returns a new DataFrame containing all columns except the specified columns.
    ///
    /// ```
    /// # use datafusion::prelude::*;
    /// # use datafusion::error::Result;
    /// # #[tokio::main]
    /// # async fn main() -> Result<()> {
    /// let ctx = SessionContext::new();
    /// let df = ctx.read_csv("tests/data/example.csv", CsvReadOptions::new()).await?;
    /// let df = df.drop_columns(&["a"])?;
    /// # Ok(())
    /// # }
    /// ```
    pub fn drop_columns(self, columns: &[&str]) -> Result<DataFrame> {
        let fields_to_drop = columns
            .iter()
            .map(|name| {
                self.plan
                    .schema()
                    .qualified_field_with_unqualified_name(name)
            })
            .filter(|r| r.is_ok())
            .collect::<Result<Vec<_>>>()?;
        let expr: Vec<Expr> = self
            .plan
            .schema()
            .fields()
            .into_iter()
            .enumerate()
            .map(|(idx, _)| self.plan.schema().qualified_field(idx))
            .filter(|(qualifier, f)| !fields_to_drop.contains(&(*qualifier, f)))
            .map(|(qualifier, field)| Expr::Column(Column::from((qualifier, field))))
            .collect();
        self.select(expr)
    }

    /// Expand each list element of a column to multiple rows.
    #[deprecated(since = "37.0.0", note = "use unnest_columns instead")]
    pub fn unnest_column(self, column: &str) -> Result<DataFrame> {
        self.unnest_columns(&[column])
    }

    /// Expand each list element of a column to multiple rows, with
    /// behavior controlled by [`UnnestOptions`].
    ///
    /// Please see the documentation on [`UnnestOptions`] for more
    /// details about the meaning of unnest.
    #[deprecated(since = "37.0.0", note = "use unnest_columns_with_options instead")]
    pub fn unnest_column_with_options(
        self,
        column: &str,
        options: UnnestOptions,
    ) -> Result<DataFrame> {
        self.unnest_columns_with_options(&[column], options)
    }

    /// Expand multiple list/struct columns into a set of rows and new columns.
    ///
    /// See also:
    ///
    /// 1. [`UnnestOptions`] documentation for the behavior of `unnest`
    /// 2. [`Self::unnest_column_with_options`]
    ///
    /// # Example
    /// ```
    /// # use datafusion::prelude::*;
    /// # use datafusion::error::Result;
    /// # #[tokio::main]
    /// # async fn main() -> Result<()> {
    /// let ctx = SessionContext::new();
    /// let df = ctx.read_json("tests/data/unnest.json", NdJsonReadOptions::default()).await?;
    /// let df = df.unnest_columns(&["b","c","d"])?;
    /// # Ok(())
    /// # }
    /// ```
    pub fn unnest_columns(self, columns: &[&str]) -> Result<DataFrame> {
        self.unnest_columns_with_options(columns, UnnestOptions::new())
    }

    /// Expand multiple list columns into a set of rows, with
    /// behavior controlled by [`UnnestOptions`].
    ///
    /// Please see the documentation on [`UnnestOptions`] for more
    /// details about the meaning of unnest.
    pub fn unnest_columns_with_options(
        self,
        columns: &[&str],
        options: UnnestOptions,
    ) -> Result<DataFrame> {
        let columns = columns.iter().map(|c| Column::from(*c)).collect();
        let plan = LogicalPlanBuilder::from(self.plan)
            .unnest_columns_with_options(columns, options)?
            .build()?;
        Ok(DataFrame {
            session_state: self.session_state,
            plan,
        })
    }

    /// Return a DataFrame with only rows for which `predicate` evaluates to
    /// `true`.
    ///
    /// Rows for which `predicate` evaluates to `false` or `null`
    /// are filtered out.
    ///
    /// # Example
    /// ```
    /// # use datafusion::prelude::*;
    /// # use datafusion::error::Result;
    /// # #[tokio::main]
    /// # async fn main() -> Result<()> {
    /// let ctx = SessionContext::new();
    /// let df = ctx.read_csv("tests/data/example.csv", CsvReadOptions::new()).await?;
    /// let df = df.filter(col("a").lt_eq(col("b")))?;
    /// # Ok(())
    /// # }
    /// ```
    pub fn filter(self, predicate: Expr) -> Result<DataFrame> {
        let plan = LogicalPlanBuilder::from(self.plan)
            .filter(predicate)?
            .build()?;
        Ok(DataFrame {
            session_state: self.session_state,
            plan,
        })
    }

    /// Return a new `DataFrame` that aggregates the rows of the current
    /// `DataFrame`, first optionally grouping by the given expressions.
    ///
    /// # Example
    /// ```
    /// # use datafusion::prelude::*;
    /// # use datafusion::error::Result;
    /// # use datafusion::functions_aggregate::expr_fn::min;
    /// # #[tokio::main]
    /// # async fn main() -> Result<()> {
    /// let ctx = SessionContext::new();
    /// let df = ctx.read_csv("tests/data/example.csv", CsvReadOptions::new()).await?;
    ///
    /// // The following use is the equivalent of "SELECT MIN(b) GROUP BY a"
    /// let _ = df.clone().aggregate(vec![col("a")], vec![min(col("b"))])?;
    ///
    /// // The following use is the equivalent of "SELECT MIN(b)"
    /// let _ = df.aggregate(vec![], vec![min(col("b"))])?;
    /// # Ok(())
    /// # }
    /// ```
    pub fn aggregate(
        self,
        group_expr: Vec<Expr>,
        aggr_expr: Vec<Expr>,
    ) -> Result<DataFrame> {
        let plan = LogicalPlanBuilder::from(self.plan)
            .aggregate(group_expr, aggr_expr)?
            .build()?;
        Ok(DataFrame {
            session_state: self.session_state,
            plan,
        })
    }

    /// Return a new DataFrame that adds the result of evaluating one or more
    /// window functions ([`Expr::WindowFunction`]) to the existing columns
    pub fn window(self, window_exprs: Vec<Expr>) -> Result<DataFrame> {
        let plan = LogicalPlanBuilder::from(self.plan)
            .window(window_exprs)?
            .build()?;
        Ok(DataFrame {
            session_state: self.session_state,
            plan,
        })
    }

    /// Returns a new `DataFrame` with a limited number of rows.
    ///
    /// # Arguments
    /// `skip` - Number of rows to skip before fetch any row
    /// `fetch` - Maximum number of rows to return, after skipping `skip` rows.
    ///
    /// # Example
    /// ```
    /// # use datafusion::prelude::*;
    /// # use datafusion::error::Result;
    /// # #[tokio::main]
    /// # async fn main() -> Result<()> {
    /// let ctx = SessionContext::new();
    /// let df = ctx.read_csv("tests/data/example.csv", CsvReadOptions::new()).await?;
    /// let df = df.limit(0, Some(100))?;
    /// # Ok(())
    /// # }
    /// ```
    pub fn limit(self, skip: usize, fetch: Option<usize>) -> Result<DataFrame> {
        let plan = LogicalPlanBuilder::from(self.plan)
            .limit(skip, fetch)?
            .build()?;
        Ok(DataFrame {
            session_state: self.session_state,
            plan,
        })
    }

    /// Calculate the union of two [`DataFrame`]s, preserving duplicate rows.
    ///
    /// The two [`DataFrame`]s must have exactly the same schema
    ///
    /// # Example
    /// ```
    /// # use datafusion::prelude::*;
    /// # use datafusion::error::Result;
    /// # #[tokio::main]
    /// # async fn main() -> Result<()> {
    /// let ctx = SessionContext::new();
    /// let df = ctx.read_csv("tests/data/example.csv", CsvReadOptions::new()).await?;
    /// let d2 = df.clone();
    /// let df = df.union(d2)?;
    /// # Ok(())
    /// # }
    /// ```
    pub fn union(self, dataframe: DataFrame) -> Result<DataFrame> {
        let plan = LogicalPlanBuilder::from(self.plan)
            .union(dataframe.plan)?
            .build()?;
        Ok(DataFrame {
            session_state: self.session_state,
            plan,
        })
    }

    /// Calculate the distinct union of two [`DataFrame`]s.
    ///
    /// The two [`DataFrame`]s must have exactly the same schema. Any duplicate
    /// rows are discarded.
    ///
    /// # Example
    /// ```
    /// # use datafusion::prelude::*;
    /// # use datafusion::error::Result;
    /// # #[tokio::main]
    /// # async fn main() -> Result<()> {
    /// let ctx = SessionContext::new();
    /// let df = ctx.read_csv("tests/data/example.csv", CsvReadOptions::new()).await?;
    /// let d2 = df.clone();
    /// let df = df.union_distinct(d2)?;
    /// # Ok(())
    /// # }
    /// ```
    pub fn union_distinct(self, dataframe: DataFrame) -> Result<DataFrame> {
        let plan = LogicalPlanBuilder::from(self.plan)
            .union_distinct(dataframe.plan)?
            .build()?;
        Ok(DataFrame {
            session_state: self.session_state,
            plan,
        })
    }

    /// Return a new `DataFrame` with all duplicated rows removed.
    ///
    /// # Example
    /// ```
    /// # use datafusion::prelude::*;
    /// # use datafusion::error::Result;
    /// # #[tokio::main]
    /// # async fn main() -> Result<()> {
    /// let ctx = SessionContext::new();
    /// let df = ctx.read_csv("tests/data/example.csv", CsvReadOptions::new()).await?;
    /// let df = df.distinct()?;
    /// # Ok(())
    /// # }
    /// ```
    pub fn distinct(self) -> Result<DataFrame> {
        let plan = LogicalPlanBuilder::from(self.plan).distinct()?.build()?;
        Ok(DataFrame {
            session_state: self.session_state,
            plan,
        })
    }

    /// Return a new `DataFrame` with duplicated rows removed as per the specified expression list
    /// according to the provided sorting expressions grouped by the `DISTINCT ON` clause
    /// expressions.
    ///
    /// # Example
    /// ```
    /// # use datafusion::prelude::*;
    /// # use datafusion::error::Result;
    /// # #[tokio::main]
    /// # async fn main() -> Result<()> {
    /// let ctx = SessionContext::new();
    /// let df = ctx.read_csv("tests/data/example.csv", CsvReadOptions::new()).await?
    ///   // Return a single row (a, b) for each distinct value of a
    ///   .distinct_on(vec![col("a")], vec![col("a"), col("b")], None)?;
    /// # Ok(())
    /// # }
    /// ```
    pub fn distinct_on(
        self,
        on_expr: Vec<Expr>,
        select_expr: Vec<Expr>,
        sort_expr: Option<Vec<Expr>>,
    ) -> Result<DataFrame> {
        let plan = LogicalPlanBuilder::from(self.plan)
            .distinct_on(on_expr, select_expr, sort_expr)?
            .build()?;
        Ok(DataFrame {
            session_state: self.session_state,
            plan,
        })
    }

    /// Return a new `DataFrame` that has statistics for a DataFrame.
    ///
    /// Only summarizes numeric datatypes at the moment and returns nulls for
    /// non numeric datatypes. The output format is modeled after pandas
    ///
    /// # Example
    /// ```
    /// # use datafusion::prelude::*;
    /// # use datafusion::error::Result;
    /// # use arrow::util::pretty;
    /// # #[tokio::main]
    /// # async fn main() -> Result<()> {
    /// let ctx = SessionContext::new();
    /// let df = ctx.read_csv("tests/tpch-csv/customer.csv", CsvReadOptions::new()).await?;
    /// df.describe().await.unwrap();
    ///
    /// # Ok(())
    /// # }
    /// ```
    pub async fn describe(self) -> Result<Self> {
        //the functions now supported
        let supported_describe_functions =
            vec!["count", "null_count", "mean", "std", "min", "max", "median"];

        let original_schema_fields = self.schema().fields().iter();

        //define describe column
        let mut describe_schemas = vec![Field::new("describe", DataType::Utf8, false)];
        describe_schemas.extend(original_schema_fields.clone().map(|field| {
            if field.data_type().is_numeric() {
                Field::new(field.name(), DataType::Float64, true)
            } else {
                Field::new(field.name(), DataType::Utf8, true)
            }
        }));

        //collect recordBatch
        let describe_record_batch = vec![
            // count aggregation
            self.clone().aggregate(
                vec![],
                original_schema_fields
                    .clone()
                    .map(|f| count(col(f.name())).alias(f.name()))
                    .collect::<Vec<_>>(),
            ),
            // null_count aggregation
            self.clone().aggregate(
                vec![],
                original_schema_fields
                    .clone()
                    .map(|f| {
                        sum(case(is_null(col(f.name())))
                            .when(lit(true), lit(1))
                            .otherwise(lit(0))
                            .unwrap())
                        .alias(f.name())
                    })
                    .collect::<Vec<_>>(),
            ),
            // mean aggregation
            self.clone().aggregate(
                vec![],
                original_schema_fields
                    .clone()
                    .filter(|f| f.data_type().is_numeric())
                    .map(|f| avg(col(f.name())).alias(f.name()))
                    .collect::<Vec<_>>(),
            ),
            // std aggregation
            self.clone().aggregate(
                vec![],
                original_schema_fields
                    .clone()
                    .filter(|f| f.data_type().is_numeric())
                    .map(|f| stddev(col(f.name())).alias(f.name()))
                    .collect::<Vec<_>>(),
            ),
            // min aggregation
            self.clone().aggregate(
                vec![],
                original_schema_fields
                    .clone()
                    .filter(|f| {
                        !matches!(f.data_type(), DataType::Binary | DataType::Boolean)
                    })
                    .map(|f| min(col(f.name())).alias(f.name()))
                    .collect::<Vec<_>>(),
            ),
            // max aggregation
            self.clone().aggregate(
                vec![],
                original_schema_fields
                    .clone()
                    .filter(|f| {
                        !matches!(f.data_type(), DataType::Binary | DataType::Boolean)
                    })
                    .map(|f| max(col(f.name())).alias(f.name()))
                    .collect::<Vec<_>>(),
            ),
            // median aggregation
            self.clone().aggregate(
                vec![],
                original_schema_fields
                    .clone()
                    .filter(|f| f.data_type().is_numeric())
                    .map(|f| median(col(f.name())).alias(f.name()))
                    .collect::<Vec<_>>(),
            ),
        ];

        // first column with function names
        let mut array_ref_vec: Vec<ArrayRef> = vec![Arc::new(StringArray::from(
            supported_describe_functions.clone(),
        ))];
        for field in original_schema_fields {
            let mut array_datas = vec![];
            for result in describe_record_batch.iter() {
                let array_ref = match result {
                    Ok(df) => {
                        let batchs = df.clone().collect().await;
                        match batchs {
                            Ok(batchs)
                                if batchs.len() == 1
                                    && batchs[0]
                                        .column_by_name(field.name())
                                        .is_some() =>
                            {
                                let column =
                                    batchs[0].column_by_name(field.name()).unwrap();

                                if column.data_type().is_null() {
                                    Arc::new(StringArray::from(vec!["null"]))
                                } else if field.data_type().is_numeric() {
                                    cast(column, &DataType::Float64)?
                                } else {
                                    cast(column, &DataType::Utf8)?
                                }
                            }
                            _ => Arc::new(StringArray::from(vec!["null"])),
                        }
                    }
                    //Handling error when only boolean/binary column, and in other cases
                    Err(err)
                        if err.to_string().contains(
                            "Error during planning: \
                                            Aggregate requires at least one grouping \
                                            or aggregate expression",
                        ) =>
                    {
                        Arc::new(StringArray::from(vec!["null"]))
                    }
                    Err(other_err) => {
                        panic!("{other_err}")
                    }
                };
                array_datas.push(array_ref);
            }
            array_ref_vec.push(concat(
                array_datas
                    .iter()
                    .map(|af| af.as_ref())
                    .collect::<Vec<_>>()
                    .as_slice(),
            )?);
        }

        let describe_record_batch =
            RecordBatch::try_new(Arc::new(Schema::new(describe_schemas)), array_ref_vec)?;

        let provider = MemTable::try_new(
            describe_record_batch.schema(),
            vec![vec![describe_record_batch]],
        )?;

        let plan = LogicalPlanBuilder::scan(
            UNNAMED_TABLE,
            provider_as_source(Arc::new(provider)),
            None,
        )?
        .build()?;

        Ok(DataFrame {
            session_state: self.session_state,
            plan,
        })
    }

    /// Sort the DataFrame by the specified sorting expressions.
    ///
    /// Note that any expression can be turned into
    /// a sort expression by calling its [sort](Expr::sort) method.
    ///
    /// # Example
    ///
    /// ```
    /// # use datafusion::prelude::*;
    /// # use datafusion::error::Result;
    /// # #[tokio::main]
    /// # async fn main() -> Result<()> {
    /// let ctx = SessionContext::new();
    /// let df = ctx.read_csv("tests/data/example.csv", CsvReadOptions::new()).await?;
    /// let df = df.sort(vec![
    ///   col("a").sort(true, true),   // a ASC, nulls first
    ///   col("b").sort(false, false), // b DESC, nulls last
    ///  ])?;
    /// # Ok(())
    /// # }
    /// ```
    pub fn sort(self, expr: Vec<Expr>) -> Result<DataFrame> {
        let plan = LogicalPlanBuilder::from(self.plan).sort(expr)?.build()?;
        Ok(DataFrame {
            session_state: self.session_state,
            plan,
        })
    }

    /// Join this `DataFrame` with another `DataFrame` using explicitly specified
    /// columns and an optional filter expression.
    ///
    /// See [`join_on`](Self::join_on) for a more concise way to specify the
    /// join condition. Since DataFusion will automatically identify and
    /// optimize equality predicates there is no performance difference between
    /// this function and `join_on`
    ///
    /// `left_cols` and `right_cols` are used to form "equijoin" predicates (see
    /// example below), which are then combined with the optional `filter`
    /// expression.
    ///
    /// Note that in case of outer join, the `filter` is applied to only matched rows.
    ///
    /// # Example
    /// ```
    /// # use datafusion::prelude::*;
    /// # use datafusion::error::Result;
    /// # #[tokio::main]
    /// # async fn main() -> Result<()> {
    /// let ctx = SessionContext::new();
    /// let left = ctx.read_csv("tests/data/example.csv", CsvReadOptions::new()).await?;
    /// let right = ctx.read_csv("tests/data/example.csv", CsvReadOptions::new()).await?
    ///   .select(vec![
    ///     col("a").alias("a2"),
    ///     col("b").alias("b2"),
    ///     col("c").alias("c2")])?;
    /// // Perform the equivalent of `left INNER JOIN right ON (a = a2 AND b = b2)`
    /// // finding all pairs of rows from `left` and `right` where `a = a2` and `b = b2`.
    /// let join = left.join(right, JoinType::Inner, &["a", "b"], &["a2", "b2"], None)?;
    /// let batches = join.collect().await?;
    /// # Ok(())
    /// # }
    /// ```
    ///
    pub fn join(
        self,
        right: DataFrame,
        join_type: JoinType,
        left_cols: &[&str],
        right_cols: &[&str],
        filter: Option<Expr>,
    ) -> Result<DataFrame> {
        let plan = LogicalPlanBuilder::from(self.plan)
            .join(
                right.plan,
                join_type,
                (left_cols.to_vec(), right_cols.to_vec()),
                filter,
            )?
            .build()?;
        Ok(DataFrame {
            session_state: self.session_state,
            plan,
        })
    }

    /// Join this `DataFrame` with another `DataFrame` using the specified
    /// expressions.
    ///
    /// Note that DataFusion automatically optimizes joins, including
    /// identifying and optimizing equality predicates.
    ///
    /// # Example
    /// ```
    /// # use datafusion::prelude::*;
    /// # use datafusion::error::Result;
    /// # #[tokio::main]
    /// # async fn main() -> Result<()> {
    /// let ctx = SessionContext::new();
    /// let left = ctx
    ///     .read_csv("tests/data/example.csv", CsvReadOptions::new())
    ///     .await?;
    /// let right = ctx
    ///     .read_csv("tests/data/example.csv", CsvReadOptions::new())
    ///     .await?
    ///     .select(vec![
    ///         col("a").alias("a2"),
    ///         col("b").alias("b2"),
    ///         col("c").alias("c2"),
    ///     ])?;
    ///
    /// // Perform the equivalent of `left INNER JOIN right ON (a != a2 AND b != b2)`
    /// // finding all pairs of rows from `left` and `right` where
    /// // where `a != a2` and `b != b2`.
    /// let join_on = left.join_on(
    ///     right,
    ///     JoinType::Inner,
    ///     [col("a").not_eq(col("a2")), col("b").not_eq(col("b2"))],
    /// )?;
    /// let batches = join_on.collect().await?;
    /// # Ok(())
    /// # }
    /// ```
    pub fn join_on(
        self,
        right: DataFrame,
        join_type: JoinType,
        on_exprs: impl IntoIterator<Item = Expr>,
    ) -> Result<DataFrame> {
        let plan = LogicalPlanBuilder::from(self.plan)
            .join_on(right.plan, join_type, on_exprs)?
            .build()?;
        Ok(DataFrame {
            session_state: self.session_state,
            plan,
        })
    }

    /// Repartition a DataFrame based on a logical partitioning scheme.
    ///
    /// # Example
    /// ```
    /// # use datafusion::prelude::*;
    /// # use datafusion::error::Result;
    /// # #[tokio::main]
    /// # async fn main() -> Result<()> {
    /// let ctx = SessionContext::new();
    /// let df = ctx.read_csv("tests/data/example.csv", CsvReadOptions::new()).await?;
    /// let df1 = df.repartition(Partitioning::RoundRobinBatch(4))?;
    /// # Ok(())
    /// # }
    /// ```
    pub fn repartition(self, partitioning_scheme: Partitioning) -> Result<DataFrame> {
        let plan = LogicalPlanBuilder::from(self.plan)
            .repartition(partitioning_scheme)?
            .build()?;
        Ok(DataFrame {
            session_state: self.session_state,
            plan,
        })
    }

    /// Return the total number of rows in this `DataFrame`.
    ///
    /// Note that this method will actually run a plan to calculate the count,
    /// which may be slow for large or complicated DataFrames.
    ///
    /// # Example
    /// ```
    /// # use datafusion::prelude::*;
    /// # use datafusion::error::Result;
    /// # #[tokio::main]
    /// # async fn main() -> Result<()> {
    /// let ctx = SessionContext::new();
    /// let df = ctx.read_csv("tests/data/example.csv", CsvReadOptions::new()).await?;
    /// let count = df.count().await?;
    /// # Ok(())
    /// # }
    /// ```
    pub async fn count(self) -> Result<usize> {
        let rows = self
            .aggregate(vec![], vec![count(Expr::Literal(COUNT_STAR_EXPANSION))])?
            .collect()
            .await?;
        let len = *rows
            .first()
            .and_then(|r| r.columns().first())
            .and_then(|c| c.as_any().downcast_ref::<Int64Array>())
            .and_then(|a| a.values().first())
            .ok_or(DataFusionError::Internal(
                "Unexpected output when collecting for count()".to_string(),
            ))? as usize;
        Ok(len)
    }

    /// Execute this `DataFrame` and buffer all resulting `RecordBatch`es  into memory.
    ///
    /// Prior to calling `collect`, modifying a DataFrame simply updates a plan
    /// (no actual computation is performed). `collect` triggers the computation.
    ///
    /// See [`Self::execute_stream`] to execute a DataFrame without buffering.
    ///
    /// # Example
    /// ```
    /// # use datafusion::prelude::*;
    /// # use datafusion::error::Result;
    /// # #[tokio::main]
    /// # async fn main() -> Result<()> {
    /// let ctx = SessionContext::new();
    /// let df = ctx.read_csv("tests/data/example.csv", CsvReadOptions::new()).await?;
    /// let batches = df.collect().await?;
    /// # Ok(())
    /// # }
    /// ```
    pub async fn collect(self) -> Result<Vec<RecordBatch>> {
        let task_ctx = Arc::new(self.task_ctx());
        let plan = self.create_physical_plan().await?;
        collect(plan, task_ctx).await
    }

    /// Execute the `DataFrame` and print the results to the console.
    ///
    /// # Example
    /// ```
    /// # use datafusion::prelude::*;
    /// # use datafusion::error::Result;
    /// # #[tokio::main]
    /// # async fn main() -> Result<()> {
    /// let ctx = SessionContext::new();
    /// let df = ctx.read_csv("tests/data/example.csv", CsvReadOptions::new()).await?;
    /// df.show().await?;
    /// # Ok(())
    /// # }
    /// ```
    pub async fn show(self) -> Result<()> {
        let results = self.collect().await?;
        Ok(pretty::print_batches(&results)?)
    }

    /// Execute the `DataFrame` and print only the first `num` rows of the
    /// result to the console.
    ///
    /// # Example
    /// ```
    /// # use datafusion::prelude::*;
    /// # use datafusion::error::Result;
    /// # #[tokio::main]
    /// # async fn main() -> Result<()> {
    /// let ctx = SessionContext::new();
    /// let df = ctx.read_csv("tests/data/example.csv", CsvReadOptions::new()).await?;
    /// df.show_limit(10).await?;
    /// # Ok(())
    /// # }
    /// ```
    pub async fn show_limit(self, num: usize) -> Result<()> {
        let results = self.limit(0, Some(num))?.collect().await?;
        Ok(pretty::print_batches(&results)?)
    }

    /// Return a new [`TaskContext`] which would be used to execute this DataFrame
    pub fn task_ctx(&self) -> TaskContext {
        TaskContext::from(self.session_state.as_ref())
    }

    /// Executes this DataFrame and returns a stream over a single partition
    ///
    /// See [Self::collect] to buffer the `RecordBatch`es in memory.
    ///
    /// # Example
    /// ```
    /// # use datafusion::prelude::*;
    /// # use datafusion::error::Result;
    /// # #[tokio::main]
    /// # async fn main() -> Result<()> {
    /// let ctx = SessionContext::new();
    /// let df = ctx.read_csv("tests/data/example.csv", CsvReadOptions::new()).await?;
    /// let stream = df.execute_stream().await?;
    /// # Ok(())
    /// # }
    /// ```
    ///
    /// # Aborting Execution
    ///
    /// Dropping the stream will abort the execution of the query, and free up
    /// any allocated resources
    pub async fn execute_stream(self) -> Result<SendableRecordBatchStream> {
        let task_ctx = Arc::new(self.task_ctx());
        let plan = self.create_physical_plan().await?;
        execute_stream(plan, task_ctx)
    }

    /// Executes this DataFrame and collects all results into a vector of vector of RecordBatch
    /// maintaining the input partitioning.
    ///
    /// # Example
    /// ```
    /// # use datafusion::prelude::*;
    /// # use datafusion::error::Result;
    /// # #[tokio::main]
    /// # async fn main() -> Result<()> {
    /// let ctx = SessionContext::new();
    /// let df = ctx.read_csv("tests/data/example.csv", CsvReadOptions::new()).await?;
    /// let batches = df.collect_partitioned().await?;
    /// # Ok(())
    /// # }
    /// ```
    pub async fn collect_partitioned(self) -> Result<Vec<Vec<RecordBatch>>> {
        let task_ctx = Arc::new(self.task_ctx());
        let plan = self.create_physical_plan().await?;
        collect_partitioned(plan, task_ctx).await
    }

    /// Executes this DataFrame and returns one stream per partition.
    ///
    /// # Example
    /// ```
    /// # use datafusion::prelude::*;
    /// # use datafusion::error::Result;
    /// # #[tokio::main]
    /// # async fn main() -> Result<()> {
    /// let ctx = SessionContext::new();
    /// let df = ctx.read_csv("tests/data/example.csv", CsvReadOptions::new()).await?;
    /// let batches = df.execute_stream_partitioned().await?;
    /// # Ok(())
    /// # }
    /// ```
    /// # Aborting Execution
    ///
    /// Dropping the stream will abort the execution of the query, and free up
    /// any allocated resources
    pub async fn execute_stream_partitioned(
        self,
    ) -> Result<Vec<SendableRecordBatchStream>> {
        let task_ctx = Arc::new(self.task_ctx());
        let plan = self.create_physical_plan().await?;
        execute_stream_partitioned(plan, task_ctx)
    }

    /// Returns the `DFSchema` describing the output of this DataFrame.
    ///
    /// The output `DFSchema` contains information on the name, data type, and
    /// nullability for each column.
    ///
    /// # Example
    /// ```
    /// # use datafusion::prelude::*;
    /// # use datafusion::error::Result;
    /// # #[tokio::main]
    /// # async fn main() -> Result<()> {
    /// let ctx = SessionContext::new();
    /// let df = ctx.read_csv("tests/data/example.csv", CsvReadOptions::new()).await?;
    /// let schema = df.schema();
    /// # Ok(())
    /// # }
    /// ```
    pub fn schema(&self) -> &DFSchema {
        self.plan.schema()
    }

    /// Return a reference to the unoptimized [`LogicalPlan`] that comprises
    /// this DataFrame.
    ///
    /// See [`Self::into_unoptimized_plan`] for more details.
    pub fn logical_plan(&self) -> &LogicalPlan {
        &self.plan
    }

    /// Returns both the [`LogicalPlan`] and [`SessionState`] that comprise this [`DataFrame`]
    pub fn into_parts(self) -> (SessionState, LogicalPlan) {
        (*self.session_state, self.plan)
    }

    /// Return the [`LogicalPlan`] represented by this DataFrame without running
    /// any optimizers
    ///
    /// Note: This method should not be used outside testing, as it loses the
    /// snapshot of the [`SessionState`] attached to this [`DataFrame`] and
    /// consequently subsequent operations may take place against a different
    /// state (e.g. a different value of `now()`)
    ///
    /// See [`Self::into_parts`] to retrieve the owned [`LogicalPlan`] and
    /// corresponding [`SessionState`].
    pub fn into_unoptimized_plan(self) -> LogicalPlan {
        self.plan
    }

    /// Return the optimized [`LogicalPlan`] represented by this DataFrame.
    ///
    /// Note: This method should not be used outside testing -- see
    /// [`Self::into_unoptimized_plan`] for more details.
    pub fn into_optimized_plan(self) -> Result<LogicalPlan> {
        // Optimize the plan first for better UX
        self.session_state.optimize(&self.plan)
    }

    /// Converts this [`DataFrame`] into a [`TableProvider`] that can be registered
    /// as a table view using [`SessionContext::register_table`].
    ///
    /// Note: This discards the [`SessionState`] associated with this
    /// [`DataFrame`] in favour of the one passed to [`TableProvider::scan`]
    pub fn into_view(self) -> Arc<dyn TableProvider> {
        Arc::new(DataFrameTableProvider { plan: self.plan })
    }

    /// Return a DataFrame with the explanation of its plan so far.
    ///
    /// if `analyze` is specified, runs the plan and reports metrics
    ///
    /// ```
    /// # use datafusion::prelude::*;
    /// # use datafusion::error::Result;
    /// # #[tokio::main]
    /// # async fn main() -> Result<()> {
    /// let ctx = SessionContext::new();
    /// let df = ctx.read_csv("tests/data/example.csv", CsvReadOptions::new()).await?;
    /// let batches = df.limit(0, Some(100))?.explain(false, false)?.collect().await?;
    /// # Ok(())
    /// # }
    /// ```
    pub fn explain(self, verbose: bool, analyze: bool) -> Result<DataFrame> {
        if matches!(self.plan, LogicalPlan::Explain(_)) {
            return plan_err!("Nested EXPLAINs are not supported");
        }
        let plan = LogicalPlanBuilder::from(self.plan)
            .explain(verbose, analyze)?
            .build()?;
        Ok(DataFrame {
            session_state: self.session_state,
            plan,
        })
    }

    /// Return a `FunctionRegistry` used to plan udf's calls
    ///
    /// # Example
    /// ```
    /// # use datafusion::prelude::*;
    /// # use datafusion::error::Result;
    /// # #[tokio::main]
    /// # async fn main() -> Result<()> {
    /// let ctx = SessionContext::new();
    /// let df = ctx.read_csv("tests/data/example.csv", CsvReadOptions::new()).await?;
    /// let f = df.registry();
    /// // use f.udf("name", vec![...]) to use the udf
    /// # Ok(())
    /// # }
    /// ```
    pub fn registry(&self) -> &dyn FunctionRegistry {
        self.session_state.as_ref()
    }

    /// Calculate the intersection of two [`DataFrame`]s.  The two [`DataFrame`]s must have exactly the same schema
    ///
    /// ```
    /// # use datafusion::prelude::*;
    /// # use datafusion::error::Result;
    /// # #[tokio::main]
    /// # async fn main() -> Result<()> {
    /// let ctx = SessionContext::new();
    /// let df = ctx.read_csv("tests/data/example.csv", CsvReadOptions::new()).await?;
    /// let d2 = df.clone();
    /// let df = df.intersect(d2)?;
    /// # Ok(())
    /// # }
    /// ```
    pub fn intersect(self, dataframe: DataFrame) -> Result<DataFrame> {
        let left_plan = self.plan;
        let right_plan = dataframe.plan;
        let plan = LogicalPlanBuilder::intersect(left_plan, right_plan, true)?;
        Ok(DataFrame {
            session_state: self.session_state,
            plan,
        })
    }

    /// Calculate the exception of two [`DataFrame`]s.  The two [`DataFrame`]s must have exactly the same schema
    ///
    /// ```
    /// # use datafusion::prelude::*;
    /// # use datafusion::error::Result;
    /// # #[tokio::main]
    /// # async fn main() -> Result<()> {
    /// let ctx = SessionContext::new();
    /// let df = ctx.read_csv("tests/data/example.csv", CsvReadOptions::new()).await?;
    /// let d2 = df.clone();
    /// let df = df.except(d2)?;
    /// # Ok(())
    /// # }
    /// ```
    pub fn except(self, dataframe: DataFrame) -> Result<DataFrame> {
        let left_plan = self.plan;
        let right_plan = dataframe.plan;
        let plan = LogicalPlanBuilder::except(left_plan, right_plan, true)?;
        Ok(DataFrame {
            session_state: self.session_state,
            plan,
        })
    }

    /// Execute this `DataFrame` and write the results to `table_name`.
    ///
    /// Returns a single [RecordBatch] containing a single column and
    /// row representing the count of total rows written.
    ///
    /// Unlike most other `DataFrame` methods, this method executes eagerly.
    /// Data is written to the table using the [`TableProvider::insert_into`]
    /// method. This is the same underlying implementation used by SQL `INSERT
    /// INTO` statements.
    pub async fn write_table(
        self,
        table_name: &str,
        write_options: DataFrameWriteOptions,
    ) -> Result<Vec<RecordBatch>, DataFusionError> {
        let arrow_schema = Schema::from(self.schema());
        let plan = LogicalPlanBuilder::insert_into(
            self.plan,
            table_name.to_owned(),
            &arrow_schema,
            write_options.overwrite,
        )?
        .build()?;

        DataFrame {
            session_state: self.session_state,
            plan,
        }
        .collect()
        .await
    }

    /// Execute the `DataFrame` and write the results to CSV file(s).
    ///
    /// # Example
    /// ```
    /// # use datafusion::prelude::*;
    /// # use datafusion::error::Result;
    /// # use std::fs;
    /// # #[tokio::main]
    /// # async fn main() -> Result<()> {
    /// use datafusion::dataframe::DataFrameWriteOptions;
    /// let ctx = SessionContext::new();
    /// // Sort the data by column "b" and write it to a new location
    /// ctx.read_csv("tests/data/example.csv", CsvReadOptions::new()).await?
    ///   .sort(vec![col("b").sort(true, true)])? // sort by b asc, nulls first
    ///   .write_csv(
    ///     "output.csv",
    ///     DataFrameWriteOptions::new(),
    ///     None, // can also specify CSV writing options here
    /// ).await?;
    /// # fs::remove_file("output.csv")?;
    /// # Ok(())
    /// # }
    /// ```
    pub async fn write_csv(
        self,
        path: &str,
        options: DataFrameWriteOptions,
        writer_options: Option<CsvOptions>,
    ) -> Result<Vec<RecordBatch>, DataFusionError> {
        if options.overwrite {
            return Err(DataFusionError::NotImplemented(
                "Overwrites are not implemented for DataFrame::write_csv.".to_owned(),
            ));
        }

        let format = if let Some(csv_opts) = writer_options {
            Arc::new(CsvFormatFactory::new_with_options(csv_opts))
        } else {
            Arc::new(CsvFormatFactory::new())
        };

        let file_type = format_as_file_type(format);

        let plan = LogicalPlanBuilder::copy_to(
            self.plan,
            path.into(),
            file_type,
            HashMap::new(),
            options.partition_by,
        )?
        .build()?;

        DataFrame {
            session_state: self.session_state,
            plan,
        }
        .collect()
        .await
    }

    /// Execute the `DataFrame` and write the results to JSON file(s).
    ///
    /// # Example
    /// ```
    /// # use datafusion::prelude::*;
    /// # use datafusion::error::Result;
    /// # use std::fs;
    /// # #[tokio::main]
    /// # async fn main() -> Result<()> {
    /// use datafusion::dataframe::DataFrameWriteOptions;
    /// let ctx = SessionContext::new();
    /// // Sort the data by column "b" and write it to a new location
    /// ctx.read_csv("tests/data/example.csv", CsvReadOptions::new()).await?
    ///   .sort(vec![col("b").sort(true, true)])? // sort by b asc, nulls first
    ///   .write_json(
    ///     "output.json",
    ///     DataFrameWriteOptions::new(),
    ///     None
    /// ).await?;
    /// # fs::remove_file("output.json")?;
    /// # Ok(())
    /// # }
    /// ```
    pub async fn write_json(
        self,
        path: &str,
        options: DataFrameWriteOptions,
        writer_options: Option<JsonOptions>,
    ) -> Result<Vec<RecordBatch>, DataFusionError> {
        if options.overwrite {
            return Err(DataFusionError::NotImplemented(
                "Overwrites are not implemented for DataFrame::write_json.".to_owned(),
            ));
        }

        let format = if let Some(json_opts) = writer_options {
            Arc::new(JsonFormatFactory::new_with_options(json_opts))
        } else {
            Arc::new(JsonFormatFactory::new())
        };

        let file_type = format_as_file_type(format);

        let plan = LogicalPlanBuilder::copy_to(
            self.plan,
            path.into(),
            file_type,
            Default::default(),
            options.partition_by,
        )?
        .build()?;

        DataFrame {
            session_state: self.session_state,
            plan,
        }
        .collect()
        .await
    }

    /// Add an additional column to the DataFrame.
    ///
    /// # Example
    /// ```
    /// # use datafusion::prelude::*;
    /// # use datafusion::error::Result;
    /// # #[tokio::main]
    /// # async fn main() -> Result<()> {
    /// let ctx = SessionContext::new();
    /// let df = ctx.read_csv("tests/data/example.csv", CsvReadOptions::new()).await?;
    /// let df = df.with_column("ab_sum", col("a") + col("b"))?;
    /// # Ok(())
    /// # }
    /// ```
    pub fn with_column(self, name: &str, expr: Expr) -> Result<DataFrame> {
        let window_func_exprs = find_window_exprs(&[expr.clone()]);

        let (plan, mut col_exists, window_func) = if window_func_exprs.is_empty() {
            (self.plan, false, false)
        } else {
            (
                LogicalPlanBuilder::window_plan(self.plan, window_func_exprs)?,
                true,
                true,
            )
        };

        let new_column = expr.alias(name);
        let mut fields: Vec<Expr> = plan
            .schema()
            .iter()
            .map(|(qualifier, field)| {
                if field.name() == name {
                    col_exists = true;
                    new_column.clone()
                } else if window_func && qualifier.is_none() {
                    col(Column::from((qualifier, field))).alias(name)
                } else {
                    col(Column::from((qualifier, field)))
                }
            })
            .collect();

        if !col_exists {
            fields.push(new_column);
        }

        let project_plan = LogicalPlanBuilder::from(plan).project(fields)?.build()?;

        Ok(DataFrame {
            session_state: self.session_state,
            plan: project_plan,
        })
    }

    /// Rename one column by applying a new projection. This is a no-op if the column to be
    /// renamed does not exist.
    ///
    /// The method supports case sensitive rename with wrapping column name into one of following symbols (  "  or  '  or  `  )
    ///
    /// Alternatively setting DataFusion param `datafusion.sql_parser.enable_ident_normalization` to `false` will enable
    /// case sensitive rename without need to wrap column name into special symbols
    ///
    /// # Example
    /// ```
    /// # use datafusion::prelude::*;
    /// # use datafusion::error::Result;
    /// # #[tokio::main]
    /// # async fn main() -> Result<()> {
    /// let ctx = SessionContext::new();
    /// let df = ctx.read_csv("tests/data/example.csv", CsvReadOptions::new()).await?;
    /// let df = df.with_column_renamed("ab_sum", "total")?;
    ///
    /// # Ok(())
    /// # }
    /// ```
    pub fn with_column_renamed(
        self,
        old_name: impl Into<String>,
        new_name: &str,
    ) -> Result<DataFrame> {
        let ident_opts = self
            .session_state
            .config_options()
            .sql_parser
            .enable_ident_normalization;
        let old_column: Column = if ident_opts {
            Column::from_qualified_name(old_name)
        } else {
            Column::from_qualified_name_ignore_case(old_name)
        };

        let (qualifier_rename, field_rename) =
            match self.plan.schema().qualified_field_from_column(&old_column) {
                Ok(qualifier_and_field) => qualifier_and_field,
                // no-op if field not found
                Err(DataFusionError::SchemaError(
                    SchemaError::FieldNotFound { .. },
                    _,
                )) => return Ok(self),
                Err(err) => return Err(err),
            };
        let projection = self
            .plan
            .schema()
            .iter()
            .map(|(qualifier, field)| {
                if qualifier.eq(&qualifier_rename) && field.as_ref() == field_rename {
                    col(Column::from((qualifier, field))).alias(new_name)
                } else {
                    col(Column::from((qualifier, field)))
                }
            })
            .collect::<Vec<_>>();
        let project_plan = LogicalPlanBuilder::from(self.plan)
            .project(projection)?
            .build()?;
        Ok(DataFrame {
            session_state: self.session_state,
            plan: project_plan,
        })
    }

    /// Replace all parameters in logical plan with the specified
    /// values, in preparation for execution.
    ///
    /// # Example
    ///
    /// ```
    /// use datafusion::prelude::*;
    /// # use datafusion::{error::Result, assert_batches_eq};
    /// # #[tokio::main]
    /// # async fn main() -> Result<()> {
    /// # use datafusion_common::ScalarValue;
    /// let ctx = SessionContext::new();
    /// # ctx.register_csv("example", "tests/data/example.csv", CsvReadOptions::new()).await?;
    /// let results = ctx
    ///   .sql("SELECT a FROM example WHERE b = $1")
    ///   .await?
    ///    // replace $1 with value 2
    ///   .with_param_values(vec![
    ///      // value at index 0 --> $1
    ///      ScalarValue::from(2i64)
    ///    ])?
    ///   .collect()
    ///   .await?;
    /// assert_batches_eq!(
    ///  &[
    ///    "+---+",
    ///    "| a |",
    ///    "+---+",
    ///    "| 1 |",
    ///    "+---+",
    ///  ],
    ///  &results
    /// );
    /// // Note you can also provide named parameters
    /// let results = ctx
    ///   .sql("SELECT a FROM example WHERE b = $my_param")
    ///   .await?
    ///    // replace $my_param with value 2
    ///    // Note you can also use a HashMap as well
    ///   .with_param_values(vec![
    ///       ("my_param", ScalarValue::from(2i64))
    ///    ])?
    ///   .collect()
    ///   .await?;
    /// assert_batches_eq!(
    ///  &[
    ///    "+---+",
    ///    "| a |",
    ///    "+---+",
    ///    "| 1 |",
    ///    "+---+",
    ///  ],
    ///  &results
    /// );
    /// # Ok(())
    /// # }
    /// ```
    pub fn with_param_values(self, query_values: impl Into<ParamValues>) -> Result<Self> {
        let plan = self.plan.with_param_values(query_values)?;
        Ok(DataFrame {
            session_state: self.session_state,
            plan,
        })
    }

    /// Cache DataFrame as a memory table.
    ///
    /// ```
    /// # use datafusion::prelude::*;
    /// # use datafusion::error::Result;
    /// # #[tokio::main]
    /// # async fn main() -> Result<()> {
    /// let ctx = SessionContext::new();
    /// let df = ctx.read_csv("tests/data/example.csv", CsvReadOptions::new()).await?;
    /// let df = df.cache().await?;
    /// # Ok(())
    /// # }
    /// ```
    pub async fn cache(self) -> Result<DataFrame> {
        let context = SessionContext::new_with_state((*self.session_state).clone());
        // The schema is consistent with the output
        let plan = self.clone().create_physical_plan().await?;
        let schema = plan.schema();
        let task_ctx = Arc::new(self.task_ctx());
        let partitions = collect_partitioned(plan, task_ctx).await?;
        let mem_table = MemTable::try_new(schema, partitions)?;
        context.read_table(Arc::new(mem_table))
    }
}

struct DataFrameTableProvider {
    plan: LogicalPlan,
}

#[async_trait]
impl TableProvider for DataFrameTableProvider {
    fn as_any(&self) -> &dyn Any {
        self
    }

    fn get_logical_plan(&self) -> Option<&LogicalPlan> {
        Some(&self.plan)
    }

    fn supports_filters_pushdown(
        &self,
        filters: &[&Expr],
    ) -> Result<Vec<TableProviderFilterPushDown>> {
        // A filter is added on the DataFrame when given
        Ok(vec![TableProviderFilterPushDown::Exact; filters.len()])
    }

    fn schema(&self) -> SchemaRef {
        let schema: Schema = self.plan.schema().as_ref().into();
        Arc::new(schema)
    }

    fn table_type(&self) -> TableType {
        TableType::View
    }

    async fn scan(
        &self,
        state: &dyn Session,
        projection: Option<&Vec<usize>>,
        filters: &[Expr],
        limit: Option<usize>,
    ) -> Result<Arc<dyn ExecutionPlan>> {
        let mut expr = LogicalPlanBuilder::from(self.plan.clone());
        // Add filter when given
        let filter = filters.iter().cloned().reduce(|acc, new| acc.and(new));
        if let Some(filter) = filter {
            expr = expr.filter(filter)?
        }

        if let Some(p) = projection {
            expr = expr.select(p.iter().copied())?
        }

        // add a limit if given
        if let Some(l) = limit {
            expr = expr.limit(0, Some(l))?
        }
        let plan = expr.build()?;
        state.create_physical_plan(&plan).await
    }
}

#[cfg(test)]
mod tests {
    use std::vec;

    use super::*;
    use crate::assert_batches_sorted_eq;
    use crate::execution::context::SessionConfig;
    use crate::physical_plan::{ColumnarValue, Partitioning, PhysicalExpr};
    use crate::test_util::{register_aggregate_csv, test_table, test_table_with_name};

    use arrow::array::{self, Int32Array};
    use datafusion_common::{Constraint, Constraints, ScalarValue};
    use datafusion_common_runtime::SpawnedTask;
<<<<<<< HEAD
    use datafusion_expr::window_function::row_number;
=======
    use datafusion_expr::expr::WindowFunction;
>>>>>>> 300a08c6
    use datafusion_expr::{
        cast, create_udf, expr, lit, BuiltInWindowFunction, ExprFunctionExt,
        ScalarFunctionImplementation, Volatility, WindowFrame, WindowFrameBound,
        WindowFrameUnits, WindowFunctionDefinition,
    };
    use datafusion_functions_aggregate::expr_fn::{array_agg, count_distinct};
    use datafusion_physical_expr::expressions::Column;
    use datafusion_physical_plan::{get_plan_string, ExecutionPlanProperties};
    use sqlparser::ast::NullTreatment;

    // Get string representation of the plan
    async fn assert_physical_plan(df: &DataFrame, expected: Vec<&str>) {
        let physical_plan = df
            .clone()
            .create_physical_plan()
            .await
            .expect("Error creating physical plan");

        let actual = get_plan_string(&physical_plan);
        assert_eq!(
            expected, actual,
            "\n**Optimized Plan Mismatch\n\nexpected:\n\n{expected:#?}\nactual:\n\n{actual:#?}\n\n"
        );
    }

    pub fn table_with_constraints() -> Arc<dyn TableProvider> {
        let dual_schema = Arc::new(Schema::new(vec![
            Field::new("id", DataType::Int32, false),
            Field::new("name", DataType::Utf8, false),
        ]));
        let batch = RecordBatch::try_new(
            dual_schema.clone(),
            vec![
                Arc::new(array::Int32Array::from(vec![1])),
                Arc::new(array::StringArray::from(vec!["a"])),
            ],
        )
        .unwrap();
        let provider = MemTable::try_new(dual_schema, vec![vec![batch]])
            .unwrap()
            .with_constraints(Constraints::new_unverified(vec![Constraint::PrimaryKey(
                vec![0],
            )]));
        Arc::new(provider)
    }

    async fn assert_logical_expr_schema_eq_physical_expr_schema(
        df: DataFrame,
    ) -> Result<()> {
        let logical_expr_dfschema = df.schema();
        let logical_expr_schema = SchemaRef::from(logical_expr_dfschema.to_owned());
        let batches = df.collect().await?;
        let physical_expr_schema = batches[0].schema();
        assert_eq!(logical_expr_schema, physical_expr_schema);
        Ok(())
    }

    #[tokio::test]
    async fn test_array_agg_ord_schema() -> Result<()> {
        let ctx = SessionContext::new();

        let create_table_query = r#"
            CREATE TABLE test_table (
                "double_field" DOUBLE,
                "string_field" VARCHAR
            ) AS VALUES
                (1.0, 'a'),
                (2.0, 'b'),
                (3.0, 'c')
        "#;
        ctx.sql(create_table_query).await?;

        let query = r#"SELECT
        array_agg("double_field" ORDER BY "string_field") as "double_field",
        array_agg("string_field" ORDER BY "string_field") as "string_field"
    FROM test_table"#;

        let result = ctx.sql(query).await?;
        assert_logical_expr_schema_eq_physical_expr_schema(result).await?;
        Ok(())
    }

    #[tokio::test]
    async fn test_array_agg_schema() -> Result<()> {
        let ctx = SessionContext::new();

        let create_table_query = r#"
            CREATE TABLE test_table (
                "double_field" DOUBLE,
                "string_field" VARCHAR
            ) AS VALUES
                (1.0, 'a'),
                (2.0, 'b'),
                (3.0, 'c')
        "#;
        ctx.sql(create_table_query).await?;

        let query = r#"SELECT
        array_agg("double_field") as "double_field",
        array_agg("string_field") as "string_field"
    FROM test_table"#;

        let result = ctx.sql(query).await?;
        assert_logical_expr_schema_eq_physical_expr_schema(result).await?;
        Ok(())
    }

    #[tokio::test]
    async fn test_array_agg_distinct_schema() -> Result<()> {
        let ctx = SessionContext::new();

        let create_table_query = r#"
            CREATE TABLE test_table (
                "double_field" DOUBLE,
                "string_field" VARCHAR
            ) AS VALUES
                (1.0, 'a'),
                (2.0, 'b'),
                (2.0, 'a')
        "#;
        ctx.sql(create_table_query).await?;

        let query = r#"SELECT
        array_agg(distinct "double_field") as "double_field",
        array_agg(distinct "string_field") as "string_field"
    FROM test_table"#;

        let result = ctx.sql(query).await?;
        assert_logical_expr_schema_eq_physical_expr_schema(result).await?;
        Ok(())
    }

    #[tokio::test]
    async fn select_columns() -> Result<()> {
        // build plan using Table API

        let t = test_table().await?;
        let t2 = t.select_columns(&["c1", "c2", "c11"])?;
        let plan = t2.plan.clone();

        // build query using SQL
        let sql_plan = create_plan("SELECT c1, c2, c11 FROM aggregate_test_100").await?;

        // the two plans should be identical
        assert_same_plan(&plan, &sql_plan);

        Ok(())
    }

    #[tokio::test]
    async fn select_expr() -> Result<()> {
        // build plan using Table API
        let t = test_table().await?;
        let t2 = t.select(vec![col("c1"), col("c2"), col("c11")])?;
        let plan = t2.plan.clone();

        // build query using SQL
        let sql_plan = create_plan("SELECT c1, c2, c11 FROM aggregate_test_100").await?;

        // the two plans should be identical
        assert_same_plan(&plan, &sql_plan);

        Ok(())
    }

    #[tokio::test]
    async fn select_with_window_exprs() -> Result<()> {
        // build plan using Table API
        let t = test_table().await?;
        let first_row = Expr::WindowFunction(expr::WindowFunction::new(
            WindowFunctionDefinition::BuiltInWindowFunction(
                BuiltInWindowFunction::FirstValue,
            ),
            vec![col("aggregate_test_100.c1")],
        ))
        .partition_by(vec![col("aggregate_test_100.c2")])
        .build()
        .unwrap();
        let t2 = t.select(vec![col("c1"), first_row])?;
        let plan = t2.plan.clone();

        let sql_plan = create_plan(
            "select c1, first_value(c1) over (partition by c2) from aggregate_test_100",
        )
        .await?;

        assert_same_plan(&plan, &sql_plan);
        Ok(())
    }

    #[tokio::test]
    async fn select_with_periods() -> Result<()> {
        // define data with a column name that has a "." in it:
        let array: Int32Array = [1, 10].into_iter().collect();
        let batch = RecordBatch::try_from_iter(vec![("f.c1", Arc::new(array) as _)])?;

        let ctx = SessionContext::new();
        ctx.register_batch("t", batch)?;

        let df = ctx.table("t").await?.select_columns(&["f.c1"])?;

        let df_results = df.collect().await?;

        assert_batches_sorted_eq!(
            ["+------+", "| f.c1 |", "+------+", "| 1    |", "| 10   |", "+------+"],
            &df_results
        );

        Ok(())
    }

    #[tokio::test]
    async fn drop_columns() -> Result<()> {
        // build plan using Table API
        let t = test_table().await?;
        let t2 = t.drop_columns(&["c2", "c11"])?;
        let plan = t2.plan.clone();

        // build query using SQL
        let sql_plan = create_plan(
            "SELECT c1,c3,c4,c5,c6,c7,c8,c9,c10,c12,c13 FROM aggregate_test_100",
        )
        .await?;

        // the two plans should be identical
        assert_same_plan(&plan, &sql_plan);

        Ok(())
    }

    #[tokio::test]
    async fn drop_columns_with_duplicates() -> Result<()> {
        // build plan using Table API
        let t = test_table().await?;
        let t2 = t.drop_columns(&["c2", "c11", "c2", "c2"])?;
        let plan = t2.plan.clone();

        // build query using SQL
        let sql_plan = create_plan(
            "SELECT c1,c3,c4,c5,c6,c7,c8,c9,c10,c12,c13 FROM aggregate_test_100",
        )
        .await?;

        // the two plans should be identical
        assert_same_plan(&plan, &sql_plan);

        Ok(())
    }

    #[tokio::test]
    async fn drop_columns_with_nonexistent_columns() -> Result<()> {
        // build plan using Table API
        let t = test_table().await?;
        let t2 = t.drop_columns(&["canada", "c2", "rocks"])?;
        let plan = t2.plan.clone();

        // build query using SQL
        let sql_plan = create_plan(
            "SELECT c1,c3,c4,c5,c6,c7,c8,c9,c10,c11,c12,c13 FROM aggregate_test_100",
        )
        .await?;

        // the two plans should be identical
        assert_same_plan(&plan, &sql_plan);

        Ok(())
    }

    #[tokio::test]
    async fn drop_columns_with_empty_array() -> Result<()> {
        // build plan using Table API
        let t = test_table().await?;
        let t2 = t.drop_columns(&[])?;
        let plan = t2.plan.clone();

        // build query using SQL
        let sql_plan = create_plan(
            "SELECT c1,c2,c3,c4,c5,c6,c7,c8,c9,c10,c11,c12,c13 FROM aggregate_test_100",
        )
        .await?;

        // the two plans should be identical
        assert_same_plan(&plan, &sql_plan);

        Ok(())
    }

    #[tokio::test]
    async fn drop_with_quotes() -> Result<()> {
        // define data with a column name that has a "." in it:
        let array1: Int32Array = [1, 10].into_iter().collect();
        let array2: Int32Array = [2, 11].into_iter().collect();
        let batch = RecordBatch::try_from_iter(vec![
            ("f\"c1", Arc::new(array1) as _),
            ("f\"c2", Arc::new(array2) as _),
        ])?;

        let ctx = SessionContext::new();
        ctx.register_batch("t", batch)?;

        let df = ctx.table("t").await?.drop_columns(&["f\"c1"])?;

        let df_results = df.collect().await?;

        assert_batches_sorted_eq!(
            [
                "+------+",
                "| f\"c2 |",
                "+------+",
                "| 2    |",
                "| 11   |",
                "+------+"
            ],
            &df_results
        );

        Ok(())
    }

    #[tokio::test]
    async fn drop_with_periods() -> Result<()> {
        // define data with a column name that has a "." in it:
        let array1: Int32Array = [1, 10].into_iter().collect();
        let array2: Int32Array = [2, 11].into_iter().collect();
        let batch = RecordBatch::try_from_iter(vec![
            ("f.c1", Arc::new(array1) as _),
            ("f.c2", Arc::new(array2) as _),
        ])?;

        let ctx = SessionContext::new();
        ctx.register_batch("t", batch)?;

        let df = ctx.table("t").await?.drop_columns(&["f.c1"])?;

        let df_results = df.collect().await?;

        assert_batches_sorted_eq!(
            ["+------+", "| f.c2 |", "+------+", "| 2    |", "| 11   |", "+------+"],
            &df_results
        );

        Ok(())
    }

    #[tokio::test]
    async fn aggregate() -> Result<()> {
        // build plan using DataFrame API
        let df = test_table().await?;
        let group_expr = vec![col("c1")];
        let aggr_expr = vec![
            min(col("c12")),
            max(col("c12")),
            avg(col("c12")),
            sum(col("c12")),
            count(col("c12")),
            count_distinct(col("c12")),
        ];

        let df: Vec<RecordBatch> = df.aggregate(group_expr, aggr_expr)?.collect().await?;

        assert_batches_sorted_eq!(
            ["+----+-----------------------------+-----------------------------+-----------------------------+-----------------------------+-------------------------------+----------------------------------------+",
                "| c1 | min(aggregate_test_100.c12) | max(aggregate_test_100.c12) | avg(aggregate_test_100.c12) | sum(aggregate_test_100.c12) | count(aggregate_test_100.c12) | count(DISTINCT aggregate_test_100.c12) |",
                "+----+-----------------------------+-----------------------------+-----------------------------+-----------------------------+-------------------------------+----------------------------------------+",
                "| a  | 0.02182578039211991         | 0.9800193410444061          | 0.48754517466109415         | 10.238448667882977          | 21                            | 21                                     |",
                "| b  | 0.04893135681998029         | 0.9185813970744787          | 0.41040709263815384         | 7.797734760124923           | 19                            | 19                                     |",
                "| c  | 0.0494924465469434          | 0.991517828651004           | 0.6600456536439784          | 13.860958726523545          | 21                            | 21                                     |",
                "| d  | 0.061029375346466685        | 0.9748360509016578          | 0.48855379387549824         | 8.793968289758968           | 18                            | 18                                     |",
                "| e  | 0.01479305307777301         | 0.9965400387585364          | 0.48600669271341534         | 10.206140546981722          | 21                            | 21                                     |",
                "+----+-----------------------------+-----------------------------+-----------------------------+-----------------------------+-------------------------------+----------------------------------------+"],
            &df
        );

        Ok(())
    }

    #[tokio::test]
    async fn test_aggregate_with_pk() -> Result<()> {
        // create the dataframe
        let config = SessionConfig::new().with_target_partitions(1);
        let ctx = SessionContext::new_with_config(config);

        let df = ctx.read_table(table_with_constraints())?;

        // GROUP BY id
        let group_expr = vec![col("id")];
        let aggr_expr = vec![];
        let df = df.aggregate(group_expr, aggr_expr)?;

        // Since id and name are functionally dependant, we can use name among
        // expression even if it is not part of the group by expression and can
        // select "name" column even though it wasn't explicitly grouped
        let df = df.select(vec![col("id"), col("name")])?;
        assert_physical_plan(
            &df,
            vec![
                "AggregateExec: mode=Single, gby=[id@0 as id, name@1 as name], aggr=[]",
                "  MemoryExec: partitions=1, partition_sizes=[1]",
            ],
        )
        .await;

        let df_results = df.collect().await?;

        #[rustfmt::skip]
        assert_batches_sorted_eq!([
             "+----+------+",
             "| id | name |",
             "+----+------+",
             "| 1  | a    |",
             "+----+------+"
            ],
            &df_results
        );

        Ok(())
    }

    #[tokio::test]
    async fn test_aggregate_with_pk2() -> Result<()> {
        // create the dataframe
        let config = SessionConfig::new().with_target_partitions(1);
        let ctx = SessionContext::new_with_config(config);

        let df = ctx.read_table(table_with_constraints())?;

        // GROUP BY id
        let group_expr = vec![col("id")];
        let aggr_expr = vec![];
        let df = df.aggregate(group_expr, aggr_expr)?;

        // Predicate refers to id, and name fields:
        // id = 1 AND name = 'a'
        let predicate = col("id").eq(lit(1i32)).and(col("name").eq(lit("a")));
        let df = df.filter(predicate)?;
        assert_physical_plan(
            &df,
            vec![
            "CoalesceBatchesExec: target_batch_size=8192",
            "  FilterExec: id@0 = 1 AND name@1 = a",
            "    AggregateExec: mode=Single, gby=[id@0 as id, name@1 as name], aggr=[]",
            "      MemoryExec: partitions=1, partition_sizes=[1]",
        ],
        )
        .await;

        // Since id and name are functionally dependant, we can use name among expression
        // even if it is not part of the group by expression.
        let df_results = df.collect().await?;

        #[rustfmt::skip]
        assert_batches_sorted_eq!(
            ["+----+------+",
             "| id | name |",
             "+----+------+",
             "| 1  | a    |",
             "+----+------+",],
            &df_results
        );

        Ok(())
    }

    #[tokio::test]
    async fn test_aggregate_with_pk3() -> Result<()> {
        // create the dataframe
        let config = SessionConfig::new().with_target_partitions(1);
        let ctx = SessionContext::new_with_config(config);

        let df = ctx.read_table(table_with_constraints())?;

        // GROUP BY id
        let group_expr = vec![col("id")];
        let aggr_expr = vec![];
        // group by id,
        let df = df.aggregate(group_expr, aggr_expr)?;

        // Predicate refers to id field
        // id = 1
        let predicate = col("id").eq(lit(1i32));
        let df = df.filter(predicate)?;
        // Select expression refers to id, and name columns.
        // id, name
        let df = df.select(vec![col("id"), col("name")])?;
        assert_physical_plan(
            &df,
            vec![
            "CoalesceBatchesExec: target_batch_size=8192",
            "  FilterExec: id@0 = 1",
            "    AggregateExec: mode=Single, gby=[id@0 as id, name@1 as name], aggr=[]",
            "      MemoryExec: partitions=1, partition_sizes=[1]",
        ],
        )
        .await;

        // Since id and name are functionally dependant, we can use name among expression
        // even if it is not part of the group by expression.
        let df_results = df.collect().await?;

        #[rustfmt::skip]
        assert_batches_sorted_eq!(
            ["+----+------+",
             "| id | name |",
             "+----+------+",
             "| 1  | a    |",
             "+----+------+",],
            &df_results
        );

        Ok(())
    }

    #[tokio::test]
    async fn test_aggregate_with_pk4() -> Result<()> {
        // create the dataframe
        let config = SessionConfig::new().with_target_partitions(1);
        let ctx = SessionContext::new_with_config(config);

        let df = ctx.read_table(table_with_constraints())?;

        // GROUP BY id
        let group_expr = vec![col("id")];
        let aggr_expr = vec![];
        let df = df.aggregate(group_expr, aggr_expr)?;

        // Predicate refers to id field
        // id = 1
        let predicate = col("id").eq(lit(1i32));
        let df = df.filter(predicate)?;
        // Select expression refers to id column.
        // id
        let df = df.select(vec![col("id")])?;

        // In this case aggregate shouldn't be expanded, since these
        // columns are not used.
        assert_physical_plan(
            &df,
            vec![
                "CoalesceBatchesExec: target_batch_size=8192",
                "  FilterExec: id@0 = 1",
                "    AggregateExec: mode=Single, gby=[id@0 as id], aggr=[]",
                "      MemoryExec: partitions=1, partition_sizes=[1]",
            ],
        )
        .await;

        let df_results = df.collect().await?;

        #[rustfmt::skip]
        assert_batches_sorted_eq!([
                "+----+",
                "| id |",
                "+----+",
                "| 1  |",
                "+----+",],
            &df_results
        );

        Ok(())
    }

    #[tokio::test]
    async fn test_aggregate_alias() -> Result<()> {
        let df = test_table().await?;

        let df = df
            // GROUP BY `c2 + 1`
            .aggregate(vec![col("c2") + lit(1)], vec![])?
            // SELECT `c2 + 1` as c2
            .select(vec![(col("c2") + lit(1)).alias("c2")])?
            // GROUP BY c2 as "c2" (alias in expr is not supported by SQL)
            .aggregate(vec![col("c2").alias("c2")], vec![])?;

        let df_results = df.collect().await?;

        #[rustfmt::skip]
        assert_batches_sorted_eq!([
                "+----+",
                "| c2 |",
                "+----+",
                "| 2  |",
                "| 3  |",
                "| 4  |",
                "| 5  |",
                "| 6  |",
                "+----+",
            ],
            &df_results
        );

        Ok(())
    }

    #[tokio::test]
    async fn test_aggregate_subexpr() -> Result<()> {
        let df = test_table().await?;

        let group_expr = col("c2") + lit(1);
        let aggr_expr = sum(col("c3") + lit(2));

        let df = df
            // GROUP BY `c2 + 1`
            .aggregate(vec![group_expr.clone()], vec![aggr_expr.clone()])?
            // SELECT `c2 + 1` as c2 + 10, sum(c3 + 2) + 20
            // SELECT expressions contain aggr_expr and group_expr as subexpressions
            .select(vec![
                group_expr.alias("c2") + lit(10),
                (aggr_expr + lit(20)).alias("sum"),
            ])?;

        let df_results = df.collect().await?;

        #[rustfmt::skip]
        assert_batches_sorted_eq!([
                "+----------------+------+",
                "| c2 + Int32(10) | sum  |",
                "+----------------+------+",
                "| 12             | 431  |",
                "| 13             | 248  |",
                "| 14             | 453  |",
                "| 15             | 95   |",
                "| 16             | -146 |",
                "+----------------+------+",
            ],
            &df_results
        );

        Ok(())
    }

    #[tokio::test]
    async fn test_aggregate_name_collision() -> Result<()> {
        let df = test_table().await?;

        let collided_alias = "aggregate_test_100.c2 + aggregate_test_100.c3";
        let group_expr = lit(1).alias(collided_alias);

        let df = df
            // GROUP BY 1
            .aggregate(vec![group_expr], vec![])?
            // SELECT `aggregate_test_100.c2 + aggregate_test_100.c3`
            .select(vec![
                (col("aggregate_test_100.c2") + col("aggregate_test_100.c3")),
            ])
            // The select expr has the same display_name as the group_expr,
            // but since they are different expressions, it should fail.
            .expect_err("Expected error");
        let expected = "Schema error: No field named aggregate_test_100.c2. \
            Valid fields are \"aggregate_test_100.c2 + aggregate_test_100.c3\".";
        assert_eq!(df.strip_backtrace(), expected);

        Ok(())
    }

    #[tokio::test]
    async fn window_using_aggregates() -> Result<()> {
        // build plan using DataFrame API
        let df = test_table().await?.filter(col("c1").eq(lit("a")))?;
        let mut aggr_expr = vec![
            (
                datafusion_functions_aggregate::first_last::first_value_udaf(),
                "first_value",
            ),
            (
                datafusion_functions_aggregate::first_last::last_value_udaf(),
                "last_val",
            ),
            (
                datafusion_functions_aggregate::approx_distinct::approx_distinct_udaf(),
                "approx_distinct",
            ),
            (
                datafusion_functions_aggregate::approx_median::approx_median_udaf(),
                "approx_median",
            ),
            (
                datafusion_functions_aggregate::median::median_udaf(),
                "median",
            ),
            (datafusion_functions_aggregate::min_max::max_udaf(), "max"),
            (datafusion_functions_aggregate::min_max::min_udaf(), "min"),
        ]
        .into_iter()
        .map(|(func, name)| {
            let w = WindowFunction::new(
                WindowFunctionDefinition::AggregateUDF(func),
                vec![col("c3")],
            );

            Expr::WindowFunction(w)
                .null_treatment(NullTreatment::IgnoreNulls)
                .order_by(vec![col("c2").sort(true, true), col("c3").sort(true, true)])
                .window_frame(WindowFrame::new_bounds(
                    WindowFrameUnits::Rows,
                    WindowFrameBound::Preceding(ScalarValue::UInt64(None)),
                    WindowFrameBound::Preceding(ScalarValue::UInt64(Some(1))),
                ))
                .build()
                .unwrap()
                .alias(name)
        })
        .collect::<Vec<_>>();
        aggr_expr.extend_from_slice(&[col("c2"), col("c3")]);

        let df: Vec<RecordBatch> = df.select(aggr_expr)?.collect().await?;

        assert_batches_sorted_eq!(
            ["+-------------+----------+-----------------+---------------+--------+-----+------+----+------+",
                "| first_value | last_val | approx_distinct | approx_median | median | max | min  | c2 | c3   |",
                "+-------------+----------+-----------------+---------------+--------+-----+------+----+------+",
                "|             |          |                 |               |        |     |      | 1  | -85  |",
                "| -85         | -101     | 14              | -12           | -101   | 83  | -101 | 4  | -54  |",
                "| -85         | -101     | 17              | -25           | -101   | 83  | -101 | 5  | -31  |",
                "| -85         | -12      | 10              | -32           | -12    | 83  | -85  | 3  | 13   |",
                "| -85         | -25      | 3               | -56           | -25    | -25 | -85  | 1  | -5   |",
                "| -85         | -31      | 18              | -29           | -31    | 83  | -101 | 5  | 36   |",
                "| -85         | -38      | 16              | -25           | -38    | 83  | -101 | 4  | 65   |",
                "| -85         | -43      | 7               | -43           | -43    | 83  | -85  | 2  | 45   |",
                "| -85         | -48      | 6               | -35           | -48    | 83  | -85  | 2  | -43  |",
                "| -85         | -5       | 4               | -37           | -5     | -5  | -85  | 1  | 83   |",
                "| -85         | -54      | 15              | -17           | -54    | 83  | -101 | 4  | -38  |",
                "| -85         | -56      | 2               | -70           | -56    | -56 | -85  | 1  | -25  |",
                "| -85         | -72      | 9               | -43           | -72    | 83  | -85  | 3  | -12  |",
                "| -85         | -85      | 1               | -85           | -85    | -85 | -85  | 1  | -56  |",
                "| -85         | 13       | 11              | -17           | 13     | 83  | -85  | 3  | 14   |",
                "| -85         | 13       | 11              | -25           | 13     | 83  | -85  | 3  | 13   |",
                "| -85         | 14       | 12              | -12           | 14     | 83  | -85  | 3  | 17   |",
                "| -85         | 17       | 13              | -11           | 17     | 83  | -85  | 4  | -101 |",
                "| -85         | 45       | 8               | -34           | 45     | 83  | -85  | 3  | -72  |",
                "| -85         | 65       | 17              | -17           | 65     | 83  | -101 | 5  | -101 |",
                "| -85         | 83       | 5               | -25           | 83     | 83  | -85  | 2  | -48  |",
                "+-------------+----------+-----------------+---------------+--------+-----+------+----+------+"],
            &df
        );

        Ok(())
    }

    // Test issue: https://github.com/apache/datafusion/issues/10346
    #[tokio::test]
    async fn test_select_over_aggregate_schema() -> Result<()> {
        let df = test_table()
            .await?
            .with_column("c", col("c1"))?
            .aggregate(vec![], vec![array_agg(col("c")).alias("c")])?
            .select(vec![col("c")])?;

        assert_eq!(df.schema().fields().len(), 1);
        let field = df.schema().field(0);
        // There are two columns named 'c', one from the input of the aggregate and the other from the output.
        // Select should return the column from the output of the aggregate, which is a list.
        assert!(matches!(field.data_type(), DataType::List(_)));

        Ok(())
    }

    #[tokio::test]
    async fn test_distinct() -> Result<()> {
        let t = test_table().await?;
        let plan = t
            .select(vec![col("c1")])
            .unwrap()
            .distinct()
            .unwrap()
            .plan
            .clone();

        let sql_plan = create_plan("select distinct c1 from aggregate_test_100").await?;

        assert_same_plan(&plan, &sql_plan);
        Ok(())
    }

    #[tokio::test]
    async fn test_distinct_sort_by() -> Result<()> {
        let t = test_table().await?;
        let plan = t
            .select(vec![col("c1")])
            .unwrap()
            .distinct()
            .unwrap()
            .sort(vec![col("c1").sort(true, true)])
            .unwrap();

        let df_results = plan.clone().collect().await?;

        #[rustfmt::skip]
        assert_batches_sorted_eq!(
            ["+----+",
                "| c1 |",
                "+----+",
                "| a  |",
                "| b  |",
                "| c  |",
                "| d  |",
                "| e  |",
                "+----+"],
            &df_results
        );

        Ok(())
    }

    #[tokio::test]
    async fn test_distinct_sort_by_unprojected() -> Result<()> {
        let t = test_table().await?;
        let err = t
            .select(vec![col("c1")])
            .unwrap()
            .distinct()
            .unwrap()
            // try to sort on some value not present in input to distinct
            .sort(vec![col("c2").sort(true, true)])
            .unwrap_err();
        assert_eq!(err.strip_backtrace(), "Error during planning: For SELECT DISTINCT, ORDER BY expressions c2 must appear in select list");

        Ok(())
    }

    #[tokio::test]
    async fn test_distinct_on() -> Result<()> {
        let t = test_table().await?;
        let plan = t
            .distinct_on(vec![col("c1")], vec![col("aggregate_test_100.c1")], None)
            .unwrap();

        let sql_plan =
            create_plan("select distinct on (c1) c1 from aggregate_test_100").await?;

        assert_same_plan(&plan.plan.clone(), &sql_plan);

        let df_results = plan.clone().collect().await?;

        #[rustfmt::skip]
        assert_batches_sorted_eq!(
            ["+----+",
                "| c1 |",
                "+----+",
                "| a  |",
                "| b  |",
                "| c  |",
                "| d  |",
                "| e  |",
                "+----+"],
            &df_results
        );

        Ok(())
    }

    #[tokio::test]
    async fn test_distinct_on_sort_by() -> Result<()> {
        let t = test_table().await?;
        let plan = t
            .select(vec![col("c1")])
            .unwrap()
            .distinct_on(
                vec![col("c1")],
                vec![col("c1")],
                Some(vec![col("c1").sort(true, true)]),
            )
            .unwrap()
            .sort(vec![col("c1").sort(true, true)])
            .unwrap();

        let df_results = plan.clone().collect().await?;

        #[rustfmt::skip]
        assert_batches_sorted_eq!(
            ["+----+",
                "| c1 |",
                "+----+",
                "| a  |",
                "| b  |",
                "| c  |",
                "| d  |",
                "| e  |",
                "+----+"],
            &df_results
        );

        Ok(())
    }

    #[tokio::test]
    async fn test_distinct_on_sort_by_unprojected() -> Result<()> {
        let t = test_table().await?;
        let err = t
            .select(vec![col("c1")])
            .unwrap()
            .distinct_on(
                vec![col("c1")],
                vec![col("c1")],
                Some(vec![col("c1").sort(true, true)]),
            )
            .unwrap()
            // try to sort on some value not present in input to distinct
            .sort(vec![col("c2").sort(true, true)])
            .unwrap_err();
        assert_eq!(err.strip_backtrace(), "Error during planning: For SELECT DISTINCT, ORDER BY expressions c2 must appear in select list");

        Ok(())
    }

    #[tokio::test]
    async fn join() -> Result<()> {
        let left = test_table().await?.select_columns(&["c1", "c2"])?;
        let right = test_table_with_name("c2")
            .await?
            .select_columns(&["c1", "c3"])?;
        let left_rows = left.clone().collect().await?;
        let right_rows = right.clone().collect().await?;
        let join = left.join(right, JoinType::Inner, &["c1"], &["c1"], None)?;
        let join_rows = join.collect().await?;
        assert_eq!(100, left_rows.iter().map(|x| x.num_rows()).sum::<usize>());
        assert_eq!(100, right_rows.iter().map(|x| x.num_rows()).sum::<usize>());
        assert_eq!(2008, join_rows.iter().map(|x| x.num_rows()).sum::<usize>());
        Ok(())
    }

    #[tokio::test]
    async fn join_on() -> Result<()> {
        let left = test_table_with_name("a")
            .await?
            .select_columns(&["c1", "c2"])?;
        let right = test_table_with_name("b")
            .await?
            .select_columns(&["c1", "c2"])?;
        let join = left.join_on(
            right,
            JoinType::Inner,
            [col("a.c1").not_eq(col("b.c1")), col("a.c2").eq(col("b.c2"))],
        )?;

        let expected_plan = "Inner Join:  Filter: a.c1 != b.c1 AND a.c2 = b.c2\
        \n  Projection: a.c1, a.c2\
        \n    TableScan: a\
        \n  Projection: b.c1, b.c2\
        \n    TableScan: b";
        assert_eq!(expected_plan, format!("{}", join.logical_plan()));

        Ok(())
    }

    #[tokio::test]
    async fn join_on_filter_datatype() -> Result<()> {
        let left = test_table_with_name("a").await?.select_columns(&["c1"])?;
        let right = test_table_with_name("b").await?.select_columns(&["c1"])?;

        // JOIN ON untyped NULL
        let join = left.clone().join_on(
            right.clone(),
            JoinType::Inner,
            Some(Expr::Literal(ScalarValue::Null)),
        )?;
        let expected_plan = "CrossJoin:\
        \n  TableScan: a projection=[c1], full_filters=[Boolean(NULL)]\
        \n  TableScan: b projection=[c1]";
        assert_eq!(expected_plan, format!("{}", join.into_optimized_plan()?));

        // JOIN ON expression must be boolean type
        let join = left.join_on(right, JoinType::Inner, Some(lit("TRUE")))?;
        let expected = join.into_optimized_plan().unwrap_err();
        assert_eq!(
            expected.strip_backtrace(),
            "type_coercion\ncaused by\nError during planning: Join condition must be boolean type, but got Utf8"
        );
        Ok(())
    }

    #[tokio::test]
    async fn join_ambiguous_filter() -> Result<()> {
        let left = test_table_with_name("a")
            .await?
            .select_columns(&["c1", "c2"])?;
        let right = test_table_with_name("b")
            .await?
            .select_columns(&["c1", "c2"])?;

        let join = left
            .join_on(right, JoinType::Inner, [col("c1").eq(col("c1"))])
            .expect_err("join didn't fail check");
        let expected = "Schema error: Ambiguous reference to unqualified field c1";
        assert_eq!(join.strip_backtrace(), expected);

        Ok(())
    }

    #[tokio::test]
    async fn limit() -> Result<()> {
        // build query using Table API
        let t = test_table().await?;
        let t2 = t.select_columns(&["c1", "c2", "c11"])?.limit(0, Some(10))?;
        let plan = t2.plan.clone();

        // build query using SQL
        let sql_plan =
            create_plan("SELECT c1, c2, c11 FROM aggregate_test_100 LIMIT 10").await?;

        // the two plans should be identical
        assert_same_plan(&plan, &sql_plan);

        Ok(())
    }

    #[tokio::test]
    async fn df_count() -> Result<()> {
        let count = test_table().await?.count().await?;
        assert_eq!(100, count);
        Ok(())
    }

    #[tokio::test]
    async fn explain() -> Result<()> {
        // build query using Table API
        let df = test_table().await?;
        let df = df
            .select_columns(&["c1", "c2", "c11"])?
            .limit(0, Some(10))?
            .explain(false, false)?;
        let plan = df.plan.clone();

        // build query using SQL
        let sql_plan =
            create_plan("EXPLAIN SELECT c1, c2, c11 FROM aggregate_test_100 LIMIT 10")
                .await?;

        // the two plans should be identical
        assert_same_plan(&plan, &sql_plan);

        Ok(())
    }

    #[tokio::test]
    async fn registry() -> Result<()> {
        let ctx = SessionContext::new();
        register_aggregate_csv(&ctx, "aggregate_test_100").await?;

        // declare the udf
        let my_fn: ScalarFunctionImplementation =
            Arc::new(|_: &[ColumnarValue]| unimplemented!("my_fn is not implemented"));

        // create and register the udf
        ctx.register_udf(create_udf(
            "my_fn",
            vec![DataType::Float64],
            Arc::new(DataType::Float64),
            Volatility::Immutable,
            my_fn,
        ));

        // build query with a UDF using DataFrame API
        let df = ctx.table("aggregate_test_100").await?;

        let expr = df.registry().udf("my_fn")?.call(vec![col("c12")]);
        let df = df.select(vec![expr])?;

        // build query using SQL
        let sql_plan = ctx.sql("SELECT my_fn(c12) FROM aggregate_test_100").await?;

        // the two plans should be identical
        assert_same_plan(&df.plan, &sql_plan.plan);

        Ok(())
    }

    #[tokio::test]
    async fn sendable() {
        let df = test_table().await.unwrap();
        // dataframes should be sendable between threads/tasks
        let task = SpawnedTask::spawn(async move {
            df.select_columns(&["c1"])
                .expect("should be usable in a task")
        });
        task.join().await.expect("task completed successfully");
    }

    #[tokio::test]
    async fn intersect() -> Result<()> {
        let df = test_table().await?.select_columns(&["c1", "c3"])?;
        let d2 = df.clone();
        let plan = df.intersect(d2)?;
        let result = plan.plan.clone();
        let expected = create_plan(
            "SELECT c1, c3 FROM aggregate_test_100
            INTERSECT ALL SELECT c1, c3 FROM aggregate_test_100",
        )
        .await?;
        assert_same_plan(&result, &expected);
        Ok(())
    }

    #[tokio::test]
    async fn except() -> Result<()> {
        let df = test_table().await?.select_columns(&["c1", "c3"])?;
        let d2 = df.clone();
        let plan = df.except(d2)?;
        let result = plan.plan.clone();
        let expected = create_plan(
            "SELECT c1, c3 FROM aggregate_test_100
            EXCEPT ALL SELECT c1, c3 FROM aggregate_test_100",
        )
        .await?;
        assert_same_plan(&result, &expected);
        Ok(())
    }

    #[tokio::test]
    async fn register_table() -> Result<()> {
        let df = test_table().await?.select_columns(&["c1", "c12"])?;
        let ctx = SessionContext::new();
        let df_impl = DataFrame::new(ctx.state(), df.plan.clone());

        // register a dataframe as a table
        ctx.register_table("test_table", df_impl.clone().into_view())?;

        // pull the table out
        let table = ctx.table("test_table").await?;

        let group_expr = vec![col("c1")];
        let aggr_expr = vec![sum(col("c12"))];

        // check that we correctly read from the table
        let df_results = df_impl
            .aggregate(group_expr.clone(), aggr_expr.clone())?
            .collect()
            .await?;
        let table_results = &table.aggregate(group_expr, aggr_expr)?.collect().await?;

        assert_batches_sorted_eq!(
            [
                "+----+-----------------------------+",
                "| c1 | sum(aggregate_test_100.c12) |",
                "+----+-----------------------------+",
                "| a  | 10.238448667882977          |",
                "| b  | 7.797734760124923           |",
                "| c  | 13.860958726523545          |",
                "| d  | 8.793968289758968           |",
                "| e  | 10.206140546981722          |",
                "+----+-----------------------------+"
            ],
            &df_results
        );

        // the results are the same as the results from the view, modulo the leaf table name
        assert_batches_sorted_eq!(
            [
                "+----+---------------------+",
                "| c1 | sum(test_table.c12) |",
                "+----+---------------------+",
                "| a  | 10.238448667882977  |",
                "| b  | 7.797734760124923   |",
                "| c  | 13.860958726523545  |",
                "| d  | 8.793968289758968   |",
                "| e  | 10.206140546981722  |",
                "+----+---------------------+"
            ],
            table_results
        );
        Ok(())
    }

    /// Compare the formatted string representation of two plans for equality
    fn assert_same_plan(plan1: &LogicalPlan, plan2: &LogicalPlan) {
        assert_eq!(format!("{plan1:?}"), format!("{plan2:?}"));
    }

    /// Create a logical plan from a SQL query
    async fn create_plan(sql: &str) -> Result<LogicalPlan> {
        let ctx = SessionContext::new();
        register_aggregate_csv(&ctx, "aggregate_test_100").await?;
        Ok(ctx.sql(sql).await?.into_unoptimized_plan())
    }

    #[tokio::test]
    async fn with_column() -> Result<()> {
        let df = test_table().await?.select_columns(&["c1", "c2", "c3"])?;
        let ctx = SessionContext::new();
        let df_impl = DataFrame::new(ctx.state(), df.plan.clone());

        let df = df_impl
            .filter(col("c2").eq(lit(3)).and(col("c1").eq(lit("a"))))?
            .with_column("sum", col("c2") + col("c3"))?;

        // check that new column added
        let df_results = df.clone().collect().await?;

        assert_batches_sorted_eq!(
            [
                "+----+----+-----+-----+",
                "| c1 | c2 | c3  | sum |",
                "+----+----+-----+-----+",
                "| a  | 3  | -12 | -9  |",
                "| a  | 3  | -72 | -69 |",
                "| a  | 3  | 13  | 16  |",
                "| a  | 3  | 13  | 16  |",
                "| a  | 3  | 14  | 17  |",
                "| a  | 3  | 17  | 20  |",
                "+----+----+-----+-----+"
            ],
            &df_results
        );

        // check that col with the same name ovwewritten
        let df_results_overwrite = df
            .clone()
            .with_column("c1", col("c2") + col("c3"))?
            .collect()
            .await?;

        assert_batches_sorted_eq!(
            [
                "+-----+----+-----+-----+",
                "| c1  | c2 | c3  | sum |",
                "+-----+----+-----+-----+",
                "| -69 | 3  | -72 | -69 |",
                "| -9  | 3  | -12 | -9  |",
                "| 16  | 3  | 13  | 16  |",
                "| 16  | 3  | 13  | 16  |",
                "| 17  | 3  | 14  | 17  |",
                "| 20  | 3  | 17  | 20  |",
                "+-----+----+-----+-----+"
            ],
            &df_results_overwrite
        );

        // check that col with the same name ovwewritten using same name as reference
        let df_results_overwrite_self = df
            .clone()
            .with_column("c2", col("c2") + lit(1))?
            .collect()
            .await?;

        assert_batches_sorted_eq!(
            [
                "+----+----+-----+-----+",
                "| c1 | c2 | c3  | sum |",
                "+----+----+-----+-----+",
                "| a  | 4  | -12 | -9  |",
                "| a  | 4  | -72 | -69 |",
                "| a  | 4  | 13  | 16  |",
                "| a  | 4  | 13  | 16  |",
                "| a  | 4  | 14  | 17  |",
                "| a  | 4  | 17  | 20  |",
                "+----+----+-----+-----+"
            ],
            &df_results_overwrite_self
        );

        Ok(())
    }

    // Test issue: https://github.com/apache/datafusion/issues/11982
    // Window function was creating unwanted projection when using with_column() method.
    #[tokio::test]
    async fn test_window_function_with_column() -> Result<()> {
        let df = test_table().await?.select_columns(&["c1", "c2", "c3"])?;
        let ctx = SessionContext::new();
        let df_impl = DataFrame::new(ctx.state(), df.plan.clone());
        let func = row_number().alias("row_num");

        // Should create an additional column with alias 'r' that has window func results
        let df = df_impl.with_column("r", func)?.limit(0, Some(2))?;
        assert_eq!(4, df.schema().fields().len());

        let df_results = df.clone().collect().await?;
        assert_batches_sorted_eq!(
            [
                "+----+----+-----+---+",
                "| c1 | c2 | c3  | r |",
                "+----+----+-----+---+",
                "| c  | 2  | 1   | 1 |",
                "| d  | 5  | -40 | 2 |",
                "+----+----+-----+---+",
            ],
            &df_results
        );

        Ok(())
    }

    // Test issue: https://github.com/apache/datafusion/issues/7790
    // The join operation outputs two identical column names, but they belong to different relations.
    #[tokio::test]
    async fn with_column_join_same_columns() -> Result<()> {
        let df = test_table().await?.select_columns(&["c1"])?;
        let ctx = SessionContext::new();

        let table = df.into_view();
        ctx.register_table("t1", table.clone())?;
        ctx.register_table("t2", table)?;
        let df = ctx
            .table("t1")
            .await?
            .join(
                ctx.table("t2").await?,
                JoinType::Inner,
                &["c1"],
                &["c1"],
                None,
            )?
            .sort(vec![
                // make the test deterministic
                col("t1.c1").sort(true, true),
            ])?
            .limit(0, Some(1))?;

        let df_results = df.clone().collect().await?;
        assert_batches_sorted_eq!(
            [
                "+----+----+",
                "| c1 | c1 |",
                "+----+----+",
                "| a  | a  |",
                "+----+----+",
            ],
            &df_results
        );

        let df_with_column = df.clone().with_column("new_column", lit(true))?;

        assert_eq!(
            "\
        Projection: t1.c1, t2.c1, Boolean(true) AS new_column\
        \n  Limit: skip=0, fetch=1\
        \n    Sort: t1.c1 ASC NULLS FIRST\
        \n      Inner Join: t1.c1 = t2.c1\
        \n        TableScan: t1\
        \n        TableScan: t2",
            format!("{}", df_with_column.logical_plan())
        );

        assert_eq!(
            "\
        Projection: t1.c1, t2.c1, Boolean(true) AS new_column\
        \n  Limit: skip=0, fetch=1\
        \n    Sort: t1.c1 ASC NULLS FIRST, fetch=1\
        \n      Inner Join: t1.c1 = t2.c1\
        \n        SubqueryAlias: t1\
        \n          TableScan: aggregate_test_100 projection=[c1]\
        \n        SubqueryAlias: t2\
        \n          TableScan: aggregate_test_100 projection=[c1]",
            format!("{}", df_with_column.clone().into_optimized_plan()?)
        );

        let df_results = df_with_column.collect().await?;

        assert_batches_sorted_eq!(
            [
                "+----+----+------------+",
                "| c1 | c1 | new_column |",
                "+----+----+------------+",
                "| a  | a  | true       |",
                "+----+----+------------+",
            ],
            &df_results
        );
        Ok(())
    }

    // Table 't1' self join
    // Supplementary test of issue: https://github.com/apache/datafusion/issues/7790
    #[tokio::test]
    async fn with_column_self_join() -> Result<()> {
        let df = test_table().await?.select_columns(&["c1"])?;
        let ctx = SessionContext::new();

        ctx.register_table("t1", df.into_view())?;

        let df = ctx
            .table("t1")
            .await?
            .join(
                ctx.table("t1").await?,
                JoinType::Inner,
                &["c1"],
                &["c1"],
                None,
            )?
            .sort(vec![
                // make the test deterministic
                col("t1.c1").sort(true, true),
            ])?
            .limit(0, Some(1))?;

        let df_results = df.clone().collect().await?;
        assert_batches_sorted_eq!(
            [
                "+----+----+",
                "| c1 | c1 |",
                "+----+----+",
                "| a  | a  |",
                "+----+----+",
            ],
            &df_results
        );

        let actual_err = df.clone().with_column("new_column", lit(true)).unwrap_err();
        let expected_err = "Error during planning: Projections require unique expression names \
            but the expression \"t1.c1\" at position 0 and \"t1.c1\" at position 1 have the same name. \
            Consider aliasing (\"AS\") one of them.";
        assert_eq!(actual_err.strip_backtrace(), expected_err);

        Ok(())
    }

    #[tokio::test]
    async fn with_column_renamed() -> Result<()> {
        let df = test_table()
            .await?
            .select_columns(&["c1", "c2", "c3"])?
            .filter(col("c2").eq(lit(3)).and(col("c1").eq(lit("a"))))?
            .sort(vec![
                // make the test deterministic
                col("c1").sort(true, true),
                col("c2").sort(true, true),
                col("c3").sort(true, true),
            ])?
            .limit(0, Some(1))?
            .with_column("sum", col("c2") + col("c3"))?;

        let df_sum_renamed = df
            .with_column_renamed("sum", "total")?
            // table qualifier optional
            .with_column_renamed("c1", "one")?
            // accepts table qualifier
            .with_column_renamed("aggregate_test_100.c2", "two")?
            // no-op for missing column
            .with_column_renamed("c4", "boom")?
            .collect()
            .await?;

        assert_batches_sorted_eq!(
            [
                "+-----+-----+-----+-------+",
                "| one | two | c3  | total |",
                "+-----+-----+-----+-------+",
                "| a   | 3   | -72 | -69   |",
                "+-----+-----+-----+-------+",
            ],
            &df_sum_renamed
        );

        Ok(())
    }

    #[tokio::test]
    async fn with_column_renamed_ambiguous() -> Result<()> {
        let df = test_table().await?.select_columns(&["c1", "c2", "c3"])?;
        let ctx = SessionContext::new();

        let table = df.into_view();
        ctx.register_table("t1", table.clone())?;
        ctx.register_table("t2", table)?;

        let actual_err = ctx
            .table("t1")
            .await?
            .join(
                ctx.table("t2").await?,
                JoinType::Inner,
                &["c1"],
                &["c1"],
                None,
            )?
            // can be t1.c2 or t2.c2
            .with_column_renamed("c2", "AAA")
            .unwrap_err();
        let expected_err = "Schema error: Ambiguous reference to unqualified field c2";
        assert_eq!(actual_err.strip_backtrace(), expected_err);

        Ok(())
    }

    #[tokio::test]
    async fn with_column_renamed_join() -> Result<()> {
        let df = test_table().await?.select_columns(&["c1", "c2", "c3"])?;
        let ctx = SessionContext::new();

        let table = df.into_view();
        ctx.register_table("t1", table.clone())?;
        ctx.register_table("t2", table)?;
        let df = ctx
            .table("t1")
            .await?
            .join(
                ctx.table("t2").await?,
                JoinType::Inner,
                &["c1"],
                &["c1"],
                None,
            )?
            .sort(vec![
                // make the test deterministic
                col("t1.c1").sort(true, true),
                col("t1.c2").sort(true, true),
                col("t1.c3").sort(true, true),
                col("t2.c1").sort(true, true),
                col("t2.c2").sort(true, true),
                col("t2.c3").sort(true, true),
            ])?
            .limit(0, Some(1))?;

        let df_results = df.clone().collect().await?;
        assert_batches_sorted_eq!(
            [
                "+----+----+-----+----+----+-----+",
                "| c1 | c2 | c3  | c1 | c2 | c3  |",
                "+----+----+-----+----+----+-----+",
                "| a  | 1  | -85 | a  | 1  | -85 |",
                "+----+----+-----+----+----+-----+"
            ],
            &df_results
        );

        let df_renamed = df.clone().with_column_renamed("t1.c1", "AAA")?;

        assert_eq!("\
        Projection: t1.c1 AS AAA, t1.c2, t1.c3, t2.c1, t2.c2, t2.c3\
        \n  Limit: skip=0, fetch=1\
        \n    Sort: t1.c1 ASC NULLS FIRST, t1.c2 ASC NULLS FIRST, t1.c3 ASC NULLS FIRST, t2.c1 ASC NULLS FIRST, t2.c2 ASC NULLS FIRST, t2.c3 ASC NULLS FIRST\
        \n      Inner Join: t1.c1 = t2.c1\
        \n        TableScan: t1\
        \n        TableScan: t2",
                   format!("{}", df_renamed.logical_plan())
        );

        assert_eq!("\
        Projection: t1.c1 AS AAA, t1.c2, t1.c3, t2.c1, t2.c2, t2.c3\
        \n  Limit: skip=0, fetch=1\
        \n    Sort: t1.c1 ASC NULLS FIRST, t1.c2 ASC NULLS FIRST, t1.c3 ASC NULLS FIRST, t2.c1 ASC NULLS FIRST, t2.c2 ASC NULLS FIRST, t2.c3 ASC NULLS FIRST, fetch=1\
        \n      Inner Join: t1.c1 = t2.c1\
        \n        SubqueryAlias: t1\
        \n          TableScan: aggregate_test_100 projection=[c1, c2, c3]\
        \n        SubqueryAlias: t2\
        \n          TableScan: aggregate_test_100 projection=[c1, c2, c3]",
                   format!("{}", df_renamed.clone().into_optimized_plan()?)
        );

        let df_results = df_renamed.collect().await?;

        assert_batches_sorted_eq!(
            [
                "+-----+----+-----+----+----+-----+",
                "| AAA | c2 | c3  | c1 | c2 | c3  |",
                "+-----+----+-----+----+----+-----+",
                "| a   | 1  | -85 | a  | 1  | -85 |",
                "+-----+----+-----+----+----+-----+"
            ],
            &df_results
        );

        Ok(())
    }

    #[tokio::test]
    async fn with_column_renamed_case_sensitive() -> Result<()> {
        let config =
            SessionConfig::from_string_hash_map(std::collections::HashMap::from([(
                "datafusion.sql_parser.enable_ident_normalization".to_owned(),
                "false".to_owned(),
            )]))?;
        let ctx = SessionContext::new_with_config(config);
        let name = "aggregate_test_100";
        register_aggregate_csv(&ctx, name).await?;
        let df = ctx.table(name);

        let df = df
            .await?
            .filter(col("c2").eq(lit(3)).and(col("c1").eq(lit("a"))))?
            .limit(0, Some(1))?
            .sort(vec![
                // make the test deterministic
                col("c1").sort(true, true),
                col("c2").sort(true, true),
                col("c3").sort(true, true),
            ])?
            .select_columns(&["c1"])?;

        let df_renamed = df.clone().with_column_renamed("c1", "CoLuMn1")?;

        let res = &df_renamed.clone().collect().await?;

        assert_batches_sorted_eq!(
            [
                "+---------+",
                "| CoLuMn1 |",
                "+---------+",
                "| a       |",
                "+---------+"
            ],
            res
        );

        let df_renamed = df_renamed
            .with_column_renamed("CoLuMn1", "c1")?
            .collect()
            .await?;

        assert_batches_sorted_eq!(
            ["+----+", "| c1 |", "+----+", "| a  |", "+----+"],
            &df_renamed
        );

        Ok(())
    }

    #[tokio::test]
    async fn cast_expr_test() -> Result<()> {
        let df = test_table()
            .await?
            .select_columns(&["c2", "c3"])?
            .limit(0, Some(1))?
            .with_column("sum", cast(col("c2") + col("c3"), DataType::Int64))?;

        let df_results = df.clone().collect().await?;
        df.clone().show().await?;
        assert_batches_sorted_eq!(
            [
                "+----+----+-----+",
                "| c2 | c3 | sum |",
                "+----+----+-----+",
                "| 2  | 1  | 3   |",
                "+----+----+-----+"
            ],
            &df_results
        );

        Ok(())
    }

    #[tokio::test]
    async fn row_writer_resize_test() -> Result<()> {
        let schema = Arc::new(Schema::new(vec![arrow::datatypes::Field::new(
            "column_1",
            DataType::Utf8,
            false,
        )]));

        let data = RecordBatch::try_new(
            schema,
            vec![
                Arc::new(arrow::array::StringArray::from(vec![
                    Some("2a0000000000000000000000000000000000000000000000000000000000000000000000000000000000000000000000000000000000000000000000000000000000000"),
                    Some("3a0000000000000000000000000000000000000000000000000000000000000000000000000000000000000000000000000000000000000000000000000000000000000000000000800"),
                ]))
            ],
        )?;

        let ctx = SessionContext::new();
        ctx.register_batch("test", data)?;

        let sql = r#"
        SELECT
            count(1)
        FROM
            test
        GROUP BY
            column_1"#;

        let df = ctx.sql(sql).await?;
        df.show_limit(10).await?;

        Ok(())
    }

    #[tokio::test]
    async fn with_column_name() -> Result<()> {
        // define data with a column name that has a "." in it:
        let array: Int32Array = [1, 10].into_iter().collect();
        let batch = RecordBatch::try_from_iter(vec![("f.c1", Arc::new(array) as _)])?;

        let ctx = SessionContext::new();
        ctx.register_batch("t", batch)?;

        let df = ctx
            .table("t")
            .await?
            // try and create a column with a '.' in it
            .with_column("f.c2", lit("hello"))?;

        let df_results = df.collect().await?;

        assert_batches_sorted_eq!(
            [
                "+------+-------+",
                "| f.c1 | f.c2  |",
                "+------+-------+",
                "| 1    | hello |",
                "| 10   | hello |",
                "+------+-------+"
            ],
            &df_results
        );

        Ok(())
    }

    #[tokio::test]
    async fn test_cache_mismatch() -> Result<()> {
        let ctx = SessionContext::new();
        let df = ctx
            .sql("SELECT CASE WHEN true THEN NULL ELSE 1 END")
            .await?;
        let cache_df = df.cache().await;
        assert!(cache_df.is_ok());
        Ok(())
    }

    #[tokio::test]
    async fn cache_test() -> Result<()> {
        let df = test_table()
            .await?
            .select_columns(&["c2", "c3"])?
            .limit(0, Some(1))?
            .with_column("sum", cast(col("c2") + col("c3"), DataType::Int64))?;

        let cached_df = df.clone().cache().await?;

        assert_eq!(
            "TableScan: ?table? projection=[c2, c3, sum]",
            format!("{}", cached_df.clone().into_optimized_plan()?)
        );

        let df_results = df.collect().await?;
        let cached_df_results = cached_df.collect().await?;
        assert_batches_sorted_eq!(
            [
                "+----+----+-----+",
                "| c2 | c3 | sum |",
                "+----+----+-----+",
                "| 2  | 1  | 3   |",
                "+----+----+-----+"
            ],
            &cached_df_results
        );

        assert_eq!(&df_results, &cached_df_results);

        Ok(())
    }

    #[tokio::test]
    async fn partition_aware_union() -> Result<()> {
        let left = test_table().await?.select_columns(&["c1", "c2"])?;
        let right = test_table_with_name("c2")
            .await?
            .select_columns(&["c1", "c3"])?
            .with_column_renamed("c2.c1", "c2_c1")?;

        let left_rows = left.clone().collect().await?;
        let right_rows = right.clone().collect().await?;
        let join1 = left.clone().join(
            right.clone(),
            JoinType::Inner,
            &["c1"],
            &["c2_c1"],
            None,
        )?;
        let join2 = left.join(right, JoinType::Inner, &["c1"], &["c2_c1"], None)?;

        let union = join1.union(join2)?;

        let union_rows = union.clone().collect().await?;

        assert_eq!(100, left_rows.iter().map(|x| x.num_rows()).sum::<usize>());
        assert_eq!(100, right_rows.iter().map(|x| x.num_rows()).sum::<usize>());
        assert_eq!(4016, union_rows.iter().map(|x| x.num_rows()).sum::<usize>());

        let physical_plan = union.create_physical_plan().await?;
        let default_partition_count = SessionConfig::new().target_partitions();

        // For partition aware union, the output partition count should not be changed.
        assert_eq!(
            physical_plan.output_partitioning().partition_count(),
            default_partition_count
        );
        // For partition aware union, the output partition is the same with the union's inputs
        for child in physical_plan.children() {
            assert_eq!(
                physical_plan.output_partitioning(),
                child.output_partitioning()
            );
        }

        Ok(())
    }

    #[tokio::test]
    async fn non_partition_aware_union() -> Result<()> {
        let left = test_table().await?.select_columns(&["c1", "c2"])?;
        let right = test_table_with_name("c2")
            .await?
            .select_columns(&["c1", "c2"])?
            .with_column_renamed("c2.c1", "c2_c1")?
            .with_column_renamed("c2.c2", "c2_c2")?;

        let left_rows = left.clone().collect().await?;
        let right_rows = right.clone().collect().await?;
        let join1 = left.clone().join(
            right.clone(),
            JoinType::Inner,
            &["c1", "c2"],
            &["c2_c1", "c2_c2"],
            None,
        )?;

        // join key ordering is different
        let join2 = left.join(
            right,
            JoinType::Inner,
            &["c2", "c1"],
            &["c2_c2", "c2_c1"],
            None,
        )?;

        let union = join1.union(join2)?;

        let union_rows = union.clone().collect().await?;

        assert_eq!(100, left_rows.iter().map(|x| x.num_rows()).sum::<usize>());
        assert_eq!(100, right_rows.iter().map(|x| x.num_rows()).sum::<usize>());
        assert_eq!(916, union_rows.iter().map(|x| x.num_rows()).sum::<usize>());

        let physical_plan = union.create_physical_plan().await?;
        let default_partition_count = SessionConfig::new().target_partitions();

        // For non-partition aware union, the output partitioning count should be the combination of all output partitions count
        assert!(matches!(
            physical_plan.output_partitioning(),
            Partitioning::UnknownPartitioning(partition_count) if *partition_count == default_partition_count * 2));
        Ok(())
    }

    #[tokio::test]
    async fn verify_join_output_partitioning() -> Result<()> {
        let left = test_table().await?.select_columns(&["c1", "c2"])?;
        let right = test_table_with_name("c2")
            .await?
            .select_columns(&["c1", "c2"])?
            .with_column_renamed("c2.c1", "c2_c1")?
            .with_column_renamed("c2.c2", "c2_c2")?;

        let all_join_types = vec![
            JoinType::Inner,
            JoinType::Left,
            JoinType::Right,
            JoinType::Full,
            JoinType::LeftSemi,
            JoinType::RightSemi,
            JoinType::LeftAnti,
            JoinType::RightAnti,
        ];

        let default_partition_count = SessionConfig::new().target_partitions();

        for join_type in all_join_types {
            let join = left.clone().join(
                right.clone(),
                join_type,
                &["c1", "c2"],
                &["c2_c1", "c2_c2"],
                None,
            )?;
            let physical_plan = join.create_physical_plan().await?;
            let out_partitioning = physical_plan.output_partitioning();
            let join_schema = physical_plan.schema();

            match join_type {
                JoinType::Left | JoinType::LeftSemi | JoinType::LeftAnti => {
                    let left_exprs: Vec<Arc<dyn PhysicalExpr>> = vec![
                        Arc::new(Column::new_with_schema("c1", &join_schema)?),
                        Arc::new(Column::new_with_schema("c2", &join_schema)?),
                    ];
                    assert_eq!(
                        out_partitioning,
                        &Partitioning::Hash(left_exprs, default_partition_count)
                    );
                }
                JoinType::Inner
                | JoinType::Right
                | JoinType::RightSemi
                | JoinType::RightAnti => {
                    let right_exprs: Vec<Arc<dyn PhysicalExpr>> = vec![
                        Arc::new(Column::new_with_schema("c2_c1", &join_schema)?),
                        Arc::new(Column::new_with_schema("c2_c2", &join_schema)?),
                    ];
                    assert_eq!(
                        out_partitioning,
                        &Partitioning::Hash(right_exprs, default_partition_count)
                    );
                }
                JoinType::Full => {
                    assert!(matches!(
                        out_partitioning,
                    &Partitioning::UnknownPartitioning(partition_count) if partition_count == default_partition_count));
                }
            }
        }

        Ok(())
    }

    #[tokio::test]
    async fn test_except_nested_struct() -> Result<()> {
        use arrow::array::StructArray;

        let nested_schema = Arc::new(Schema::new(vec![
            Field::new("id", DataType::Int32, true),
            Field::new("lat", DataType::Int32, true),
            Field::new("long", DataType::Int32, true),
        ]));
        let schema = Arc::new(Schema::new(vec![
            Field::new("value", DataType::Int32, true),
            Field::new(
                "nested",
                DataType::Struct(nested_schema.fields.clone()),
                true,
            ),
        ]));
        let batch = RecordBatch::try_new(
            Arc::clone(&schema),
            vec![
                Arc::new(Int32Array::from(vec![Some(1), Some(2), Some(3)])),
                Arc::new(StructArray::from(vec![
                    (
                        Arc::new(Field::new("id", DataType::Int32, true)),
                        Arc::new(Int32Array::from(vec![1, 2, 3])) as ArrayRef,
                    ),
                    (
                        Arc::new(Field::new("lat", DataType::Int32, true)),
                        Arc::new(Int32Array::from(vec![1, 2, 3])) as ArrayRef,
                    ),
                    (
                        Arc::new(Field::new("long", DataType::Int32, true)),
                        Arc::new(Int32Array::from(vec![1, 2, 3])) as ArrayRef,
                    ),
                ])),
            ],
        )
        .unwrap();

        let updated_batch = RecordBatch::try_new(
            Arc::clone(&schema),
            vec![
                Arc::new(Int32Array::from(vec![Some(1), Some(12), Some(3)])),
                Arc::new(StructArray::from(vec![
                    (
                        Arc::new(Field::new("id", DataType::Int32, true)),
                        Arc::new(Int32Array::from(vec![1, 2, 3])) as ArrayRef,
                    ),
                    (
                        Arc::new(Field::new("lat", DataType::Int32, true)),
                        Arc::new(Int32Array::from(vec![1, 2, 3])) as ArrayRef,
                    ),
                    (
                        Arc::new(Field::new("long", DataType::Int32, true)),
                        Arc::new(Int32Array::from(vec![1, 2, 3])) as ArrayRef,
                    ),
                ])),
            ],
        )
        .unwrap();

        let ctx = SessionContext::new();
        let before = ctx.read_batch(batch).expect("Failed to make DataFrame");
        let after = ctx
            .read_batch(updated_batch)
            .expect("Failed to make DataFrame");

        let diff = before
            .except(after)
            .expect("Failed to except")
            .collect()
            .await?;
        assert_eq!(diff.len(), 1);
        Ok(())
    }

    #[tokio::test]
    async fn nested_explain_should_fail() -> Result<()> {
        let ctx = SessionContext::new();
        // must be error
        let mut result = ctx.sql("explain select 1").await?.explain(false, false);
        assert!(result.is_err());
        // must be error
        result = ctx.sql("explain explain select 1").await;
        assert!(result.is_err());
        Ok(())
    }
}<|MERGE_RESOLUTION|>--- conflicted
+++ resolved
@@ -1709,11 +1709,7 @@
     use arrow::array::{self, Int32Array};
     use datafusion_common::{Constraint, Constraints, ScalarValue};
     use datafusion_common_runtime::SpawnedTask;
-<<<<<<< HEAD
     use datafusion_expr::window_function::row_number;
-=======
-    use datafusion_expr::expr::WindowFunction;
->>>>>>> 300a08c6
     use datafusion_expr::{
         cast, create_udf, expr, lit, BuiltInWindowFunction, ExprFunctionExt,
         ScalarFunctionImplementation, Volatility, WindowFrame, WindowFrameBound,
