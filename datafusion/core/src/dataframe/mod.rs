--- conflicted
+++ resolved
@@ -1975,7 +1975,6 @@
     }
 }
 
-<<<<<<< HEAD
 #[cfg(test)]
 mod tests {
     use std::vec;
@@ -1986,20 +1985,22 @@
     use crate::physical_plan::{ColumnarValue, Partitioning, PhysicalExpr};
     use crate::test_util::{register_aggregate_csv, test_table, test_table_with_name};
 
-    use arrow::array::{self, Int32Array};
+    use crate::prelude::{CsvReadOptions, NdJsonReadOptions, ParquetReadOptions};
+    use arrow::array::Int32Array;
     use datafusion_common::{assert_batches_eq, Constraint, Constraints, ScalarValue};
     use datafusion_common_runtime::SpawnedTask;
     use datafusion_expr::expr::WindowFunction;
     use datafusion_expr::{
-        cast, create_udf, expr, lit, BuiltInWindowFunction, ExprFunctionExt,
-        ScalarFunctionImplementation, Volatility, WindowFrame, WindowFrameBound,
-        WindowFrameUnits, WindowFunctionDefinition,
+        cast, create_udf, lit, ExprFunctionExt, ScalarFunctionImplementation, Volatility,
+        WindowFrame, WindowFrameBound, WindowFrameUnits, WindowFunctionDefinition,
     };
     use datafusion_functions_aggregate::expr_fn::{array_agg, count_distinct};
     use datafusion_functions_window::expr_fn::row_number;
+    use datafusion_functions_window::nth_value::first_value_udwf;
     use datafusion_physical_expr::expressions::Column;
     use datafusion_physical_plan::{get_plan_string, ExecutionPlanProperties};
     use sqlparser::ast::NullTreatment;
+    use tempfile::TempDir;
 
     // Get string representation of the plan
     async fn assert_physical_plan(df: &DataFrame, expected: Vec<&str>) {
@@ -2024,8 +2025,8 @@
         let batch = RecordBatch::try_new(
             dual_schema.clone(),
             vec![
-                Arc::new(array::Int32Array::from(vec![1])),
-                Arc::new(array::StringArray::from(vec!["a"])),
+                Arc::new(Int32Array::from(vec![1])),
+                Arc::new(StringArray::from(vec!["a"])),
             ],
         )
         .unwrap();
@@ -2221,10 +2222,8 @@
     async fn select_with_window_exprs() -> Result<()> {
         // build plan using Table API
         let t = test_table().await?;
-        let first_row = Expr::WindowFunction(expr::WindowFunction::new(
-            WindowFunctionDefinition::BuiltInWindowFunction(
-                BuiltInWindowFunction::FirstValue,
-            ),
+        let first_row = Expr::WindowFunction(WindowFunction::new(
+            WindowFunctionDefinition::WindowUDF(first_value_udwf()),
             vec![col("aggregate_test_100.c1")],
         ))
         .partition_by(vec![col("aggregate_test_100.c2")])
@@ -2424,6 +2423,30 @@
                 "+----+-----------------------------+-----------------------------+-----------------------------+-----------------------------+-------------------------------+----------------------------------------+"],
             &df
         );
+
+        Ok(())
+    }
+
+    #[tokio::test]
+    async fn aggregate_assert_no_empty_batches() -> Result<()> {
+        // build plan using DataFrame API
+        let df = test_table().await?;
+        let group_expr = vec![col("c1")];
+        let aggr_expr = vec![
+            min(col("c12")),
+            max(col("c12")),
+            avg(col("c12")),
+            sum(col("c12")),
+            count(col("c12")),
+            count_distinct(col("c12")),
+            median(col("c12")),
+        ];
+
+        let df: Vec<RecordBatch> = df.aggregate(group_expr, aggr_expr)?.collect().await?;
+        // Empty batches should not be produced
+        for batch in df {
+            assert!(batch.num_rows() > 0);
+        }
 
         Ok(())
     }
@@ -2638,6 +2661,54 @@
                 "| 5  |",
                 "| 6  |",
                 "+----+",
+            ],
+            &df_results
+        );
+
+        Ok(())
+    }
+
+    #[tokio::test]
+    async fn test_aggregate_with_union() -> Result<()> {
+        let df = test_table().await?;
+
+        let df1 = df
+            .clone()
+            // GROUP BY `c1`
+            .aggregate(vec![col("c1")], vec![min(col("c2"))])?
+            // SELECT `c1` , min(c2) as `result`
+            .select(vec![col("c1"), min(col("c2")).alias("result")])?;
+        let df2 = df
+            .clone()
+            // GROUP BY `c1`
+            .aggregate(vec![col("c1")], vec![max(col("c3"))])?
+            // SELECT `c1` , max(c3) as `result`
+            .select(vec![col("c1"), max(col("c3")).alias("result")])?;
+
+        let df_union = df1.union(df2)?;
+        let df = df_union
+            // GROUP BY `c1`
+            .aggregate(
+                vec![col("c1")],
+                vec![sum(col("result")).alias("sum_result")],
+            )?
+            // SELECT `c1`, sum(result) as `sum_result`
+            .select(vec![(col("c1")), col("sum_result")])?;
+
+        let df_results = df.collect().await?;
+
+        #[rustfmt::skip]
+        assert_batches_sorted_eq!(
+            [
+                "+----+------------+",
+                "| c1 | sum_result |",
+                "+----+------------+",
+                "| a  | 84         |",
+                "| b  | 69         |",
+                "| c  | 124        |",
+                "| d  | 126        |",
+                "| e  | 121        |",
+                "+----+------------+"
             ],
             &df_results
         );
@@ -3009,9 +3080,7 @@
             JoinType::Inner,
             Some(Expr::from(ScalarValue::Null)),
         )?;
-        let expected_plan = "CrossJoin:\
-        \n  TableScan: a projection=[c1], full_filters=[Boolean(NULL)]\
-        \n  TableScan: b projection=[c1]";
+        let expected_plan = "EmptyRelation";
         assert_eq!(expected_plan, format!("{}", join.into_optimized_plan()?));
 
         // JOIN ON expression must be boolean type
@@ -3257,7 +3326,7 @@
             &df_results
         );
 
-        // check that col with the same name ovwewritten
+        // check that col with the same name overwritten
         let df_results_overwrite = df
             .clone()
             .with_column("c1", col("c2") + col("c3"))?
@@ -3280,7 +3349,7 @@
             &df_results_overwrite
         );
 
-        // check that col with the same name ovwewritten using same name as reference
+        // check that col with the same name overwritten using same name as reference
         let df_results_overwrite_self = df
             .clone()
             .with_column("c2", col("c2") + lit(1))?
@@ -3569,11 +3638,10 @@
 
     #[tokio::test]
     async fn with_column_renamed_case_sensitive() -> Result<()> {
-        let config =
-            SessionConfig::from_string_hash_map(&std::collections::HashMap::from([(
-                "datafusion.sql_parser.enable_ident_normalization".to_owned(),
-                "false".to_owned(),
-            )]))?;
+        let config = SessionConfig::from_string_hash_map(&HashMap::from([(
+            "datafusion.sql_parser.enable_ident_normalization".to_owned(),
+            "false".to_owned(),
+        )]))?;
         let ctx = SessionContext::new_with_config(config);
         let name = "aggregate_test_100";
         register_aggregate_csv(&ctx, name).await?;
@@ -3645,7 +3713,7 @@
 
     #[tokio::test]
     async fn row_writer_resize_test() -> Result<()> {
-        let schema = Arc::new(Schema::new(vec![arrow::datatypes::Field::new(
+        let schema = Arc::new(Schema::new(vec![Field::new(
             "column_1",
             DataType::Utf8,
             false,
@@ -3654,7 +3722,7 @@
         let data = RecordBatch::try_new(
             schema,
             vec![
-                Arc::new(arrow::array::StringArray::from(vec![
+                Arc::new(StringArray::from(vec![
                     Some("2a0000000000000000000000000000000000000000000000000000000000000000000000000000000000000000000000000000000000000000000000000000000000000"),
                     Some("3a0000000000000000000000000000000000000000000000000000000000000000000000000000000000000000000000000000000000000000000000000000000000000000000000800"),
                 ]))
@@ -3864,6 +3932,7 @@
             JoinType::RightSemi,
             JoinType::LeftAnti,
             JoinType::RightAnti,
+            JoinType::LeftMark,
         ];
 
         let default_partition_count = SessionConfig::new().target_partitions();
@@ -3881,7 +3950,10 @@
             let join_schema = physical_plan.schema();
 
             match join_type {
-                JoinType::Left | JoinType::LeftSemi | JoinType::LeftAnti => {
+                JoinType::Left
+                | JoinType::LeftSemi
+                | JoinType::LeftAnti
+                | JoinType::LeftMark => {
                     let left_exprs: Vec<Arc<dyn PhysicalExpr>> = vec![
                         Arc::new(Column::new_with_schema("c1", &join_schema)?),
                         Arc::new(Column::new_with_schema("c2", &join_schema)?),
@@ -4032,7 +4104,237 @@
 
         Ok(())
     }
-}
-=======
-// see tests in datafusion/core/tests/dataframe/mod.rs:2816
->>>>>>> 2ad89550
+
+    // Test issue: https://github.com/apache/datafusion/issues/13873
+    #[tokio::test]
+    async fn write_parquet_with_order() -> Result<()> {
+        let tmp_dir = TempDir::new()?;
+        let schema = Arc::new(Schema::new(vec![
+            Field::new("a", DataType::Int32, true),
+            Field::new("b", DataType::Int32, true),
+        ]));
+
+        let ctx = SessionContext::new();
+        let write_df = ctx.read_batch(RecordBatch::try_new(
+            schema.clone(),
+            vec![
+                Arc::new(Int32Array::from(vec![1, 5, 7, 3, 2])),
+                Arc::new(Int32Array::from(vec![2, 3, 4, 5, 6])),
+            ],
+        )?)?;
+
+        let test_path = tmp_dir.path().join("test.parquet");
+
+        write_df
+            .clone()
+            .write_parquet(
+                test_path.to_str().unwrap(),
+                DataFrameWriteOptions::new()
+                    .with_sort_by(vec![col("a").sort(true, true)]),
+                None,
+            )
+            .await?;
+
+        let ctx = SessionContext::new();
+        ctx.register_parquet(
+            "data",
+            test_path.to_str().unwrap(),
+            ParquetReadOptions::default(),
+        )
+        .await?;
+
+        let df = ctx.sql("SELECT * FROM data").await?;
+        let results = df.collect().await?;
+
+        let df_explain = ctx.sql("explain SELECT a FROM data").await?;
+        let explain_result = df_explain.collect().await?;
+
+        println!("explain_result {:?}", explain_result);
+
+        assert_batches_eq!(
+            &[
+                "+---+---+",
+                "| a | b |",
+                "+---+---+",
+                "| 1 | 2 |",
+                "| 2 | 6 |",
+                "| 3 | 5 |",
+                "| 5 | 3 |",
+                "| 7 | 4 |",
+                "+---+---+",
+            ],
+            &results
+        );
+        Ok(())
+    }
+
+    // Test issue: https://github.com/apache/datafusion/issues/13873
+    #[tokio::test]
+    async fn write_csv_with_order() -> Result<()> {
+        let tmp_dir = TempDir::new()?;
+        let schema = Arc::new(Schema::new(vec![
+            Field::new("a", DataType::Int32, true),
+            Field::new("b", DataType::Int32, true),
+        ]));
+
+        let ctx = SessionContext::new();
+        let write_df = ctx.read_batch(RecordBatch::try_new(
+            schema.clone(),
+            vec![
+                Arc::new(Int32Array::from(vec![1, 5, 7, 3, 2])),
+                Arc::new(Int32Array::from(vec![2, 3, 4, 5, 6])),
+            ],
+        )?)?;
+
+        let test_path = tmp_dir.path().join("test.csv");
+
+        write_df
+            .clone()
+            .write_csv(
+                test_path.to_str().unwrap(),
+                DataFrameWriteOptions::new()
+                    .with_sort_by(vec![col("a").sort(true, true)]),
+                None,
+            )
+            .await?;
+
+        let ctx = SessionContext::new();
+        ctx.register_csv(
+            "data",
+            test_path.to_str().unwrap(),
+            CsvReadOptions::new().schema(&schema),
+        )
+        .await?;
+
+        let df = ctx.sql("SELECT * FROM data").await?;
+        let results = df.collect().await?;
+
+        assert_batches_eq!(
+            &[
+                "+---+---+",
+                "| a | b |",
+                "+---+---+",
+                "| 1 | 2 |",
+                "| 2 | 6 |",
+                "| 3 | 5 |",
+                "| 5 | 3 |",
+                "| 7 | 4 |",
+                "+---+---+",
+            ],
+            &results
+        );
+        Ok(())
+    }
+
+    // Test issue: https://github.com/apache/datafusion/issues/13873
+    #[tokio::test]
+    async fn write_json_with_order() -> Result<()> {
+        let tmp_dir = TempDir::new()?;
+        let schema = Arc::new(Schema::new(vec![
+            Field::new("a", DataType::Int32, true),
+            Field::new("b", DataType::Int32, true),
+        ]));
+
+        let ctx = SessionContext::new();
+        let write_df = ctx.read_batch(RecordBatch::try_new(
+            schema.clone(),
+            vec![
+                Arc::new(Int32Array::from(vec![1, 5, 7, 3, 2])),
+                Arc::new(Int32Array::from(vec![2, 3, 4, 5, 6])),
+            ],
+        )?)?;
+
+        let test_path = tmp_dir.path().join("test.json");
+
+        write_df
+            .clone()
+            .write_json(
+                test_path.to_str().unwrap(),
+                DataFrameWriteOptions::new()
+                    .with_sort_by(vec![col("a").sort(true, true)]),
+                None,
+            )
+            .await?;
+
+        let ctx = SessionContext::new();
+        ctx.register_json(
+            "data",
+            test_path.to_str().unwrap(),
+            NdJsonReadOptions::default().schema(&schema),
+        )
+        .await?;
+
+        let df = ctx.sql("SELECT * FROM data").await?;
+        let results = df.collect().await?;
+
+        assert_batches_eq!(
+            &[
+                "+---+---+",
+                "| a | b |",
+                "+---+---+",
+                "| 1 | 2 |",
+                "| 2 | 6 |",
+                "| 3 | 5 |",
+                "| 5 | 3 |",
+                "| 7 | 4 |",
+                "+---+---+",
+            ],
+            &results
+        );
+        Ok(())
+    }
+
+    // Test issue: https://github.com/apache/datafusion/issues/13873
+    #[tokio::test]
+    async fn write_table_with_order() -> Result<()> {
+        let tmp_dir = TempDir::new()?;
+        let ctx = SessionContext::new();
+        let location = tmp_dir.path().join("test_table/");
+
+        let mut write_df = ctx
+            .sql("values ('z'), ('x'), ('a'), ('b'), ('c')")
+            .await
+            .unwrap();
+
+        // Ensure the column names and types match the target table
+        write_df = write_df
+            .with_column_renamed("column1", "tablecol1")
+            .unwrap();
+        let sql_str =
+            "create external table data(tablecol1 varchar) stored as parquet location '"
+                .to_owned()
+                + location.to_str().unwrap()
+                + "'";
+
+        ctx.sql(sql_str.as_str()).await?.collect().await?;
+
+        // This is equivalent to INSERT INTO test.
+        write_df
+            .clone()
+            .write_table(
+                "data",
+                DataFrameWriteOptions::new()
+                    .with_sort_by(vec![col("tablecol1").sort(true, true)]),
+            )
+            .await?;
+
+        let df = ctx.sql("SELECT * FROM data").await?;
+        let results = df.collect().await?;
+
+        assert_batches_eq!(
+            &[
+                "+-----------+",
+                "| tablecol1 |",
+                "+-----------+",
+                "| a         |",
+                "| b         |",
+                "| c         |",
+                "| x         |",
+                "| z         |",
+                "+-----------+",
+            ],
+            &results
+        );
+        Ok(())
+    }
+}