# Licensed to the Apache Software Foundation (ASF) under one
# or more contributor license agreements.  See the NOTICE file
# distributed with this work for additional information
# regarding copyright ownership.  The ASF licenses this file
# to you under the Apache License, Version 2.0 (the
# "License"); you may not use this file except in compliance
# with the License.  You may obtain a copy of the License at
#
#   http://www.apache.org/licenses/LICENSE-2.0
#
# Unless required by applicable law or agreed to in writing,
# software distributed under the License is distributed on an
# "AS IS" BASIS, WITHOUT WARRANTIES OR CONDITIONS OF ANY
# KIND, either express or implied.  See the License for the
# specific language governing permissions and limitations
# under the License.

[package]
name = "datafusion"
description = "DataFusion is an in-memory query engine that uses Apache Arrow as the memory model"
version = "17.0.0"
homepage = "https://github.com/apache/arrow-datafusion"
repository = "https://github.com/apache/arrow-datafusion"
readme = "../../README.md"
authors = ["Apache Arrow <dev@arrow.apache.org>"]
license = "Apache-2.0"
keywords = ["arrow", "query", "sql"]
include = [
    "benches/*.rs",
    "src/**/*.rs",
    "Cargo.toml",
]
edition = "2021"
rust-version = "1.62"

[lib]
name = "datafusion"
path = "src/lib.rs"

[features]
# Used to enable the avro format
avro = ["apache-avro", "num-traits", "datafusion-common/avro"]
compression = ["xz2", "bzip2", "flate2", "async-compression"]
crypto_expressions = ["datafusion-physical-expr/crypto_expressions"]
default = ["crypto_expressions", "regex_expressions", "unicode_expressions", "compression"]
# Enables support for non-scalar, binary operations on dictionaries
# Note: this results in significant additional codegen
dictionary_expressions = ["datafusion-physical-expr/dictionary_expressions"]
# Used for testing ONLY: causes all values to hash to the same value (test for collisions)
force_hash_collisions = []
# Used to enable JIT code generation
jit = ["datafusion-jit", "datafusion-row/jit"]
pyarrow = ["datafusion-common/pyarrow"]
regex_expressions = ["datafusion-physical-expr/regex_expressions"]
# Used to enable scheduler
scheduler = ["rayon"]
simd = ["arrow/simd"]
unicode_expressions = ["datafusion-physical-expr/regex_expressions", "datafusion-sql/unicode_expressions"]

[dependencies]
ahash = { version = "0.8", default-features = false, features = ["runtime-rng"] }
apache-avro = { version = "0.14", optional = true }
arrow = { version = "31.0.0", features = ["prettyprint"] }
async-compression = { version = "0.3.14", features = ["bzip2", "gzip", "xz", "futures-io", "tokio"], optional = true }
async-trait = "0.1.41"
bytes = "1.1"
bzip2 = { version = "0.4.3", optional = true }
chrono = { version = "0.4.23", default-features = false }
dashmap = "5.4.0"
datafusion-common = { path = "../common", version = "17.0.0", features = ["parquet", "object_store"] }
datafusion-expr = { path = "../expr", version = "17.0.0" }
datafusion-jit = { path = "../jit", version = "17.0.0", optional = true }
datafusion-optimizer = { path = "../optimizer", version = "17.0.0" }
datafusion-physical-expr = { path = "../physical-expr", version = "17.0.0" }
datafusion-row = { path = "../row", version = "17.0.0" }
datafusion-sql = { path = "../sql", version = "17.0.0" }
flate2 = { version = "1.0.24", optional = true }
futures = "0.3"
glob = "0.3.0"
hashbrown = { version = "0.13", features = ["raw"] }
indexmap = "1.9.2"
itertools = "0.10"
lazy_static = { version = "^1.4.0" }
log = "^0.4"
num-traits = { version = "0.2", optional = true }
num_cpus = "1.13.0"
object_store = "0.5.3"
parking_lot = "0.12"
parquet = { version = "31.0.0", features = ["arrow", "async"] }
paste = "^1.0"
percent-encoding = "2.2.0"
pin-project-lite = "^0.2.7"
<<<<<<< HEAD
pyo3 = { version = "0.18.0", optional = true }
=======
>>>>>>> ad3cc242
rand = "0.8"
rayon = { version = "1.5", optional = true }
smallvec = { version = "1.6", features = ["union"] }
sqlparser = { version = "0.30", features = ["visitor"] }
tempfile = "3"
tokio = { version = "1.0", features = ["macros", "rt", "rt-multi-thread", "sync", "fs", "parking_lot"] }
tokio-stream = "0.1"
tokio-util = { version = "0.7.4", features = ["io"] }
url = "2.2"
uuid = { version = "1.0", features = ["v4"] }
xz2 = { version = "0.1", optional = true }


[dev-dependencies]
async-trait = "0.1.53"
bigdecimal = "0.3.0"
criterion = "0.4"
csv = "1.1.6"
ctor = "0.1.22"
doc-comment = "0.3"
env_logger = "0.10"
half = "2.2.1"
parquet-test-utils = { path = "../../parquet-test-utils" }
postgres-types = { version = "0.2.4", features = ["derive", "with-chrono-0_4"] }
rstest = "0.16.0"
rust_decimal = { version = "1.27.0", features = ["tokio-pg"] }
sqllogictest = "0.11.1"
test-utils = { path = "../../test-utils" }
thiserror = "1.0.37"
tokio-postgres = "0.7.7"
[target.'cfg(not(target_os = "windows"))'.dev-dependencies]
nix = "0.26.1"

[[bench]]
harness = false
name = "aggregate_query_sql"

[[bench]]
harness = false
name = "sort_limit_query_sql"

[[bench]]
harness = false
name = "math_query_sql"

[[bench]]
harness = false
name = "filter_query_sql"

[[bench]]
harness = false
name = "window_query_sql"

[[bench]]
harness = false
name = "scalar"

[[bench]]
harness = false
name = "physical_plan"

[[bench]]
harness = false
name = "parquet_query_sql"
required-features = ["scheduler"]

[[bench]]
harness = false
name = "sql_planner"

[[bench]]
harness = false
name = "jit"
required-features = ["jit"]

[[bench]]
harness = false
name = "merge"

[[test]]
harness = false
name = "sqllogictests"
path = "tests/sqllogictests/src/main.rs"<|MERGE_RESOLUTION|>--- conflicted
+++ resolved
@@ -90,10 +90,6 @@
 paste = "^1.0"
 percent-encoding = "2.2.0"
 pin-project-lite = "^0.2.7"
-<<<<<<< HEAD
-pyo3 = { version = "0.18.0", optional = true }
-=======
->>>>>>> ad3cc242
 rand = "0.8"
 rayon = { version = "1.5", optional = true }
 smallvec = { version = "1.6", features = ["union"] }
