--- conflicted
+++ resolved
@@ -60,24 +60,13 @@
 avro-rs = { version = "0.13", features = ["snappy"], optional = true }
 bytes = "1.1"
 chrono = { version = "0.4", default-features = false }
-<<<<<<< HEAD
-datafusion-common = { path = "../common", version = "8.0.0", features = ["parquet", "object_store"] }
-datafusion-expr = { path = "../expr", version = "8.0.0" }
-datafusion-jit = { path = "../jit", version = "8.0.0", optional = true }
-datafusion-optimizer = { path = "../optimizer", version = "8.0.0" }
-datafusion-physical-expr = { path = "../physical-expr", version = "8.0.0" }
-datafusion-row = { path = "../row", version = "8.0.0" }
-datafusion-sql = { path = "../sql", version = "8.0.0" }
-=======
-datafusion-common = { path = "../common", version = "9.0.0", features = ["parquet"] }
-datafusion-data-access = { path = "../data-access", version = "9.0.0" }
+datafusion-common = { path = "../common", version = "9.0.0", features = ["parquet", "object_store"] }
 datafusion-expr = { path = "../expr", version = "9.0.0" }
 datafusion-jit = { path = "../jit", version = "9.0.0", optional = true }
 datafusion-optimizer = { path = "../optimizer", version = "9.0.0" }
 datafusion-physical-expr = { path = "../physical-expr", version = "9.0.0" }
 datafusion-row = { path = "../row", version = "9.0.0" }
 datafusion-sql = { path = "../sql", version = "9.0.0" }
->>>>>>> 7afd4377
 futures = "0.3"
 glob = "0.3.0"
 hashbrown = { version = "0.12", features = ["raw"] }
@@ -86,7 +75,7 @@
 log = "^0.4"
 num-traits = { version = "0.2", optional = true }
 num_cpus = "1.13.0"
-object_store = "0.2.0"
+object_store = "0.3.0"
 ordered-float = "3.0"
 parking_lot = "0.12"
 parquet = { version = "16.0.0", features = ["arrow"] }
