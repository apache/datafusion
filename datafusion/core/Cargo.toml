# Licensed to the Apache Software Foundation (ASF) under one
# or more contributor license agreements.  See the NOTICE file
# distributed with this work for additional information
# regarding copyright ownership.  The ASF licenses this file
# to you under the Apache License, Version 2.0 (the
# "License"); you may not use this file except in compliance
# with the License.  You may obtain a copy of the License at
#
#   http://www.apache.org/licenses/LICENSE-2.0
#
# Unless required by applicable law or agreed to in writing,
# software distributed under the License is distributed on an
# "AS IS" BASIS, WITHOUT WARRANTIES OR CONDITIONS OF ANY
# KIND, either express or implied.  See the License for the
# specific language governing permissions and limitations
# under the License.

[package]
name = "datafusion"
description = "DataFusion is an in-memory query engine that uses Apache Arrow as the memory model"
version = "19.0.0"
homepage = "https://github.com/apache/arrow-datafusion"
repository = "https://github.com/apache/arrow-datafusion"
readme = "../../README.md"
authors = ["Apache Arrow <dev@arrow.apache.org>"]
license = "Apache-2.0"
keywords = ["arrow", "query", "sql"]
include = [
    "benches/*.rs",
    "src/**/*.rs",
    "Cargo.toml",
]
edition = "2021"
rust-version = "1.62"

[lib]
name = "datafusion"
path = "src/lib.rs"

[features]
# Used to enable the avro format
avro = ["apache-avro", "num-traits", "datafusion-common/avro"]
compression = ["xz2", "bzip2", "flate2", "zstd", "async-compression"]
crypto_expressions = ["datafusion-physical-expr/crypto_expressions"]
default = ["crypto_expressions", "regex_expressions", "unicode_expressions", "compression"]
# Enables support for non-scalar, binary operations on dictionaries
# Note: this results in significant additional codegen
dictionary_expressions = ["datafusion-physical-expr/dictionary_expressions"]
# Used for testing ONLY: causes all values to hash to the same value (test for collisions)
force_hash_collisions = []
# Used to enable JIT code generation
jit = ["datafusion-jit", "datafusion-row/jit"]
pyarrow = ["datafusion-common/pyarrow"]
regex_expressions = ["datafusion-physical-expr/regex_expressions"]
# Used to enable scheduler
scheduler = ["rayon"]
simd = ["arrow/simd"]
unicode_expressions = ["datafusion-physical-expr/regex_expressions", "datafusion-sql/unicode_expressions"]

[dependencies]
ahash = { version = "0.8", default-features = false, features = ["runtime-rng"] }
apache-avro = { version = "0.14", optional = true }
<<<<<<< HEAD
arrow = { version = "34.0.0", features = ["prettyprint"] }
async-compression = { version = "0.3.14", features = ["bzip2", "gzip", "xz", "futures-io", "tokio"], optional = true }
=======
arrow = { version = "33.0.0", features = ["prettyprint"] }
async-compression = { version = "0.3.14", features = ["bzip2", "gzip", "xz", "zstd", "futures-io", "tokio"], optional = true }
>>>>>>> 58cd1bf0
async-trait = "0.1.41"
bytes = "1.1"
bzip2 = { version = "0.4.3", optional = true }
chrono = { version = "0.4.23", default-features = false }
dashmap = "5.4.0"
datafusion-common = { path = "../common", version = "19.0.0", features = ["parquet", "object_store"] }
datafusion-expr = { path = "../expr", version = "19.0.0" }
datafusion-jit = { path = "../jit", version = "19.0.0", optional = true }
datafusion-optimizer = { path = "../optimizer", version = "19.0.0" }
datafusion-physical-expr = { path = "../physical-expr", version = "19.0.0" }
datafusion-row = { path = "../row", version = "19.0.0" }
datafusion-sql = { path = "../sql", version = "19.0.0" }
flate2 = { version = "1.0.24", optional = true }
futures = "0.3"
glob = "0.3.0"
hashbrown = { version = "0.13", features = ["raw"] }
indexmap = "1.9.2"
itertools = "0.10"
lazy_static = { version = "^1.4.0" }
log = "^0.4"
num-traits = { version = "0.2", optional = true }
num_cpus = "1.13.0"
object_store = "0.5.4"
parking_lot = "0.12"
parquet = { version = "34.0.0", features = ["arrow", "async"] }
paste = "^1.0"
percent-encoding = "2.2.0"
pin-project-lite = "^0.2.7"
rand = "0.8"
rayon = { version = "1.5", optional = true }
smallvec = { version = "1.6", features = ["union"] }
sqlparser = { version = "0.30", features = ["visitor"] }
tempfile = "3"
tokio = { version = "1.0", features = ["macros", "rt", "rt-multi-thread", "sync", "fs", "parking_lot"] }
tokio-stream = "0.1"
tokio-util = { version = "0.7.4", features = ["io"] }
url = "2.2"
uuid = { version = "1.0", features = ["v4"] }
xz2 = { version = "0.1", optional = true }
zstd = { version = "0.11", optional = true, default-features = false }


[dev-dependencies]
async-trait = "0.1.53"
bigdecimal = "0.3.0"
criterion = "0.4"
csv = "1.1.6"
ctor = "0.1.22"
doc-comment = "0.3"
env_logger = "0.10"
half = "2.2.1"
parquet-test-utils = { path = "../../parquet-test-utils" }
postgres-protocol = "0.6.4"
postgres-types = { version = "0.2.4", features = ["derive", "with-chrono-0_4"] }
rstest = "0.16.0"
rust_decimal = { version = "1.27.0", features = ["tokio-pg"] }
sqllogictest = "0.13.0"
test-utils = { path = "../../test-utils" }
thiserror = "1.0.37"
tokio-postgres = "0.7.7"
[target.'cfg(not(target_os = "windows"))'.dev-dependencies]
nix = "0.26.1"

[[bench]]
harness = false
name = "aggregate_query_sql"

[[bench]]
harness = false
name = "sort_limit_query_sql"

[[bench]]
harness = false
name = "math_query_sql"

[[bench]]
harness = false
name = "filter_query_sql"

[[bench]]
harness = false
name = "window_query_sql"

[[bench]]
harness = false
name = "scalar"

[[bench]]
harness = false
name = "physical_plan"

[[bench]]
harness = false
name = "parquet_query_sql"
required-features = ["scheduler"]

[[bench]]
harness = false
name = "sql_planner"

[[bench]]
harness = false
name = "jit"
required-features = ["jit"]

[[bench]]
harness = false
name = "merge"

[[bench]]
harness = false
name = "sort"

[[test]]
harness = false
name = "sqllogictests"
path = "tests/sqllogictests/src/main.rs"<|MERGE_RESOLUTION|>--- conflicted
+++ resolved
@@ -60,13 +60,8 @@
 [dependencies]
 ahash = { version = "0.8", default-features = false, features = ["runtime-rng"] }
 apache-avro = { version = "0.14", optional = true }
-<<<<<<< HEAD
 arrow = { version = "34.0.0", features = ["prettyprint"] }
-async-compression = { version = "0.3.14", features = ["bzip2", "gzip", "xz", "futures-io", "tokio"], optional = true }
-=======
-arrow = { version = "33.0.0", features = ["prettyprint"] }
 async-compression = { version = "0.3.14", features = ["bzip2", "gzip", "xz", "zstd", "futures-io", "tokio"], optional = true }
->>>>>>> 58cd1bf0
 async-trait = "0.1.41"
 bytes = "1.1"
 bzip2 = { version = "0.4.3", optional = true }
