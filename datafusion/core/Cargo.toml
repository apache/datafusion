# Licensed to the Apache Software Foundation (ASF) under one
# or more contributor license agreements.  See the NOTICE file
# distributed with this work for additional information
# regarding copyright ownership.  The ASF licenses this file
# to you under the Apache License, Version 2.0 (the
# "License"); you may not use this file except in compliance
# with the License.  You may obtain a copy of the License at
#
#   http://www.apache.org/licenses/LICENSE-2.0
#
# Unless required by applicable law or agreed to in writing,
# software distributed under the License is distributed on an
# "AS IS" BASIS, WITHOUT WARRANTIES OR CONDITIONS OF ANY
# KIND, either express or implied.  See the License for the
# specific language governing permissions and limitations
# under the License.

[package]
name = "datafusion"
description = "DataFusion is an in-memory query engine that uses Apache Arrow as the memory model"
version = "7.0.0"
homepage = "https://github.com/apache/arrow-datafusion"
repository = "https://github.com/apache/arrow-datafusion"
readme = "../README.md"
authors = ["Apache Arrow <dev@arrow.apache.org>"]
license = "Apache-2.0"
keywords = [ "arrow", "query", "sql" ]
include = [
    "benches/*.rs",
    "src/**/*.rs",
    "Cargo.toml",
]
edition = "2021"
rust-version = "1.59"

[lib]
name = "datafusion"
path = "src/lib.rs"

[features]
# Used to enable the avro format
avro = ["avro-rs", "num-traits", "datafusion-common/avro"]
crypto_expressions = ["datafusion-physical-expr/crypto_expressions"]
default = ["crypto_expressions", "regex_expressions", "unicode_expressions"]
# Used for testing ONLY: causes all values to hash to the same value (test for collisions)
force_hash_collisions = []
# Used to enable JIT code generation
jit = ["datafusion-jit"]
pyarrow = ["pyo3", "arrow/pyarrow", "datafusion-common/pyarrow"]
regex_expressions = ["datafusion-physical-expr/regex_expressions"]
# Used to enable row format experiment
row = ["datafusion-row"]
simd = ["arrow/simd"]
unicode_expressions = ["datafusion-physical-expr/regex_expressions"]

[dependencies]
ahash = { version = "0.7", default-features = false }
arrow = { version = "12", features = ["prettyprint"] }
async-trait = "0.1.41"
avro-rs = { version = "0.13", features = ["snappy"], optional = true }
chrono = { version = "0.4", default-features = false }
datafusion-common = { path = "../common", version = "7.0.0", features = ["parquet"] }
datafusion-data-access = { path = "../../data-access", version = "1.0.0" }
datafusion-expr = { path = "../expr", version = "7.0.0" }
datafusion-jit = { path = "../jit", version = "7.0.0", optional = true }
datafusion-physical-expr = { path = "../physical-expr", version = "7.0.0" }
datafusion-row = { path = "../row", version = "7.0.0", optional = true }
futures = "0.3"
hashbrown = { version = "0.12", features = ["raw"] }
lazy_static = { version = "^1.4.0" }
log = "^0.4"
num-traits = { version = "0.2", optional = true }
num_cpus = "1.13.0"
ordered-float = "3.0"
parking_lot = "0.12"
parquet = { version = "12", features = ["arrow"] }
paste = "^1.0"
pin-project-lite= "^0.2.7"
pyo3 = { version = "0.16", optional = true }
rand = "0.8"
smallvec = { version = "1.6", features = ["union"] }
sqlparser = "0.16"
tempfile = "3"
tokio = { version = "1.0", features = ["macros", "rt", "rt-multi-thread", "sync", "fs", "parking_lot"] }
tokio-stream = "0.1"
uuid = { version = "1.0", features = ["v4"] }

[dev-dependencies]
criterion = "0.3"
doc-comment = "0.3"
fuzz-utils = { path = "fuzz-utils" }

[[bench]]
harness = false
name = "aggregate_query_sql"

[[bench]]
harness = false
name = "sort_limit_query_sql"

[[bench]]
harness = false
name = "math_query_sql"

[[bench]]
harness = false
name = "filter_query_sql"

[[bench]]
harness = false
name = "window_query_sql"

[[bench]]
harness = false
name = "scalar"

[[bench]]
harness = false
name = "physical_plan"

[[bench]]
harness = false
<<<<<<< HEAD
=======
name = "parquet_query_sql"

[[bench]]
harness = false
name = "sql_planner"

[[bench]]
harness = false
>>>>>>> 55fce434
name = "jit"
required-features = ["row", "jit"]

[[test]]
name = "row"
required-features = ["row"]<|MERGE_RESOLUTION|>--- conflicted
+++ resolved
@@ -120,17 +120,10 @@
 
 [[bench]]
 harness = false
-<<<<<<< HEAD
-=======
-name = "parquet_query_sql"
-
-[[bench]]
-harness = false
 name = "sql_planner"
 
 [[bench]]
 harness = false
->>>>>>> 55fce434
 name = "jit"
 required-features = ["row", "jit"]
 
