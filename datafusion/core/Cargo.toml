--- conflicted
+++ resolved
@@ -78,11 +78,7 @@
 object_store = "0.3.0"
 ordered-float = "3.0"
 parking_lot = "0.12"
-<<<<<<< HEAD
-parquet = { version = "16.0.0", features = ["arrow", "async"] }
-=======
-parquet = { version = "17.0.0", features = ["arrow"] }
->>>>>>> 88b88d43
+parquet = { version = "17.0.0", features = ["arrow", "async"] }
 paste = "^1.0"
 pin-project-lite = "^0.2.7"
 pyo3 = { version = "0.16", optional = true }
