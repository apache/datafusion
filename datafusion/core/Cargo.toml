# Licensed to the Apache Software Foundation (ASF) under one
# or more contributor license agreements.  See the NOTICE file
# distributed with this work for additional information
# regarding copyright ownership.  The ASF licenses this file
# to you under the Apache License, Version 2.0 (the
# "License"); you may not use this file except in compliance
# with the License.  You may obtain a copy of the License at
#
#   http://www.apache.org/licenses/LICENSE-2.0
#
# Unless required by applicable law or agreed to in writing,
# software distributed under the License is distributed on an
# "AS IS" BASIS, WITHOUT WARRANTIES OR CONDITIONS OF ANY
# KIND, either express or implied.  See the License for the
# specific language governing permissions and limitations
# under the License.

[package]
name = "datafusion"
description = "DataFusion is an in-memory query engine that uses Apache Arrow as the memory model"
keywords = ["arrow", "query", "sql"]
include = ["benches/*.rs", "src/**/*.rs", "Cargo.toml", "LICENSE.txt", "NOTICE.txt"]
readme = "../../README.md"
version = { workspace = true }
edition = { workspace = true }
homepage = { workspace = true }
repository = { workspace = true }
license = { workspace = true }
authors = { workspace = true }
rust-version = { workspace = true }

[package.metadata.docs.rs]
all-features = true

# Note: add additional linter rules in lib.rs.
# Rust does not support workspace + new linter rules in subcrates yet
# https://github.com/rust-lang/cargo/issues/13157
[lints]
workspace = true

[features]
nested_expressions = ["datafusion-functions-nested"]
# This feature is deprecated. Use the `nested_expressions` feature instead.
array_expressions = ["nested_expressions"]
# Used to enable the avro format
avro = ["datafusion-common/avro", "datafusion-datasource-avro"]
backtrace = ["datafusion-common/backtrace"]
compression = [
    "liblzma",
    "bzip2",
    "flate2",
    "zstd",
    "datafusion-datasource-arrow/compression",
    "datafusion-datasource/compression",
]
crypto_expressions = ["datafusion-functions/crypto_expressions"]
datetime_expressions = ["datafusion-functions/datetime_expressions"]
default = [
    "nested_expressions",
    "crypto_expressions",
    "datetime_expressions",
    "encoding_expressions",
    "regex_expressions",
    "string_expressions",
    "unicode_expressions",
    "compression",
    "parquet",
    "recursive_protection",
    "sql",
]
encoding_expressions = ["datafusion-functions/encoding_expressions"]
# Used for testing ONLY: causes all values to hash to the same value (test for collisions)
force_hash_collisions = ["datafusion-physical-plan/force_hash_collisions", "datafusion-common/force_hash_collisions"]
math_expressions = ["datafusion-functions/math_expressions"]
parquet = ["datafusion-common/parquet", "dep:parquet", "datafusion-datasource-parquet"]
parquet_encryption = [
    "parquet",
    "parquet/encryption",
    "datafusion-common/parquet_encryption",
    "datafusion-datasource-parquet/parquet_encryption",
]
regex_expressions = [
    "datafusion-functions/regex_expressions",
]
recursive_protection = [
    "datafusion-common/recursive_protection",
    "datafusion-expr/recursive_protection",
    "datafusion-optimizer/recursive_protection",
    "datafusion-physical-optimizer/recursive_protection",
    "datafusion-sql/recursive_protection",
    "sqlparser/recursive-protection",
]
serde = [
    "dep:serde",
    # Enable `#[cfg_attr(feature = "serde", derive(serde::Serialize, serde::Deserialize))]`
    # statements in `arrow-schema` crate
    "arrow-schema/serde",
]
sql = [
    "datafusion-common/sql",
    "datafusion-functions-nested?/sql",
    "datafusion-sql",
    "sqlparser",
]
string_expressions = ["datafusion-functions/string_expressions"]
unicode_expressions = [
    "datafusion-sql?/unicode_expressions",
    "datafusion-functions/unicode_expressions",
]
extended_tests = []

[dependencies]
arrow = { workspace = true }
arrow-schema = { workspace = true, features = ["canonical_extension_types"] }
async-trait = { workspace = true }
bytes = { workspace = true }
bzip2 = { workspace = true, optional = true }
chrono = { workspace = true }
datafusion-catalog = { workspace = true }
datafusion-catalog-listing = { workspace = true }
datafusion-common = { workspace = true, features = ["object_store"] }
datafusion-common-runtime = { workspace = true }
datafusion-datasource = { workspace = true }
datafusion-datasource-arrow = { workspace = true }
datafusion-datasource-avro = { workspace = true, optional = true }
datafusion-datasource-csv = { workspace = true }
datafusion-datasource-json = { workspace = true }
datafusion-datasource-parquet = { workspace = true, optional = true }
datafusion-execution = { workspace = true }
datafusion-expr = { workspace = true, default-features = false }
datafusion-expr-common = { workspace = true }
datafusion-functions = { workspace = true }
datafusion-functions-aggregate = { workspace = true }
datafusion-functions-nested = { workspace = true, default-features = false, optional = true }
datafusion-functions-table = { workspace = true }
datafusion-functions-window = { workspace = true }
datafusion-optimizer = { workspace = true }
datafusion-physical-expr = { workspace = true }
datafusion-physical-expr-adapter = { workspace = true }
datafusion-physical-expr-common = { workspace = true }
datafusion-physical-optimizer = { workspace = true }
datafusion-physical-plan = { workspace = true }
datafusion-session = { workspace = true }
datafusion-sql = { workspace = true, optional = true }
flate2 = { workspace = true, optional = true }
futures = { workspace = true }
itertools = { workspace = true }
liblzma = { workspace = true, optional = true }
log = { workspace = true }
object_store = { workspace = true }
parking_lot = { workspace = true }
parquet = { workspace = true, optional = true, default-features = true }
rand = { workspace = true }
regex = { workspace = true }
rstest = { workspace = true }
serde = { version = "1.0", default-features = false, features = ["derive"], optional = true }
sqlparser = { workspace = true, optional = true }
tempfile = { workspace = true }
tokio = { workspace = true }
url = { workspace = true }
uuid = { version = "1.18", features = ["v4", "js"] }
<<<<<<< HEAD
xz2 = { workspace = true, optional = true }
zstd = { workspace = true, optional = true }
=======
zstd = { version = "0.13", optional = true, default-features = false }
>>>>>>> 76b9e123

[dev-dependencies]
async-trait = { workspace = true }
criterion = { workspace = true, features = ["async_tokio", "async_futures"] }
ctor = { workspace = true }
dashmap = "6.1.0"
datafusion-doc = { workspace = true }
datafusion-functions-window-common = { workspace = true }
datafusion-macros = { workspace = true }
datafusion-physical-optimizer = { workspace = true }
doc-comment = { workspace = true }
env_logger = { workspace = true }
glob = { workspace = true }
insta = { workspace = true }
paste = { workspace = true }
rand = { workspace = true, features = ["small_rng"] }
rand_distr = "0.5"
regex = { workspace = true }
rstest = { workspace = true }
serde_json = { workspace = true }
sysinfo = "0.37.2"
test-utils = { path = "../../test-utils" }
tokio = { workspace = true, features = ["rt-multi-thread", "parking_lot", "fs"] }

[package.metadata.cargo-machete]
ignored = ["datafusion-doc", "datafusion-macros", "dashmap"]

[target.'cfg(not(target_os = "windows"))'.dev-dependencies]
nix = { version = "0.30.1", features = ["fs"] }

[[bench]]
harness = false
name = "aggregate_query_sql"

[[bench]]
harness = false
name = "csv_load"

[[bench]]
harness = false
name = "distinct_query_sql"

[[bench]]
harness = false
name = "push_down_filter"

[[bench]]
harness = false
name = "sort_limit_query_sql"

[[bench]]
harness = false
name = "math_query_sql"

[[bench]]
harness = false
name = "filter_query_sql"

[[bench]]
harness = false
name = "struct_query_sql"

[[bench]]
harness = false
name = "window_query_sql"

[[bench]]
harness = false
name = "scalar"

[[bench]]
harness = false
name = "physical_plan"

[[bench]]
harness = false
name = "parquet_query_sql"
required-features = ["parquet"]

[[bench]]
harness = false
name = "sql_planner"

[[bench]]
harness = false
name = "sql_planner_extended"

[[bench]]
harness = false
name = "sql_query_with_io"

[[bench]]
harness = false
name = "sort"

[[bench]]
harness = false
name = "topk_aggregate"

[[bench]]
harness = false
name = "map_query_sql"
required-features = ["nested_expressions"]

[[bench]]
harness = false
name = "dataframe"

[[bench]]
harness = false
name = "spm"<|MERGE_RESOLUTION|>--- conflicted
+++ resolved
@@ -159,12 +159,7 @@
 tokio = { workspace = true }
 url = { workspace = true }
 uuid = { version = "1.18", features = ["v4", "js"] }
-<<<<<<< HEAD
-xz2 = { workspace = true, optional = true }
 zstd = { workspace = true, optional = true }
-=======
-zstd = { version = "0.13", optional = true, default-features = false }
->>>>>>> 76b9e123
 
 [dev-dependencies]
 async-trait = { workspace = true }
