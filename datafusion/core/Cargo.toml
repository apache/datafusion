# Licensed to the Apache Software Foundation (ASF) under one
# or more contributor license agreements.  See the NOTICE file
# distributed with this work for additional information
# regarding copyright ownership.  The ASF licenses this file
# to you under the Apache License, Version 2.0 (the
# "License"); you may not use this file except in compliance
# with the License.  You may obtain a copy of the License at
#
#   http://www.apache.org/licenses/LICENSE-2.0
#
# Unless required by applicable law or agreed to in writing,
# software distributed under the License is distributed on an
# "AS IS" BASIS, WITHOUT WARRANTIES OR CONDITIONS OF ANY
# KIND, either express or implied.  See the License for the
# specific language governing permissions and limitations
# under the License.

[package]
name = "datafusion"
description = "DataFusion is an in-memory query engine that uses Apache Arrow as the memory model"
keywords = ["arrow", "query", "sql"]
include = ["benches/*.rs", "src/**/*.rs", "Cargo.toml", "LICENSE.txt", "NOTICE.txt"]
readme = "../../README.md"
version = { workspace = true }
edition = { workspace = true }
homepage = { workspace = true }
repository = { workspace = true }
license = { workspace = true }
authors = { workspace = true }
rust-version = { workspace = true }

[package.metadata.docs.rs]
all-features = true

[lints]
workspace = true

[features]
nested_expressions = ["datafusion-functions-nested"]
# This feature is deprecated. Use the `nested_expressions` feature instead.
array_expressions = ["nested_expressions"]
# Used to enable the avro format
avro = ["datafusion-common/avro", "datafusion-datasource-avro"]
backtrace = ["datafusion-common/backtrace"]
compression = [
    "xz2",
    "bzip2",
    "flate2",
    "zstd",
    "datafusion-datasource/compression",
]
crypto_expressions = ["datafusion-functions/crypto_expressions"]
datetime_expressions = ["datafusion-functions/datetime_expressions"]
default = [
    "nested_expressions",
    "crypto_expressions",
    "datetime_expressions",
    "encoding_expressions",
    "regex_expressions",
    "string_expressions",
    "unicode_expressions",
    "compression",
    "parquet",
    "recursive_protection",
]
encoding_expressions = ["datafusion-functions/encoding_expressions"]
# Used for testing ONLY: causes all values to hash to the same value (test for collisions)
force_hash_collisions = ["datafusion-physical-plan/force_hash_collisions", "datafusion-common/force_hash_collisions"]
math_expressions = ["datafusion-functions/math_expressions"]
parquet = ["datafusion-common/parquet", "dep:parquet", "datafusion-datasource-parquet"]
pyarrow = ["datafusion-common/pyarrow", "parquet"]
regex_expressions = [
    "datafusion-functions/regex_expressions",
]
recursive_protection = [
    "datafusion-common/recursive_protection",
    "datafusion-expr/recursive_protection",
    "datafusion-optimizer/recursive_protection",
    "datafusion-physical-optimizer/recursive_protection",
    "datafusion-sql/recursive_protection",
]
serde = [
    "dep:serde",
    # Enable `#[cfg_attr(feature = "serde", derive(serde::Serialize, serde::Deserialize))]`
    # statements in `arrow-schema` crate
    "arrow-schema/serde",
]
string_expressions = ["datafusion-functions/string_expressions"]
unicode_expressions = [
    "datafusion-sql/unicode_expressions",
    "datafusion-functions/unicode_expressions",
]
extended_tests = []

[dependencies]
arrow = { workspace = true }
arrow-ipc = { workspace = true }
arrow-schema = { workspace = true }
async-trait = { workspace = true }
bytes = { workspace = true }
bzip2 = { version = "0.5.2", optional = true }
chrono = { workspace = true }
datafusion-catalog = { workspace = true }
datafusion-catalog-listing = { workspace = true }
datafusion-common = { workspace = true, features = ["object_store"] }
datafusion-common-runtime = { workspace = true }
datafusion-datasource = { workspace = true }
datafusion-datasource-avro = { workspace = true, optional = true }
datafusion-datasource-csv = { workspace = true }
datafusion-datasource-json = { workspace = true }
datafusion-datasource-parquet = { workspace = true, optional = true }
datafusion-execution = { workspace = true }
datafusion-expr = { workspace = true }
datafusion-expr-common = { workspace = true }
datafusion-functions = { workspace = true }
datafusion-functions-aggregate = { workspace = true }
datafusion-functions-nested = { workspace = true, optional = true }
datafusion-functions-table = { workspace = true }
datafusion-functions-window = { workspace = true }
datafusion-macros = { workspace = true }
datafusion-optimizer = { workspace = true }
datafusion-physical-expr = { workspace = true }
datafusion-physical-expr-common = { workspace = true }
datafusion-physical-optimizer = { workspace = true }
datafusion-physical-plan = { workspace = true }
datafusion-sql = { workspace = true }
flate2 = { version = "1.1.0", optional = true }
futures = { workspace = true }
itertools = { workspace = true }
log = { workspace = true }
object_store = { workspace = true }
parking_lot = { workspace = true }
parquet = { workspace = true, optional = true, default-features = true }
rand = { workspace = true }
regex = { workspace = true }
serde = { version = "1.0", default-features = false, features = ["derive"], optional = true }
sqlparser = { workspace = true }
tempfile = { workspace = true }
tokio = { workspace = true }
url = { workspace = true }
uuid = { version = "1.15", features = ["v4", "js"] }
xz2 = { version = "0.1", optional = true, features = ["static"] }
zstd = { version = "0.13", optional = true, default-features = false }

[dev-dependencies]
async-trait = { workspace = true }
criterion = { workspace = true, features = ["async_tokio"] }
ctor = { workspace = true }
dashmap = "6.1.0"
datafusion-doc = { workspace = true }
datafusion-functions-window-common = { workspace = true }
datafusion-physical-optimizer = { workspace = true }
doc-comment = { workspace = true }
env_logger = { workspace = true }
<<<<<<< HEAD
insta = "1.42.2"
=======
insta = { workspace = true }
>>>>>>> 41e7aed3
paste = "^1.0"
rand = { workspace = true, features = ["small_rng"] }
rand_distr = "0.4.3"
regex = { workspace = true }
rstest = { workspace = true }
serde_json = { workspace = true }
sysinfo = "0.33.1"
test-utils = { path = "../../test-utils" }
tokio = { workspace = true, features = ["rt-multi-thread", "parking_lot", "fs"] }

[target.'cfg(not(target_os = "windows"))'.dev-dependencies]
nix = { version = "0.29.0", features = ["fs"] }

[[bench]]
harness = false
name = "aggregate_query_sql"

[[bench]]
harness = false
name = "csv_load"

[[bench]]
harness = false
name = "distinct_query_sql"

[[bench]]
harness = false
name = "sort_limit_query_sql"

[[bench]]
harness = false
name = "math_query_sql"

[[bench]]
harness = false
name = "filter_query_sql"

[[bench]]
harness = false
name = "struct_query_sql"

[[bench]]
harness = false
name = "window_query_sql"

[[bench]]
harness = false
name = "scalar"

[[bench]]
harness = false
name = "physical_plan"

[[bench]]
harness = false
name = "parquet_query_sql"
required-features = ["parquet"]

[[bench]]
harness = false
name = "sql_planner"

[[bench]]
harness = false
name = "sql_query_with_io"

[[bench]]
harness = false
name = "sort"

[[bench]]
harness = false
name = "topk_aggregate"

[[bench]]
harness = false
name = "map_query_sql"
required-features = ["nested_expressions"]

[[bench]]
harness = false
name = "dataframe"

[[bench]]
harness = false
name = "spm"<|MERGE_RESOLUTION|>--- conflicted
+++ resolved
@@ -152,11 +152,7 @@
 datafusion-physical-optimizer = { workspace = true }
 doc-comment = { workspace = true }
 env_logger = { workspace = true }
-<<<<<<< HEAD
-insta = "1.42.2"
-=======
 insta = { workspace = true }
->>>>>>> 41e7aed3
 paste = "^1.0"
 rand = { workspace = true, features = ["small_rng"] }
 rand_distr = "0.4.3"
