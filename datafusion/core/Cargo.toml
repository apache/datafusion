# Licensed to the Apache Software Foundation (ASF) under one
# or more contributor license agreements.  See the NOTICE file
# distributed with this work for additional information
# regarding copyright ownership.  The ASF licenses this file
# to you under the Apache License, Version 2.0 (the
# "License"); you may not use this file except in compliance
# with the License.  You may obtain a copy of the License at
#
#   http://www.apache.org/licenses/LICENSE-2.0
#
# Unless required by applicable law or agreed to in writing,
# software distributed under the License is distributed on an
# "AS IS" BASIS, WITHOUT WARRANTIES OR CONDITIONS OF ANY
# KIND, either express or implied.  See the License for the
# specific language governing permissions and limitations
# under the License.

[package]
name = "datafusion"
description = "DataFusion is an in-memory query engine that uses Apache Arrow as the memory model"
keywords = ["arrow", "query", "sql"]
include = ["benches/*.rs", "src/**/*.rs", "Cargo.toml"]
version = { workspace = true }
edition = { workspace = true }
readme = { workspace = true }
homepage = { workspace = true }
repository = { workspace = true }
license = { workspace = true }
authors = { workspace = true }
rust-version = { workspace = true }

[lib]
name = "datafusion"
path = "src/lib.rs"

[features]
# Used to enable the avro format
avro = ["apache-avro", "num-traits", "datafusion-common/avro"]
compression = ["xz2", "bzip2", "flate2", "zstd", "async-compression"]
crypto_expressions = ["datafusion-physical-expr/crypto_expressions", "datafusion-optimizer/crypto_expressions"]
default = ["crypto_expressions", "regex_expressions", "unicode_expressions", "compression"]
# Enables support for non-scalar, binary operations on dictionaries
# Note: this results in significant additional codegen
dictionary_expressions = ["datafusion-physical-expr/dictionary_expressions", "datafusion-optimizer/dictionary_expressions"]
# Used for testing ONLY: causes all values to hash to the same value (test for collisions)
force_hash_collisions = []
pyarrow = ["datafusion-common/pyarrow"]
regex_expressions = ["datafusion-physical-expr/regex_expressions", "datafusion-optimizer/regex_expressions"]
simd = ["arrow/simd"]
unicode_expressions = ["datafusion-physical-expr/unicode_expressions", "datafusion-optimizer/unicode_expressions", "datafusion-sql/unicode_expressions"]

[dependencies]
ahash = { version = "0.8", default-features = false, features = ["runtime-rng"] }
apache-avro = { version = "0.14", optional = true }
arrow = { workspace = true }
arrow-array = { workspace = true }
arrow-schema = { workspace = true }
async-compression = { version = "0.4.0", features = ["bzip2", "gzip", "xz", "zstd", "futures-io", "tokio"], optional = true }
async-trait = "0.1.41"
bytes = "1.4"
bzip2 = { version = "0.4.3", optional = true }
chrono = { version = "0.4.23", default-features = false }
dashmap = "5.4.0"
datafusion-common = { path = "../common", version = "25.0.0", features = ["parquet", "object_store"] }
datafusion-execution = { path = "../execution", version = "25.0.0" }
datafusion-expr = { path = "../expr", version = "25.0.0" }
datafusion-optimizer = { path = "../optimizer", version = "25.0.0", default-features = false }
datafusion-physical-expr = { path = "../physical-expr", version = "25.0.0", default-features = false }
datafusion-row = { path = "../row", version = "25.0.0" }
datafusion-sql = { path = "../sql", version = "25.0.0" }
flate2 = { version = "1.0.24", optional = true }
futures = "0.3"
glob = "0.3.0"
hashbrown = { version = "0.13", features = ["raw"] }
indexmap = "1.9.2"
itertools = "0.10"
lazy_static = { version = "^1.4.0" }
log = "^0.4"
num-traits = { version = "0.2", optional = true }
num_cpus = "1.13.0"
object_store = "0.5.4"
parking_lot = "0.12"
parquet = { workspace = true }
percent-encoding = "2.2.0"
pin-project-lite = "^0.2.7"
rand = "0.8"
smallvec = { version = "1.6", features = ["union"] }
<<<<<<< HEAD
sqlparser = { git = "https://github.com/synnada-ai/sqlparser-rs.git", rev = "b759a95", features = ["visitor"] }
=======
sqlparser = { version = "0.34", features = ["visitor"] }
>>>>>>> c62fe9f5
tempfile = "3"
tokio = { version = "1.0", features = ["macros", "rt", "rt-multi-thread", "sync", "fs", "parking_lot"] }
tokio-stream = "0.1"
tokio-util = { version = "0.7.4", features = ["io"] }
url = "2.2"
uuid = { version = "1.0", features = ["v4"] }
xz2 = { version = "0.1", optional = true }
zstd = { version = "0.12", optional = true, default-features = false }


[dev-dependencies]
async-trait = "0.1.53"
bigdecimal = "0.3.0"
criterion = { version = "0.4", features = ["async_tokio"] }
csv = "1.1.6"
ctor = "0.2.0"
doc-comment = "0.3"
env_logger = "0.10"
half = "2.2.1"
postgres-protocol = "0.6.4"
postgres-types = { version = "0.2.4", features = ["derive", "with-chrono-0_4"] }
rstest = "0.17.0"
rust_decimal = { version = "1.27.0", features = ["tokio-pg"] }
sqllogictest = "0.13.2"
test-utils = { path = "../../test-utils" }
thiserror = "1.0.37"
tokio-postgres = "0.7.7"
[target.'cfg(not(target_os = "windows"))'.dev-dependencies]
nix = "0.26.1"

[[bench]]
harness = false
name = "aggregate_query_sql"

[[bench]]
harness = false
name = "sort_limit_query_sql"

[[bench]]
harness = false
name = "math_query_sql"

[[bench]]
harness = false
name = "filter_query_sql"

[[bench]]
harness = false
name = "window_query_sql"

[[bench]]
harness = false
name = "scalar"

[[bench]]
harness = false
name = "physical_plan"

[[bench]]
harness = false
name = "parquet_query_sql"

[[bench]]
harness = false
name = "sql_planner"

[[bench]]
harness = false
name = "sql_query_with_io"

[[bench]]
harness = false
name = "sort"

[[test]]
harness = false
name = "sqllogictests"
path = "tests/sqllogictests/src/main.rs"<|MERGE_RESOLUTION|>--- conflicted
+++ resolved
@@ -85,11 +85,7 @@
 pin-project-lite = "^0.2.7"
 rand = "0.8"
 smallvec = { version = "1.6", features = ["union"] }
-<<<<<<< HEAD
-sqlparser = { git = "https://github.com/synnada-ai/sqlparser-rs.git", rev = "b759a95", features = ["visitor"] }
-=======
 sqlparser = { version = "0.34", features = ["visitor"] }
->>>>>>> c62fe9f5
 tempfile = "3"
 tokio = { version = "1.0", features = ["macros", "rt", "rt-multi-thread", "sync", "fs", "parking_lot"] }
 tokio-stream = "0.1"
