--- conflicted
+++ resolved
@@ -1212,18 +1212,13 @@
         input_partition: usize,
         num_input_partitions: usize,
     ) -> Result<()> {
-<<<<<<< HEAD
         let is_hash_partitioning = matches!(&partitioning, Partitioning::Hash(_, _));
-        let mut partitioner =
-            BatchPartitioner::try_new(partitioning, metrics.repartition_time.clone())?;
-=======
         let mut partitioner = BatchPartitioner::try_new(
             partitioning,
             metrics.repartition_time.clone(),
             input_partition,
             num_input_partitions,
         )?;
->>>>>>> a0607391
 
         let mut row_counts = vec![0usize; partitioner.num_partitions()];
 
