// Licensed to the Apache Software Foundation (ASF) under one
// or more contributor license agreements.  See the NOTICE file
// distributed with this work for additional information
// regarding copyright ownership.  The ASF licenses this file
// to you under the Apache License, Version 2.0 (the
// "License"); you may not use this file except in compliance
// with the License.  You may obtain a copy of the License at
//
//   http://www.apache.org/licenses/LICENSE-2.0
//
// Unless required by applicable law or agreed to in writing,
// software distributed under the License is distributed on an
// "AS IS" BASIS, WITHOUT WARRANTIES OR CONDITIONS OF ANY
// KIND, either express or implied.  See the License for the
// specific language governing permissions and limitations
// under the License.

//! Defines the ANALYZE operator

use std::any::Any;
use std::fs::OpenOptions;
use std::io::{self, Write};
use std::sync::Arc;

use super::stream::{RecordBatchReceiverStream, RecordBatchStreamAdapter};
use super::{
    DisplayAs, Distribution, ExecutionPlanProperties, PlanProperties,
    SendableRecordBatchStream,
};
use crate::display::DisplayableExecutionPlan;
use crate::metrics::MetricType;
use crate::{DisplayFormatType, ExecutionPlan, Partitioning};

use arrow::compute::concat_batches;
use arrow::util::pretty::pretty_format_batches;
use arrow::{array::StringBuilder, datatypes::SchemaRef, record_batch::RecordBatch};
use datafusion_common::instant::Instant;
use datafusion_common::{DataFusionError, Result, assert_eq_or_internal_err};
use datafusion_execution::TaskContext;
use datafusion_physical_expr::EquivalenceProperties;

use futures::StreamExt;

/// `EXPLAIN ANALYZE` execution plan operator. This operator runs its input,
/// discards the results, and then prints out an annotated plan with metrics
#[derive(Debug, Clone)]
pub struct AnalyzeExec {
    /// Control how much extra to print
    verbose: bool,
    /// If statistics should be displayed
    show_statistics: bool,
    /// Which metric categories should be displayed
    metric_types: Vec<MetricType>,
    /// The input plan (the plan being analyzed)
    pub(crate) input: Arc<dyn ExecutionPlan>,
    /// The output schema for RecordBatches of this exec node
    schema: SchemaRef,
    cache: PlanProperties,
    /// Whether the operator is executing in the `auto_explain` mode.
    /// In this mode, the underlying records are returned as they would without the `AnalyzeExec`,
    /// while the "explain analyze" output is sent to `auto_explain_output`. (default=false)
    auto_explain: bool,
    /// Where to store the output of `auto_explain`, if enabled.
    /// Possible values:
    ///   - stdout (default)
    ///   - stderr
    ///   - *path to file* (creates if it does not exist; appends to it if it does)
    auto_explain_output: String,
    /// In the `auto_explain` mode, only output if the execution is greater or equal to this value,
    /// in milliseconds. (default=0)
    auto_explain_min_duration: usize,
}

impl AnalyzeExec {
    /// Create a new AnalyzeExec
    pub fn new(
        verbose: bool,
        show_statistics: bool,
        metric_types: Vec<MetricType>,
        input: Arc<dyn ExecutionPlan>,
        schema: SchemaRef,
    ) -> Self {
        let cache = Self::compute_properties(&input, Arc::clone(&schema));
        AnalyzeExec {
            verbose,
            show_statistics,
            metric_types,
            input,
            schema,
            cache,
            auto_explain: false,
            auto_explain_output: "stdout".to_owned(),
            auto_explain_min_duration: 0,
        }
    }

    /// Access to verbose
    pub fn verbose(&self) -> bool {
        self.verbose
    }

    /// Access to show_statistics
    pub fn show_statistics(&self) -> bool {
        self.show_statistics
    }

    /// The input plan
    pub fn input(&self) -> &Arc<dyn ExecutionPlan> {
        &self.input
    }

    /// This function creates the cache object that stores the plan properties such as schema, equivalence properties, ordering, partitioning, etc.
    fn compute_properties(
        input: &Arc<dyn ExecutionPlan>,
        schema: SchemaRef,
    ) -> PlanProperties {
        PlanProperties::new(
            EquivalenceProperties::new(schema),
            Partitioning::UnknownPartitioning(1),
            input.pipeline_behavior(),
            input.boundedness(),
        )
    }

    pub fn enable_auto_explain(&mut self) {
        self.auto_explain = true;
        self.cache =
            Self::compute_properties(&self.input, Arc::clone(&self.input.schema()));
    }

    pub fn set_auto_explain_output(&mut self, value: String) {
        self.auto_explain_output = value
    }

    pub fn set_auto_explain_min_duration(&mut self, value: usize) {
        self.auto_explain_min_duration = value
    }
}

impl DisplayAs for AnalyzeExec {
    fn fmt_as(
        &self,
        t: DisplayFormatType,
        f: &mut std::fmt::Formatter,
    ) -> std::fmt::Result {
        match t {
            DisplayFormatType::Default | DisplayFormatType::Verbose => {
                write!(f, "AnalyzeExec verbose={}", self.verbose)
            }
            DisplayFormatType::TreeRender => {
                // TODO: collect info
                write!(f, "")
            }
        }
    }
}

impl ExecutionPlan for AnalyzeExec {
    fn name(&self) -> &'static str {
        "AnalyzeExec"
    }

    /// Return a reference to Any that can be used for downcasting
    fn as_any(&self) -> &dyn Any {
        self
    }

    fn properties(&self) -> &PlanProperties {
        &self.cache
    }

    fn children(&self) -> Vec<&Arc<dyn ExecutionPlan>> {
        vec![&self.input]
    }

    fn required_input_distribution(&self) -> Vec<Distribution> {
        vec![Distribution::UnspecifiedDistribution]
    }

    fn with_new_children(
        self: Arc<Self>,
        mut children: Vec<Arc<dyn ExecutionPlan>>,
    ) -> Result<Arc<dyn ExecutionPlan>> {
        Ok(Arc::new(Self::new(
            self.verbose,
            self.show_statistics,
            self.metric_types.clone(),
            children.pop().unwrap(),
            Arc::clone(&self.schema),
        )))
    }

    fn execute(
        &self,
        partition: usize,
        context: Arc<TaskContext>,
    ) -> Result<SendableRecordBatchStream> {
        assert_eq_or_internal_err!(
            partition,
            0,
            "AnalyzeExec invalid partition. Expected 0, got {partition}"
        );

        // Gather futures that will run each input partition in
        // parallel (on a separate tokio task) using a JoinSet to
        // cancel outstanding futures on drop
        let num_input_partitions = self.input.output_partitioning().partition_count();
        let mut builder =
            RecordBatchReceiverStream::builder(self.schema(), num_input_partitions);

        for input_partition in 0..num_input_partitions {
            builder.run_input(
                Arc::clone(&self.input),
                input_partition,
                Arc::clone(&context),
            );
        }

        // Create future that computes the final output
        let start = Instant::now();
        let captured_input = Arc::clone(&self.input);
        let captured_schema = Arc::clone(&self.schema);
        let verbose = self.verbose;
        let show_statistics = self.show_statistics;
        let metric_types = self.metric_types.clone();

        // future that gathers the results from all the tasks in the
        // JoinSet that computes the overall row count and final
        // record batch
        let mut input_stream = builder.build();

        let inner_schema = Arc::clone(&self.input.schema());
        let auto_explain = self.auto_explain;
        let auto_explain_output = self.auto_explain_output.clone();
        let auto_explain_min_duration = self.auto_explain_min_duration;

        let output = async move {
            let mut batches = vec![];
            let mut total_rows = 0;
            while let Some(batch) = input_stream.next().await.transpose()? {
                total_rows += batch.num_rows();
                batches.push(batch);
            }

            let duration = Instant::now() - start;
            let out = create_output_batch(
                verbose,
                show_statistics,
                total_rows,
                duration,
                &captured_input,
                &captured_schema,
                &metric_types,
            )?;

            if auto_explain {
                if duration.as_millis() >= auto_explain_min_duration as u128 {
                    export_auto_explain(out, &auto_explain_output)?;
                }
                concat_batches(&inner_schema, &batches).map_err(DataFusionError::from)
            } else {
                Ok(out)
            }
        };

        let output_schema = if self.auto_explain {
            &self.input.schema()
        } else {
            &self.schema
        };

        Ok(Box::pin(RecordBatchStreamAdapter::new(
            Arc::clone(output_schema),
            futures::stream::once(output),
        )))
    }
}

/// Creates the output of AnalyzeExec as a RecordBatch
fn create_output_batch(
    verbose: bool,
    show_statistics: bool,
    total_rows: usize,
    duration: std::time::Duration,
    input: &Arc<dyn ExecutionPlan>,
    schema: &SchemaRef,
    metric_types: &[MetricType],
) -> Result<RecordBatch> {
    let mut type_builder = StringBuilder::with_capacity(1, 1024);
    let mut plan_builder = StringBuilder::with_capacity(1, 1024);

    // TODO use some sort of enum rather than strings?
    type_builder.append_value("Plan with Metrics");

    let annotated_plan = DisplayableExecutionPlan::with_metrics(input.as_ref())
        .set_metric_types(metric_types.to_vec())
        .set_show_statistics(show_statistics)
        .indent(verbose)
        .to_string();
    plan_builder.append_value(annotated_plan);

    // Verbose output
    // TODO make this more sophisticated
    if verbose {
        type_builder.append_value("Plan with Full Metrics");

        let annotated_plan = DisplayableExecutionPlan::with_full_metrics(input.as_ref())
            .set_metric_types(metric_types.to_vec())
            .set_show_statistics(show_statistics)
            .indent(verbose)
            .to_string();
        plan_builder.append_value(annotated_plan);

        type_builder.append_value("Output Rows");
        plan_builder.append_value(total_rows.to_string());

        type_builder.append_value("Duration");
        plan_builder.append_value(format!("{duration:?}"));
    }

    RecordBatch::try_new(
        Arc::clone(schema),
        vec![
            Arc::new(type_builder.finish()),
            Arc::new(plan_builder.finish()),
        ],
    )
    .map_err(DataFusionError::from)
}

fn export_auto_explain(batch: RecordBatch, output: &str) -> Result<()> {
    let fd: &mut dyn Write = match output {
        "stdout" => &mut io::stdout(),
        "stderr" => &mut io::stderr(),
        _ => &mut OpenOptions::new().create(true).append(true).open(output)?,
    };

    let formatted = pretty_format_batches(&[batch])?;
    writeln!(fd, "{formatted}")?;

    Ok(())
}

#[cfg(test)]
mod tests {
    use std::fs;

    use super::*;
    use crate::{
        collect,
        test::{
            assert_is_pending,
<<<<<<< HEAD
            exec::{assert_strong_count_converges_to_zero, BlockingExec},
            TestMemoryExec,
=======
            exec::{BlockingExec, assert_strong_count_converges_to_zero},
>>>>>>> 033116e8
        },
    };

    use arrow::{
        array::StringArray,
        datatypes::{DataType, Field, Schema},
    };
    use datafusion_common::test_util::batches_to_string;
    use datafusion_expr::LogicalPlan;
    use futures::FutureExt;
    use insta::assert_snapshot;
    use tempfile::TempDir;

    #[tokio::test]
    async fn test_drop_cancel() -> Result<()> {
        let task_ctx = Arc::new(TaskContext::default());
        let schema =
            Arc::new(Schema::new(vec![Field::new("a", DataType::Float32, true)]));

        let blocking_exec = Arc::new(BlockingExec::new(Arc::clone(&schema), 1));
        let refs = blocking_exec.refs();
        let analyze_exec = Arc::new(AnalyzeExec::new(
            true,
            false,
            vec![MetricType::SUMMARY, MetricType::DEV],
            blocking_exec,
            schema,
        ));

        let fut = collect(analyze_exec, task_ctx);
        let mut fut = fut.boxed();

        assert_is_pending(&mut fut);
        drop(fut);
        assert_strong_count_converges_to_zero(refs).await;

        Ok(())
    }

    #[tokio::test]
    async fn test_auto_explain() -> Result<()> {
        let task_ctx = Arc::new(TaskContext::default());
        let schema = Arc::new(Schema::new(vec![Field::new("k", DataType::Utf8, false)]));
        let batch = RecordBatch::try_new(
            Arc::clone(&schema),
            vec![Arc::new(StringArray::from(vec![
                Some("k1"),
                Some("k2"),
                Some("k3"),
            ]))],
        )?;
        let exec_plan: Arc<dyn ExecutionPlan> = Arc::new(TestMemoryExec::try_new(
            &[vec![batch]],
            Arc::clone(&schema),
            None,
        )?);

        let mut analyze_exec = AnalyzeExec::new(
            false,
            true,
            vec![MetricType::SUMMARY, MetricType::DEV],
            exec_plan,
            LogicalPlan::explain_schema(),
        );
        let tmp_dir = TempDir::new()?;
        let output_path = tmp_dir.path().join("auto_explain_output.txt");
        analyze_exec.enable_auto_explain();
        analyze_exec.set_auto_explain_output(
            output_path.as_os_str().to_str().unwrap().to_owned(),
        );

        // check that the original output remains the same
        let result =
            collect(Arc::new(analyze_exec.clone()), Arc::clone(&task_ctx)).await?;
        assert_snapshot!(
            batches_to_string(&result),
            @r"
        +----+
        | k  |
        +----+
        | k1 |
        | k2 |
        | k3 |
        +----+
        "
        );
        assert_snapshot!(fs::read_to_string(&output_path)?,
        @r"
        +-------------------+-----------------------------------------------------------------------------------------------------------------------------------------+
        | plan_type         | plan                                                                                                                                    |
        +-------------------+-----------------------------------------------------------------------------------------------------------------------------------------+
        | Plan with Metrics | DataSourceExec: partitions=1, partition_sizes=[1], metrics=[], statistics=[Rows=Exact(3), Bytes=Exact(1160), [(Col[0]: Null=Exact(0))]] |
        |                   |                                                                                                                                         |
        +-------------------+-----------------------------------------------------------------------------------------------------------------------------------------+
        ");

        // check that with a longer runtime a new plan is not printed
        analyze_exec.set_auto_explain_min_duration(1000000);
        collect(Arc::new(analyze_exec.clone()), Arc::clone(&task_ctx)).await?;
        assert_snapshot!(fs::read_to_string(&output_path)?,
        @r"
        +-------------------+-----------------------------------------------------------------------------------------------------------------------------------------+
        | plan_type         | plan                                                                                                                                    |
        +-------------------+-----------------------------------------------------------------------------------------------------------------------------------------+
        | Plan with Metrics | DataSourceExec: partitions=1, partition_sizes=[1], metrics=[], statistics=[Rows=Exact(3), Bytes=Exact(1160), [(Col[0]: Null=Exact(0))]] |
        |                   |                                                                                                                                         |
        +-------------------+-----------------------------------------------------------------------------------------------------------------------------------------+
        ");

        // test again with the default min duration
        analyze_exec.set_auto_explain_min_duration(0);
        collect(Arc::new(analyze_exec.clone()), Arc::clone(&task_ctx)).await?;
        assert_snapshot!(fs::read_to_string(&output_path)?,
        @r"
        +-------------------+-----------------------------------------------------------------------------------------------------------------------------------------+
        | plan_type         | plan                                                                                                                                    |
        +-------------------+-----------------------------------------------------------------------------------------------------------------------------------------+
        | Plan with Metrics | DataSourceExec: partitions=1, partition_sizes=[1], metrics=[], statistics=[Rows=Exact(3), Bytes=Exact(1160), [(Col[0]: Null=Exact(0))]] |
        |                   |                                                                                                                                         |
        +-------------------+-----------------------------------------------------------------------------------------------------------------------------------------+
        +-------------------+-----------------------------------------------------------------------------------------------------------------------------------------+
        | plan_type         | plan                                                                                                                                    |
        +-------------------+-----------------------------------------------------------------------------------------------------------------------------------------+
        | Plan with Metrics | DataSourceExec: partitions=1, partition_sizes=[1], metrics=[], statistics=[Rows=Exact(3), Bytes=Exact(1160), [(Col[0]: Null=Exact(0))]] |
        |                   |                                                                                                                                         |
        +-------------------+-----------------------------------------------------------------------------------------------------------------------------------------+
        ");

        // check that auto_explain uses the pre-defined analyze parameters
        analyze_exec.show_statistics = false;
        collect(Arc::new(analyze_exec.clone()), Arc::clone(&task_ctx)).await?;
        analyze_exec.verbose = true;
        collect(Arc::new(analyze_exec.clone()), Arc::clone(&task_ctx)).await?;
        let complete_output = fs::read_to_string(&output_path)?;
        // remove the duration since it's not deterministic
        let output_without_duration =
            complete_output.rsplitn(4, '\n').nth(3).unwrap().to_string();
        assert_snapshot!(output_without_duration,
        @r"
        +-------------------+-----------------------------------------------------------------------------------------------------------------------------------------+
        | plan_type         | plan                                                                                                                                    |
        +-------------------+-----------------------------------------------------------------------------------------------------------------------------------------+
        | Plan with Metrics | DataSourceExec: partitions=1, partition_sizes=[1], metrics=[], statistics=[Rows=Exact(3), Bytes=Exact(1160), [(Col[0]: Null=Exact(0))]] |
        |                   |                                                                                                                                         |
        +-------------------+-----------------------------------------------------------------------------------------------------------------------------------------+
        +-------------------+-----------------------------------------------------------------------------------------------------------------------------------------+
        | plan_type         | plan                                                                                                                                    |
        +-------------------+-----------------------------------------------------------------------------------------------------------------------------------------+
        | Plan with Metrics | DataSourceExec: partitions=1, partition_sizes=[1], metrics=[], statistics=[Rows=Exact(3), Bytes=Exact(1160), [(Col[0]: Null=Exact(0))]] |
        |                   |                                                                                                                                         |
        +-------------------+-----------------------------------------------------------------------------------------------------------------------------------------+
        +-------------------+---------------------------------------------------------------+
        | plan_type         | plan                                                          |
        +-------------------+---------------------------------------------------------------+
        | Plan with Metrics | DataSourceExec: partitions=1, partition_sizes=[1], metrics=[] |
        |                   |                                                               |
        +-------------------+---------------------------------------------------------------+
        +------------------------+---------------------------------------------------------------+
        | plan_type              | plan                                                          |
        +------------------------+---------------------------------------------------------------+
        | Plan with Metrics      | DataSourceExec: partitions=1, partition_sizes=[1], metrics=[] |
        |                        |                                                               |
        | Plan with Full Metrics | DataSourceExec: partitions=1, partition_sizes=[1], metrics=[] |
        |                        |                                                               |
        | Output Rows            | 3                                                             |
        ");

        Ok(())
    }
}<|MERGE_RESOLUTION|>--- conflicted
+++ resolved
@@ -350,12 +350,8 @@
         collect,
         test::{
             assert_is_pending,
-<<<<<<< HEAD
             exec::{assert_strong_count_converges_to_zero, BlockingExec},
             TestMemoryExec,
-=======
-            exec::{BlockingExec, assert_strong_count_converges_to_zero},
->>>>>>> 033116e8
         },
     };
 
