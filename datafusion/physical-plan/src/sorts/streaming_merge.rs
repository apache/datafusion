--- conflicted
+++ resolved
@@ -54,7 +54,6 @@
     }};
 }
 
-<<<<<<< HEAD
 pub struct SortedSpillFile {
     pub file: RefCountedTempFile,
 
@@ -73,9 +72,7 @@
     }
 }
 
-=======
 #[derive(Default)]
->>>>>>> 12c40ca9
 pub struct StreamingMergeBuilder<'a> {
     streams: Vec<SendableRecordBatchStream>,
     sorted_spill_files: Vec<SortedSpillFile>,
@@ -89,26 +86,6 @@
     enable_round_robin_tie_breaker: bool,
 }
 
-<<<<<<< HEAD
-impl Default for StreamingMergeBuilder<'_> {
-    fn default() -> Self {
-        Self {
-            streams: vec![],
-            sorted_spill_files: vec![],
-            spill_manager: None,
-            schema: None,
-            expressions: LexOrdering::empty(),
-            metrics: None,
-            batch_size: None,
-            fetch: None,
-            reservation: None,
-            enable_round_robin_tie_breaker: false,
-        }
-    }
-}
-
-=======
->>>>>>> 12c40ca9
 impl<'a> StreamingMergeBuilder<'a> {
     pub fn new() -> Self {
         Self {
@@ -191,7 +168,11 @@
             enable_round_robin_tie_breaker,
         } = self;
 
-<<<<<<< HEAD
+        // Early return if expressions are empty:
+        let Some(expressions) = expressions else {
+            return internal_err!("Sort expressions cannot be empty for streaming merge");
+        };
+
         if !sorted_spill_files.is_empty() {
             // Unwrapping mandatory fields
             let schema = schema.expect("Schema cannot be empty for streaming merge");
@@ -216,30 +197,12 @@
             .create_spillable_merge_stream());
         }
 
-        // Early return if streams or expressions are empty
-        let checks = [
-            (
-                streams.is_empty(),
-                "Streams cannot be empty for streaming merge",
-            ),
-            (
-                expressions.is_empty(),
-                "Sort expressions cannot be empty for streaming merge",
-            ),
-        ];
-
-        if let Some((_, error_message)) = checks.iter().find(|(condition, _)| *condition)
-        {
-            return internal_err!("{}", error_message);
-=======
-        // Early return if streams or expressions are empty:
+        // Early return if streams are empty:
         if streams.is_empty() {
-            return internal_err!("Streams cannot be empty for streaming merge");
->>>>>>> 12c40ca9
-        }
-        let Some(expressions) = expressions else {
-            return internal_err!("Sort expressions cannot be empty for streaming merge");
-        };
+            return internal_err!(
+                "Streams/sorted spill files cannot be empty for streaming merge"
+            );
+        }
 
         // Unwrapping mandatory fields
         let schema = schema.expect("Schema cannot be empty for streaming merge");
