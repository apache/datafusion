--- conflicted
+++ resolved
@@ -323,13 +323,11 @@
     use arrow::compute::SortOptions;
     use arrow::datatypes::{DataType, Field, Schema};
     use arrow::record_batch::RecordBatch;
-<<<<<<< HEAD
-    use datafusion_common::{assert_batches_eq, assert_contains, exec_err};
-=======
     use arrow_schema::SchemaRef;
-    use datafusion_common::{assert_batches_eq, assert_contains, DataFusionError};
+    use datafusion_common::{
+        assert_batches_eq, assert_contains, exec_err, DataFusionError,
+    };
     use datafusion_common_runtime::SpawnedTask;
->>>>>>> 9a3f8d11
     use datafusion_execution::config::SessionConfig;
     use datafusion_execution::RecordBatchStream;
     use datafusion_physical_expr::expressions::Column;
@@ -1160,95 +1158,6 @@
         );
     }
 
-<<<<<<< HEAD
-    #[tokio::test]
-    async fn test_merge_with_error_in_stream() {
-        let task_ctx = Arc::new(TaskContext::default());
-        let schema = Arc::new(Schema::new(vec![
-            Field::new("sorted", DataType::Utf8, false),
-            Field::new("payload", DataType::Int32, false),
-        ]));
-
-        // Error returned during updating the loser tree
-        let t0 = MockExec::new(
-            vec![
-                Ok(RecordBatch::try_new(
-                    Arc::clone(&schema),
-                    vec![
-                        Arc::new(StringArray::from(vec!["bar", "foo"])) as ArrayRef,
-                        Arc::new(Arc::new(Int32Array::from(vec![10, 2])) as ArrayRef),
-                    ],
-                )
-                .unwrap()),
-                exec_err!("t0 bad data"),
-                Ok(RecordBatch::try_new(
-                    Arc::clone(&schema),
-                    vec![
-                        Arc::new(StringArray::from(vec!["zip"])) as ArrayRef,
-                        Arc::new(Arc::new(Int32Array::from(vec![111])) as ArrayRef),
-                    ],
-                )
-                .unwrap()),
-            ],
-            Arc::clone(&schema),
-        );
-
-        let batch = RecordBatch::try_new(
-            Arc::clone(&schema),
-            vec![
-                Arc::new(StringArray::from(vec!["arrow", "datafusion"])) as ArrayRef,
-                Arc::new(Arc::new(Int32Array::from(vec![1, 99])) as ArrayRef),
-            ],
-        )
-        .unwrap();
-
-        // Error returned when constructing the loser tree
-        let t1 = MockExec::new(
-            vec![exec_err!("t1 bad data"), Ok(batch)],
-            Arc::clone(&schema),
-        );
-
-        let sort_exprs = vec![PhysicalSortExpr {
-            expr: col("sorted", &schema).unwrap(),
-            options: Default::default(),
-        }];
-
-        let merge = SortPreservingMergeExec::new(
-            sort_exprs,
-            Arc::new(crate::union::UnionExec::new(vec![
-                Arc::new(t0),
-                Arc::new(t1),
-            ])),
-        );
-
-        let mut stream = merge.execute(0, task_ctx).unwrap();
-
-        let err = stream.next().await.unwrap().unwrap_err().to_string();
-
-        assert!(err.contains("t1 bad data"), "actual: {err}");
-
-        let err = stream.next().await.unwrap().unwrap_err().to_string();
-        assert!(err.contains("t0 bad data"), "actual: {err}");
-
-        let batch = stream.next().await.unwrap().unwrap();
-
-        assert_batches_eq!(
-            &[
-                "+------------+---------+",
-                "| sorted     | payload |",
-                "+------------+---------+",
-                "| arrow      | 1       |",
-                "| bar        | 10      |",
-                "| datafusion | 99      |",
-                "| foo        | 2       |",
-                "| zip        | 111     |",
-                "+------------+---------+",
-            ],
-            &[batch]
-        );
-
-        assert!(stream.next().await.is_none());
-=======
     /// It returns pending for the 2nd partition until the 3rd partition is polled. The 1st
     /// partition is exhausted from the start, and if it is polled more than one, it panics.
     #[derive(Debug, Clone)]
@@ -1397,6 +1306,94 @@
                 "SortPreservingMerge caused a deadlock".to_string(),
             )),
         }
->>>>>>> 9a3f8d11
+    }
+
+    #[tokio::test]
+    async fn test_merge_with_error_in_stream() {
+        let task_ctx = Arc::new(TaskContext::default());
+        let schema = Arc::new(Schema::new(vec![
+            Field::new("sorted", DataType::Utf8, false),
+            Field::new("payload", DataType::Int32, false),
+        ]));
+
+        // Error returned during updating the loser tree
+        let t0 = MockExec::new(
+            vec![
+                Ok(RecordBatch::try_new(
+                    Arc::clone(&schema),
+                    vec![
+                        Arc::new(StringArray::from(vec!["bar", "foo"])) as ArrayRef,
+                        Arc::new(Arc::new(Int32Array::from(vec![10, 2])) as ArrayRef),
+                    ],
+                )
+                .unwrap()),
+                exec_err!("t0 bad data"),
+                Ok(RecordBatch::try_new(
+                    Arc::clone(&schema),
+                    vec![
+                        Arc::new(StringArray::from(vec!["zip"])) as ArrayRef,
+                        Arc::new(Arc::new(Int32Array::from(vec![111])) as ArrayRef),
+                    ],
+                )
+                .unwrap()),
+            ],
+            Arc::clone(&schema),
+        );
+
+        let batch = RecordBatch::try_new(
+            Arc::clone(&schema),
+            vec![
+                Arc::new(StringArray::from(vec!["arrow", "datafusion"])) as ArrayRef,
+                Arc::new(Arc::new(Int32Array::from(vec![1, 99])) as ArrayRef),
+            ],
+        )
+        .unwrap();
+
+        // Error returned when constructing the loser tree
+        let t1 = MockExec::new(
+            vec![exec_err!("t1 bad data"), Ok(batch)],
+            Arc::clone(&schema),
+        );
+
+        let sort_exprs = vec![PhysicalSortExpr {
+            expr: col("sorted", &schema).unwrap(),
+            options: Default::default(),
+        }];
+
+        let merge = SortPreservingMergeExec::new(
+            sort_exprs,
+            Arc::new(crate::union::UnionExec::new(vec![
+                Arc::new(t0),
+                Arc::new(t1),
+            ])),
+        );
+
+        let mut stream = merge.execute(0, task_ctx).unwrap();
+
+        let err = stream.next().await.unwrap().unwrap_err().to_string();
+
+        assert!(err.contains("t1 bad data"), "actual: {err}");
+
+        let err = stream.next().await.unwrap().unwrap_err().to_string();
+        assert!(err.contains("t0 bad data"), "actual: {err}");
+
+        let batch = stream.next().await.unwrap().unwrap();
+
+        assert_batches_eq!(
+            &[
+                "+------------+---------+",
+                "| sorted     | payload |",
+                "+------------+---------+",
+                "| arrow      | 1       |",
+                "| bar        | 10      |",
+                "| datafusion | 99      |",
+                "| foo        | 2       |",
+                "| zip        | 111     |",
+                "+------------+---------+",
+            ],
+            &[batch]
+        );
+
+        assert!(stream.next().await.is_none());
     }
 }