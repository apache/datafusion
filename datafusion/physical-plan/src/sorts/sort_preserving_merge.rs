--- conflicted
+++ resolved
@@ -337,7 +337,6 @@
         true
     }
 
-<<<<<<< HEAD
     fn with_node_id(
         self: Arc<Self>,
         _node_id: usize,
@@ -347,8 +346,7 @@
                 .with_fetch(self.fetch());
         let new_props = new_plan.cache.clone().with_node_id(_node_id);
         new_plan.cache = new_props;
-        Ok(Some(Arc::new(new_plan)))
-=======
+        Ok(Some(Arc::new(new_plan))) }
     /// Tries to swap the projection with its input [`SortPreservingMergeExec`].
     /// If this is possible, it returns the new [`SortPreservingMergeExec`] whose
     /// child is a projection. Otherwise, it returns None.
@@ -380,7 +378,6 @@
             )
             .with_fetch(self.fetch()),
         )))
->>>>>>> 26058ac0
     }
 }
 
