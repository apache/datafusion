--- conflicted
+++ resolved
@@ -308,19 +308,12 @@
                 let result = StreamingMergeBuilder::new()
                     .with_streams(receivers)
                     .with_schema(schema)
-<<<<<<< HEAD
-                    .with_expressions(&self.expr)
-=======
                     .with_expressions(self.expr.as_ref())
->>>>>>> f667a01f
                     .with_metrics(BaselineMetrics::new(&self.metrics, partition))
                     .with_batch_size(context.session_config().batch_size())
                     .with_fetch(self.fetch)
                     .with_reservation(reservation)
-<<<<<<< HEAD
-=======
                     .with_round_robin_tie_breaker(self.enable_round_robin_repartition)
->>>>>>> f667a01f
                     .build()?;
 
                 debug!("Got stream result from SortPreservingMergeStream::new_from_receivers");
@@ -1083,11 +1076,7 @@
         let merge_stream = StreamingMergeBuilder::new()
             .with_streams(streams)
             .with_schema(batches.schema())
-<<<<<<< HEAD
-            .with_expressions(sort.as_slice())
-=======
             .with_expressions(sort.as_ref())
->>>>>>> f667a01f
             .with_metrics(BaselineMetrics::new(&metrics, 0))
             .with_batch_size(task_ctx.session_config().batch_size())
             .with_fetch(fetch)
