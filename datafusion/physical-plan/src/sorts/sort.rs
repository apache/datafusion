--- conflicted
+++ resolved
@@ -45,24 +45,17 @@
     Statistics,
 };
 
-<<<<<<< HEAD
 use arrow::array::{
-    Array, ArrayRef, RecordBatch, RecordBatchOptions, StringViewArray, UInt32Array,
+    Array, ArrayRef, RecordBatch, RecordBatchOptions, StringViewArray,
 };
 use arrow::compute::{
     concat, interleave_record_batch, lexsort_to_indices, take_arrays, SortColumn,
 };
-use arrow::datatypes::{DataType, SchemaRef};
-use arrow::row::{RowConverter, Rows, SortField};
+use arrow::datatypes::SchemaRef;
 use datafusion_common::{
-    exec_datafusion_err, internal_datafusion_err, internal_err, DataFusionError, Result,
+    internal_datafusion_err, internal_err, DataFusionError, Result,
 };
-=======
-use arrow::array::{Array, RecordBatch, RecordBatchOptions, StringViewArray};
-use arrow::compute::{concat_batches, lexsort_to_indices, take_arrays};
-use arrow::datatypes::SchemaRef;
-use datafusion_common::{internal_datafusion_err, internal_err, DataFusionError, Result};
->>>>>>> e6df27c3
+
 use datafusion_execution::disk_manager::RefCountedTempFile;
 use datafusion_execution::memory_pool::{MemoryConsumer, MemoryReservation};
 use datafusion_execution::runtime_env::RuntimeEnv;
@@ -668,7 +661,7 @@
         if self.reservation.size() < self.sort_in_place_threshold_bytes {
             let interleave_indices = self.build_sorted_indices(
                 self.in_mem_batches.as_slice(),
-                Arc::clone(&self.expr),
+                &self.expr,
             )?;
 
             let batches: Vec<&RecordBatch> = self.in_mem_batches.iter().collect();
@@ -713,7 +706,7 @@
     fn build_sorted_indices(
         &self,
         current_batches: &[RecordBatch],
-        expr: Arc<[PhysicalSortExpr]>,
+        expr: &LexOrdering,
     ) -> Result<Vec<(usize, usize)>> {
         // ===== Phase 1: Build global sort columns for each sort expression =====
         // For each sort expression, evaluate and collect the corresponding sort column from each in-memory batch
@@ -758,11 +751,7 @@
 
         // ===== Phase 2: Compute global sorted indices =====
         // Use `lexsort_to_indices` to get global row indices in sorted order (as if all batches were concatenated)
-        let indices = if !is_multi_column_with_lists(&sort_columns) {
-            lexsort_to_indices(&sort_columns, None)?
-        } else {
-            lexsort_to_indices_multi_columns(sort_columns, None)?
-        };
+        let indices = lexsort_to_indices(&sort_columns, None)?;
 
         // Phase 3: Prepare indices for interleaving
         let batch_indices: Vec<(usize, usize)> = current_batches
