--- conflicted
+++ resolved
@@ -338,11 +338,7 @@
                         spill.path()
                     )));
                 }
-<<<<<<< HEAD
-                let stream = read_spill_as_stream(spill, Arc::clone(&self.schema))?;
-=======
-                let stream = read_spill_as_stream(spill, self.schema.clone(), 2)?;
->>>>>>> 48a1754b
+                let stream = read_spill_as_stream(spill, Arc::clone(&self.schema), 2)?;
                 streams.push(stream);
             }
 
@@ -400,13 +396,11 @@
 
         let spill_file = self.runtime.disk_manager.create_tmp_file("Sorting")?;
         let batches = std::mem::take(&mut self.in_mem_batches);
-        let spilled_rows =
-<<<<<<< HEAD
-            spill_sorted_batches(batches, spill_file.path(), Arc::clone(&self.schema))
-                .await?;
-=======
-            spill_record_batches(batches, spill_file.path().into(), self.schema.clone())?;
->>>>>>> 48a1754b
+        let spilled_rows = spill_record_batches(
+            batches,
+            spill_file.path().into(),
+            Arc::clone(&self.schema),
+        )?;
         let used = self.reservation.free();
         self.metrics.spill_count.add(1);
         self.metrics.spilled_bytes.add(used);
