--- conflicted
+++ resolved
@@ -32,13 +32,9 @@
     BaselineMetrics, Count, ExecutionPlanMetricsSet, MetricBuilder, MetricsSet,
 };
 use crate::sorts::streaming_merge::StreamingMergeBuilder;
-<<<<<<< HEAD
-use crate::spill::{read_spill_as_stream, spill_record_batches};
-=======
 use crate::spill::{
     get_record_batch_memory_size, read_spill_as_stream, spill_record_batches,
 };
->>>>>>> f667a01f
 use crate::stream::RecordBatchStreamAdapter;
 use crate::topk::TopK;
 use crate::{
@@ -365,19 +361,12 @@
                 streams.push(stream);
             }
 
-<<<<<<< HEAD
-            StreamingMergeBuilder::new()
-                .with_streams(streams)
-                .with_schema(Arc::clone(&self.schema))
-                .with_expressions(&self.expr)
-=======
             let expressions: LexOrdering = self.expr.iter().cloned().collect();
 
             StreamingMergeBuilder::new()
                 .with_streams(streams)
                 .with_schema(Arc::clone(&self.schema))
                 .with_expressions(expressions.as_ref())
->>>>>>> f667a01f
                 .with_metrics(self.metrics.baseline.clone())
                 .with_batch_size(self.batch_size)
                 .with_fetch(self.fetch)
@@ -568,19 +557,12 @@
             })
             .collect::<Result<_>>()?;
 
-<<<<<<< HEAD
-        StreamingMergeBuilder::new()
-            .with_streams(streams)
-            .with_schema(Arc::clone(&self.schema))
-            .with_expressions(&self.expr)
-=======
         let expressions: LexOrdering = self.expr.iter().cloned().collect();
 
         StreamingMergeBuilder::new()
             .with_streams(streams)
             .with_schema(Arc::clone(&self.schema))
             .with_expressions(expressions.as_ref())
->>>>>>> f667a01f
             .with_metrics(metrics)
             .with_batch_size(self.batch_size)
             .with_fetch(self.fetch)
@@ -1618,13 +1600,8 @@
             RecordBatch::try_new_with_options(Arc::clone(&schema), vec![], &options)
                 .unwrap();
 
-<<<<<<< HEAD
-        let expressions = vec![PhysicalSortExpr {
+        let expressions = LexOrdering::new(vec![PhysicalSortExpr {
             expr: Arc::new(Literal::from(ScalarValue::Int64(Some(1)))),
-=======
-        let expressions = LexOrdering::new(vec![PhysicalSortExpr {
-            expr: Arc::new(Literal::new(ScalarValue::Int64(Some(1)))),
->>>>>>> f667a01f
             options: SortOptions::default(),
         }]);
 
