--- conflicted
+++ resolved
@@ -199,13 +199,7 @@
     /// Schema of the output (and the input)
     schema: SchemaRef,
     /// Sort expressions
-<<<<<<< HEAD
     expr: LexOrdering,
-    /// RowConverter corresponding to the sort expressions
-    sort_keys_row_converter: Arc<RowConverter>,
-=======
-    expr: Arc<[PhysicalSortExpr]>,
->>>>>>> 900279c5
     /// The target number of rows for output batches
     batch_size: usize,
     /// If the in size of buffered memory batches is below this size,
@@ -284,12 +278,7 @@
             in_mem_batches: vec![],
             in_progress_spill_file: None,
             finished_spill_files: vec![],
-<<<<<<< HEAD
             expr,
-            sort_keys_row_converter: Arc::new(converter),
-=======
-            expr: expr.into(),
->>>>>>> 900279c5
             metrics,
             reservation,
             spill_manager,
@@ -709,12 +698,7 @@
         );
         let schema = batch.schema();
 
-<<<<<<< HEAD
         let expressions = self.expr.clone();
-        let row_converter = Arc::clone(&self.sort_keys_row_converter);
-=======
-        let expressions: LexOrdering = self.expr.iter().cloned().collect();
->>>>>>> 900279c5
         let stream = futures::stream::once(async move {
             let _timer = metrics.elapsed_compute().timer();
 
