// Licensed to the Apache Software Foundation (ASF) under one
// or more contributor license agreements.  See the NOTICE file
// distributed with this work for additional information
// regarding copyright ownership.  The ASF licenses this file
// to you under the Apache License, Version 2.0 (the
// "License"); you may not use this file except in compliance
// with the License.  You may obtain a copy of the License at
//
//   http://www.apache.org/licenses/LICENSE-2.0
//
// Unless required by applicable law or agreed to in writing,
// software distributed under the License is distributed on an
// "AS IS" BASIS, WITHOUT WARRANTIES OR CONDITIONS OF ANY
// KIND, either express or implied.  See the License for the
// specific language governing permissions and limitations
// under the License.

//! Sort that deals with an arbitrary size of the input.
//! It will do in-memory sorting if it has enough memory budget
//! but spills to disk if needed.

use std::any::Any;
use std::fmt;
use std::fmt::{Debug, Formatter};
use std::sync::Arc;

use crate::common::spawn_buffered;
use crate::execution_plan::{Boundedness, CardinalityEffect, EmissionType};
use crate::expressions::PhysicalSortExpr;
use crate::limit::LimitStream;
use crate::metrics::{
    BaselineMetrics, Count, ExecutionPlanMetricsSet, MetricBuilder, MetricsSet,
};
use crate::projection::{make_with_child, update_expr, ProjectionExec};
use crate::sorts::streaming_merge::StreamingMergeBuilder;
use crate::spill::{
    get_record_batch_memory_size, read_spill_as_stream, spill_record_batches,
};
use crate::stream::RecordBatchStreamAdapter;
use crate::topk::TopK;
use crate::{
    DisplayAs, DisplayFormatType, Distribution, EmptyRecordBatchStream, ExecutionPlan,
    ExecutionPlanProperties, Partitioning, PlanProperties, SendableRecordBatchStream,
    Statistics,
};

use arrow::compute::{concat_batches, lexsort_to_indices, take_arrays, SortColumn};
use arrow::datatypes::SchemaRef;
use arrow::record_batch::RecordBatch;
use arrow::row::{RowConverter, SortField};
use arrow_array::{Array, RecordBatchOptions, UInt32Array};
use arrow_schema::DataType;
use datafusion_common::{internal_err, Result};
use datafusion_execution::disk_manager::RefCountedTempFile;
use datafusion_execution::memory_pool::{MemoryConsumer, MemoryReservation};
use datafusion_execution::runtime_env::RuntimeEnv;
use datafusion_execution::TaskContext;
use datafusion_physical_expr::LexOrdering;
use datafusion_physical_expr_common::sort_expr::LexRequirement;

use futures::{StreamExt, TryStreamExt};
use log::{debug, trace};

struct ExternalSorterMetrics {
    /// metrics
    baseline: BaselineMetrics,

    /// count of spills during the execution of the operator
    spill_count: Count,

    /// total spilled bytes during the execution of the operator
    spilled_bytes: Count,

    /// total spilled rows during the execution of the operator
    spilled_rows: Count,
}

impl ExternalSorterMetrics {
    fn new(metrics: &ExecutionPlanMetricsSet, partition: usize) -> Self {
        Self {
            baseline: BaselineMetrics::new(metrics, partition),
            spill_count: MetricBuilder::new(metrics).spill_count(partition),
            spilled_bytes: MetricBuilder::new(metrics).spilled_bytes(partition),
            spilled_rows: MetricBuilder::new(metrics).spilled_rows(partition),
        }
    }
}

/// Sorts an arbitrary sized, unsorted, stream of [`RecordBatch`]es to
/// a total order. Depending on the input size and memory manager
/// configuration, writes intermediate results to disk ("spills")
/// using Arrow IPC format.
///
/// # Algorithm
///
/// 1. get a non-empty new batch from input
///
/// 2. check with the memory manager there is sufficient space to
///    buffer the batch in memory 2.1 if memory sufficient, buffer
///    batch in memory, go to 1.
///
/// 2.2 if no more memory is available, sort all buffered batches and
///     spill to file.  buffer the next batch in memory, go to 1.
///
/// 3. when input is exhausted, merge all in memory batches and spills
///    to get a total order.
///
/// # When data fits in available memory
///
/// If there is sufficient memory, data is sorted in memory to produce the output
///
/// ```text
///    ┌─────┐
///    │  2  │
///    │  3  │
///    │  1  │─ ─ ─ ─ ─ ─ ─ ─ ─ ┐
///    │  4  │
///    │  2  │                  │
///    └─────┘                  ▼
///    ┌─────┐
///    │  1  │              In memory
///    │  4  │─ ─ ─ ─ ─ ─▶ sort/merge  ─ ─ ─ ─ ─▶  total sorted output
///    │  1  │
///    └─────┘                  ▲
///      ...                    │
///
///    ┌─────┐                  │
///    │  4  │
///    │  3  │─ ─ ─ ─ ─ ─ ─ ─ ─ ┘
///    └─────┘
///
/// in_mem_batches
///
/// ```
///
/// # When data does not fit in available memory
///
///  When memory is exhausted, data is first sorted and written to one
///  or more spill files on disk:
///
/// ```text
///    ┌─────┐                               .─────────────────.
///    │  2  │                              (                   )
///    │  3  │                              │`─────────────────'│
///    │  1  │─ ─ ─ ─ ─ ─ ─                 │  ┌────┐           │
///    │  4  │             │                │  │ 1  │░          │
///    │  2  │                              │  │... │░          │
///    └─────┘             ▼                │  │ 4  │░  ┌ ─ ─   │
///    ┌─────┐                              │  └────┘░    1  │░ │
///    │  1  │         In memory            │   ░░░░░░  │    ░░ │
///    │  4  │─ ─ ▶   sort/merge    ─ ─ ─ ─ ┼ ─ ─ ─ ─ ─▶ ... │░ │
///    │  1  │     and write to file        │           │    ░░ │
///    └─────┘                              │             4  │░ │
///      ...               ▲                │           └░─░─░░ │
///                        │                │            ░░░░░░ │
///    ┌─────┐                              │.─────────────────.│
///    │  4  │             │                (                   )
///    │  3  │─ ─ ─ ─ ─ ─ ─                  `─────────────────'
///    └─────┘
///
/// in_mem_batches                                  spills
///                                         (file on disk in Arrow
///                                               IPC format)
/// ```
///
/// Once the input is completely read, the spill files are read and
/// merged with any in memory batches to produce a single total sorted
/// output:
///
/// ```text
///   .─────────────────.
///  (                   )
///  │`─────────────────'│
///  │  ┌────┐           │
///  │  │ 1  │░          │
///  │  │... │─ ─ ─ ─ ─ ─│─ ─ ─ ─ ─ ─
///  │  │ 4  │░ ┌────┐   │           │
///  │  └────┘░ │ 1  │░  │           ▼
///  │   ░░░░░░ │    │░  │
///  │          │... │─ ─│─ ─ ─ ▶ merge  ─ ─ ─▶  total sorted output
///  │          │    │░  │
///  │          │ 4  │░  │           ▲
///  │          └────┘░  │           │
///  │           ░░░░░░  │
///  │.─────────────────.│           │
///  (                   )
///   `─────────────────'            │
///         spills
///                                  │
///
///                                  │
///
///     ┌─────┐                      │
///     │  1  │
///     │  4  │─ ─ ─ ─               │
///     └─────┘       │
///       ...                   In memory
///                   └ ─ ─ ─▶  sort/merge
///     ┌─────┐
///     │  4  │                      ▲
///     │  3  │─ ─ ─ ─ ─ ─ ─ ─ ─ ─ ─ ┘
///     └─────┘
///
///  in_mem_batches
/// ```
struct ExternalSorter {
    // ========================================================================
    // PROPERTIES:
    // Fields that define the sorter's configuration and remain constant
    // ========================================================================
    /// Schema of the output (and the input)
    schema: SchemaRef,
    /// Sort expressions
    expr: Arc<[PhysicalSortExpr]>,
    /// If Some, the maximum number of output rows that will be produced
    fetch: Option<usize>,
    /// The target number of rows for output batches
    batch_size: usize,
    /// If the in size of buffered memory batches is below this size,
    /// the data will be concatenated and sorted in place rather than
    /// sort/merged.
    sort_in_place_threshold_bytes: usize,

    // ========================================================================
    // STATE BUFFERS:
    // Fields that hold intermediate data during sorting
    // ========================================================================
    /// Potentially unsorted in memory buffer
    in_mem_batches: Vec<RecordBatch>,
    /// if `Self::in_mem_batches` are sorted
    in_mem_batches_sorted: bool,

    /// If data has previously been spilled, the locations of the
    /// spill files (in Arrow IPC format)
    spills: Vec<RefCountedTempFile>,

    // ========================================================================
    // EXECUTION RESOURCES:
    // Fields related to managing execution resources and monitoring performance.
    // ========================================================================
    /// Runtime metrics
    metrics: ExternalSorterMetrics,
    /// A handle to the runtime to get spill files
    runtime: Arc<RuntimeEnv>,
    /// Reservation for in_mem_batches
    reservation: MemoryReservation,

    /// Reservation for the merging of in-memory batches. If the sort
    /// might spill, `sort_spill_reservation_bytes` will be
    /// pre-reserved to ensure there is some space for this sort/merge.
    merge_reservation: MemoryReservation,
    /// How much memory to reserve for performing in-memory sort/merges
    /// prior to spilling.
    sort_spill_reservation_bytes: usize,
}

impl ExternalSorter {
    // TODO: make a builder or some other nicer API to avoid the
    // clippy warning
    #[allow(clippy::too_many_arguments)]
    pub fn new(
        partition_id: usize,
        schema: SchemaRef,
        expr: LexOrdering,
        batch_size: usize,
        fetch: Option<usize>,
        sort_spill_reservation_bytes: usize,
        sort_in_place_threshold_bytes: usize,
        metrics: &ExecutionPlanMetricsSet,
        runtime: Arc<RuntimeEnv>,
    ) -> Self {
        let metrics = ExternalSorterMetrics::new(metrics, partition_id);
        let reservation = MemoryConsumer::new(format!("ExternalSorter[{partition_id}]"))
            .with_can_spill(true)
            .register(&runtime.memory_pool);

        let merge_reservation =
            MemoryConsumer::new(format!("ExternalSorterMerge[{partition_id}]"))
                .register(&runtime.memory_pool);

        Self {
            schema,
            in_mem_batches: vec![],
            in_mem_batches_sorted: true,
            spills: vec![],
            expr: expr.into(),
            metrics,
            fetch,
            reservation,
            merge_reservation,
            runtime,
            batch_size,
            sort_spill_reservation_bytes,
            sort_in_place_threshold_bytes,
        }
    }

    /// Appends an unsorted [`RecordBatch`] to `in_mem_batches`
    ///
    /// Updates memory usage metrics, and possibly triggers spilling to disk
    async fn insert_batch(&mut self, input: RecordBatch) -> Result<()> {
        if input.num_rows() == 0 {
            return Ok(());
        }
        self.reserve_memory_for_merge()?;

        let size = get_record_batch_memory_size(&input);

        if self.reservation.try_grow(size).is_err() {
            let before = self.reservation.size();
            self.in_mem_sort().await?;

            // Sorting may have freed memory, especially if fetch is `Some`
            //
            // As such we check again, and if the memory usage has dropped by
            // a factor of 2, and we can allocate the necessary capacity,
            // we don't spill
            //
            // The factor of 2 aims to avoid a degenerate case where the
            // memory required for `fetch` is just under the memory available,
            // causing repeated re-sorting of data
            if self.reservation.size() > before / 2
                || self.reservation.try_grow(size).is_err()
            {
                self.spill().await?;
                self.reservation.try_grow(size)?
            }
        }

        self.in_mem_batches.push(input);
        self.in_mem_batches_sorted = false;
        Ok(())
    }

    fn spilled_before(&self) -> bool {
        !self.spills.is_empty()
    }

    /// Returns the final sorted output of all batches inserted via
    /// [`Self::insert_batch`] as a stream of [`RecordBatch`]es.
    ///
    /// This process could either be:
    ///
    /// 1. An in-memory sort/merge (if the input fit in memory)
    ///
    /// 2. A combined streaming merge incorporating both in-memory
    ///    batches and data from spill files on disk.
    fn sort(&mut self) -> Result<SendableRecordBatchStream> {
        if self.spilled_before() {
            let mut streams = vec![];
            if !self.in_mem_batches.is_empty() {
                let in_mem_stream =
                    self.in_mem_sort_stream(self.metrics.baseline.intermediate())?;
                streams.push(in_mem_stream);
            }

            for spill in self.spills.drain(..) {
                if !spill.path().exists() {
                    return internal_err!("Spill file {:?} does not exist", spill.path());
                }
                let stream = read_spill_as_stream(spill, Arc::clone(&self.schema), 2)?;
                streams.push(stream);
            }

            let expressions: LexOrdering = self.expr.iter().cloned().collect();

            StreamingMergeBuilder::new()
                .with_streams(streams)
                .with_schema(Arc::clone(&self.schema))
                .with_expressions(expressions.as_ref())
                .with_metrics(self.metrics.baseline.clone())
                .with_batch_size(self.batch_size)
                .with_fetch(self.fetch)
                .with_reservation(self.reservation.new_empty())
                .build()
        } else {
            self.in_mem_sort_stream(self.metrics.baseline.clone())
        }
    }

    /// How much memory is buffered in this `ExternalSorter`?
    fn used(&self) -> usize {
        self.reservation.size()
    }

    /// How many bytes have been spilled to disk?
    fn spilled_bytes(&self) -> usize {
        self.metrics.spilled_bytes.value()
    }

    /// How many rows have been spilled to disk?
    fn spilled_rows(&self) -> usize {
        self.metrics.spilled_rows.value()
    }

    /// How many spill files have been created?
    fn spill_count(&self) -> usize {
        self.metrics.spill_count.value()
    }

    /// Writes any `in_memory_batches` to a spill file and clears
    /// the batches. The contents of the spill file are sorted.
    ///
    /// Returns the amount of memory freed.
    async fn spill(&mut self) -> Result<usize> {
        // we could always get a chance to free some memory as long as we are holding some
        if self.in_mem_batches.is_empty() {
            return Ok(0);
        }

        debug!("Spilling sort data of ExternalSorter to disk whilst inserting");

        self.in_mem_sort().await?;

        let spill_file = self.runtime.disk_manager.create_tmp_file("Sorting")?;
        let batches = std::mem::take(&mut self.in_mem_batches);
        let spilled_rows = spill_record_batches(
            batches,
            spill_file.path().into(),
            Arc::clone(&self.schema),
        )?;
        let used = self.reservation.free();
        self.metrics.spill_count.add(1);
        self.metrics.spilled_bytes.add(used);
        self.metrics.spilled_rows.add(spilled_rows);
        self.spills.push(spill_file);
        Ok(used)
    }

    /// Sorts the in_mem_batches in place
    async fn in_mem_sort(&mut self) -> Result<()> {
        if self.in_mem_batches_sorted {
            return Ok(());
        }

        // Release the memory reserved for merge back to the pool so
        // there is some left when `in_memo_sort_stream` requests an
        // allocation.
        self.merge_reservation.free();

        self.in_mem_batches = self
            .in_mem_sort_stream(self.metrics.baseline.intermediate())?
            .try_collect()
            .await?;

        let size: usize = self
            .in_mem_batches
            .iter()
            .map(get_record_batch_memory_size)
            .sum();

        // Reserve headroom for next sort/merge
        self.reserve_memory_for_merge()?;

        self.reservation.try_resize(size)?;
        self.in_mem_batches_sorted = true;
        Ok(())
    }

    /// Consumes in_mem_batches returning a sorted stream of
    /// batches. This proceeds in one of two ways:
    ///
    /// # Small Datasets
    ///
    /// For "smaller" datasets, the data is first concatenated into a
    /// single batch and then sorted. This is often faster than
    /// sorting and then merging.
    ///
    /// ```text
    ///        ┌─────┐
    ///        │  2  │
    ///        │  3  │
    ///        │  1  │─ ─ ─ ─ ┐            ┌─────┐
    ///        │  4  │                     │  2  │
    ///        │  2  │        │            │  3  │
    ///        └─────┘                     │  1  │             sorted output
    ///        ┌─────┐        ▼            │  4  │                stream
    ///        │  1  │                     │  2  │
    ///        │  4  │─ ─▶ concat ─ ─ ─ ─ ▶│  1  │─ ─ ▶  sort  ─ ─ ─ ─ ─▶
    ///        │  1  │                     │  4  │
    ///        └─────┘        ▲            │  1  │
    ///          ...          │            │ ... │
    ///                                    │  4  │
    ///        ┌─────┐        │            │  3  │
    ///        │  4  │                     └─────┘
    ///        │  3  │─ ─ ─ ─ ┘
    ///        └─────┘
    ///     in_mem_batches
    /// ```
    ///
    /// # Larger datasets
    ///
    /// For larger datasets, the batches are first sorted individually
    /// and then merged together.
    ///
    /// ```text
    ///      ┌─────┐                ┌─────┐
    ///      │  2  │                │  1  │
    ///      │  3  │                │  2  │
    ///      │  1  │─ ─▶  sort  ─ ─▶│  2  │─ ─ ─ ─ ─ ┐
    ///      │  4  │                │  3  │
    ///      │  2  │                │  4  │          │
    ///      └─────┘                └─────┘               sorted output
    ///      ┌─────┐                ┌─────┐          ▼       stream
    ///      │  1  │                │  1  │
    ///      │  4  │─ ▶  sort  ─ ─ ▶│  1  ├ ─ ─ ▶ merge  ─ ─ ─ ─▶
    ///      │  1  │                │  4  │
    ///      └─────┘                └─────┘          ▲
    ///        ...       ...         ...             │
    ///
    ///      ┌─────┐                ┌─────┐          │
    ///      │  4  │                │  3  │
    ///      │  3  │─ ▶  sort  ─ ─ ▶│  4  │─ ─ ─ ─ ─ ┘
    ///      └─────┘                └─────┘
    ///
    ///   in_mem_batches
    /// ```
    fn in_mem_sort_stream(
        &mut self,
        metrics: BaselineMetrics,
    ) -> Result<SendableRecordBatchStream> {
        if self.in_mem_batches.is_empty() {
            return Ok(Box::pin(EmptyRecordBatchStream::new(Arc::clone(
                &self.schema,
            ))));
        }

        // The elapsed compute timer is updated when the value is dropped.
        // There is no need for an explicit call to drop.
        let elapsed_compute = metrics.elapsed_compute().clone();
        let _timer = elapsed_compute.timer();

        if self.in_mem_batches.len() == 1 {
            let batch = self.in_mem_batches.swap_remove(0);
            let reservation = self.reservation.take();
            return self.sort_batch_stream(batch, metrics, reservation);
        }

        // If less than sort_in_place_threshold_bytes, concatenate and sort in place
        if self.reservation.size() < self.sort_in_place_threshold_bytes {
            // Concatenate memory batches together and sort
            let batch = concat_batches(&self.schema, &self.in_mem_batches)?;
            self.in_mem_batches.clear();
            self.reservation
                .try_resize(get_record_batch_memory_size(&batch))?;
            let reservation = self.reservation.take();
            return self.sort_batch_stream(batch, metrics, reservation);
        }

        let streams = std::mem::take(&mut self.in_mem_batches)
            .into_iter()
            .map(|batch| {
                let metrics = self.metrics.baseline.intermediate();
                let reservation =
                    self.reservation.split(get_record_batch_memory_size(&batch));
                let input = self.sort_batch_stream(batch, metrics, reservation)?;
                Ok(spawn_buffered(input, 1))
            })
            .collect::<Result<_>>()?;

        let expressions: LexOrdering = self.expr.iter().cloned().collect();

        StreamingMergeBuilder::new()
            .with_streams(streams)
            .with_schema(Arc::clone(&self.schema))
            .with_expressions(expressions.as_ref())
            .with_metrics(metrics)
            .with_batch_size(self.batch_size)
            .with_fetch(self.fetch)
            .with_reservation(self.merge_reservation.new_empty())
            .build()
    }

    /// Sorts a single `RecordBatch` into a single stream.
    ///
    /// `reservation` accounts for the memory used by this batch and
    /// is released when the sort is complete
    fn sort_batch_stream(
        &self,
        batch: RecordBatch,
        metrics: BaselineMetrics,
        reservation: MemoryReservation,
    ) -> Result<SendableRecordBatchStream> {
        assert_eq!(get_record_batch_memory_size(&batch), reservation.size());
        let schema = batch.schema();

        let fetch = self.fetch;
        let expressions: LexOrdering = self.expr.iter().cloned().collect();
        let stream = futures::stream::once(futures::future::lazy(move |_| {
            let timer = metrics.elapsed_compute().timer();
            let sorted = sort_batch(&batch, &expressions, fetch)?;
            timer.done();
            metrics.record_output(sorted.num_rows());
            drop(batch);
            drop(reservation);
            Ok(sorted)
        }));
        Ok(Box::pin(RecordBatchStreamAdapter::new(schema, stream)))
    }

    /// If this sort may spill, pre-allocates
    /// `sort_spill_reservation_bytes` of memory to guarantee memory
    /// left for the in memory sort/merge.
    fn reserve_memory_for_merge(&mut self) -> Result<()> {
        // Reserve headroom for next merge sort
        if self.runtime.disk_manager.tmp_files_enabled() {
            let size = self.sort_spill_reservation_bytes;
            if self.merge_reservation.size() != size {
                self.merge_reservation.try_resize(size)?;
            }
        }

        Ok(())
    }
}

impl Debug for ExternalSorter {
    fn fmt(&self, f: &mut Formatter) -> fmt::Result {
        f.debug_struct("ExternalSorter")
            .field("memory_used", &self.used())
            .field("spilled_bytes", &self.spilled_bytes())
            .field("spilled_rows", &self.spilled_rows())
            .field("spill_count", &self.spill_count())
            .finish()
    }
}

pub fn sort_batch(
    batch: &RecordBatch,
    expressions: &LexOrdering,
    fetch: Option<usize>,
) -> Result<RecordBatch> {
    let sort_columns = expressions
        .iter()
        .map(|expr| expr.evaluate_to_sort_column(batch))
        .collect::<Result<Vec<_>>>()?;

    let indices = if is_multi_column_with_lists(&sort_columns) {
        // lex_sort_to_indices doesn't support List with more than one column
        // https://github.com/apache/arrow-rs/issues/5454
        lexsort_to_indices_multi_columns(sort_columns, fetch)?
    } else {
        lexsort_to_indices(&sort_columns, fetch)?
    };

    let columns = take_arrays(batch.columns(), &indices, None)?;

    let options = RecordBatchOptions::new().with_row_count(Some(indices.len()));
    Ok(RecordBatch::try_new_with_options(
        batch.schema(),
        columns,
        &options,
    )?)
}

#[inline]
fn is_multi_column_with_lists(sort_columns: &[SortColumn]) -> bool {
    sort_columns.iter().any(|c| {
        matches!(
            c.values.data_type(),
            DataType::List(_) | DataType::LargeList(_) | DataType::FixedSizeList(_, _)
        )
    })
}

pub(crate) fn lexsort_to_indices_multi_columns(
    sort_columns: Vec<SortColumn>,
    limit: Option<usize>,
) -> Result<UInt32Array> {
    let (fields, columns) = sort_columns.into_iter().fold(
        (vec![], vec![]),
        |(mut fields, mut columns), sort_column| {
            fields.push(SortField::new_with_options(
                sort_column.values.data_type().clone(),
                sort_column.options.unwrap_or_default(),
            ));
            columns.push(sort_column.values);
            (fields, columns)
        },
    );

    // TODO reuse converter and rows, refer to TopK.
    let converter = RowConverter::new(fields)?;
    let rows = converter.convert_columns(&columns)?;
    let mut sort: Vec<_> = rows.iter().enumerate().collect();
    sort.sort_unstable_by(|(_, a), (_, b)| a.cmp(b));

    let mut len = rows.num_rows();
    if let Some(limit) = limit {
        len = limit.min(len);
    }
    let indices =
        UInt32Array::from_iter_values(sort.iter().take(len).map(|(i, _)| *i as u32));

    Ok(indices)
}

/// Sort execution plan.
///
/// Support sorting datasets that are larger than the memory allotted
/// by the memory manager, by spilling to disk.
#[derive(Debug, Clone)]
pub struct SortExec {
    /// Input schema
    pub(crate) input: Arc<dyn ExecutionPlan>,
    /// Sort expressions
    expr: LexOrdering,
    /// Containing all metrics set created during sort
    metrics_set: ExecutionPlanMetricsSet,
    /// Preserve partitions of input plan. If false, the input partitions
    /// will be sorted and merged into a single output partition.
    preserve_partitioning: bool,
    /// Fetch highest/lowest n results
    fetch: Option<usize>,
    /// Cache holding plan properties like equivalences, output partitioning etc.
    cache: PlanProperties,
}

impl SortExec {
    /// Create a new sort execution plan that produces a single,
    /// sorted output partition.
    pub fn new(expr: LexOrdering, input: Arc<dyn ExecutionPlan>) -> Self {
        let preserve_partitioning = false;
        let cache = Self::compute_properties(&input, expr.clone(), preserve_partitioning);
        Self {
            expr,
            input,
            metrics_set: ExecutionPlanMetricsSet::new(),
            preserve_partitioning,
            fetch: None,
            cache,
        }
    }

    /// Whether this `SortExec` preserves partitioning of the children
    pub fn preserve_partitioning(&self) -> bool {
        self.preserve_partitioning
    }

    /// Specify the partitioning behavior of this sort exec
    ///
    /// If `preserve_partitioning` is true, sorts each partition
    /// individually, producing one sorted stream for each input partition.
    ///
    /// If `preserve_partitioning` is false, sorts and merges all
    /// input partitions producing a single, sorted partition.
    pub fn with_preserve_partitioning(mut self, preserve_partitioning: bool) -> Self {
        self.preserve_partitioning = preserve_partitioning;
        self.cache = self
            .cache
            .with_partitioning(Self::output_partitioning_helper(
                &self.input,
                self.preserve_partitioning,
            ));
        self
    }

    /// Modify how many rows to include in the result
    ///
    /// If None, then all rows will be returned, in sorted order.
    /// If Some, then only the top `fetch` rows will be returned.
    /// This can reduce the memory pressure required by the sort
    /// operation since rows that are not going to be included
    /// can be dropped.
    pub fn with_fetch(&self, fetch: Option<usize>) -> Self {
        let mut cache = self.cache.clone();
        // If the SortExec can emit incrementally (that means the sort requirements
        // and properties of the input match), the SortExec can generate its result
        // without scanning the entire input when a fetch value exists.
        let is_pipeline_friendly = matches!(
            self.cache.emission_type,
            EmissionType::Incremental | EmissionType::Both
        );
        if fetch.is_some() && is_pipeline_friendly {
            cache = cache.with_boundedness(Boundedness::Bounded);
        }
        SortExec {
            input: Arc::clone(&self.input),
            expr: self.expr.clone(),
            metrics_set: self.metrics_set.clone(),
            preserve_partitioning: self.preserve_partitioning,
            fetch,
            cache,
        }
    }

    /// Input schema
    pub fn input(&self) -> &Arc<dyn ExecutionPlan> {
        &self.input
    }

    /// Sort expressions
    pub fn expr(&self) -> &LexOrdering {
        &self.expr
    }

    /// If `Some(fetch)`, limits output to only the first "fetch" items
    pub fn fetch(&self) -> Option<usize> {
        self.fetch
    }

    fn output_partitioning_helper(
        input: &Arc<dyn ExecutionPlan>,
        preserve_partitioning: bool,
    ) -> Partitioning {
        // Get output partitioning:
        if preserve_partitioning {
            input.output_partitioning().clone()
        } else {
            Partitioning::UnknownPartitioning(1)
        }
    }

    /// This function creates the cache object that stores the plan properties such as schema, equivalence properties, ordering, partitioning, etc.
    fn compute_properties(
        input: &Arc<dyn ExecutionPlan>,
        sort_exprs: LexOrdering,
        preserve_partitioning: bool,
    ) -> PlanProperties {
        // Determine execution mode:
        let requirement = LexRequirement::from(sort_exprs);
        let sort_satisfied = input
            .equivalence_properties()
            .ordering_satisfy_requirement(&requirement);

        // The emission type depends on whether the input is already sorted:
        // - If already sorted, we can emit results in the same way as the input
        // - If not sorted, we must wait until all data is processed to emit results (Final)
        let emission_type = if sort_satisfied {
            input.pipeline_behavior()
        } else {
            EmissionType::Final
        };

        // The boundedness depends on whether the input is already sorted:
        // - If already sorted, we have the same property as the input
        // - If not sorted and input is unbounded, we require infinite memory and generates
        //   unbounded data (not practical).
        // - If not sorted and input is bounded, then the SortExec is bounded, too.
        let boundedness = if sort_satisfied {
            input.boundedness()
        } else {
            match input.boundedness() {
                Boundedness::Unbounded { .. } => Boundedness::Unbounded {
                    requires_infinite_memory: true,
                },
                bounded => bounded,
            }
        };

        // Calculate equivalence properties; i.e. reset the ordering equivalence
        // class with the new ordering:
        let sort_exprs = LexOrdering::from(requirement);
        let eq_properties = input
            .equivalence_properties()
            .clone()
            .with_reorder(sort_exprs);

        // Get output partitioning:
        let output_partitioning =
            Self::output_partitioning_helper(input, preserve_partitioning);

        PlanProperties::new(
            eq_properties,
            output_partitioning,
            emission_type,
            boundedness,
        )
    }
}

impl DisplayAs for SortExec {
    fn fmt_as(&self, t: DisplayFormatType, f: &mut Formatter) -> fmt::Result {
        match t {
            DisplayFormatType::Default | DisplayFormatType::Verbose => {
                let preserve_partitioning = self.preserve_partitioning;
                match self.fetch {
                    Some(fetch) => {
                        write!(f, "SortExec: TopK(fetch={fetch}), expr=[{}], preserve_partitioning=[{preserve_partitioning}]", self.expr)
                    }
                    None => write!(f, "SortExec: expr=[{}], preserve_partitioning=[{preserve_partitioning}]", self.expr),
                }
            }
        }
    }
}

impl ExecutionPlan for SortExec {
    fn name(&self) -> &'static str {
        "SortExec"
    }

    fn as_any(&self) -> &dyn Any {
        self
    }

    fn properties(&self) -> &PlanProperties {
        &self.cache
    }

    fn required_input_distribution(&self) -> Vec<Distribution> {
        if self.preserve_partitioning {
            vec![Distribution::UnspecifiedDistribution]
        } else {
            // global sort
            // TODO support RangePartition and OrderedDistribution
            vec![Distribution::SinglePartition]
        }
    }

    fn children(&self) -> Vec<&Arc<dyn ExecutionPlan>> {
        vec![&self.input]
    }

    fn benefits_from_input_partitioning(&self) -> Vec<bool> {
        vec![false]
    }

    fn with_new_children(
        self: Arc<Self>,
        children: Vec<Arc<dyn ExecutionPlan>>,
    ) -> Result<Arc<dyn ExecutionPlan>> {
        let new_sort = SortExec::new(self.expr.clone(), Arc::clone(&children[0]))
            .with_fetch(self.fetch)
            .with_preserve_partitioning(self.preserve_partitioning);

        Ok(Arc::new(new_sort))
    }

    fn execute(
        &self,
        partition: usize,
        context: Arc<TaskContext>,
    ) -> Result<SendableRecordBatchStream> {
        trace!("Start SortExec::execute for partition {} of context session_id {} and task_id {:?}", partition, context.session_id(), context.task_id());

        let mut input = self.input.execute(partition, Arc::clone(&context))?;

        let execution_options = &context.session_config().options().execution;

        trace!("End SortExec's input.execute for partition: {}", partition);

        let sort_satisfied = self
            .input
            .equivalence_properties()
            .ordering_satisfy_requirement(&LexRequirement::from(self.expr.clone()));

        match (sort_satisfied, self.fetch.as_ref()) {
            (true, Some(fetch)) => Ok(Box::pin(LimitStream::new(
                input,
                0,
                Some(*fetch),
                BaselineMetrics::new(&self.metrics_set, partition),
            ))),
            (true, None) => Ok(input),
            (false, Some(fetch)) => {
                let mut topk = TopK::try_new(
                    partition,
                    input.schema(),
                    self.expr.clone(),
                    *fetch,
                    context.session_config().batch_size(),
                    context.runtime_env(),
                    &self.metrics_set,
                )?;
                Ok(Box::pin(RecordBatchStreamAdapter::new(
                    self.schema(),
                    futures::stream::once(async move {
                        while let Some(batch) = input.next().await {
                            let batch = batch?;
                            topk.insert_batch(batch)?;
                        }
                        topk.emit()
                    })
                    .try_flatten(),
                )))
            }
            (false, None) => {
                let mut sorter = ExternalSorter::new(
                    partition,
                    input.schema(),
                    self.expr.clone(),
                    context.session_config().batch_size(),
                    self.fetch,
                    execution_options.sort_spill_reservation_bytes,
                    execution_options.sort_in_place_threshold_bytes,
                    &self.metrics_set,
                    context.runtime_env(),
                );
                Ok(Box::pin(RecordBatchStreamAdapter::new(
                    self.schema(),
                    futures::stream::once(async move {
                        while let Some(batch) = input.next().await {
                            let batch = batch?;
                            sorter.insert_batch(batch).await?;
                        }
                        sorter.sort()
                    })
                    .try_flatten(),
                )))
            }
        }
    }

    fn metrics(&self) -> Option<MetricsSet> {
        Some(self.metrics_set.clone_inner())
    }

    fn statistics(&self) -> Result<Statistics> {
        Statistics::with_fetch(self.input.statistics()?, self.schema(), self.fetch, 0, 1)
    }

    fn with_fetch(&self, limit: Option<usize>) -> Option<Arc<dyn ExecutionPlan>> {
        Some(Arc::new(SortExec::with_fetch(self, limit)))
    }

    fn fetch(&self) -> Option<usize> {
        self.fetch
    }

    fn cardinality_effect(&self) -> CardinalityEffect {
        if self.fetch.is_none() {
            CardinalityEffect::Equal
        } else {
            CardinalityEffect::LowerEqual
        }
    }
<<<<<<< HEAD
    fn with_node_id(
        self: Arc<Self>,
        _node_id: usize,
    ) -> Result<Option<Arc<dyn ExecutionPlan>>> {
        let new_plan = SortExec {
            input: self.input.clone(),
            expr: self.expr.clone(),
            fetch: self.fetch,
            metrics_set: self.metrics_set.clone(),
            preserve_partitioning: self.preserve_partitioning,
            cache: self.cache.clone().with_node_id(_node_id),
        };
        Ok(Some(Arc::new(new_plan)))
=======

    /// Tries to swap the projection with its input [`SortExec`]. If it can be done,
    /// it returns the new swapped version having the [`SortExec`] as the top plan.
    /// Otherwise, it returns None.
    fn try_swapping_with_projection(
        &self,
        projection: &ProjectionExec,
    ) -> Result<Option<Arc<dyn ExecutionPlan>>> {
        // If the projection does not narrow the schema, we should not try to push it down.
        if projection.expr().len() >= projection.input().schema().fields().len() {
            return Ok(None);
        }

        let mut updated_exprs = LexOrdering::default();
        for sort in self.expr() {
            let Some(new_expr) = update_expr(&sort.expr, projection.expr(), false)?
            else {
                return Ok(None);
            };
            updated_exprs.push(PhysicalSortExpr {
                expr: new_expr,
                options: sort.options,
            });
        }

        Ok(Some(Arc::new(
            SortExec::new(updated_exprs, make_with_child(projection, self.input())?)
                .with_fetch(self.fetch())
                .with_preserve_partitioning(self.preserve_partitioning()),
        )))
>>>>>>> 26058ac0
    }
}

#[cfg(test)]
mod tests {
    use std::collections::HashMap;
    use std::pin::Pin;
    use std::task::{Context, Poll};

    use super::*;
    use crate::coalesce_partitions::CoalescePartitionsExec;
    use crate::collect;
    use crate::execution_plan::Boundedness;
    use crate::expressions::col;
    use crate::memory::MemoryExec;
    use crate::test;
    use crate::test::assert_is_pending;
    use crate::test::exec::{assert_strong_count_converges_to_zero, BlockingExec};

    use arrow::array::*;
    use arrow::compute::SortOptions;
    use arrow::datatypes::*;
    use datafusion_common::cast::as_primitive_array;
    use datafusion_common::{assert_batches_eq, Result, ScalarValue};
    use datafusion_execution::config::SessionConfig;
    use datafusion_execution::runtime_env::RuntimeEnvBuilder;
    use datafusion_execution::RecordBatchStream;
    use datafusion_physical_expr::expressions::{Column, Literal};
    use datafusion_physical_expr::EquivalenceProperties;

    use futures::{FutureExt, Stream};

    #[derive(Debug, Clone)]
    pub struct SortedUnboundedExec {
        schema: Schema,
        batch_size: u64,
        cache: PlanProperties,
    }

    impl DisplayAs for SortedUnboundedExec {
        fn fmt_as(&self, t: DisplayFormatType, f: &mut Formatter) -> fmt::Result {
            match t {
                DisplayFormatType::Default | DisplayFormatType::Verbose => {
                    write!(f, "UnboundableExec",).unwrap()
                }
            }
            Ok(())
        }
    }

    impl SortedUnboundedExec {
        fn compute_properties(schema: SchemaRef) -> PlanProperties {
            let mut eq_properties = EquivalenceProperties::new(schema);
            eq_properties.add_new_orderings(vec![LexOrdering::new(vec![
                PhysicalSortExpr::new_default(Arc::new(Column::new("c1", 0))),
            ])]);
            PlanProperties::new(
                eq_properties,
                Partitioning::UnknownPartitioning(1),
                EmissionType::Final,
                Boundedness::Unbounded {
                    requires_infinite_memory: false,
                },
            )
        }
    }

    impl ExecutionPlan for SortedUnboundedExec {
        fn name(&self) -> &'static str {
            Self::static_name()
        }

        fn as_any(&self) -> &dyn Any {
            self
        }

        fn properties(&self) -> &PlanProperties {
            &self.cache
        }

        fn children(&self) -> Vec<&Arc<dyn ExecutionPlan>> {
            vec![]
        }

        fn with_new_children(
            self: Arc<Self>,
            _: Vec<Arc<dyn ExecutionPlan>>,
        ) -> Result<Arc<dyn ExecutionPlan>> {
            Ok(self)
        }

        fn execute(
            &self,
            _partition: usize,
            _context: Arc<TaskContext>,
        ) -> Result<SendableRecordBatchStream> {
            Ok(Box::pin(SortedUnboundedStream {
                schema: Arc::new(self.schema.clone()),
                batch_size: self.batch_size,
                offset: 0,
            }))
        }
    }

    #[derive(Debug)]
    pub struct SortedUnboundedStream {
        schema: SchemaRef,
        batch_size: u64,
        offset: u64,
    }

    impl Stream for SortedUnboundedStream {
        type Item = Result<RecordBatch>;

        fn poll_next(
            mut self: Pin<&mut Self>,
            _cx: &mut Context<'_>,
        ) -> Poll<Option<Self::Item>> {
            let batch = SortedUnboundedStream::create_record_batch(
                Arc::clone(&self.schema),
                self.offset,
                self.batch_size,
            );
            self.offset += self.batch_size;
            Poll::Ready(Some(Ok(batch)))
        }
    }

    impl RecordBatchStream for SortedUnboundedStream {
        fn schema(&self) -> SchemaRef {
            Arc::clone(&self.schema)
        }
    }

    impl SortedUnboundedStream {
        fn create_record_batch(
            schema: SchemaRef,
            offset: u64,
            batch_size: u64,
        ) -> RecordBatch {
            let values = (0..batch_size).map(|i| offset + i).collect::<Vec<_>>();
            let array = UInt64Array::from(values);
            let array_ref: ArrayRef = Arc::new(array);
            RecordBatch::try_new(schema, vec![array_ref]).unwrap()
        }
    }

    #[tokio::test]
    async fn test_in_mem_sort() -> Result<()> {
        let task_ctx = Arc::new(TaskContext::default());
        let partitions = 4;
        let csv = test::scan_partitioned(partitions);
        let schema = csv.schema();

        let sort_exec = Arc::new(SortExec::new(
            LexOrdering::new(vec![PhysicalSortExpr {
                expr: col("i", &schema)?,
                options: SortOptions::default(),
            }]),
            Arc::new(CoalescePartitionsExec::new(csv)),
        ));

        let result = collect(sort_exec, Arc::clone(&task_ctx)).await?;

        assert_eq!(result.len(), 1);
        assert_eq!(result[0].num_rows(), 400);

        assert_eq!(
            task_ctx.runtime_env().memory_pool.reserved(),
            0,
            "The sort should have returned all memory used back to the memory manager"
        );

        Ok(())
    }

    #[tokio::test]
    async fn test_sort_spill() -> Result<()> {
        // trigger spill w/ 100 batches
        let session_config = SessionConfig::new();
        let sort_spill_reservation_bytes = session_config
            .options()
            .execution
            .sort_spill_reservation_bytes;
        let runtime = RuntimeEnvBuilder::new()
            .with_memory_limit(sort_spill_reservation_bytes + 12288, 1.0)
            .build_arc()?;
        let task_ctx = Arc::new(
            TaskContext::default()
                .with_session_config(session_config)
                .with_runtime(runtime),
        );

        let partitions = 100;
        let input = test::scan_partitioned(partitions);
        let schema = input.schema();

        let sort_exec = Arc::new(SortExec::new(
            LexOrdering::new(vec![PhysicalSortExpr {
                expr: col("i", &schema)?,
                options: SortOptions::default(),
            }]),
            Arc::new(CoalescePartitionsExec::new(input)),
        ));

        let result = collect(
            Arc::clone(&sort_exec) as Arc<dyn ExecutionPlan>,
            Arc::clone(&task_ctx),
        )
        .await?;

        assert_eq!(result.len(), 2);

        // Now, validate metrics
        let metrics = sort_exec.metrics().unwrap();

        assert_eq!(metrics.output_rows().unwrap(), 10000);
        assert!(metrics.elapsed_compute().unwrap() > 0);
        assert_eq!(metrics.spill_count().unwrap(), 3);
        assert_eq!(metrics.spilled_bytes().unwrap(), 36000);
        assert_eq!(metrics.spilled_rows().unwrap(), 9000);

        let columns = result[0].columns();

        let i = as_primitive_array::<Int32Type>(&columns[0])?;
        assert_eq!(i.value(0), 0);
        assert_eq!(i.value(i.len() - 1), 81);

        assert_eq!(
            task_ctx.runtime_env().memory_pool.reserved(),
            0,
            "The sort should have returned all memory used back to the memory manager"
        );

        Ok(())
    }

    #[tokio::test]
    async fn test_sort_fetch_memory_calculation() -> Result<()> {
        // This test mirrors down the size from the example above.
        let avg_batch_size = 400;
        let partitions = 4;

        // A tuple of (fetch, expect_spillage)
        let test_options = vec![
            // Since we don't have a limit (and the memory is less than the total size of
            // all the batches we are processing, we expect it to spill.
            (None, true),
            // When we have a limit however, the buffered size of batches should fit in memory
            // since it is much lower than the total size of the input batch.
            (Some(1), false),
        ];

        for (fetch, expect_spillage) in test_options {
            let session_config = SessionConfig::new();
            let sort_spill_reservation_bytes = session_config
                .options()
                .execution
                .sort_spill_reservation_bytes;

            let runtime = RuntimeEnvBuilder::new()
                .with_memory_limit(
                    sort_spill_reservation_bytes + avg_batch_size * (partitions - 1),
                    1.0,
                )
                .build_arc()?;
            let task_ctx = Arc::new(
                TaskContext::default()
                    .with_runtime(runtime)
                    .with_session_config(session_config),
            );

            let csv = test::scan_partitioned(partitions);
            let schema = csv.schema();

            let sort_exec = Arc::new(
                SortExec::new(
                    LexOrdering::new(vec![PhysicalSortExpr {
                        expr: col("i", &schema)?,
                        options: SortOptions::default(),
                    }]),
                    Arc::new(CoalescePartitionsExec::new(csv)),
                )
                .with_fetch(fetch),
            );

            let result = collect(
                Arc::clone(&sort_exec) as Arc<dyn ExecutionPlan>,
                Arc::clone(&task_ctx),
            )
            .await?;
            assert_eq!(result.len(), 1);

            let metrics = sort_exec.metrics().unwrap();
            let did_it_spill = metrics.spill_count().unwrap_or(0) > 0;
            assert_eq!(did_it_spill, expect_spillage, "with fetch: {fetch:?}");
        }
        Ok(())
    }

    #[tokio::test]
    async fn test_sort_metadata() -> Result<()> {
        let task_ctx = Arc::new(TaskContext::default());
        let field_metadata: HashMap<String, String> =
            vec![("foo".to_string(), "bar".to_string())]
                .into_iter()
                .collect();
        let schema_metadata: HashMap<String, String> =
            vec![("baz".to_string(), "barf".to_string())]
                .into_iter()
                .collect();

        let mut field = Field::new("field_name", DataType::UInt64, true);
        field.set_metadata(field_metadata.clone());
        let schema = Schema::new_with_metadata(vec![field], schema_metadata.clone());
        let schema = Arc::new(schema);

        let data: ArrayRef =
            Arc::new(vec![3, 2, 1].into_iter().map(Some).collect::<UInt64Array>());

        let batch = RecordBatch::try_new(Arc::clone(&schema), vec![data]).unwrap();
        let input = Arc::new(
            MemoryExec::try_new(&[vec![batch]], Arc::clone(&schema), None).unwrap(),
        );

        let sort_exec = Arc::new(SortExec::new(
            LexOrdering::new(vec![PhysicalSortExpr {
                expr: col("field_name", &schema)?,
                options: SortOptions::default(),
            }]),
            input,
        ));

        let result: Vec<RecordBatch> = collect(sort_exec, task_ctx).await?;

        let expected_data: ArrayRef =
            Arc::new(vec![1, 2, 3].into_iter().map(Some).collect::<UInt64Array>());
        let expected_batch =
            RecordBatch::try_new(Arc::clone(&schema), vec![expected_data]).unwrap();

        // Data is correct
        assert_eq!(&vec![expected_batch], &result);

        // explicitly ensure the metadata is present
        assert_eq!(result[0].schema().fields()[0].metadata(), &field_metadata);
        assert_eq!(result[0].schema().metadata(), &schema_metadata);

        Ok(())
    }

    #[tokio::test]
    async fn test_lex_sort_by_mixed_types() -> Result<()> {
        let task_ctx = Arc::new(TaskContext::default());
        let schema = Arc::new(Schema::new(vec![
            Field::new("a", DataType::Int32, true),
            Field::new(
                "b",
                DataType::List(Arc::new(Field::new_list_field(DataType::Int32, true))),
                true,
            ),
        ]));

        // define data.
        let batch = RecordBatch::try_new(
            Arc::clone(&schema),
            vec![
                Arc::new(Int32Array::from(vec![Some(2), None, Some(1), Some(2)])),
                Arc::new(ListArray::from_iter_primitive::<Int32Type, _, _>(vec![
                    Some(vec![Some(3)]),
                    Some(vec![Some(1)]),
                    Some(vec![Some(6), None]),
                    Some(vec![Some(5)]),
                ])),
            ],
        )?;

        let sort_exec = Arc::new(SortExec::new(
            LexOrdering::new(vec![
                PhysicalSortExpr {
                    expr: col("a", &schema)?,
                    options: SortOptions {
                        descending: false,
                        nulls_first: true,
                    },
                },
                PhysicalSortExpr {
                    expr: col("b", &schema)?,
                    options: SortOptions {
                        descending: true,
                        nulls_first: false,
                    },
                },
            ]),
            Arc::new(MemoryExec::try_new(
                &[vec![batch]],
                Arc::clone(&schema),
                None,
            )?),
        ));

        assert_eq!(DataType::Int32, *sort_exec.schema().field(0).data_type());
        assert_eq!(
            DataType::List(Arc::new(Field::new_list_field(DataType::Int32, true))),
            *sort_exec.schema().field(1).data_type()
        );

        let result: Vec<RecordBatch> =
            collect(Arc::clone(&sort_exec) as Arc<dyn ExecutionPlan>, task_ctx).await?;
        let metrics = sort_exec.metrics().unwrap();
        assert!(metrics.elapsed_compute().unwrap() > 0);
        assert_eq!(metrics.output_rows().unwrap(), 4);
        assert_eq!(result.len(), 1);

        let expected = RecordBatch::try_new(
            schema,
            vec![
                Arc::new(Int32Array::from(vec![None, Some(1), Some(2), Some(2)])),
                Arc::new(ListArray::from_iter_primitive::<Int32Type, _, _>(vec![
                    Some(vec![Some(1)]),
                    Some(vec![Some(6), None]),
                    Some(vec![Some(5)]),
                    Some(vec![Some(3)]),
                ])),
            ],
        )?;

        assert_eq!(expected, result[0]);

        Ok(())
    }

    #[tokio::test]
    async fn test_lex_sort_by_float() -> Result<()> {
        let task_ctx = Arc::new(TaskContext::default());
        let schema = Arc::new(Schema::new(vec![
            Field::new("a", DataType::Float32, true),
            Field::new("b", DataType::Float64, true),
        ]));

        // define data.
        let batch = RecordBatch::try_new(
            Arc::clone(&schema),
            vec![
                Arc::new(Float32Array::from(vec![
                    Some(f32::NAN),
                    None,
                    None,
                    Some(f32::NAN),
                    Some(1.0_f32),
                    Some(1.0_f32),
                    Some(2.0_f32),
                    Some(3.0_f32),
                ])),
                Arc::new(Float64Array::from(vec![
                    Some(200.0_f64),
                    Some(20.0_f64),
                    Some(10.0_f64),
                    Some(100.0_f64),
                    Some(f64::NAN),
                    None,
                    None,
                    Some(f64::NAN),
                ])),
            ],
        )?;

        let sort_exec = Arc::new(SortExec::new(
            LexOrdering::new(vec![
                PhysicalSortExpr {
                    expr: col("a", &schema)?,
                    options: SortOptions {
                        descending: true,
                        nulls_first: true,
                    },
                },
                PhysicalSortExpr {
                    expr: col("b", &schema)?,
                    options: SortOptions {
                        descending: false,
                        nulls_first: false,
                    },
                },
            ]),
            Arc::new(MemoryExec::try_new(&[vec![batch]], schema, None)?),
        ));

        assert_eq!(DataType::Float32, *sort_exec.schema().field(0).data_type());
        assert_eq!(DataType::Float64, *sort_exec.schema().field(1).data_type());

        let result: Vec<RecordBatch> =
            collect(Arc::clone(&sort_exec) as Arc<dyn ExecutionPlan>, task_ctx).await?;
        let metrics = sort_exec.metrics().unwrap();
        assert!(metrics.elapsed_compute().unwrap() > 0);
        assert_eq!(metrics.output_rows().unwrap(), 8);
        assert_eq!(result.len(), 1);

        let columns = result[0].columns();

        assert_eq!(DataType::Float32, *columns[0].data_type());
        assert_eq!(DataType::Float64, *columns[1].data_type());

        let a = as_primitive_array::<Float32Type>(&columns[0])?;
        let b = as_primitive_array::<Float64Type>(&columns[1])?;

        // convert result to strings to allow comparing to expected result containing NaN
        let result: Vec<(Option<String>, Option<String>)> = (0..result[0].num_rows())
            .map(|i| {
                let aval = if a.is_valid(i) {
                    Some(a.value(i).to_string())
                } else {
                    None
                };
                let bval = if b.is_valid(i) {
                    Some(b.value(i).to_string())
                } else {
                    None
                };
                (aval, bval)
            })
            .collect();

        let expected: Vec<(Option<String>, Option<String>)> = vec![
            (None, Some("10".to_owned())),
            (None, Some("20".to_owned())),
            (Some("NaN".to_owned()), Some("100".to_owned())),
            (Some("NaN".to_owned()), Some("200".to_owned())),
            (Some("3".to_owned()), Some("NaN".to_owned())),
            (Some("2".to_owned()), None),
            (Some("1".to_owned()), Some("NaN".to_owned())),
            (Some("1".to_owned()), None),
        ];

        assert_eq!(expected, result);

        Ok(())
    }

    #[tokio::test]
    async fn test_drop_cancel() -> Result<()> {
        let task_ctx = Arc::new(TaskContext::default());
        let schema =
            Arc::new(Schema::new(vec![Field::new("a", DataType::Float32, true)]));

        let blocking_exec = Arc::new(BlockingExec::new(Arc::clone(&schema), 1));
        let refs = blocking_exec.refs();
        let sort_exec = Arc::new(SortExec::new(
            LexOrdering::new(vec![PhysicalSortExpr {
                expr: col("a", &schema)?,
                options: SortOptions::default(),
            }]),
            blocking_exec,
        ));

        let fut = collect(sort_exec, Arc::clone(&task_ctx));
        let mut fut = fut.boxed();

        assert_is_pending(&mut fut);
        drop(fut);
        assert_strong_count_converges_to_zero(refs).await;

        assert_eq!(
            task_ctx.runtime_env().memory_pool.reserved(),
            0,
            "The sort should have returned all memory used back to the memory manager"
        );

        Ok(())
    }

    #[test]
    fn test_empty_sort_batch() {
        let schema = Arc::new(Schema::empty());
        let options = RecordBatchOptions::new().with_row_count(Some(1));
        let batch =
            RecordBatch::try_new_with_options(Arc::clone(&schema), vec![], &options)
                .unwrap();

        let expressions = LexOrdering::new(vec![PhysicalSortExpr {
            expr: Arc::new(Literal::new(ScalarValue::Int64(Some(1)))),
            options: SortOptions::default(),
        }]);

        let result = sort_batch(&batch, expressions.as_ref(), None).unwrap();
        assert_eq!(result.num_rows(), 1);
    }

    #[tokio::test]
    async fn topk_unbounded_source() -> Result<()> {
        let task_ctx = Arc::new(TaskContext::default());
        let schema = Schema::new(vec![Field::new("c1", DataType::UInt64, false)]);
        let source = SortedUnboundedExec {
            schema: schema.clone(),
            batch_size: 2,
            cache: SortedUnboundedExec::compute_properties(Arc::new(schema.clone())),
        };
        let mut plan = SortExec::new(
            LexOrdering::new(vec![PhysicalSortExpr::new_default(Arc::new(Column::new(
                "c1", 0,
            )))]),
            Arc::new(source),
        );
        plan = plan.with_fetch(Some(9));

        let batches = collect(Arc::new(plan), task_ctx).await?;
        #[rustfmt::skip]
        let expected = [
            "+----+",
            "| c1 |",
            "+----+",
            "| 0  |",
            "| 1  |",
            "| 2  |",
            "| 3  |",
            "| 4  |",
            "| 5  |",
            "| 6  |",
            "| 7  |",
            "| 8  |",
            "+----+",];
        assert_batches_eq!(expected, &batches);
        Ok(())
    }
}<|MERGE_RESOLUTION|>--- conflicted
+++ resolved
@@ -1025,7 +1025,6 @@
             CardinalityEffect::LowerEqual
         }
     }
-<<<<<<< HEAD
     fn with_node_id(
         self: Arc<Self>,
         _node_id: usize,
@@ -1038,8 +1037,7 @@
             preserve_partitioning: self.preserve_partitioning,
             cache: self.cache.clone().with_node_id(_node_id),
         };
-        Ok(Some(Arc::new(new_plan)))
-=======
+        Ok(Some(Arc::new(new_plan)))}
 
     /// Tries to swap the projection with its input [`SortExec`]. If it can be done,
     /// it returns the new swapped version having the [`SortExec`] as the top plan.
@@ -1070,7 +1068,6 @@
                 .with_fetch(self.fetch())
                 .with_preserve_partitioning(self.preserve_partitioning()),
         )))
->>>>>>> 26058ac0
     }
 }
 
