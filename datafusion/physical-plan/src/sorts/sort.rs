--- conflicted
+++ resolved
@@ -52,11 +52,7 @@
 use datafusion_execution::runtime_env::RuntimeEnv;
 use datafusion_execution::TaskContext;
 use datafusion_physical_expr::LexOrdering;
-<<<<<<< HEAD
-use datafusion_physical_expr_common::sort_expr::{LexOrderingRef, LexRequirement};
-=======
 use datafusion_physical_expr_common::sort_expr::LexRequirement;
->>>>>>> 7c6f891b
 
 use crate::execution_plan::CardinalityEffect;
 use futures::{StreamExt, TryStreamExt};
@@ -796,16 +792,10 @@
         preserve_partitioning: bool,
     ) -> PlanProperties {
         // Determine execution mode:
-<<<<<<< HEAD
-        let sort_satisfied = input
-            .equivalence_properties()
-            .ordering_satisfy_requirement(&LexRequirement::from(sort_exprs.clone()));
-=======
         let requirement = LexRequirement::from(sort_exprs);
         let sort_satisfied = input
             .equivalence_properties()
             .ordering_satisfy_requirement(&requirement);
->>>>>>> 7c6f891b
         let mode = match input.execution_mode() {
             ExecutionMode::Unbounded if sort_satisfied => ExecutionMode::Unbounded,
             ExecutionMode::Bounded => ExecutionMode::Bounded,
