--- conflicted
+++ resolved
@@ -1034,14 +1034,10 @@
     use datafusion_common::cast::as_primitive_array;
     use datafusion_common::{assert_batches_eq, Result, ScalarValue};
     use datafusion_execution::config::SessionConfig;
-<<<<<<< HEAD
-    use datafusion_execution::runtime_env::RuntimeConfig;
+    use datafusion_execution::runtime_env::{RuntimeConfig, RuntimeEnvBuilder};
     use datafusion_execution::RecordBatchStream;
     use datafusion_physical_expr::expressions::{Column, Literal};
     use datafusion_physical_expr::EquivalenceProperties;
-=======
-    use datafusion_execution::runtime_env::RuntimeEnvBuilder;
->>>>>>> 5163e155
 
     use futures::{FutureExt, Stream};
 
