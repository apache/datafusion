// Licensed to the Apache Software Foundation (ASF) under one
// or more contributor license agreements.  See the NOTICE file
// distributed with this work for additional information
// regarding copyright ownership.  The ASF licenses this file
// to you under the Apache License, Version 2.0 (the
// "License"); you may not use this file except in compliance
// with the License.  You may obtain a copy of the License at
//
//   http://www.apache.org/licenses/LICENSE-2.0
//
// Unless required by applicable law or agreed to in writing,
// software distributed under the License is distributed on an
// "AS IS" BASIS, WITHOUT WARRANTIES OR CONDITIONS OF ANY
// KIND, either express or implied.  See the License for the
// specific language governing permissions and limitations
// under the License.

//! Sort that deals with an arbitrary size of the input.
//! It will do in-memory sorting if it has enough memory budget
//! but spills to disk if needed.

use std::any::Any;
use std::fmt;
use std::fmt::{Debug, Formatter};
use std::sync::Arc;

use crate::common::spawn_buffered;
use crate::expressions::PhysicalSortExpr;
use crate::limit::LimitStream;
use crate::metrics::{
    BaselineMetrics, Count, ExecutionPlanMetricsSet, MetricBuilder, MetricsSet,
};
use crate::sorts::streaming_merge::streaming_merge;
use crate::spill::{read_spill_as_stream, spill_record_batches};
use crate::stream::RecordBatchStreamAdapter;
use crate::topk::TopK;
use crate::{
    DisplayAs, DisplayFormatType, Distribution, EmptyRecordBatchStream, ExecutionMode,
    ExecutionPlan, ExecutionPlanProperties, Partitioning, PlanProperties,
    SendableRecordBatchStream, Statistics,
};

use arrow::compute::{concat_batches, lexsort_to_indices, take, SortColumn};
use arrow::datatypes::SchemaRef;
use arrow::record_batch::RecordBatch;
use arrow::row::{RowConverter, SortField};
use arrow_array::{Array, RecordBatchOptions, UInt32Array};
use arrow_schema::DataType;
use datafusion_common::{internal_err, Result};
use datafusion_execution::disk_manager::RefCountedTempFile;
use datafusion_execution::memory_pool::{MemoryConsumer, MemoryReservation};
use datafusion_execution::runtime_env::RuntimeEnv;
use datafusion_execution::TaskContext;
use datafusion_physical_expr::LexOrdering;
use datafusion_physical_expr_common::sort_expr::PhysicalSortRequirement;

use futures::{Future, StreamExt, TryStreamExt};
use log::{debug, trace};

struct ExternalSorterMetrics {
    /// metrics
    baseline: BaselineMetrics,

    /// count of spills during the execution of the operator
    spill_count: Count,

    /// total spilled bytes during the execution of the operator
    spilled_bytes: Count,

    /// total spilled rows during the execution of the operator
    spilled_rows: Count,
}

impl ExternalSorterMetrics {
    fn new(metrics: &ExecutionPlanMetricsSet, partition: usize) -> Self {
        Self {
            baseline: BaselineMetrics::new(metrics, partition),
            spill_count: MetricBuilder::new(metrics).spill_count(partition),
            spilled_bytes: MetricBuilder::new(metrics).spilled_bytes(partition),
            spilled_rows: MetricBuilder::new(metrics).spilled_rows(partition),
        }
    }
}

/// Sorts an arbitrary sized, unsorted, stream of [`RecordBatch`]es to
/// a total order. Depending on the input size and memory manager
/// configuration, writes intermediate results to disk ("spills")
/// using Arrow IPC format.
///
/// # Algorithm
///
/// 1. get a non-empty new batch from input
///
/// 2. check with the memory manager there is sufficient space to
///    buffer the batch in memory 2.1 if memory sufficient, buffer
///    batch in memory, go to 1.
///
/// 2.2 if no more memory is available, sort all buffered batches and
///     spill to file.  buffer the next batch in memory, go to 1.
///
/// 3. when input is exhausted, merge all in memory batches and spills
///    to get a total order.
///
/// # When data fits in available memory
///
/// If there is sufficient memory, data is sorted in memory to produce the output
///
/// ```text
///    ┌─────┐
///    │  2  │
///    │  3  │
///    │  1  │─ ─ ─ ─ ─ ─ ─ ─ ─ ┐
///    │  4  │
///    │  2  │                  │
///    └─────┘                  ▼
///    ┌─────┐
///    │  1  │              In memory
///    │  4  │─ ─ ─ ─ ─ ─▶ sort/merge  ─ ─ ─ ─ ─▶  total sorted output
///    │  1  │
///    └─────┘                  ▲
///      ...                    │
///
///    ┌─────┐                  │
///    │  4  │
///    │  3  │─ ─ ─ ─ ─ ─ ─ ─ ─ ┘
///    └─────┘
///
/// in_mem_batches
///
/// ```
///
/// # When data does not fit in available memory
///
///  When memory is exhausted, data is first sorted and written to one
///  or more spill files on disk:
///
/// ```text
///    ┌─────┐                               .─────────────────.
///    │  2  │                              (                   )
///    │  3  │                              │`─────────────────'│
///    │  1  │─ ─ ─ ─ ─ ─ ─                 │  ┌────┐           │
///    │  4  │             │                │  │ 1  │░          │
///    │  2  │                              │  │... │░          │
///    └─────┘             ▼                │  │ 4  │░  ┌ ─ ─   │
///    ┌─────┐                              │  └────┘░    1  │░ │
///    │  1  │         In memory            │   ░░░░░░  │    ░░ │
///    │  4  │─ ─ ▶   sort/merge    ─ ─ ─ ─ ┼ ─ ─ ─ ─ ─▶ ... │░ │
///    │  1  │     and write to file        │           │    ░░ │
///    └─────┘                              │             4  │░ │
///      ...               ▲                │           └░─░─░░ │
///                        │                │            ░░░░░░ │
///    ┌─────┐                              │.─────────────────.│
///    │  4  │             │                (                   )
///    │  3  │─ ─ ─ ─ ─ ─ ─                  `─────────────────'
///    └─────┘
///
/// in_mem_batches                                  spills
///                                         (file on disk in Arrow
///                                               IPC format)
/// ```
///
/// Once the input is completely read, the spill files are read and
/// merged with any in memory batches to produce a single total sorted
/// output:
///
/// ```text
///   .─────────────────.
///  (                   )
///  │`─────────────────'│
///  │  ┌────┐           │
///  │  │ 1  │░          │
///  │  │... │─ ─ ─ ─ ─ ─│─ ─ ─ ─ ─ ─
///  │  │ 4  │░ ┌────┐   │           │
///  │  └────┘░ │ 1  │░  │           ▼
///  │   ░░░░░░ │    │░  │
///  │          │... │─ ─│─ ─ ─ ▶ merge  ─ ─ ─▶  total sorted output
///  │          │    │░  │
///  │          │ 4  │░  │           ▲
///  │          └────┘░  │           │
///  │           ░░░░░░  │
///  │.─────────────────.│           │
///  (                   )
///   `─────────────────'            │
///         spills
///                                  │
///
///                                  │
///
///     ┌─────┐                      │
///     │  1  │
///     │  4  │─ ─ ─ ─               │
///     └─────┘       │
///       ...                   In memory
///                   └ ─ ─ ─▶  sort/merge
///     ┌─────┐
///     │  4  │                      ▲
///     │  3  │─ ─ ─ ─ ─ ─ ─ ─ ─ ─ ─ ┘
///     └─────┘
///
///  in_mem_batches
/// ```
struct ExternalSorter {
    /// schema of the output (and the input)
    schema: SchemaRef,
    /// Potentially unsorted in memory buffer
    in_mem_batches: Vec<RecordBatch>,
    /// if `Self::in_mem_batches` are sorted
    in_mem_batches_sorted: bool,
    /// If data has previously been spilled, the locations of the
    /// spill files (in Arrow IPC format)
    spills: Vec<RefCountedTempFile>,
    /// Sort expressions
    expr: Arc<[PhysicalSortExpr]>,
    /// Runtime metrics
    metrics: ExternalSorterMetrics,
    /// If Some, the maximum number of output rows that will be
    /// produced.
    fetch: Option<usize>,
    /// Reservation for in_mem_batches
    reservation: MemoryReservation,
    /// Reservation for the merging of in-memory batches. If the sort
    /// might spill, `sort_spill_reservation_bytes` will be
    /// pre-reserved to ensure there is some space for this sort/merge.
    merge_reservation: MemoryReservation,
    /// A handle to the runtime to get spill files
    runtime: Arc<RuntimeEnv>,
    /// The target number of rows for output batches
    batch_size: usize,
    /// How much memory to reserve for performing in-memory sort/merges
    /// prior to spilling.
    sort_spill_reservation_bytes: usize,
    /// If the in size of buffered memory batches is below this size,
    /// the data will be concatenated and sorted in place rather than
    /// sort/merged.
    sort_in_place_threshold_bytes: usize,
}

impl ExternalSorter {
    // TODO: make a builder or some other nicer API to avoid the
    // clippy warning
    #[allow(clippy::too_many_arguments)]
    pub fn new(
        partition_id: usize,
        schema: SchemaRef,
        expr: Vec<PhysicalSortExpr>,
        batch_size: usize,
        fetch: Option<usize>,
        sort_spill_reservation_bytes: usize,
        sort_in_place_threshold_bytes: usize,
        metrics: &ExecutionPlanMetricsSet,
        runtime: Arc<RuntimeEnv>,
    ) -> Self {
        let metrics = ExternalSorterMetrics::new(metrics, partition_id);
        let reservation = MemoryConsumer::new(format!("ExternalSorter[{partition_id}]"))
            .with_can_spill(true)
            .register(&runtime.memory_pool);

        let merge_reservation =
            MemoryConsumer::new(format!("ExternalSorterMerge[{partition_id}]"))
                .register(&runtime.memory_pool);

        Self {
            schema,
            in_mem_batches: vec![],
            in_mem_batches_sorted: true,
            spills: vec![],
            expr: expr.into(),
            metrics,
            fetch,
            reservation,
            merge_reservation,
            runtime,
            batch_size,
            sort_spill_reservation_bytes,
            sort_in_place_threshold_bytes,
        }
    }

    /// Appends an unsorted [`RecordBatch`] to `in_mem_batches`
    ///
    /// Updates memory usage metrics, and possibly triggers spilling to disk
    async fn insert_batch(&mut self, input: RecordBatch) -> Result<()> {
        if input.num_rows() == 0 {
            return Ok(());
        }
        self.reserve_memory_for_merge()?;

        let size = input.get_array_memory_size();
        if self.reservation.try_grow(size).is_err() {
            let before = self.reservation.size();
            self.in_mem_sort().await?;
            // Sorting may have freed memory, especially if fetch is `Some`
            //
            // As such we check again, and if the memory usage has dropped by
            // a factor of 2, and we can allocate the necessary capacity,
            // we don't spill
            //
            // The factor of 2 aims to avoid a degenerate case where the
            // memory required for `fetch` is just under the memory available,
            // causing repeated re-sorting of data
            if self.reservation.size() > before / 2
                || self.reservation.try_grow(size).is_err()
            {
                self.spill().await?;
                self.reservation.try_grow(size)?
            }
        }

        self.in_mem_batches.push(input);
        self.in_mem_batches_sorted = false;
        Ok(())
    }

    fn spilled_before(&self) -> bool {
        !self.spills.is_empty()
    }

    /// Returns the final sorted output of all batches inserted via
    /// [`Self::insert_batch`] as a stream of [`RecordBatch`]es.
    ///
    /// This process could either be:
    ///
    /// 1. An in-memory sort/merge (if the input fit in memory)
    ///
    /// 2. A combined streaming merge incorporating both in-memory
    ///    batches and data from spill files on disk.
    fn sort(&mut self) -> Result<SendableRecordBatchStream> {
        if self.spilled_before() {
            let mut streams = vec![];
            if !self.in_mem_batches.is_empty() {
                let in_mem_stream =
                    self.in_mem_sort_stream(self.metrics.baseline.intermediate())?;
                streams.push(in_mem_stream);
            }

            for spill in self.spills.drain(..) {
                if !spill.path().exists() {
                    return internal_err!("Spill file {:?} does not exist", spill.path());
                }
                let stream = read_spill_as_stream(spill, Arc::clone(&self.schema), 2)?;
                streams.push(stream);
            }

            streaming_merge(
                streams,
                Arc::clone(&self.schema),
                &self.expr,
                self.metrics.baseline.clone(),
                self.batch_size,
                self.fetch,
                self.reservation.new_empty(),
            )
        } else if !self.in_mem_batches.is_empty() {
            self.in_mem_sort_stream(self.metrics.baseline.clone())
        } else {
            Ok(Box::pin(EmptyRecordBatchStream::new(Arc::clone(
                &self.schema,
            ))))
        }
    }

    /// How much memory is buffered in this `ExternalSorter`?
    fn used(&self) -> usize {
        self.reservation.size()
    }

    /// How many bytes have been spilled to disk?
    fn spilled_bytes(&self) -> usize {
        self.metrics.spilled_bytes.value()
    }

    /// How many rows have been spilled to disk?
    fn spilled_rows(&self) -> usize {
        self.metrics.spilled_rows.value()
    }

    /// How many spill files have been created?
    fn spill_count(&self) -> usize {
        self.metrics.spill_count.value()
    }

    /// Writes any `in_memory_batches` to a spill file and clears
    /// the batches. The contents of the spill file are sorted.
    ///
    /// Returns the amount of memory freed.
    async fn spill(&mut self) -> Result<usize> {
        // we could always get a chance to free some memory as long as we are holding some
        if self.in_mem_batches.is_empty() {
            return Ok(0);
        }

        debug!("Spilling sort data of ExternalSorter to disk whilst inserting");

        self.in_mem_sort().await?;

        let spill_file = self.runtime.disk_manager.create_tmp_file("Sorting")?;
        let batches = std::mem::take(&mut self.in_mem_batches);
        let spilled_rows = spill_record_batches(
            batches,
            spill_file.path().into(),
            Arc::clone(&self.schema),
        )?;
        let used = self.reservation.free();
        self.metrics.spill_count.add(1);
        self.metrics.spilled_bytes.add(used);
        self.metrics.spilled_rows.add(spilled_rows);
        self.spills.push(spill_file);
        Ok(used)
    }

    /// Sorts the in_mem_batches in place
    async fn in_mem_sort(&mut self) -> Result<()> {
        if self.in_mem_batches_sorted {
            return Ok(());
        }

        // Release the memory reserved for merge back to the pool so
        // there is some left when `in_memo_sort_stream` requests an
        // allocation.
        self.merge_reservation.free();

        self.in_mem_batches = self
            .in_mem_sort_stream(self.metrics.baseline.intermediate())?
            .try_collect()
            .await?;

        let size: usize = self
            .in_mem_batches
            .iter()
            .map(|x| x.get_array_memory_size())
            .sum();

        // Reserve headroom for next sort/merge
        self.reserve_memory_for_merge()?;

        self.reservation.try_resize(size)?;
        self.in_mem_batches_sorted = true;
        Ok(())
    }

    /// Consumes in_mem_batches returning a sorted stream of
    /// batches. This proceeds in one of two ways:
    ///
    /// # Small Datasets
    ///
    /// For "smaller" datasets, the data is first concatenated into a
    /// single batch and then sorted. This is often faster than
    /// sorting and then merging.
    ///
    /// ```text
    ///        ┌─────┐
    ///        │  2  │
    ///        │  3  │
    ///        │  1  │─ ─ ─ ─ ┐            ┌─────┐
    ///        │  4  │                     │  2  │
    ///        │  2  │        │            │  3  │
    ///        └─────┘                     │  1  │             sorted output
    ///        ┌─────┐        ▼            │  4  │                stream
    ///        │  1  │                     │  2  │
    ///        │  4  │─ ─▶ concat ─ ─ ─ ─ ▶│  1  │─ ─ ▶  sort  ─ ─ ─ ─ ─▶
    ///        │  1  │                     │  4  │
    ///        └─────┘        ▲            │  1  │
    ///          ...          │            │ ... │
    ///                                    │  4  │
    ///        ┌─────┐        │            │  3  │
    ///        │  4  │                     └─────┘
    ///        │  3  │─ ─ ─ ─ ┘
    ///        └─────┘
    ///     in_mem_batches
    /// ```
    ///
    /// # Larger datasets
    ///
    /// For larger datasets, the batches are first sorted individually
    /// and then merged together.
    ///
    /// ```text
    ///      ┌─────┐                ┌─────┐
    ///      │  2  │                │  1  │
    ///      │  3  │                │  2  │
    ///      │  1  │─ ─▶  sort  ─ ─▶│  2  │─ ─ ─ ─ ─ ┐
    ///      │  4  │                │  3  │
    ///      │  2  │                │  4  │          │
    ///      └─────┘                └─────┘               sorted output
    ///      ┌─────┐                ┌─────┐          ▼       stream
    ///      │  1  │                │  1  │
    ///      │  4  │─ ▶  sort  ─ ─ ▶│  1  ├ ─ ─ ▶ merge  ─ ─ ─ ─▶
    ///      │  1  │                │  4  │
    ///      └─────┘                └─────┘          ▲
    ///        ...       ...         ...             │
    ///
    ///      ┌─────┐                ┌─────┐          │
    ///      │  4  │                │  3  │
    ///      │  3  │─ ▶  sort  ─ ─ ▶│  4  │─ ─ ─ ─ ─ ┘
    ///      └─────┘                └─────┘
    ///
    ///   in_mem_batches
    /// ```
    fn in_mem_sort_stream(
        &mut self,
        metrics: BaselineMetrics,
    ) -> Result<SendableRecordBatchStream> {
        assert_ne!(self.in_mem_batches.len(), 0);

        // The elapsed compute timer is updated when the value is dropped.
        // There is no need for an explicit call to drop.
        let elapsed_compute = metrics.elapsed_compute().clone();
        let _timer = elapsed_compute.timer();

        if self.in_mem_batches.len() == 1 {
            let batch = self.in_mem_batches.remove(0);
            let reservation = self.reservation.take();
            return self.sort_batch_stream(batch, metrics, reservation);
        }

        // If less than sort_in_place_threshold_bytes, concatenate and sort in place
        if self.reservation.size() < self.sort_in_place_threshold_bytes {
            // Concatenate memory batches together and sort
            let batch = concat_batches(&self.schema, &self.in_mem_batches)?;
            self.in_mem_batches.clear();
            self.reservation.try_resize(batch.get_array_memory_size())?;
            let reservation = self.reservation.take();
            return self.sort_batch_stream(batch, metrics, reservation);
        }

        let streams = std::mem::take(&mut self.in_mem_batches)
            .into_iter()
            .map(|batch| {
                let metrics = self.metrics.baseline.intermediate();
                let reservation = self.reservation.split(batch.get_array_memory_size());
                let input = self.sort_batch_stream(batch, metrics, reservation)?;
                Ok(spawn_buffered(input, 1))
            })
            .collect::<Result<_>>()?;

        streaming_merge(
            streams,
            Arc::clone(&self.schema),
            &self.expr,
            metrics,
            self.batch_size,
            self.fetch,
            self.merge_reservation.new_empty(),
        )
    }

    /// Sorts a single `RecordBatch` into a single stream.
    ///
    /// `reservation` accounts for the memory used by this batch and
    /// is released when the sort is complete
    fn sort_batch_stream(
        &self,
        batch: RecordBatch,
        metrics: BaselineMetrics,
        reservation: MemoryReservation,
    ) -> Result<SendableRecordBatchStream> {
        assert_eq!(batch.get_array_memory_size(), reservation.size());
        let schema = batch.schema();

        let fetch = self.fetch;
        let expressions = Arc::clone(&self.expr);
        let stream = futures::stream::once(futures::future::lazy(move |_| {
            let timer = metrics.elapsed_compute().timer();
            let sorted = sort_batch(&batch, &expressions, fetch)?;
            timer.done();
            metrics.record_output(sorted.num_rows());
            drop(batch);
            drop(reservation);
            Ok(sorted)
        }));
        Ok(Box::pin(RecordBatchStreamAdapter::new(schema, stream)))
    }

    /// If this sort may spill, pre-allocates
    /// `sort_spill_reservation_bytes` of memory to gurarantee memory
    /// left for the in memory sort/merge.
    fn reserve_memory_for_merge(&mut self) -> Result<()> {
        // Reserve headroom for next merge sort
        if self.runtime.disk_manager.tmp_files_enabled() {
            let size = self.sort_spill_reservation_bytes;
            if self.merge_reservation.size() != size {
                self.merge_reservation.try_resize(size)?;
            }
        }

        Ok(())
    }
}

impl Debug for ExternalSorter {
    fn fmt(&self, f: &mut Formatter) -> fmt::Result {
        f.debug_struct("ExternalSorter")
            .field("memory_used", &self.used())
            .field("spilled_bytes", &self.spilled_bytes())
            .field("spilled_rows", &self.spilled_rows())
            .field("spill_count", &self.spill_count())
            .finish()
    }
}

pub fn sort_batch(
    batch: &RecordBatch,
    expressions: &[PhysicalSortExpr],
    fetch: Option<usize>,
) -> Result<RecordBatch> {
    let sort_columns = expressions
        .iter()
        .map(|expr| expr.evaluate_to_sort_column(batch))
        .collect::<Result<Vec<_>>>()?;

    let indices = if is_multi_column_with_lists(&sort_columns) {
        // lex_sort_to_indices doesn't support List with more than one column
        // https://github.com/apache/arrow-rs/issues/5454
        lexsort_to_indices_multi_columns(sort_columns, fetch)?
    } else {
        lexsort_to_indices(&sort_columns, fetch)?
    };

    let columns = batch
        .columns()
        .iter()
        .map(|c| take(c.as_ref(), &indices, None))
        .collect::<Result<_, _>>()?;

    let options = RecordBatchOptions::new().with_row_count(Some(indices.len()));
    Ok(RecordBatch::try_new_with_options(
        batch.schema(),
        columns,
        &options,
    )?)
}

#[inline]
fn is_multi_column_with_lists(sort_columns: &[SortColumn]) -> bool {
    sort_columns.iter().any(|c| {
        matches!(
            c.values.data_type(),
            DataType::List(_) | DataType::LargeList(_) | DataType::FixedSizeList(_, _)
        )
    })
}

pub(crate) fn lexsort_to_indices_multi_columns(
    sort_columns: Vec<SortColumn>,
    limit: Option<usize>,
) -> Result<UInt32Array> {
    let (fields, columns) = sort_columns.into_iter().fold(
        (vec![], vec![]),
        |(mut fields, mut columns), sort_column| {
            fields.push(SortField::new_with_options(
                sort_column.values.data_type().clone(),
                sort_column.options.unwrap_or_default(),
            ));
            columns.push(sort_column.values);
            (fields, columns)
        },
    );

    // TODO reuse converter and rows, refer to TopK.
    let converter = RowConverter::new(fields)?;
    let rows = converter.convert_columns(&columns)?;
    let mut sort: Vec<_> = rows.iter().enumerate().collect();
    sort.sort_unstable_by(|(_, a), (_, b)| a.cmp(b));

    let mut len = rows.num_rows();
    if let Some(limit) = limit {
        len = limit.min(len);
    }
    let indices =
        UInt32Array::from_iter_values(sort.iter().take(len).map(|(i, _)| *i as u32));

    Ok(indices)
}

/// Sort execution plan.
///
/// Support sorting datasets that are larger than the memory allotted
/// by the memory manager, by spilling to disk.
#[derive(Debug)]
pub struct SortExec {
    /// Input schema
    pub(crate) input: Arc<dyn ExecutionPlan>,
    /// Sort expressions
    expr: Vec<PhysicalSortExpr>,
    /// Containing all metrics set created during sort
    metrics_set: ExecutionPlanMetricsSet,
    /// Preserve partitions of input plan. If false, the input partitions
    /// will be sorted and merged into a single output partition.
    preserve_partitioning: bool,
    /// Fetch highest/lowest n results
    fetch: Option<usize>,
    /// Cache holding plan properties like equivalences, output partitioning etc.
    cache: PlanProperties,
}

impl SortExec {
    /// Create a new sort execution plan that produces a single,
    /// sorted output partition.
    pub fn new(expr: Vec<PhysicalSortExpr>, input: Arc<dyn ExecutionPlan>) -> Self {
        let preserve_partitioning = false;
        let cache = Self::compute_properties(&input, expr.clone(), preserve_partitioning);
        Self {
            expr,
            input,
            metrics_set: ExecutionPlanMetricsSet::new(),
            preserve_partitioning,
            fetch: None,
            cache,
        }
    }

    /// Whether this `SortExec` preserves partitioning of the children
    pub fn preserve_partitioning(&self) -> bool {
        self.preserve_partitioning
    }

    /// Specify the partitioning behavior of this sort exec
    ///
    /// If `preserve_partitioning` is true, sorts each partition
    /// individually, producing one sorted stream for each input partition.
    ///
    /// If `preserve_partitioning` is false, sorts and merges all
    /// input partitions producing a single, sorted partition.
    pub fn with_preserve_partitioning(mut self, preserve_partitioning: bool) -> Self {
        self.preserve_partitioning = preserve_partitioning;
        self.cache = self
            .cache
            .with_partitioning(Self::output_partitioning_helper(
                &self.input,
                self.preserve_partitioning,
            ));
        self
    }

    /// Modify how many rows to include in the result
    ///
    /// If None, then all rows will be returned, in sorted order.
    /// If Some, then only the top `fetch` rows will be returned.
    /// This can reduce the memory pressure required by the sort
    /// operation since rows that are not going to be included
    /// can be dropped.
    pub fn with_fetch(&self, fetch: Option<usize>) -> Self {
        let mut cache = self.cache.clone();
        if fetch.is_some() && self.cache.execution_mode == ExecutionMode::Unbounded {
            // When a theoretically unnecessary sort becomes a top-K (which
            // sometimes arises as an intermediate state before full removal),
            // its execution mode should become `Bounded`.
            cache.execution_mode = ExecutionMode::Bounded;
        }
        SortExec {
            input: Arc::clone(&self.input),
            expr: self.expr.clone(),
            metrics_set: self.metrics_set.clone(),
            preserve_partitioning: self.preserve_partitioning,
            fetch,
            cache,
        }
    }

    /// Input schema
    pub fn input(&self) -> &Arc<dyn ExecutionPlan> {
        &self.input
    }

    /// Sort expressions
    pub fn expr(&self) -> &[PhysicalSortExpr] {
        &self.expr
    }

    /// If `Some(fetch)`, limits output to only the first "fetch" items
    pub fn fetch(&self) -> Option<usize> {
        self.fetch
    }

    fn output_partitioning_helper(
        input: &Arc<dyn ExecutionPlan>,
        preserve_partitioning: bool,
    ) -> Partitioning {
        // Get output partitioning:
        if preserve_partitioning {
            input.output_partitioning().clone()
        } else {
            Partitioning::UnknownPartitioning(1)
        }
    }

    /// This function creates the cache object that stores the plan properties such as schema, equivalence properties, ordering, partitioning, etc.
    fn compute_properties(
        input: &Arc<dyn ExecutionPlan>,
        sort_exprs: LexOrdering,
        preserve_partitioning: bool,
    ) -> PlanProperties {
        // Determine execution mode:
        let sort_satisfied = input.equivalence_properties().ordering_satisfy_requirement(
            PhysicalSortRequirement::from_sort_exprs(sort_exprs.iter())
                .inner
                .as_slice(),
        );
        let mode = match input.execution_mode() {
            ExecutionMode::Unbounded if sort_satisfied => ExecutionMode::Unbounded,
            ExecutionMode::Bounded => ExecutionMode::Bounded,
            _ => ExecutionMode::PipelineBreaking,
        };

        // Calculate equivalence properties; i.e. reset the ordering equivalence
        // class with the new ordering:
        let eq_properties = input
            .equivalence_properties()
            .clone()
            .with_reorder(sort_exprs);

        // Get output partitioning:
        let output_partitioning =
            Self::output_partitioning_helper(input, preserve_partitioning);

        PlanProperties::new(eq_properties, output_partitioning, mode)
    }
}

impl DisplayAs for SortExec {
    fn fmt_as(
        &self,
        t: DisplayFormatType,
        f: &mut std::fmt::Formatter,
    ) -> std::fmt::Result {
        match t {
            DisplayFormatType::Default | DisplayFormatType::Verbose => {
                let expr = PhysicalSortExpr::format_list(&self.expr);
                let preserve_partitioning = self.preserve_partitioning;
                match self.fetch {
                    Some(fetch) => {
                        write!(f, "SortExec: TopK(fetch={fetch}), expr=[{expr}], preserve_partitioning=[{preserve_partitioning}]",)
                    }
                    None => write!(f, "SortExec: expr=[{expr}], preserve_partitioning=[{preserve_partitioning}]"),
                }
            }
        }
    }
}

impl ExecutionPlan for SortExec {
    fn name(&self) -> &'static str {
        "SortExec"
    }

    fn as_any(&self) -> &dyn Any {
        self
    }

    fn properties(&self) -> &PlanProperties {
        &self.cache
    }

    fn required_input_distribution(&self) -> Vec<Distribution> {
        if self.preserve_partitioning {
            vec![Distribution::UnspecifiedDistribution]
        } else {
            // global sort
            // TODO support RangePartition and OrderedDistribution
            vec![Distribution::SinglePartition]
        }
    }

    fn children(&self) -> Vec<&Arc<dyn ExecutionPlan>> {
        vec![&self.input]
    }

    fn benefits_from_input_partitioning(&self) -> Vec<bool> {
        vec![false]
    }

    fn with_new_children(
        self: Arc<Self>,
        children: Vec<Arc<dyn ExecutionPlan>>,
    ) -> Result<Arc<dyn ExecutionPlan>> {
        let new_sort = SortExec::new(self.expr.clone(), Arc::clone(&children[0]))
            .with_fetch(self.fetch)
            .with_preserve_partitioning(self.preserve_partitioning);

        Ok(Arc::new(new_sort))
    }

    fn execute(
        &self,
        partition: usize,
        context: Arc<TaskContext>,
    ) -> Result<SendableRecordBatchStream> {
        trace!("Start SortExec::execute for partition {} of context session_id {} and task_id {:?}", partition, context.session_id(), context.task_id());

        let input = self.input.execute(partition, Arc::clone(&context))?;

        let execution_options = &context.session_config().options().execution;

        trace!("End SortExec's input.execute for partition: {}", partition);

<<<<<<< HEAD
        if let Some(fetch) = self.fetch.as_ref() {
            let topk = TopK::try_new(
                partition,
                input.schema(),
                self.expr.clone(),
                *fetch,
                context.session_config().batch_size(),
                context.runtime_env(),
                &self.metrics_set,
                partition,
            )?;

            Ok(Box::pin(RecordBatchStreamAdapter::new(
                self.schema(),
                futures::stream::unfold(
                    SortStreamState::new(input, topk),
                    SortStreamState::poll_next,
                )
                .fuse(),
            )))
        } else {
            let sorter = ExternalSorter::new(
                partition,
                input.schema(),
                self.expr.clone(),
                context.session_config().batch_size(),
                self.fetch,
                execution_options.sort_spill_reservation_bytes,
                execution_options.sort_in_place_threshold_bytes,
                &self.metrics_set,
                context.runtime_env(),
            );

            Ok(Box::pin(RecordBatchStreamAdapter::new(
                self.schema(),
                futures::stream::unfold(
                    SortStreamState::new(input, sorter),
                    SortStreamState::poll_next,
                )
                .fuse(),
            )))
=======
        let sort_satisfied = self
            .input
            .equivalence_properties()
            .ordering_satisfy_requirement(
                PhysicalSortRequirement::from_sort_exprs(self.expr.iter())
                    .inner
                    .as_slice(),
            );

        match (sort_satisfied, self.fetch.as_ref()) {
            (true, Some(fetch)) => Ok(Box::pin(LimitStream::new(
                input,
                0,
                Some(*fetch),
                BaselineMetrics::new(&self.metrics_set, partition),
            ))),
            (true, None) => Ok(input),
            (false, Some(fetch)) => {
                let mut topk = TopK::try_new(
                    partition,
                    input.schema(),
                    self.expr.clone(),
                    *fetch,
                    context.session_config().batch_size(),
                    context.runtime_env(),
                    &self.metrics_set,
                    partition,
                )?;
                Ok(Box::pin(RecordBatchStreamAdapter::new(
                    self.schema(),
                    futures::stream::once(async move {
                        while let Some(batch) = input.next().await {
                            let batch = batch?;
                            topk.insert_batch(batch)?;
                        }
                        topk.emit()
                    })
                    .try_flatten(),
                )))
            }
            (false, None) => {
                let mut sorter = ExternalSorter::new(
                    partition,
                    input.schema(),
                    self.expr.clone(),
                    context.session_config().batch_size(),
                    self.fetch,
                    execution_options.sort_spill_reservation_bytes,
                    execution_options.sort_in_place_threshold_bytes,
                    &self.metrics_set,
                    context.runtime_env(),
                );
                Ok(Box::pin(RecordBatchStreamAdapter::new(
                    self.schema(),
                    futures::stream::once(async move {
                        while let Some(batch) = input.next().await {
                            let batch = batch?;
                            sorter.insert_batch(batch).await?;
                        }
                        sorter.sort()
                    })
                    .try_flatten(),
                )))
            }
>>>>>>> 9a3f8d11
        }
    }

    fn metrics(&self) -> Option<MetricsSet> {
        Some(self.metrics_set.clone_inner())
    }

    fn statistics(&self) -> Result<Statistics> {
        Statistics::with_fetch(self.input.statistics()?, self.schema(), self.fetch, 0, 1)
    }

    fn with_fetch(&self, limit: Option<usize>) -> Option<Arc<dyn ExecutionPlan>> {
        Some(Arc::new(SortExec::with_fetch(self, limit)))
    }

    fn fetch(&self) -> Option<usize> {
        self.fetch
    }
}

/// Sorter that sorts a stream of batches
trait Sorter: Send + 'static {
    /// Sink the record batch into the sorter
    fn sink(&mut self, batch: RecordBatch) -> impl Future<Output = Result<()>> + Send;

    /// Get the source stream
    fn source(self) -> Result<SendableRecordBatchStream>;
}

impl Sorter for TopK {
    async fn sink(&mut self, batch: RecordBatch) -> Result<()> {
        self.insert_batch(batch)
    }

    fn source(self) -> Result<SendableRecordBatchStream> {
        self.emit()
    }
}

impl Sorter for ExternalSorter {
    fn sink(&mut self, batch: RecordBatch) -> impl Future<Output = Result<()>> + Send {
        self.insert_batch(batch)
    }

    fn source(mut self) -> Result<SendableRecordBatchStream> {
        self.sort()
    }
}

enum SortStreamState<T> {
    SinkPhase {
        input: SendableRecordBatchStream,
        sorter: Option<T>,
    },
    SourcePhase {
        output: SendableRecordBatchStream,
    },
}

impl<T: Sorter> SortStreamState<T> {
    fn new(input: SendableRecordBatchStream, sorter: T) -> Self {
        Self::SinkPhase {
            input,
            sorter: Some(sorter),
        }
    }

    async fn poll_next(self) -> Option<(Result<RecordBatch>, Self)> {
        match self {
            Self::SinkPhase {
                mut input,
                mut sorter,
            } => {
                while let Some(sorter_) = &mut sorter {
                    if let Some(item) = input.next().await {
                        match item {
                            Ok(batch) => {
                                if let Err(e) = sorter_.sink(batch).await {
                                    return Some((
                                        Err(e),
                                        Self::SinkPhase {
                                            input,
                                            sorter: None,
                                        },
                                    ));
                                }
                            }
                            Err(e) => {
                                // Propagate the error
                                return Some((Err(e), Self::SinkPhase { input, sorter }));
                            }
                        }
                    } else {
                        let sorter = sorter.take().unwrap();
                        match sorter.source() {
                            Ok(mut output) => {
                                let rb = output.next().await;
                                return rb.map(|rb| (rb, Self::SourcePhase { output }));
                            }
                            Err(e) => {
                                return Some((
                                    Err(e),
                                    Self::SinkPhase {
                                        input,
                                        sorter: None,
                                    },
                                ));
                            }
                        }
                    }
                }
                None
            }
            Self::SourcePhase { mut output } => {
                let rb = output.next().await;
                rb.map(|rb| (rb, Self::SourcePhase { output }))
            }
        }
    }
}

#[cfg(test)]
mod tests {
    use std::collections::HashMap;
    use std::pin::Pin;
    use std::task::{Context, Poll};

    use super::*;
    use crate::coalesce_partitions::CoalescePartitionsExec;
    use crate::collect;
    use crate::expressions::col;
    use crate::memory::MemoryExec;
    use crate::test;
    use crate::test::assert_is_pending;
    use crate::test::exec::{
        assert_strong_count_converges_to_zero, BlockingExec, MockExec,
    };

    use arrow::array::*;
    use arrow::compute::SortOptions;
    use arrow::datatypes::*;
    use datafusion_common::cast::as_primitive_array;
    use datafusion_common::{assert_batches_eq, Result, ScalarValue};
    use datafusion_execution::config::SessionConfig;
    use datafusion_execution::runtime_env::RuntimeEnvBuilder;
    use datafusion_execution::RecordBatchStream;
    use datafusion_physical_expr::expressions::{Column, Literal};
    use datafusion_physical_expr::EquivalenceProperties;

    use futures::{FutureExt, Stream};

    #[derive(Debug, Clone)]
    pub struct SortedUnboundedExec {
        schema: Schema,
        batch_size: u64,
        cache: PlanProperties,
    }

    impl DisplayAs for SortedUnboundedExec {
        fn fmt_as(&self, t: DisplayFormatType, f: &mut Formatter) -> std::fmt::Result {
            match t {
                DisplayFormatType::Default | DisplayFormatType::Verbose => {
                    write!(f, "UnboundableExec",).unwrap()
                }
            }
            Ok(())
        }
    }

    impl SortedUnboundedExec {
        fn compute_properties(schema: SchemaRef) -> PlanProperties {
            let mut eq_properties = EquivalenceProperties::new(schema);
            eq_properties.add_new_orderings(vec![vec![PhysicalSortExpr::new_default(
                Arc::new(Column::new("c1", 0)),
            )]]);
            let mode = ExecutionMode::Unbounded;
            PlanProperties::new(eq_properties, Partitioning::UnknownPartitioning(1), mode)
        }
    }

    impl ExecutionPlan for SortedUnboundedExec {
        fn name(&self) -> &'static str {
            Self::static_name()
        }

        fn as_any(&self) -> &dyn Any {
            self
        }

        fn properties(&self) -> &PlanProperties {
            &self.cache
        }

        fn children(&self) -> Vec<&Arc<dyn ExecutionPlan>> {
            vec![]
        }

<<<<<<< HEAD
    use datafusion_common::{assert_batches_eq, exec_err, ScalarValue};
    use datafusion_physical_expr::expressions::Literal;
    use futures::FutureExt;
=======
        fn with_new_children(
            self: Arc<Self>,
            _: Vec<Arc<dyn ExecutionPlan>>,
        ) -> Result<Arc<dyn ExecutionPlan>> {
            Ok(self)
        }

        fn execute(
            &self,
            _partition: usize,
            _context: Arc<TaskContext>,
        ) -> Result<SendableRecordBatchStream> {
            Ok(Box::pin(SortedUnboundedStream {
                schema: Arc::new(self.schema.clone()),
                batch_size: self.batch_size,
                offset: 0,
            }))
        }
    }

    #[derive(Debug)]
    pub struct SortedUnboundedStream {
        schema: SchemaRef,
        batch_size: u64,
        offset: u64,
    }

    impl Stream for SortedUnboundedStream {
        type Item = Result<RecordBatch>;

        fn poll_next(
            mut self: Pin<&mut Self>,
            _cx: &mut Context<'_>,
        ) -> Poll<Option<Self::Item>> {
            let batch = SortedUnboundedStream::create_record_batch(
                Arc::clone(&self.schema),
                self.offset,
                self.batch_size,
            );
            self.offset += self.batch_size;
            Poll::Ready(Some(Ok(batch)))
        }
    }

    impl RecordBatchStream for SortedUnboundedStream {
        fn schema(&self) -> SchemaRef {
            Arc::clone(&self.schema)
        }
    }

    impl SortedUnboundedStream {
        fn create_record_batch(
            schema: SchemaRef,
            offset: u64,
            batch_size: u64,
        ) -> RecordBatch {
            let values = (0..batch_size).map(|i| offset + i).collect::<Vec<_>>();
            let array = UInt64Array::from(values);
            let array_ref: ArrayRef = Arc::new(array);
            RecordBatch::try_new(schema, vec![array_ref]).unwrap()
        }
    }
>>>>>>> 9a3f8d11

    #[tokio::test]
    async fn test_in_mem_sort() -> Result<()> {
        let task_ctx = Arc::new(TaskContext::default());
        let partitions = 4;
        let csv = test::scan_partitioned(partitions);
        let schema = csv.schema();

        let sort_exec = Arc::new(SortExec::new(
            vec![PhysicalSortExpr {
                expr: col("i", &schema)?,
                options: SortOptions::default(),
            }],
            Arc::new(CoalescePartitionsExec::new(csv)),
        ));

        let result = collect(sort_exec, Arc::clone(&task_ctx)).await?;

        assert_eq!(result.len(), 1);
        assert_eq!(result[0].num_rows(), 400);

        assert_eq!(
            task_ctx.runtime_env().memory_pool.reserved(),
            0,
            "The sort should have returned all memory used back to the memory manager"
        );

        Ok(())
    }

    #[tokio::test]
    async fn test_sort_spill() -> Result<()> {
        // trigger spill w/ 100 batches
        let session_config = SessionConfig::new();
        let sort_spill_reservation_bytes = session_config
            .options()
            .execution
            .sort_spill_reservation_bytes;
        let runtime = RuntimeEnvBuilder::new()
            .with_memory_limit(sort_spill_reservation_bytes + 12288, 1.0)
            .build_arc()?;
        let task_ctx = Arc::new(
            TaskContext::default()
                .with_session_config(session_config)
                .with_runtime(runtime),
        );

        let partitions = 100;
        let input = test::scan_partitioned(partitions);
        let schema = input.schema();

        let sort_exec = Arc::new(SortExec::new(
            vec![PhysicalSortExpr {
                expr: col("i", &schema)?,
                options: SortOptions::default(),
            }],
            Arc::new(CoalescePartitionsExec::new(input)),
        ));

        let result = collect(
            Arc::clone(&sort_exec) as Arc<dyn ExecutionPlan>,
            Arc::clone(&task_ctx),
        )
        .await?;

        assert_eq!(result.len(), 2);

        // Now, validate metrics
        let metrics = sort_exec.metrics().unwrap();

        assert_eq!(metrics.output_rows().unwrap(), 10000);
        assert!(metrics.elapsed_compute().unwrap() > 0);
        assert_eq!(metrics.spill_count().unwrap(), 4);
        assert_eq!(metrics.spilled_bytes().unwrap(), 38784);
        assert_eq!(metrics.spilled_rows().unwrap(), 9600);

        let columns = result[0].columns();

        let i = as_primitive_array::<Int32Type>(&columns[0])?;
        assert_eq!(i.value(0), 0);
        assert_eq!(i.value(i.len() - 1), 81);

        assert_eq!(
            task_ctx.runtime_env().memory_pool.reserved(),
            0,
            "The sort should have returned all memory used back to the memory manager"
        );

        Ok(())
    }

    #[tokio::test]
    async fn test_sort_fetch_memory_calculation() -> Result<()> {
        // This test mirrors down the size from the example above.
        let avg_batch_size = 400;
        let partitions = 4;

        // A tuple of (fetch, expect_spillage)
        let test_options = vec![
            // Since we don't have a limit (and the memory is less than the total size of
            // all the batches we are processing, we expect it to spill.
            (None, true),
            // When we have a limit however, the buffered size of batches should fit in memory
            // since it is much lower than the total size of the input batch.
            (Some(1), false),
        ];

        for (fetch, expect_spillage) in test_options {
            let session_config = SessionConfig::new();
            let sort_spill_reservation_bytes = session_config
                .options()
                .execution
                .sort_spill_reservation_bytes;

            let runtime = RuntimeEnvBuilder::new()
                .with_memory_limit(
                    sort_spill_reservation_bytes + avg_batch_size * (partitions - 1),
                    1.0,
                )
                .build_arc()?;
            let task_ctx = Arc::new(
                TaskContext::default()
                    .with_runtime(runtime)
                    .with_session_config(session_config),
            );

            let csv = test::scan_partitioned(partitions);
            let schema = csv.schema();

            let sort_exec = Arc::new(
                SortExec::new(
                    vec![PhysicalSortExpr {
                        expr: col("i", &schema)?,
                        options: SortOptions::default(),
                    }],
                    Arc::new(CoalescePartitionsExec::new(csv)),
                )
                .with_fetch(fetch),
            );

            let result = collect(
                Arc::clone(&sort_exec) as Arc<dyn ExecutionPlan>,
                Arc::clone(&task_ctx),
            )
            .await?;
            assert_eq!(result.len(), 1);

            let metrics = sort_exec.metrics().unwrap();
            let did_it_spill = metrics.spill_count().unwrap_or(0) > 0;
            assert_eq!(did_it_spill, expect_spillage, "with fetch: {fetch:?}");
        }
        Ok(())
    }

    #[tokio::test]
    async fn test_sort_metadata() -> Result<()> {
        let task_ctx = Arc::new(TaskContext::default());
        let field_metadata: HashMap<String, String> =
            vec![("foo".to_string(), "bar".to_string())]
                .into_iter()
                .collect();
        let schema_metadata: HashMap<String, String> =
            vec![("baz".to_string(), "barf".to_string())]
                .into_iter()
                .collect();

        let mut field = Field::new("field_name", DataType::UInt64, true);
        field.set_metadata(field_metadata.clone());
        let schema = Schema::new_with_metadata(vec![field], schema_metadata.clone());
        let schema = Arc::new(schema);

        let data: ArrayRef =
            Arc::new(vec![3, 2, 1].into_iter().map(Some).collect::<UInt64Array>());

        let batch = RecordBatch::try_new(Arc::clone(&schema), vec![data]).unwrap();
        let input = Arc::new(
            MemoryExec::try_new(&[vec![batch]], Arc::clone(&schema), None).unwrap(),
        );

        let sort_exec = Arc::new(SortExec::new(
            vec![PhysicalSortExpr {
                expr: col("field_name", &schema)?,
                options: SortOptions::default(),
            }],
            input,
        ));

        let result: Vec<RecordBatch> = collect(sort_exec, task_ctx).await?;

        let expected_data: ArrayRef =
            Arc::new(vec![1, 2, 3].into_iter().map(Some).collect::<UInt64Array>());
        let expected_batch =
            RecordBatch::try_new(Arc::clone(&schema), vec![expected_data]).unwrap();

        // Data is correct
        assert_eq!(&vec![expected_batch], &result);

        // explicitlty ensure the metadata is present
        assert_eq!(result[0].schema().fields()[0].metadata(), &field_metadata);
        assert_eq!(result[0].schema().metadata(), &schema_metadata);

        Ok(())
    }

    #[tokio::test]
    async fn test_lex_sort_by_mixed_types() -> Result<()> {
        let task_ctx = Arc::new(TaskContext::default());
        let schema = Arc::new(Schema::new(vec![
            Field::new("a", DataType::Int32, true),
            Field::new(
                "b",
                DataType::List(Arc::new(Field::new("item", DataType::Int32, true))),
                true,
            ),
        ]));

        // define data.
        let batch = RecordBatch::try_new(
            Arc::clone(&schema),
            vec![
                Arc::new(Int32Array::from(vec![Some(2), None, Some(1), Some(2)])),
                Arc::new(ListArray::from_iter_primitive::<Int32Type, _, _>(vec![
                    Some(vec![Some(3)]),
                    Some(vec![Some(1)]),
                    Some(vec![Some(6), None]),
                    Some(vec![Some(5)]),
                ])),
            ],
        )?;

        let sort_exec = Arc::new(SortExec::new(
            vec![
                PhysicalSortExpr {
                    expr: col("a", &schema)?,
                    options: SortOptions {
                        descending: false,
                        nulls_first: true,
                    },
                },
                PhysicalSortExpr {
                    expr: col("b", &schema)?,
                    options: SortOptions {
                        descending: true,
                        nulls_first: false,
                    },
                },
            ],
            Arc::new(MemoryExec::try_new(
                &[vec![batch]],
                Arc::clone(&schema),
                None,
            )?),
        ));

        assert_eq!(DataType::Int32, *sort_exec.schema().field(0).data_type());
        assert_eq!(
            DataType::List(Arc::new(Field::new("item", DataType::Int32, true))),
            *sort_exec.schema().field(1).data_type()
        );

        let result: Vec<RecordBatch> =
            collect(Arc::clone(&sort_exec) as Arc<dyn ExecutionPlan>, task_ctx).await?;
        let metrics = sort_exec.metrics().unwrap();
        assert!(metrics.elapsed_compute().unwrap() > 0);
        assert_eq!(metrics.output_rows().unwrap(), 4);
        assert_eq!(result.len(), 1);

        let expected = RecordBatch::try_new(
            schema,
            vec![
                Arc::new(Int32Array::from(vec![None, Some(1), Some(2), Some(2)])),
                Arc::new(ListArray::from_iter_primitive::<Int32Type, _, _>(vec![
                    Some(vec![Some(1)]),
                    Some(vec![Some(6), None]),
                    Some(vec![Some(5)]),
                    Some(vec![Some(3)]),
                ])),
            ],
        )?;

        assert_eq!(expected, result[0]);

        Ok(())
    }

    #[tokio::test]
    async fn test_lex_sort_by_float() -> Result<()> {
        let task_ctx = Arc::new(TaskContext::default());
        let schema = Arc::new(Schema::new(vec![
            Field::new("a", DataType::Float32, true),
            Field::new("b", DataType::Float64, true),
        ]));

        // define data.
        let batch = RecordBatch::try_new(
            Arc::clone(&schema),
            vec![
                Arc::new(Float32Array::from(vec![
                    Some(f32::NAN),
                    None,
                    None,
                    Some(f32::NAN),
                    Some(1.0_f32),
                    Some(1.0_f32),
                    Some(2.0_f32),
                    Some(3.0_f32),
                ])),
                Arc::new(Float64Array::from(vec![
                    Some(200.0_f64),
                    Some(20.0_f64),
                    Some(10.0_f64),
                    Some(100.0_f64),
                    Some(f64::NAN),
                    None,
                    None,
                    Some(f64::NAN),
                ])),
            ],
        )?;

        let sort_exec = Arc::new(SortExec::new(
            vec![
                PhysicalSortExpr {
                    expr: col("a", &schema)?,
                    options: SortOptions {
                        descending: true,
                        nulls_first: true,
                    },
                },
                PhysicalSortExpr {
                    expr: col("b", &schema)?,
                    options: SortOptions {
                        descending: false,
                        nulls_first: false,
                    },
                },
            ],
            Arc::new(MemoryExec::try_new(&[vec![batch]], schema, None)?),
        ));

        assert_eq!(DataType::Float32, *sort_exec.schema().field(0).data_type());
        assert_eq!(DataType::Float64, *sort_exec.schema().field(1).data_type());

        let result: Vec<RecordBatch> =
            collect(Arc::clone(&sort_exec) as Arc<dyn ExecutionPlan>, task_ctx).await?;
        let metrics = sort_exec.metrics().unwrap();
        assert!(metrics.elapsed_compute().unwrap() > 0);
        assert_eq!(metrics.output_rows().unwrap(), 8);
        assert_eq!(result.len(), 1);

        let columns = result[0].columns();

        assert_eq!(DataType::Float32, *columns[0].data_type());
        assert_eq!(DataType::Float64, *columns[1].data_type());

        let a = as_primitive_array::<Float32Type>(&columns[0])?;
        let b = as_primitive_array::<Float64Type>(&columns[1])?;

        // convert result to strings to allow comparing to expected result containing NaN
        let result: Vec<(Option<String>, Option<String>)> = (0..result[0].num_rows())
            .map(|i| {
                let aval = if a.is_valid(i) {
                    Some(a.value(i).to_string())
                } else {
                    None
                };
                let bval = if b.is_valid(i) {
                    Some(b.value(i).to_string())
                } else {
                    None
                };
                (aval, bval)
            })
            .collect();

        let expected: Vec<(Option<String>, Option<String>)> = vec![
            (None, Some("10".to_owned())),
            (None, Some("20".to_owned())),
            (Some("NaN".to_owned()), Some("100".to_owned())),
            (Some("NaN".to_owned()), Some("200".to_owned())),
            (Some("3".to_owned()), Some("NaN".to_owned())),
            (Some("2".to_owned()), None),
            (Some("1".to_owned()), Some("NaN".to_owned())),
            (Some("1".to_owned()), None),
        ];

        assert_eq!(expected, result);

        Ok(())
    }

    #[tokio::test]
    async fn test_drop_cancel() -> Result<()> {
        let task_ctx = Arc::new(TaskContext::default());
        let schema =
            Arc::new(Schema::new(vec![Field::new("a", DataType::Float32, true)]));

        let blocking_exec = Arc::new(BlockingExec::new(Arc::clone(&schema), 1));
        let refs = blocking_exec.refs();
        let sort_exec = Arc::new(SortExec::new(
            vec![PhysicalSortExpr {
                expr: col("a", &schema)?,
                options: SortOptions::default(),
            }],
            blocking_exec,
        ));

        let fut = collect(sort_exec, Arc::clone(&task_ctx));
        let mut fut = fut.boxed();

        assert_is_pending(&mut fut);
        drop(fut);
        assert_strong_count_converges_to_zero(refs).await;

        assert_eq!(
            task_ctx.runtime_env().memory_pool.reserved(),
            0,
            "The sort should have returned all memory used back to the memory manager"
        );

        Ok(())
    }

    #[test]
    fn test_empty_sort_batch() {
        let schema = Arc::new(Schema::empty());
        let options = RecordBatchOptions::new().with_row_count(Some(1));
        let batch =
            RecordBatch::try_new_with_options(Arc::clone(&schema), vec![], &options)
                .unwrap();

        let expressions = vec![PhysicalSortExpr {
            expr: Arc::new(Literal::new(ScalarValue::Int64(Some(1)))),
            options: SortOptions::default(),
        }];

        let result = sort_batch(&batch, &expressions, None).unwrap();
        assert_eq!(result.num_rows(), 1);
    }

    #[tokio::test]
<<<<<<< HEAD
    async fn test_sort_with_error_in_stream() {
        let task_ctx = Arc::new(TaskContext::default());
        let schema = Arc::new(Schema::new(vec![
            Field::new("key", DataType::Utf8, false),
            Field::new("payload", DataType::Int32, false),
        ]));

        let mock_exec = MockExec::new(
            vec![
                exec_err!("bad data 0"),
                Ok(RecordBatch::try_new(
                    Arc::clone(&schema),
                    vec![
                        Arc::new(StringArray::from(vec!["datafusion", "arrow"]))
                            as ArrayRef,
                        Arc::new(Arc::new(Int32Array::from(vec![10, 2])) as ArrayRef),
                    ],
                )
                .unwrap()),
                exec_err!("bad data 1"),
                Ok(RecordBatch::try_new(
                    Arc::clone(&schema),
                    vec![
                        Arc::new(StringArray::from(vec!["parquet", "comet"])) as ArrayRef,
                        Arc::new(Arc::new(Int32Array::from(vec![7, 99])) as ArrayRef),
                    ],
                )
                .unwrap()),
            ],
            Arc::clone(&schema),
        );

        let sort_exprs = vec![PhysicalSortExpr {
            expr: col("key", &schema).unwrap(),
            options: Default::default(),
        }];

        let sort = SortExec::new(sort_exprs, Arc::new(mock_exec));
        let mut stream = sort.execute(0, task_ctx).unwrap();

        let err = stream.next().await.unwrap().unwrap_err().to_string();
        assert!(err.contains("bad data 0"), "actual: {err}");

        let err = stream.next().await.unwrap().unwrap_err().to_string();
        assert!(err.contains("bad data 1"), "actual: {err}");

        let batch = stream.next().await.unwrap().unwrap();

        assert_batches_eq!(
            &[
                "+------------+---------+",
                "| key        | payload |",
                "+------------+---------+",
                "| arrow      | 2       |",
                "| comet      | 99      |",
                "| datafusion | 10      |",
                "| parquet    | 7       |",
                "+------------+---------+",
            ],
            &[batch]
        );
=======
    async fn topk_unbounded_source() -> Result<()> {
        let task_ctx = Arc::new(TaskContext::default());
        let schema = Schema::new(vec![Field::new("c1", DataType::UInt64, false)]);
        let source = SortedUnboundedExec {
            schema: schema.clone(),
            batch_size: 2,
            cache: SortedUnboundedExec::compute_properties(Arc::new(schema.clone())),
        };
        let mut plan = SortExec::new(
            vec![PhysicalSortExpr::new_default(Arc::new(Column::new(
                "c1", 0,
            )))],
            Arc::new(source),
        );
        plan = plan.with_fetch(Some(9));

        let batches = collect(Arc::new(plan), task_ctx).await?;
        #[rustfmt::skip]
        let expected = [
            "+----+",
            "| c1 |",
            "+----+",
            "| 0  |",
            "| 1  |",
            "| 2  |",
            "| 3  |",
            "| 4  |",
            "| 5  |",
            "| 6  |",
            "| 7  |",
            "| 8  |",
            "+----+",];
        assert_batches_eq!(expected, &batches);
        Ok(())
>>>>>>> 9a3f8d11
    }
}<|MERGE_RESOLUTION|>--- conflicted
+++ resolved
@@ -893,49 +893,6 @@
 
         trace!("End SortExec's input.execute for partition: {}", partition);
 
-<<<<<<< HEAD
-        if let Some(fetch) = self.fetch.as_ref() {
-            let topk = TopK::try_new(
-                partition,
-                input.schema(),
-                self.expr.clone(),
-                *fetch,
-                context.session_config().batch_size(),
-                context.runtime_env(),
-                &self.metrics_set,
-                partition,
-            )?;
-
-            Ok(Box::pin(RecordBatchStreamAdapter::new(
-                self.schema(),
-                futures::stream::unfold(
-                    SortStreamState::new(input, topk),
-                    SortStreamState::poll_next,
-                )
-                .fuse(),
-            )))
-        } else {
-            let sorter = ExternalSorter::new(
-                partition,
-                input.schema(),
-                self.expr.clone(),
-                context.session_config().batch_size(),
-                self.fetch,
-                execution_options.sort_spill_reservation_bytes,
-                execution_options.sort_in_place_threshold_bytes,
-                &self.metrics_set,
-                context.runtime_env(),
-            );
-
-            Ok(Box::pin(RecordBatchStreamAdapter::new(
-                self.schema(),
-                futures::stream::unfold(
-                    SortStreamState::new(input, sorter),
-                    SortStreamState::poll_next,
-                )
-                .fuse(),
-            )))
-=======
         let sort_satisfied = self
             .input
             .equivalence_properties()
@@ -954,7 +911,7 @@
             ))),
             (true, None) => Ok(input),
             (false, Some(fetch)) => {
-                let mut topk = TopK::try_new(
+                let topk = TopK::try_new(
                     partition,
                     input.schema(),
                     self.expr.clone(),
@@ -966,18 +923,15 @@
                 )?;
                 Ok(Box::pin(RecordBatchStreamAdapter::new(
                     self.schema(),
-                    futures::stream::once(async move {
-                        while let Some(batch) = input.next().await {
-                            let batch = batch?;
-                            topk.insert_batch(batch)?;
-                        }
-                        topk.emit()
-                    })
-                    .try_flatten(),
+                    futures::stream::unfold(
+                        SortStreamState::new(input, topk),
+                        SortStreamState::poll_next,
+                    )
+                    .fuse(),
                 )))
             }
             (false, None) => {
-                let mut sorter = ExternalSorter::new(
+                let sorter = ExternalSorter::new(
                     partition,
                     input.schema(),
                     self.expr.clone(),
@@ -990,17 +944,13 @@
                 );
                 Ok(Box::pin(RecordBatchStreamAdapter::new(
                     self.schema(),
-                    futures::stream::once(async move {
-                        while let Some(batch) = input.next().await {
-                            let batch = batch?;
-                            sorter.insert_batch(batch).await?;
-                        }
-                        sorter.sort()
-                    })
-                    .try_flatten(),
+                    futures::stream::unfold(
+                        SortStreamState::new(input, sorter),
+                        SortStreamState::poll_next,
+                    )
+                    .fuse(),
                 )))
             }
->>>>>>> 9a3f8d11
         }
     }
 
@@ -1143,7 +1093,7 @@
     use arrow::compute::SortOptions;
     use arrow::datatypes::*;
     use datafusion_common::cast::as_primitive_array;
-    use datafusion_common::{assert_batches_eq, Result, ScalarValue};
+    use datafusion_common::{assert_batches_eq, exec_err, Result, ScalarValue};
     use datafusion_execution::config::SessionConfig;
     use datafusion_execution::runtime_env::RuntimeEnvBuilder;
     use datafusion_execution::RecordBatchStream;
@@ -1198,11 +1148,6 @@
             vec![]
         }
 
-<<<<<<< HEAD
-    use datafusion_common::{assert_batches_eq, exec_err, ScalarValue};
-    use datafusion_physical_expr::expressions::Literal;
-    use futures::FutureExt;
-=======
         fn with_new_children(
             self: Arc<Self>,
             _: Vec<Arc<dyn ExecutionPlan>>,
@@ -1265,7 +1210,6 @@
             RecordBatch::try_new(schema, vec![array_ref]).unwrap()
         }
     }
->>>>>>> 9a3f8d11
 
     #[tokio::test]
     async fn test_in_mem_sort() -> Result<()> {
@@ -1707,7 +1651,43 @@
     }
 
     #[tokio::test]
-<<<<<<< HEAD
+    async fn topk_unbounded_source() -> Result<()> {
+        let task_ctx = Arc::new(TaskContext::default());
+        let schema = Schema::new(vec![Field::new("c1", DataType::UInt64, false)]);
+        let source = SortedUnboundedExec {
+            schema: schema.clone(),
+            batch_size: 2,
+            cache: SortedUnboundedExec::compute_properties(Arc::new(schema.clone())),
+        };
+        let mut plan = SortExec::new(
+            vec![PhysicalSortExpr::new_default(Arc::new(Column::new(
+                "c1", 0,
+            )))],
+            Arc::new(source),
+        );
+        plan = plan.with_fetch(Some(9));
+
+        let batches = collect(Arc::new(plan), task_ctx).await?;
+        #[rustfmt::skip]
+        let expected = [
+            "+----+",
+            "| c1 |",
+            "+----+",
+            "| 0  |",
+            "| 1  |",
+            "| 2  |",
+            "| 3  |",
+            "| 4  |",
+            "| 5  |",
+            "| 6  |",
+            "| 7  |",
+            "| 8  |",
+            "+----+",];
+        assert_batches_eq!(expected, &batches);
+        Ok(())
+    }
+
+    #[tokio::test]
     async fn test_sort_with_error_in_stream() {
         let task_ctx = Arc::new(TaskContext::default());
         let schema = Arc::new(Schema::new(vec![
@@ -1769,41 +1749,5 @@
             ],
             &[batch]
         );
-=======
-    async fn topk_unbounded_source() -> Result<()> {
-        let task_ctx = Arc::new(TaskContext::default());
-        let schema = Schema::new(vec![Field::new("c1", DataType::UInt64, false)]);
-        let source = SortedUnboundedExec {
-            schema: schema.clone(),
-            batch_size: 2,
-            cache: SortedUnboundedExec::compute_properties(Arc::new(schema.clone())),
-        };
-        let mut plan = SortExec::new(
-            vec![PhysicalSortExpr::new_default(Arc::new(Column::new(
-                "c1", 0,
-            )))],
-            Arc::new(source),
-        );
-        plan = plan.with_fetch(Some(9));
-
-        let batches = collect(Arc::new(plan), task_ctx).await?;
-        #[rustfmt::skip]
-        let expected = [
-            "+----+",
-            "| c1 |",
-            "+----+",
-            "| 0  |",
-            "| 1  |",
-            "| 2  |",
-            "| 3  |",
-            "| 4  |",
-            "| 5  |",
-            "| 6  |",
-            "| 7  |",
-            "| 8  |",
-            "+----+",];
-        assert_batches_eq!(expected, &batches);
-        Ok(())
->>>>>>> 9a3f8d11
     }
 }