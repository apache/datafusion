// Licensed to the Apache Software Foundation (ASF) under one
// or more contributor license agreements.  See the NOTICE file
// distributed with this work for additional information
// regarding copyright ownership.  The ASF licenses this file
// to you under the Apache License, Version 2.0 (the
// "License"); you may not use this file except in compliance
// with the License.  You may obtain a copy of the License at
//
//   http://www.apache.org/licenses/LICENSE-2.0
//
// Unless required by applicable law or agreed to in writing,
// software distributed under the License is distributed on an
// "AS IS" BASIS, WITHOUT WARRANTIES OR CONDITIONS OF ANY
// KIND, either express or implied.  See the License for the
// specific language governing permissions and limitations
// under the License.

//! Merge that deals with an arbitrary size of streaming inputs.
//! This is an order-preserving merge.

use crate::metrics::BaselineMetrics;
<<<<<<< HEAD
use crate::sorts::builder::SortOrderBuilder;
use crate::sorts::cursor::Cursor;
=======
use crate::sorts::builder::BatchBuilder;
use crate::sorts::cursor::{Cursor, CursorValues};
use crate::sorts::stream::PartitionedStream;
>>>>>>> e17ca27d
use crate::RecordBatchStream;
use arrow::datatypes::SchemaRef;
use arrow::record_batch::RecordBatch;
use datafusion_common::Result;
use datafusion_execution::memory_pool::MemoryReservation;
use futures::Stream;
use std::pin::Pin;
use std::task::{ready, Context, Poll};

use super::stream::CursorStream;

#[derive(Debug)]
<<<<<<< HEAD
pub(crate) struct SortPreservingMergeStream<C> {
    in_progress: SortOrderBuilder<C>,
=======
pub(crate) struct SortPreservingMergeStream<C: CursorValues> {
    in_progress: BatchBuilder,
>>>>>>> e17ca27d

    /// The sorted input streams to merge together
    streams: CursorStream<C>,

    /// used to record execution metrics
    metrics: BaselineMetrics,

    /// If the stream has encountered an error
    aborted: bool,

    /// A loser tree that always produces the minimum cursor
    ///
    /// Node 0 stores the top winner, Nodes 1..num_streams store
    /// the loser nodes
    ///
    /// This implements a "Tournament Tree" (aka Loser Tree) to keep
    /// track of the current smallest element at the top. When the top
    /// record is taken, the tree structure is not modified, and only
    /// the path from bottom to top is visited, keeping the number of
    /// comparisons close to the theoretical limit of `log(S)`.
    ///
    /// The current implementation uses a vector to store the tree.
    /// Conceptually, it looks like this (assuming 8 streams):
    ///
    /// ```text
    ///     0 (winner)
    ///
    ///     1
    ///    / \
    ///   2   3
    ///  / \ / \
    /// 4  5 6  7
    /// ```
    ///
    /// Where element at index 0 in the vector is the current winner. Element
    /// at index 1 is the root of the loser tree, element at index 2 is the
    /// left child of the root, and element at index 3 is the right child of
    /// the root and so on.
    ///
    /// reference: <https://en.wikipedia.org/wiki/K-way_merge_algorithm#Tournament_Tree>
    loser_tree: Vec<usize>,

    /// If the most recently yielded overall winner has been replaced
    /// within the loser tree. A value of `false` indicates that the
    /// overall winner has been yielded but the loser tree has not
    /// been updated
    loser_tree_adjusted: bool,

    /// target batch size
    batch_size: usize,

<<<<<<< HEAD
=======
    /// Cursors for each input partition. `None` means the input is exhausted
    cursors: Vec<Option<Cursor<C>>>,

>>>>>>> e17ca27d
    /// Optional number of rows to fetch
    fetch: Option<usize>,

    /// number of rows produced
    produced: usize,
}

impl<C: CursorValues> SortPreservingMergeStream<C> {
    pub(crate) fn new(
        streams: CursorStream<C>,
        schema: SchemaRef,
        metrics: BaselineMetrics,
        batch_size: usize,
        fetch: Option<usize>,
        reservation: MemoryReservation,
    ) -> Self {
        let stream_count = streams.partitions();

        Self {
            in_progress: SortOrderBuilder::new(
                schema,
                stream_count,
                batch_size,
                reservation,
            ),
            streams,
            metrics,
            aborted: false,
            loser_tree: vec![],
            loser_tree_adjusted: false,
            batch_size,
            fetch,
            produced: 0,
        }
    }

    /// If the stream at the given index is not exhausted, and the last cursor for the
    /// stream is finished, poll the stream for the next RecordBatch and create a new
    /// cursor for the stream from the returned result
    fn maybe_poll_stream(
        &mut self,
        cx: &mut Context<'_>,
        idx: usize,
    ) -> Poll<Result<()>> {
        if self.in_progress.cursor_in_progress(idx) {
            // Cursor is not finished - don't need to poll next yet
            return Poll::Ready(Ok(()));
        }

        match futures::ready!(self.streams.poll_next(cx, idx)) {
            None => Poll::Ready(Ok(())),
            Some(Err(e)) => Poll::Ready(Err(e)),
            Some(Ok((cursor, batch))) => {
<<<<<<< HEAD
                Poll::Ready(self.in_progress.push_batch(idx, cursor, batch))
=======
                self.cursors[idx] = Some(Cursor::new(cursor));
                Poll::Ready(self.in_progress.push_batch(idx, batch))
>>>>>>> e17ca27d
            }
        }
    }

    fn poll_next_inner(
        &mut self,
        cx: &mut Context<'_>,
    ) -> Poll<Option<Result<RecordBatch>>> {
        if self.aborted {
            return Poll::Ready(None);
        }
        // try to initialize the loser tree
        if self.loser_tree.is_empty() {
            // Ensure all non-exhausted streams have a cursor from which
            // rows can be pulled
            for i in 0..self.streams.partitions() {
                if let Err(e) = ready!(self.maybe_poll_stream(cx, i)) {
                    self.aborted = true;
                    return Poll::Ready(Some(Err(e)));
                }
            }
            self.init_loser_tree();
        }

        // NB timer records time taken on drop, so there are no
        // calls to `timer.done()` below.
        let elapsed_compute = self.metrics.elapsed_compute().clone();
        let _timer = elapsed_compute.timer();

        loop {
            // Adjust the loser tree if necessary, returning control if needed
            if !self.loser_tree_adjusted {
                let winner = self.loser_tree[0];
                if let Err(e) = ready!(self.maybe_poll_stream(cx, winner)) {
                    self.aborted = true;
                    return Poll::Ready(Some(Err(e)));
                }
                self.update_loser_tree();
            }

            let stream_idx = self.loser_tree[0];
            if self.in_progress.advance_cursor(stream_idx) {
                self.loser_tree_adjusted = false;
                self.in_progress.push_row(stream_idx);

                // stop sorting if fetch has been reached
                if self.fetch_reached() {
                    self.aborted = true;
                } else if self.in_progress.len() < self.batch_size {
                    continue;
                }
            }

            self.produced += self.in_progress.len();

            return Poll::Ready(self.in_progress.build_record_batch().transpose());
        }
    }

    fn fetch_reached(&mut self) -> bool {
        self.fetch
            .map(|fetch| self.produced + self.in_progress.len() >= fetch)
            .unwrap_or(false)
    }

    /// Find the leaf node index in the loser tree for the given cursor index
    ///
    /// Note that this is not necessarily a leaf node in the tree, but it can
    /// also be a half-node (a node with only one child). This happens when the
    /// number of cursors/streams is not a power of two. Thus, the loser tree
    /// will be unbalanced, but it will still work correctly.
    ///
    /// For example, with 5 streams, the loser tree will look like this:
    ///
    /// ```text
    ///           0 (winner)
    ///
    ///           1
    ///        /     \
    ///       2       3
    ///     /  \     / \
    ///    4    |   |   |
    ///   / \   |   |   |
    /// -+---+--+---+---+---- Below is not a part of loser tree
    ///  S3 S4 S0   S1  S2
    /// ```
    ///
    /// S0, S1, ... S4 are the streams (read: stream at index 0, stream at
    /// index 1, etc.)
    ///
    /// Zooming in at node 2 in the loser tree as an example, we can see that
    /// it takes as input the next item at (S0) and the loser of (S3, S4).
    ///
    #[inline]
    fn lt_leaf_node_index(&self, cursor_index: usize) -> usize {
        (self.streams.partitions() + cursor_index) / 2
    }

    /// Find the parent node index for the given node index
    #[inline]
    fn lt_parent_node_index(&self, node_idx: usize) -> usize {
        node_idx / 2
    }

    /// Attempts to initialize the loser tree with one value from each
    /// non exhausted input, if possible
    fn init_loser_tree(&mut self) {
        // Init loser tree
        self.loser_tree = vec![usize::MAX; self.streams.partitions()];
        for i in 0..self.streams.partitions() {
            let mut winner = i;
            let mut cmp_node = self.lt_leaf_node_index(i);
            while cmp_node != 0 && self.loser_tree[cmp_node] != usize::MAX {
                let challenger = self.loser_tree[cmp_node];
                if self.in_progress.is_gt(winner, challenger) {
                    self.loser_tree[cmp_node] = winner;
                    winner = challenger;
                }

                cmp_node = self.lt_parent_node_index(cmp_node);
            }
            self.loser_tree[cmp_node] = winner;
        }
        self.loser_tree_adjusted = true;
    }

    /// Attempts to update the loser tree, following winner replacement, if possible
    fn update_loser_tree(&mut self) {
        let mut winner = self.loser_tree[0];
        // Replace overall winner by walking tree of losers
        let mut cmp_node = self.lt_leaf_node_index(winner);
        while cmp_node != 0 {
            let challenger = self.loser_tree[cmp_node];
            if self.in_progress.is_gt(winner, challenger) {
                self.loser_tree[cmp_node] = winner;
                winner = challenger;
            }
            cmp_node = self.lt_parent_node_index(cmp_node);
        }
        self.loser_tree[0] = winner;
        self.loser_tree_adjusted = true;
    }
}

impl<C: CursorValues + Unpin> Stream for SortPreservingMergeStream<C> {
    type Item = Result<RecordBatch>;

    fn poll_next(
        mut self: Pin<&mut Self>,
        cx: &mut Context<'_>,
    ) -> Poll<Option<Self::Item>> {
        self.poll_next_inner(cx)
    }
}

impl<C: CursorValues + Unpin> RecordBatchStream for SortPreservingMergeStream<C> {
    fn schema(&self) -> SchemaRef {
        self.in_progress.schema().clone()
    }
}<|MERGE_RESOLUTION|>--- conflicted
+++ resolved
@@ -19,14 +19,8 @@
 //! This is an order-preserving merge.
 
 use crate::metrics::BaselineMetrics;
-<<<<<<< HEAD
 use crate::sorts::builder::SortOrderBuilder;
-use crate::sorts::cursor::Cursor;
-=======
-use crate::sorts::builder::BatchBuilder;
 use crate::sorts::cursor::{Cursor, CursorValues};
-use crate::sorts::stream::PartitionedStream;
->>>>>>> e17ca27d
 use crate::RecordBatchStream;
 use arrow::datatypes::SchemaRef;
 use arrow::record_batch::RecordBatch;
@@ -39,13 +33,8 @@
 use super::stream::CursorStream;
 
 #[derive(Debug)]
-<<<<<<< HEAD
-pub(crate) struct SortPreservingMergeStream<C> {
+pub(crate) struct SortPreservingMergeStream<C: CursorValues> {
     in_progress: SortOrderBuilder<C>,
-=======
-pub(crate) struct SortPreservingMergeStream<C: CursorValues> {
-    in_progress: BatchBuilder,
->>>>>>> e17ca27d
 
     /// The sorted input streams to merge together
     streams: CursorStream<C>,
@@ -97,12 +86,6 @@
     /// target batch size
     batch_size: usize,
 
-<<<<<<< HEAD
-=======
-    /// Cursors for each input partition. `None` means the input is exhausted
-    cursors: Vec<Option<Cursor<C>>>,
-
->>>>>>> e17ca27d
     /// Optional number of rows to fetch
     fetch: Option<usize>,
 
@@ -156,12 +139,8 @@
             None => Poll::Ready(Ok(())),
             Some(Err(e)) => Poll::Ready(Err(e)),
             Some(Ok((cursor, batch))) => {
-<<<<<<< HEAD
+                self.cursors[idx] = Some(Cursor::new(cursor));
                 Poll::Ready(self.in_progress.push_batch(idx, cursor, batch))
-=======
-                self.cursors[idx] = Some(Cursor::new(cursor));
-                Poll::Ready(self.in_progress.push_batch(idx, batch))
->>>>>>> e17ca27d
             }
         }
     }
