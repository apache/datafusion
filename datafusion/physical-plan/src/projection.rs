--- conflicted
+++ resolved
@@ -72,6 +72,7 @@
         input: Arc<dyn ExecutionPlan>,
     ) -> Result<Self> {
         let input_schema = input.schema();
+
         let fields: Result<Vec<Field>> = expr
             .iter()
             .map(|(e, name)| {
@@ -95,20 +96,8 @@
 
         // construct a map from the input expressions to the output expression of the Projection
         let projection_mapping = ProjectionMapping::try_new(&expr, &input_schema)?;
-<<<<<<< HEAD
         let cache = PlanPropertiesCache::new_default(schema.clone());
         let projection = Self {
-=======
-
-        let mut input_eqs = input.equivalence_properties();
-
-        input_eqs.substitute_oeq_class(&projection_mapping)?;
-
-        let project_eqs = input_eqs.project(&projection_mapping, schema.clone());
-        let output_ordering = project_eqs.oeq_class().output_ordering();
-
-        Ok(Self {
->>>>>>> 6fad5ed7
             expr,
             schema,
             input,
@@ -116,7 +105,7 @@
             metrics: ExecutionPlanMetricsSet::new(),
             cache,
         };
-        Ok(projection.with_cache())
+        projection.with_cache()
     }
 
     /// The projection expressions stored as tuples of (expression, output column name)
@@ -129,10 +118,11 @@
         &self.input
     }
 
-    fn with_cache(mut self) -> Self {
+    fn with_cache(mut self) -> Result<Self> {
         let input = &self.input;
         // Calculate equivalence properties:
-        let input_eq_properties = input.equivalence_properties();
+        let mut input_eq_properties = input.equivalence_properties().clone();
+        input_eq_properties.substitute_oeq_class(&self.projection_mapping)?;
         let eq_properties =
             input_eq_properties.project(&self.projection_mapping, self.schema.clone());
 
@@ -161,7 +151,7 @@
             input.execution_mode(),
         );
 
-        self
+        Ok(self)
     }
 }
 
@@ -211,17 +201,6 @@
         vec![true]
     }
 
-<<<<<<< HEAD
-=======
-    fn equivalence_properties(&self) -> EquivalenceProperties {
-        let mut equi_properties = self.input.equivalence_properties();
-        equi_properties
-            .substitute_oeq_class(&self.projection_mapping)
-            .unwrap();
-        equi_properties.project(&self.projection_mapping, self.schema())
-    }
-
->>>>>>> 6fad5ed7
     fn with_new_children(
         self: Arc<Self>,
         mut children: Vec<Arc<dyn ExecutionPlan>>,
