--- conflicted
+++ resolved
@@ -184,7 +184,6 @@
     fn cardinality_effect(&self) -> CardinalityEffect {
         CardinalityEffect::Equal
     }
-<<<<<<< HEAD
     fn with_node_id(
         self: Arc<Self>,
         _node_id: usize,
@@ -192,8 +191,7 @@
         let mut new_plan = CoalescePartitionsExec::new(self.input.clone());
         let new_props = new_plan.cache.clone().with_node_id(_node_id);
         new_plan.cache = new_props;
-        Ok(Some(Arc::new(new_plan)))
-=======
+        Ok(Some(Arc::new(new_plan)))}
 
     /// Tries to swap `projection` with its input, which is known to be a
     /// [`CoalescePartitionsExec`]. If possible, performs the swap and returns
@@ -209,7 +207,6 @@
         // CoalescePartitionsExec always has a single child, so zero indexing is safe.
         make_with_child(projection, projection.input().children()[0])
             .map(|e| Some(Arc::new(CoalescePartitionsExec::new(e)) as _))
->>>>>>> 26058ac0
     }
 }
 
