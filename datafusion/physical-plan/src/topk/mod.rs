// Licensed to the Apache Software Foundation (ASF) under one
// or more contributor license agreements.  See the NOTICE file
// distributed with this work for additional information
// regarding copyright ownership.  The ASF licenses this file
// to you under the Apache License, Version 2.0 (the
// "License"); you may not use this file except in compliance
// with the License.  You may obtain a copy of the License at
//
//   http://www.apache.org/licenses/LICENSE-2.0
//
// Unless required by applicable law or agreed to in writing,
// software distributed under the License is distributed on an
// "AS IS" BASIS, WITHOUT WARRANTIES OR CONDITIONS OF ANY
// KIND, either express or implied.  See the License for the
// specific language governing permissions and limitations
// under the License.

//! TopK: Combination of Sort / LIMIT

use arrow::{
<<<<<<< HEAD
    array::Scalar,
    compute::{and, interleave, FilterBuilder},
=======
    compute::interleave_record_batch,
>>>>>>> 0b01fdf7
    row::{RowConverter, Rows, SortField},
};
use arrow_ord::cmp::lt;
use std::mem::size_of;
use std::{cmp::Ordering, collections::BinaryHeap, sync::Arc};

use super::metrics::{BaselineMetrics, Count, ExecutionPlanMetricsSet, MetricBuilder};
use crate::spill::get_record_batch_memory_size;
use crate::{stream::RecordBatchStreamAdapter, SendableRecordBatchStream};
use arrow::array::{ArrayRef, RecordBatch};
use arrow::datatypes::SchemaRef;
use datafusion_common::{internal_datafusion_err, HashMap};
use datafusion_common::{internal_err, Result};
use datafusion_execution::{
    memory_pool::{MemoryConsumer, MemoryReservation},
    runtime_env::RuntimeEnv,
};
use datafusion_physical_expr::PhysicalSortExpr;
use datafusion_physical_expr_common::sort_expr::LexOrdering;

/// Global TopK
///
/// # Background
///
/// "Top K" is a common query optimization used for queries such as
/// "find the top 3 customers by revenue". The (simplified) SQL for
/// such a query might be:
///
/// ```sql
/// SELECT customer_id, revenue FROM 'sales.csv' ORDER BY revenue DESC limit 3;
/// ```
///
/// The simple plan would be:
///
/// ```sql
/// > explain SELECT customer_id, revenue FROM sales ORDER BY revenue DESC limit 3;
/// +--------------+----------------------------------------+
/// | plan_type    | plan                                   |
/// +--------------+----------------------------------------+
/// | logical_plan | Limit: 3                               |
/// |              |   Sort: revenue DESC NULLS FIRST       |
/// |              |     Projection: customer_id, revenue   |
/// |              |       TableScan: sales                 |
/// +--------------+----------------------------------------+
/// ```
///
/// While this plan produces the correct answer, it will fully sorts the
/// input before discarding everything other than the top 3 elements.
///
/// The same answer can be produced by simply keeping track of the top
/// K=3 elements, reducing the total amount of required buffer memory.
///
/// # Partial Sort Optimization
///
/// This implementation additionally optimizes queries where the input is already
/// partially sorted by a common prefix of the requested ordering. Once the top K
/// heap is full, if subsequent rows are guaranteed to be strictly greater (in sort
/// order) on this prefix than the largest row currently stored, the operator
/// safely terminates early.
///
/// ## Example
///
/// For input sorted by `(day DESC)`, but not by `timestamp`, a query such as:
///
/// ```sql
/// SELECT day, timestamp FROM sensor ORDER BY day DESC, timestamp DESC LIMIT 10;
/// ```
///
/// can terminate scanning early once sufficient rows from the latest days have been
/// collected, skipping older data.
///
/// # Structure
///
/// This operator tracks the top K items using a `TopKHeap`.
pub struct TopK {
    /// schema of the output (and the input)
    schema: SchemaRef,
    /// Runtime metrics
    metrics: TopKMetrics,
    /// Reservation
    reservation: MemoryReservation,
    /// The target number of rows for output batches
    batch_size: usize,
    /// sort expressions
    expr: Arc<[PhysicalSortExpr]>,
    /// row converter, for sort keys
    row_converter: RowConverter,
    /// scratch space for converting rows
    scratch_rows: Rows,
    /// stores the top k values and their sort key values, in order
    heap: TopKHeap,
    /// row converter, for common keys between the sort keys and the input ordering
    common_sort_prefix_converter: Option<RowConverter>,
    /// Common sort prefix between the input and the sort expressions to allow early exit optimization
    common_sort_prefix: Arc<[PhysicalSortExpr]>,
    /// If true, indicates that all rows of subsequent batches are guaranteed
    /// to be greater (by byte order, after row conversion) than the top K,
    /// which means the top K won't change and the computation can be finished early.
    pub(crate) finished: bool,
}

// Guesstimate for memory allocation: estimated number of bytes used per row in the RowConverter
const ESTIMATED_BYTES_PER_ROW: usize = 20;

fn build_sort_fields(
    ordering: &LexOrdering,
    schema: &SchemaRef,
) -> Result<Vec<SortField>> {
    ordering
        .iter()
        .map(|e| {
            Ok(SortField::new_with_options(
                e.expr.data_type(schema)?,
                e.options,
            ))
        })
        .collect::<Result<_>>()
}

impl TopK {
    /// Create a new [`TopK`] that stores the top `k` values, as
    /// defined by the sort expressions in `expr`.
    // TODO: make a builder or some other nicer API
    #[allow(clippy::too_many_arguments)]
    pub fn try_new(
        partition_id: usize,
        schema: SchemaRef,
        common_sort_prefix: LexOrdering,
        expr: LexOrdering,
        k: usize,
        batch_size: usize,
        runtime: Arc<RuntimeEnv>,
        metrics: &ExecutionPlanMetricsSet,
    ) -> Result<Self> {
        let reservation = MemoryConsumer::new(format!("TopK[{partition_id}]"))
            .register(&runtime.memory_pool);

        let sort_fields: Vec<_> = build_sort_fields(&expr, &schema)?;

        // TODO there is potential to add special cases for single column sort fields
        // to improve performance
        let row_converter = RowConverter::new(sort_fields)?;
        let scratch_rows =
            row_converter.empty_rows(batch_size, ESTIMATED_BYTES_PER_ROW * batch_size);

        let prefix_row_converter = if common_sort_prefix.is_empty() {
            None
        } else {
            let input_sort_fields: Vec<_> =
                build_sort_fields(&common_sort_prefix, &schema)?;
            Some(RowConverter::new(input_sort_fields)?)
        };

        Ok(Self {
            schema: Arc::clone(&schema),
            metrics: TopKMetrics::new(metrics, partition_id),
            reservation,
            batch_size,
            expr: Arc::from(expr),
            row_converter,
            scratch_rows,
            heap: TopKHeap::new(k, batch_size),
            common_sort_prefix_converter: prefix_row_converter,
            common_sort_prefix: Arc::from(common_sort_prefix),
            finished: false,
        })
    }

    /// Insert `batch`, remembering if any of its values are among
    /// the top k seen so far.
    pub fn insert_batch(&mut self, batch: RecordBatch) -> Result<()> {
        // Updates on drop
        let baseline = self.metrics.baseline.clone();
        let _timer = baseline.elapsed_compute().timer();

        let mut sort_keys: Vec<ArrayRef> = self
            .expr
            .iter()
            .map(|expr| {
                let value = expr.expr.evaluate(&batch)?;
                value.into_array(batch.num_rows())
            })
            .collect::<Result<Vec<_>>>()?;

        // selected indices
        let mut selected_rows = None;

        // If the heap doesn't have k elements yet, we can't create thresholds
        match self.heap.max() {
            Some(max_row) => {
                // Get the batch that contains the max row
                let batch_entry = match self.heap.store.get(max_row.batch_id) {
                    Some(entry) => entry,
                    None => return internal_err!("Invalid batch ID in TopKRow"),
                };

                // Extract threshold values for each sort expression
                let mut scalar_values = Vec::with_capacity(self.expr.len());
                for sort_expr in self.expr.iter() {
                    // Extract the value for this column from the max row
                    let expr = Arc::clone(&sort_expr.expr);
                    let value =
                        expr.evaluate(&batch_entry.batch.slice(max_row.index, 1))?;

                    // Convert to scalar value - should be a single value since we're evaluating on a single row batch
                    let scalar = Scalar::new(value.to_array(1)?);
                    scalar_values.push(scalar);
                }
                // Create a filter for each sort key
                let filter = sort_keys
                    .iter()
                    .zip(scalar_values.iter())
                    .map(|(expr, scalar)| {
                        let filter = lt(expr, scalar).expect("Should be valid filter");
                        Ok(filter)
                    })
                    .collect::<Result<Vec<_>>>()?;
                // Combine the masks into a single filter
                let filter = filter
                    .iter()
                    .fold(filter[0].clone(), |acc, filter| and(&acc, filter).unwrap());
                if filter.true_count() == 0 {
                    // No rows are less than the max row, so we can skip this batch
                    return Ok(());
                }
                let filter_predicate = FilterBuilder::new(&filter);
                let filter_predicate = if sort_keys.len() > 1 {
                    filter_predicate.optimize().build()
                } else {
                    filter_predicate.build()
                };
                selected_rows = Some(filter);

                sort_keys = sort_keys
                    .iter()
                    .map(|key| filter_predicate.filter(key).map_err(|x| x.into()))
                    .collect::<Result<Vec<_>>>()?;
            }
            None => {}
        }

        // reuse existing `Rows` to avoid reallocations
        let rows = &mut self.scratch_rows;
        rows.clear();
        self.row_converter.append(rows, &sort_keys)?;

        let mut batch_entry = self.heap.register_batch(batch.clone());

        let mut replacements = 0;

        match selected_rows {
            Some(filter) => {
                for (index, row) in filter.values().set_indices().zip(rows.iter()) {
                    match self.heap.max() {
                        // heap has k items, and the new row is greater than the
                        // current max in the heap ==> it is not a new topk
                        Some(max_row) if row.as_ref() >= max_row.row() => {}
                        // don't yet have k items or new item is lower than the currently k low values
                        None | Some(_) => {
                            self.heap.add(&mut batch_entry, row, index);
                            replacements += 1;
                        }
                    }
                }
            }
            None => {
                for (index, row) in rows.iter().enumerate() {
                    match self.heap.max() {
                        // heap has k items, and the new row is greater than the
                        // current max in the heap ==> it is not a new topk
                        Some(max_row) if row.as_ref() >= max_row.row() => {}
                        // don't yet have k items or new item is lower than the currently k low values
                        None | Some(_) => {
                            self.heap.add(&mut batch_entry, row, index);
                            replacements += 1;
                        }
                    }
                }
            }
        }

        self.metrics.row_replacements.add(replacements);
        self.heap.insert_batch_entry(batch_entry);

        // conserve memory
        self.heap.maybe_compact()?;

        // update memory reservation
        self.reservation.try_resize(self.size())?;

        // flag the topK as finished if we know that all
        // subsequent batches are guaranteed to be greater (by byte order, after row conversion) than the top K,
        // which means the top K won't change and the computation can be finished early.
        self.attempt_early_completion(&batch)?;
        Ok(())
    }

    /// If input ordering shares a common sort prefix with the TopK, and if the TopK's heap is full,
    /// check if the computation can be finished early.
    /// This is the case if the last row of the current batch is strictly greater than the max row in the heap,
    /// comparing only on the shared prefix columns.
    fn attempt_early_completion(&mut self, batch: &RecordBatch) -> Result<()> {
        // Early exit if the batch is empty as there is no last row to extract from it.
        if batch.num_rows() == 0 {
            return Ok(());
        }

        // prefix_row_converter is only `Some` if the input ordering has a common prefix with the TopK,
        // so early exit if it is `None`.
        let Some(prefix_converter) = &self.common_sort_prefix_converter else {
            return Ok(());
        };

        // Early exit if the heap is not full (`heap.max()` only returns `Some` if the heap is full).
        let Some(max_topk_row) = self.heap.max() else {
            return Ok(());
        };

        // Evaluate the prefix for the last row of the current batch.
        let last_row_idx = batch.num_rows() - 1;
        let mut batch_prefix_scratch =
            prefix_converter.empty_rows(1, ESTIMATED_BYTES_PER_ROW); // 1 row with capacity ESTIMATED_BYTES_PER_ROW

        self.compute_common_sort_prefix(batch, last_row_idx, &mut batch_prefix_scratch)?;

        // Retrieve the max row from the heap.
        let store_entry = self
            .heap
            .store
            .get(max_topk_row.batch_id)
            .ok_or(internal_datafusion_err!("Invalid batch id in topK heap"))?;
        let max_batch = &store_entry.batch;
        let mut heap_prefix_scratch =
            prefix_converter.empty_rows(1, ESTIMATED_BYTES_PER_ROW); // 1 row with capacity ESTIMATED_BYTES_PER_ROW
        self.compute_common_sort_prefix(
            max_batch,
            max_topk_row.index,
            &mut heap_prefix_scratch,
        )?;

        // If the last row's prefix is strictly greater than the max prefix, mark as finished.
        if batch_prefix_scratch.row(0).as_ref() > heap_prefix_scratch.row(0).as_ref() {
            self.finished = true;
        }

        Ok(())
    }

    // Helper function to compute the prefix for a given batch and row index, storing the result in scratch.
    fn compute_common_sort_prefix(
        &self,
        batch: &RecordBatch,
        last_row_idx: usize,
        scratch: &mut Rows,
    ) -> Result<()> {
        let last_row: Vec<ArrayRef> = self
            .common_sort_prefix
            .iter()
            .map(|expr| {
                expr.expr
                    .evaluate(&batch.slice(last_row_idx, 1))?
                    .into_array(1)
            })
            .collect::<Result<_>>()?;

        self.common_sort_prefix_converter
            .as_ref()
            .unwrap()
            .append(scratch, &last_row)?;
        Ok(())
    }

    /// Returns the top k results broken into `batch_size` [`RecordBatch`]es, consuming the heap
    pub fn emit(self) -> Result<SendableRecordBatchStream> {
        let Self {
            schema,
            metrics,
            reservation: _,
            batch_size,
            expr: _,
            row_converter: _,
            scratch_rows: _,
            mut heap,
            common_sort_prefix_converter: _,
            common_sort_prefix: _,
            finished: _,
        } = self;
        let _timer = metrics.baseline.elapsed_compute().timer(); // time updated on drop

        // break into record batches as needed
        let mut batches = vec![];
        if let Some(mut batch) = heap.emit()? {
            metrics.baseline.output_rows().add(batch.num_rows());

            loop {
                if batch.num_rows() <= batch_size {
                    batches.push(Ok(batch));
                    break;
                } else {
                    batches.push(Ok(batch.slice(0, batch_size)));
                    let remaining_length = batch.num_rows() - batch_size;
                    batch = batch.slice(batch_size, remaining_length);
                }
            }
        };
        Ok(Box::pin(RecordBatchStreamAdapter::new(
            schema,
            futures::stream::iter(batches),
        )))
    }

    /// return the size of memory used by this operator, in bytes
    fn size(&self) -> usize {
        size_of::<Self>()
            + self.row_converter.size()
            + self.scratch_rows.size()
            + self.heap.size()
    }
}

struct TopKMetrics {
    /// metrics
    pub baseline: BaselineMetrics,

    /// count of how many rows were replaced in the heap
    pub row_replacements: Count,
}

impl TopKMetrics {
    fn new(metrics: &ExecutionPlanMetricsSet, partition: usize) -> Self {
        Self {
            baseline: BaselineMetrics::new(metrics, partition),
            row_replacements: MetricBuilder::new(metrics)
                .counter("row_replacements", partition),
        }
    }
}

/// This structure keeps at most the *smallest* k items, using the
/// [arrow::row] format for sort keys. While it is called "topK" for
/// values like `1, 2, 3, 4, 5` the "top 3" really means the
/// *smallest* 3 , `1, 2, 3`, not the *largest* 3 `3, 4, 5`.
///
/// Using the `Row` format handles things such as ascending vs
/// descending and nulls first vs nulls last.
struct TopKHeap {
    /// The maximum number of elements to store in this heap.
    k: usize,
    /// The target number of rows for output batches
    batch_size: usize,
    /// Storage for up at most `k` items using a BinaryHeap. Reversed
    /// so that the smallest k so far is on the top
    inner: BinaryHeap<TopKRow>,
    /// Storage the original row values (TopKRow only has the sort key)
    store: RecordBatchStore,
    /// The size of all owned data held by this heap
    owned_bytes: usize,
}

impl TopKHeap {
    fn new(k: usize, batch_size: usize) -> Self {
        assert!(k > 0);
        Self {
            k,
            batch_size,
            inner: BinaryHeap::new(),
            store: RecordBatchStore::new(),
            owned_bytes: 0,
        }
    }

    /// Register a [`RecordBatch`] with the heap, returning the
    /// appropriate entry
    pub fn register_batch(&mut self, batch: RecordBatch) -> RecordBatchEntry {
        self.store.register(batch)
    }

    /// Insert a [`RecordBatchEntry`] created by a previous call to
    /// [`Self::register_batch`] into storage.
    pub fn insert_batch_entry(&mut self, entry: RecordBatchEntry) {
        self.store.insert(entry)
    }

    /// Returns the largest value stored by the heap if there are k
    /// items, otherwise returns None. Remember this structure is
    /// keeping the "smallest" k values
    fn max(&self) -> Option<&TopKRow> {
        if self.inner.len() < self.k {
            None
        } else {
            self.inner.peek()
        }
    }

    /// Adds `row` to this heap. If inserting this new item would
    /// increase the size past `k`, removes the previously smallest
    /// item.
    fn add(
        &mut self,
        batch_entry: &mut RecordBatchEntry,
        row: impl AsRef<[u8]>,
        index: usize,
    ) {
        let batch_id = batch_entry.id;
        batch_entry.uses += 1;

        assert!(self.inner.len() <= self.k);
        let row = row.as_ref();

        // Reuse storage for evicted item if possible
        let new_top_k = if self.inner.len() == self.k {
            let prev_min = self.inner.pop().unwrap();

            // Update batch use
            if prev_min.batch_id == batch_entry.id {
                batch_entry.uses -= 1;
            } else {
                self.store.unuse(prev_min.batch_id);
            }

            // update memory accounting
            self.owned_bytes -= prev_min.owned_size();
            prev_min.with_new_row(row, batch_id, index)
        } else {
            TopKRow::new(row, batch_id, index)
        };

        self.owned_bytes += new_top_k.owned_size();

        // put the new row into the heap
        self.inner.push(new_top_k)
    }

    /// Returns the values stored in this heap, from values low to
    /// high, as a single [`RecordBatch`], resetting the inner heap
    pub fn emit(&mut self) -> Result<Option<RecordBatch>> {
        Ok(self.emit_with_state()?.0)
    }

    /// Returns the values stored in this heap, from values low to
    /// high, as a single [`RecordBatch`], and a sorted vec of the
    /// current heap's contents
    pub fn emit_with_state(&mut self) -> Result<(Option<RecordBatch>, Vec<TopKRow>)> {
        // generate sorted rows
        let topk_rows = std::mem::take(&mut self.inner).into_sorted_vec();

        if self.store.is_empty() {
            return Ok((None, topk_rows));
        }

        // Indices for each row within its respective RecordBatch
        let indices: Vec<_> = topk_rows
            .iter()
            .enumerate()
            .map(|(i, k)| (i, k.index))
            .collect();

        let record_batches: Vec<_> = topk_rows
            .iter()
            .map(|k| {
                let entry = self.store.get(k.batch_id).expect("invalid stored batch id");
                &entry.batch
            })
            .collect();

        // At this point `indices` contains indexes within the
        // rows and `input_arrays` contains a reference to the
        // relevant RecordBatch for that index. `interleave_record_batch` pulls
        // them together into a single new batch
        let new_batch = interleave_record_batch(&record_batches, &indices)?;

        Ok((Some(new_batch), topk_rows))
    }

    /// Compact this heap, rewriting all stored batches into a single
    /// input batch
    pub fn maybe_compact(&mut self) -> Result<()> {
        // we compact if the number of "unused" rows in the store is
        // past some pre-defined threshold. Target holding up to
        // around 20 batches, but handle cases of large k where some
        // batches might be partially full
        let max_unused_rows = (20 * self.batch_size) + self.k;
        let unused_rows = self.store.unused_rows();

        // don't compact if the store has one extra batch or
        // unused rows is under the threshold
        if self.store.len() <= 2 || unused_rows < max_unused_rows {
            return Ok(());
        }
        // at first, compact the entire thing always into a new batch
        // (maybe we can get fancier in the future about ignoring
        // batches that have a high usage ratio already

        // Note: new batch is in the same order as inner
        let num_rows = self.inner.len();
        let (new_batch, mut topk_rows) = self.emit_with_state()?;
        let Some(new_batch) = new_batch else {
            return Ok(());
        };

        // clear all old entries in store (this invalidates all
        // store_ids in `inner`)
        self.store.clear();

        let mut batch_entry = self.register_batch(new_batch);
        batch_entry.uses = num_rows;

        // rewrite all existing entries to use the new batch, and
        // remove old entries. The sortedness and their relative
        // position do not change
        for (i, topk_row) in topk_rows.iter_mut().enumerate() {
            topk_row.batch_id = batch_entry.id;
            topk_row.index = i;
        }
        self.insert_batch_entry(batch_entry);
        // restore the heap
        self.inner = BinaryHeap::from(topk_rows);

        Ok(())
    }

    /// return the size of memory used by this heap, in bytes
    fn size(&self) -> usize {
        size_of::<Self>()
            + (self.inner.capacity() * size_of::<TopKRow>())
            + self.store.size()
            + self.owned_bytes
    }
}

/// Represents one of the top K rows held in this heap. Orders
/// according to memcmp of row (e.g. the arrow Row format, but could
/// also be primitive values)
///
/// Reuses allocations to minimize runtime overhead of creating new Vecs
#[derive(Debug, PartialEq)]
struct TopKRow {
    /// the value of the sort key for this row. This contains the
    /// bytes that could be stored in `OwnedRow` but uses `Vec<u8>` to
    /// reuse allocations.
    row: Vec<u8>,
    /// the RecordBatch this row came from: an id into a [`RecordBatchStore`]
    batch_id: u32,
    /// the index in this record batch the row came from
    index: usize,
}

impl TopKRow {
    /// Create a new TopKRow with new allocation
    fn new(row: impl AsRef<[u8]>, batch_id: u32, index: usize) -> Self {
        Self {
            row: row.as_ref().to_vec(),
            batch_id,
            index,
        }
    }

    /// Create a new  TopKRow reusing the existing allocation
    fn with_new_row(
        self,
        new_row: impl AsRef<[u8]>,
        batch_id: u32,
        index: usize,
    ) -> Self {
        let Self {
            mut row,
            batch_id: _,
            index: _,
        } = self;
        row.clear();
        row.extend_from_slice(new_row.as_ref());

        Self {
            row,
            batch_id,
            index,
        }
    }

    /// Returns the number of bytes owned by this row in the heap (not
    /// including itself)
    fn owned_size(&self) -> usize {
        self.row.capacity()
    }

    /// Returns a slice to the owned row value
    fn row(&self) -> &[u8] {
        self.row.as_slice()
    }
}

impl Eq for TopKRow {}

impl PartialOrd for TopKRow {
    fn partial_cmp(&self, other: &Self) -> Option<Ordering> {
        Some(self.cmp(other))
    }
}

impl Ord for TopKRow {
    fn cmp(&self, other: &Self) -> Ordering {
        self.row.cmp(&other.row)
    }
}

#[derive(Debug)]
struct RecordBatchEntry {
    id: u32,
    batch: RecordBatch,
    // for this batch, how many times has it been used
    uses: usize,
}

/// This structure tracks [`RecordBatch`] by an id so that:
///
/// 1. The baches can be tracked via an id that can be copied cheaply
/// 2. The total memory held by all batches is tracked
#[derive(Debug)]
struct RecordBatchStore {
    /// id generator
    next_id: u32,
    /// storage
    batches: HashMap<u32, RecordBatchEntry>,
    /// total size of all record batches tracked by this store
    batches_size: usize,
}

impl RecordBatchStore {
    fn new() -> Self {
        Self {
            next_id: 0,
            batches: HashMap::new(),
            batches_size: 0,
        }
    }

    /// Register this batch with the store and assign an ID. No
    /// attempt is made to compare this batch to other batches
    pub fn register(&mut self, batch: RecordBatch) -> RecordBatchEntry {
        let id = self.next_id;
        self.next_id += 1;
        RecordBatchEntry { id, batch, uses: 0 }
    }

    /// Insert a record batch entry into this store, tracking its
    /// memory use, if it has any uses
    pub fn insert(&mut self, entry: RecordBatchEntry) {
        // uses of 0 means that none of the rows in the batch were stored in the topk
        if entry.uses > 0 {
            self.batches_size += get_record_batch_memory_size(&entry.batch);
            self.batches.insert(entry.id, entry);
        }
    }

    /// Clear all values in this store, invalidating all previous batch ids
    fn clear(&mut self) {
        self.batches.clear();
        self.batches_size = 0;
    }

    fn get(&self, id: u32) -> Option<&RecordBatchEntry> {
        self.batches.get(&id)
    }

    /// returns the total number of batches stored in this store
    fn len(&self) -> usize {
        self.batches.len()
    }

    /// Returns the total number of rows in batches minus the number
    /// which are in use
    fn unused_rows(&self) -> usize {
        self.batches
            .values()
            .map(|batch_entry| batch_entry.batch.num_rows() - batch_entry.uses)
            .sum()
    }

    /// returns true if the store has nothing stored
    fn is_empty(&self) -> bool {
        self.batches.is_empty()
    }

    /// remove a use from the specified batch id. If the use count
    /// reaches zero the batch entry is removed from the store
    ///
    /// panics if there were no remaining uses of id
    pub fn unuse(&mut self, id: u32) {
        let remove = if let Some(batch_entry) = self.batches.get_mut(&id) {
            batch_entry.uses = batch_entry.uses.checked_sub(1).expect("underflow");
            batch_entry.uses == 0
        } else {
            panic!("No entry for id {id}");
        };

        if remove {
            let old_entry = self.batches.remove(&id).unwrap();
            self.batches_size = self
                .batches_size
                .checked_sub(get_record_batch_memory_size(&old_entry.batch))
                .unwrap();
        }
    }

    /// returns the size of memory used by this store, including all
    /// referenced `RecordBatch`es, in bytes
    pub fn size(&self) -> usize {
        size_of::<Self>()
            + self.batches.capacity() * (size_of::<u32>() + size_of::<RecordBatchEntry>())
            + self.batches_size
    }
}

#[cfg(test)]
mod tests {
    use super::*;
    use arrow::array::{Float64Array, Int32Array, RecordBatch};
    use arrow::datatypes::{DataType, Field, Schema};
    use arrow_schema::SortOptions;
    use datafusion_common::assert_batches_eq;
    use datafusion_physical_expr::expressions::col;
    use futures::TryStreamExt;

    /// This test ensures the size calculation is correct for RecordBatches with multiple columns.
    #[test]
    fn test_record_batch_store_size() {
        // given
        let schema = Arc::new(Schema::new(vec![
            Field::new("ints", DataType::Int32, true),
            Field::new("float64", DataType::Float64, false),
        ]));
        let mut record_batch_store = RecordBatchStore::new();
        let int_array =
            Int32Array::from(vec![Some(1), Some(2), Some(3), Some(4), Some(5)]); // 5 * 4 = 20
        let float64_array = Float64Array::from(vec![1.0, 2.0, 3.0, 4.0, 5.0]); // 5 * 8 = 40

        let record_batch_entry = RecordBatchEntry {
            id: 0,
            batch: RecordBatch::try_new(
                schema,
                vec![Arc::new(int_array), Arc::new(float64_array)],
            )
            .unwrap(),
            uses: 1,
        };

        // when insert record batch entry
        record_batch_store.insert(record_batch_entry);
        assert_eq!(record_batch_store.batches_size, 60);

        // when unuse record batch entry
        record_batch_store.unuse(0);
        assert_eq!(record_batch_store.batches_size, 0);
    }

    /// This test validates that the `try_finish` method marks the TopK operator as finished
    /// when the prefix (on column "a") of the last row in the current batch is strictly greater
    /// than the max top‑k row.
    /// The full sort expression is defined on both columns ("a", "b"), but the input ordering is only on "a".
    #[tokio::test]
    async fn test_try_finish_marks_finished_with_prefix() -> Result<()> {
        // Create a schema with two columns.
        let schema = Arc::new(Schema::new(vec![
            Field::new("a", DataType::Int32, false),
            Field::new("b", DataType::Float64, false),
        ]));

        // Create sort expressions.
        // Full sort: first by "a", then by "b".
        let sort_expr_a = PhysicalSortExpr {
            expr: col("a", schema.as_ref())?,
            options: SortOptions::default(),
        };
        let sort_expr_b = PhysicalSortExpr {
            expr: col("b", schema.as_ref())?,
            options: SortOptions::default(),
        };

        // Input ordering uses only column "a" (a prefix of the full sort).
        let input_ordering = LexOrdering::from(vec![sort_expr_a.clone()]);
        let full_expr = LexOrdering::from(vec![sort_expr_a, sort_expr_b]);

        // Create a dummy runtime environment and metrics.
        let runtime = Arc::new(RuntimeEnv::default());
        let metrics = ExecutionPlanMetricsSet::new();

        // Create a TopK instance with k = 3 and batch_size = 2.
        let mut topk = TopK::try_new(
            0,
            Arc::clone(&schema),
            input_ordering,
            full_expr,
            3,
            2,
            runtime,
            &metrics,
        )?;

        // Create the first batch with two columns:
        // Column "a": [1, 1, 2], Column "b": [20.0, 15.0, 30.0].
        let array_a1: ArrayRef =
            Arc::new(Int32Array::from(vec![Some(1), Some(1), Some(2)]));
        let array_b1: ArrayRef = Arc::new(Float64Array::from(vec![20.0, 15.0, 30.0]));
        let batch1 = RecordBatch::try_new(Arc::clone(&schema), vec![array_a1, array_b1])?;

        // Insert the first batch.
        // At this point the heap is not yet “finished” because the prefix of the last row of the batch
        // is not strictly greater than the prefix of the max top‑k row (both being `2`).
        topk.insert_batch(batch1)?;
        assert!(
            !topk.finished,
            "Expected 'finished' to be false after the first batch."
        );

        // Create the second batch with two columns:
        // Column "a": [2, 3], Column "b": [10.0, 20.0].
        let array_a2: ArrayRef = Arc::new(Int32Array::from(vec![Some(2), Some(3)]));
        let array_b2: ArrayRef = Arc::new(Float64Array::from(vec![10.0, 20.0]));
        let batch2 = RecordBatch::try_new(Arc::clone(&schema), vec![array_a2, array_b2])?;

        // Insert the second batch.
        // The last row in this batch has a prefix value of `3`,
        // which is strictly greater than the max top‑k row (with value `2`),
        // so try_finish should mark the TopK as finished.
        topk.insert_batch(batch2)?;
        assert!(
            topk.finished,
            "Expected 'finished' to be true after the second batch."
        );

        // Verify the TopK correctly emits the top k rows from both batches
        // (the value 10.0 for b is from the second batch).
        let results: Vec<_> = topk.emit()?.try_collect().await?;
        assert_batches_eq!(
            &[
                "+---+------+",
                "| a | b    |",
                "+---+------+",
                "| 1 | 15.0 |",
                "| 1 | 20.0 |",
                "| 2 | 10.0 |",
                "+---+------+",
            ],
            &results
        );

        Ok(())
    }
}<|MERGE_RESOLUTION|>--- conflicted
+++ resolved
@@ -18,12 +18,8 @@
 //! TopK: Combination of Sort / LIMIT
 
 use arrow::{
-<<<<<<< HEAD
     array::Scalar,
-    compute::{and, interleave, FilterBuilder},
-=======
-    compute::interleave_record_batch,
->>>>>>> 0b01fdf7
+    compute::{and, interleave_record_batch, FilterBuilder},
     row::{RowConverter, Rows, SortField},
 };
 use arrow_ord::cmp::lt;
