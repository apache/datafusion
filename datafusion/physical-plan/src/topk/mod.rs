// Licensed to the Apache Software Foundation (ASF) under one
// or more contributor license agreements.  See the NOTICE file
// distributed with this work for additional information
// regarding copyright ownership.  The ASF licenses this file
// to you under the Apache License, Version 2.0 (the
// "License"); you may not use this file except in compliance
// with the License.  You may obtain a copy of the License at
//
//   http://www.apache.org/licenses/LICENSE-2.0
//
// Unless required by applicable law or agreed to in writing,
// software distributed under the License is distributed on an
// "AS IS" BASIS, WITHOUT WARRANTIES OR CONDITIONS OF ANY
// KIND, either express or implied.  See the License for the
// specific language governing permissions and limitations
// under the License.

//! TopK: Combination of Sort / LIMIT

use std::mem::size_of;
use std::{cmp::Ordering, collections::BinaryHeap, sync::Arc};

use super::metrics::{BaselineMetrics, Count, ExecutionPlanMetricsSet, MetricBuilder};
use crate::spill::get_record_batch_memory_size;
use crate::{stream::RecordBatchStreamAdapter, SendableRecordBatchStream};

use arrow::array::{Array, ArrayRef, RecordBatch};
use arrow::compute::interleave;
use arrow::datatypes::SchemaRef;
<<<<<<< HEAD
use arrow::row::{RowConverter, Rows, SortField};
use datafusion_common::{HashMap, Result};
=======
use datafusion_common::Result;
use datafusion_common::{internal_datafusion_err, HashMap};
>>>>>>> 5ab5a037
use datafusion_execution::{
    memory_pool::{MemoryConsumer, MemoryReservation},
    runtime_env::RuntimeEnv,
};
use datafusion_physical_expr_common::sort_expr::LexOrdering;

/// Global TopK
///
/// # Background
///
/// "Top K" is a common query optimization used for queries such as
/// "find the top 3 customers by revenue". The (simplified) SQL for
/// such a query might be:
///
/// ```sql
/// SELECT customer_id, revenue FROM 'sales.csv' ORDER BY revenue DESC limit 3;
/// ```
///
/// The simple plan would be:
///
/// ```sql
/// > explain SELECT customer_id, revenue FROM sales ORDER BY revenue DESC limit 3;
/// +--------------+----------------------------------------+
/// | plan_type    | plan                                   |
/// +--------------+----------------------------------------+
/// | logical_plan | Limit: 3                               |
/// |              |   Sort: revenue DESC NULLS FIRST       |
/// |              |     Projection: customer_id, revenue   |
/// |              |       TableScan: sales                 |
/// +--------------+----------------------------------------+
/// ```
///
/// While this plan produces the correct answer, it will fully sorts the
/// input before discarding everything other than the top 3 elements.
///
/// The same answer can be produced by simply keeping track of the top
/// K=3 elements, reducing the total amount of required buffer memory.
///
/// # Partial Sort Optimization
///
/// This implementation additionally optimizes queries where the input is already
/// partially sorted by a common prefix of the requested ordering. Once the top K
/// heap is full, if subsequent rows are guaranteed to be strictly greater (in sort
/// order) on this prefix than the largest row currently stored, the operator
/// safely terminates early.
///
/// ## Example
///
/// For input sorted by `(day DESC)`, but not by `timestamp`, a query such as:
///
/// ```sql
/// SELECT day, timestamp FROM sensor ORDER BY day DESC, timestamp DESC LIMIT 10;
/// ```
///
/// can terminate scanning early once sufficient rows from the latest days have been
/// collected, skipping older data.
///
/// # Structure
///
/// This operator tracks the top K items using a `TopKHeap`.
pub struct TopK {
    /// schema of the output (and the input)
    schema: SchemaRef,
    /// Runtime metrics
    metrics: TopKMetrics,
    /// Reservation
    reservation: MemoryReservation,
    /// The target number of rows for output batches
    batch_size: usize,
    /// sort expressions
    expr: LexOrdering,
    /// row converter, for sort keys
    row_converter: RowConverter,
    /// scratch space for converting rows
    scratch_rows: Rows,
    /// stores the top k values and their sort key values, in order
    heap: TopKHeap,
    /// row converter, for common keys between the sort keys and the input ordering
    common_sort_prefix_converter: Option<RowConverter>,
    /// Common sort prefix between the input and the sort expressions to allow early exit optimization
    common_sort_prefix: Arc<[PhysicalSortExpr]>,
    /// If true, indicates that all rows of subsequent batches are guaranteed
    /// to be greater (by byte order, after row conversion) than the top K,
    /// which means the top K won't change and the computation can be finished early.
    pub(crate) finished: bool,
}

// Guesstimate for memory allocation: estimated number of bytes used per row in the RowConverter
const ESTIMATED_BYTES_PER_ROW: usize = 20;

fn build_sort_fields(
    ordering: &LexOrdering,
    schema: &SchemaRef,
) -> Result<Vec<SortField>> {
    ordering
        .iter()
        .map(|e| {
            Ok(SortField::new_with_options(
                e.expr.data_type(schema)?,
                e.options,
            ))
        })
        .collect::<Result<_>>()
}

impl TopK {
    /// Create a new [`TopK`] that stores the top `k` values, as
    /// defined by the sort expressions in `expr`.
    // TODO: make a builder or some other nicer API
    #[allow(clippy::too_many_arguments)]
    pub fn try_new(
        partition_id: usize,
        schema: SchemaRef,
        common_sort_prefix: LexOrdering,
        expr: LexOrdering,
        k: usize,
        batch_size: usize,
        runtime: Arc<RuntimeEnv>,
        metrics: &ExecutionPlanMetricsSet,
    ) -> Result<Self> {
        let reservation = MemoryConsumer::new(format!("TopK[{partition_id}]"))
            .register(&runtime.memory_pool);

<<<<<<< HEAD
        let sort_fields: Vec<_> = expr
            .iter()
            .map(|e| {
                Ok(SortField::new_with_options(
                    e.expr.data_type(&schema)?,
                    e.options,
                ))
            })
            .collect::<Result<_>>()?;
=======
        let sort_fields: Vec<_> = build_sort_fields(&expr, &schema)?;
>>>>>>> 5ab5a037

        // TODO there is potential to add special cases for single column sort fields
        // to improve performance
        let row_converter = RowConverter::new(sort_fields)?;
        let scratch_rows =
            row_converter.empty_rows(batch_size, ESTIMATED_BYTES_PER_ROW * batch_size);

        let prefix_row_converter = if common_sort_prefix.is_empty() {
            None
        } else {
            let input_sort_fields: Vec<_> =
                build_sort_fields(&common_sort_prefix, &schema)?;
            Some(RowConverter::new(input_sort_fields)?)
        };

        Ok(Self {
            schema: Arc::clone(&schema),
            metrics: TopKMetrics::new(metrics, partition_id),
            reservation,
            batch_size,
            expr: Arc::from(expr),
            row_converter,
            scratch_rows,
            heap: TopKHeap::new(k, batch_size, schema),
            common_sort_prefix_converter: prefix_row_converter,
            common_sort_prefix: Arc::from(common_sort_prefix),
            finished: false,
        })
    }

    /// Insert `batch`, remembering if any of its values are among
    /// the top k seen so far.
    pub fn insert_batch(&mut self, batch: RecordBatch) -> Result<()> {
        // Updates on drop
        let baseline = self.metrics.baseline.clone();
        let _timer = baseline.elapsed_compute().timer();

        let sort_keys: Vec<ArrayRef> = self
            .expr
            .iter()
            .map(|expr| {
                let value = expr.expr.evaluate(&batch)?;
                value.into_array(batch.num_rows())
            })
            .collect::<Result<Vec<_>>>()?;

        // reuse existing `Rows` to avoid reallocations
        let rows = &mut self.scratch_rows;
        rows.clear();
        self.row_converter.append(rows, &sort_keys)?;

        // TODO make this algorithmically better?:
        // Idea: filter out rows >= self.heap.max() early (before passing to `RowConverter`)
        //       this avoids some work and also might be better vectorizable.
        let mut batch_entry = self.heap.register_batch(batch.clone());
        for (index, row) in rows.iter().enumerate() {
            match self.heap.max() {
                // heap has k items, and the new row is greater than the
                // current max in the heap ==> it is not a new topk
                Some(max_row) if row.as_ref() >= max_row.row() => {}
                // don't yet have k items or new item is lower than the currently k low values
                None | Some(_) => {
                    self.heap.add(&mut batch_entry, row, index);
                    self.metrics.row_replacements.add(1);
                }
            }
        }
        self.heap.insert_batch_entry(batch_entry);

        // conserve memory
        self.heap.maybe_compact()?;

        // update memory reservation
        self.reservation.try_resize(self.size())?;

        // flag the topK as finished if we know that all
        // subsequent batches are guaranteed to be greater (by byte order, after row conversion) than the top K,
        // which means the top K won't change and the computation can be finished early.
        self.attempt_early_completion(&batch)?;

        Ok(())
    }

    /// If input ordering shares a common sort prefix with the TopK, and if the TopK's heap is full,
    /// check if the computation can be finished early.
    /// This is the case if the last row of the current batch is strictly greater than the max row in the heap,
    /// comparing only on the shared prefix columns.
    fn attempt_early_completion(&mut self, batch: &RecordBatch) -> Result<()> {
        // Early exit if the batch is empty as there is no last row to extract from it.
        if batch.num_rows() == 0 {
            return Ok(());
        }

        // prefix_row_converter is only `Some` if the input ordering has a common prefix with the TopK,
        // so early exit if it is `None`.
        let Some(prefix_converter) = &self.common_sort_prefix_converter else {
            return Ok(());
        };

        // Early exit if the heap is not full (`heap.max()` only returns `Some` if the heap is full).
        let Some(max_topk_row) = self.heap.max() else {
            return Ok(());
        };

        // Evaluate the prefix for the last row of the current batch.
        let last_row_idx = batch.num_rows() - 1;
        let mut batch_prefix_scratch =
            prefix_converter.empty_rows(1, ESTIMATED_BYTES_PER_ROW); // 1 row with capacity ESTIMATED_BYTES_PER_ROW

        self.compute_common_sort_prefix(batch, last_row_idx, &mut batch_prefix_scratch)?;

        // Retrieve the max row from the heap.
        let store_entry = self
            .heap
            .store
            .get(max_topk_row.batch_id)
            .ok_or(internal_datafusion_err!("Invalid batch id in topK heap"))?;
        let max_batch = &store_entry.batch;
        let mut heap_prefix_scratch =
            prefix_converter.empty_rows(1, ESTIMATED_BYTES_PER_ROW); // 1 row with capacity ESTIMATED_BYTES_PER_ROW
        self.compute_common_sort_prefix(
            max_batch,
            max_topk_row.index,
            &mut heap_prefix_scratch,
        )?;

        // If the last row's prefix is strictly greater than the max prefix, mark as finished.
        if batch_prefix_scratch.row(0).as_ref() > heap_prefix_scratch.row(0).as_ref() {
            self.finished = true;
        }

        Ok(())
    }

    // Helper function to compute the prefix for a given batch and row index, storing the result in scratch.
    fn compute_common_sort_prefix(
        &self,
        batch: &RecordBatch,
        last_row_idx: usize,
        scratch: &mut Rows,
    ) -> Result<()> {
        let last_row: Vec<ArrayRef> = self
            .common_sort_prefix
            .iter()
            .map(|expr| {
                expr.expr
                    .evaluate(&batch.slice(last_row_idx, 1))?
                    .into_array(1)
            })
            .collect::<Result<_>>()?;

        self.common_sort_prefix_converter
            .as_ref()
            .unwrap()
            .append(scratch, &last_row)?;
        Ok(())
    }

    /// Returns the top k results broken into `batch_size` [`RecordBatch`]es, consuming the heap
    pub fn emit(self) -> Result<SendableRecordBatchStream> {
        let Self {
            schema,
            metrics,
            reservation: _,
            batch_size,
            expr: _,
            row_converter: _,
            scratch_rows: _,
            mut heap,
            common_sort_prefix_converter: _,
            common_sort_prefix: _,
            finished: _,
        } = self;
        let _timer = metrics.baseline.elapsed_compute().timer(); // time updated on drop

        // break into record batches as needed
        let mut batches = vec![];
        if let Some(mut batch) = heap.emit()? {
            metrics.baseline.output_rows().add(batch.num_rows());

            loop {
                if batch.num_rows() <= batch_size {
                    batches.push(Ok(batch));
                    break;
                } else {
                    batches.push(Ok(batch.slice(0, batch_size)));
                    let remaining_length = batch.num_rows() - batch_size;
                    batch = batch.slice(batch_size, remaining_length);
                }
            }
        };
        Ok(Box::pin(RecordBatchStreamAdapter::new(
            schema,
            futures::stream::iter(batches),
        )))
    }

    /// return the size of memory used by this operator, in bytes
    fn size(&self) -> usize {
        size_of::<Self>()
            + self.row_converter.size()
            + self.scratch_rows.size()
            + self.heap.size()
    }
}

struct TopKMetrics {
    /// metrics
    pub baseline: BaselineMetrics,

    /// count of how many rows were replaced in the heap
    pub row_replacements: Count,
}

impl TopKMetrics {
    fn new(metrics: &ExecutionPlanMetricsSet, partition: usize) -> Self {
        Self {
            baseline: BaselineMetrics::new(metrics, partition),
            row_replacements: MetricBuilder::new(metrics)
                .counter("row_replacements", partition),
        }
    }
}

/// This structure keeps at most the *smallest* k items, using the
/// [arrow::row] format for sort keys. While it is called "topK" for
/// values like `1, 2, 3, 4, 5` the "top 3" really means the
/// *smallest* 3 , `1, 2, 3`, not the *largest* 3 `3, 4, 5`.
///
/// Using the `Row` format handles things such as ascending vs
/// descending and nulls first vs nulls last.
struct TopKHeap {
    /// The maximum number of elements to store in this heap.
    k: usize,
    /// The target number of rows for output batches
    batch_size: usize,
    /// Storage for up at most `k` items using a BinaryHeap. Reversed
    /// so that the smallest k so far is on the top
    inner: BinaryHeap<TopKRow>,
    /// Storage the original row values (TopKRow only has the sort key)
    store: RecordBatchStore,
    /// The size of all owned data held by this heap
    owned_bytes: usize,
}

impl TopKHeap {
    fn new(k: usize, batch_size: usize, schema: SchemaRef) -> Self {
        assert!(k > 0);
        Self {
            k,
            batch_size,
            inner: BinaryHeap::new(),
            store: RecordBatchStore::new(schema),
            owned_bytes: 0,
        }
    }

    /// Register a [`RecordBatch`] with the heap, returning the
    /// appropriate entry
    pub fn register_batch(&mut self, batch: RecordBatch) -> RecordBatchEntry {
        self.store.register(batch)
    }

    /// Insert a [`RecordBatchEntry`] created by a previous call to
    /// [`Self::register_batch`] into storage.
    pub fn insert_batch_entry(&mut self, entry: RecordBatchEntry) {
        self.store.insert(entry)
    }

    /// Returns the largest value stored by the heap if there are k
    /// items, otherwise returns None. Remember this structure is
    /// keeping the "smallest" k values
    fn max(&self) -> Option<&TopKRow> {
        if self.inner.len() < self.k {
            None
        } else {
            self.inner.peek()
        }
    }

    /// Adds `row` to this heap. If inserting this new item would
    /// increase the size past `k`, removes the previously smallest
    /// item.
    fn add(
        &mut self,
        batch_entry: &mut RecordBatchEntry,
        row: impl AsRef<[u8]>,
        index: usize,
    ) {
        let batch_id = batch_entry.id;
        batch_entry.uses += 1;

        assert!(self.inner.len() <= self.k);
        let row = row.as_ref();

        // Reuse storage for evicted item if possible
        let new_top_k = if self.inner.len() == self.k {
            let prev_min = self.inner.pop().unwrap();

            // Update batch use
            if prev_min.batch_id == batch_entry.id {
                batch_entry.uses -= 1;
            } else {
                self.store.unuse(prev_min.batch_id);
            }

            // update memory accounting
            self.owned_bytes -= prev_min.owned_size();
            prev_min.with_new_row(row, batch_id, index)
        } else {
            TopKRow::new(row, batch_id, index)
        };

        self.owned_bytes += new_top_k.owned_size();

        // put the new row into the heap
        self.inner.push(new_top_k)
    }

    /// Returns the values stored in this heap, from values low to
    /// high, as a single [`RecordBatch`], resetting the inner heap
    pub fn emit(&mut self) -> Result<Option<RecordBatch>> {
        Ok(self.emit_with_state()?.0)
    }

    /// Returns the values stored in this heap, from values low to
    /// high, as a single [`RecordBatch`], and a sorted vec of the
    /// current heap's contents
    pub fn emit_with_state(&mut self) -> Result<(Option<RecordBatch>, Vec<TopKRow>)> {
        let schema = Arc::clone(self.store.schema());

        // generate sorted rows
        let topk_rows = std::mem::take(&mut self.inner).into_sorted_vec();

        if self.store.is_empty() {
            return Ok((None, topk_rows));
        }

        // Indices for each row within its respective RecordBatch
        let indices: Vec<_> = topk_rows
            .iter()
            .enumerate()
            .map(|(i, k)| (i, k.index))
            .collect();

        let num_columns = schema.fields().len();

        // build the output columns one at time, using the
        // `interleave` kernel to pick rows from different arrays
        let output_columns: Vec<_> = (0..num_columns)
            .map(|col| {
                let input_arrays: Vec<_> = topk_rows
                    .iter()
                    .map(|k| {
                        let entry =
                            self.store.get(k.batch_id).expect("invalid stored batch id");
                        entry.batch.column(col) as &dyn Array
                    })
                    .collect();

                // at this point `indices` contains indexes within the
                // rows and `input_arrays` contains a reference to the
                // relevant Array for that index. `interleave` pulls
                // them together into a single new array
                Ok(interleave(&input_arrays, &indices)?)
            })
            .collect::<Result<_>>()?;

        let new_batch = RecordBatch::try_new(schema, output_columns)?;
        Ok((Some(new_batch), topk_rows))
    }

    /// Compact this heap, rewriting all stored batches into a single
    /// input batch
    pub fn maybe_compact(&mut self) -> Result<()> {
        // we compact if the number of "unused" rows in the store is
        // past some pre-defined threshold. Target holding up to
        // around 20 batches, but handle cases of large k where some
        // batches might be partially full
        let max_unused_rows = (20 * self.batch_size) + self.k;
        let unused_rows = self.store.unused_rows();

        // don't compact if the store has one extra batch or
        // unused rows is under the threshold
        if self.store.len() <= 2 || unused_rows < max_unused_rows {
            return Ok(());
        }
        // at first, compact the entire thing always into a new batch
        // (maybe we can get fancier in the future about ignoring
        // batches that have a high usage ratio already

        // Note: new batch is in the same order as inner
        let num_rows = self.inner.len();
        let (new_batch, mut topk_rows) = self.emit_with_state()?;
        let Some(new_batch) = new_batch else {
            return Ok(());
        };

        // clear all old entries in store (this invalidates all
        // store_ids in `inner`)
        self.store.clear();

        let mut batch_entry = self.register_batch(new_batch);
        batch_entry.uses = num_rows;

        // rewrite all existing entries to use the new batch, and
        // remove old entries. The sortedness and their relative
        // position do not change
        for (i, topk_row) in topk_rows.iter_mut().enumerate() {
            topk_row.batch_id = batch_entry.id;
            topk_row.index = i;
        }
        self.insert_batch_entry(batch_entry);
        // restore the heap
        self.inner = BinaryHeap::from(topk_rows);

        Ok(())
    }

    /// return the size of memory used by this heap, in bytes
    fn size(&self) -> usize {
        size_of::<Self>()
            + (self.inner.capacity() * size_of::<TopKRow>())
            + self.store.size()
            + self.owned_bytes
    }
}

/// Represents one of the top K rows held in this heap. Orders
/// according to memcmp of row (e.g. the arrow Row format, but could
/// also be primitive values)
///
/// Reuses allocations to minimize runtime overhead of creating new Vecs
#[derive(Debug, PartialEq)]
struct TopKRow {
    /// the value of the sort key for this row. This contains the
    /// bytes that could be stored in `OwnedRow` but uses `Vec<u8>` to
    /// reuse allocations.
    row: Vec<u8>,
    /// the RecordBatch this row came from: an id into a [`RecordBatchStore`]
    batch_id: u32,
    /// the index in this record batch the row came from
    index: usize,
}

impl TopKRow {
    /// Create a new TopKRow with new allocation
    fn new(row: impl AsRef<[u8]>, batch_id: u32, index: usize) -> Self {
        Self {
            row: row.as_ref().to_vec(),
            batch_id,
            index,
        }
    }

    /// Create a new  TopKRow reusing the existing allocation
    fn with_new_row(
        self,
        new_row: impl AsRef<[u8]>,
        batch_id: u32,
        index: usize,
    ) -> Self {
        let Self {
            mut row,
            batch_id: _,
            index: _,
        } = self;
        row.clear();
        row.extend_from_slice(new_row.as_ref());

        Self {
            row,
            batch_id,
            index,
        }
    }

    /// Returns the number of bytes owned by this row in the heap (not
    /// including itself)
    fn owned_size(&self) -> usize {
        self.row.capacity()
    }

    /// Returns a slice to the owned row value
    fn row(&self) -> &[u8] {
        self.row.as_slice()
    }
}

impl Eq for TopKRow {}

impl PartialOrd for TopKRow {
    fn partial_cmp(&self, other: &Self) -> Option<Ordering> {
        Some(self.cmp(other))
    }
}

impl Ord for TopKRow {
    fn cmp(&self, other: &Self) -> Ordering {
        self.row.cmp(&other.row)
    }
}

#[derive(Debug)]
struct RecordBatchEntry {
    id: u32,
    batch: RecordBatch,
    // for this batch, how many times has it been used
    uses: usize,
}

/// This structure tracks [`RecordBatch`] by an id so that:
///
/// 1. The baches can be tracked via an id that can be copied cheaply
/// 2. The total memory held by all batches is tracked
#[derive(Debug)]
struct RecordBatchStore {
    /// id generator
    next_id: u32,
    /// storage
    batches: HashMap<u32, RecordBatchEntry>,
    /// total size of all record batches tracked by this store
    batches_size: usize,
    /// schema of the batches
    schema: SchemaRef,
}

impl RecordBatchStore {
    fn new(schema: SchemaRef) -> Self {
        Self {
            next_id: 0,
            batches: HashMap::new(),
            batches_size: 0,
            schema,
        }
    }

    /// Register this batch with the store and assign an ID. No
    /// attempt is made to compare this batch to other batches
    pub fn register(&mut self, batch: RecordBatch) -> RecordBatchEntry {
        let id = self.next_id;
        self.next_id += 1;
        RecordBatchEntry { id, batch, uses: 0 }
    }

    /// Insert a record batch entry into this store, tracking its
    /// memory use, if it has any uses
    pub fn insert(&mut self, entry: RecordBatchEntry) {
        // uses of 0 means that none of the rows in the batch were stored in the topk
        if entry.uses > 0 {
            self.batches_size += get_record_batch_memory_size(&entry.batch);
            self.batches.insert(entry.id, entry);
        }
    }

    /// Clear all values in this store, invalidating all previous batch ids
    fn clear(&mut self) {
        self.batches.clear();
        self.batches_size = 0;
    }

    fn get(&self, id: u32) -> Option<&RecordBatchEntry> {
        self.batches.get(&id)
    }

    /// returns the total number of batches stored in this store
    fn len(&self) -> usize {
        self.batches.len()
    }

    /// Returns the total number of rows in batches minus the number
    /// which are in use
    fn unused_rows(&self) -> usize {
        self.batches
            .values()
            .map(|batch_entry| batch_entry.batch.num_rows() - batch_entry.uses)
            .sum()
    }

    /// returns true if the store has nothing stored
    fn is_empty(&self) -> bool {
        self.batches.is_empty()
    }

    /// return the schema of batches stored
    fn schema(&self) -> &SchemaRef {
        &self.schema
    }

    /// remove a use from the specified batch id. If the use count
    /// reaches zero the batch entry is removed from the store
    ///
    /// panics if there were no remaining uses of id
    pub fn unuse(&mut self, id: u32) {
        let remove = if let Some(batch_entry) = self.batches.get_mut(&id) {
            batch_entry.uses = batch_entry.uses.checked_sub(1).expect("underflow");
            batch_entry.uses == 0
        } else {
            panic!("No entry for id {id}");
        };

        if remove {
            let old_entry = self.batches.remove(&id).unwrap();
            self.batches_size = self
                .batches_size
                .checked_sub(get_record_batch_memory_size(&old_entry.batch))
                .unwrap();
        }
    }

    /// returns the size of memory used by this store, including all
    /// referenced `RecordBatch`es, in bytes
    pub fn size(&self) -> usize {
        size_of::<Self>()
            + self.batches.capacity() * (size_of::<u32>() + size_of::<RecordBatchEntry>())
            + self.batches_size
    }
}

#[cfg(test)]
mod tests {
    use super::*;
    use arrow::array::{Float64Array, Int32Array, RecordBatch};
    use arrow::datatypes::{DataType, Field, Schema};
    use arrow_schema::SortOptions;
    use datafusion_common::assert_batches_eq;
    use datafusion_physical_expr::expressions::col;
    use futures::TryStreamExt;

    /// This test ensures the size calculation is correct for RecordBatches with multiple columns.
    #[test]
    fn test_record_batch_store_size() {
        // given
        let schema = Arc::new(Schema::new(vec![
            Field::new("ints", DataType::Int32, true),
            Field::new("float64", DataType::Float64, false),
        ]));
        let mut record_batch_store = RecordBatchStore::new(Arc::clone(&schema));
        let int_array =
            Int32Array::from(vec![Some(1), Some(2), Some(3), Some(4), Some(5)]); // 5 * 4 = 20
        let float64_array = Float64Array::from(vec![1.0, 2.0, 3.0, 4.0, 5.0]); // 5 * 8 = 40

        let record_batch_entry = RecordBatchEntry {
            id: 0,
            batch: RecordBatch::try_new(
                schema,
                vec![Arc::new(int_array), Arc::new(float64_array)],
            )
            .unwrap(),
            uses: 1,
        };

        // when insert record batch entry
        record_batch_store.insert(record_batch_entry);
        assert_eq!(record_batch_store.batches_size, 60);

        // when unuse record batch entry
        record_batch_store.unuse(0);
        assert_eq!(record_batch_store.batches_size, 0);
    }

    /// This test validates that the `try_finish` method marks the TopK operator as finished
    /// when the prefix (on column "a") of the last row in the current batch is strictly greater
    /// than the max top‑k row.
    /// The full sort expression is defined on both columns ("a", "b"), but the input ordering is only on "a".
    #[tokio::test]
    async fn test_try_finish_marks_finished_with_prefix() -> Result<()> {
        // Create a schema with two columns.
        let schema = Arc::new(Schema::new(vec![
            Field::new("a", DataType::Int32, false),
            Field::new("b", DataType::Float64, false),
        ]));

        // Create sort expressions.
        // Full sort: first by "a", then by "b".
        let sort_expr_a = PhysicalSortExpr {
            expr: col("a", schema.as_ref())?,
            options: SortOptions::default(),
        };
        let sort_expr_b = PhysicalSortExpr {
            expr: col("b", schema.as_ref())?,
            options: SortOptions::default(),
        };

        // Input ordering uses only column "a" (a prefix of the full sort).
        let input_ordering = LexOrdering::from(vec![sort_expr_a.clone()]);
        let full_expr = LexOrdering::from(vec![sort_expr_a, sort_expr_b]);

        // Create a dummy runtime environment and metrics.
        let runtime = Arc::new(RuntimeEnv::default());
        let metrics = ExecutionPlanMetricsSet::new();

        // Create a TopK instance with k = 3 and batch_size = 2.
        let mut topk = TopK::try_new(
            0,
            Arc::clone(&schema),
            input_ordering,
            full_expr,
            3,
            2,
            runtime,
            &metrics,
        )?;

        // Create the first batch with two columns:
        // Column "a": [1, 1, 2], Column "b": [20.0, 15.0, 30.0].
        let array_a1: ArrayRef =
            Arc::new(Int32Array::from(vec![Some(1), Some(1), Some(2)]));
        let array_b1: ArrayRef = Arc::new(Float64Array::from(vec![20.0, 15.0, 30.0]));
        let batch1 = RecordBatch::try_new(Arc::clone(&schema), vec![array_a1, array_b1])?;

        // Insert the first batch.
        // At this point the heap is not yet “finished” because the prefix of the last row of the batch
        // is not strictly greater than the prefix of the max top‑k row (both being `2`).
        topk.insert_batch(batch1)?;
        assert!(
            !topk.finished,
            "Expected 'finished' to be false after the first batch."
        );

        // Create the second batch with two columns:
        // Column "a": [2, 3], Column "b": [10.0, 20.0].
        let array_a2: ArrayRef = Arc::new(Int32Array::from(vec![Some(2), Some(3)]));
        let array_b2: ArrayRef = Arc::new(Float64Array::from(vec![10.0, 20.0]));
        let batch2 = RecordBatch::try_new(Arc::clone(&schema), vec![array_a2, array_b2])?;

        // Insert the second batch.
        // The last row in this batch has a prefix value of `3`,
        // which is strictly greater than the max top‑k row (with value `2`),
        // so try_finish should mark the TopK as finished.
        topk.insert_batch(batch2)?;
        assert!(
            topk.finished,
            "Expected 'finished' to be true after the second batch."
        );

        // Verify the TopK correctly emits the top k rows from both batches
        // (the value 10.0 for b is from the second batch).
        let results: Vec<_> = topk.emit()?.try_collect().await?;
        assert_batches_eq!(
            &[
                "+---+------+",
                "| a | b    |",
                "+---+------+",
                "| 1 | 15.0 |",
                "| 1 | 20.0 |",
                "| 2 | 10.0 |",
                "+---+------+",
            ],
            &results
        );

        Ok(())
    }
}<|MERGE_RESOLUTION|>--- conflicted
+++ resolved
@@ -27,18 +27,13 @@
 use arrow::array::{Array, ArrayRef, RecordBatch};
 use arrow::compute::interleave;
 use arrow::datatypes::SchemaRef;
-<<<<<<< HEAD
 use arrow::row::{RowConverter, Rows, SortField};
-use datafusion_common::{HashMap, Result};
-=======
-use datafusion_common::Result;
-use datafusion_common::{internal_datafusion_err, HashMap};
->>>>>>> 5ab5a037
+use datafusion_common::{internal_datafusion_err, HashMap, Result};
 use datafusion_execution::{
     memory_pool::{MemoryConsumer, MemoryReservation},
     runtime_env::RuntimeEnv,
 };
-use datafusion_physical_expr_common::sort_expr::LexOrdering;
+use datafusion_physical_expr_common::sort_expr::{LexOrdering, PhysicalSortExpr};
 
 /// Global TopK
 ///
@@ -125,7 +120,7 @@
 const ESTIMATED_BYTES_PER_ROW: usize = 20;
 
 fn build_sort_fields(
-    ordering: &LexOrdering,
+    ordering: &[PhysicalSortExpr],
     schema: &SchemaRef,
 ) -> Result<Vec<SortField>> {
     ordering
@@ -147,7 +142,7 @@
     pub fn try_new(
         partition_id: usize,
         schema: SchemaRef,
-        common_sort_prefix: LexOrdering,
+        common_sort_prefix: Vec<PhysicalSortExpr>,
         expr: LexOrdering,
         k: usize,
         batch_size: usize,
@@ -157,19 +152,7 @@
         let reservation = MemoryConsumer::new(format!("TopK[{partition_id}]"))
             .register(&runtime.memory_pool);
 
-<<<<<<< HEAD
-        let sort_fields: Vec<_> = expr
-            .iter()
-            .map(|e| {
-                Ok(SortField::new_with_options(
-                    e.expr.data_type(&schema)?,
-                    e.options,
-                ))
-            })
-            .collect::<Result<_>>()?;
-=======
-        let sort_fields: Vec<_> = build_sort_fields(&expr, &schema)?;
->>>>>>> 5ab5a037
+        let sort_fields = build_sort_fields(&expr, &schema)?;
 
         // TODO there is potential to add special cases for single column sort fields
         // to improve performance
@@ -180,8 +163,7 @@
         let prefix_row_converter = if common_sort_prefix.is_empty() {
             None
         } else {
-            let input_sort_fields: Vec<_> =
-                build_sort_fields(&common_sort_prefix, &schema)?;
+            let input_sort_fields = build_sort_fields(&common_sort_prefix, &schema)?;
             Some(RowConverter::new(input_sort_fields)?)
         };
 
@@ -190,7 +172,7 @@
             metrics: TopKMetrics::new(metrics, partition_id),
             reservation,
             batch_size,
-            expr: Arc::from(expr),
+            expr,
             row_converter,
             scratch_rows,
             heap: TopKHeap::new(k, batch_size, schema),
@@ -855,7 +837,7 @@
         };
 
         // Input ordering uses only column "a" (a prefix of the full sort).
-        let input_ordering = LexOrdering::from(vec![sort_expr_a.clone()]);
+        let prefix = vec![sort_expr_a.clone()];
         let full_expr = LexOrdering::from(vec![sort_expr_a, sort_expr_b]);
 
         // Create a dummy runtime environment and metrics.
@@ -866,7 +848,7 @@
         let mut topk = TopK::try_new(
             0,
             Arc::clone(&schema),
-            input_ordering,
+            prefix,
             full_expr,
             3,
             2,
