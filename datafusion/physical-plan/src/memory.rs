// Licensed to the Apache Software Foundation (ASF) under one
// or more contributor license agreements.  See the NOTICE file
// distributed with this work for additional information
// regarding copyright ownership.  The ASF licenses this file
// to you under the Apache License, Version 2.0 (the
// "License"); you may not use this file except in compliance
// with the License.  You may obtain a copy of the License at
//
//   http://www.apache.org/licenses/LICENSE-2.0
//
// Unless required by applicable law or agreed to in writing,
// software distributed under the License is distributed on an
// "AS IS" BASIS, WITHOUT WARRANTIES OR CONDITIONS OF ANY
// KIND, either express or implied.  See the License for the
// specific language governing permissions and limitations
// under the License.

//! Execution plan for reading in-memory batches of data

use parking_lot::RwLock;
use std::any::Any;
use std::fmt;
use std::sync::Arc;
use std::task::{Context, Poll};

use super::{
    common, ColumnarValue, DisplayAs, DisplayFormatType, ExecutionPlan, Partitioning,
    PhysicalExpr, PlanProperties, RecordBatchStream, SendableRecordBatchStream,
    Statistics,
};
use crate::execution_plan::{Boundedness, EmissionType};

use arrow::datatypes::SchemaRef;
use arrow::record_batch::RecordBatch;
<<<<<<< HEAD
use datafusion_common::{internal_err, project_schema, Constraints, Result};
=======
use arrow_array::RecordBatchOptions;
use arrow_schema::Schema;
use datafusion_common::{internal_err, plan_err, project_schema, Result, ScalarValue};
>>>>>>> f9cc3325
use datafusion_execution::memory_pool::MemoryReservation;
use datafusion_execution::TaskContext;
use datafusion_physical_expr::equivalence::ProjectionMapping;
use datafusion_physical_expr::expressions::Column;
use datafusion_physical_expr::utils::collect_columns;
use datafusion_physical_expr::{EquivalenceProperties, LexOrdering};

use futures::Stream;

/// Execution plan for reading in-memory batches of data
#[derive(Clone)]
pub struct MemoryExec {
    /// The partitions to query
    partitions: Vec<Vec<RecordBatch>>,
    /// Schema representing the data before projection
    schema: SchemaRef,
    /// Schema representing the data after the optional projection is applied
    projected_schema: SchemaRef,
    /// Optional projection
    projection: Option<Vec<usize>>,
    // Sort information: one or more equivalent orderings
    sort_information: Vec<LexOrdering>,
    cache: PlanProperties,
    /// if partition sizes should be displayed
    show_sizes: bool,
}

impl fmt::Debug for MemoryExec {
    fn fmt(&self, f: &mut fmt::Formatter) -> fmt::Result {
        f.debug_struct("MemoryExec")
            .field("partitions", &"[...]")
            .field("schema", &self.schema)
            .field("projection", &self.projection)
            .field("sort_information", &self.sort_information)
            .finish()
    }
}

impl DisplayAs for MemoryExec {
    fn fmt_as(&self, t: DisplayFormatType, f: &mut fmt::Formatter) -> fmt::Result {
        match t {
            DisplayFormatType::Default | DisplayFormatType::Verbose => {
                let partition_sizes: Vec<_> =
                    self.partitions.iter().map(|b| b.len()).collect();

                let output_ordering = self
                    .sort_information
                    .first()
                    .map(|output_ordering| {
                        format!(", output_ordering={}", output_ordering)
                    })
                    .unwrap_or_default();

                let constraints =
                    if self.cache.equivalence_properties().constraints().is_empty() {
                        String::new()
                    } else {
                        format!(", {}", self.cache.equivalence_properties().constraints())
                    };

                if self.show_sizes {
                    write!(
                        f,
                        "MemoryExec: partitions={}, partition_sizes={partition_sizes:?}{output_ordering}{constraints}",
                        partition_sizes.len(),
                    )
                } else {
                    write!(
                        f,
                        "MemoryExec: partitions={}{output_ordering}{constraints}",
                        partition_sizes.len(),
                    )
                }
            }
        }
    }
}

impl ExecutionPlan for MemoryExec {
    fn name(&self) -> &'static str {
        "MemoryExec"
    }

    /// Return a reference to Any that can be used for downcasting
    fn as_any(&self) -> &dyn Any {
        self
    }

    fn properties(&self) -> &PlanProperties {
        &self.cache
    }

    fn children(&self) -> Vec<&Arc<dyn ExecutionPlan>> {
        // This is a leaf node and has no children
        vec![]
    }

    fn with_new_children(
        self: Arc<Self>,
        children: Vec<Arc<dyn ExecutionPlan>>,
    ) -> Result<Arc<dyn ExecutionPlan>> {
        // MemoryExec has no children
        if children.is_empty() {
            Ok(self)
        } else {
            internal_err!("Children cannot be replaced in {self:?}")
        }
    }

    fn execute(
        &self,
        partition: usize,
        _context: Arc<TaskContext>,
    ) -> Result<SendableRecordBatchStream> {
        Ok(Box::pin(MemoryStream::try_new(
            self.partitions[partition].clone(),
            Arc::clone(&self.projected_schema),
            self.projection.clone(),
        )?))
    }

    /// We recompute the statistics dynamically from the arrow metadata as it is pretty cheap to do so
    fn statistics(&self) -> Result<Statistics> {
        Ok(common::compute_record_batch_statistics(
            &self.partitions,
            &self.schema,
            self.projection.clone(),
        ))
    }
}

impl MemoryExec {
    /// Create a new execution plan for reading in-memory record batches
    /// The provided `schema` should not have the projection applied.
    pub fn try_new(
        partitions: &[Vec<RecordBatch>],
        schema: SchemaRef,
        projection: Option<Vec<usize>>,
    ) -> Result<Self> {
        let projected_schema = project_schema(&schema, projection.as_ref())?;
        let constraints = Constraints::empty();
        let cache = Self::compute_properties(
            Arc::clone(&projected_schema),
            &[],
            constraints,
            partitions,
        );
        Ok(Self {
            partitions: partitions.to_vec(),
            schema,
            projected_schema,
            projection,
            sort_information: vec![],
            cache,
            show_sizes: true,
        })
    }

<<<<<<< HEAD
    pub fn with_constraints(mut self, constraints: Constraints) -> Self {
        self.cache = self.cache.with_constraints(constraints);
        self
=======
    /// Create a new execution plan from a list of constant values (`ValuesExec`)
    pub fn try_new_as_values(
        schema: SchemaRef,
        data: Vec<Vec<Arc<dyn PhysicalExpr>>>,
    ) -> Result<Self> {
        if data.is_empty() {
            return plan_err!("Values list cannot be empty");
        }

        let n_row = data.len();
        let n_col = schema.fields().len();

        // We have this single row batch as a placeholder to satisfy evaluation argument
        // and generate a single output row
        let placeholder_schema = Arc::new(Schema::empty());
        let placeholder_batch = RecordBatch::try_new_with_options(
            Arc::clone(&placeholder_schema),
            vec![],
            &RecordBatchOptions::new().with_row_count(Some(1)),
        )?;

        // Evaluate each column
        let arrays = (0..n_col)
            .map(|j| {
                (0..n_row)
                    .map(|i| {
                        let expr = &data[i][j];
                        let result = expr.evaluate(&placeholder_batch)?;

                        match result {
                            ColumnarValue::Scalar(scalar) => Ok(scalar),
                            ColumnarValue::Array(array) if array.len() == 1 => {
                                ScalarValue::try_from_array(&array, 0)
                            }
                            ColumnarValue::Array(_) => {
                                plan_err!("Cannot have array values in a values list")
                            }
                        }
                    })
                    .collect::<Result<Vec<_>>>()
                    .and_then(ScalarValue::iter_to_array)
            })
            .collect::<Result<Vec<_>>>()?;

        let batch = RecordBatch::try_new_with_options(
            Arc::clone(&schema),
            arrays,
            &RecordBatchOptions::new().with_row_count(Some(n_row)),
        )?;

        let partitions = vec![batch];
        Self::try_new_from_batches(Arc::clone(&schema), partitions)
    }

    /// Create a new plan using the provided schema and batches.
    ///
    /// Errors if any of the batches don't match the provided schema, or if no
    /// batches are provided.
    pub fn try_new_from_batches(
        schema: SchemaRef,
        batches: Vec<RecordBatch>,
    ) -> Result<Self> {
        if batches.is_empty() {
            return plan_err!("Values list cannot be empty");
        }

        for batch in &batches {
            let batch_schema = batch.schema();
            if batch_schema != schema {
                return plan_err!(
                    "Batch has invalid schema. Expected: {}, got: {}",
                    schema,
                    batch_schema
                );
            }
        }

        let partitions = vec![batches];
        let cache = Self::compute_properties(Arc::clone(&schema), &[], &partitions);
        Ok(Self {
            partitions,
            schema: Arc::clone(&schema),
            projected_schema: Arc::clone(&schema),
            projection: None,
            sort_information: vec![],
            cache,
            show_sizes: true,
        })
>>>>>>> f9cc3325
    }

    /// Set `show_sizes` to determine whether to display partition sizes
    pub fn with_show_sizes(mut self, show_sizes: bool) -> Self {
        self.show_sizes = show_sizes;
        self
    }

    /// Ref to constraints
    pub fn constraints(&self) -> &Constraints {
        self.cache.equivalence_properties().constraints()
    }

    /// Ref to partitions
    pub fn partitions(&self) -> &[Vec<RecordBatch>] {
        &self.partitions
    }

    /// Ref to projection
    pub fn projection(&self) -> &Option<Vec<usize>> {
        &self.projection
    }

    /// Show sizes
    pub fn show_sizes(&self) -> bool {
        self.show_sizes
    }

    /// Ref to sort information
    pub fn sort_information(&self) -> &[LexOrdering] {
        &self.sort_information
    }

    /// A memory table can be ordered by multiple expressions simultaneously.
    /// [`EquivalenceProperties`] keeps track of expressions that describe the
    /// global ordering of the schema. These columns are not necessarily same; e.g.
    /// ```text
    /// ┌-------┐
    /// | a | b |
    /// |---|---|
    /// | 1 | 9 |
    /// | 2 | 8 |
    /// | 3 | 7 |
    /// | 5 | 5 |
    /// └---┴---┘
    /// ```
    /// where both `a ASC` and `b DESC` can describe the table ordering. With
    /// [`EquivalenceProperties`], we can keep track of these equivalences
    /// and treat `a ASC` and `b DESC` as the same ordering requirement.
    ///
    /// Note that if there is an internal projection, that projection will be
    /// also applied to the given `sort_information`.
    pub fn try_with_sort_information(
        mut self,
        mut sort_information: Vec<LexOrdering>,
    ) -> Result<Self> {
        // All sort expressions must refer to the original schema
        let fields = self.schema.fields();
        let ambiguous_column = sort_information
            .iter()
            .flat_map(|ordering| ordering.inner.clone())
            .flat_map(|expr| collect_columns(&expr.expr))
            .find(|col| {
                fields
                    .get(col.index())
                    .map(|field| field.name() != col.name())
                    .unwrap_or(true)
            });
        if let Some(col) = ambiguous_column {
            return internal_err!(
                "Column {:?} is not found in the original schema of the MemoryExec",
                col
            );
        }

        // If there is a projection on the source, we also need to project orderings
        if let Some(projection) = &self.projection {
            let base_eqp = EquivalenceProperties::new_with_orderings(
                self.original_schema(),
                &sort_information,
            );
            let proj_exprs = projection
                .iter()
                .map(|idx| {
                    let base_schema = self.original_schema();
                    let name = base_schema.field(*idx).name();
                    (Arc::new(Column::new(name, *idx)) as _, name.to_string())
                })
                .collect::<Vec<_>>();
            let projection_mapping =
                ProjectionMapping::try_new(&proj_exprs, &self.original_schema())?;
            sort_information = base_eqp
                .project(&projection_mapping, self.schema())
                .into_oeq_class()
                .into_inner();
        }

        self.sort_information = sort_information;
        // We need to update equivalence properties when updating sort information.
        let eq_properties = EquivalenceProperties::new_with_orderings(
            self.schema(),
            &self.sort_information,
        );
        self.cache = self.cache.with_eq_properties(eq_properties);

        Ok(self)
    }

    /// Arc clone of ref to original schema
    pub fn original_schema(&self) -> SchemaRef {
        Arc::clone(&self.schema)
    }

    /// This function creates the cache object that stores the plan properties such as schema, equivalence properties, ordering, partitioning, etc.
    fn compute_properties(
        schema: SchemaRef,
        orderings: &[LexOrdering],
        constraints: Constraints,
        partitions: &[Vec<RecordBatch>],
    ) -> PlanProperties {
        PlanProperties::new(
            EquivalenceProperties::new_with_orderings(schema, orderings)
                .with_constraints(constraints),
            Partitioning::UnknownPartitioning(partitions.len()),
            EmissionType::Incremental,
            Boundedness::Bounded,
        )
    }
}

/// Iterator over batches
pub struct MemoryStream {
    /// Vector of record batches
    data: Vec<RecordBatch>,
    /// Optional memory reservation bound to the data, freed on drop
    reservation: Option<MemoryReservation>,
    /// Schema representing the data
    schema: SchemaRef,
    /// Optional projection for which columns to load
    projection: Option<Vec<usize>>,
    /// Index into the data
    index: usize,
}

impl MemoryStream {
    /// Create an iterator for a vector of record batches
    pub fn try_new(
        data: Vec<RecordBatch>,
        schema: SchemaRef,
        projection: Option<Vec<usize>>,
    ) -> Result<Self> {
        Ok(Self {
            data,
            reservation: None,
            schema,
            projection,
            index: 0,
        })
    }

    /// Set the memory reservation for the data
    pub(super) fn with_reservation(mut self, reservation: MemoryReservation) -> Self {
        self.reservation = Some(reservation);
        self
    }
}

impl Stream for MemoryStream {
    type Item = Result<RecordBatch>;

    fn poll_next(
        mut self: std::pin::Pin<&mut Self>,
        _: &mut Context<'_>,
    ) -> Poll<Option<Self::Item>> {
        Poll::Ready(if self.index < self.data.len() {
            self.index += 1;
            let batch = &self.data[self.index - 1];

            // return just the columns requested
            let batch = match self.projection.as_ref() {
                Some(columns) => batch.project(columns)?,
                None => batch.clone(),
            };

            Some(Ok(batch))
        } else {
            None
        })
    }

    fn size_hint(&self) -> (usize, Option<usize>) {
        (self.data.len(), Some(self.data.len()))
    }
}

impl RecordBatchStream for MemoryStream {
    /// Get the schema
    fn schema(&self) -> SchemaRef {
        Arc::clone(&self.schema)
    }
}

pub trait LazyBatchGenerator: Send + Sync + fmt::Debug + fmt::Display {
    /// Generate the next batch, return `None` when no more batches are available
    fn generate_next_batch(&mut self) -> Result<Option<RecordBatch>>;
}

/// Execution plan for lazy in-memory batches of data
///
/// This plan generates output batches lazily, it doesn't have to buffer all batches
/// in memory up front (compared to `MemoryExec`), thus consuming constant memory.
pub struct LazyMemoryExec {
    /// Schema representing the data
    schema: SchemaRef,
    /// Functions to generate batches for each partition
    batch_generators: Vec<Arc<RwLock<dyn LazyBatchGenerator>>>,
    /// Plan properties cache storing equivalence properties, partitioning, and execution mode
    cache: PlanProperties,
}

impl LazyMemoryExec {
    /// Create a new lazy memory execution plan
    pub fn try_new(
        schema: SchemaRef,
        generators: Vec<Arc<RwLock<dyn LazyBatchGenerator>>>,
    ) -> Result<Self> {
        let cache = PlanProperties::new(
            EquivalenceProperties::new(Arc::clone(&schema)),
            Partitioning::RoundRobinBatch(generators.len()),
            EmissionType::Incremental,
            Boundedness::Bounded,
        );
        Ok(Self {
            schema,
            batch_generators: generators,
            cache,
        })
    }
}

impl fmt::Debug for LazyMemoryExec {
    fn fmt(&self, f: &mut fmt::Formatter) -> fmt::Result {
        f.debug_struct("LazyMemoryExec")
            .field("schema", &self.schema)
            .field("batch_generators", &self.batch_generators)
            .finish()
    }
}

impl DisplayAs for LazyMemoryExec {
    fn fmt_as(&self, t: DisplayFormatType, f: &mut fmt::Formatter) -> fmt::Result {
        match t {
            DisplayFormatType::Default | DisplayFormatType::Verbose => {
                write!(
                    f,
                    "LazyMemoryExec: partitions={}, batch_generators=[{}]",
                    self.batch_generators.len(),
                    self.batch_generators
                        .iter()
                        .map(|g| g.read().to_string())
                        .collect::<Vec<_>>()
                        .join(", ")
                )
            }
        }
    }
}

impl ExecutionPlan for LazyMemoryExec {
    fn name(&self) -> &'static str {
        "LazyMemoryExec"
    }

    fn as_any(&self) -> &dyn Any {
        self
    }

    fn schema(&self) -> SchemaRef {
        Arc::clone(&self.schema)
    }

    fn properties(&self) -> &PlanProperties {
        &self.cache
    }

    fn children(&self) -> Vec<&Arc<dyn ExecutionPlan>> {
        vec![]
    }

    fn with_new_children(
        self: Arc<Self>,
        children: Vec<Arc<dyn ExecutionPlan>>,
    ) -> Result<Arc<dyn ExecutionPlan>> {
        if children.is_empty() {
            Ok(self)
        } else {
            internal_err!("Children cannot be replaced in LazyMemoryExec")
        }
    }

    fn execute(
        &self,
        partition: usize,
        _context: Arc<TaskContext>,
    ) -> Result<SendableRecordBatchStream> {
        if partition >= self.batch_generators.len() {
            return internal_err!(
                "Invalid partition {} for LazyMemoryExec with {} partitions",
                partition,
                self.batch_generators.len()
            );
        }

        Ok(Box::pin(LazyMemoryStream {
            schema: Arc::clone(&self.schema),
            generator: Arc::clone(&self.batch_generators[partition]),
        }))
    }

    fn statistics(&self) -> Result<Statistics> {
        Ok(Statistics::new_unknown(&self.schema))
    }
}

/// Stream that generates record batches on demand
pub struct LazyMemoryStream {
    schema: SchemaRef,
    /// Generator to produce batches
    ///
    /// Note: Idiomatically, DataFusion uses plan-time parallelism - each stream
    /// should have a unique `LazyBatchGenerator`. Use RepartitionExec or
    /// construct multiple `LazyMemoryStream`s during planning to enable
    /// parallel execution.
    /// Sharing generators between streams should be used with caution.
    generator: Arc<RwLock<dyn LazyBatchGenerator>>,
}

impl Stream for LazyMemoryStream {
    type Item = Result<RecordBatch>;

    fn poll_next(
        self: std::pin::Pin<&mut Self>,
        _: &mut Context<'_>,
    ) -> Poll<Option<Self::Item>> {
        let batch = self.generator.write().generate_next_batch();

        match batch {
            Ok(Some(batch)) => Poll::Ready(Some(Ok(batch))),
            Ok(None) => Poll::Ready(None),
            Err(e) => Poll::Ready(Some(Err(e))),
        }
    }
}

impl RecordBatchStream for LazyMemoryStream {
    fn schema(&self) -> SchemaRef {
        Arc::clone(&self.schema)
    }
}

#[cfg(test)]
mod memory_exec_tests {
    use std::sync::Arc;

    use crate::memory::MemoryExec;
    use crate::ExecutionPlan;

    use arrow_schema::{DataType, Field, Schema, SortOptions};
    use datafusion_physical_expr::expressions::col;
    use datafusion_physical_expr::PhysicalSortExpr;
    use datafusion_physical_expr_common::sort_expr::LexOrdering;

    #[test]
    fn test_memory_order_eq() -> datafusion_common::Result<()> {
        let schema = Arc::new(Schema::new(vec![
            Field::new("a", DataType::Int64, false),
            Field::new("b", DataType::Int64, false),
            Field::new("c", DataType::Int64, false),
        ]));
        let sort1 = LexOrdering::new(vec![
            PhysicalSortExpr {
                expr: col("a", &schema)?,
                options: SortOptions::default(),
            },
            PhysicalSortExpr {
                expr: col("b", &schema)?,
                options: SortOptions::default(),
            },
        ]);
        let sort2 = LexOrdering::new(vec![PhysicalSortExpr {
            expr: col("c", &schema)?,
            options: SortOptions::default(),
        }]);
        let mut expected_output_order = LexOrdering::default();
        expected_output_order.extend(sort1.clone());
        expected_output_order.extend(sort2.clone());

        let sort_information = vec![sort1.clone(), sort2.clone()];
        let mem_exec = MemoryExec::try_new(&[vec![]], schema, None)?
            .try_with_sort_information(sort_information)?;

        assert_eq!(
            mem_exec.properties().output_ordering().unwrap().to_vec(),
            expected_output_order.inner
        );
        let eq_properties = mem_exec.properties().equivalence_properties();
        assert!(eq_properties.oeq_class().contains(&sort1));
        assert!(eq_properties.oeq_class().contains(&sort2));
        Ok(())
    }
}

#[cfg(test)]
mod lazy_memory_tests {
    use super::*;
    use arrow::array::Int64Array;
    use arrow::datatypes::{DataType, Field, Schema};
    use futures::StreamExt;

    #[derive(Debug, Clone)]
    struct TestGenerator {
        counter: i64,
        max_batches: i64,
        batch_size: usize,
        schema: SchemaRef,
    }

    impl fmt::Display for TestGenerator {
        fn fmt(&self, f: &mut fmt::Formatter) -> fmt::Result {
            write!(
                f,
                "TestGenerator: counter={}, max_batches={}, batch_size={}",
                self.counter, self.max_batches, self.batch_size
            )
        }
    }

    impl LazyBatchGenerator for TestGenerator {
        fn generate_next_batch(&mut self) -> Result<Option<RecordBatch>> {
            if self.counter >= self.max_batches {
                return Ok(None);
            }

            let array = Int64Array::from_iter_values(
                (self.counter * self.batch_size as i64)
                    ..(self.counter * self.batch_size as i64 + self.batch_size as i64),
            );
            self.counter += 1;
            Ok(Some(RecordBatch::try_new(
                Arc::clone(&self.schema),
                vec![Arc::new(array)],
            )?))
        }
    }

    #[tokio::test]
    async fn test_lazy_memory_exec() -> Result<()> {
        let schema = Arc::new(Schema::new(vec![Field::new("a", DataType::Int64, false)]));
        let generator = TestGenerator {
            counter: 0,
            max_batches: 3,
            batch_size: 2,
            schema: Arc::clone(&schema),
        };

        let exec =
            LazyMemoryExec::try_new(schema, vec![Arc::new(RwLock::new(generator))])?;

        // Test schema
        assert_eq!(exec.schema().fields().len(), 1);
        assert_eq!(exec.schema().field(0).name(), "a");

        // Test execution
        let stream = exec.execute(0, Arc::new(TaskContext::default()))?;
        let batches: Vec<_> = stream.collect::<Vec<_>>().await;

        assert_eq!(batches.len(), 3);

        // Verify batch contents
        let batch0 = batches[0].as_ref().unwrap();
        let array0 = batch0
            .column(0)
            .as_any()
            .downcast_ref::<Int64Array>()
            .unwrap();
        assert_eq!(array0.values(), &[0, 1]);

        let batch1 = batches[1].as_ref().unwrap();
        let array1 = batch1
            .column(0)
            .as_any()
            .downcast_ref::<Int64Array>()
            .unwrap();
        assert_eq!(array1.values(), &[2, 3]);

        let batch2 = batches[2].as_ref().unwrap();
        let array2 = batch2
            .column(0)
            .as_any()
            .downcast_ref::<Int64Array>()
            .unwrap();
        assert_eq!(array2.values(), &[4, 5]);

        Ok(())
    }

    #[tokio::test]
    async fn test_lazy_memory_exec_invalid_partition() -> Result<()> {
        let schema = Arc::new(Schema::new(vec![Field::new("a", DataType::Int64, false)]));
        let generator = TestGenerator {
            counter: 0,
            max_batches: 1,
            batch_size: 1,
            schema: Arc::clone(&schema),
        };

        let exec =
            LazyMemoryExec::try_new(schema, vec![Arc::new(RwLock::new(generator))])?;

        // Test invalid partition
        let result = exec.execute(1, Arc::new(TaskContext::default()));

        // partition is 0-indexed, so there only should be partition 0
        assert!(matches!(
            result,
            Err(e) if e.to_string().contains("Invalid partition 1 for LazyMemoryExec with 1 partitions")
        ));

        Ok(())
    }
}

#[cfg(test)]
mod tests {
    use super::*;
    use crate::expressions::lit;
    use crate::test::{self, make_partition};

    use arrow_schema::{DataType, Field};
    use datafusion_common::stats::{ColumnStatistics, Precision};

    #[tokio::test]
    async fn values_empty_case() -> Result<()> {
        let schema = test::aggr_test_schema();
        let empty = MemoryExec::try_new_as_values(schema, vec![]);
        assert!(empty.is_err());
        Ok(())
    }

    #[test]
    fn new_exec_with_batches() {
        let batch = make_partition(7);
        let schema = batch.schema();
        let batches = vec![batch.clone(), batch];
        let _exec = MemoryExec::try_new_from_batches(schema, batches).unwrap();
    }

    #[test]
    fn new_exec_with_batches_empty() {
        let batch = make_partition(7);
        let schema = batch.schema();
        let _ = MemoryExec::try_new_from_batches(schema, Vec::new()).unwrap_err();
    }

    #[test]
    fn new_exec_with_batches_invalid_schema() {
        let batch = make_partition(7);
        let batches = vec![batch.clone(), batch];

        let invalid_schema = Arc::new(Schema::new(vec![
            Field::new("col0", DataType::UInt32, false),
            Field::new("col1", DataType::Utf8, false),
        ]));
        let _ = MemoryExec::try_new_from_batches(invalid_schema, batches).unwrap_err();
    }

    // Test issue: https://github.com/apache/datafusion/issues/8763
    #[test]
    fn new_exec_with_non_nullable_schema() {
        let schema = Arc::new(Schema::new(vec![Field::new(
            "col0",
            DataType::UInt32,
            false,
        )]));
        let _ = MemoryExec::try_new_as_values(Arc::clone(&schema), vec![vec![lit(1u32)]])
            .unwrap();
        // Test that a null value is rejected
        let _ = MemoryExec::try_new_as_values(
            schema,
            vec![vec![lit(ScalarValue::UInt32(None))]],
        )
        .unwrap_err();
    }

    #[test]
    fn values_stats_with_nulls_only() -> Result<()> {
        let data = vec![
            vec![lit(ScalarValue::Null)],
            vec![lit(ScalarValue::Null)],
            vec![lit(ScalarValue::Null)],
        ];
        let rows = data.len();
        let values = MemoryExec::try_new_as_values(
            Arc::new(Schema::new(vec![Field::new("col0", DataType::Null, true)])),
            data,
        )?;

        assert_eq!(
            values.statistics()?,
            Statistics {
                num_rows: Precision::Exact(rows),
                total_byte_size: Precision::Exact(8), // not important
                column_statistics: vec![ColumnStatistics {
                    null_count: Precision::Exact(rows), // there are only nulls
                    distinct_count: Precision::Absent,
                    max_value: Precision::Absent,
                    min_value: Precision::Absent,
                },],
            }
        );

        Ok(())
    }
}<|MERGE_RESOLUTION|>--- conflicted
+++ resolved
@@ -32,13 +32,11 @@
 
 use arrow::datatypes::SchemaRef;
 use arrow::record_batch::RecordBatch;
-<<<<<<< HEAD
-use datafusion_common::{internal_err, project_schema, Constraints, Result};
-=======
 use arrow_array::RecordBatchOptions;
 use arrow_schema::Schema;
-use datafusion_common::{internal_err, plan_err, project_schema, Result, ScalarValue};
->>>>>>> f9cc3325
+use datafusion_common::{
+    internal_err, plan_err, project_schema, Constraints, Result, ScalarValue,
+};
 use datafusion_execution::memory_pool::MemoryReservation;
 use datafusion_execution::TaskContext;
 use datafusion_physical_expr::equivalence::ProjectionMapping;
@@ -197,11 +195,6 @@
         })
     }
 
-<<<<<<< HEAD
-    pub fn with_constraints(mut self, constraints: Constraints) -> Self {
-        self.cache = self.cache.with_constraints(constraints);
-        self
-=======
     /// Create a new execution plan from a list of constant values (`ValuesExec`)
     pub fn try_new_as_values(
         schema: SchemaRef,
@@ -280,7 +273,12 @@
         }
 
         let partitions = vec![batches];
-        let cache = Self::compute_properties(Arc::clone(&schema), &[], &partitions);
+        let cache = Self::compute_properties(
+            Arc::clone(&schema),
+            &[],
+            Constraints::empty(),
+            &partitions,
+        );
         Ok(Self {
             partitions,
             schema: Arc::clone(&schema),
@@ -290,7 +288,11 @@
             cache,
             show_sizes: true,
         })
->>>>>>> f9cc3325
+    }
+
+    pub fn with_constraints(mut self, constraints: Constraints) -> Self {
+        self.cache = self.cache.with_constraints(constraints);
+        self
     }
 
     /// Set `show_sizes` to determine whether to display partition sizes
