--- conflicted
+++ resolved
@@ -106,23 +106,15 @@
                 if self.show_sizes {
                     write!(
                         f,
-<<<<<<< HEAD
-                        "partitions={}, partition_sizes={partition_sizes:?}{output_ordering}",
-                        partition_sizes.len(),
-                    )
-                } else {
-                    write!(f, "partitions={}", partition_sizes.len(),)
-=======
-                        "MemoryExec: partitions={}, partition_sizes={partition_sizes:?}{output_ordering}{constraints}",
+                        "partitions={}, partition_sizes={partition_sizes:?}{output_ordering}{constraints}",
                         partition_sizes.len(),
                     )
                 } else {
                     write!(
                         f,
-                        "MemoryExec: partitions={}{output_ordering}{constraints}",
+                        "partitions={}{output_ordering}{constraints}",
                         partition_sizes.len(),
                     )
->>>>>>> 94034487
                 }
             }
         }
@@ -257,18 +249,13 @@
         }
 
         let partitions = vec![batches];
-<<<<<<< HEAD
-        let cache = Self::compute_properties(Arc::clone(&schema), &[], &partitions);
-        let source = Self {
-=======
         let cache = Self::compute_properties(
             Arc::clone(&schema),
             &[],
             Constraints::empty(),
             &partitions,
         );
-        Ok(Self {
->>>>>>> 94034487
+        let source = Self {
             partitions,
             schema: Arc::clone(&schema),
             projected_schema: Arc::clone(&schema),
