--- conflicted
+++ resolved
@@ -193,10 +193,6 @@
                 )
             }
             DisplayFormatType::TreeRender => {
-<<<<<<< HEAD
-                // TODO: collect info
-                write!(f, "")
-=======
                 //TODO: remove batch_size, add one line per generator
                 writeln!(
                     f,
@@ -208,7 +204,6 @@
                         .join(", ")
                 )?;
                 Ok(())
->>>>>>> 079ddb04
             }
         }
     }
