// Licensed to the Apache Software Foundation (ASF) under one
// or more contributor license agreements.  See the NOTICE file
// distributed with this work for additional information
// regarding copyright ownership.  The ASF licenses this file
// to you under the Apache License, Version 2.0 (the
// "License"); you may not use this file except in compliance
// with the License.  You may obtain a copy of the License at
//
//   http://www.apache.org/licenses/LICENSE-2.0
//
// Unless required by applicable law or agreed to in writing,
// software distributed under the License is distributed on an
// "AS IS" BASIS, WITHOUT WARRANTIES OR CONDITIONS OF ANY
// KIND, either express or implied.  See the License for the
// specific language governing permissions and limitations
// under the License.

//! Execution plan for reading in-memory batches of data

use std::any::Any;
use std::fmt;
use std::sync::Arc;
use std::task::{Context, Poll};

use crate::execution_plan::{Boundedness, EmissionType};
use crate::metrics::{BaselineMetrics, ExecutionPlanMetricsSet, MetricsSet};
use crate::{
    DisplayAs, DisplayFormatType, ExecutionPlan, Partitioning, PlanProperties,
    RecordBatchStream, SendableRecordBatchStream, Statistics,
};

use arrow::array::RecordBatch;
use arrow::datatypes::SchemaRef;
use datafusion_common::{internal_err, Result};
use datafusion_execution::memory_pool::MemoryReservation;
use datafusion_execution::TaskContext;
use datafusion_physical_expr::EquivalenceProperties;

use crate::yield_stream::YieldStream;
use futures::Stream;
use parking_lot::RwLock;

/// Iterator over batches
pub struct MemoryStream {
    /// Vector of record batches
    data: Vec<RecordBatch>,
    /// Optional memory reservation bound to the data, freed on drop
    reservation: Option<MemoryReservation>,
    /// Schema representing the data
    schema: SchemaRef,
    /// Optional projection for which columns to load
    projection: Option<Vec<usize>>,
    /// Index into the data
    index: usize,
    /// The remaining number of rows to return. If None, all rows are returned
    fetch: Option<usize>,
}

impl MemoryStream {
    /// Create an iterator for a vector of record batches
    pub fn try_new(
        data: Vec<RecordBatch>,
        schema: SchemaRef,
        projection: Option<Vec<usize>>,
    ) -> Result<Self> {
        Ok(Self {
            data,
            reservation: None,
            schema,
            projection,
            index: 0,
            fetch: None,
        })
    }

    /// Set the memory reservation for the data
    pub fn with_reservation(mut self, reservation: MemoryReservation) -> Self {
        self.reservation = Some(reservation);
        self
    }

    /// Set the number of rows to produce
    pub fn with_fetch(mut self, fetch: Option<usize>) -> Self {
        self.fetch = fetch;
        self
    }
}

impl Stream for MemoryStream {
    type Item = Result<RecordBatch>;

    fn poll_next(
        mut self: std::pin::Pin<&mut Self>,
        _: &mut Context<'_>,
    ) -> Poll<Option<Self::Item>> {
        if self.index >= self.data.len() {
            return Poll::Ready(None);
        }
        self.index += 1;
        let batch = &self.data[self.index - 1];
        // return just the columns requested
        let batch = match self.projection.as_ref() {
            Some(columns) => batch.project(columns)?,
            None => batch.clone(),
        };

        let Some(&fetch) = self.fetch.as_ref() else {
            return Poll::Ready(Some(Ok(batch)));
        };
        if fetch == 0 {
            return Poll::Ready(None);
        }

        let batch = if batch.num_rows() > fetch {
            batch.slice(0, fetch)
        } else {
            batch
        };
        self.fetch = Some(fetch - batch.num_rows());
        Poll::Ready(Some(Ok(batch)))
    }

    fn size_hint(&self) -> (usize, Option<usize>) {
        (self.data.len(), Some(self.data.len()))
    }
}

impl RecordBatchStream for MemoryStream {
    /// Get the schema
    fn schema(&self) -> SchemaRef {
        Arc::clone(&self.schema)
    }
}

pub trait LazyBatchGenerator: Send + Sync + fmt::Debug + fmt::Display {
    /// Generate the next batch, return `None` when no more batches are available
    fn generate_next_batch(&mut self) -> Result<Option<RecordBatch>>;
}

/// Execution plan for lazy in-memory batches of data
///
/// This plan generates output batches lazily, it doesn't have to buffer all batches
/// in memory up front (compared to `MemorySourceConfig`), thus consuming constant memory.
pub struct LazyMemoryExec {
    /// Schema representing the data
    schema: SchemaRef,
    /// Functions to generate batches for each partition
    batch_generators: Vec<Arc<RwLock<dyn LazyBatchGenerator>>>,
    /// Plan properties cache storing equivalence properties, partitioning, and execution mode
    cache: PlanProperties,
<<<<<<< HEAD
    /// Indicates whether to enable cooperative yielding mode (defaults to `true`).
    cooperative: bool,
=======
    /// Execution metrics
    metrics: ExecutionPlanMetricsSet,
>>>>>>> 2a7f64a8
}

impl LazyMemoryExec {
    /// Create a new lazy memory execution plan
    pub fn try_new(
        schema: SchemaRef,
        generators: Vec<Arc<RwLock<dyn LazyBatchGenerator>>>,
    ) -> Result<Self> {
        let cache = PlanProperties::new(
            EquivalenceProperties::new(Arc::clone(&schema)),
            Partitioning::RoundRobinBatch(generators.len()),
            EmissionType::Incremental,
            Boundedness::Bounded,
        );

        Ok(Self {
            schema,
            batch_generators: generators,
            cache,
<<<<<<< HEAD
            cooperative: true, // Cooperative yielding mode defaults to true
=======
            metrics: ExecutionPlanMetricsSet::new(),
>>>>>>> 2a7f64a8
        })
    }

    /// Set the Yielding mode for the execution plan
    /// It defaults to `true`, meaning it will yield back to the runtime for cooperative scheduling.
    pub fn with_cooperative_yielding(mut self, cooperative: bool) -> Self {
        self.cooperative = cooperative;
        self
    }
}

impl fmt::Debug for LazyMemoryExec {
    fn fmt(&self, f: &mut fmt::Formatter) -> fmt::Result {
        f.debug_struct("LazyMemoryExec")
            .field("schema", &self.schema)
            .field("batch_generators", &self.batch_generators)
            .finish()
    }
}

impl DisplayAs for LazyMemoryExec {
    fn fmt_as(&self, t: DisplayFormatType, f: &mut fmt::Formatter) -> fmt::Result {
        match t {
            DisplayFormatType::Default | DisplayFormatType::Verbose => {
                write!(
                    f,
                    "LazyMemoryExec: partitions={}, batch_generators=[{}]",
                    self.batch_generators.len(),
                    self.batch_generators
                        .iter()
                        .map(|g| g.read().to_string())
                        .collect::<Vec<_>>()
                        .join(", ")
                )
            }
            DisplayFormatType::TreeRender => {
                //TODO: remove batch_size, add one line per generator
                writeln!(
                    f,
                    "batch_generators={}",
                    self.batch_generators
                        .iter()
                        .map(|g| g.read().to_string())
                        .collect::<Vec<String>>()
                        .join(", ")
                )?;
                Ok(())
            }
        }
    }
}

impl ExecutionPlan for LazyMemoryExec {
    fn name(&self) -> &'static str {
        "LazyMemoryExec"
    }

    fn as_any(&self) -> &dyn Any {
        self
    }

    fn schema(&self) -> SchemaRef {
        Arc::clone(&self.schema)
    }

    fn properties(&self) -> &PlanProperties {
        &self.cache
    }

    fn children(&self) -> Vec<&Arc<dyn ExecutionPlan>> {
        vec![]
    }

    fn with_new_children(
        self: Arc<Self>,
        children: Vec<Arc<dyn ExecutionPlan>>,
    ) -> Result<Arc<dyn ExecutionPlan>> {
        if children.is_empty() {
            Ok(self)
        } else {
            internal_err!("Children cannot be replaced in LazyMemoryExec")
        }
    }

    fn execute(
        &self,
        partition: usize,
        context: Arc<TaskContext>,
    ) -> Result<SendableRecordBatchStream> {
        if partition >= self.batch_generators.len() {
            return internal_err!(
                "Invalid partition {} for LazyMemoryExec with {} partitions",
                partition,
                self.batch_generators.len()
            );
        }

<<<<<<< HEAD
        let stream = Box::pin(LazyMemoryStream {
            schema: Arc::clone(&self.schema),
            generator: Arc::clone(&self.batch_generators[partition]),
        });

        // 2. If cooperative == false, return base_stream immediately.
        if !self.cooperative {
            return Ok(stream);
        }

        let frequency = context
            .session_config()
            .options()
            .optimizer
            .yield_frequency_for_pipeline_break;

        // 3. If cooperative == true, wrap the stream into a YieldStream.
        let yielding_stream = YieldStream::new(stream, frequency);
        Ok(Box::pin(yielding_stream))
    }

    /// If `cooperative == true`, return `Some(self.clone())` so the optimizer knows
    /// we can replace a plain DataSourceExec with this same node (it already yields).
    /// Otherwise, return None.
    fn with_cooperative_yields(self: Arc<Self>) -> Option<Arc<dyn ExecutionPlan>> {
        self.cooperative.then_some(self)
=======
        let baseline_metrics = BaselineMetrics::new(&self.metrics, partition);
        Ok(Box::pin(LazyMemoryStream {
            schema: Arc::clone(&self.schema),
            generator: Arc::clone(&self.batch_generators[partition]),
            baseline_metrics,
        }))
>>>>>>> 2a7f64a8
    }

    fn metrics(&self) -> Option<MetricsSet> {
        Some(self.metrics.clone_inner())
    }

    fn statistics(&self) -> Result<Statistics> {
        Ok(Statistics::new_unknown(&self.schema))
    }
}

/// Stream that generates record batches on demand
pub struct LazyMemoryStream {
    schema: SchemaRef,
    /// Generator to produce batches
    ///
    /// Note: Idiomatically, DataFusion uses plan-time parallelism - each stream
    /// should have a unique `LazyBatchGenerator`. Use RepartitionExec or
    /// construct multiple `LazyMemoryStream`s during planning to enable
    /// parallel execution.
    /// Sharing generators between streams should be used with caution.
    generator: Arc<RwLock<dyn LazyBatchGenerator>>,
    /// Execution metrics
    baseline_metrics: BaselineMetrics,
}

impl Stream for LazyMemoryStream {
    type Item = Result<RecordBatch>;

    fn poll_next(
        self: std::pin::Pin<&mut Self>,
        _: &mut Context<'_>,
    ) -> Poll<Option<Self::Item>> {
        let _timer_guard = self.baseline_metrics.elapsed_compute().timer();
        let batch = self.generator.write().generate_next_batch();

        let poll = match batch {
            Ok(Some(batch)) => Poll::Ready(Some(Ok(batch))),
            Ok(None) => Poll::Ready(None),
            Err(e) => Poll::Ready(Some(Err(e))),
        };

        self.baseline_metrics.record_poll(poll)
    }
}

impl RecordBatchStream for LazyMemoryStream {
    fn schema(&self) -> SchemaRef {
        Arc::clone(&self.schema)
    }
}

#[cfg(test)]
mod lazy_memory_tests {
    use super::*;
    use crate::common::collect;
    use arrow::array::Int64Array;
    use arrow::datatypes::{DataType, Field, Schema};
    use futures::StreamExt;

    #[derive(Debug, Clone)]
    struct TestGenerator {
        counter: i64,
        max_batches: i64,
        batch_size: usize,
        schema: SchemaRef,
    }

    impl fmt::Display for TestGenerator {
        fn fmt(&self, f: &mut fmt::Formatter) -> fmt::Result {
            write!(
                f,
                "TestGenerator: counter={}, max_batches={}, batch_size={}",
                self.counter, self.max_batches, self.batch_size
            )
        }
    }

    impl LazyBatchGenerator for TestGenerator {
        fn generate_next_batch(&mut self) -> Result<Option<RecordBatch>> {
            if self.counter >= self.max_batches {
                return Ok(None);
            }

            let array = Int64Array::from_iter_values(
                (self.counter * self.batch_size as i64)
                    ..(self.counter * self.batch_size as i64 + self.batch_size as i64),
            );
            self.counter += 1;
            Ok(Some(RecordBatch::try_new(
                Arc::clone(&self.schema),
                vec![Arc::new(array)],
            )?))
        }
    }

    #[tokio::test]
    async fn test_lazy_memory_exec() -> Result<()> {
        let schema = Arc::new(Schema::new(vec![Field::new("a", DataType::Int64, false)]));
        let generator = TestGenerator {
            counter: 0,
            max_batches: 3,
            batch_size: 2,
            schema: Arc::clone(&schema),
        };

        let exec =
            LazyMemoryExec::try_new(schema, vec![Arc::new(RwLock::new(generator))])?;

        // Test schema
        assert_eq!(exec.schema().fields().len(), 1);
        assert_eq!(exec.schema().field(0).name(), "a");

        // Test execution
        let stream = exec.execute(0, Arc::new(TaskContext::default()))?;
        let batches: Vec<_> = stream.collect::<Vec<_>>().await;

        assert_eq!(batches.len(), 3);

        // Verify batch contents
        let batch0 = batches[0].as_ref().unwrap();
        let array0 = batch0
            .column(0)
            .as_any()
            .downcast_ref::<Int64Array>()
            .unwrap();
        assert_eq!(array0.values(), &[0, 1]);

        let batch1 = batches[1].as_ref().unwrap();
        let array1 = batch1
            .column(0)
            .as_any()
            .downcast_ref::<Int64Array>()
            .unwrap();
        assert_eq!(array1.values(), &[2, 3]);

        let batch2 = batches[2].as_ref().unwrap();
        let array2 = batch2
            .column(0)
            .as_any()
            .downcast_ref::<Int64Array>()
            .unwrap();
        assert_eq!(array2.values(), &[4, 5]);

        Ok(())
    }

    #[tokio::test]
    async fn test_lazy_memory_exec_invalid_partition() -> Result<()> {
        let schema = Arc::new(Schema::new(vec![Field::new("a", DataType::Int64, false)]));
        let generator = TestGenerator {
            counter: 0,
            max_batches: 1,
            batch_size: 1,
            schema: Arc::clone(&schema),
        };

        let exec =
            LazyMemoryExec::try_new(schema, vec![Arc::new(RwLock::new(generator))])?;

        // Test invalid partition
        let result = exec.execute(1, Arc::new(TaskContext::default()));

        // partition is 0-indexed, so there only should be partition 0
        assert!(matches!(
            result,
            Err(e) if e.to_string().contains("Invalid partition 1 for LazyMemoryExec with 1 partitions")
        ));

        Ok(())
    }

    #[tokio::test]
    async fn test_generate_series_metrics_integration() -> Result<()> {
        // Test LazyMemoryExec metrics with different configurations
        let test_cases = vec![
            (10, 2, 10),    // 10 rows, batch size 2, expected 10 rows
            (100, 10, 100), // 100 rows, batch size 10, expected 100 rows
            (5, 1, 5),      // 5 rows, batch size 1, expected 5 rows
        ];

        for (total_rows, batch_size, expected_rows) in test_cases {
            let schema =
                Arc::new(Schema::new(vec![Field::new("a", DataType::Int64, false)]));
            let generator = TestGenerator {
                counter: 0,
                max_batches: (total_rows + batch_size - 1) / batch_size, // ceiling division
                batch_size: batch_size as usize,
                schema: Arc::clone(&schema),
            };

            let exec =
                LazyMemoryExec::try_new(schema, vec![Arc::new(RwLock::new(generator))])?;
            let task_ctx = Arc::new(TaskContext::default());

            let stream = exec.execute(0, task_ctx)?;
            let batches = collect(stream).await?;

            // Verify metrics exist with actual expected numbers
            let metrics = exec.metrics().unwrap();

            // Count actual rows returned
            let actual_rows: usize = batches.iter().map(|b| b.num_rows()).sum();
            assert_eq!(actual_rows, expected_rows);

            // Verify metrics match actual output
            assert_eq!(metrics.output_rows().unwrap(), expected_rows);
            assert!(metrics.elapsed_compute().unwrap() > 0);
        }

        Ok(())
    }
}<|MERGE_RESOLUTION|>--- conflicted
+++ resolved
@@ -148,13 +148,10 @@
     batch_generators: Vec<Arc<RwLock<dyn LazyBatchGenerator>>>,
     /// Plan properties cache storing equivalence properties, partitioning, and execution mode
     cache: PlanProperties,
-<<<<<<< HEAD
     /// Indicates whether to enable cooperative yielding mode (defaults to `true`).
     cooperative: bool,
-=======
     /// Execution metrics
     metrics: ExecutionPlanMetricsSet,
->>>>>>> 2a7f64a8
 }
 
 impl LazyMemoryExec {
@@ -174,11 +171,8 @@
             schema,
             batch_generators: generators,
             cache,
-<<<<<<< HEAD
             cooperative: true, // Cooperative yielding mode defaults to true
-=======
             metrics: ExecutionPlanMetricsSet::new(),
->>>>>>> 2a7f64a8
         })
     }
 
@@ -276,10 +270,13 @@
             );
         }
 
-<<<<<<< HEAD
+
+        let baseline_metrics = BaselineMetrics::new(&self.metrics, partition);
+            
         let stream = Box::pin(LazyMemoryStream {
             schema: Arc::clone(&self.schema),
             generator: Arc::clone(&self.batch_generators[partition]),
+            baseline_metrics,
         });
 
         // 2. If cooperative == false, return base_stream immediately.
@@ -303,14 +300,7 @@
     /// Otherwise, return None.
     fn with_cooperative_yields(self: Arc<Self>) -> Option<Arc<dyn ExecutionPlan>> {
         self.cooperative.then_some(self)
-=======
-        let baseline_metrics = BaselineMetrics::new(&self.metrics, partition);
-        Ok(Box::pin(LazyMemoryStream {
-            schema: Arc::clone(&self.schema),
-            generator: Arc::clone(&self.batch_generators[partition]),
-            baseline_metrics,
-        }))
->>>>>>> 2a7f64a8
+        
     }
 
     fn metrics(&self) -> Option<MetricsSet> {
