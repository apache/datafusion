--- conflicted
+++ resolved
@@ -170,7 +170,6 @@
         ))
     }
 
-<<<<<<< HEAD
     fn with_node_id(
         self: Arc<Self>,
         _node_id: usize,
@@ -186,8 +185,7 @@
         };
         let new_props = new_plan.cache.clone().with_node_id(_node_id);
         new_plan.cache = new_props;
-        Ok(Some(Arc::new(new_plan)))
-=======
+        Ok(Some(Arc::new(new_plan)))}
     fn try_swapping_with_projection(
         &self,
         projection: &ProjectionExec,
@@ -210,7 +208,6 @@
                 .map(|e| Arc::new(e) as _)
             })
             .transpose()
->>>>>>> 26058ac0
     }
 }
 
