// Licensed to the Apache Software Foundation (ASF) under one
// or more contributor license agreements.  See the NOTICE file
// distributed with this work for additional information
// regarding copyright ownership.  The ASF licenses this file
// to you under the Apache License, Version 2.0 (the
// "License"); you may not use this file except in compliance
// with the License.  You may obtain a copy of the License at
//
//   http://www.apache.org/licenses/LICENSE-2.0
//
// Unless required by applicable law or agreed to in writing,
// software distributed under the License is distributed on an
// "AS IS" BASIS, WITHOUT WARRANTIES OR CONDITIONS OF ANY
// KIND, either express or implied.  See the License for the
// specific language governing permissions and limitations
// under the License.

//! Execution plan for reading in-memory batches of data

use parking_lot::RwLock;
use std::any::Any;
use std::fmt;
use std::sync::Arc;
use std::task::{Context, Poll};

use super::{
    common, DisplayAs, DisplayFormatType, ExecutionPlan, Partitioning, PlanProperties,
    RecordBatchStream, SendableRecordBatchStream, Statistics,
};
use crate::execution_plan::{Boundedness, EmissionType};
use crate::metrics::ExecutionPlanMetricsSet;
use crate::source::{DataSource, DataSourceExec};

use arrow::datatypes::SchemaRef;
use arrow::record_batch::RecordBatch;
use datafusion_common::{internal_err, project_schema, Result};
use datafusion_execution::memory_pool::MemoryReservation;
use datafusion_execution::TaskContext;
use datafusion_physical_expr::equivalence::ProjectionMapping;
use datafusion_physical_expr::expressions::Column;
use datafusion_physical_expr::utils::collect_columns;
use datafusion_physical_expr::{EquivalenceProperties, LexOrdering};

use futures::Stream;

/// Data source configuration for reading in-memory batches of data
pub struct MemorySourceConfig {
    /// The partitions to query
    partitions: Vec<Vec<RecordBatch>>,
    /// Schema representing the data before projection
    schema: SchemaRef,
    /// Schema representing the data after the optional projection is applied
    projected_schema: SchemaRef,
    /// Optional projection
    projection: Option<Vec<usize>>,
    /// Plan Properties
    cache: PlanProperties,
    /// Sort information: one or more equivalent orderings
    sort_information: Vec<LexOrdering>,
    /// if partition sizes should be displayed
    show_sizes: bool,
}

impl DataSource for MemorySourceConfig {
    fn open(
        &self,
        partition: usize,
        _context: Arc<TaskContext>,
    ) -> Result<SendableRecordBatchStream> {
        Ok(Box::pin(MemoryStream::try_new(
            self.partitions[partition].clone(),
            Arc::clone(&self.projected_schema),
            self.projection.clone(),
        )?))
    }

    fn as_any(&self) -> &dyn Any {
        self
    }

    fn fmt_as(&self, t: DisplayFormatType, f: &mut fmt::Formatter) -> fmt::Result {
        match t {
            DisplayFormatType::Default | DisplayFormatType::Verbose => {
                let partition_sizes: Vec<_> =
                    self.partitions.iter().map(|b| b.len()).collect();

                let output_ordering = self
                    .sort_information
                    .first()
                    .map(|output_ordering| {
                        format!(", output_ordering={}", output_ordering)
                    })
                    .unwrap_or_default();

                if self.show_sizes {
                    write!(
                        f,
                        "partitions={}, partition_sizes={partition_sizes:?}{output_ordering}",
                        partition_sizes.len(),
                    )
                } else {
                    write!(f, "partitions={}", partition_sizes.len(),)
                }
            }
        }
    }

    fn statistics(&self) -> Result<Statistics> {
        Ok(common::compute_record_batch_statistics(
            &self.partitions,
            &self.schema,
            self.projection.clone(),
        ))
    }

    fn metrics(&self) -> ExecutionPlanMetricsSet {
        ExecutionPlanMetricsSet::new()
    }

    fn properties(&self) -> PlanProperties {
        self.cache.clone()
    }
}

impl MemorySourceConfig {
    /// Create a new `MemorySourceConfig` for reading in-memory record batches
    /// The provided `schema` should not have the projection applied.
    pub fn try_new(
        partitions: &[Vec<RecordBatch>],
        schema: SchemaRef,
        projection: Option<Vec<usize>>,
    ) -> Result<Self> {
        let projected_schema = project_schema(&schema, projection.as_ref())?;
        let cache =
            Self::compute_properties(Arc::clone(&projected_schema), &[], partitions);
        Ok(Self {
            partitions: partitions.to_vec(),
            schema,
            projected_schema,
            projection,
            sort_information: vec![],
            cache,
            show_sizes: true,
        })
    }

    /// Create a new `DataSourceExec` plan for reading in-memory record batches
    /// The provided `schema` should not have the projection applied.
    pub fn try_new_exec(
        partitions: &[Vec<RecordBatch>],
        schema: SchemaRef,
        projection: Option<Vec<usize>>,
    ) -> Result<Arc<DataSourceExec>> {
        let source = Self::try_new(partitions, schema, projection)?;
        Ok(Arc::new(DataSourceExec::new(Arc::new(source))))
    }

    /// Set `show_sizes` to determine whether to display partition sizes
    pub fn with_show_sizes(mut self, show_sizes: bool) -> Self {
        self.show_sizes = show_sizes;
        self
    }

    /// Ref to partitions
    pub fn partitions(&self) -> &[Vec<RecordBatch>] {
        &self.partitions
    }

    /// Ref to projection
    pub fn projection(&self) -> &Option<Vec<usize>> {
        &self.projection
    }

    /// Show sizes
    pub fn show_sizes(&self) -> bool {
        self.show_sizes
    }

    /// Ref to sort information
    pub fn sort_information(&self) -> &[LexOrdering] {
        &self.sort_information
    }

    /// A memory table can be ordered by multiple expressions simultaneously.
    /// [`EquivalenceProperties`] keeps track of expressions that describe the
    /// global ordering of the schema. These columns are not necessarily same; e.g.
    /// ```text
    /// ┌-------┐
    /// | a | b |
    /// |---|---|
    /// | 1 | 9 |
    /// | 2 | 8 |
    /// | 3 | 7 |
    /// | 5 | 5 |
    /// └---┴---┘
    /// ```
    /// where both `a ASC` and `b DESC` can describe the table ordering. With
    /// [`EquivalenceProperties`], we can keep track of these equivalences
    /// and treat `a ASC` and `b DESC` as the same ordering requirement.
    ///
    /// Note that if there is an internal projection, that projection will be
    /// also applied to the given `sort_information`.
    pub fn try_with_sort_information(
        mut self,
        mut sort_information: Vec<LexOrdering>,
    ) -> Result<Self> {
        // All sort expressions must refer to the original schema
        let fields = self.schema.fields();
        let ambiguous_column = sort_information
            .iter()
            .flat_map(|ordering| ordering.inner.clone())
            .flat_map(|expr| collect_columns(&expr.expr))
            .find(|col| {
                fields
                    .get(col.index())
                    .map(|field| field.name() != col.name())
                    .unwrap_or(true)
            });
        if let Some(col) = ambiguous_column {
            return internal_err!(
                "Column {:?} is not found in the original schema of the MemorySourceConfig",
                col
            );
        }

        // If there is a projection on the source, we also need to project orderings
        if let Some(projection) = &self.projection {
            let base_eqp = EquivalenceProperties::new_with_orderings(
                self.original_schema(),
                &sort_information,
            );
            let proj_exprs = projection
                .iter()
                .map(|idx| {
                    let base_schema = self.original_schema();
                    let name = base_schema.field(*idx).name();
                    (Arc::new(Column::new(name, *idx)) as _, name.to_string())
                })
                .collect::<Vec<_>>();
            let projection_mapping =
                ProjectionMapping::try_new(&proj_exprs, &self.original_schema())?;
            sort_information = base_eqp
<<<<<<< HEAD
                .project(&projection_mapping, Arc::clone(self.properties().schema()))
                .oeq_class
                .orderings;
=======
                .project(&projection_mapping, self.schema())
                .into_oeq_class()
                .into_inner();
>>>>>>> 295ffb41
        }

        self.sort_information = sort_information;
        // We need to update equivalence properties when updating sort information.
        let eq_properties = EquivalenceProperties::new_with_orderings(
            Arc::clone(self.properties().schema()),
            &self.sort_information,
        );
        self.cache = self.cache.with_eq_properties(eq_properties);

        Ok(self)
    }

    /// Arc clone of ref to original schema
    pub fn original_schema(&self) -> SchemaRef {
        Arc::clone(&self.schema)
    }

    /// This function creates the cache object that stores the plan properties such as schema, equivalence properties, ordering, partitioning, etc.
    fn compute_properties(
        schema: SchemaRef,
        orderings: &[LexOrdering],
        partitions: &[Vec<RecordBatch>],
    ) -> PlanProperties {
        PlanProperties::new(
            EquivalenceProperties::new_with_orderings(schema, orderings),
            Partitioning::UnknownPartitioning(partitions.len()),
            EmissionType::Incremental,
            Boundedness::Bounded,
        )
    }
}

/// Iterator over batches
pub struct MemoryStream {
    /// Vector of record batches
    data: Vec<RecordBatch>,
    /// Optional memory reservation bound to the data, freed on drop
    reservation: Option<MemoryReservation>,
    /// Schema representing the data
    schema: SchemaRef,
    /// Optional projection for which columns to load
    projection: Option<Vec<usize>>,
    /// Index into the data
    index: usize,
}

impl MemoryStream {
    /// Create an iterator for a vector of record batches
    pub fn try_new(
        data: Vec<RecordBatch>,
        schema: SchemaRef,
        projection: Option<Vec<usize>>,
    ) -> Result<Self> {
        Ok(Self {
            data,
            reservation: None,
            schema,
            projection,
            index: 0,
        })
    }

    /// Set the memory reservation for the data
    pub(super) fn with_reservation(mut self, reservation: MemoryReservation) -> Self {
        self.reservation = Some(reservation);
        self
    }
}

impl Stream for MemoryStream {
    type Item = Result<RecordBatch>;

    fn poll_next(
        mut self: std::pin::Pin<&mut Self>,
        _: &mut Context<'_>,
    ) -> Poll<Option<Self::Item>> {
        Poll::Ready(if self.index < self.data.len() {
            self.index += 1;
            let batch = &self.data[self.index - 1];

            // return just the columns requested
            let batch = match self.projection.as_ref() {
                Some(columns) => batch.project(columns)?,
                None => batch.clone(),
            };

            Some(Ok(batch))
        } else {
            None
        })
    }

    fn size_hint(&self) -> (usize, Option<usize>) {
        (self.data.len(), Some(self.data.len()))
    }
}

impl RecordBatchStream for MemoryStream {
    /// Get the schema
    fn schema(&self) -> SchemaRef {
        Arc::clone(&self.schema)
    }
}

pub trait LazyBatchGenerator: Send + Sync + fmt::Debug + fmt::Display {
    /// Generate the next batch, return `None` when no more batches are available
    fn generate_next_batch(&mut self) -> Result<Option<RecordBatch>>;
}

/// Execution plan for lazy in-memory batches of data
///
/// This plan generates output batches lazily, it doesn't have to buffer all batches
/// in memory up front (compared to `MemorySourceConfig`), thus consuming constant memory.
pub struct LazyMemoryExec {
    /// Schema representing the data
    schema: SchemaRef,
    /// Functions to generate batches for each partition
    batch_generators: Vec<Arc<RwLock<dyn LazyBatchGenerator>>>,
    /// Plan properties cache storing equivalence properties, partitioning, and execution mode
    cache: PlanProperties,
}

impl LazyMemoryExec {
    /// Create a new lazy memory execution plan
    pub fn try_new(
        schema: SchemaRef,
        generators: Vec<Arc<RwLock<dyn LazyBatchGenerator>>>,
    ) -> Result<Self> {
        let cache = PlanProperties::new(
            EquivalenceProperties::new(Arc::clone(&schema)),
            Partitioning::RoundRobinBatch(generators.len()),
            EmissionType::Incremental,
            Boundedness::Bounded,
        );
        Ok(Self {
            schema,
            batch_generators: generators,
            cache,
        })
    }
}

impl fmt::Debug for LazyMemoryExec {
    fn fmt(&self, f: &mut fmt::Formatter) -> fmt::Result {
        f.debug_struct("LazyMemoryExec")
            .field("schema", &self.schema)
            .field("batch_generators", &self.batch_generators)
            .finish()
    }
}

impl DisplayAs for LazyMemoryExec {
    fn fmt_as(&self, t: DisplayFormatType, f: &mut fmt::Formatter) -> fmt::Result {
        match t {
            DisplayFormatType::Default | DisplayFormatType::Verbose => {
                write!(
                    f,
                    "LazyMemoryExec: partitions={}, batch_generators=[{}]",
                    self.batch_generators.len(),
                    self.batch_generators
                        .iter()
                        .map(|g| g.read().to_string())
                        .collect::<Vec<_>>()
                        .join(", ")
                )
            }
        }
    }
}

impl ExecutionPlan for LazyMemoryExec {
    fn name(&self) -> &'static str {
        "LazyMemoryExec"
    }

    fn as_any(&self) -> &dyn Any {
        self
    }

    fn schema(&self) -> SchemaRef {
        Arc::clone(&self.schema)
    }

    fn properties(&self) -> &PlanProperties {
        &self.cache
    }

    fn children(&self) -> Vec<&Arc<dyn ExecutionPlan>> {
        vec![]
    }

    fn with_new_children(
        self: Arc<Self>,
        children: Vec<Arc<dyn ExecutionPlan>>,
    ) -> Result<Arc<dyn ExecutionPlan>> {
        if children.is_empty() {
            Ok(self)
        } else {
            internal_err!("Children cannot be replaced in LazyMemoryExec")
        }
    }

    fn execute(
        &self,
        partition: usize,
        _context: Arc<TaskContext>,
    ) -> Result<SendableRecordBatchStream> {
        if partition >= self.batch_generators.len() {
            return internal_err!(
                "Invalid partition {} for LazyMemoryExec with {} partitions",
                partition,
                self.batch_generators.len()
            );
        }

        Ok(Box::pin(LazyMemoryStream {
            schema: Arc::clone(&self.schema),
            generator: Arc::clone(&self.batch_generators[partition]),
        }))
    }

    fn statistics(&self) -> Result<Statistics> {
        Ok(Statistics::new_unknown(&self.schema))
    }
}

/// Stream that generates record batches on demand
pub struct LazyMemoryStream {
    schema: SchemaRef,
    /// Generator to produce batches
    ///
    /// Note: Idiomatically, DataFusion uses plan-time parallelism - each stream
    /// should have a unique `LazyBatchGenerator`. Use RepartitionExec or
    /// construct multiple `LazyMemoryStream`s during planning to enable
    /// parallel execution.
    /// Sharing generators between streams should be used with caution.
    generator: Arc<RwLock<dyn LazyBatchGenerator>>,
}

impl Stream for LazyMemoryStream {
    type Item = Result<RecordBatch>;

    fn poll_next(
        self: std::pin::Pin<&mut Self>,
        _: &mut Context<'_>,
    ) -> Poll<Option<Self::Item>> {
        let batch = self.generator.write().generate_next_batch();

        match batch {
            Ok(Some(batch)) => Poll::Ready(Some(Ok(batch))),
            Ok(None) => Poll::Ready(None),
            Err(e) => Poll::Ready(Some(Err(e))),
        }
    }
}

impl RecordBatchStream for LazyMemoryStream {
    fn schema(&self) -> SchemaRef {
        Arc::clone(&self.schema)
    }
}

#[cfg(test)]
mod memory_exec_tests {
    use std::sync::Arc;

    use crate::memory::MemorySourceConfig;
    use crate::source::DataSourceExec;
    use crate::ExecutionPlan;

    use arrow_schema::{DataType, Field, Schema, SortOptions};
    use datafusion_physical_expr::expressions::col;
    use datafusion_physical_expr::PhysicalSortExpr;
    use datafusion_physical_expr_common::sort_expr::LexOrdering;

    #[test]
    fn test_memory_order_eq() -> datafusion_common::Result<()> {
        let schema = Arc::new(Schema::new(vec![
            Field::new("a", DataType::Int64, false),
            Field::new("b", DataType::Int64, false),
            Field::new("c", DataType::Int64, false),
        ]));
        let sort1 = LexOrdering::new(vec![
            PhysicalSortExpr {
                expr: col("a", &schema)?,
                options: SortOptions::default(),
            },
            PhysicalSortExpr {
                expr: col("b", &schema)?,
                options: SortOptions::default(),
            },
        ]);
        let sort2 = LexOrdering::new(vec![PhysicalSortExpr {
            expr: col("c", &schema)?,
            options: SortOptions::default(),
        }]);
        let mut expected_output_order = LexOrdering::default();
        expected_output_order.extend(sort1.clone());
        expected_output_order.extend(sort2.clone());

        let sort_information = vec![sort1.clone(), sort2.clone()];
        let mem_exec = Arc::new(DataSourceExec::new(Arc::new(
            MemorySourceConfig::try_new(&[vec![]], schema, None)?
                .try_with_sort_information(sort_information)?,
        )));

        assert_eq!(
            mem_exec.properties().output_ordering().unwrap().to_vec(),
            expected_output_order.inner
        );
        let eq_properties = mem_exec.properties().equivalence_properties();
        assert!(eq_properties.oeq_class().contains(&sort1));
        assert!(eq_properties.oeq_class().contains(&sort2));
        Ok(())
    }
}

#[cfg(test)]
mod lazy_memory_tests {
    use super::*;
    use arrow::array::Int64Array;
    use arrow::datatypes::{DataType, Field, Schema};
    use futures::StreamExt;

    #[derive(Debug, Clone)]
    struct TestGenerator {
        counter: i64,
        max_batches: i64,
        batch_size: usize,
        schema: SchemaRef,
    }

    impl fmt::Display for TestGenerator {
        fn fmt(&self, f: &mut fmt::Formatter) -> fmt::Result {
            write!(
                f,
                "TestGenerator: counter={}, max_batches={}, batch_size={}",
                self.counter, self.max_batches, self.batch_size
            )
        }
    }

    impl LazyBatchGenerator for TestGenerator {
        fn generate_next_batch(&mut self) -> Result<Option<RecordBatch>> {
            if self.counter >= self.max_batches {
                return Ok(None);
            }

            let array = Int64Array::from_iter_values(
                (self.counter * self.batch_size as i64)
                    ..(self.counter * self.batch_size as i64 + self.batch_size as i64),
            );
            self.counter += 1;
            Ok(Some(RecordBatch::try_new(
                Arc::clone(&self.schema),
                vec![Arc::new(array)],
            )?))
        }
    }

    #[tokio::test]
    async fn test_lazy_memory_exec() -> Result<()> {
        let schema = Arc::new(Schema::new(vec![Field::new("a", DataType::Int64, false)]));
        let generator = TestGenerator {
            counter: 0,
            max_batches: 3,
            batch_size: 2,
            schema: Arc::clone(&schema),
        };

        let exec =
            LazyMemoryExec::try_new(schema, vec![Arc::new(RwLock::new(generator))])?;

        // Test schema
        assert_eq!(exec.schema().fields().len(), 1);
        assert_eq!(exec.schema().field(0).name(), "a");

        // Test execution
        let stream = exec.execute(0, Arc::new(TaskContext::default()))?;
        let batches: Vec<_> = stream.collect::<Vec<_>>().await;

        assert_eq!(batches.len(), 3);

        // Verify batch contents
        let batch0 = batches[0].as_ref().unwrap();
        let array0 = batch0
            .column(0)
            .as_any()
            .downcast_ref::<Int64Array>()
            .unwrap();
        assert_eq!(array0.values(), &[0, 1]);

        let batch1 = batches[1].as_ref().unwrap();
        let array1 = batch1
            .column(0)
            .as_any()
            .downcast_ref::<Int64Array>()
            .unwrap();
        assert_eq!(array1.values(), &[2, 3]);

        let batch2 = batches[2].as_ref().unwrap();
        let array2 = batch2
            .column(0)
            .as_any()
            .downcast_ref::<Int64Array>()
            .unwrap();
        assert_eq!(array2.values(), &[4, 5]);

        Ok(())
    }

    #[tokio::test]
    async fn test_lazy_memory_exec_invalid_partition() -> Result<()> {
        let schema = Arc::new(Schema::new(vec![Field::new("a", DataType::Int64, false)]));
        let generator = TestGenerator {
            counter: 0,
            max_batches: 1,
            batch_size: 1,
            schema: Arc::clone(&schema),
        };

        let exec =
            LazyMemoryExec::try_new(schema, vec![Arc::new(RwLock::new(generator))])?;

        // Test invalid partition
        let result = exec.execute(1, Arc::new(TaskContext::default()));

        // partition is 0-indexed, so there only should be partition 0
        assert!(matches!(
            result,
            Err(e) if e.to_string().contains("Invalid partition 1 for LazyMemoryExec with 1 partitions")
        ));

        Ok(())
    }
}<|MERGE_RESOLUTION|>--- conflicted
+++ resolved
@@ -240,15 +240,9 @@
             let projection_mapping =
                 ProjectionMapping::try_new(&proj_exprs, &self.original_schema())?;
             sort_information = base_eqp
-<<<<<<< HEAD
                 .project(&projection_mapping, Arc::clone(self.properties().schema()))
-                .oeq_class
-                .orderings;
-=======
-                .project(&projection_mapping, self.schema())
-                .into_oeq_class()
-                .into_inner();
->>>>>>> 295ffb41
+                .into_oeq_class
+                .into_inner;
         }
 
         self.sort_information = sort_information;
