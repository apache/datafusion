// Licensed to the Apache Software Foundation (ASF) under one
// or more contributor license agreements.  See the NOTICE file
// distributed with this work for additional information
// regarding copyright ownership.  The ASF licenses this file
// to you under the Apache License, Version 2.0 (the
// "License"); you may not use this file except in compliance
// with the License.  You may obtain a copy of the License at
//
//   http://www.apache.org/licenses/LICENSE-2.0
//
// Unless required by applicable law or agreed to in writing,
// software distributed under the License is distributed on an
// "AS IS" BASIS, WITHOUT WARRANTIES OR CONDITIONS OF ANY
// KIND, either express or implied.  See the License for the
// specific language governing permissions and limitations
// under the License.

//! Defines the work table query plan

use std::any::Any;
use std::sync::{Arc, Mutex};

use crate::execution_plan::{Boundedness, EmissionType};
use crate::memory::MemoryStream;
use crate::{
    metrics::{ExecutionPlanMetricsSet, MetricsSet},
    SendableRecordBatchStream, Statistics,
};
use crate::{DisplayAs, DisplayFormatType, ExecutionPlan, PlanProperties};

use arrow::datatypes::SchemaRef;
use arrow::record_batch::RecordBatch;
use datafusion_common::{internal_datafusion_err, internal_err, Result};
use datafusion_execution::memory_pool::MemoryReservation;
use datafusion_execution::TaskContext;
use datafusion_physical_expr::{EquivalenceProperties, Partitioning};

/// A vector of record batches with a memory reservation.
#[derive(Debug)]
pub(super) struct ReservedBatches {
    batches: Vec<RecordBatch>,
    #[allow(dead_code)]
    reservation: MemoryReservation,
}

impl ReservedBatches {
    pub(super) fn new(batches: Vec<RecordBatch>, reservation: MemoryReservation) -> Self {
        ReservedBatches {
            batches,
            reservation,
        }
    }
}

/// The name is from PostgreSQL's terminology.
/// See <https://wiki.postgresql.org/wiki/CTEReadme#How_Recursion_Works>
/// This table serves as a mirror or buffer between each iteration of a recursive query.
#[derive(Debug)]
pub(super) struct WorkTable {
    batches: Mutex<Option<ReservedBatches>>,
}

impl WorkTable {
    /// Create a new work table.
    pub(super) fn new() -> Self {
        Self {
            batches: Mutex::new(None),
        }
    }

    /// Take the previously written batches from the work table.
    /// This will be called by the [`WorkTableExec`] when it is executed.
    fn take(&self) -> Result<ReservedBatches> {
        self.batches
            .lock()
            .unwrap()
            .take()
            .ok_or_else(|| internal_datafusion_err!("Unexpected empty work table"))
    }

    /// Update the results of a recursive query iteration to the work table.
    pub(super) fn update(&self, batches: ReservedBatches) {
        self.batches.lock().unwrap().replace(batches);
    }
}

/// A temporary "working table" operation where the input data will be
/// taken from the named handle during the execution and will be re-published
/// as is (kind of like a mirror).
///
/// Most notably used in the implementation of recursive queries where the
/// underlying relation does not exist yet but the data will come as the previous
/// term is evaluated. This table will be used such that the recursive plan
/// will register a receiver in the task context and this plan will use that
/// receiver to get the data and stream it back up so that the batches are available
/// in the next iteration.
#[derive(Clone, Debug)]
pub struct WorkTableExec {
    /// Name of the relation handler
    name: String,
    /// The schema of the stream
    schema: SchemaRef,
    /// The work table
    work_table: Arc<WorkTable>,
    /// Execution metrics
    metrics: ExecutionPlanMetricsSet,
    /// Cache holding plan properties like equivalences, output partitioning etc.
    cache: PlanProperties,
}

impl WorkTableExec {
    /// Create a new execution plan for a worktable exec.
    pub fn new(name: String, schema: SchemaRef) -> Self {
        let cache = Self::compute_properties(Arc::clone(&schema));
        Self {
            name,
            schema,
            metrics: ExecutionPlanMetricsSet::new(),
            work_table: Arc::new(WorkTable::new()),
            cache,
        }
    }

    /// Ref to name
    pub fn name(&self) -> &str {
        &self.name
    }

    /// Arc clone of ref to schema
    pub fn schema(&self) -> SchemaRef {
        Arc::clone(&self.schema)
    }

    pub(super) fn with_work_table(&self, work_table: Arc<WorkTable>) -> Self {
        Self {
            name: self.name.clone(),
            schema: Arc::clone(&self.schema),
            metrics: ExecutionPlanMetricsSet::new(),
            work_table,
            cache: self.cache.clone(),
        }
    }

    /// This function creates the cache object that stores the plan properties such as schema, equivalence properties, ordering, partitioning, etc.
    fn compute_properties(schema: SchemaRef) -> PlanProperties {
        PlanProperties::new(
            EquivalenceProperties::new(schema),
            Partitioning::UnknownPartitioning(1),
            EmissionType::Incremental,
            Boundedness::Bounded,
        )
    }
}

impl DisplayAs for WorkTableExec {
    fn fmt_as(
        &self,
        t: DisplayFormatType,
        f: &mut std::fmt::Formatter,
    ) -> std::fmt::Result {
        match t {
            DisplayFormatType::Default | DisplayFormatType::Verbose => {
                write!(f, "WorkTableExec: name={}", self.name)
            }
            DisplayFormatType::TreeRender => {
                write!(f, "name={}", self.name)
            }
        }
    }
}

impl ExecutionPlan for WorkTableExec {
    fn name(&self) -> &'static str {
        "WorkTableExec"
    }

    fn as_any(&self) -> &dyn Any {
        self
    }

    fn properties(&self) -> &PlanProperties {
        &self.cache
    }

    fn children(&self) -> Vec<&Arc<dyn ExecutionPlan>> {
        vec![]
    }

    fn maintains_input_order(&self) -> Vec<bool> {
        vec![false]
    }

    fn benefits_from_input_partitioning(&self) -> Vec<bool> {
        vec![false]
    }

    fn with_new_children(
        self: Arc<Self>,
        _: Vec<Arc<dyn ExecutionPlan>>,
    ) -> Result<Arc<dyn ExecutionPlan>> {
        Ok(Arc::clone(&self) as Arc<dyn ExecutionPlan>)
    }

    /// Stream the batches that were written to the work table.
    fn execute(
        &self,
        partition: usize,
        _context: Arc<TaskContext>,
    ) -> Result<SendableRecordBatchStream> {
        // WorkTable streams must be the plan base.
        if partition != 0 {
            return internal_err!(
                "WorkTableExec got an invalid partition {partition} (expected 0)"
            );
        }
        let batch = self.work_table.take()?;
        Ok(Box::pin(
            MemoryStream::try_new(batch.batches, Arc::clone(&self.schema), None)?
                .with_reservation(batch.reservation),
        ))
    }

    fn metrics(&self) -> Option<MetricsSet> {
        Some(self.metrics.clone_inner())
    }

    fn statistics(&self) -> Result<Statistics> {
        Ok(Statistics::new_unknown(&self.schema()))
    }

<<<<<<< HEAD
    fn with_node_id(
        self: Arc<Self>,
        _node_id: usize,
    ) -> Result<Option<Arc<dyn ExecutionPlan>>> {
        let mut new_plan =
            WorkTableExec::new(self.name.clone(), Arc::clone(&self.schema));
        let new_props = new_plan.cache.clone().with_node_id(_node_id);
        new_plan.cache = new_props;
        Ok(Some(Arc::new(new_plan)))
=======
    fn partition_statistics(&self, _partition: Option<usize>) -> Result<Statistics> {
        Ok(Statistics::new_unknown(&self.schema()))
>>>>>>> 33a32d43
    }
}

#[cfg(test)]
mod tests {
    use super::*;
    use arrow::array::{ArrayRef, Int32Array};
    use datafusion_execution::memory_pool::{MemoryConsumer, UnboundedMemoryPool};

    #[test]
    fn test_work_table() {
        let work_table = WorkTable::new();
        // Can't take from empty work_table
        assert!(work_table.take().is_err());

        let pool = Arc::new(UnboundedMemoryPool::default()) as _;
        let mut reservation = MemoryConsumer::new("test_work_table").register(&pool);

        // Update batch to work_table
        let array: ArrayRef = Arc::new((0..5).collect::<Int32Array>());
        let batch = RecordBatch::try_from_iter(vec![("col", array)]).unwrap();
        reservation.try_grow(100).unwrap();
        work_table.update(ReservedBatches::new(vec![batch.clone()], reservation));
        // Take from work_table
        let reserved_batches = work_table.take().unwrap();
        assert_eq!(reserved_batches.batches, vec![batch.clone()]);

        // Consume the batch by the MemoryStream
        let memory_stream =
            MemoryStream::try_new(reserved_batches.batches, batch.schema(), None)
                .unwrap()
                .with_reservation(reserved_batches.reservation);

        // Should still be reserved
        assert_eq!(pool.reserved(), 100);

        // The reservation should be freed after drop the memory_stream
        drop(memory_stream);
        assert_eq!(pool.reserved(), 0);
    }
}<|MERGE_RESOLUTION|>--- conflicted
+++ resolved
@@ -228,7 +228,6 @@
         Ok(Statistics::new_unknown(&self.schema()))
     }
 
-<<<<<<< HEAD
     fn with_node_id(
         self: Arc<Self>,
         _node_id: usize,
@@ -238,10 +237,10 @@
         let new_props = new_plan.cache.clone().with_node_id(_node_id);
         new_plan.cache = new_props;
         Ok(Some(Arc::new(new_plan)))
-=======
+    }
+    
     fn partition_statistics(&self, _partition: Option<usize>) -> Result<Statistics> {
         Ok(Statistics::new_unknown(&self.schema()))
->>>>>>> 33a32d43
     }
 }
 
