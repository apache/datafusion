// Licensed to the Apache Software Foundation (ASF) under one
// or more contributor license agreements.  See the NOTICE file
// distributed with this work for additional information
// regarding copyright ownership.  The ASF licenses this file
// to you under the Apache License, Version 2.0 (the
// "License"); you may not use this file except in compliance
// with the License.  You may obtain a copy of the License at
//
//   http://www.apache.org/licenses/LICENSE-2.0
//
// Unless required by applicable law or agreed to in writing,
// software distributed under the License is distributed on an
// "AS IS" BASIS, WITHOUT WARRANTIES OR CONDITIONS OF ANY
// KIND, either express or implied.  See the License for the
// specific language governing permissions and limitations
// under the License.

//! FilterExec evaluates a boolean predicate against all input batches to determine which rows to
//! include in its output batches.

use std::any::Any;
use std::pin::Pin;
use std::sync::Arc;
use std::task::{Context, Poll};

use super::expressions::PhysicalSortExpr;
use super::{
    ColumnStatistics, DisplayAs, RecordBatchStream, SendableRecordBatchStream, Statistics,
};

use crate::{
    metrics::{BaselineMetrics, ExecutionPlanMetricsSet, MetricsSet},
    Column, DisplayFormatType, ExecutionPlan, Partitioning,
};

use arrow::compute::filter_record_batch;
use arrow::datatypes::{DataType, SchemaRef};
use arrow::record_batch::RecordBatch;
use datafusion_common::cast::as_boolean_array;
use datafusion_common::stats::Precision;
use datafusion_common::{plan_err, DataFusionError, Result};
use datafusion_execution::TaskContext;
use datafusion_expr::Operator;
use datafusion_physical_expr::expressions::BinaryExpr;
use datafusion_physical_expr::intervals::utils::check_support;
use datafusion_physical_expr::utils::collect_columns;
use datafusion_physical_expr::{
    analyze, split_conjunction, AnalysisContext, EquivalenceProperties, ExprBoundaries,
    PhysicalExpr,
};

use futures::stream::{Stream, StreamExt};
use log::trace;

/// FilterExec evaluates a boolean predicate against all input batches to determine which rows to
/// include in its output batches.
#[derive(Debug)]
pub struct FilterExec {
    /// The expression to filter on. This expression must evaluate to a boolean value.
    predicate: Arc<dyn PhysicalExpr>,
    /// The input plan
    input: Arc<dyn ExecutionPlan>,
    /// Execution metrics
    metrics: ExecutionPlanMetricsSet,
}

impl FilterExec {
    /// Create a FilterExec on an input
    pub fn try_new(
        predicate: Arc<dyn PhysicalExpr>,
        input: Arc<dyn ExecutionPlan>,
    ) -> Result<Self> {
        match predicate.data_type(input.schema().as_ref())? {
            DataType::Boolean => Ok(Self {
                predicate,
                input: input.clone(),
                metrics: ExecutionPlanMetricsSet::new(),
            }),
            other => {
                plan_err!("Filter predicate must return boolean values, not {other:?}")
            }
        }
    }

    /// The expression to filter on. This expression must evaluate to a boolean value.
    pub fn predicate(&self) -> &Arc<dyn PhysicalExpr> {
        &self.predicate
    }

    /// The input plan
    pub fn input(&self) -> &Arc<dyn ExecutionPlan> {
        &self.input
    }
}

impl DisplayAs for FilterExec {
    fn fmt_as(
        &self,
        t: DisplayFormatType,
        f: &mut std::fmt::Formatter,
    ) -> std::fmt::Result {
        match t {
            DisplayFormatType::Default | DisplayFormatType::Verbose => {
                write!(f, "FilterExec: {}", self.predicate)
            }
        }
    }
}

impl ExecutionPlan for FilterExec {
    /// Return a reference to Any that can be used for downcasting
    fn as_any(&self) -> &dyn Any {
        self
    }

    /// Get the schema for this execution plan
    fn schema(&self) -> SchemaRef {
        // The filter operator does not make any changes to the schema of its input
        self.input.schema()
    }

    fn children(&self) -> Vec<Arc<dyn ExecutionPlan>> {
        vec![self.input.clone()]
    }

    /// Get the output partitioning of this plan
    fn output_partitioning(&self) -> Partitioning {
        self.input.output_partitioning()
    }

    /// Specifies whether this plan generates an infinite stream of records.
    /// If the plan does not support pipelining, but its input(s) are
    /// infinite, returns an error to indicate this.
    fn unbounded_output(&self, children: &[bool]) -> Result<bool> {
        Ok(children[0])
    }

    fn output_ordering(&self) -> Option<&[PhysicalSortExpr]> {
        self.input.output_ordering()
    }

    fn maintains_input_order(&self) -> Vec<bool> {
        // tell optimizer this operator doesn't reorder its input
        vec![true]
    }

    fn equivalence_properties(&self) -> EquivalenceProperties {
        let stats = self.statistics().unwrap();
        // Combine the equal predicates with the input equivalence properties
        let mut result = self.input.equivalence_properties();
        let (equal_pairs, _) = collect_columns_from_predicate(&self.predicate);
        for (lhs, rhs) in equal_pairs {
            let lhs_expr = Arc::new(lhs.clone()) as _;
            let rhs_expr = Arc::new(rhs.clone()) as _;
            result.add_equal_conditions(&lhs_expr, &rhs_expr)
        }
        // Add the columns that have only one value (singleton) after filtering to constants.
        let constants = collect_columns(self.predicate())
            .into_iter()
            .filter(|column| stats.column_statistics[column.index()].is_singleton())
            .map(|column| Arc::new(column) as _);
        result.add_constants(constants)
    }

    fn with_new_children(
        self: Arc<Self>,
        mut children: Vec<Arc<dyn ExecutionPlan>>,
    ) -> Result<Arc<dyn ExecutionPlan>> {
        FilterExec::try_new(self.predicate.clone(), children.swap_remove(0))
            .map(|e| Arc::new(e) as _)
    }

    fn execute(
        &self,
        partition: usize,
        context: Arc<TaskContext>,
    ) -> Result<SendableRecordBatchStream> {
        trace!("Start FilterExec::execute for partition {} of context session_id {} and task_id {:?}", partition, context.session_id(), context.task_id());
        let baseline_metrics = BaselineMetrics::new(&self.metrics, partition);
        Ok(Box::pin(FilterExecStream {
            schema: self.input.schema(),
            predicate: self.predicate.clone(),
            input: self.input.execute(partition, context)?,
            baseline_metrics,
        }))
    }

    fn metrics(&self) -> Option<MetricsSet> {
        Some(self.metrics.clone_inner())
    }

    /// The output statistics of a filtering operation can be estimated if the
    /// predicate's selectivity value can be determined for the incoming data.
    fn statistics(&self) -> Result<Statistics> {
        let predicate = self.predicate();

        let schema = self.schema();
        if !check_support(predicate, &schema) {
            return Ok(Statistics::new_unknown(&schema));
        }
        let input_stats = self.input.statistics()?;

        let num_rows = input_stats.num_rows;
        let total_byte_size = input_stats.total_byte_size;
        let input_analysis_ctx = AnalysisContext::try_from_statistics(
            &self.input.schema(),
            &input_stats.column_statistics,
        )?;

        let analysis_ctx = analyze(predicate, input_analysis_ctx)?;

        // Estimate (inexact) selectivity of predicate
        let selectivity = analysis_ctx.selectivity.unwrap_or(1.0);
        let num_rows = match num_rows.get_value() {
            Some(nr) => Precision::Inexact((*nr as f64 * selectivity).ceil() as usize),
            None => Precision::Absent,
        };
        let total_byte_size = match total_byte_size.get_value() {
            Some(tbs) => Precision::Inexact((*tbs as f64 * selectivity).ceil() as usize),
            None => Precision::Absent,
        };

        let column_statistics = collect_new_statistics(
            &input_stats.column_statistics,
            analysis_ctx.boundaries,
        );
        Ok(Statistics {
            num_rows,
            total_byte_size,
            column_statistics,
        })
    }
}

/// This function ensures that all bounds in the `ExprBoundaries` vector are
/// converted to closed bounds. If a lower/upper bound is initially open, it
/// is adjusted by using the next/previous value for its data type to convert
/// it into a closed bound.
fn collect_new_statistics(
    input_column_stats: &[ColumnStatistics],
    analysis_boundaries: Vec<ExprBoundaries>,
) -> Vec<ColumnStatistics> {
    analysis_boundaries
        .into_iter()
        .enumerate()
        .map(
            |(
                idx,
                ExprBoundaries {
                    interval,
                    distinct_count,
                    ..
                },
            )| {
<<<<<<< HEAD
                let (min_value, max_value) = interval.into_bounds();
=======
                let closed_interval = interval.close_bounds();
                let (min_value, max_value) =
                    if closed_interval.lower.value.eq(&closed_interval.upper.value) {
                        (
                            Precision::Exact(closed_interval.lower.value),
                            Precision::Exact(closed_interval.upper.value),
                        )
                    } else {
                        (
                            Precision::Inexact(closed_interval.lower.value),
                            Precision::Inexact(closed_interval.upper.value),
                        )
                    };
>>>>>>> 91c9d6f8
                ColumnStatistics {
                    null_count: match input_column_stats[idx].null_count.get_value() {
                        Some(nc) => Precision::Inexact(*nc),
                        None => Precision::Absent,
                    },
<<<<<<< HEAD
                    max_value: Precision::Inexact(max_value),
                    min_value: Precision::Inexact(min_value),
=======
                    max_value,
                    min_value,
>>>>>>> 91c9d6f8
                    distinct_count: match distinct_count.get_value() {
                        Some(dc) => Precision::Inexact(*dc),
                        None => Precision::Absent,
                    },
                }
            },
        )
        .collect()
}

/// The FilterExec streams wraps the input iterator and applies the predicate expression to
/// determine which rows to include in its output batches
struct FilterExecStream {
    /// Output schema, which is the same as the input schema for this operator
    schema: SchemaRef,
    /// The expression to filter on. This expression must evaluate to a boolean value.
    predicate: Arc<dyn PhysicalExpr>,
    /// The input partition to filter.
    input: SendableRecordBatchStream,
    /// runtime metrics recording
    baseline_metrics: BaselineMetrics,
}

pub(crate) fn batch_filter(
    batch: &RecordBatch,
    predicate: &Arc<dyn PhysicalExpr>,
) -> Result<RecordBatch> {
    predicate
        .evaluate(batch)
        .map(|v| v.into_array(batch.num_rows()))
        .and_then(|array| {
            Ok(as_boolean_array(&array)?)
                // apply filter array to record batch
                .and_then(|filter_array| Ok(filter_record_batch(batch, filter_array)?))
        })
}

impl Stream for FilterExecStream {
    type Item = Result<RecordBatch>;

    fn poll_next(
        mut self: Pin<&mut Self>,
        cx: &mut Context<'_>,
    ) -> Poll<Option<Self::Item>> {
        let poll;
        loop {
            match self.input.poll_next_unpin(cx) {
                Poll::Ready(value) => match value {
                    Some(Ok(batch)) => {
                        let timer = self.baseline_metrics.elapsed_compute().timer();
                        let filtered_batch = batch_filter(&batch, &self.predicate)?;
                        // skip entirely filtered batches
                        if filtered_batch.num_rows() == 0 {
                            continue;
                        }
                        timer.done();
                        poll = Poll::Ready(Some(Ok(filtered_batch)));
                        break;
                    }
                    _ => {
                        poll = Poll::Ready(value);
                        break;
                    }
                },
                Poll::Pending => {
                    poll = Poll::Pending;
                    break;
                }
            }
        }
        self.baseline_metrics.record_poll(poll)
    }

    fn size_hint(&self) -> (usize, Option<usize>) {
        // same number of record batches
        self.input.size_hint()
    }
}

impl RecordBatchStream for FilterExecStream {
    fn schema(&self) -> SchemaRef {
        self.schema.clone()
    }
}

/// Return the equals Column-Pairs and Non-equals Column-Pairs
fn collect_columns_from_predicate(predicate: &Arc<dyn PhysicalExpr>) -> EqualAndNonEqual {
    let mut eq_predicate_columns = Vec::<(&Column, &Column)>::new();
    let mut ne_predicate_columns = Vec::<(&Column, &Column)>::new();

    let predicates = split_conjunction(predicate);
    predicates.into_iter().for_each(|p| {
        if let Some(binary) = p.as_any().downcast_ref::<BinaryExpr>() {
            if let (Some(left_column), Some(right_column)) = (
                binary.left().as_any().downcast_ref::<Column>(),
                binary.right().as_any().downcast_ref::<Column>(),
            ) {
                match binary.op() {
                    Operator::Eq => {
                        eq_predicate_columns.push((left_column, right_column))
                    }
                    Operator::NotEq => {
                        ne_predicate_columns.push((left_column, right_column))
                    }
                    _ => {}
                }
            }
        }
    });

    (eq_predicate_columns, ne_predicate_columns)
}
/// The equals Column-Pairs and Non-equals Column-Pairs in the Predicates
pub type EqualAndNonEqual<'a> =
    (Vec<(&'a Column, &'a Column)>, Vec<(&'a Column, &'a Column)>);

#[cfg(test)]
mod tests {
    use std::iter::Iterator;
    use std::sync::Arc;

    use super::*;
    use crate::expressions::*;
    use crate::test;
    use crate::test::exec::StatisticsExec;
    use crate::ExecutionPlan;

    use arrow::datatypes::{DataType, Field, Schema};
    use datafusion_common::{ColumnStatistics, ScalarValue};
    use datafusion_expr::Operator;

    #[tokio::test]
    async fn collect_columns_predicates() -> Result<()> {
        let schema = test::aggr_test_schema();
        let predicate: Arc<dyn PhysicalExpr> = binary(
            binary(
                binary(col("c2", &schema)?, Operator::GtEq, lit(1u32), &schema)?,
                Operator::And,
                binary(col("c2", &schema)?, Operator::Eq, lit(4u32), &schema)?,
                &schema,
            )?,
            Operator::And,
            binary(
                binary(
                    col("c2", &schema)?,
                    Operator::Eq,
                    col("c9", &schema)?,
                    &schema,
                )?,
                Operator::And,
                binary(
                    col("c1", &schema)?,
                    Operator::NotEq,
                    col("c13", &schema)?,
                    &schema,
                )?,
                &schema,
            )?,
            &schema,
        )?;

        let (equal_pairs, ne_pairs) = collect_columns_from_predicate(&predicate);

        assert_eq!(1, equal_pairs.len());
        assert_eq!(equal_pairs[0].0.name(), "c2");
        assert_eq!(equal_pairs[0].1.name(), "c9");

        assert_eq!(1, ne_pairs.len());
        assert_eq!(ne_pairs[0].0.name(), "c1");
        assert_eq!(ne_pairs[0].1.name(), "c13");

        Ok(())
    }

    #[tokio::test]
    async fn test_filter_statistics_basic_expr() -> Result<()> {
        // Table:
        //      a: min=1, max=100
        let bytes_per_row = 4;
        let schema = Schema::new(vec![Field::new("a", DataType::Int32, false)]);
        let input = Arc::new(StatisticsExec::new(
            Statistics {
                num_rows: Precision::Inexact(100),
                total_byte_size: Precision::Inexact(100 * bytes_per_row),
                column_statistics: vec![ColumnStatistics {
                    min_value: Precision::Inexact(ScalarValue::Int32(Some(1))),
                    max_value: Precision::Inexact(ScalarValue::Int32(Some(100))),
                    ..Default::default()
                }],
            },
            schema.clone(),
        ));

        // a <= 25
        let predicate: Arc<dyn PhysicalExpr> =
            binary(col("a", &schema)?, Operator::LtEq, lit(25i32), &schema)?;

        // WHERE a <= 25
        let filter: Arc<dyn ExecutionPlan> =
            Arc::new(FilterExec::try_new(predicate, input)?);

        let statistics = filter.statistics()?;
        assert_eq!(statistics.num_rows, Precision::Inexact(25));
        assert_eq!(
            statistics.total_byte_size,
            Precision::Inexact(25 * bytes_per_row)
        );
        assert_eq!(
            statistics.column_statistics,
            vec![ColumnStatistics {
                min_value: Precision::Inexact(ScalarValue::Int32(Some(1))),
                max_value: Precision::Inexact(ScalarValue::Int32(Some(25))),
                ..Default::default()
            }]
        );

        Ok(())
    }

    #[tokio::test]
    async fn test_filter_statistics_column_level_nested() -> Result<()> {
        // Table:
        //      a: min=1, max=100
        let schema = Schema::new(vec![Field::new("a", DataType::Int32, false)]);
        let input = Arc::new(StatisticsExec::new(
            Statistics {
                num_rows: Precision::Inexact(100),
                column_statistics: vec![ColumnStatistics {
                    min_value: Precision::Inexact(ScalarValue::Int32(Some(1))),
                    max_value: Precision::Inexact(ScalarValue::Int32(Some(100))),
                    ..Default::default()
                }],
                total_byte_size: Precision::Absent,
            },
            schema.clone(),
        ));

        // WHERE a <= 25
        let sub_filter: Arc<dyn ExecutionPlan> = Arc::new(FilterExec::try_new(
            binary(col("a", &schema)?, Operator::LtEq, lit(25i32), &schema)?,
            input,
        )?);

        // Nested filters (two separate physical plans, instead of AND chain in the expr)
        // WHERE a >= 10
        // WHERE a <= 25
        let filter: Arc<dyn ExecutionPlan> = Arc::new(FilterExec::try_new(
            binary(col("a", &schema)?, Operator::GtEq, lit(10i32), &schema)?,
            sub_filter,
        )?);

        let statistics = filter.statistics()?;
        assert_eq!(statistics.num_rows, Precision::Inexact(16));
        assert_eq!(
            statistics.column_statistics,
            vec![ColumnStatistics {
                min_value: Precision::Inexact(ScalarValue::Int32(Some(10))),
                max_value: Precision::Inexact(ScalarValue::Int32(Some(25))),
                ..Default::default()
            }]
        );

        Ok(())
    }

    #[tokio::test]
    async fn test_filter_statistics_column_level_nested_multiple() -> Result<()> {
        // Table:
        //      a: min=1, max=100
        //      b: min=1, max=50
        let schema = Schema::new(vec![
            Field::new("a", DataType::Int32, false),
            Field::new("b", DataType::Int32, false),
        ]);
        let input = Arc::new(StatisticsExec::new(
            Statistics {
                num_rows: Precision::Inexact(100),
                column_statistics: vec![
                    ColumnStatistics {
                        min_value: Precision::Inexact(ScalarValue::Int32(Some(1))),
                        max_value: Precision::Inexact(ScalarValue::Int32(Some(100))),
                        ..Default::default()
                    },
                    ColumnStatistics {
                        min_value: Precision::Inexact(ScalarValue::Int32(Some(1))),
                        max_value: Precision::Inexact(ScalarValue::Int32(Some(50))),
                        ..Default::default()
                    },
                ],
                total_byte_size: Precision::Absent,
            },
            schema.clone(),
        ));

        // WHERE a <= 25
        let a_lte_25: Arc<dyn ExecutionPlan> = Arc::new(FilterExec::try_new(
            binary(col("a", &schema)?, Operator::LtEq, lit(25i32), &schema)?,
            input,
        )?);

        // WHERE b > 45
        let b_gt_5: Arc<dyn ExecutionPlan> = Arc::new(FilterExec::try_new(
            binary(col("b", &schema)?, Operator::Gt, lit(45i32), &schema)?,
            a_lte_25,
        )?);

        // WHERE a >= 10
        let filter: Arc<dyn ExecutionPlan> = Arc::new(FilterExec::try_new(
            binary(col("a", &schema)?, Operator::GtEq, lit(10i32), &schema)?,
            b_gt_5,
        )?);
        let statistics = filter.statistics()?;
        // On a uniform distribution, only fifteen rows will satisfy the
        // filter that 'a' proposed (a >= 10 AND a <= 25) (15/100) and only
        // 5 rows will satisfy the filter that 'b' proposed (b > 45) (5/50).
        //
        // Which would result with a selectivity of  '15/100 * 5/50' or 0.015
        // and that means about %1.5 of the all rows (rounded up to 2 rows).
        assert_eq!(statistics.num_rows, Precision::Inexact(2));
        assert_eq!(
            statistics.column_statistics,
            vec![
                ColumnStatistics {
                    min_value: Precision::Inexact(ScalarValue::Int32(Some(10))),
                    max_value: Precision::Inexact(ScalarValue::Int32(Some(25))),
                    ..Default::default()
                },
                ColumnStatistics {
                    min_value: Precision::Inexact(ScalarValue::Int32(Some(46))),
                    max_value: Precision::Inexact(ScalarValue::Int32(Some(50))),
                    ..Default::default()
                }
            ]
        );

        Ok(())
    }

    #[tokio::test]
    async fn test_filter_statistics_when_input_stats_missing() -> Result<()> {
        // Table:
        //      a: min=???, max=??? (missing)
        let schema = Schema::new(vec![Field::new("a", DataType::Int32, false)]);
        let input = Arc::new(StatisticsExec::new(
            Statistics::new_unknown(&schema),
            schema.clone(),
        ));

        // a <= 25
        let predicate: Arc<dyn PhysicalExpr> =
            binary(col("a", &schema)?, Operator::LtEq, lit(25i32), &schema)?;

        // WHERE a <= 25
        let filter: Arc<dyn ExecutionPlan> =
            Arc::new(FilterExec::try_new(predicate, input)?);

        let statistics = filter.statistics()?;
        assert_eq!(statistics.num_rows, Precision::Absent);

        Ok(())
    }

    #[tokio::test]
    async fn test_filter_statistics_multiple_columns() -> Result<()> {
        // Table:
        //      a: min=1, max=100
        //      b: min=1, max=3
        //      c: min=1000.0  max=1100.0
        let schema = Schema::new(vec![
            Field::new("a", DataType::Int32, false),
            Field::new("b", DataType::Int32, false),
            Field::new("c", DataType::Float32, false),
        ]);
        let input = Arc::new(StatisticsExec::new(
            Statistics {
                num_rows: Precision::Inexact(1000),
                total_byte_size: Precision::Inexact(4000),
                column_statistics: vec![
                    ColumnStatistics {
                        min_value: Precision::Inexact(ScalarValue::Int32(Some(1))),
                        max_value: Precision::Inexact(ScalarValue::Int32(Some(100))),
                        ..Default::default()
                    },
                    ColumnStatistics {
                        min_value: Precision::Inexact(ScalarValue::Int32(Some(1))),
                        max_value: Precision::Inexact(ScalarValue::Int32(Some(3))),
                        ..Default::default()
                    },
                    ColumnStatistics {
                        min_value: Precision::Inexact(ScalarValue::Float32(Some(1000.0))),
                        max_value: Precision::Inexact(ScalarValue::Float32(Some(1100.0))),
                        ..Default::default()
                    },
                ],
            },
            schema,
        ));
        // WHERE a<=53 AND (b=3 AND (c<=1075.0 AND a>b))
        let predicate = Arc::new(BinaryExpr::new(
            Arc::new(BinaryExpr::new(
                Arc::new(Column::new("a", 0)),
                Operator::LtEq,
                Arc::new(Literal::new(ScalarValue::Int32(Some(53)))),
            )),
            Operator::And,
            Arc::new(BinaryExpr::new(
                Arc::new(BinaryExpr::new(
                    Arc::new(Column::new("b", 1)),
                    Operator::Eq,
                    Arc::new(Literal::new(ScalarValue::Int32(Some(3)))),
                )),
                Operator::And,
                Arc::new(BinaryExpr::new(
                    Arc::new(BinaryExpr::new(
                        Arc::new(Column::new("c", 2)),
                        Operator::LtEq,
                        Arc::new(Literal::new(ScalarValue::Float32(Some(1075.0)))),
                    )),
                    Operator::And,
                    Arc::new(BinaryExpr::new(
                        Arc::new(Column::new("a", 0)),
                        Operator::Gt,
                        Arc::new(Column::new("b", 1)),
                    )),
                )),
            )),
        ));
        let filter: Arc<dyn ExecutionPlan> =
            Arc::new(FilterExec::try_new(predicate, input)?);
        let statistics = filter.statistics()?;
        // 0.5 (from a) * 0.333333... (from b) * 0.798387... (from c) ≈ 0.1330...
        // num_rows after ceil => 133.0... => 134
        // total_byte_size after ceil => 532.0... => 533
        assert_eq!(statistics.num_rows, Precision::Inexact(134));
        assert_eq!(statistics.total_byte_size, Precision::Inexact(533));
        let exp_col_stats = vec![
            ColumnStatistics {
                min_value: Precision::Inexact(ScalarValue::Int32(Some(4))),
                max_value: Precision::Inexact(ScalarValue::Int32(Some(53))),
                ..Default::default()
            },
            ColumnStatistics {
                min_value: Precision::Inexact(ScalarValue::Int32(Some(3))),
                max_value: Precision::Inexact(ScalarValue::Int32(Some(3))),
                ..Default::default()
            },
            ColumnStatistics {
                min_value: Precision::Inexact(ScalarValue::Float32(Some(1000.0))),
                max_value: Precision::Inexact(ScalarValue::Float32(Some(1075.0))),
                ..Default::default()
            },
        ];
        let _ = exp_col_stats
            .into_iter()
            .zip(statistics.column_statistics)
            .map(|(expected, actual)| {
                if let Some(val) = actual.min_value.get_value() {
                    if val.data_type().is_floating() {
                        // Windows rounds arithmetic operation results differently for floating point numbers.
                        // Therefore, we check if the actual values are in an epsilon range.
                        let actual_min = actual.min_value.get_value().unwrap();
                        let actual_max = actual.max_value.get_value().unwrap();
                        let expected_min = expected.min_value.get_value().unwrap();
                        let expected_max = expected.max_value.get_value().unwrap();
                        let eps = ScalarValue::Float32(Some(1e-6));

                        assert!(actual_min.sub(expected_min).unwrap() < eps);
                        assert!(actual_min.sub(expected_min).unwrap() < eps);

                        assert!(actual_max.sub(expected_max).unwrap() < eps);
                        assert!(actual_max.sub(expected_max).unwrap() < eps);
                    } else {
                        assert_eq!(actual, expected);
                    }
                } else {
                    assert_eq!(actual, expected);
                }
            });

        Ok(())
    }

    #[tokio::test]
    async fn test_filter_statistics_full_selective() -> Result<()> {
        // Table:
        //      a: min=1, max=100
        //      b: min=1, max=3
        let schema = Schema::new(vec![
            Field::new("a", DataType::Int32, false),
            Field::new("b", DataType::Int32, false),
        ]);
        let input = Arc::new(StatisticsExec::new(
            Statistics {
                num_rows: Precision::Inexact(1000),
                total_byte_size: Precision::Inexact(4000),
                column_statistics: vec![
                    ColumnStatistics {
                        min_value: Precision::Inexact(ScalarValue::Int32(Some(1))),
                        max_value: Precision::Inexact(ScalarValue::Int32(Some(100))),
                        ..Default::default()
                    },
                    ColumnStatistics {
                        min_value: Precision::Inexact(ScalarValue::Int32(Some(1))),
                        max_value: Precision::Inexact(ScalarValue::Int32(Some(3))),
                        ..Default::default()
                    },
                ],
            },
            schema,
        ));
        // WHERE a<200 AND 1<=b
        let predicate = Arc::new(BinaryExpr::new(
            Arc::new(BinaryExpr::new(
                Arc::new(Column::new("a", 0)),
                Operator::Lt,
                Arc::new(Literal::new(ScalarValue::Int32(Some(200)))),
            )),
            Operator::And,
            Arc::new(BinaryExpr::new(
                Arc::new(Literal::new(ScalarValue::Int32(Some(1)))),
                Operator::LtEq,
                Arc::new(Column::new("b", 1)),
            )),
        ));
        // Since filter predicate passes all entries, statistics after filter shouldn't change.
        let expected = input.statistics()?.column_statistics;
        let filter: Arc<dyn ExecutionPlan> =
            Arc::new(FilterExec::try_new(predicate, input)?);
        let statistics = filter.statistics()?;

        assert_eq!(statistics.num_rows, Precision::Inexact(1000));
        assert_eq!(statistics.total_byte_size, Precision::Inexact(4000));
        assert_eq!(statistics.column_statistics, expected);

        Ok(())
    }

    #[tokio::test]
    async fn test_filter_statistics_zero_selective() -> Result<()> {
        // Table:
        //      a: min=1, max=100
        //      b: min=1, max=3
        let schema = Schema::new(vec![
            Field::new("a", DataType::Int32, false),
            Field::new("b", DataType::Int32, false),
        ]);
        let input = Arc::new(StatisticsExec::new(
            Statistics {
                num_rows: Precision::Inexact(1000),
                total_byte_size: Precision::Inexact(4000),
                column_statistics: vec![
                    ColumnStatistics {
                        min_value: Precision::Inexact(ScalarValue::Int32(Some(1))),
                        max_value: Precision::Inexact(ScalarValue::Int32(Some(100))),
                        ..Default::default()
                    },
                    ColumnStatistics {
                        min_value: Precision::Inexact(ScalarValue::Int32(Some(1))),
                        max_value: Precision::Inexact(ScalarValue::Int32(Some(3))),
                        ..Default::default()
                    },
                ],
            },
            schema,
        ));
        // WHERE a>200 AND 1<=b
        let predicate = Arc::new(BinaryExpr::new(
            Arc::new(BinaryExpr::new(
                Arc::new(Column::new("a", 0)),
                Operator::Gt,
                Arc::new(Literal::new(ScalarValue::Int32(Some(200)))),
            )),
            Operator::And,
            Arc::new(BinaryExpr::new(
                Arc::new(Literal::new(ScalarValue::Int32(Some(1)))),
                Operator::LtEq,
                Arc::new(Column::new("b", 1)),
            )),
        ));
        let filter: Arc<dyn ExecutionPlan> =
            Arc::new(FilterExec::try_new(predicate, input)?);
        let statistics = filter.statistics()?;

        assert_eq!(statistics.num_rows, Precision::Inexact(0));
        assert_eq!(statistics.total_byte_size, Precision::Inexact(0));
        assert_eq!(
            statistics.column_statistics,
            vec![
                ColumnStatistics {
                    min_value: Precision::Inexact(ScalarValue::Int32(Some(1))),
                    max_value: Precision::Inexact(ScalarValue::Int32(Some(100))),
                    ..Default::default()
                },
                ColumnStatistics {
                    min_value: Precision::Inexact(ScalarValue::Int32(Some(1))),
                    max_value: Precision::Inexact(ScalarValue::Int32(Some(3))),
                    ..Default::default()
                },
            ]
        );

        Ok(())
    }

    #[tokio::test]
    async fn test_filter_statistics_more_inputs() -> Result<()> {
        let schema = Schema::new(vec![
            Field::new("a", DataType::Int32, false),
            Field::new("b", DataType::Int32, false),
        ]);
        let input = Arc::new(StatisticsExec::new(
            Statistics {
                num_rows: Precision::Inexact(1000),
                total_byte_size: Precision::Inexact(4000),
                column_statistics: vec![
                    ColumnStatistics {
                        min_value: Precision::Inexact(ScalarValue::Int32(Some(1))),
                        max_value: Precision::Inexact(ScalarValue::Int32(Some(100))),
                        ..Default::default()
                    },
                    ColumnStatistics {
                        min_value: Precision::Inexact(ScalarValue::Int32(Some(1))),
                        max_value: Precision::Inexact(ScalarValue::Int32(Some(100))),
                        ..Default::default()
                    },
                ],
            },
            schema,
        ));
        // WHERE a<50
        let predicate = Arc::new(BinaryExpr::new(
            Arc::new(Column::new("a", 0)),
            Operator::Lt,
            Arc::new(Literal::new(ScalarValue::Int32(Some(50)))),
        ));
        let filter: Arc<dyn ExecutionPlan> =
            Arc::new(FilterExec::try_new(predicate, input)?);
        let statistics = filter.statistics()?;

        assert_eq!(statistics.num_rows, Precision::Inexact(490));
        assert_eq!(statistics.total_byte_size, Precision::Inexact(1960));
        assert_eq!(
            statistics.column_statistics,
            vec![
                ColumnStatistics {
                    min_value: Precision::Inexact(ScalarValue::Int32(Some(1))),
                    max_value: Precision::Inexact(ScalarValue::Int32(Some(49))),
                    ..Default::default()
                },
                ColumnStatistics {
                    min_value: Precision::Inexact(ScalarValue::Int32(Some(1))),
                    max_value: Precision::Inexact(ScalarValue::Int32(Some(100))),
                    ..Default::default()
                },
            ]
        );

        Ok(())
    }

    #[tokio::test]
    async fn test_empty_input_statistics() -> Result<()> {
        let schema = Schema::new(vec![Field::new("a", DataType::Int32, false)]);
        let input = Arc::new(StatisticsExec::new(
            Statistics::new_unknown(&schema),
            schema,
        ));
        // WHERE a <= 10 AND 0 <= a - 5
        let predicate = Arc::new(BinaryExpr::new(
            Arc::new(BinaryExpr::new(
                Arc::new(Column::new("a", 0)),
                Operator::LtEq,
                Arc::new(Literal::new(ScalarValue::Int32(Some(10)))),
            )),
            Operator::And,
            Arc::new(BinaryExpr::new(
                Arc::new(Literal::new(ScalarValue::Int32(Some(0)))),
                Operator::LtEq,
                Arc::new(BinaryExpr::new(
                    Arc::new(Column::new("a", 0)),
                    Operator::Minus,
                    Arc::new(Literal::new(ScalarValue::Int32(Some(5)))),
                )),
            )),
        ));
        let filter: Arc<dyn ExecutionPlan> =
            Arc::new(FilterExec::try_new(predicate, input)?);
        let filter_statistics = filter.statistics()?;

        let expected_filter_statistics = Statistics {
            num_rows: Precision::Absent,
            total_byte_size: Precision::Absent,
            column_statistics: vec![ColumnStatistics {
                null_count: Precision::Absent,
                min_value: Precision::Inexact(ScalarValue::Int32(Some(5))),
                max_value: Precision::Inexact(ScalarValue::Int32(Some(10))),
                distinct_count: Precision::Absent,
            }],
        };

        assert_eq!(filter_statistics, expected_filter_statistics);

        Ok(())
    }

    #[tokio::test]
    async fn test_statistics_with_constant_column() -> Result<()> {
        let schema = Schema::new(vec![Field::new("a", DataType::Int32, false)]);
        let input = Arc::new(StatisticsExec::new(
            Statistics::new_unknown(&schema),
            schema,
        ));
        // WHERE a = 10
        let predicate = Arc::new(BinaryExpr::new(
            Arc::new(Column::new("a", 0)),
            Operator::Eq,
            Arc::new(Literal::new(ScalarValue::Int32(Some(10)))),
        ));
        let filter: Arc<dyn ExecutionPlan> =
            Arc::new(FilterExec::try_new(predicate, input)?);
        let filter_statistics = filter.statistics()?;
        // First column is "a", and it is a column with only one value after the filter.
        assert!(filter_statistics.column_statistics[0].is_singleton());

        Ok(())
    }
}<|MERGE_RESOLUTION|>--- conflicted
+++ resolved
@@ -252,9 +252,6 @@
                     ..
                 },
             )| {
-<<<<<<< HEAD
-                let (min_value, max_value) = interval.into_bounds();
-=======
                 let closed_interval = interval.close_bounds();
                 let (min_value, max_value) =
                     if closed_interval.lower.value.eq(&closed_interval.upper.value) {
@@ -268,19 +265,13 @@
                             Precision::Inexact(closed_interval.upper.value),
                         )
                     };
->>>>>>> 91c9d6f8
                 ColumnStatistics {
                     null_count: match input_column_stats[idx].null_count.get_value() {
                         Some(nc) => Precision::Inexact(*nc),
                         None => Precision::Absent,
                     },
-<<<<<<< HEAD
-                    max_value: Precision::Inexact(max_value),
-                    min_value: Precision::Inexact(min_value),
-=======
                     max_value,
                     min_value,
->>>>>>> 91c9d6f8
                     distinct_count: match distinct_count.get_value() {
                         Some(dc) => Precision::Inexact(*dc),
                         None => Precision::Absent,
