--- conflicted
+++ resolved
@@ -173,21 +173,11 @@
                     // Filter evaluates to single value for all partitions
                     if input_eqs.is_expr_constant(binary.left()) {
                         res_constants.push(
-<<<<<<< HEAD
-                            ConstExpr::new(Arc::clone(binary.right()))
-                                .with_across_partitions(true),
-                        )
-                    } else if input_eqs.is_expr_constant(binary.right()) {
-                        res_constants.push(
-                            ConstExpr::new(Arc::clone(binary.left()))
-                                .with_across_partitions(true),
-=======
                             ConstExpr::from(binary.right()).with_across_partitions(true),
                         )
                     } else if input_eqs.is_expr_constant(binary.right()) {
                         res_constants.push(
                             ConstExpr::from(binary.left()).with_across_partitions(true),
->>>>>>> b6281b54
                         )
                     }
                 }
