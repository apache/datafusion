--- conflicted
+++ resolved
@@ -330,8 +330,9 @@
             .collect();
 
         let name = format!("GroupedHashAggregateStream[{partition}]");
-<<<<<<< HEAD
-        let reservation = MemoryConsumer::new(name).register(context.memory_pool());
+        let reservation = MemoryConsumer::new(name)
+            .with_can_spill(true)
+            .register(context.memory_pool());
         let (ordering, _) = agg
             .equivalence_properties()
             .find_longest_permutation(&agg_group_by.output_exprs());
@@ -340,21 +341,6 @@
             &agg.partition_search_mode,
             ordering.as_slice(),
         )?;
-=======
-        let reservation = MemoryConsumer::new(name)
-            .with_can_spill(true)
-            .register(context.memory_pool());
-
-        let group_ordering = agg
-            .aggregation_ordering
-            .as_ref()
-            .map(|aggregation_ordering| {
-                GroupOrdering::try_new(&group_schema, aggregation_ordering)
-            })
-            // return error if any
-            .transpose()?
-            .unwrap_or(GroupOrdering::None);
->>>>>>> 5634cce3
 
         let group_values = new_group_values(group_schema)?;
         timer.done();
