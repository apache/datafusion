--- conflicted
+++ resolved
@@ -344,16 +344,6 @@
     input: SendableRecordBatchStream,
     mode: AggregateMode,
 
-<<<<<<< HEAD
-    /// Accumulators, one for each `AggregateFunctionExpr` in the query
-    ///
-    /// For example, if the query has aggregates, `SUM(x)`,
-    /// `COUNT(y)`, there will be two accumulators, each one
-    /// specialized for that particular aggregate and its input types
-    accumulators: Vec<Box<dyn GroupsAccumulator>>,
-
-=======
->>>>>>> 945902dd
     /// Arguments to pass to each accumulator.
     ///
     /// The arguments in `accumulator[i]` is passed `aggregate_arguments[i]`
@@ -405,7 +395,7 @@
     /// processed. Reused across batches here to avoid reallocations
     current_group_indices: Vec<usize>,
 
-    /// Accumulators, one for each `AggregateExpr` in the query
+    /// Accumulators, one for each `AggregateFunctionExpr` in the query
     ///
     /// For example, if the query has aggregates, `SUM(x)`,
     /// `COUNT(y)`, there will be two accumulators, each one
