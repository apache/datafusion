--- conflicted
+++ resolved
@@ -1079,13 +1079,9 @@
         self.input = StreamingMergeBuilder::new()
             .with_streams(streams)
             .with_schema(schema)
-<<<<<<< HEAD
             .with_spill_manager(self.spill_state.spill_manager.clone())
             .with_sorted_spill_files(std::mem::take(&mut self.spill_state.spills))
-            .with_expressions(self.spill_state.spill_expr.as_ref())
-=======
             .with_expressions(&self.spill_state.spill_expr)
->>>>>>> 12c40ca9
             .with_metrics(self.baseline_metrics.clone())
             .with_batch_size(self.batch_size)
             .with_reservation(self.reservation.new_empty())
