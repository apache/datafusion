--- conflicted
+++ resolved
@@ -32,14 +32,8 @@
 use arrow::array::{
     cast::AsArray,
     types::{IntervalDayTime, IntervalMonthDayNano},
+    LargeStringArray, StringArray, StringViewArray,
 };
-<<<<<<< HEAD
-use arrow::array::{
-    downcast_primitive, ArrayRef, ArrowPrimitiveType, LargeStringArray, PrimitiveArray,
-    StringArray, StringViewArray,
-};
-=======
->>>>>>> 5496c304
 use arrow::buffer::ScalarBuffer;
 use arrow::datatypes::{DataType, i256};
 use datafusion_common::Result;
