--- conflicted
+++ resolved
@@ -41,13 +41,8 @@
 use parking_lot::Mutex;
 use std::collections::HashSet;
 
-<<<<<<< HEAD
-use arrow::array::{ArrayRef, UInt16Array, UInt32Array, UInt64Array, UInt8Array};
-use arrow::datatypes::{DataType, Field, Schema, SchemaRef};
-=======
 use arrow::array::{ArrayRef, UInt8Array, UInt16Array, UInt32Array, UInt64Array};
 use arrow::datatypes::{Field, Schema, SchemaRef};
->>>>>>> 5496c304
 use arrow::record_batch::RecordBatch;
 use arrow_schema::FieldRef;
 use datafusion_common::stats::Precision;
@@ -787,23 +782,12 @@
         }
 
         // grouping by an expression that has a sort/limit upstream
-<<<<<<< HEAD
-        if let Some(limit) = self.limit {
-            if !self.is_unordered_unfiltered_group_by_distinct()
-                && GroupedTopKAggregateStream::can_use_topk(self)?
-            {
-                return Ok(StreamType::GroupedPriorityQueue(
-                    GroupedTopKAggregateStream::new(self, context, partition, limit)?,
-                ));
-            }
-=======
         if let Some(limit) = self.limit
             && !self.is_unordered_unfiltered_group_by_distinct()
         {
             return Ok(StreamType::GroupedPriorityQueue(
                 GroupedTopKAggregateStream::new(self, context, partition, limit)?,
             ));
->>>>>>> 5496c304
         }
 
         // grouping by something else and we need to just materialize all results
