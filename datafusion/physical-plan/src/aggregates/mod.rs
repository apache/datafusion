--- conflicted
+++ resolved
@@ -975,35 +975,11 @@
             agg_mode,
         ) {
             if eq_properties.ordering_satisfy(&finer_ordering) {
-<<<<<<< HEAD
-                // Requirement is satisfied by existing ordering
-                requirement = finer_ordering;
-                continue;
-            }
-        }
-        println!("try reverse expr {:#?}", aggr_expr);
-        if let Some(reverse_aggr_expr) = aggr_expr.reverse_expr() {
-            if let Some(finer_ordering) = finer_ordering(
-                &requirement,
-                &reverse_aggr_expr,
-                group_by,
-                eq_properties,
-                agg_mode,
-            ) {
-                if eq_properties.ordering_satisfy(&finer_ordering) {
-                    // Reverse requirement is satisfied by exiting ordering.
-                    // Hence reverse the aggregator
-                    requirement = finer_ordering;
-                    *aggr_expr = reverse_aggr_expr;
-                    continue;
-                }
-=======
                 // Reverse requirement is satisfied by exiting ordering.
                 // Hence reverse the aggregator
                 *requirement = finer_ordering;
                 *aggr_expr = reverse_aggr_expr;
                 return Ok(());
->>>>>>> abd40c60
             }
         }
     }
@@ -1263,14 +1239,8 @@
     use datafusion_execution::memory_pool::FairSpillPool;
     use datafusion_execution::runtime_env::{RuntimeConfig, RuntimeEnv};
     use datafusion_physical_expr::expressions::{
-<<<<<<< HEAD
-        lit, ApproxDistinct, Count, LastValue, Median, OrderSensitiveArrayAgg,
-    };
-    use datafusion_physical_expr::expressions::{lit, ApproxDistinct, Count, Median};
-=======
         lit, ApproxDistinct, Count, FirstValue, LastValue, Median,
     };
->>>>>>> abd40c60
     use datafusion_physical_expr::{
         reverse_order_bys, AggregateExpr, EquivalenceProperties, PhysicalExpr,
         PhysicalSortExpr,
