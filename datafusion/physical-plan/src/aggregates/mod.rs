// Licensed to the Apache Software Foundation (ASF) under one
// or more contributor license agreements.  See the NOTICE file
// distributed with this work for additional information
// regarding copyright ownership.  The ASF licenses this file
// to you under the Apache License, Version 2.0 (the
// "License"); you may not use this file except in compliance
// with the License.  You may obtain a copy of the License at
//
//   http://www.apache.org/licenses/LICENSE-2.0
//
// Unless required by applicable law or agreed to in writing,
// software distributed under the License is distributed on an
// "AS IS" BASIS, WITHOUT WARRANTIES OR CONDITIONS OF ANY
// KIND, either express or implied.  See the License for the
// specific language governing permissions and limitations
// under the License.

//! Aggregates functionalities

use std::any::Any;
use std::sync::Arc;

use super::{DisplayAs, ExecutionPlanProperties, PlanProperties};
use crate::aggregates::{
    no_grouping::AggregateStream, row_hash::GroupedHashAggregateStream,
    topk_stream::GroupedTopKAggregateStream,
};
use crate::execution_plan::{CardinalityEffect, EmissionType};
use crate::filter_pushdown::{
    ChildFilterDescription, ChildPushdownResult, FilterDescription, FilterPushdownPhase,
    FilterPushdownPropagation, PushedDownPredicate,
};
use crate::metrics::{ExecutionPlanMetricsSet, MetricsSet};
use crate::windows::get_ordered_partition_by_indices;
use crate::{
    DisplayFormatType, Distribution, ExecutionPlan, InputOrderMode,
    SendableRecordBatchStream, Statistics,
};
use datafusion_common::config::ConfigOptions;
use datafusion_physical_expr::utils::collect_columns;
use parking_lot::Mutex;
use std::collections::HashSet;

use arrow::array::{ArrayRef, UInt16Array, UInt32Array, UInt64Array, UInt8Array};
use arrow::datatypes::{Field, Schema, SchemaRef};
use arrow::record_batch::RecordBatch;
use arrow_schema::FieldRef;
use datafusion_common::stats::Precision;
use datafusion_common::{
    assert_eq_or_internal_err, not_impl_err, Constraint, Constraints, DataFusionError,
    Result, ScalarValue,
};
use datafusion_execution::TaskContext;
use datafusion_expr::{Accumulator, Aggregate};
use datafusion_physical_expr::aggregate::AggregateFunctionExpr;
use datafusion_physical_expr::equivalence::ProjectionMapping;
use datafusion_physical_expr::expressions::{lit, Column, DynamicFilterPhysicalExpr};
use datafusion_physical_expr::{
    physical_exprs_contains, ConstExpr, EquivalenceProperties,
};
use datafusion_physical_expr_common::physical_expr::{fmt_sql, PhysicalExpr};
use datafusion_physical_expr_common::sort_expr::{
    LexOrdering, LexRequirement, OrderingRequirements, PhysicalSortRequirement,
};

use datafusion_expr::utils::AggregateOrderSensitivity;
use datafusion_physical_expr_common::utils::evaluate_expressions_to_arrays;
use itertools::Itertools;

pub mod group_values;
mod no_grouping;
pub mod order;
mod row_hash;
mod topk;
mod topk_stream;

/// Hard-coded seed for aggregations to ensure hash values differ from `RepartitionExec`, avoiding collisions.
const AGGREGATION_HASH_SEED: ahash::RandomState =
    ahash::RandomState::with_seeds('A' as u64, 'G' as u64, 'G' as u64, 'R' as u64);

/// Aggregation modes
///
/// See [`Accumulator::state`] for background information on multi-phase
/// aggregation and how these modes are used.
#[derive(Debug, Copy, Clone, PartialEq, Eq)]
pub enum AggregateMode {
    /// One of multiple layers of aggregation, any input partitioning
    ///
    /// Partial aggregate that can be applied in parallel across input
    /// partitions.
    ///
    /// This is the first phase of a multi-phase aggregation.
    Partial,
    /// *Final* of multiple layers of aggregation, in exactly one partition
    ///
    /// Final aggregate that produces a single partition of output by combining
    /// the output of multiple partial aggregates.
    ///
    /// This is the second phase of a multi-phase aggregation.
    ///
    /// This mode requires that the input is a single partition
    ///
    /// Note: Adjacent `Partial` and `Final` mode aggregation is equivalent to a `Single`
    /// mode aggregation node. The `Final` mode is required since this is used in an
    /// intermediate step. The [`CombinePartialFinalAggregate`] physical optimizer rule
    /// will replace this combination with `Single` mode for more efficient execution.
    ///
    /// [`CombinePartialFinalAggregate`]: https://docs.rs/datafusion/latest/datafusion/physical_optimizer/combine_partial_final_agg/struct.CombinePartialFinalAggregate.html
    Final,
    /// *Final* of multiple layers of aggregation, input is *Partitioned*
    ///
    /// Final aggregate that works on pre-partitioned data.
    ///
    /// This mode requires that all rows with a particular grouping key are in
    /// the same partitions, such as is the case with Hash repartitioning on the
    /// group keys. If a group key is duplicated, duplicate groups would be
    /// produced
    FinalPartitioned,
    /// *Single* layer of Aggregation, input is exactly one partition
    ///
    /// Applies the entire logical aggregation operation in a single operator,
    /// as opposed to Partial / Final modes which apply the logical aggregation using
    /// two operators.
    ///
    /// This mode requires that the input is a single partition (like Final)
    Single,
    /// *Single* layer of Aggregation, input is *Partitioned*
    ///
    /// Applies the entire logical aggregation operation in a single operator,
    /// as opposed to Partial / Final modes which apply the logical aggregation
    /// using two operators.
    ///
    /// This mode requires that the input has more than one partition, and is
    /// partitioned by group key (like FinalPartitioned).
    SinglePartitioned,
}

impl AggregateMode {
    /// Checks whether this aggregation step describes a "first stage" calculation.
    /// In other words, its input is not another aggregation result and the
    /// `merge_batch` method will not be called for these modes.
    pub fn is_first_stage(&self) -> bool {
        match self {
            AggregateMode::Partial
            | AggregateMode::Single
            | AggregateMode::SinglePartitioned => true,
            AggregateMode::Final | AggregateMode::FinalPartitioned => false,
        }
    }
}

/// Represents `GROUP BY` clause in the plan (including the more general GROUPING SET)
/// In the case of a simple `GROUP BY a, b` clause, this will contain the expression [a, b]
/// and a single group [false, false].
/// In the case of `GROUP BY GROUPING SETS/CUBE/ROLLUP` the planner will expand the expression
/// into multiple groups, using null expressions to align each group.
/// For example, with a group by clause `GROUP BY GROUPING SETS ((a,b),(a),(b))` the planner should
/// create a `PhysicalGroupBy` like
/// ```text
/// PhysicalGroupBy {
///     expr: [(col(a), a), (col(b), b)],
///     null_expr: [(NULL, a), (NULL, b)],
///     groups: [
///         [false, false], // (a,b)
///         [false, true],  // (a) <=> (a, NULL)
///         [true, false]   // (b) <=> (NULL, b)
///     ]
/// }
/// ```
#[derive(Clone, Debug, Default)]
pub struct PhysicalGroupBy {
    /// Distinct (Physical Expr, Alias) in the grouping set
    expr: Vec<(Arc<dyn PhysicalExpr>, String)>,
    /// Corresponding NULL expressions for expr
    null_expr: Vec<(Arc<dyn PhysicalExpr>, String)>,
    /// Null mask for each group in this grouping set. Each group is
    /// composed of either one of the group expressions in expr or a null
    /// expression in null_expr. If `groups[i][j]` is true, then the
    /// j-th expression in the i-th group is NULL, otherwise it is `expr[j]`.
    groups: Vec<Vec<bool>>,
}

impl PhysicalGroupBy {
    /// Create a new `PhysicalGroupBy`
    pub fn new(
        expr: Vec<(Arc<dyn PhysicalExpr>, String)>,
        null_expr: Vec<(Arc<dyn PhysicalExpr>, String)>,
        groups: Vec<Vec<bool>>,
    ) -> Self {
        Self {
            expr,
            null_expr,
            groups,
        }
    }

    /// Create a GROUPING SET with only a single group. This is the "standard"
    /// case when building a plan from an expression such as `GROUP BY a,b,c`
    pub fn new_single(expr: Vec<(Arc<dyn PhysicalExpr>, String)>) -> Self {
        let num_exprs = expr.len();
        Self {
            expr,
            null_expr: vec![],
            groups: vec![vec![false; num_exprs]],
        }
    }

    /// Calculate GROUP BY expressions nullable
    pub fn exprs_nullable(&self) -> Vec<bool> {
        let mut exprs_nullable = vec![false; self.expr.len()];
        for group in self.groups.iter() {
            group.iter().enumerate().for_each(|(index, is_null)| {
                if *is_null {
                    exprs_nullable[index] = true;
                }
            })
        }
        exprs_nullable
    }

    /// Returns the group expressions
    pub fn expr(&self) -> &[(Arc<dyn PhysicalExpr>, String)] {
        &self.expr
    }

    /// Returns the null expressions
    pub fn null_expr(&self) -> &[(Arc<dyn PhysicalExpr>, String)] {
        &self.null_expr
    }

    /// Returns the group null masks
    pub fn groups(&self) -> &[Vec<bool>] {
        &self.groups
    }

    /// Returns true if this `PhysicalGroupBy` has no group expressions
    pub fn is_empty(&self) -> bool {
        self.expr.is_empty()
    }

    /// Check whether grouping set is single group
    pub fn is_single(&self) -> bool {
        self.null_expr.is_empty()
    }

    /// Calculate GROUP BY expressions according to input schema.
    pub fn input_exprs(&self) -> Vec<Arc<dyn PhysicalExpr>> {
        self.expr
            .iter()
            .map(|(expr, _alias)| Arc::clone(expr))
            .collect()
    }

    /// The number of expressions in the output schema.
    fn num_output_exprs(&self) -> usize {
        let mut num_exprs = self.expr.len();
        if !self.is_single() {
            num_exprs += 1
        }
        num_exprs
    }

    /// Return grouping expressions as they occur in the output schema.
    pub fn output_exprs(&self) -> Vec<Arc<dyn PhysicalExpr>> {
        let num_output_exprs = self.num_output_exprs();
        let mut output_exprs = Vec::with_capacity(num_output_exprs);
        output_exprs.extend(
            self.expr
                .iter()
                .enumerate()
                .take(num_output_exprs)
                .map(|(index, (_, name))| Arc::new(Column::new(name, index)) as _),
        );
        if !self.is_single() {
            output_exprs.push(Arc::new(Column::new(
                Aggregate::INTERNAL_GROUPING_ID,
                self.expr.len(),
            )) as _);
        }
        output_exprs
    }

    /// Returns the number expression as grouping keys.
    pub fn num_group_exprs(&self) -> usize {
        if self.is_single() {
            self.expr.len()
        } else {
            self.expr.len() + 1
        }
    }

    pub fn group_schema(&self, schema: &Schema) -> Result<SchemaRef> {
        Ok(Arc::new(Schema::new(self.group_fields(schema)?)))
    }

    /// Returns the fields that are used as the grouping keys.
    fn group_fields(&self, input_schema: &Schema) -> Result<Vec<FieldRef>> {
        let mut fields = Vec::with_capacity(self.num_group_exprs());
        for ((expr, name), group_expr_nullable) in
            self.expr.iter().zip(self.exprs_nullable().into_iter())
        {
            fields.push(
                Field::new(
                    name,
                    expr.data_type(input_schema)?,
                    group_expr_nullable || expr.nullable(input_schema)?,
                )
                .with_metadata(expr.return_field(input_schema)?.metadata().clone())
                .into(),
            );
        }
        if !self.is_single() {
            fields.push(
                Field::new(
                    Aggregate::INTERNAL_GROUPING_ID,
                    Aggregate::grouping_id_type(self.expr.len()),
                    false,
                )
                .into(),
            );
        }
        Ok(fields)
    }

    /// Returns the output fields of the group by.
    ///
    /// This might be different from the `group_fields` that might contain internal expressions that
    /// should not be part of the output schema.
    fn output_fields(&self, input_schema: &Schema) -> Result<Vec<FieldRef>> {
        let mut fields = self.group_fields(input_schema)?;
        fields.truncate(self.num_output_exprs());
        Ok(fields)
    }

    /// Returns the `PhysicalGroupBy` for a final aggregation if `self` is used for a partial
    /// aggregation.
    pub fn as_final(&self) -> PhysicalGroupBy {
        let expr: Vec<_> =
            self.output_exprs()
                .into_iter()
                .zip(
                    self.expr.iter().map(|t| t.1.clone()).chain(std::iter::once(
                        Aggregate::INTERNAL_GROUPING_ID.to_owned(),
                    )),
                )
                .collect();
        let num_exprs = expr.len();
        let groups = if self.expr.is_empty() {
            // No GROUP BY expressions - should have no groups
            vec![]
        } else {
            // Has GROUP BY expressions - create a single group
            vec![vec![false; num_exprs]]
        };
        Self {
            expr,
            null_expr: vec![],
            groups,
        }
    }
}

impl PartialEq for PhysicalGroupBy {
    fn eq(&self, other: &PhysicalGroupBy) -> bool {
        self.expr.len() == other.expr.len()
            && self
                .expr
                .iter()
                .zip(other.expr.iter())
                .all(|((expr1, name1), (expr2, name2))| expr1.eq(expr2) && name1 == name2)
            && self.null_expr.len() == other.null_expr.len()
            && self
                .null_expr
                .iter()
                .zip(other.null_expr.iter())
                .all(|((expr1, name1), (expr2, name2))| expr1.eq(expr2) && name1 == name2)
            && self.groups == other.groups
    }
}

#[allow(clippy::large_enum_variant)]
enum StreamType {
    AggregateStream(AggregateStream),
    GroupedHash(GroupedHashAggregateStream),
    GroupedPriorityQueue(GroupedTopKAggregateStream),
}

impl From<StreamType> for SendableRecordBatchStream {
    fn from(stream: StreamType) -> Self {
        match stream {
            StreamType::AggregateStream(stream) => Box::pin(stream),
            StreamType::GroupedHash(stream) => Box::pin(stream),
            StreamType::GroupedPriorityQueue(stream) => Box::pin(stream),
        }
    }
}

/// # Aggregate Dynamic Filter Pushdown Overview
///
/// For queries like
///   -- `example_table(type TEXT, val INT)`
///   SELECT min(val)
///   FROM example_table
///   WHERE type='A';
///
/// And `example_table`'s physical representation is a partitioned parquet file with
/// column statistics
/// - part-0.parquet: val {min=0, max=100}
/// - part-1.parquet: val {min=100, max=200}
/// - ...
/// - part-100.parquet: val {min=10000, max=10100}
///
/// After scanning the 1st file, we know we only have to read files if their minimal
/// value on `val` column is less than 0, the minimal `val` value in the 1st file.
///
/// We can skip scanning the remaining file by implementing dynamic filter, the
/// intuition is we keep a shared data structure for current min in both `AggregateExec`
/// and `DataSourceExec`, and let it update during execution, so the scanner can
/// know during execution if it's possible to skip scanning certain files. See
/// physical optimizer rule `FilterPushdown` for details.
///
/// # Implementation
///
/// ## Enable Condition
/// - No grouping (no `GROUP BY` clause in the sql, only a single global group to aggregate)
/// - The aggregate expression must be `min`/`max`, and evaluate directly on columns.
///   Note multiple aggregate expressions that satisfy this requirement are allowed,
///   and a dynamic filter will be constructed combining all applicable expr's
///   states. See more in the following example with dynamic filter on multiple columns.
///
/// ## Filter Construction
/// The filter is kept in the `DataSourceExec`, and it will gets update during execution,
/// the reader will interpret it as "the upstream only needs rows that such filter
/// predicate is evaluated to true", and certain scanner implementation like `parquet`
/// can evalaute column statistics on those dynamic filters, to decide if they can
/// prune a whole range.
///
/// ### Examples
/// - Expr: `min(a)`, Dynamic Filter: `a < a_cur_min`
/// - Expr: `min(a), max(a), min(b)`, Dynamic Filter: `(a < a_cur_min) OR (a > a_cur_max) OR (b < b_cur_min)`
#[derive(Debug, Clone)]
struct AggrDynFilter {
    /// The physical expr for the dynamic filter shared between the `AggregateExec`
    /// and the parquet scanner.
    filter: Arc<DynamicFilterPhysicalExpr>,
    /// The current bounds for the dynamic filter, updates during the execution to
    /// tighten the bound for more effective pruning.
    ///
    /// Each vector element is for the accumulators that support dynamic filter.
    /// e.g. This `AggregateExec` has accumulator:
    /// min(a), avg(a), max(b)
    /// And this field stores [PerAccumulatorDynFilter(min(a)), PerAccumulatorDynFilter(min(b))]
    supported_accumulators_info: Vec<PerAccumulatorDynFilter>,
}

// ---- Aggregate Dynamic Filter Utility Structs ----

/// Aggregate expressions that support the dynamic filter pushdown in aggregation.
/// See comments in [`AggrDynFilter`] for conditions.
#[derive(Debug, Clone)]
struct PerAccumulatorDynFilter {
    aggr_type: DynamicFilterAggregateType,
    /// During planning and optimization, the parent structure is kept in `AggregateExec`,
    /// this index is into `aggr_expr` vec inside `AggregateExec`.
    /// During execution, the parent struct is moved into `AggregateStream` (stream
    /// for no grouping aggregate execution), and this index is into    `aggregate_expressions`
    /// vec inside `AggregateStreamInner`
    aggr_index: usize,
    // The current bound. Shared among all streams.
    shared_bound: Arc<Mutex<ScalarValue>>,
}

/// Aggregate types that are supported for dynamic filter in `AggregateExec`
#[derive(Debug, Clone)]
enum DynamicFilterAggregateType {
    Min,
    Max,
}

/// Hash aggregate execution plan
#[derive(Debug, Clone)]
pub struct AggregateExec {
    /// Aggregation mode (full, partial)
    mode: AggregateMode,
    /// Group by expressions
    group_by: PhysicalGroupBy,
    /// Aggregate expressions
    aggr_expr: Vec<Arc<AggregateFunctionExpr>>,
    /// FILTER (WHERE clause) expression for each aggregate expression
    filter_expr: Vec<Option<Arc<dyn PhysicalExpr>>>,
    /// Set if the output of this aggregation is truncated by a upstream sort/limit clause
    limit: Option<usize>,
    /// Input plan, could be a partial aggregate or the input to the aggregate
    pub input: Arc<dyn ExecutionPlan>,
    /// Schema after the aggregate is applied
    schema: SchemaRef,
    /// Input schema before any aggregation is applied. For partial aggregate this will be the
    /// same as input.schema() but for the final aggregate it will be the same as the input
    /// to the partial aggregate, i.e., partial and final aggregates have same `input_schema`.
    /// We need the input schema of partial aggregate to be able to deserialize aggregate
    /// expressions from protobuf for final aggregate.
    pub input_schema: SchemaRef,
    /// Execution metrics
    metrics: ExecutionPlanMetricsSet,
    required_input_ordering: Option<OrderingRequirements>,
    /// Describes how the input is ordered relative to the group by columns
    input_order_mode: InputOrderMode,
    cache: PlanProperties,
    /// During initialization, if the plan supports dynamic filtering (see [`AggrDynFilter`]),
    /// it is set to `Some(..)` regardless of whether it can be pushed down to a child node.
    ///
    /// During filter pushdown optimization, if a child node can accept this filter,
    /// it remains `Some(..)` to enable dynamic filtering during aggregate execution;
    /// otherwise, it is cleared to `None`.
    dynamic_filter: Option<Arc<AggrDynFilter>>,
}

impl AggregateExec {
    /// Function used in `OptimizeAggregateOrder` optimizer rule,
    /// where we need parts of the new value, others cloned from the old one
    /// Rewrites aggregate exec with new aggregate expressions.
    pub fn with_new_aggr_exprs(
        &self,
        aggr_expr: Vec<Arc<AggregateFunctionExpr>>,
    ) -> Self {
        Self {
            aggr_expr,
            // clone the rest of the fields
            required_input_ordering: self.required_input_ordering.clone(),
            metrics: ExecutionPlanMetricsSet::new(),
            input_order_mode: self.input_order_mode.clone(),
            cache: self.cache.clone(),
            mode: self.mode,
            group_by: self.group_by.clone(),
            filter_expr: self.filter_expr.clone(),
            limit: self.limit,
            input: Arc::clone(&self.input),
            schema: Arc::clone(&self.schema),
            input_schema: Arc::clone(&self.input_schema),
            dynamic_filter: self.dynamic_filter.clone(),
        }
    }

    pub fn cache(&self) -> &PlanProperties {
        &self.cache
    }

    /// Create a new hash aggregate execution plan
    pub fn try_new(
        mode: AggregateMode,
        group_by: PhysicalGroupBy,
        aggr_expr: Vec<Arc<AggregateFunctionExpr>>,
        filter_expr: Vec<Option<Arc<dyn PhysicalExpr>>>,
        input: Arc<dyn ExecutionPlan>,
        input_schema: SchemaRef,
    ) -> Result<Self> {
        let schema = create_schema(&input.schema(), &group_by, &aggr_expr, mode)?;

        let schema = Arc::new(schema);
        AggregateExec::try_new_with_schema(
            mode,
            group_by,
            aggr_expr,
            filter_expr,
            input,
            input_schema,
            schema,
        )
    }

    /// Create a new hash aggregate execution plan with the given schema.
    /// This constructor isn't part of the public API, it is used internally
    /// by DataFusion to enforce schema consistency during when re-creating
    /// `AggregateExec`s inside optimization rules. Schema field names of an
    /// `AggregateExec` depends on the names of aggregate expressions. Since
    /// a rule may re-write aggregate expressions (e.g. reverse them) during
    /// initialization, field names may change inadvertently if one re-creates
    /// the schema in such cases.
    #[allow(clippy::too_many_arguments)]
    fn try_new_with_schema(
        mode: AggregateMode,
        group_by: PhysicalGroupBy,
        mut aggr_expr: Vec<Arc<AggregateFunctionExpr>>,
        filter_expr: Vec<Option<Arc<dyn PhysicalExpr>>>,
        input: Arc<dyn ExecutionPlan>,
        input_schema: SchemaRef,
        schema: SchemaRef,
    ) -> Result<Self> {
        // Make sure arguments are consistent in size
        assert_eq_or_internal_err!(
            aggr_expr.len(),
            filter_expr.len(),
            "Inconsistent aggregate expr: {:?} and filter expr: {:?} for AggregateExec, their size should match",
            aggr_expr,
            filter_expr
        );

        let input_eq_properties = input.equivalence_properties();
        // Get GROUP BY expressions:
        let groupby_exprs = group_by.input_exprs();
        // If existing ordering satisfies a prefix of the GROUP BY expressions,
        // prefix requirements with this section. In this case, aggregation will
        // work more efficiently.
        let indices = get_ordered_partition_by_indices(&groupby_exprs, &input)?;
        let mut new_requirements = indices
            .iter()
            .map(|&idx| {
                PhysicalSortRequirement::new(Arc::clone(&groupby_exprs[idx]), None)
            })
            .collect::<Vec<_>>();

        let req = get_finer_aggregate_exprs_requirement(
            &mut aggr_expr,
            &group_by,
            input_eq_properties,
            &mode,
        )?;
        new_requirements.extend(req);

        let required_input_ordering =
            LexRequirement::new(new_requirements).map(OrderingRequirements::new_soft);

        // If our aggregation has grouping sets then our base grouping exprs will
        // be expanded based on the flags in `group_by.groups` where for each
        // group we swap the grouping expr for `null` if the flag is `true`
        // That means that each index in `indices` is valid if and only if
        // it is not null in every group
        let indices: Vec<usize> = indices
            .into_iter()
            .filter(|idx| group_by.groups.iter().all(|group| !group[*idx]))
            .collect();

        let input_order_mode = if indices.len() == groupby_exprs.len()
            && !indices.is_empty()
            && group_by.groups.len() == 1
        {
            InputOrderMode::Sorted
        } else if !indices.is_empty() {
            InputOrderMode::PartiallySorted(indices)
        } else {
            InputOrderMode::Linear
        };

        // construct a map from the input expression to the output expression of the Aggregation group by
        let group_expr_mapping =
            ProjectionMapping::try_new(group_by.expr.clone(), &input.schema())?;

        let cache = Self::compute_properties(
            &input,
            Arc::clone(&schema),
            &group_expr_mapping,
            &mode,
            &input_order_mode,
            aggr_expr.as_slice(),
        )?;

        let mut exec = AggregateExec {
            mode,
            group_by,
            aggr_expr,
            filter_expr,
            input,
            schema,
            input_schema,
            metrics: ExecutionPlanMetricsSet::new(),
            required_input_ordering,
            limit: None,
            input_order_mode,
            cache,
            dynamic_filter: None,
        };

        exec.init_dynamic_filter();

        Ok(exec)
    }

    /// Aggregation mode (full, partial)
    pub fn mode(&self) -> &AggregateMode {
        &self.mode
    }

    /// Set the `limit` of this AggExec
    pub fn with_limit(mut self, limit: Option<usize>) -> Self {
        self.limit = limit;
        self
    }
    /// Grouping expressions
    pub fn group_expr(&self) -> &PhysicalGroupBy {
        &self.group_by
    }

    /// Grouping expressions as they occur in the output schema
    pub fn output_group_expr(&self) -> Vec<Arc<dyn PhysicalExpr>> {
        self.group_by.output_exprs()
    }

    /// Aggregate expressions
    pub fn aggr_expr(&self) -> &[Arc<AggregateFunctionExpr>] {
        &self.aggr_expr
    }

    /// FILTER (WHERE clause) expression for each aggregate expression
    pub fn filter_expr(&self) -> &[Option<Arc<dyn PhysicalExpr>>] {
        &self.filter_expr
    }

    /// Input plan
    pub fn input(&self) -> &Arc<dyn ExecutionPlan> {
        &self.input
    }

    /// Get the input schema before any aggregates are applied
    pub fn input_schema(&self) -> SchemaRef {
        Arc::clone(&self.input_schema)
    }

    /// number of rows soft limit of the AggregateExec
    pub fn limit(&self) -> Option<usize> {
        self.limit
    }

    fn execute_typed(
        &self,
        partition: usize,
        context: &Arc<TaskContext>,
    ) -> Result<StreamType> {
        // no group by at all
        if self.group_by.expr.is_empty() {
            return Ok(StreamType::AggregateStream(AggregateStream::new(
                self, context, partition,
            )?));
        }

        // grouping by an expression that has a sort/limit upstream
        if let Some(limit) = self.limit {
            if !self.is_unordered_unfiltered_group_by_distinct() {
                return Ok(StreamType::GroupedPriorityQueue(
                    GroupedTopKAggregateStream::new(self, context, partition, limit)?,
                ));
            }
        }

        // grouping by something else and we need to just materialize all results
        Ok(StreamType::GroupedHash(GroupedHashAggregateStream::new(
            self, context, partition,
        )?))
    }

    /// Finds the DataType and SortDirection for this Aggregate, if there is one
    pub fn get_minmax_desc(&self) -> Option<(FieldRef, bool)> {
        let agg_expr = self.aggr_expr.iter().exactly_one().ok()?;
        agg_expr.get_minmax_desc()
    }

    /// true, if this Aggregate has a group-by with no required or explicit ordering,
    /// no filtering and no aggregate expressions
    /// This method qualifies the use of the LimitedDistinctAggregation rewrite rule
    /// on an AggregateExec.
    pub fn is_unordered_unfiltered_group_by_distinct(&self) -> bool {
        // ensure there is a group by
        if self.group_expr().is_empty() {
            return false;
        }
        // ensure there are no aggregate expressions
        if !self.aggr_expr().is_empty() {
            return false;
        }
        // ensure there are no filters on aggregate expressions; the above check
        // may preclude this case
        if self.filter_expr().iter().any(|e| e.is_some()) {
            return false;
        }
        // ensure there are no order by expressions
        if !self.aggr_expr().iter().all(|e| e.order_bys().is_empty()) {
            return false;
        }
        // ensure there is no output ordering; can this rule be relaxed?
        if self.properties().output_ordering().is_some() {
            return false;
        }
        // ensure no ordering is required on the input
        if let Some(requirement) = self.required_input_ordering().swap_remove(0) {
            return matches!(requirement, OrderingRequirements::Hard(_));
        }
        true
    }

    /// This function creates the cache object that stores the plan properties such as schema, equivalence properties, ordering, partitioning, etc.
    pub fn compute_properties(
        input: &Arc<dyn ExecutionPlan>,
        schema: SchemaRef,
        group_expr_mapping: &ProjectionMapping,
        mode: &AggregateMode,
        input_order_mode: &InputOrderMode,
        aggr_exprs: &[Arc<AggregateFunctionExpr>],
    ) -> Result<PlanProperties> {
        // Construct equivalence properties:
        let mut eq_properties = input
            .equivalence_properties()
            .project(group_expr_mapping, schema);

        // If the group by is empty, then we ensure that the operator will produce
        // only one row, and mark the generated result as a constant value.
        if group_expr_mapping.is_empty() {
            let new_constants = aggr_exprs.iter().enumerate().map(|(idx, func)| {
                let column = Arc::new(Column::new(func.name(), idx));
                ConstExpr::from(column as Arc<dyn PhysicalExpr>)
            });
            eq_properties.add_constants(new_constants)?;
        }

        // Group by expression will be a distinct value after the aggregation.
        // Add it into the constraint set.
        let mut constraints = eq_properties.constraints().to_vec();
        let new_constraint = Constraint::Unique(
            group_expr_mapping
                .iter()
                .flat_map(|(_, target_cols)| {
                    target_cols.iter().flat_map(|(expr, _)| {
                        expr.as_any().downcast_ref::<Column>().map(|c| c.index())
                    })
                })
                .collect(),
        );
        constraints.push(new_constraint);
        eq_properties =
            eq_properties.with_constraints(Constraints::new_unverified(constraints));

        // Get output partitioning:
        let input_partitioning = input.output_partitioning().clone();
        let output_partitioning = if mode.is_first_stage() {
            // First stage aggregation will not change the output partitioning,
            // but needs to respect aliases (e.g. mapping in the GROUP BY
            // expression).
            let input_eq_properties = input.equivalence_properties();
            input_partitioning.project(group_expr_mapping, input_eq_properties)
        } else {
            input_partitioning.clone()
        };

        // TODO: Emission type and boundedness information can be enhanced here
        let emission_type = if *input_order_mode == InputOrderMode::Linear {
            EmissionType::Final
        } else {
            input.pipeline_behavior()
        };

        Ok(PlanProperties::new(
            eq_properties,
            output_partitioning,
            emission_type,
            input.boundedness(),
        ))
    }

    pub fn input_order_mode(&self) -> &InputOrderMode {
        &self.input_order_mode
    }

    fn statistics_inner(&self, child_statistics: &Statistics) -> Result<Statistics> {
        // TODO stats: group expressions:
        // - once expressions will be able to compute their own stats, use it here
        // - case where we group by on a column for which with have the `distinct` stat
        // TODO stats: aggr expression:
        // - aggregations sometimes also preserve invariants such as min, max...

        let column_statistics = {
            // self.schema: [<group by exprs>, <aggregate exprs>]
            let mut column_statistics = Statistics::unknown_column(&self.schema());

            for (idx, (expr, _)) in self.group_by.expr.iter().enumerate() {
                if let Some(col) = expr.as_any().downcast_ref::<Column>() {
                    column_statistics[idx].max_value = child_statistics.column_statistics
                        [col.index()]
                    .max_value
                    .clone();

                    column_statistics[idx].min_value = child_statistics.column_statistics
                        [col.index()]
                    .min_value
                    .clone();
                }
            }

            column_statistics
        };
        match self.mode {
            AggregateMode::Final | AggregateMode::FinalPartitioned
                if self.group_by.expr.is_empty() =>
            {
                let total_byte_size =
                    Self::calculate_scaled_byte_size(child_statistics, 1);

                Ok(Statistics {
                    num_rows: Precision::Exact(1),
                    column_statistics,
                    total_byte_size,
                })
            }
            _ => {
                // When the input row count is 1, we can adopt that statistic keeping its reliability.
                // When it is larger than 1, we degrade the precision since it may decrease after aggregation.
                let num_rows = if let Some(value) = child_statistics.num_rows.get_value()
                {
                    if *value > 1 {
                        child_statistics.num_rows.to_inexact()
                    } else if *value == 0 {
                        child_statistics.num_rows
                    } else {
                        // num_rows = 1 case
                        let grouping_set_num = self.group_by.groups.len();
                        child_statistics.num_rows.map(|x| x * grouping_set_num)
                    }
                } else {
                    Precision::Absent
                };

                let total_byte_size = num_rows
                    .get_value()
                    .and_then(|&output_rows| {
                        Self::calculate_scaled_byte_size(child_statistics, output_rows)
                            .get_value()
                            .map(|&bytes| Precision::Inexact(bytes))
                    })
                    .unwrap_or(Precision::Absent);

                Ok(Statistics {
                    num_rows,
                    column_statistics,
                    total_byte_size,
                })
            }
        }
    }

<<<<<<< HEAD
    /// Check if dynamic filter is possible for the current plan node.
    /// - If yes, init one inside `AggregateExec`'s `dynamic_filter` field.
    /// - If not supported, `self.dynamic_filter` should be kept `None`
    fn init_dynamic_filter(&mut self) {
        if (!self.group_by.is_empty()) || (!matches!(self.mode, AggregateMode::Partial)) {
            debug_assert!(
                self.dynamic_filter.is_none(),
                "The current operator node does not support dynamic filter"
            );
            return;
        }

        // Already initialized.
        if self.dynamic_filter.is_some() {
            return;
        }

        // Collect supported accumulators
        // It is assumed the order of aggregate expressions are not changed from `AggregateExec`
        // to `AggregateStream`
        let mut aggr_dyn_filters = Vec::new();
        // All column references in the dynamic filter, used when initializing the dynamic
        // filter, and it's used to decide if this dynamic filter is able to get push
        // through certain node during optimization.
        let mut all_cols: Vec<Arc<dyn PhysicalExpr>> = Vec::new();
        for (i, aggr_expr) in self.aggr_expr.iter().enumerate() {
            // 1. Only `min` or `max` aggregate function
            let fun_name = aggr_expr.fun().name();
            // HACK: Should check the function type more precisely
            // Issue: <https://github.com/apache/datafusion/issues/18643>
            let aggr_type = if fun_name.eq_ignore_ascii_case("min") {
                DynamicFilterAggregateType::Min
            } else if fun_name.eq_ignore_ascii_case("max") {
                DynamicFilterAggregateType::Max
            } else {
                continue;
            };

            // 2. arg should be only 1 column reference
            if let [arg] = aggr_expr.expressions().as_slice() {
                if arg.as_any().is::<Column>() {
                    all_cols.push(Arc::clone(arg));
                    aggr_dyn_filters.push(PerAccumulatorDynFilter {
                        aggr_type,
                        aggr_index: i,
                        shared_bound: Arc::new(Mutex::new(ScalarValue::Null)),
                    });
                }
            }
        }

        if !aggr_dyn_filters.is_empty() {
            self.dynamic_filter = Some(Arc::new(AggrDynFilter {
                filter: Arc::new(DynamicFilterPhysicalExpr::new(all_cols, lit(true))),
                supported_accumulators_info: aggr_dyn_filters,
            }))
=======
    /// Calculate scaled byte size based on row count ratio.
    /// Returns `Precision::Absent` if input statistics are insufficient.
    /// Returns `Precision::Inexact` with the scaled value otherwise.
    ///
    /// This is a simple heuristic that assumes uniform row sizes.
    #[inline]
    fn calculate_scaled_byte_size(
        input_stats: &Statistics,
        target_row_count: usize,
    ) -> Precision<usize> {
        match (
            input_stats.num_rows.get_value(),
            input_stats.total_byte_size.get_value(),
        ) {
            (Some(&input_rows), Some(&input_bytes)) if input_rows > 0 => {
                let bytes_per_row = input_bytes as f64 / input_rows as f64;
                let scaled_bytes =
                    (bytes_per_row * target_row_count as f64).ceil() as usize;
                Precision::Inexact(scaled_bytes)
            }
            _ => Precision::Absent,
>>>>>>> 02a7181a
        }
    }
}

impl DisplayAs for AggregateExec {
    fn fmt_as(
        &self,
        t: DisplayFormatType,
        f: &mut std::fmt::Formatter,
    ) -> std::fmt::Result {
        match t {
            DisplayFormatType::Default | DisplayFormatType::Verbose => {
                let format_expr_with_alias =
                    |(e, alias): &(Arc<dyn PhysicalExpr>, String)| -> String {
                        let e = e.to_string();
                        if &e != alias {
                            format!("{e} as {alias}")
                        } else {
                            e
                        }
                    };

                write!(f, "AggregateExec: mode={:?}", self.mode)?;
                let g: Vec<String> = if self.group_by.is_single() {
                    self.group_by
                        .expr
                        .iter()
                        .map(format_expr_with_alias)
                        .collect()
                } else {
                    self.group_by
                        .groups
                        .iter()
                        .map(|group| {
                            let terms = group
                                .iter()
                                .enumerate()
                                .map(|(idx, is_null)| {
                                    if *is_null {
                                        format_expr_with_alias(
                                            &self.group_by.null_expr[idx],
                                        )
                                    } else {
                                        format_expr_with_alias(&self.group_by.expr[idx])
                                    }
                                })
                                .collect::<Vec<String>>()
                                .join(", ");
                            format!("({terms})")
                        })
                        .collect()
                };

                write!(f, ", gby=[{}]", g.join(", "))?;

                let a: Vec<String> = self
                    .aggr_expr
                    .iter()
                    .map(|agg| agg.name().to_string())
                    .collect();
                write!(f, ", aggr=[{}]", a.join(", "))?;
                if let Some(limit) = self.limit {
                    write!(f, ", lim=[{limit}]")?;
                }

                if self.input_order_mode != InputOrderMode::Linear {
                    write!(f, ", ordering_mode={:?}", self.input_order_mode)?;
                }
            }
            DisplayFormatType::TreeRender => {
                let format_expr_with_alias =
                    |(e, alias): &(Arc<dyn PhysicalExpr>, String)| -> String {
                        let expr_sql = fmt_sql(e.as_ref()).to_string();
                        if &expr_sql != alias {
                            format!("{expr_sql} as {alias}")
                        } else {
                            expr_sql
                        }
                    };

                let g: Vec<String> = if self.group_by.is_single() {
                    self.group_by
                        .expr
                        .iter()
                        .map(format_expr_with_alias)
                        .collect()
                } else {
                    self.group_by
                        .groups
                        .iter()
                        .map(|group| {
                            let terms = group
                                .iter()
                                .enumerate()
                                .map(|(idx, is_null)| {
                                    if *is_null {
                                        format_expr_with_alias(
                                            &self.group_by.null_expr[idx],
                                        )
                                    } else {
                                        format_expr_with_alias(&self.group_by.expr[idx])
                                    }
                                })
                                .collect::<Vec<String>>()
                                .join(", ");
                            format!("({terms})")
                        })
                        .collect()
                };
                let a: Vec<String> = self
                    .aggr_expr
                    .iter()
                    .map(|agg| agg.human_display().to_string())
                    .collect();
                writeln!(f, "mode={:?}", self.mode)?;
                if !g.is_empty() {
                    writeln!(f, "group_by={}", g.join(", "))?;
                }
                if !a.is_empty() {
                    writeln!(f, "aggr={}", a.join(", "))?;
                }
            }
        }
        Ok(())
    }
}

impl ExecutionPlan for AggregateExec {
    fn name(&self) -> &'static str {
        "AggregateExec"
    }

    /// Return a reference to Any that can be used for down-casting
    fn as_any(&self) -> &dyn Any {
        self
    }

    fn properties(&self) -> &PlanProperties {
        &self.cache
    }

    fn required_input_distribution(&self) -> Vec<Distribution> {
        match &self.mode {
            AggregateMode::Partial => {
                vec![Distribution::UnspecifiedDistribution]
            }
            AggregateMode::FinalPartitioned | AggregateMode::SinglePartitioned => {
                vec![Distribution::HashPartitioned(self.group_by.input_exprs())]
            }
            AggregateMode::Final | AggregateMode::Single => {
                vec![Distribution::SinglePartition]
            }
        }
    }

    fn required_input_ordering(&self) -> Vec<Option<OrderingRequirements>> {
        vec![self.required_input_ordering.clone()]
    }

    /// The output ordering of [`AggregateExec`] is determined by its `group_by`
    /// columns. Although this method is not explicitly used by any optimizer
    /// rules yet, overriding the default implementation ensures that it
    /// accurately reflects the actual behavior.
    ///
    /// If the [`InputOrderMode`] is `Linear`, the `group_by` columns don't have
    /// an ordering, which means the results do not either. However, in the
    /// `Ordered` and `PartiallyOrdered` cases, the `group_by` columns do have
    /// an ordering, which is preserved in the output.
    fn maintains_input_order(&self) -> Vec<bool> {
        vec![self.input_order_mode != InputOrderMode::Linear]
    }

    fn children(&self) -> Vec<&Arc<dyn ExecutionPlan>> {
        vec![&self.input]
    }

    fn with_new_children(
        self: Arc<Self>,
        children: Vec<Arc<dyn ExecutionPlan>>,
    ) -> Result<Arc<dyn ExecutionPlan>> {
        let mut me = AggregateExec::try_new_with_schema(
            self.mode,
            self.group_by.clone(),
            self.aggr_expr.clone(),
            self.filter_expr.clone(),
            Arc::clone(&children[0]),
            Arc::clone(&self.input_schema),
            Arc::clone(&self.schema),
        )?;
        me.limit = self.limit;
        me.dynamic_filter = self.dynamic_filter.clone();

        Ok(Arc::new(me))
    }

    fn execute(
        &self,
        partition: usize,
        context: Arc<TaskContext>,
    ) -> Result<SendableRecordBatchStream> {
        self.execute_typed(partition, &context)
            .map(|stream| stream.into())
    }

    fn metrics(&self) -> Option<MetricsSet> {
        Some(self.metrics.clone_inner())
    }

    fn statistics(&self) -> Result<Statistics> {
        self.partition_statistics(None)
    }

    fn partition_statistics(&self, partition: Option<usize>) -> Result<Statistics> {
        let child_statistics = self.input().partition_statistics(partition)?;
        self.statistics_inner(&child_statistics)
    }

    fn cardinality_effect(&self) -> CardinalityEffect {
        CardinalityEffect::LowerEqual
    }

    /// Push down parent filters when possible (see implementation comment for details),
    /// and also pushdown self dynamic filters (see `AggrDynFilter` for details)
    fn gather_filters_for_pushdown(
        &self,
        phase: FilterPushdownPhase,
        parent_filters: Vec<Arc<dyn PhysicalExpr>>,
        config: &ConfigOptions,
    ) -> Result<FilterDescription> {
        // It's safe to push down filters through aggregates when filters only reference
        // grouping columns, because such filters determine which groups to compute, not
        // *how* to compute them. Each group's aggregate values (SUM, COUNT, etc.) are
        // calculated from the same input rows regardless of whether we filter before or
        // after grouping - filtering before just eliminates entire groups early.
        // This optimization is NOT safe for filters on aggregated columns (like filtering on
        // the result of SUM or COUNT), as those require computing all groups first.

        let grouping_columns: HashSet<_> = self
            .group_by
            .expr()
            .iter()
            .flat_map(|(expr, _)| collect_columns(expr))
            .collect();

        // Analyze each filter separately to determine if it can be pushed down
        let mut safe_filters = Vec::new();
        let mut unsafe_filters = Vec::new();

        for filter in parent_filters {
            let filter_columns: HashSet<_> =
                collect_columns(&filter).into_iter().collect();

            // Check if this filter references non-grouping columns
            let references_non_grouping = !grouping_columns.is_empty()
                && !filter_columns.is_subset(&grouping_columns);

            if references_non_grouping {
                unsafe_filters.push(filter);
                continue;
            }

            // For GROUPING SETS, verify this filter's columns appear in all grouping sets
            if self.group_by.groups().len() > 1 {
                let filter_column_indices: Vec<usize> = filter_columns
                    .iter()
                    .filter_map(|filter_col| {
                        self.group_by.expr().iter().position(|(expr, _)| {
                            collect_columns(expr).contains(filter_col)
                        })
                    })
                    .collect();

                // Check if any of this filter's columns are missing from any grouping set
                let has_missing_column = self.group_by.groups().iter().any(|null_mask| {
                    filter_column_indices
                        .iter()
                        .any(|&idx| null_mask.get(idx) == Some(&true))
                });

                if has_missing_column {
                    unsafe_filters.push(filter);
                    continue;
                }
            }

            // This filter is safe to push down
            safe_filters.push(filter);
        }

        // Build child filter description with both safe and unsafe filters
        let child = self.children()[0];
        let mut child_desc = ChildFilterDescription::from_child(&safe_filters, child)?;

        // Add unsafe filters as unsupported
        child_desc.parent_filters.extend(
            unsafe_filters
                .into_iter()
                .map(PushedDownPredicate::unsupported),
        );

        // Include self dynamic filter when it's possible
        if matches!(phase, FilterPushdownPhase::Post)
            && config.optimizer.enable_aggregate_dynamic_filter_pushdown
        {
            if let Some(self_dyn_filter) = &self.dynamic_filter {
                let dyn_filter = Arc::clone(&self_dyn_filter.filter);
                child_desc = child_desc.with_self_filter(dyn_filter);
            }
        }

        Ok(FilterDescription::new().with_child(child_desc))
    }

    /// If child accepts self's dynamic filter, keep `self.dynamic_filter` with Some,
    /// otherwise clear it to None.
    fn handle_child_pushdown_result(
        &self,
        phase: FilterPushdownPhase,
        child_pushdown_result: ChildPushdownResult,
        _config: &ConfigOptions,
    ) -> Result<FilterPushdownPropagation<Arc<dyn ExecutionPlan>>> {
        let mut result = FilterPushdownPropagation::if_any(child_pushdown_result.clone());

        // If this node tried to pushdown some dynamic filter before, now we check
        // if the child accept the filter
        if matches!(phase, FilterPushdownPhase::Post) && self.dynamic_filter.is_some() {
            // let child_accepts_dyn_filter = child_pushdown_result
            //     .self_filters
            //     .first()
            //     .map(|filters| {
            //         assert_eq_or_internal_err!(
            //             filters.len(),
            //             1,
            //             "Aggregate only pushdown one self dynamic filter"
            //         );
            //         let filter = filters.get(0).unwrap(); // Asserted above
            //         Ok(matches!(filter.discriminant, PushedDown::Yes))
            //     })
            //     .unwrap_or_else(|| internal_err!("The length of self filters equals to the number of child of this ExecutionPlan, so it must be 1"))?;

            // HACK: The above snippet should be used, however, now the child reply
            // `PushDown::No` can indicate they're not able to push down row-level
            // filter, but still keep the filter for statistics pruning.
            // So here, we try to use ref count to determine if the dynamic filter
            // has actually be pushed down.
            // Issue: <https://github.com/apache/datafusion/issues/18856>
            let dyn_filter = self.dynamic_filter.as_ref().unwrap();
            let child_accepts_dyn_filter = Arc::strong_count(dyn_filter) > 1;

            if !child_accepts_dyn_filter {
                // Child can't consume the self dynamic filter, so disable it by setting
                // to `None`
                let mut new_node = self.clone();
                new_node.dynamic_filter = None;

                result = result
                    .with_updated_node(Arc::new(new_node) as Arc<dyn ExecutionPlan>);
            }
        }

        Ok(result)
    }
}

fn create_schema(
    input_schema: &Schema,
    group_by: &PhysicalGroupBy,
    aggr_expr: &[Arc<AggregateFunctionExpr>],
    mode: AggregateMode,
) -> Result<Schema> {
    let mut fields = Vec::with_capacity(group_by.num_output_exprs() + aggr_expr.len());
    fields.extend(group_by.output_fields(input_schema)?);

    match mode {
        AggregateMode::Partial => {
            // in partial mode, the fields of the accumulator's state
            for expr in aggr_expr {
                fields.extend(expr.state_fields()?.iter().cloned());
            }
        }
        AggregateMode::Final
        | AggregateMode::FinalPartitioned
        | AggregateMode::Single
        | AggregateMode::SinglePartitioned => {
            // in final mode, the field with the final result of the accumulator
            for expr in aggr_expr {
                fields.push(expr.field())
            }
        }
    }

    Ok(Schema::new_with_metadata(
        fields,
        input_schema.metadata().clone(),
    ))
}

/// Determines the lexical ordering requirement for an aggregate expression.
///
/// # Parameters
///
/// - `aggr_expr`: A reference to an `AggregateFunctionExpr` representing the
///   aggregate expression.
/// - `group_by`: A reference to a `PhysicalGroupBy` instance representing the
///   physical GROUP BY expression.
/// - `agg_mode`: A reference to an `AggregateMode` instance representing the
///   mode of aggregation.
/// - `include_soft_requirement`: When `false`, only hard requirements are
///   considered, as indicated by [`AggregateFunctionExpr::order_sensitivity`]
///   returning [`AggregateOrderSensitivity::HardRequirement`].
///   Otherwise, also soft requirements ([`AggregateOrderSensitivity::SoftRequirement`])
///   are considered.
///
/// # Returns
///
/// A `LexOrdering` instance indicating the lexical ordering requirement for
/// the aggregate expression.
fn get_aggregate_expr_req(
    aggr_expr: &AggregateFunctionExpr,
    group_by: &PhysicalGroupBy,
    agg_mode: &AggregateMode,
    include_soft_requirement: bool,
) -> Option<LexOrdering> {
    // If the aggregation is performing a "second stage" calculation,
    // then ignore the ordering requirement. Ordering requirement applies
    // only to the aggregation input data.
    if !agg_mode.is_first_stage() {
        return None;
    }

    match aggr_expr.order_sensitivity() {
        AggregateOrderSensitivity::Insensitive => return None,
        AggregateOrderSensitivity::HardRequirement => {}
        AggregateOrderSensitivity::SoftRequirement => {
            if !include_soft_requirement {
                return None;
            }
        }
        AggregateOrderSensitivity::Beneficial => return None,
    }

    let mut sort_exprs = aggr_expr.order_bys().to_vec();
    // In non-first stage modes, we accumulate data (using `merge_batch`) from
    // different partitions (i.e. merge partial results). During this merge, we
    // consider the ordering of each partial result. Hence, we do not need to
    // use the ordering requirement in such modes as long as partial results are
    // generated with the correct ordering.
    if group_by.is_single() {
        // Remove all orderings that occur in the group by. These requirements
        // will definitely be satisfied -- Each group by expression will have
        // distinct values per group, hence all requirements are satisfied.
        let physical_exprs = group_by.input_exprs();
        sort_exprs.retain(|sort_expr| {
            !physical_exprs_contains(&physical_exprs, &sort_expr.expr)
        });
    }
    LexOrdering::new(sort_exprs)
}

/// Concatenates the given slices.
pub fn concat_slices<T: Clone>(lhs: &[T], rhs: &[T]) -> Vec<T> {
    [lhs, rhs].concat()
}

// Determines if the candidate ordering is finer than the current ordering.
// Returns `None` if they are incomparable, `Some(true)` if there is no current
// ordering or candidate ordering is finer, and `Some(false)` otherwise.
fn determine_finer(
    current: &Option<LexOrdering>,
    candidate: &LexOrdering,
) -> Option<bool> {
    if let Some(ordering) = current {
        candidate.partial_cmp(ordering).map(|cmp| cmp.is_gt())
    } else {
        Some(true)
    }
}

/// Gets the common requirement that satisfies all the aggregate expressions.
/// When possible, chooses the requirement that is already satisfied by the
/// equivalence properties.
///
/// # Parameters
///
/// - `aggr_exprs`: A slice of `AggregateFunctionExpr` containing all the
///   aggregate expressions.
/// - `group_by`: A reference to a `PhysicalGroupBy` instance representing the
///   physical GROUP BY expression.
/// - `eq_properties`: A reference to an `EquivalenceProperties` instance
///   representing equivalence properties for ordering.
/// - `agg_mode`: A reference to an `AggregateMode` instance representing the
///   mode of aggregation.
///
/// # Returns
///
/// A `Result<Vec<PhysicalSortRequirement>>` instance, which is the requirement
/// that satisfies all the aggregate requirements. Returns an error in case of
/// conflicting requirements.
pub fn get_finer_aggregate_exprs_requirement(
    aggr_exprs: &mut [Arc<AggregateFunctionExpr>],
    group_by: &PhysicalGroupBy,
    eq_properties: &EquivalenceProperties,
    agg_mode: &AggregateMode,
) -> Result<Vec<PhysicalSortRequirement>> {
    let mut requirement = None;

    // First try and find a match for all hard and soft requirements.
    // If a match can't be found, try a second time just matching hard
    // requirements.
    for include_soft_requirement in [false, true] {
        for aggr_expr in aggr_exprs.iter_mut() {
            let Some(aggr_req) = get_aggregate_expr_req(
                aggr_expr,
                group_by,
                agg_mode,
                include_soft_requirement,
            )
            .and_then(|o| eq_properties.normalize_sort_exprs(o)) else {
                // There is no aggregate ordering requirement, or it is trivially
                // satisfied -- we can skip this expression.
                continue;
            };
            // If the common requirement is finer than the current expression's,
            // we can skip this expression. If the latter is finer than the former,
            // adopt it if it is satisfied by the equivalence properties. Otherwise,
            // defer the analysis to the reverse expression.
            let forward_finer = determine_finer(&requirement, &aggr_req);
            if let Some(finer) = forward_finer {
                if !finer {
                    continue;
                } else if eq_properties.ordering_satisfy(aggr_req.clone())? {
                    requirement = Some(aggr_req);
                    continue;
                }
            }
            if let Some(reverse_aggr_expr) = aggr_expr.reverse_expr() {
                let Some(rev_aggr_req) = get_aggregate_expr_req(
                    &reverse_aggr_expr,
                    group_by,
                    agg_mode,
                    include_soft_requirement,
                )
                .and_then(|o| eq_properties.normalize_sort_exprs(o)) else {
                    // The reverse requirement is trivially satisfied -- just reverse
                    // the expression and continue with the next one:
                    *aggr_expr = Arc::new(reverse_aggr_expr);
                    continue;
                };
                // If the common requirement is finer than the reverse expression's,
                // just reverse it and continue the loop with the next aggregate
                // expression. If the latter is finer than the former, adopt it if
                // it is satisfied by the equivalence properties. Otherwise, adopt
                // the forward expression.
                if let Some(finer) = determine_finer(&requirement, &rev_aggr_req) {
                    if !finer {
                        *aggr_expr = Arc::new(reverse_aggr_expr);
                    } else if eq_properties.ordering_satisfy(rev_aggr_req.clone())? {
                        *aggr_expr = Arc::new(reverse_aggr_expr);
                        requirement = Some(rev_aggr_req);
                    } else {
                        requirement = Some(aggr_req);
                    }
                } else if forward_finer.is_some() {
                    requirement = Some(aggr_req);
                } else {
                    // Neither the existing requirement nor the current aggregate
                    // requirement satisfy the other (forward or reverse), this
                    // means they are conflicting. This is a problem only for hard
                    // requirements. Unsatisfied soft requirements can be ignored.
                    if !include_soft_requirement {
                        return not_impl_err!(
                            "Conflicting ordering requirements in aggregate functions is not supported"
                        );
                    }
                }
            }
        }
    }

    Ok(requirement.map_or_else(Vec::new, |o| o.into_iter().map(Into::into).collect()))
}

/// Returns physical expressions for arguments to evaluate against a batch.
///
/// The expressions are different depending on `mode`:
/// * Partial: AggregateFunctionExpr::expressions
/// * Final: columns of `AggregateFunctionExpr::state_fields()`
pub fn aggregate_expressions(
    aggr_expr: &[Arc<AggregateFunctionExpr>],
    mode: &AggregateMode,
    col_idx_base: usize,
) -> Result<Vec<Vec<Arc<dyn PhysicalExpr>>>> {
    match mode {
        AggregateMode::Partial
        | AggregateMode::Single
        | AggregateMode::SinglePartitioned => Ok(aggr_expr
            .iter()
            .map(|agg| {
                let mut result = agg.expressions();
                // Append ordering requirements to expressions' results. This
                // way order sensitive aggregators can satisfy requirement
                // themselves.
                result.extend(agg.order_bys().iter().map(|item| Arc::clone(&item.expr)));
                result
            })
            .collect()),
        // In this mode, we build the merge expressions of the aggregation.
        AggregateMode::Final | AggregateMode::FinalPartitioned => {
            let mut col_idx_base = col_idx_base;
            aggr_expr
                .iter()
                .map(|agg| {
                    let exprs = merge_expressions(col_idx_base, agg)?;
                    col_idx_base += exprs.len();
                    Ok(exprs)
                })
                .collect()
        }
    }
}

/// uses `state_fields` to build a vec of physical column expressions required to merge the
/// AggregateFunctionExpr' accumulator's state.
///
/// `index_base` is the starting physical column index for the next expanded state field.
fn merge_expressions(
    index_base: usize,
    expr: &AggregateFunctionExpr,
) -> Result<Vec<Arc<dyn PhysicalExpr>>> {
    expr.state_fields().map(|fields| {
        fields
            .iter()
            .enumerate()
            .map(|(idx, f)| Arc::new(Column::new(f.name(), index_base + idx)) as _)
            .collect()
    })
}

pub type AccumulatorItem = Box<dyn Accumulator>;

pub fn create_accumulators(
    aggr_expr: &[Arc<AggregateFunctionExpr>],
) -> Result<Vec<AccumulatorItem>> {
    aggr_expr
        .iter()
        .map(|expr| expr.create_accumulator())
        .collect()
}

/// returns a vector of ArrayRefs, where each entry corresponds to either the
/// final value (mode = Final, FinalPartitioned and Single) or states (mode = Partial)
pub fn finalize_aggregation(
    accumulators: &mut [AccumulatorItem],
    mode: &AggregateMode,
) -> Result<Vec<ArrayRef>> {
    match mode {
        AggregateMode::Partial => {
            // Build the vector of states
            accumulators
                .iter_mut()
                .map(|accumulator| {
                    accumulator.state().and_then(|e| {
                        e.iter()
                            .map(|v| v.to_array())
                            .collect::<Result<Vec<ArrayRef>>>()
                    })
                })
                .flatten_ok()
                .collect()
        }
        AggregateMode::Final
        | AggregateMode::FinalPartitioned
        | AggregateMode::Single
        | AggregateMode::SinglePartitioned => {
            // Merge the state to the final value
            accumulators
                .iter_mut()
                .map(|accumulator| accumulator.evaluate().and_then(|v| v.to_array()))
                .collect()
        }
    }
}

/// Evaluates groups of expressions against a record batch.
pub fn evaluate_many(
    expr: &[Vec<Arc<dyn PhysicalExpr>>],
    batch: &RecordBatch,
) -> Result<Vec<Vec<ArrayRef>>> {
    expr.iter()
        .map(|expr| evaluate_expressions_to_arrays(expr, batch))
        .collect()
}

fn evaluate_optional(
    expr: &[Option<Arc<dyn PhysicalExpr>>],
    batch: &RecordBatch,
) -> Result<Vec<Option<ArrayRef>>> {
    expr.iter()
        .map(|expr| {
            expr.as_ref()
                .map(|expr| {
                    expr.evaluate(batch)
                        .and_then(|v| v.into_array(batch.num_rows()))
                })
                .transpose()
        })
        .collect()
}

fn group_id_array(group: &[bool], batch: &RecordBatch) -> Result<ArrayRef> {
    if group.len() > 64 {
        return not_impl_err!(
            "Grouping sets with more than 64 columns are not supported"
        );
    }
    let group_id = group.iter().fold(0u64, |acc, &is_null| {
        (acc << 1) | if is_null { 1 } else { 0 }
    });
    let num_rows = batch.num_rows();
    if group.len() <= 8 {
        Ok(Arc::new(UInt8Array::from(vec![group_id as u8; num_rows])))
    } else if group.len() <= 16 {
        Ok(Arc::new(UInt16Array::from(vec![group_id as u16; num_rows])))
    } else if group.len() <= 32 {
        Ok(Arc::new(UInt32Array::from(vec![group_id as u32; num_rows])))
    } else {
        Ok(Arc::new(UInt64Array::from(vec![group_id; num_rows])))
    }
}

/// Evaluate a group by expression against a `RecordBatch`
///
/// Arguments:
/// - `group_by`: the expression to evaluate
/// - `batch`: the `RecordBatch` to evaluate against
///
/// Returns: A Vec of Vecs of Array of results
/// The outer Vec appears to be for grouping sets
/// The inner Vec contains the results per expression
/// The inner-inner Array contains the results per row
pub fn evaluate_group_by(
    group_by: &PhysicalGroupBy,
    batch: &RecordBatch,
) -> Result<Vec<Vec<ArrayRef>>> {
    let exprs = evaluate_expressions_to_arrays(
        group_by.expr.iter().map(|(expr, _)| expr),
        batch,
    )?;
    let null_exprs = evaluate_expressions_to_arrays(
        group_by.null_expr.iter().map(|(expr, _)| expr),
        batch,
    )?;

    group_by
        .groups
        .iter()
        .map(|group| {
            let mut group_values = Vec::with_capacity(group_by.num_group_exprs());
            group_values.extend(group.iter().enumerate().map(|(idx, is_null)| {
                if *is_null {
                    Arc::clone(&null_exprs[idx])
                } else {
                    Arc::clone(&exprs[idx])
                }
            }));
            if !group_by.is_single() {
                group_values.push(group_id_array(group, batch)?);
            }
            Ok(group_values)
        })
        .collect()
}

#[cfg(test)]
mod tests {
    use std::task::{Context, Poll};

    use super::*;
    use crate::coalesce_batches::CoalesceBatchesExec;
    use crate::coalesce_partitions::CoalescePartitionsExec;
    use crate::common;
    use crate::common::collect;
    use crate::execution_plan::Boundedness;
    use crate::expressions::col;
    use crate::metrics::MetricValue;
    use crate::test::assert_is_pending;
    use crate::test::exec::{assert_strong_count_converges_to_zero, BlockingExec};
    use crate::test::TestMemoryExec;
    use crate::RecordBatchStream;

    use arrow::array::{
        DictionaryArray, Float32Array, Float64Array, Int32Array, StructArray,
        UInt32Array, UInt64Array,
    };
    use arrow::compute::{concat_batches, SortOptions};
    use arrow::datatypes::{DataType, Int32Type};
    use datafusion_common::test_util::{batches_to_sort_string, batches_to_string};
    use datafusion_common::{internal_err, DataFusionError, ScalarValue};
    use datafusion_execution::config::SessionConfig;
    use datafusion_execution::memory_pool::FairSpillPool;
    use datafusion_execution::runtime_env::RuntimeEnvBuilder;
    use datafusion_functions_aggregate::array_agg::array_agg_udaf;
    use datafusion_functions_aggregate::average::avg_udaf;
    use datafusion_functions_aggregate::count::count_udaf;
    use datafusion_functions_aggregate::first_last::{first_value_udaf, last_value_udaf};
    use datafusion_functions_aggregate::median::median_udaf;
    use datafusion_functions_aggregate::sum::sum_udaf;
    use datafusion_physical_expr::aggregate::AggregateExprBuilder;
    use datafusion_physical_expr::expressions::lit;
    use datafusion_physical_expr::expressions::Literal;
    use datafusion_physical_expr::Partitioning;
    use datafusion_physical_expr::PhysicalSortExpr;

    use futures::{FutureExt, Stream};
    use insta::{allow_duplicates, assert_snapshot};

    // Generate a schema which consists of 5 columns (a, b, c, d, e)
    fn create_test_schema() -> Result<SchemaRef> {
        let a = Field::new("a", DataType::Int32, true);
        let b = Field::new("b", DataType::Int32, true);
        let c = Field::new("c", DataType::Int32, true);
        let d = Field::new("d", DataType::Int32, true);
        let e = Field::new("e", DataType::Int32, true);
        let schema = Arc::new(Schema::new(vec![a, b, c, d, e]));

        Ok(schema)
    }

    /// some mock data to aggregates
    fn some_data() -> (Arc<Schema>, Vec<RecordBatch>) {
        // define a schema.
        let schema = Arc::new(Schema::new(vec![
            Field::new("a", DataType::UInt32, false),
            Field::new("b", DataType::Float64, false),
        ]));

        // define data.
        (
            Arc::clone(&schema),
            vec![
                RecordBatch::try_new(
                    Arc::clone(&schema),
                    vec![
                        Arc::new(UInt32Array::from(vec![2, 3, 4, 4])),
                        Arc::new(Float64Array::from(vec![1.0, 2.0, 3.0, 4.0])),
                    ],
                )
                .unwrap(),
                RecordBatch::try_new(
                    schema,
                    vec![
                        Arc::new(UInt32Array::from(vec![2, 3, 3, 4])),
                        Arc::new(Float64Array::from(vec![1.0, 2.0, 3.0, 4.0])),
                    ],
                )
                .unwrap(),
            ],
        )
    }

    /// Generates some mock data for aggregate tests.
    fn some_data_v2() -> (Arc<Schema>, Vec<RecordBatch>) {
        // Define a schema:
        let schema = Arc::new(Schema::new(vec![
            Field::new("a", DataType::UInt32, false),
            Field::new("b", DataType::Float64, false),
        ]));

        // Generate data so that first and last value results are at 2nd and
        // 3rd partitions.  With this construction, we guarantee we don't receive
        // the expected result by accident, but merging actually works properly;
        // i.e. it doesn't depend on the data insertion order.
        (
            Arc::clone(&schema),
            vec![
                RecordBatch::try_new(
                    Arc::clone(&schema),
                    vec![
                        Arc::new(UInt32Array::from(vec![2, 3, 4, 4])),
                        Arc::new(Float64Array::from(vec![1.0, 2.0, 3.0, 4.0])),
                    ],
                )
                .unwrap(),
                RecordBatch::try_new(
                    Arc::clone(&schema),
                    vec![
                        Arc::new(UInt32Array::from(vec![2, 3, 3, 4])),
                        Arc::new(Float64Array::from(vec![0.0, 1.0, 2.0, 3.0])),
                    ],
                )
                .unwrap(),
                RecordBatch::try_new(
                    Arc::clone(&schema),
                    vec![
                        Arc::new(UInt32Array::from(vec![2, 3, 3, 4])),
                        Arc::new(Float64Array::from(vec![3.0, 4.0, 5.0, 6.0])),
                    ],
                )
                .unwrap(),
                RecordBatch::try_new(
                    schema,
                    vec![
                        Arc::new(UInt32Array::from(vec![2, 3, 3, 4])),
                        Arc::new(Float64Array::from(vec![2.0, 3.0, 4.0, 5.0])),
                    ],
                )
                .unwrap(),
            ],
        )
    }

    fn new_spill_ctx(batch_size: usize, max_memory: usize) -> Arc<TaskContext> {
        let session_config = SessionConfig::new().with_batch_size(batch_size);
        let runtime = RuntimeEnvBuilder::new()
            .with_memory_pool(Arc::new(FairSpillPool::new(max_memory)))
            .build_arc()
            .unwrap();
        let task_ctx = TaskContext::default()
            .with_session_config(session_config)
            .with_runtime(runtime);
        Arc::new(task_ctx)
    }

    async fn check_grouping_sets(
        input: Arc<dyn ExecutionPlan>,
        spill: bool,
    ) -> Result<()> {
        let input_schema = input.schema();

        let grouping_set = PhysicalGroupBy::new(
            vec![
                (col("a", &input_schema)?, "a".to_string()),
                (col("b", &input_schema)?, "b".to_string()),
            ],
            vec![
                (lit(ScalarValue::UInt32(None)), "a".to_string()),
                (lit(ScalarValue::Float64(None)), "b".to_string()),
            ],
            vec![
                vec![false, true],  // (a, NULL)
                vec![true, false],  // (NULL, b)
                vec![false, false], // (a,b)
            ],
        );

        let aggregates = vec![Arc::new(
            AggregateExprBuilder::new(count_udaf(), vec![lit(1i8)])
                .schema(Arc::clone(&input_schema))
                .alias("COUNT(1)")
                .build()?,
        )];

        let task_ctx = if spill {
            // adjust the max memory size to have the partial aggregate result for spill mode.
            new_spill_ctx(4, 500)
        } else {
            Arc::new(TaskContext::default())
        };

        let partial_aggregate = Arc::new(AggregateExec::try_new(
            AggregateMode::Partial,
            grouping_set.clone(),
            aggregates.clone(),
            vec![None],
            input,
            Arc::clone(&input_schema),
        )?);

        let result =
            collect(partial_aggregate.execute(0, Arc::clone(&task_ctx))?).await?;

        if spill {
            // In spill mode, we test with the limited memory, if the mem usage exceeds,
            // we trigger the early emit rule, which turns out the partial aggregate result.
            allow_duplicates! {
            assert_snapshot!(batches_to_sort_string(&result),
            @r"
+---+-----+---------------+-----------------+
| a | b   | __grouping_id | COUNT(1)[count] |
+---+-----+---------------+-----------------+
|   | 1.0 | 2             | 1               |
|   | 1.0 | 2             | 1               |
|   | 2.0 | 2             | 1               |
|   | 2.0 | 2             | 1               |
|   | 3.0 | 2             | 1               |
|   | 3.0 | 2             | 1               |
|   | 4.0 | 2             | 1               |
|   | 4.0 | 2             | 1               |
| 2 |     | 1             | 1               |
| 2 |     | 1             | 1               |
| 2 | 1.0 | 0             | 1               |
| 2 | 1.0 | 0             | 1               |
| 3 |     | 1             | 1               |
| 3 |     | 1             | 2               |
| 3 | 2.0 | 0             | 2               |
| 3 | 3.0 | 0             | 1               |
| 4 |     | 1             | 1               |
| 4 |     | 1             | 2               |
| 4 | 3.0 | 0             | 1               |
| 4 | 4.0 | 0             | 2               |
+---+-----+---------------+-----------------+
            "
            );
            }
        } else {
            allow_duplicates! {
            assert_snapshot!(batches_to_sort_string(&result),
            @r"
+---+-----+---------------+-----------------+
| a | b   | __grouping_id | COUNT(1)[count] |
+---+-----+---------------+-----------------+
|   | 1.0 | 2             | 2               |
|   | 2.0 | 2             | 2               |
|   | 3.0 | 2             | 2               |
|   | 4.0 | 2             | 2               |
| 2 |     | 1             | 2               |
| 2 | 1.0 | 0             | 2               |
| 3 |     | 1             | 3               |
| 3 | 2.0 | 0             | 2               |
| 3 | 3.0 | 0             | 1               |
| 4 |     | 1             | 3               |
| 4 | 3.0 | 0             | 1               |
| 4 | 4.0 | 0             | 2               |
+---+-----+---------------+-----------------+
            "
            );
            }
        };

        let merge = Arc::new(CoalescePartitionsExec::new(partial_aggregate));

        let final_grouping_set = grouping_set.as_final();

        let task_ctx = if spill {
            new_spill_ctx(4, 3160)
        } else {
            task_ctx
        };

        let merged_aggregate = Arc::new(AggregateExec::try_new(
            AggregateMode::Final,
            final_grouping_set,
            aggregates,
            vec![None],
            merge,
            input_schema,
        )?);

        let result = collect(merged_aggregate.execute(0, Arc::clone(&task_ctx))?).await?;
        let batch = concat_batches(&result[0].schema(), &result)?;
        assert_eq!(batch.num_columns(), 4);
        assert_eq!(batch.num_rows(), 12);

        allow_duplicates! {
        assert_snapshot!(
            batches_to_sort_string(&result),
            @r"
            +---+-----+---------------+----------+
            | a | b   | __grouping_id | COUNT(1) |
            +---+-----+---------------+----------+
            |   | 1.0 | 2             | 2        |
            |   | 2.0 | 2             | 2        |
            |   | 3.0 | 2             | 2        |
            |   | 4.0 | 2             | 2        |
            | 2 |     | 1             | 2        |
            | 2 | 1.0 | 0             | 2        |
            | 3 |     | 1             | 3        |
            | 3 | 2.0 | 0             | 2        |
            | 3 | 3.0 | 0             | 1        |
            | 4 |     | 1             | 3        |
            | 4 | 3.0 | 0             | 1        |
            | 4 | 4.0 | 0             | 2        |
            +---+-----+---------------+----------+
            "
        );
        }

        let metrics = merged_aggregate.metrics().unwrap();
        let output_rows = metrics.output_rows().unwrap();
        assert_eq!(12, output_rows);

        Ok(())
    }

    /// build the aggregates on the data from some_data() and check the results
    async fn check_aggregates(input: Arc<dyn ExecutionPlan>, spill: bool) -> Result<()> {
        let input_schema = input.schema();

        let grouping_set = PhysicalGroupBy::new(
            vec![(col("a", &input_schema)?, "a".to_string())],
            vec![],
            vec![vec![false]],
        );

        let aggregates: Vec<Arc<AggregateFunctionExpr>> = vec![Arc::new(
            AggregateExprBuilder::new(avg_udaf(), vec![col("b", &input_schema)?])
                .schema(Arc::clone(&input_schema))
                .alias("AVG(b)")
                .build()?,
        )];

        let task_ctx = if spill {
            // set to an appropriate value to trigger spill
            new_spill_ctx(2, 1600)
        } else {
            Arc::new(TaskContext::default())
        };

        let partial_aggregate = Arc::new(AggregateExec::try_new(
            AggregateMode::Partial,
            grouping_set.clone(),
            aggregates.clone(),
            vec![None],
            input,
            Arc::clone(&input_schema),
        )?);

        let result =
            collect(partial_aggregate.execute(0, Arc::clone(&task_ctx))?).await?;

        if spill {
            allow_duplicates! {
            assert_snapshot!(batches_to_sort_string(&result), @r"
                +---+---------------+-------------+
                | a | AVG(b)[count] | AVG(b)[sum] |
                +---+---------------+-------------+
                | 2 | 1             | 1.0         |
                | 2 | 1             | 1.0         |
                | 3 | 1             | 2.0         |
                | 3 | 2             | 5.0         |
                | 4 | 3             | 11.0        |
                +---+---------------+-------------+
            ");
            }
        } else {
            allow_duplicates! {
            assert_snapshot!(batches_to_sort_string(&result), @r"
                +---+---------------+-------------+
                | a | AVG(b)[count] | AVG(b)[sum] |
                +---+---------------+-------------+
                | 2 | 2             | 2.0         |
                | 3 | 3             | 7.0         |
                | 4 | 3             | 11.0        |
                +---+---------------+-------------+
            ");
            }
        };

        let merge = Arc::new(CoalescePartitionsExec::new(partial_aggregate));

        let final_grouping_set = grouping_set.as_final();

        let merged_aggregate = Arc::new(AggregateExec::try_new(
            AggregateMode::Final,
            final_grouping_set,
            aggregates,
            vec![None],
            merge,
            input_schema,
        )?);

        // Verify statistics are preserved proportionally through aggregation
        let final_stats = merged_aggregate.partition_statistics(None)?;
        assert!(final_stats.total_byte_size.get_value().is_some());

        let task_ctx = if spill {
            // enlarge memory limit to let the final aggregation finish
            new_spill_ctx(2, 2600)
        } else {
            Arc::clone(&task_ctx)
        };
        let result = collect(merged_aggregate.execute(0, task_ctx)?).await?;
        let batch = concat_batches(&result[0].schema(), &result)?;
        assert_eq!(batch.num_columns(), 2);
        assert_eq!(batch.num_rows(), 3);

        allow_duplicates! {
        assert_snapshot!(batches_to_sort_string(&result), @r"
            +---+--------------------+
            | a | AVG(b)             |
            +---+--------------------+
            | 2 | 1.0                |
            | 3 | 2.3333333333333335 |
            | 4 | 3.6666666666666665 |
            +---+--------------------+
            ");
            // For row 2: 3, (2 + 3 + 2) / 3
            // For row 3: 4, (3 + 4 + 4) / 3
        }

        let metrics = merged_aggregate.metrics().unwrap();
        let output_rows = metrics.output_rows().unwrap();
        let spill_count = metrics.spill_count().unwrap();
        let spilled_bytes = metrics.spilled_bytes().unwrap();
        let spilled_rows = metrics.spilled_rows().unwrap();

        if spill {
            // When spilling, the output rows metrics become partial output size + final output size
            // This is because final aggregation starts while partial aggregation is still emitting
            assert_eq!(8, output_rows);

            assert!(spill_count > 0);
            assert!(spilled_bytes > 0);
            assert!(spilled_rows > 0);
        } else {
            assert_eq!(3, output_rows);

            assert_eq!(0, spill_count);
            assert_eq!(0, spilled_bytes);
            assert_eq!(0, spilled_rows);
        }

        Ok(())
    }

    /// Define a test source that can yield back to runtime before returning its first item ///

    #[derive(Debug)]
    struct TestYieldingExec {
        /// True if this exec should yield back to runtime the first time it is polled
        pub yield_first: bool,
        cache: PlanProperties,
    }

    impl TestYieldingExec {
        fn new(yield_first: bool) -> Self {
            let schema = some_data().0;
            let cache = Self::compute_properties(schema);
            Self { yield_first, cache }
        }

        /// This function creates the cache object that stores the plan properties such as schema, equivalence properties, ordering, partitioning, etc.
        fn compute_properties(schema: SchemaRef) -> PlanProperties {
            PlanProperties::new(
                EquivalenceProperties::new(schema),
                Partitioning::UnknownPartitioning(1),
                EmissionType::Incremental,
                Boundedness::Bounded,
            )
        }
    }

    impl DisplayAs for TestYieldingExec {
        fn fmt_as(
            &self,
            t: DisplayFormatType,
            f: &mut std::fmt::Formatter,
        ) -> std::fmt::Result {
            match t {
                DisplayFormatType::Default | DisplayFormatType::Verbose => {
                    write!(f, "TestYieldingExec")
                }
                DisplayFormatType::TreeRender => {
                    // TODO: collect info
                    write!(f, "")
                }
            }
        }
    }

    impl ExecutionPlan for TestYieldingExec {
        fn name(&self) -> &'static str {
            "TestYieldingExec"
        }

        fn as_any(&self) -> &dyn Any {
            self
        }

        fn properties(&self) -> &PlanProperties {
            &self.cache
        }

        fn children(&self) -> Vec<&Arc<dyn ExecutionPlan>> {
            vec![]
        }

        fn with_new_children(
            self: Arc<Self>,
            _: Vec<Arc<dyn ExecutionPlan>>,
        ) -> Result<Arc<dyn ExecutionPlan>> {
            internal_err!("Children cannot be replaced in {self:?}")
        }

        fn execute(
            &self,
            _partition: usize,
            _context: Arc<TaskContext>,
        ) -> Result<SendableRecordBatchStream> {
            let stream = if self.yield_first {
                TestYieldingStream::New
            } else {
                TestYieldingStream::Yielded
            };

            Ok(Box::pin(stream))
        }

        fn statistics(&self) -> Result<Statistics> {
            self.partition_statistics(None)
        }

        fn partition_statistics(&self, partition: Option<usize>) -> Result<Statistics> {
            if partition.is_some() {
                return Ok(Statistics::new_unknown(self.schema().as_ref()));
            }
            let (_, batches) = some_data();
            Ok(common::compute_record_batch_statistics(
                &[batches],
                &self.schema(),
                None,
            ))
        }
    }

    /// A stream using the demo data. If inited as new, it will first yield to runtime before returning records
    enum TestYieldingStream {
        New,
        Yielded,
        ReturnedBatch1,
        ReturnedBatch2,
    }

    impl Stream for TestYieldingStream {
        type Item = Result<RecordBatch>;

        fn poll_next(
            mut self: std::pin::Pin<&mut Self>,
            cx: &mut Context<'_>,
        ) -> Poll<Option<Self::Item>> {
            match &*self {
                TestYieldingStream::New => {
                    *(self.as_mut()) = TestYieldingStream::Yielded;
                    cx.waker().wake_by_ref();
                    Poll::Pending
                }
                TestYieldingStream::Yielded => {
                    *(self.as_mut()) = TestYieldingStream::ReturnedBatch1;
                    Poll::Ready(Some(Ok(some_data().1[0].clone())))
                }
                TestYieldingStream::ReturnedBatch1 => {
                    *(self.as_mut()) = TestYieldingStream::ReturnedBatch2;
                    Poll::Ready(Some(Ok(some_data().1[1].clone())))
                }
                TestYieldingStream::ReturnedBatch2 => Poll::Ready(None),
            }
        }
    }

    impl RecordBatchStream for TestYieldingStream {
        fn schema(&self) -> SchemaRef {
            some_data().0
        }
    }

    //--- Tests ---//

    #[tokio::test]
    async fn aggregate_source_not_yielding() -> Result<()> {
        let input: Arc<dyn ExecutionPlan> = Arc::new(TestYieldingExec::new(false));

        check_aggregates(input, false).await
    }

    #[tokio::test]
    async fn aggregate_grouping_sets_source_not_yielding() -> Result<()> {
        let input: Arc<dyn ExecutionPlan> = Arc::new(TestYieldingExec::new(false));

        check_grouping_sets(input, false).await
    }

    #[tokio::test]
    async fn aggregate_source_with_yielding() -> Result<()> {
        let input: Arc<dyn ExecutionPlan> = Arc::new(TestYieldingExec::new(true));

        check_aggregates(input, false).await
    }

    #[tokio::test]
    async fn aggregate_grouping_sets_with_yielding() -> Result<()> {
        let input: Arc<dyn ExecutionPlan> = Arc::new(TestYieldingExec::new(true));

        check_grouping_sets(input, false).await
    }

    #[tokio::test]
    async fn aggregate_source_not_yielding_with_spill() -> Result<()> {
        let input: Arc<dyn ExecutionPlan> = Arc::new(TestYieldingExec::new(false));

        check_aggregates(input, true).await
    }

    #[tokio::test]
    async fn aggregate_grouping_sets_source_not_yielding_with_spill() -> Result<()> {
        let input: Arc<dyn ExecutionPlan> = Arc::new(TestYieldingExec::new(false));

        check_grouping_sets(input, true).await
    }

    #[tokio::test]
    async fn aggregate_source_with_yielding_with_spill() -> Result<()> {
        let input: Arc<dyn ExecutionPlan> = Arc::new(TestYieldingExec::new(true));

        check_aggregates(input, true).await
    }

    #[tokio::test]
    async fn aggregate_grouping_sets_with_yielding_with_spill() -> Result<()> {
        let input: Arc<dyn ExecutionPlan> = Arc::new(TestYieldingExec::new(true));

        check_grouping_sets(input, true).await
    }

    // Median(a)
    fn test_median_agg_expr(schema: SchemaRef) -> Result<AggregateFunctionExpr> {
        AggregateExprBuilder::new(median_udaf(), vec![col("a", &schema)?])
            .schema(schema)
            .alias("MEDIAN(a)")
            .build()
    }

    #[tokio::test]
    async fn test_oom() -> Result<()> {
        let input: Arc<dyn ExecutionPlan> = Arc::new(TestYieldingExec::new(true));
        let input_schema = input.schema();

        let runtime = RuntimeEnvBuilder::new()
            .with_memory_limit(1, 1.0)
            .build_arc()?;
        let task_ctx = TaskContext::default().with_runtime(runtime);
        let task_ctx = Arc::new(task_ctx);

        let groups_none = PhysicalGroupBy::default();
        let groups_some = PhysicalGroupBy::new(
            vec![(col("a", &input_schema)?, "a".to_string())],
            vec![],
            vec![vec![false]],
        );

        // something that allocates within the aggregator
        let aggregates_v0: Vec<Arc<AggregateFunctionExpr>> =
            vec![Arc::new(test_median_agg_expr(Arc::clone(&input_schema))?)];

        // use fast-path in `row_hash.rs`.
        let aggregates_v2: Vec<Arc<AggregateFunctionExpr>> = vec![Arc::new(
            AggregateExprBuilder::new(avg_udaf(), vec![col("b", &input_schema)?])
                .schema(Arc::clone(&input_schema))
                .alias("AVG(b)")
                .build()?,
        )];

        for (version, groups, aggregates) in [
            (0, groups_none, aggregates_v0),
            (2, groups_some, aggregates_v2),
        ] {
            let n_aggr = aggregates.len();
            let partial_aggregate = Arc::new(AggregateExec::try_new(
                AggregateMode::Partial,
                groups,
                aggregates,
                vec![None; n_aggr],
                Arc::clone(&input),
                Arc::clone(&input_schema),
            )?);

            let stream = partial_aggregate.execute_typed(0, &task_ctx)?;

            // ensure that we really got the version we wanted
            match version {
                0 => {
                    assert!(matches!(stream, StreamType::AggregateStream(_)));
                }
                1 => {
                    assert!(matches!(stream, StreamType::GroupedHash(_)));
                }
                2 => {
                    assert!(matches!(stream, StreamType::GroupedHash(_)));
                }
                _ => panic!("Unknown version: {version}"),
            }

            let stream: SendableRecordBatchStream = stream.into();
            let err = collect(stream).await.unwrap_err();

            // error root cause traversal is a bit complicated, see #4172.
            let err = err.find_root();
            assert!(
                matches!(err, DataFusionError::ResourcesExhausted(_)),
                "Wrong error type: {err}",
            );
        }

        Ok(())
    }

    #[tokio::test]
    async fn test_drop_cancel_without_groups() -> Result<()> {
        let task_ctx = Arc::new(TaskContext::default());
        let schema =
            Arc::new(Schema::new(vec![Field::new("a", DataType::Float64, true)]));

        let groups = PhysicalGroupBy::default();

        let aggregates: Vec<Arc<AggregateFunctionExpr>> = vec![Arc::new(
            AggregateExprBuilder::new(avg_udaf(), vec![col("a", &schema)?])
                .schema(Arc::clone(&schema))
                .alias("AVG(a)")
                .build()?,
        )];

        let blocking_exec = Arc::new(BlockingExec::new(Arc::clone(&schema), 1));
        let refs = blocking_exec.refs();
        let aggregate_exec = Arc::new(AggregateExec::try_new(
            AggregateMode::Partial,
            groups.clone(),
            aggregates.clone(),
            vec![None],
            blocking_exec,
            schema,
        )?);

        let fut = crate::collect(aggregate_exec, task_ctx);
        let mut fut = fut.boxed();

        assert_is_pending(&mut fut);
        drop(fut);
        assert_strong_count_converges_to_zero(refs).await;

        Ok(())
    }

    #[tokio::test]
    async fn test_drop_cancel_with_groups() -> Result<()> {
        let task_ctx = Arc::new(TaskContext::default());
        let schema = Arc::new(Schema::new(vec![
            Field::new("a", DataType::Float64, true),
            Field::new("b", DataType::Float64, true),
        ]));

        let groups =
            PhysicalGroupBy::new_single(vec![(col("a", &schema)?, "a".to_string())]);

        let aggregates: Vec<Arc<AggregateFunctionExpr>> = vec![Arc::new(
            AggregateExprBuilder::new(avg_udaf(), vec![col("b", &schema)?])
                .schema(Arc::clone(&schema))
                .alias("AVG(b)")
                .build()?,
        )];

        let blocking_exec = Arc::new(BlockingExec::new(Arc::clone(&schema), 1));
        let refs = blocking_exec.refs();
        let aggregate_exec = Arc::new(AggregateExec::try_new(
            AggregateMode::Partial,
            groups,
            aggregates.clone(),
            vec![None],
            blocking_exec,
            schema,
        )?);

        let fut = crate::collect(aggregate_exec, task_ctx);
        let mut fut = fut.boxed();

        assert_is_pending(&mut fut);
        drop(fut);
        assert_strong_count_converges_to_zero(refs).await;

        Ok(())
    }

    #[tokio::test]
    async fn run_first_last_multi_partitions() -> Result<()> {
        for use_coalesce_batches in [false, true] {
            for is_first_acc in [false, true] {
                for spill in [false, true] {
                    first_last_multi_partitions(
                        use_coalesce_batches,
                        is_first_acc,
                        spill,
                        4200,
                    )
                    .await?
                }
            }
        }
        Ok(())
    }

    // FIRST_VALUE(b ORDER BY b <SortOptions>)
    fn test_first_value_agg_expr(
        schema: &Schema,
        sort_options: SortOptions,
    ) -> Result<Arc<AggregateFunctionExpr>> {
        let order_bys = vec![PhysicalSortExpr {
            expr: col("b", schema)?,
            options: sort_options,
        }];
        let args = [col("b", schema)?];

        AggregateExprBuilder::new(first_value_udaf(), args.to_vec())
            .order_by(order_bys)
            .schema(Arc::new(schema.clone()))
            .alias(String::from("first_value(b) ORDER BY [b ASC NULLS LAST]"))
            .build()
            .map(Arc::new)
    }

    // LAST_VALUE(b ORDER BY b <SortOptions>)
    fn test_last_value_agg_expr(
        schema: &Schema,
        sort_options: SortOptions,
    ) -> Result<Arc<AggregateFunctionExpr>> {
        let order_bys = vec![PhysicalSortExpr {
            expr: col("b", schema)?,
            options: sort_options,
        }];
        let args = [col("b", schema)?];
        AggregateExprBuilder::new(last_value_udaf(), args.to_vec())
            .order_by(order_bys)
            .schema(Arc::new(schema.clone()))
            .alias(String::from("last_value(b) ORDER BY [b ASC NULLS LAST]"))
            .build()
            .map(Arc::new)
    }

    // This function either constructs the physical plan below,
    //
    // "AggregateExec: mode=Final, gby=[a@0 as a], aggr=[FIRST_VALUE(b)]",
    // "  CoalesceBatchesExec: target_batch_size=1024",
    // "    CoalescePartitionsExec",
    // "      AggregateExec: mode=Partial, gby=[a@0 as a], aggr=[FIRST_VALUE(b)], ordering_mode=None",
    // "        DataSourceExec: partitions=4, partition_sizes=[1, 1, 1, 1]",
    //
    // or
    //
    // "AggregateExec: mode=Final, gby=[a@0 as a], aggr=[FIRST_VALUE(b)]",
    // "  CoalescePartitionsExec",
    // "    AggregateExec: mode=Partial, gby=[a@0 as a], aggr=[FIRST_VALUE(b)], ordering_mode=None",
    // "      DataSourceExec: partitions=4, partition_sizes=[1, 1, 1, 1]",
    //
    // and checks whether the function `merge_batch` works correctly for
    // FIRST_VALUE and LAST_VALUE functions.
    async fn first_last_multi_partitions(
        use_coalesce_batches: bool,
        is_first_acc: bool,
        spill: bool,
        max_memory: usize,
    ) -> Result<()> {
        let task_ctx = if spill {
            new_spill_ctx(2, max_memory)
        } else {
            Arc::new(TaskContext::default())
        };

        let (schema, data) = some_data_v2();
        let partition1 = data[0].clone();
        let partition2 = data[1].clone();
        let partition3 = data[2].clone();
        let partition4 = data[3].clone();

        let groups =
            PhysicalGroupBy::new_single(vec![(col("a", &schema)?, "a".to_string())]);

        let sort_options = SortOptions {
            descending: false,
            nulls_first: false,
        };
        let aggregates: Vec<Arc<AggregateFunctionExpr>> = if is_first_acc {
            vec![test_first_value_agg_expr(&schema, sort_options)?]
        } else {
            vec![test_last_value_agg_expr(&schema, sort_options)?]
        };

        let memory_exec = TestMemoryExec::try_new_exec(
            &[
                vec![partition1],
                vec![partition2],
                vec![partition3],
                vec![partition4],
            ],
            Arc::clone(&schema),
            None,
        )?;
        let aggregate_exec = Arc::new(AggregateExec::try_new(
            AggregateMode::Partial,
            groups.clone(),
            aggregates.clone(),
            vec![None],
            memory_exec,
            Arc::clone(&schema),
        )?);
        let coalesce = if use_coalesce_batches {
            let coalesce = Arc::new(CoalescePartitionsExec::new(aggregate_exec));
            Arc::new(CoalesceBatchesExec::new(coalesce, 1024)) as Arc<dyn ExecutionPlan>
        } else {
            Arc::new(CoalescePartitionsExec::new(aggregate_exec))
                as Arc<dyn ExecutionPlan>
        };
        let aggregate_final = Arc::new(AggregateExec::try_new(
            AggregateMode::Final,
            groups,
            aggregates.clone(),
            vec![None],
            coalesce,
            schema,
        )?) as Arc<dyn ExecutionPlan>;

        let result = crate::collect(aggregate_final, task_ctx).await?;
        if is_first_acc {
            allow_duplicates! {
            assert_snapshot!(batches_to_string(&result), @r"
                +---+--------------------------------------------+
                | a | first_value(b) ORDER BY [b ASC NULLS LAST] |
                +---+--------------------------------------------+
                | 2 | 0.0                                        |
                | 3 | 1.0                                        |
                | 4 | 3.0                                        |
                +---+--------------------------------------------+
                ");
            }
        } else {
            allow_duplicates! {
            assert_snapshot!(batches_to_string(&result), @r"
                +---+-------------------------------------------+
                | a | last_value(b) ORDER BY [b ASC NULLS LAST] |
                +---+-------------------------------------------+
                | 2 | 3.0                                       |
                | 3 | 5.0                                       |
                | 4 | 6.0                                       |
                +---+-------------------------------------------+
                ");
            }
        };
        Ok(())
    }

    #[tokio::test]
    async fn test_get_finest_requirements() -> Result<()> {
        let test_schema = create_test_schema()?;

        let options = SortOptions {
            descending: false,
            nulls_first: false,
        };
        let col_a = &col("a", &test_schema)?;
        let col_b = &col("b", &test_schema)?;
        let col_c = &col("c", &test_schema)?;
        let mut eq_properties = EquivalenceProperties::new(Arc::clone(&test_schema));
        // Columns a and b are equal.
        eq_properties.add_equal_conditions(Arc::clone(col_a), Arc::clone(col_b))?;
        // Aggregate requirements are
        // [None], [a ASC], [a ASC, b ASC, c ASC], [a ASC, b ASC] respectively
        let order_by_exprs = vec![
            vec![],
            vec![PhysicalSortExpr {
                expr: Arc::clone(col_a),
                options,
            }],
            vec![
                PhysicalSortExpr {
                    expr: Arc::clone(col_a),
                    options,
                },
                PhysicalSortExpr {
                    expr: Arc::clone(col_b),
                    options,
                },
                PhysicalSortExpr {
                    expr: Arc::clone(col_c),
                    options,
                },
            ],
            vec![
                PhysicalSortExpr {
                    expr: Arc::clone(col_a),
                    options,
                },
                PhysicalSortExpr {
                    expr: Arc::clone(col_b),
                    options,
                },
            ],
        ];

        let common_requirement = vec![
            PhysicalSortRequirement::new(Arc::clone(col_a), Some(options)),
            PhysicalSortRequirement::new(Arc::clone(col_c), Some(options)),
        ];
        let mut aggr_exprs = order_by_exprs
            .into_iter()
            .map(|order_by_expr| {
                AggregateExprBuilder::new(array_agg_udaf(), vec![Arc::clone(col_a)])
                    .alias("a")
                    .order_by(order_by_expr)
                    .schema(Arc::clone(&test_schema))
                    .build()
                    .map(Arc::new)
                    .unwrap()
            })
            .collect::<Vec<_>>();
        let group_by = PhysicalGroupBy::new_single(vec![]);
        let result = get_finer_aggregate_exprs_requirement(
            &mut aggr_exprs,
            &group_by,
            &eq_properties,
            &AggregateMode::Partial,
        )?;
        assert_eq!(result, common_requirement);
        Ok(())
    }

    #[test]
    fn test_agg_exec_same_schema() -> Result<()> {
        let schema = Arc::new(Schema::new(vec![
            Field::new("a", DataType::Float32, true),
            Field::new("b", DataType::Float32, true),
        ]));

        let col_a = col("a", &schema)?;
        let option_desc = SortOptions {
            descending: true,
            nulls_first: true,
        };
        let groups = PhysicalGroupBy::new_single(vec![(col_a, "a".to_string())]);

        let aggregates: Vec<Arc<AggregateFunctionExpr>> = vec![
            test_first_value_agg_expr(&schema, option_desc)?,
            test_last_value_agg_expr(&schema, option_desc)?,
        ];
        let blocking_exec = Arc::new(BlockingExec::new(Arc::clone(&schema), 1));
        let aggregate_exec = Arc::new(AggregateExec::try_new(
            AggregateMode::Partial,
            groups,
            aggregates,
            vec![None, None],
            Arc::clone(&blocking_exec) as Arc<dyn ExecutionPlan>,
            schema,
        )?);
        let new_agg =
            Arc::clone(&aggregate_exec).with_new_children(vec![blocking_exec])?;
        assert_eq!(new_agg.schema(), aggregate_exec.schema());
        Ok(())
    }

    #[tokio::test]
    async fn test_agg_exec_group_by_const() -> Result<()> {
        let schema = Arc::new(Schema::new(vec![
            Field::new("a", DataType::Float32, true),
            Field::new("b", DataType::Float32, true),
            Field::new("const", DataType::Int32, false),
        ]));

        let col_a = col("a", &schema)?;
        let col_b = col("b", &schema)?;
        let const_expr = Arc::new(Literal::new(ScalarValue::Int32(Some(1))));

        let groups = PhysicalGroupBy::new(
            vec![
                (col_a, "a".to_string()),
                (col_b, "b".to_string()),
                (const_expr, "const".to_string()),
            ],
            vec![
                (
                    Arc::new(Literal::new(ScalarValue::Float32(None))),
                    "a".to_string(),
                ),
                (
                    Arc::new(Literal::new(ScalarValue::Float32(None))),
                    "b".to_string(),
                ),
                (
                    Arc::new(Literal::new(ScalarValue::Int32(None))),
                    "const".to_string(),
                ),
            ],
            vec![
                vec![false, true, true],
                vec![true, false, true],
                vec![true, true, false],
            ],
        );

        let aggregates: Vec<Arc<AggregateFunctionExpr>> =
            vec![AggregateExprBuilder::new(count_udaf(), vec![lit(1)])
                .schema(Arc::clone(&schema))
                .alias("1")
                .build()
                .map(Arc::new)?];

        let input_batches = (0..4)
            .map(|_| {
                let a = Arc::new(Float32Array::from(vec![0.; 8192]));
                let b = Arc::new(Float32Array::from(vec![0.; 8192]));
                let c = Arc::new(Int32Array::from(vec![1; 8192]));

                RecordBatch::try_new(Arc::clone(&schema), vec![a, b, c]).unwrap()
            })
            .collect();

        let input =
            TestMemoryExec::try_new_exec(&[input_batches], Arc::clone(&schema), None)?;

        let aggregate_exec = Arc::new(AggregateExec::try_new(
            AggregateMode::Single,
            groups,
            aggregates.clone(),
            vec![None],
            input,
            schema,
        )?);

        let output =
            collect(aggregate_exec.execute(0, Arc::new(TaskContext::default()))?).await?;

        allow_duplicates! {
        assert_snapshot!(batches_to_sort_string(&output), @r"
            +-----+-----+-------+---------------+-------+
            | a   | b   | const | __grouping_id | 1     |
            +-----+-----+-------+---------------+-------+
            |     |     | 1     | 6             | 32768 |
            |     | 0.0 |       | 5             | 32768 |
            | 0.0 |     |       | 3             | 32768 |
            +-----+-----+-------+---------------+-------+
        ");
        }

        Ok(())
    }

    #[tokio::test]
    async fn test_agg_exec_struct_of_dicts() -> Result<()> {
        let batch = RecordBatch::try_new(
            Arc::new(Schema::new(vec![
                Field::new(
                    "labels".to_string(),
                    DataType::Struct(
                        vec![
                            Field::new(
                                "a".to_string(),
                                DataType::Dictionary(
                                    Box::new(DataType::Int32),
                                    Box::new(DataType::Utf8),
                                ),
                                true,
                            ),
                            Field::new(
                                "b".to_string(),
                                DataType::Dictionary(
                                    Box::new(DataType::Int32),
                                    Box::new(DataType::Utf8),
                                ),
                                true,
                            ),
                        ]
                        .into(),
                    ),
                    false,
                ),
                Field::new("value", DataType::UInt64, false),
            ])),
            vec![
                Arc::new(StructArray::from(vec![
                    (
                        Arc::new(Field::new(
                            "a".to_string(),
                            DataType::Dictionary(
                                Box::new(DataType::Int32),
                                Box::new(DataType::Utf8),
                            ),
                            true,
                        )),
                        Arc::new(
                            vec![Some("a"), None, Some("a")]
                                .into_iter()
                                .collect::<DictionaryArray<Int32Type>>(),
                        ) as ArrayRef,
                    ),
                    (
                        Arc::new(Field::new(
                            "b".to_string(),
                            DataType::Dictionary(
                                Box::new(DataType::Int32),
                                Box::new(DataType::Utf8),
                            ),
                            true,
                        )),
                        Arc::new(
                            vec![Some("b"), Some("c"), Some("b")]
                                .into_iter()
                                .collect::<DictionaryArray<Int32Type>>(),
                        ) as ArrayRef,
                    ),
                ])),
                Arc::new(UInt64Array::from(vec![1, 1, 1])),
            ],
        )
        .expect("Failed to create RecordBatch");

        let group_by = PhysicalGroupBy::new_single(vec![(
            col("labels", &batch.schema())?,
            "labels".to_string(),
        )]);

        let aggr_expr = vec![AggregateExprBuilder::new(
            sum_udaf(),
            vec![col("value", &batch.schema())?],
        )
        .schema(Arc::clone(&batch.schema()))
        .alias(String::from("SUM(value)"))
        .build()
        .map(Arc::new)?];

        let input = TestMemoryExec::try_new_exec(
            &[vec![batch.clone()]],
            Arc::<Schema>::clone(&batch.schema()),
            None,
        )?;
        let aggregate_exec = Arc::new(AggregateExec::try_new(
            AggregateMode::FinalPartitioned,
            group_by,
            aggr_expr,
            vec![None],
            Arc::clone(&input) as Arc<dyn ExecutionPlan>,
            batch.schema(),
        )?);

        let session_config = SessionConfig::default();
        let ctx = TaskContext::default().with_session_config(session_config);
        let output = collect(aggregate_exec.execute(0, Arc::new(ctx))?).await?;

        allow_duplicates! {
        assert_snapshot!(batches_to_string(&output), @r"
            +--------------+------------+
            | labels       | SUM(value) |
            +--------------+------------+
            | {a: a, b: b} | 2          |
            | {a: , b: c}  | 1          |
            +--------------+------------+
            ");
        }

        Ok(())
    }

    #[tokio::test]
    async fn test_skip_aggregation_after_first_batch() -> Result<()> {
        let schema = Arc::new(Schema::new(vec![
            Field::new("key", DataType::Int32, true),
            Field::new("val", DataType::Int32, true),
        ]));

        let group_by =
            PhysicalGroupBy::new_single(vec![(col("key", &schema)?, "key".to_string())]);

        let aggr_expr =
            vec![
                AggregateExprBuilder::new(count_udaf(), vec![col("val", &schema)?])
                    .schema(Arc::clone(&schema))
                    .alias(String::from("COUNT(val)"))
                    .build()
                    .map(Arc::new)?,
            ];

        let input_data = vec![
            RecordBatch::try_new(
                Arc::clone(&schema),
                vec![
                    Arc::new(Int32Array::from(vec![1, 2, 3])),
                    Arc::new(Int32Array::from(vec![0, 0, 0])),
                ],
            )
            .unwrap(),
            RecordBatch::try_new(
                Arc::clone(&schema),
                vec![
                    Arc::new(Int32Array::from(vec![2, 3, 4])),
                    Arc::new(Int32Array::from(vec![0, 0, 0])),
                ],
            )
            .unwrap(),
        ];

        let input =
            TestMemoryExec::try_new_exec(&[input_data], Arc::clone(&schema), None)?;
        let aggregate_exec = Arc::new(AggregateExec::try_new(
            AggregateMode::Partial,
            group_by,
            aggr_expr,
            vec![None],
            Arc::clone(&input) as Arc<dyn ExecutionPlan>,
            schema,
        )?);

        let mut session_config = SessionConfig::default();
        session_config = session_config.set(
            "datafusion.execution.skip_partial_aggregation_probe_rows_threshold",
            &ScalarValue::Int64(Some(2)),
        );
        session_config = session_config.set(
            "datafusion.execution.skip_partial_aggregation_probe_ratio_threshold",
            &ScalarValue::Float64(Some(0.1)),
        );

        let ctx = TaskContext::default().with_session_config(session_config);
        let output = collect(aggregate_exec.execute(0, Arc::new(ctx))?).await?;

        allow_duplicates! {
            assert_snapshot!(batches_to_string(&output), @r"
            +-----+-------------------+
            | key | COUNT(val)[count] |
            +-----+-------------------+
            | 1   | 1                 |
            | 2   | 1                 |
            | 3   | 1                 |
            | 2   | 1                 |
            | 3   | 1                 |
            | 4   | 1                 |
            +-----+-------------------+
            ");
        }

        Ok(())
    }

    #[tokio::test]
    async fn test_skip_aggregation_after_threshold() -> Result<()> {
        let schema = Arc::new(Schema::new(vec![
            Field::new("key", DataType::Int32, true),
            Field::new("val", DataType::Int32, true),
        ]));

        let group_by =
            PhysicalGroupBy::new_single(vec![(col("key", &schema)?, "key".to_string())]);

        let aggr_expr =
            vec![
                AggregateExprBuilder::new(count_udaf(), vec![col("val", &schema)?])
                    .schema(Arc::clone(&schema))
                    .alias(String::from("COUNT(val)"))
                    .build()
                    .map(Arc::new)?,
            ];

        let input_data = vec![
            RecordBatch::try_new(
                Arc::clone(&schema),
                vec![
                    Arc::new(Int32Array::from(vec![1, 2, 3])),
                    Arc::new(Int32Array::from(vec![0, 0, 0])),
                ],
            )
            .unwrap(),
            RecordBatch::try_new(
                Arc::clone(&schema),
                vec![
                    Arc::new(Int32Array::from(vec![2, 3, 4])),
                    Arc::new(Int32Array::from(vec![0, 0, 0])),
                ],
            )
            .unwrap(),
            RecordBatch::try_new(
                Arc::clone(&schema),
                vec![
                    Arc::new(Int32Array::from(vec![2, 3, 4])),
                    Arc::new(Int32Array::from(vec![0, 0, 0])),
                ],
            )
            .unwrap(),
        ];

        let input =
            TestMemoryExec::try_new_exec(&[input_data], Arc::clone(&schema), None)?;
        let aggregate_exec = Arc::new(AggregateExec::try_new(
            AggregateMode::Partial,
            group_by,
            aggr_expr,
            vec![None],
            Arc::clone(&input) as Arc<dyn ExecutionPlan>,
            schema,
        )?);

        let mut session_config = SessionConfig::default();
        session_config = session_config.set(
            "datafusion.execution.skip_partial_aggregation_probe_rows_threshold",
            &ScalarValue::Int64(Some(5)),
        );
        session_config = session_config.set(
            "datafusion.execution.skip_partial_aggregation_probe_ratio_threshold",
            &ScalarValue::Float64(Some(0.1)),
        );

        let ctx = TaskContext::default().with_session_config(session_config);
        let output = collect(aggregate_exec.execute(0, Arc::new(ctx))?).await?;

        allow_duplicates! {
            assert_snapshot!(batches_to_string(&output), @r"
            +-----+-------------------+
            | key | COUNT(val)[count] |
            +-----+-------------------+
            | 1   | 1                 |
            | 2   | 2                 |
            | 3   | 2                 |
            | 4   | 1                 |
            | 2   | 1                 |
            | 3   | 1                 |
            | 4   | 1                 |
            +-----+-------------------+
            ");
        }

        Ok(())
    }

    #[test]
    fn group_exprs_nullable() -> Result<()> {
        let input_schema = Arc::new(Schema::new(vec![
            Field::new("a", DataType::Float32, false),
            Field::new("b", DataType::Float32, false),
        ]));

        let aggr_expr =
            vec![
                AggregateExprBuilder::new(count_udaf(), vec![col("a", &input_schema)?])
                    .schema(Arc::clone(&input_schema))
                    .alias("COUNT(a)")
                    .build()
                    .map(Arc::new)?,
            ];

        let grouping_set = PhysicalGroupBy::new(
            vec![
                (col("a", &input_schema)?, "a".to_string()),
                (col("b", &input_schema)?, "b".to_string()),
            ],
            vec![
                (lit(ScalarValue::Float32(None)), "a".to_string()),
                (lit(ScalarValue::Float32(None)), "b".to_string()),
            ],
            vec![
                vec![false, true],  // (a, NULL)
                vec![false, false], // (a,b)
            ],
        );
        let aggr_schema = create_schema(
            &input_schema,
            &grouping_set,
            &aggr_expr,
            AggregateMode::Final,
        )?;
        let expected_schema = Schema::new(vec![
            Field::new("a", DataType::Float32, false),
            Field::new("b", DataType::Float32, true),
            Field::new("__grouping_id", DataType::UInt8, false),
            Field::new("COUNT(a)", DataType::Int64, false),
        ]);
        assert_eq!(aggr_schema, expected_schema);
        Ok(())
    }

    // test for https://github.com/apache/datafusion/issues/13949
    async fn run_test_with_spill_pool_if_necessary(
        pool_size: usize,
        expect_spill: bool,
    ) -> Result<()> {
        fn create_record_batch(
            schema: &Arc<Schema>,
            data: (Vec<u32>, Vec<f64>),
        ) -> Result<RecordBatch> {
            Ok(RecordBatch::try_new(
                Arc::clone(schema),
                vec![
                    Arc::new(UInt32Array::from(data.0)),
                    Arc::new(Float64Array::from(data.1)),
                ],
            )?)
        }

        let schema = Arc::new(Schema::new(vec![
            Field::new("a", DataType::UInt32, false),
            Field::new("b", DataType::Float64, false),
        ]));

        let batches = vec![
            create_record_batch(&schema, (vec![2, 3, 4, 4], vec![1.0, 2.0, 3.0, 4.0]))?,
            create_record_batch(&schema, (vec![2, 3, 4, 4], vec![1.0, 2.0, 3.0, 4.0]))?,
        ];
        let plan: Arc<dyn ExecutionPlan> =
            TestMemoryExec::try_new_exec(&[batches], Arc::clone(&schema), None)?;

        let grouping_set = PhysicalGroupBy::new(
            vec![(col("a", &schema)?, "a".to_string())],
            vec![],
            vec![vec![false]],
        );

        // Test with MIN for simple intermediate state (min) and AVG for multiple intermediate states (partial sum, partial count).
        let aggregates: Vec<Arc<AggregateFunctionExpr>> = vec![
            Arc::new(
                AggregateExprBuilder::new(
                    datafusion_functions_aggregate::min_max::min_udaf(),
                    vec![col("b", &schema)?],
                )
                .schema(Arc::clone(&schema))
                .alias("MIN(b)")
                .build()?,
            ),
            Arc::new(
                AggregateExprBuilder::new(avg_udaf(), vec![col("b", &schema)?])
                    .schema(Arc::clone(&schema))
                    .alias("AVG(b)")
                    .build()?,
            ),
        ];

        let single_aggregate = Arc::new(AggregateExec::try_new(
            AggregateMode::Single,
            grouping_set,
            aggregates,
            vec![None, None],
            plan,
            Arc::clone(&schema),
        )?);

        let batch_size = 2;
        let memory_pool = Arc::new(FairSpillPool::new(pool_size));
        let task_ctx = Arc::new(
            TaskContext::default()
                .with_session_config(SessionConfig::new().with_batch_size(batch_size))
                .with_runtime(Arc::new(
                    RuntimeEnvBuilder::new()
                        .with_memory_pool(memory_pool)
                        .build()?,
                )),
        );

        let result = collect(single_aggregate.execute(0, Arc::clone(&task_ctx))?).await?;

        assert_spill_count_metric(expect_spill, single_aggregate);

        allow_duplicates! {
            assert_snapshot!(batches_to_string(&result), @r"
                +---+--------+--------+
                | a | MIN(b) | AVG(b) |
                +---+--------+--------+
                | 2 | 1.0    | 1.0    |
                | 3 | 2.0    | 2.0    |
                | 4 | 3.0    | 3.5    |
                +---+--------+--------+
            ");
        }

        Ok(())
    }

    fn assert_spill_count_metric(
        expect_spill: bool,
        single_aggregate: Arc<AggregateExec>,
    ) {
        if let Some(metrics_set) = single_aggregate.metrics() {
            let mut spill_count = 0;

            // Inspect metrics for SpillCount
            for metric in metrics_set.iter() {
                if let MetricValue::SpillCount(count) = metric.value() {
                    spill_count = count.value();
                    break;
                }
            }

            if expect_spill && spill_count == 0 {
                panic!(
                    "Expected spill but SpillCount metric not found or SpillCount was 0."
                );
            } else if !expect_spill && spill_count > 0 {
                panic!("Expected no spill but found SpillCount metric with value greater than 0.");
            }
        } else {
            panic!("No metrics returned from the operator; cannot verify spilling.");
        }
    }

    #[tokio::test]
    async fn test_aggregate_with_spill_if_necessary() -> Result<()> {
        // test with spill
        run_test_with_spill_pool_if_necessary(2_000, true).await?;
        // test without spill
        run_test_with_spill_pool_if_necessary(20_000, false).await?;
        Ok(())
    }

    #[tokio::test]
    async fn test_aggregate_statistics_edge_cases() -> Result<()> {
        use crate::test::exec::StatisticsExec;
        use datafusion_common::ColumnStatistics;

        let schema = Arc::new(Schema::new(vec![
            Field::new("a", DataType::Int32, false),
            Field::new("b", DataType::Float64, false),
        ]));

        // Test 1: Absent statistics remain absent
        let input = Arc::new(StatisticsExec::new(
            Statistics {
                num_rows: Precision::Exact(100),
                total_byte_size: Precision::Absent,
                column_statistics: vec![
                    ColumnStatistics::new_unknown(),
                    ColumnStatistics::new_unknown(),
                ],
            },
            (*schema).clone(),
        )) as Arc<dyn ExecutionPlan>;

        let agg = Arc::new(AggregateExec::try_new(
            AggregateMode::Final,
            PhysicalGroupBy::default(),
            vec![Arc::new(
                AggregateExprBuilder::new(count_udaf(), vec![col("a", &schema)?])
                    .schema(Arc::clone(&schema))
                    .alias("COUNT(a)")
                    .build()?,
            )],
            vec![None],
            input,
            Arc::clone(&schema),
        )?);

        let stats = agg.partition_statistics(None)?;
        assert_eq!(stats.total_byte_size, Precision::Absent);

        // Test 2: Zero rows returns Absent (can't estimate output size from zero input)
        let input_zero = Arc::new(StatisticsExec::new(
            Statistics {
                num_rows: Precision::Exact(0),
                total_byte_size: Precision::Exact(0),
                column_statistics: vec![
                    ColumnStatistics::new_unknown(),
                    ColumnStatistics::new_unknown(),
                ],
            },
            (*schema).clone(),
        )) as Arc<dyn ExecutionPlan>;

        let agg_zero = Arc::new(AggregateExec::try_new(
            AggregateMode::Final,
            PhysicalGroupBy::default(),
            vec![Arc::new(
                AggregateExprBuilder::new(count_udaf(), vec![col("a", &schema)?])
                    .schema(Arc::clone(&schema))
                    .alias("COUNT(a)")
                    .build()?,
            )],
            vec![None],
            input_zero,
            Arc::clone(&schema),
        )?);

        let stats_zero = agg_zero.partition_statistics(None)?;
        assert_eq!(stats_zero.total_byte_size, Precision::Absent);

        Ok(())
    }
}<|MERGE_RESOLUTION|>--- conflicted
+++ resolved
@@ -934,7 +934,6 @@
         }
     }
 
-<<<<<<< HEAD
     /// Check if dynamic filter is possible for the current plan node.
     /// - If yes, init one inside `AggregateExec`'s `dynamic_filter` field.
     /// - If not supported, `self.dynamic_filter` should be kept `None`
@@ -991,7 +990,9 @@
                 filter: Arc::new(DynamicFilterPhysicalExpr::new(all_cols, lit(true))),
                 supported_accumulators_info: aggr_dyn_filters,
             }))
-=======
+        }
+    }
+
     /// Calculate scaled byte size based on row count ratio.
     /// Returns `Precision::Absent` if input statistics are insufficient.
     /// Returns `Precision::Inexact` with the scaled value otherwise.
@@ -1013,7 +1014,6 @@
                 Precision::Inexact(scaled_bytes)
             }
             _ => Precision::Absent,
->>>>>>> 02a7181a
         }
     }
 }
