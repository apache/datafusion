// Licensed to the Apache Software Foundation (ASF) under one
// or more contributor license agreements.  See the NOTICE file
// distributed with this work for additional information
// regarding copyright ownership.  The ASF licenses this file
// to you under the Apache License, Version 2.0 (the
// "License"); you may not use this file except in compliance
// with the License.  You may obtain a copy of the License at
//
//   http://www.apache.org/licenses/LICENSE-2.0
//
// Unless required by applicable law or agreed to in writing,
// software distributed under the License is distributed on an
// "AS IS" BASIS, WITHOUT WARRANTIES OR CONDITIONS OF ANY
// KIND, either express or implied.  See the License for the
// specific language governing permissions and limitations
// under the License.

//! Filter Pushdown Optimization Process
//!
//! The filter pushdown mechanism involves four key steps:
//! 1. **Optimizer Asks Parent for a Filter Pushdown Plan**: The optimizer calls [`ExecutionPlan::gather_filters_for_pushdown`]
//!    on the parent node, passing in parent predicates and phase. The parent node creates a [`FilterDescription`]
//!    by inspecting its logic and children's schemas, determining which filters can be pushed to each child.
//! 2. **Optimizer Executes Pushdown**: The optimizer recursively pushes down filters for each child,
//!    passing the appropriate filters (`Vec<Arc<dyn PhysicalExpr>>`) for that child.
//! 3. **Optimizer Gathers Results**: The optimizer collects [`FilterPushdownPropagation`] results from children,
//!    containing information about which filters were successfully pushed down vs. unsupported.
//! 4. **Parent Responds**: The optimizer calls [`ExecutionPlan::handle_child_pushdown_result`] on the parent,
//!    passing a [`ChildPushdownResult`] containing the aggregated pushdown outcomes. The parent decides
//!    how to handle filters that couldn't be pushed down (e.g., keep them as FilterExec nodes).
//!
//! [`ExecutionPlan::gather_filters_for_pushdown`]: crate::ExecutionPlan::gather_filters_for_pushdown
//! [`ExecutionPlan::handle_child_pushdown_result`]: crate::ExecutionPlan::handle_child_pushdown_result
//!
//! See also datafusion/physical-optimizer/src/filter_pushdown.rs.

use std::collections::HashSet;
use std::sync::Arc;

use datafusion_common::Result;
use datafusion_physical_expr::utils::{collect_columns, reassign_predicate_columns};
use datafusion_physical_expr_common::physical_expr::PhysicalExpr;
use itertools::Itertools;

#[derive(Debug, Clone, Copy, PartialEq, Eq)]
pub enum FilterPushdownPhase {
    /// Pushdown that happens before most other optimizations.
    /// This pushdown allows static filters that do not reference any [`ExecutionPlan`]s to be pushed down.
    /// Filters that reference an [`ExecutionPlan`] cannot be pushed down at this stage since the whole plan tree may be rewritten
    /// by other optimizations.
    /// Implementers are however allowed to modify the execution plan themselves during this phase, for example by returning a completely
    /// different [`ExecutionPlan`] from [`ExecutionPlan::handle_child_pushdown_result`].
    ///
    /// Pushdown of [`FilterExec`] into `DataSourceExec` is an example of a pre-pushdown.
    /// Unlike filter pushdown in the logical phase, which operates on the logical plan to push filters into the logical table scan,
    /// the `Pre` phase in the physical plan targets the actual physical scan, pushing filters down to specific data source implementations.
    /// For example, Parquet supports filter pushdown to reduce data read during scanning, while CSV typically does not.
    ///
    /// [`ExecutionPlan`]: crate::ExecutionPlan
    /// [`FilterExec`]: crate::filter::FilterExec
    /// [`ExecutionPlan::handle_child_pushdown_result`]: crate::ExecutionPlan::handle_child_pushdown_result
    Pre,
    /// Pushdown that happens after most other optimizations.
    /// This stage of filter pushdown allows filters that reference an [`ExecutionPlan`] to be pushed down.
    /// Since subsequent optimizations should not change the structure of the plan tree except for calling [`ExecutionPlan::with_new_children`]
    /// (which generally preserves internal references) it is safe for references between [`ExecutionPlan`]s to be established at this stage.
    ///
    /// This phase is used to link a [`SortExec`] (with a TopK operator) or a [`HashJoinExec`] to a `DataSourceExec`.
    ///
    /// [`ExecutionPlan`]: crate::ExecutionPlan
    /// [`ExecutionPlan::with_new_children`]: crate::ExecutionPlan::with_new_children
    /// [`SortExec`]: crate::sorts::sort::SortExec
    /// [`HashJoinExec`]: crate::joins::HashJoinExec
    /// [`ExecutionPlan::handle_child_pushdown_result`]: crate::ExecutionPlan::handle_child_pushdown_result
    Post,
}

impl std::fmt::Display for FilterPushdownPhase {
    fn fmt(&self, f: &mut std::fmt::Formatter<'_>) -> std::fmt::Result {
        match self {
            FilterPushdownPhase::Pre => write!(f, "Pre"),
            FilterPushdownPhase::Post => write!(f, "Post"),
        }
    }
}

/// The result of a plan for pushing down a filter into a child node.
/// This contains references to filters so that nodes can mutate a filter
/// before pushing it down to a child node (e.g. to adjust a projection)
/// or can directly take ownership of filters that their children
/// could not handle.
#[derive(Debug, Clone)]
pub struct PushedDownPredicate {
    pub discriminant: PushedDown,
    pub predicate: Arc<dyn PhysicalExpr>,
}

impl PushedDownPredicate {
    /// Return the wrapped [`PhysicalExpr`], discarding whether it is supported or unsupported.
    pub fn into_inner(self) -> Arc<dyn PhysicalExpr> {
        self.predicate
    }

    /// Create a new [`PushedDownPredicate`] with supported pushdown.
    pub fn supported(predicate: Arc<dyn PhysicalExpr>) -> Self {
        Self {
            discriminant: PushedDown::Yes,
            predicate,
        }
    }

    /// Create a new [`PushedDownPredicate`] with unsupported pushdown.
    pub fn unsupported(predicate: Arc<dyn PhysicalExpr>) -> Self {
        Self {
            discriminant: PushedDown::No,
            predicate,
        }
    }
}

/// Discriminant for the result of pushing down a filter into a child node.
#[derive(Debug, Clone, Copy)]
pub enum PushedDown {
    /// The predicate was successfully pushed down into the child node.
    Yes,
    /// The predicate could not be pushed down into the child node.
    No,
}

impl PushedDown {
    /// Logical AND operation: returns `Yes` only if both operands are `Yes`.
    pub fn and(self, other: PushedDown) -> PushedDown {
        match (self, other) {
            (PushedDown::Yes, PushedDown::Yes) => PushedDown::Yes,
            _ => PushedDown::No,
        }
    }

    /// Logical OR operation: returns `Yes` if either operand is `Yes`.
    pub fn or(self, other: PushedDown) -> PushedDown {
        match (self, other) {
            (PushedDown::Yes, _) | (_, PushedDown::Yes) => PushedDown::Yes,
            (PushedDown::No, PushedDown::No) => PushedDown::No,
        }
    }

    /// Wrap a [`PhysicalExpr`] with this pushdown result.
    pub fn wrap_expression(self, expr: Arc<dyn PhysicalExpr>) -> PushedDownPredicate {
        PushedDownPredicate {
            discriminant: self,
            predicate: expr,
        }
    }
}

/// The result of pushing down a single parent filter into all children.
#[derive(Debug, Clone)]
pub struct ChildFilterPushdownResult {
    pub filter: Arc<dyn PhysicalExpr>,
    pub child_results: Vec<PushedDown>,
}

impl ChildFilterPushdownResult {
    /// Combine all child results using OR logic.
    /// Returns `Yes` if **any** child supports the filter.
    /// Returns `No` if **all** children reject the filter or if there are no children.
    pub fn any(&self) -> PushedDown {
        if self.child_results.is_empty() {
            // If there are no children, filters cannot be supported
            PushedDown::No
        } else {
            self.child_results
                .iter()
                .fold(PushedDown::No, |acc, result| acc.or(*result))
        }
    }

    /// Combine all child results using AND logic.
    /// Returns `Yes` if **all** children support the filter.
    /// Returns `No` if **any** child rejects the filter or if there are no children.
    pub fn all(&self) -> PushedDown {
        if self.child_results.is_empty() {
            // If there are no children, filters cannot be supported
            PushedDown::No
        } else {
            self.child_results
                .iter()
                .fold(PushedDown::Yes, |acc, result| acc.and(*result))
        }
    }
}

/// The result of pushing down filters into a child node.
///
/// This is the result provided to nodes in [`ExecutionPlan::handle_child_pushdown_result`].
/// Nodes process this result and convert it into a [`FilterPushdownPropagation`]
/// that is returned to their parent.
///
/// [`ExecutionPlan::handle_child_pushdown_result`]: crate::ExecutionPlan::handle_child_pushdown_result
#[derive(Debug, Clone)]
pub struct ChildPushdownResult {
    /// The parent filters that were pushed down as received by the current node when [`ExecutionPlan::gather_filters_for_pushdown`](crate::ExecutionPlan::handle_child_pushdown_result) was called.
    /// Note that this may *not* be the same as the filters that were passed to the children as the current node may have modified them
    /// (e.g. by reassigning column indices) when it returned them from [`ExecutionPlan::gather_filters_for_pushdown`](crate::ExecutionPlan::handle_child_pushdown_result) in a [`FilterDescription`].
    /// Attached to each filter is a [`PushedDown`] *per child* that indicates whether the filter was supported or unsupported by each child.
    /// To get combined results see [`ChildFilterPushdownResult::any`] and [`ChildFilterPushdownResult::all`].
    pub parent_filters: Vec<ChildFilterPushdownResult>,
    /// The result of pushing down each filter this node provided into each of it's children.
    /// The outer vector corresponds to each child, and the inner vector corresponds to each filter.
    /// Since this node may have generated a different filter for each child the inner vector may have different lengths or the expressions may not match at all.
    /// It is up to each node to interpret this result based on the filters it provided for each child in [`ExecutionPlan::gather_filters_for_pushdown`](crate::ExecutionPlan::handle_child_pushdown_result).
    pub self_filters: Vec<Vec<PushedDownPredicate>>,
}

/// The result of pushing down filters into a node.
///
/// Returned from [`ExecutionPlan::handle_child_pushdown_result`] to communicate
/// to the optimizer:
///
/// 1. What to do with any parent filters that were could not be pushed down into the children.
/// 2. If the node needs to be replaced in the execution plan with a new node or not.
///
/// [`ExecutionPlan::handle_child_pushdown_result`]: crate::ExecutionPlan::handle_child_pushdown_result
#[derive(Debug, Clone)]
pub struct FilterPushdownPropagation<T> {
    /// What filters were pushed into the parent node.
    pub filters: Vec<PushedDown>,
    /// The updated node, if it was updated during pushdown
    pub updated_node: Option<T>,
}

impl<T> FilterPushdownPropagation<T> {
    /// Create a new [`FilterPushdownPropagation`] that tells the parent node that each parent filter
    /// is supported if it was supported by *all* children.
    pub fn if_all(child_pushdown_result: ChildPushdownResult) -> Self {
        let filters = child_pushdown_result
            .parent_filters
            .into_iter()
            .map(|result| result.all())
            .collect();
        Self {
            filters,
            updated_node: None,
        }
    }

    /// Create a new [`FilterPushdownPropagation`] that tells the parent node that each parent filter
    /// is supported if it was supported by *any* child.
    pub fn if_any(child_pushdown_result: ChildPushdownResult) -> Self {
        let filters = child_pushdown_result
            .parent_filters
            .into_iter()
            .map(|result| result.any())
            .collect();
        Self {
            filters,
            updated_node: None,
        }
    }

    /// Create a new [`FilterPushdownPropagation`] that tells the parent node that no filters were pushed down regardless of the child results.
    pub fn all_unsupported(child_pushdown_result: ChildPushdownResult) -> Self {
        let filters = child_pushdown_result
            .parent_filters
            .into_iter()
            .map(|_| PushedDown::No)
            .collect();
        Self {
            filters,
            updated_node: None,
        }
    }

    /// Create a new [`FilterPushdownPropagation`] with the specified filter support.
    /// This transmits up to our parent node what the result of pushing down the filters into our node and possibly our subtree was.
    pub fn with_parent_pushdown_result(filters: Vec<PushedDown>) -> Self {
        Self {
            filters,
            updated_node: None,
        }
    }

    /// Bind an updated node to the [`FilterPushdownPropagation`].
    /// Use this when the current node wants to update iself in the tree or replace itself with a new node (e.g. one of it's children).
    /// You do not need to call this if one of the children of the current node may have updated itself, that is handled by the optimizer.
    pub fn with_updated_node(mut self, updated_node: T) -> Self {
        self.updated_node = Some(updated_node);
        self
    }
}

/// Describes filter pushdown for a single child node.
///
/// This structure contains two types of filters:
/// - **Parent filters**: Filters received from the parent node, marked as supported or unsupported
/// - **Self filters**: Filters generated by the current node to be pushed down to this child
#[derive(Debug, Clone)]
pub struct ChildFilterDescription {
    /// Description of which parent filters can be pushed down into this node.
    /// Since we need to transmit filter pushdown results back to this node's parent
    /// we need to track each parent filter for each child, even those that are unsupported / won't be pushed down.
    pub(crate) parent_filters: Vec<PushedDownPredicate>,
    /// Description of which filters this node is pushing down to its children.
    /// Since this is not transmitted back to the parents we can have variable sized inner arrays
    /// instead of having to track supported/unsupported.
    pub(crate) self_filters: Vec<Arc<dyn PhysicalExpr>>,
}

impl ChildFilterDescription {
    /// Build a child filter description by analyzing which parent filters can be pushed to a specific child.
    ///
    /// This method performs column analysis to determine which filters can be pushed down:
    /// - If all columns referenced by a filter exist in the child's schema, it can be pushed down
    /// - Otherwise, it cannot be pushed down to that child
    ///
    /// See [`FilterDescription::from_children`] for more details
    pub fn from_child(
        parent_filters: &[Arc<dyn PhysicalExpr>],
        child: &Arc<dyn crate::ExecutionPlan>,
    ) -> Result<Self> {
        let child_schema = child.schema();

        // Get column names from child schema for quick lookup
        let child_column_names: HashSet<&str> = child_schema
            .fields()
            .iter()
            .map(|f| f.name().as_str())
            .collect();

        // Analyze each parent filter
        let mut child_parent_filters = Vec::with_capacity(parent_filters.len());

        for filter in parent_filters {
            // Check which columns the filter references
            let referenced_columns = collect_columns(filter);

            // Check if all referenced columns exist in the child schema
            let all_columns_exist = referenced_columns
                .iter()
                .all(|col| child_column_names.contains(col.name()));

            if all_columns_exist {
                // All columns exist in child - we can push down
                // Need to reassign column indices to match child schema
                let reassigned_filter =
                    reassign_predicate_columns(Arc::clone(filter), &child_schema, false)?;
                child_parent_filters
                    .push(PushedDownPredicate::supported(reassigned_filter));
            } else {
                // Some columns don't exist in child - cannot push down
                child_parent_filters
                    .push(PushedDownPredicate::unsupported(Arc::clone(filter)));
            }
        }

        Ok(Self {
            parent_filters: child_parent_filters,
            self_filters: vec![],
        })
    }

    /// Add a self filter (from the current node) to be pushed down to this child.
    pub fn with_self_filter(mut self, filter: Arc<dyn PhysicalExpr>) -> Self {
        self.self_filters.push(filter);
        self
    }

    /// Add multiple self filters.
    pub fn with_self_filters(mut self, filters: Vec<Arc<dyn PhysicalExpr>>) -> Self {
        self.self_filters.extend(filters);
        self
    }
}

/// Describes how filters should be pushed down to children.
///
/// This structure contains filter descriptions for each child node, specifying:
/// - Which parent filters can be pushed down to each child
/// - Which self-generated filters should be pushed down to each child
///
/// The filter routing is determined by column analysis - filters can only be pushed
/// to children whose schemas contain all the referenced columns.
#[derive(Debug, Clone)]
pub struct FilterDescription {
    /// A filter description for each child.
    /// This includes which parent filters and which self filters (from the node in question)
    /// will get pushed down to each child.
    child_filter_descriptions: Vec<ChildFilterDescription>,
}

impl Default for FilterDescription {
    fn default() -> Self {
        Self::new()
    }
}

impl FilterDescription {
    /// Create a new empty FilterDescription
    pub fn new() -> Self {
        Self {
            child_filter_descriptions: vec![],
        }
    }

<<<<<<< HEAD
    pub fn with_child_pushdown(
        mut self,
        parent_filters: PredicateSupports,
        self_filters: Vec<Arc<dyn PhysicalExpr>>,
    ) -> Self {
        self.child_filter_descriptions.push(ChildFilterDescription {
            parent_filters,
            self_filters,
        });
        self
    }

    pub fn parent_filters(&self) -> Vec<PredicateSupports> {
        self.child_filter_descriptions
            .iter()
            .map(|d| &d.parent_filters)
            .cloned()
            .collect()
    }

    pub fn self_filters(&self) -> Vec<Vec<Arc<dyn PhysicalExpr>>> {
        self.child_filter_descriptions
            .iter()
            .map(|d| &d.self_filters)
            .cloned()
            .collect()
=======
    /// Add a child filter description
    pub fn with_child(mut self, child: ChildFilterDescription) -> Self {
        self.child_filter_descriptions.push(child);
        self
>>>>>>> e6f4c7f8
    }

    /// Build a filter description by analyzing which parent filters can be pushed to each child.
    /// This method automatically determines filter routing based on column analysis:
    /// - If all columns referenced by a filter exist in a child's schema, it can be pushed down
    /// - Otherwise, it cannot be pushed down to that child
    pub fn from_children(
        parent_filters: Vec<Arc<dyn PhysicalExpr>>,
        children: &[&Arc<dyn crate::ExecutionPlan>],
    ) -> Result<Self> {
        let mut desc = Self::new();

        // For each child, create a ChildFilterDescription
        for child in children {
            desc = desc
                .with_child(ChildFilterDescription::from_child(&parent_filters, child)?);
        }

        Ok(desc)
    }

    /// Mark all parent filters as unsupported for all children.
    pub fn all_unsupported(
        parent_filters: &[Arc<dyn PhysicalExpr>],
        children: &[&Arc<dyn crate::ExecutionPlan>],
    ) -> Self {
        let mut desc = Self::new();
        let child_filters = parent_filters
            .iter()
            .map(|f| PushedDownPredicate::unsupported(Arc::clone(f)))
            .collect_vec();
        for _ in 0..children.len() {
            desc = desc.with_child(ChildFilterDescription {
                parent_filters: child_filters.clone(),
                self_filters: vec![],
            });
        }
        desc
    }

    pub fn parent_filters(&self) -> Vec<Vec<PushedDownPredicate>> {
        self.child_filter_descriptions
            .iter()
            .map(|d| &d.parent_filters)
            .cloned()
            .collect()
    }

    pub fn self_filters(&self) -> Vec<Vec<Arc<dyn PhysicalExpr>>> {
        self.child_filter_descriptions
            .iter()
            .map(|d| &d.self_filters)
            .cloned()
            .collect()
    }
}<|MERGE_RESOLUTION|>--- conflicted
+++ resolved
@@ -402,39 +402,10 @@
         }
     }
 
-<<<<<<< HEAD
-    pub fn with_child_pushdown(
-        mut self,
-        parent_filters: PredicateSupports,
-        self_filters: Vec<Arc<dyn PhysicalExpr>>,
-    ) -> Self {
-        self.child_filter_descriptions.push(ChildFilterDescription {
-            parent_filters,
-            self_filters,
-        });
-        self
-    }
-
-    pub fn parent_filters(&self) -> Vec<PredicateSupports> {
-        self.child_filter_descriptions
-            .iter()
-            .map(|d| &d.parent_filters)
-            .cloned()
-            .collect()
-    }
-
-    pub fn self_filters(&self) -> Vec<Vec<Arc<dyn PhysicalExpr>>> {
-        self.child_filter_descriptions
-            .iter()
-            .map(|d| &d.self_filters)
-            .cloned()
-            .collect()
-=======
     /// Add a child filter description
     pub fn with_child(mut self, child: ChildFilterDescription) -> Self {
         self.child_filter_descriptions.push(child);
         self
->>>>>>> e6f4c7f8
     }
 
     /// Build a filter description by analyzing which parent filters can be pushed to each child.
