--- conflicted
+++ resolved
@@ -213,17 +213,7 @@
     }
 
     fn statistics(&self) -> Result<Statistics> {
-<<<<<<< HEAD
-        statistics_with_fetch(
-            self.input.statistics()?,
-            self.schema(),
-            self.fetch,
-            0,
-            self.properties().partitioning.partition_count(),
-        )
-=======
         Statistics::with_fetch(self.input.statistics()?, self.schema(), self.fetch, 0, 1)
->>>>>>> 7a1a23d5
     }
 
     fn with_fetch(&self, limit: Option<usize>) -> Option<Arc<dyn ExecutionPlan>> {
