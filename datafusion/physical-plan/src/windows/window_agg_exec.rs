// Licensed to the Apache Software Foundation (ASF) under one
// or more contributor license agreements.  See the NOTICE file
// distributed with this work for additional information
// regarding copyright ownership.  The ASF licenses this file
// to you under the Apache License, Version 2.0 (the
// "License"); you may not use this file except in compliance
// with the License.  You may obtain a copy of the License at
//
//   http://www.apache.org/licenses/LICENSE-2.0
//
// Unless required by applicable law or agreed to in writing,
// software distributed under the License is distributed on an
// "AS IS" BASIS, WITHOUT WARRANTIES OR CONDITIONS OF ANY
// KIND, either express or implied.  See the License for the
// specific language governing permissions and limitations
// under the License.

//! Stream and channel implementations for window function expressions.

use std::any::Any;
use std::pin::Pin;
use std::sync::Arc;
use std::task::{Context, Poll};

use super::utils::create_schema;
use crate::expressions::PhysicalSortExpr;
use crate::metrics::{BaselineMetrics, ExecutionPlanMetricsSet, MetricsSet};
use crate::windows::{
    calc_requirements, get_ordered_partition_by_indices, get_partition_by_sort_exprs,
    window_equivalence_properties,
};
use crate::{
    ColumnStatistics, DisplayAs, DisplayFormatType, Distribution, ExecutionMode,
    ExecutionPlan, ExecutionPlanProperties, PhysicalExpr, PlanProperties,
    RecordBatchStream, SendableRecordBatchStream, Statistics, WindowExpr,
};
use arrow::array::ArrayRef;
use arrow::compute::{concat, concat_batches};
use arrow::datatypes::SchemaRef;
use arrow::error::ArrowError;
use arrow::record_batch::RecordBatch;
use datafusion_common::stats::Precision;
use datafusion_common::utils::{evaluate_partition_ranges, transpose};
use datafusion_common::{internal_err, Result};
use datafusion_execution::TaskContext;
use datafusion_physical_expr_common::sort_expr::LexRequirement;
use futures::{ready, Stream, StreamExt};

use super::bounded_window_agg_exec::create_schema;

/// Window execution plan
#[derive(Debug)]
pub struct WindowAggExec {
    /// Input plan
    pub(crate) input: Arc<dyn ExecutionPlan>,
    /// Window function expression
    window_expr: Vec<Arc<dyn WindowExpr>>,
    /// Schema after the window is run
    schema: SchemaRef,
    /// Partition Keys
    pub partition_keys: Vec<Arc<dyn PhysicalExpr>>,
    /// Execution metrics
    metrics: ExecutionPlanMetricsSet,
    /// Partition by indices that defines preset for existing ordering
    // see `get_ordered_partition_by_indices` for more details.
    ordered_partition_by_indices: Vec<usize>,
    /// Cache holding plan properties like equivalences, output partitioning etc.
    cache: PlanProperties,
}

impl WindowAggExec {
    /// Create a new execution plan for window aggregates
    pub fn try_new(
        window_expr: Vec<Arc<dyn WindowExpr>>,
        input: Arc<dyn ExecutionPlan>,
        partition_keys: Vec<Arc<dyn PhysicalExpr>>,
    ) -> Result<Self> {
        let schema = create_schema(&input.schema(), &window_expr)?;
        let schema = Arc::new(schema);

        let ordered_partition_by_indices =
            get_ordered_partition_by_indices(window_expr[0].partition_by(), &input);
        let cache = Self::compute_properties(Arc::clone(&schema), &input, &window_expr);
        Ok(Self {
            input,
            window_expr,
            schema,
            partition_keys,
            metrics: ExecutionPlanMetricsSet::new(),
            ordered_partition_by_indices,
            cache,
        })
    }

    /// Window expressions
    pub fn window_expr(&self) -> &[Arc<dyn WindowExpr>] {
        &self.window_expr
    }

    /// Input plan
    pub fn input(&self) -> &Arc<dyn ExecutionPlan> {
        &self.input
    }

    /// Return the output sort order of partition keys: For example
    /// OVER(PARTITION BY a, ORDER BY b) -> would give sorting of the column a
    // We are sure that partition by columns are always at the beginning of sort_keys
    // Hence returned `PhysicalSortExpr` corresponding to `PARTITION BY` columns can be used safely
    // to calculate partition separation points
    pub fn partition_by_sort_keys(&self) -> Result<Vec<PhysicalSortExpr>> {
        let partition_by = self.window_expr()[0].partition_by();
        get_partition_by_sort_exprs(
            &self.input,
            partition_by,
            &self.ordered_partition_by_indices,
        )
    }

    /// This function creates the cache object that stores the plan properties such as schema, equivalence properties, ordering, partitioning, etc.
    fn compute_properties(
        schema: SchemaRef,
        input: &Arc<dyn ExecutionPlan>,
        window_expr: &[Arc<dyn WindowExpr>],
    ) -> PlanProperties {
        // Calculate equivalence properties:
        let eq_properties = window_equivalence_properties(&schema, input, window_expr);

        // Get output partitioning:
        // Because we can have repartitioning using the partition keys this
        // would be either 1 or more than 1 depending on the presence of repartitioning.
        let output_partitioning = input.output_partitioning().clone();

        // Determine execution mode:
        let mode = match input.execution_mode() {
            ExecutionMode::Bounded => ExecutionMode::Bounded,
            ExecutionMode::Unbounded | ExecutionMode::PipelineBreaking => {
                ExecutionMode::PipelineBreaking
            }
        };

        // Construct properties cache:
        PlanProperties::new(eq_properties, output_partitioning, mode)
    }
}

impl DisplayAs for WindowAggExec {
    fn fmt_as(
        &self,
        t: DisplayFormatType,
        f: &mut std::fmt::Formatter,
    ) -> std::fmt::Result {
        match t {
            DisplayFormatType::Default | DisplayFormatType::Verbose => {
                write!(f, "WindowAggExec: ")?;
                let g: Vec<String> = self
                    .window_expr
                    .iter()
                    .map(|e| {
                        format!(
                            "{}: {:?}, frame: {:?}",
                            e.name().to_owned(),
                            e.field(),
                            e.get_window_frame()
                        )
                    })
                    .collect();
                write!(f, "wdw=[{}]", g.join(", "))?;
            }
        }
        Ok(())
    }
}

impl ExecutionPlan for WindowAggExec {
    fn name(&self) -> &'static str {
        "WindowAggExec"
    }

    /// Return a reference to Any that can be used for downcasting
    fn as_any(&self) -> &dyn Any {
        self
    }

    fn properties(&self) -> &PlanProperties {
        &self.cache
    }

    fn children(&self) -> Vec<&Arc<dyn ExecutionPlan>> {
        vec![&self.input]
    }

    fn maintains_input_order(&self) -> Vec<bool> {
        vec![true]
    }

    fn required_input_ordering(&self) -> Vec<Option<LexRequirement>> {
        let partition_bys = self.window_expr()[0].partition_by();
        let order_keys = self.window_expr()[0].order_by();
        if self.ordered_partition_by_indices.len() < partition_bys.len() {
            vec![calc_requirements(partition_bys, order_keys)]
        } else {
            let partition_bys = self
                .ordered_partition_by_indices
                .iter()
                .map(|idx| &partition_bys[*idx]);
            vec![calc_requirements(partition_bys, order_keys)]
        }
    }

    fn required_input_distribution(&self) -> Vec<Distribution> {
        if self.partition_keys.is_empty() {
            vec![Distribution::SinglePartition]
        } else {
            vec![Distribution::HashPartitioned(self.partition_keys.clone())]
        }
    }

    fn with_new_children(
        self: Arc<Self>,
        children: Vec<Arc<dyn ExecutionPlan>>,
    ) -> Result<Arc<dyn ExecutionPlan>> {
        Ok(Arc::new(WindowAggExec::try_new(
            self.window_expr.clone(),
            Arc::clone(&children[0]),
            self.partition_keys.clone(),
        )?))
    }

    fn execute(
        &self,
        partition: usize,
        context: Arc<TaskContext>,
    ) -> Result<SendableRecordBatchStream> {
        let input = self.input.execute(partition, context)?;
        let stream = Box::pin(WindowAggStream::new(
            Arc::clone(&self.schema),
            self.window_expr.clone(),
            input,
            BaselineMetrics::new(&self.metrics, partition),
            self.partition_by_sort_keys()?,
            self.ordered_partition_by_indices.clone(),
        )?);
        Ok(stream)
    }

    fn metrics(&self) -> Option<MetricsSet> {
        Some(self.metrics.clone_inner())
    }

    fn statistics(&self) -> Result<Statistics> {
        let input_stat = self.input.statistics()?;
        let win_cols = self.window_expr.len();
        let input_cols = self.input.schema().fields().len();
        // TODO stats: some windowing function will maintain invariants such as min, max...
        let mut column_statistics = Vec::with_capacity(win_cols + input_cols);
        // copy stats of the input to the beginning of the schema.
        column_statistics.extend(input_stat.column_statistics);
        for _ in 0..win_cols {
            column_statistics.push(ColumnStatistics::new_unknown())
        }
        Ok(Statistics {
            num_rows: input_stat.num_rows,
            column_statistics,
            total_byte_size: Precision::Absent,
        })
    }

<<<<<<< HEAD
    fn with_node_id(
        self: Arc<Self>,
        _node_id: usize,
    ) -> Result<Option<Arc<dyn ExecutionPlan>>> {
        let mut new_plan = WindowAggExec::try_new(
            self.window_expr.clone(),
            self.input.clone(),
            self.partition_keys.clone(),
        )?;
        let new_props = new_plan.cache.clone().with_node_id(_node_id);
        new_plan.cache = new_props;
        Ok(Some(Arc::new(new_plan)))
    }
}

=======
>>>>>>> 923f098c
/// Compute the window aggregate columns
fn compute_window_aggregates(
    window_expr: &[Arc<dyn WindowExpr>],
    batch: &RecordBatch,
) -> Result<Vec<ArrayRef>> {
    window_expr
        .iter()
        .map(|window_expr| window_expr.evaluate(batch))
        .collect()
}

/// stream for window aggregation plan
pub struct WindowAggStream {
    schema: SchemaRef,
    input: SendableRecordBatchStream,
    batches: Vec<RecordBatch>,
    finished: bool,
    window_expr: Vec<Arc<dyn WindowExpr>>,
    partition_by_sort_keys: Vec<PhysicalSortExpr>,
    baseline_metrics: BaselineMetrics,
    ordered_partition_by_indices: Vec<usize>,
}

impl WindowAggStream {
    /// Create a new WindowAggStream
    pub fn new(
        schema: SchemaRef,
        window_expr: Vec<Arc<dyn WindowExpr>>,
        input: SendableRecordBatchStream,
        baseline_metrics: BaselineMetrics,
        partition_by_sort_keys: Vec<PhysicalSortExpr>,
        ordered_partition_by_indices: Vec<usize>,
    ) -> Result<Self> {
        // In WindowAggExec all partition by columns should be ordered.
        if window_expr[0].partition_by().len() != ordered_partition_by_indices.len() {
            return internal_err!("All partition by columns should have an ordering");
        }
        Ok(Self {
            schema,
            input,
            batches: vec![],
            finished: false,
            window_expr,
            baseline_metrics,
            partition_by_sort_keys,
            ordered_partition_by_indices,
        })
    }

    fn compute_aggregates(&self) -> Result<RecordBatch> {
        // record compute time on drop
        let _timer = self.baseline_metrics.elapsed_compute().timer();
        let batch = concat_batches(&self.input.schema(), &self.batches)?;
        if batch.num_rows() == 0 {
            return Ok(RecordBatch::new_empty(Arc::clone(&self.schema)));
        }

        let partition_by_sort_keys = self
            .ordered_partition_by_indices
            .iter()
            .map(|idx| self.partition_by_sort_keys[*idx].evaluate_to_sort_column(&batch))
            .collect::<Result<Vec<_>>>()?;
        let partition_points =
            evaluate_partition_ranges(batch.num_rows(), &partition_by_sort_keys)?;

        let mut partition_results = vec![];
        // Calculate window cols
        for partition_point in partition_points {
            let length = partition_point.end - partition_point.start;
            partition_results.push(compute_window_aggregates(
                &self.window_expr,
                &batch.slice(partition_point.start, length),
            )?)
        }
        let columns = transpose(partition_results)
            .iter()
            .map(|elems| concat(&elems.iter().map(|x| x.as_ref()).collect::<Vec<_>>()))
            .collect::<Vec<_>>()
            .into_iter()
            .collect::<Result<Vec<ArrayRef>, ArrowError>>()?;

        // combine with the original cols
        // note the setup of window aggregates is that they newly calculated window
        // expression results are always appended to the columns
        let mut batch_columns = batch.columns().to_vec();
        // calculate window cols
        batch_columns.extend_from_slice(&columns);
        Ok(RecordBatch::try_new(
            Arc::clone(&self.schema),
            batch_columns,
        )?)
    }
}

impl Stream for WindowAggStream {
    type Item = Result<RecordBatch>;

    fn poll_next(
        mut self: Pin<&mut Self>,
        cx: &mut Context<'_>,
    ) -> Poll<Option<Self::Item>> {
        let poll = self.poll_next_inner(cx);
        self.baseline_metrics.record_poll(poll)
    }
}

impl WindowAggStream {
    #[inline]
    fn poll_next_inner(
        &mut self,
        cx: &mut Context<'_>,
    ) -> Poll<Option<Result<RecordBatch>>> {
        if self.finished {
            return Poll::Ready(None);
        }

        loop {
            let result = match ready!(self.input.poll_next_unpin(cx)) {
                Some(Ok(batch)) => {
                    self.batches.push(batch);
                    continue;
                }
                Some(Err(e)) => Err(e),
                None => self.compute_aggregates(),
            };

            self.finished = true;

            return Poll::Ready(Some(result));
        }
    }
}

impl RecordBatchStream for WindowAggStream {
    /// Get the schema
    fn schema(&self) -> SchemaRef {
        Arc::clone(&self.schema)
    }
}<|MERGE_RESOLUTION|>--- conflicted
+++ resolved
@@ -46,8 +46,6 @@
 use datafusion_physical_expr_common::sort_expr::LexRequirement;
 use futures::{ready, Stream, StreamExt};
 
-use super::bounded_window_agg_exec::create_schema;
-
 /// Window execution plan
 #[derive(Debug)]
 pub struct WindowAggExec {
@@ -265,7 +263,6 @@
         })
     }
 
-<<<<<<< HEAD
     fn with_node_id(
         self: Arc<Self>,
         _node_id: usize,
@@ -281,8 +278,6 @@
     }
 }
 
-=======
->>>>>>> 923f098c
 /// Compute the window aggregate columns
 fn compute_window_aggregates(
     window_expr: &[Arc<dyn WindowExpr>],
