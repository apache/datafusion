// Licensed to the Apache Software Foundation (ASF) under one
// or more contributor license agreements.  See the NOTICE file
// distributed with this work for additional information
// regarding copyright ownership.  The ASF licenses this file
// to you under the Apache License, Version 2.0 (the
// "License"); you may not use this file except in compliance
// with the License.  You may obtain a copy of the License at
//
//   http://www.apache.org/licenses/LICENSE-2.0
//
// Unless required by applicable law or agreed to in writing,
// software distributed under the License is distributed on an
// "AS IS" BASIS, WITHOUT WARRANTIES OR CONDITIONS OF ANY
// KIND, either express or implied.  See the License for the
// specific language governing permissions and limitations
// under the License.

//! Physical expressions for window functions

use std::borrow::Borrow;
use std::sync::Arc;

use crate::{
<<<<<<< HEAD
    expressions::{
        cume_dist, dense_rank, percent_rank, rank, Literal, NthValue, Ntile,
        PhysicalSortExpr,
    },
=======
    expressions::{cume_dist, lag, lead, Literal, NthValue, Ntile, PhysicalSortExpr},
>>>>>>> 3bc77148
    ExecutionPlan, ExecutionPlanProperties, InputOrderMode, PhysicalExpr,
};

use arrow::datatypes::Schema;
use arrow_schema::{DataType, Field, SchemaRef};
use datafusion_common::{
    exec_datafusion_err, exec_err, DataFusionError, Result, ScalarValue,
};
use datafusion_expr::{
    BuiltInWindowFunction, PartitionEvaluator, ReversedUDWF, WindowFrame,
    WindowFunctionDefinition, WindowUDF,
};
use datafusion_physical_expr::aggregate::{AggregateExprBuilder, AggregateFunctionExpr};
use datafusion_physical_expr::equivalence::collapse_lex_req;
use datafusion_physical_expr::{
    reverse_order_bys,
    window::{BuiltInWindowFunctionExpr, SlidingAggregateWindowExpr},
    ConstExpr, EquivalenceProperties, LexOrdering, PhysicalSortRequirement,
};
use itertools::Itertools;

mod bounded_window_agg_exec;
mod utils;
mod window_agg_exec;

pub use bounded_window_agg_exec::BoundedWindowAggExec;
use datafusion_functions_window_common::field::WindowUDFFieldArgs;
use datafusion_functions_window_common::partition::PartitionEvaluatorArgs;
use datafusion_physical_expr::expressions::Column;
pub use datafusion_physical_expr::window::{
    BuiltInWindowExpr, PlainAggregateWindowExpr, WindowExpr,
};
use datafusion_physical_expr_common::sort_expr::LexRequirement;
pub use window_agg_exec::WindowAggExec;

/// Build field from window function and add it into schema
pub fn schema_add_window_field(
    args: &[Arc<dyn PhysicalExpr>],
    schema: &Schema,
    window_fn: &WindowFunctionDefinition,
    fn_name: &str,
) -> Result<Arc<Schema>> {
    let data_types = args
        .iter()
        .map(|e| Arc::clone(e).as_ref().data_type(schema))
        .collect::<Result<Vec<_>>>()?;
    let nullability = args
        .iter()
        .map(|e| Arc::clone(e).as_ref().nullable(schema))
        .collect::<Result<Vec<_>>>()?;
    let window_expr_return_type =
        window_fn.return_type(&data_types, &nullability, fn_name)?;
    let mut window_fields = schema
        .fields()
        .iter()
        .map(|f| f.as_ref().clone())
        .collect_vec();
    // Skip extending schema for UDAF
    if let WindowFunctionDefinition::AggregateUDF(_) = window_fn {
        Ok(Arc::new(Schema::new(window_fields)))
    } else {
        window_fields.extend_from_slice(&[Field::new(
            fn_name,
            window_expr_return_type,
            false,
        )]);
        Ok(Arc::new(Schema::new(window_fields)))
    }
}

/// Create a physical expression for window function
#[allow(clippy::too_many_arguments)]
pub fn create_window_expr(
    fun: &WindowFunctionDefinition,
    name: String,
    args: &[Arc<dyn PhysicalExpr>],
    partition_by: &[Arc<dyn PhysicalExpr>],
    order_by: &[PhysicalSortExpr],
    window_frame: Arc<WindowFrame>,
    input_schema: &Schema,
    ignore_nulls: bool,
) -> Result<Arc<dyn WindowExpr>> {
    Ok(match fun {
        WindowFunctionDefinition::BuiltInWindowFunction(fun) => {
            Arc::new(BuiltInWindowExpr::new(
                create_built_in_window_expr(fun, args, input_schema, name, ignore_nulls)?,
                partition_by,
                order_by,
                window_frame,
            ))
        }
        WindowFunctionDefinition::AggregateUDF(fun) => {
            let aggregate = AggregateExprBuilder::new(Arc::clone(fun), args.to_vec())
                .schema(Arc::new(input_schema.clone()))
                .alias(name)
                .with_ignore_nulls(ignore_nulls)
                .build()?;
            window_expr_from_aggregate_expr(
                partition_by,
                order_by,
                window_frame,
                aggregate,
            )
        }
        // TODO: Ordering not supported for Window UDFs yet
        WindowFunctionDefinition::WindowUDF(fun) => Arc::new(BuiltInWindowExpr::new(
            create_udwf_window_expr(fun, args, input_schema, name, ignore_nulls)?,
            partition_by,
            order_by,
            window_frame,
        )),
    })
}

/// Creates an appropriate [`WindowExpr`] based on the window frame and
fn window_expr_from_aggregate_expr(
    partition_by: &[Arc<dyn PhysicalExpr>],
    order_by: &[PhysicalSortExpr],
    window_frame: Arc<WindowFrame>,
    aggregate: AggregateFunctionExpr,
) -> Arc<dyn WindowExpr> {
    // Is there a potentially unlimited sized window frame?
    let unbounded_window = window_frame.start_bound.is_unbounded();

    if !unbounded_window {
        Arc::new(SlidingAggregateWindowExpr::new(
            aggregate,
            partition_by,
            order_by,
            window_frame,
        ))
    } else {
        Arc::new(PlainAggregateWindowExpr::new(
            aggregate,
            partition_by,
            order_by,
            window_frame,
        ))
    }
}

fn get_scalar_value_from_args(
    args: &[Arc<dyn PhysicalExpr>],
    index: usize,
) -> Result<Option<ScalarValue>> {
    Ok(if let Some(field) = args.get(index) {
        let tmp = field
            .as_any()
            .downcast_ref::<Literal>()
            .ok_or_else(|| DataFusionError::NotImplemented(
                format!("There is only support Literal types for field at idx: {index} in Window Function"),
            ))?
            .value()
            .clone();
        Some(tmp)
    } else {
        None
    })
}

fn get_signed_integer(value: ScalarValue) -> Result<i64> {
    if value.is_null() {
        return Ok(0);
    }

    if !value.data_type().is_integer() {
        return exec_err!("Expected an integer value");
    }

    value.cast_to(&DataType::Int64)?.try_into()
}

fn get_unsigned_integer(value: ScalarValue) -> Result<u64> {
    if value.is_null() {
        return Ok(0);
    }

    if !value.data_type().is_integer() {
        return exec_err!("Expected an integer value");
    }

    value.cast_to(&DataType::UInt64)?.try_into()
}

fn create_built_in_window_expr(
    fun: &BuiltInWindowFunction,
    args: &[Arc<dyn PhysicalExpr>],
    input_schema: &Schema,
    name: String,
    ignore_nulls: bool,
) -> Result<Arc<dyn BuiltInWindowFunctionExpr>> {
    // derive the output datatype from incoming schema
    let out_data_type: &DataType = input_schema.field_with_name(&name)?.data_type();

    Ok(match fun {
        BuiltInWindowFunction::CumeDist => Arc::new(cume_dist(name, out_data_type)),
        BuiltInWindowFunction::Ntile => {
            let n = get_scalar_value_from_args(args, 0)?.ok_or_else(|| {
                DataFusionError::Execution(
                    "NTILE requires a positive integer".to_string(),
                )
            })?;

            if n.is_null() {
                return exec_err!("NTILE requires a positive integer, but finds NULL");
            }

            if n.is_unsigned() {
                let n = get_unsigned_integer(n)?;
                Arc::new(Ntile::new(name, n, out_data_type))
            } else {
                let n: i64 = get_signed_integer(n)?;
                if n <= 0 {
                    return exec_err!("NTILE requires a positive integer");
                }
                Arc::new(Ntile::new(name, n as u64, out_data_type))
            }
        }
        BuiltInWindowFunction::NthValue => {
            let arg = Arc::clone(&args[0]);
            let n = get_signed_integer(
                args[1]
                    .as_any()
                    .downcast_ref::<Literal>()
                    .ok_or_else(|| {
                        exec_datafusion_err!("Expected a signed integer literal for the second argument of nth_value, got {}", args[1])
                    })?
                    .value()
                    .clone(),
            )?;
            Arc::new(NthValue::nth(
                name,
                arg,
                out_data_type.clone(),
                n,
                ignore_nulls,
            )?)
        }
        BuiltInWindowFunction::FirstValue => {
            let arg = Arc::clone(&args[0]);
            Arc::new(NthValue::first(
                name,
                arg,
                out_data_type.clone(),
                ignore_nulls,
            ))
        }
        BuiltInWindowFunction::LastValue => {
            let arg = Arc::clone(&args[0]);
            Arc::new(NthValue::last(
                name,
                arg,
                out_data_type.clone(),
                ignore_nulls,
            ))
        }
    })
}

/// Creates a `BuiltInWindowFunctionExpr` suitable for a user defined window function
fn create_udwf_window_expr(
    fun: &Arc<WindowUDF>,
    args: &[Arc<dyn PhysicalExpr>],
    input_schema: &Schema,
    name: String,
    ignore_nulls: bool,
) -> Result<Arc<dyn BuiltInWindowFunctionExpr>> {
    // need to get the types into an owned vec for some reason
    let input_types: Vec<_> = args
        .iter()
        .map(|arg| arg.data_type(input_schema))
        .collect::<Result<_>>()?;

    Ok(Arc::new(WindowUDFExpr {
        fun: Arc::clone(fun),
        args: args.to_vec(),
        input_types,
        name,
        is_reversed: false,
        ignore_nulls,
    }))
}

/// Implements [`BuiltInWindowFunctionExpr`] for [`WindowUDF`]
#[derive(Clone, Debug)]
struct WindowUDFExpr {
    fun: Arc<WindowUDF>,
    args: Vec<Arc<dyn PhysicalExpr>>,
    /// Display name
    name: String,
    /// Types of input expressions
    input_types: Vec<DataType>,
    /// This is set to `true` only if the user-defined window function
    /// expression supports evaluation in reverse order, and the
    /// evaluation order is reversed.
    is_reversed: bool,
    /// Set to `true` if `IGNORE NULLS` is defined, `false` otherwise.
    ignore_nulls: bool,
}

impl BuiltInWindowFunctionExpr for WindowUDFExpr {
    fn as_any(&self) -> &dyn std::any::Any {
        self
    }

    fn field(&self) -> Result<Field> {
        self.fun
            .field(WindowUDFFieldArgs::new(&self.input_types, &self.name))
    }

    fn expressions(&self) -> Vec<Arc<dyn PhysicalExpr>> {
        self.args.clone()
    }

    fn create_evaluator(&self) -> Result<Box<dyn PartitionEvaluator>> {
        self.fun
            .partition_evaluator_factory(PartitionEvaluatorArgs::new(
                &self.args,
                &self.input_types,
                self.is_reversed,
                self.ignore_nulls,
            ))
    }

    fn name(&self) -> &str {
        &self.name
    }

    fn reverse_expr(&self) -> Option<Arc<dyn BuiltInWindowFunctionExpr>> {
        match self.fun.reverse_expr() {
            ReversedUDWF::Identical => Some(Arc::new(self.clone())),
            ReversedUDWF::NotSupported => None,
            ReversedUDWF::Reversed(fun) => Some(Arc::new(WindowUDFExpr {
                fun,
                args: self.args.clone(),
                name: self.name.clone(),
                input_types: self.input_types.clone(),
                is_reversed: !self.is_reversed,
                ignore_nulls: self.ignore_nulls,
            })),
        }
    }

    fn get_result_ordering(&self, schema: &SchemaRef) -> Option<PhysicalSortExpr> {
        self.fun
            .sort_options()
            .zip(schema.column_with_name(self.name()))
            .map(|(options, (idx, field))| {
                let expr = Arc::new(Column::new(field.name(), idx));
                PhysicalSortExpr { expr, options }
            })
    }
}

pub(crate) fn calc_requirements<
    T: Borrow<Arc<dyn PhysicalExpr>>,
    S: Borrow<PhysicalSortExpr>,
>(
    partition_by_exprs: impl IntoIterator<Item = T>,
    orderby_sort_exprs: impl IntoIterator<Item = S>,
) -> Option<LexRequirement> {
    let mut sort_reqs = LexRequirement::new(
        partition_by_exprs
            .into_iter()
            .map(|partition_by| {
                PhysicalSortRequirement::new(Arc::clone(partition_by.borrow()), None)
            })
            .collect::<Vec<_>>(),
    );
    for element in orderby_sort_exprs.into_iter() {
        let PhysicalSortExpr { expr, options } = element.borrow();
        if !sort_reqs.iter().any(|e| e.expr.eq(expr)) {
            sort_reqs.push(PhysicalSortRequirement::new(
                Arc::clone(expr),
                Some(*options),
            ));
        }
    }
    // Convert empty result to None. Otherwise wrap result inside Some()
    (!sort_reqs.is_empty()).then_some(sort_reqs)
}

/// This function calculates the indices such that when partition by expressions reordered with the indices
/// resulting expressions define a preset for existing ordering.
/// For instance, if input is ordered by a, b, c and PARTITION BY b, a is used,
/// this vector will be [1, 0]. It means that when we iterate b, a columns with the order [1, 0]
/// resulting vector (a, b) is a preset of the existing ordering (a, b, c).
pub fn get_ordered_partition_by_indices(
    partition_by_exprs: &[Arc<dyn PhysicalExpr>],
    input: &Arc<dyn ExecutionPlan>,
) -> Vec<usize> {
    let (_, indices) = input
        .equivalence_properties()
        .find_longest_permutation(partition_by_exprs);
    indices
}

pub(crate) fn get_partition_by_sort_exprs(
    input: &Arc<dyn ExecutionPlan>,
    partition_by_exprs: &[Arc<dyn PhysicalExpr>],
    ordered_partition_by_indices: &[usize],
) -> Result<LexOrdering> {
    let ordered_partition_exprs = ordered_partition_by_indices
        .iter()
        .map(|idx| Arc::clone(&partition_by_exprs[*idx]))
        .collect::<Vec<_>>();
    // Make sure ordered section doesn't move over the partition by expression
    assert!(ordered_partition_by_indices.len() <= partition_by_exprs.len());
    let (ordering, _) = input
        .equivalence_properties()
        .find_longest_permutation(&ordered_partition_exprs);
    if ordering.len() == ordered_partition_exprs.len() {
        Ok(ordering)
    } else {
        exec_err!("Expects PARTITION BY expression to be ordered")
    }
}

pub(crate) fn window_equivalence_properties(
    schema: &SchemaRef,
    input: &Arc<dyn ExecutionPlan>,
    window_expr: &[Arc<dyn WindowExpr>],
) -> EquivalenceProperties {
    // We need to update the schema, so we can not directly use
    // `input.equivalence_properties()`.
    let mut window_eq_properties = EquivalenceProperties::new(Arc::clone(schema))
        .extend(input.equivalence_properties().clone());

    for expr in window_expr {
        if let Some(builtin_window_expr) =
            expr.as_any().downcast_ref::<BuiltInWindowExpr>()
        {
            builtin_window_expr.add_equal_orderings(&mut window_eq_properties);
        }
    }
    window_eq_properties
}

/// Constructs the best-fitting windowing operator (a `WindowAggExec` or a
/// `BoundedWindowExec`) for the given `input` according to the specifications
/// of `window_exprs` and `physical_partition_keys`. Here, best-fitting means
/// not requiring additional sorting and/or partitioning for the given input.
/// - A return value of `None` represents that there is no way to construct a
///   windowing operator that doesn't need additional sorting/partitioning for
///   the given input. Existing ordering should be changed to run the given
///   windowing operation.
/// - A `Some(window exec)` value contains the optimal windowing operator (a
///   `WindowAggExec` or a `BoundedWindowExec`) for the given input.
pub fn get_best_fitting_window(
    window_exprs: &[Arc<dyn WindowExpr>],
    input: &Arc<dyn ExecutionPlan>,
    // These are the partition keys used during repartitioning.
    // They are either the same with `window_expr`'s PARTITION BY columns,
    // or it is empty if partitioning is not desirable for this windowing operator.
    physical_partition_keys: &[Arc<dyn PhysicalExpr>],
) -> Result<Option<Arc<dyn ExecutionPlan>>> {
    // Contains at least one window expr and all of the partition by and order by sections
    // of the window_exprs are same.
    let partitionby_exprs = window_exprs[0].partition_by();
    let orderby_keys = window_exprs[0].order_by();
    let (should_reverse, input_order_mode) =
        if let Some((should_reverse, input_order_mode)) =
            get_window_mode(partitionby_exprs, orderby_keys, input)
        {
            (should_reverse, input_order_mode)
        } else {
            return Ok(None);
        };
    let is_unbounded = input.execution_mode().is_unbounded();
    if !is_unbounded && input_order_mode != InputOrderMode::Sorted {
        // Executor has bounded input and `input_order_mode` is not `InputOrderMode::Sorted`
        // in this case removing the sort is not helpful, return:
        return Ok(None);
    };

    let window_expr = if should_reverse {
        if let Some(reversed_window_expr) = window_exprs
            .iter()
            .map(|e| e.get_reverse_expr())
            .collect::<Option<Vec<_>>>()
        {
            reversed_window_expr
        } else {
            // Cannot take reverse of any of the window expr
            // In this case, with existing ordering window cannot be run
            return Ok(None);
        }
    } else {
        window_exprs.to_vec()
    };

    // If all window expressions can run with bounded memory, choose the
    // bounded window variant:
    if window_expr.iter().all(|e| e.uses_bounded_memory()) {
        Ok(Some(Arc::new(BoundedWindowAggExec::try_new(
            window_expr,
            Arc::clone(input),
            physical_partition_keys.to_vec(),
            input_order_mode,
        )?) as _))
    } else if input_order_mode != InputOrderMode::Sorted {
        // For `WindowAggExec` to work correctly PARTITION BY columns should be sorted.
        // Hence, if `input_order_mode` is not `Sorted` we should convert
        // input ordering such that it can work with `Sorted` (add `SortExec`).
        // Effectively `WindowAggExec` works only in `Sorted` mode.
        Ok(None)
    } else {
        Ok(Some(Arc::new(WindowAggExec::try_new(
            window_expr,
            Arc::clone(input),
            physical_partition_keys.to_vec(),
        )?) as _))
    }
}

/// Compares physical ordering (output ordering of the `input` operator) with
/// `partitionby_exprs` and `orderby_keys` to decide whether existing ordering
/// is sufficient to run the current window operator.
/// - A `None` return value indicates that we can not remove the sort in question
///   (input ordering is not sufficient to run current window executor).
/// - A `Some((bool, InputOrderMode))` value indicates that the window operator
///   can run with existing input ordering, so we can remove `SortExec` before it.
///
/// The `bool` field in the return value represents whether we should reverse window
/// operator to remove `SortExec` before it. The `InputOrderMode` field represents
/// the mode this window operator should work in to accommodate the existing ordering.
pub fn get_window_mode(
    partitionby_exprs: &[Arc<dyn PhysicalExpr>],
    orderby_keys: &[PhysicalSortExpr],
    input: &Arc<dyn ExecutionPlan>,
) -> Option<(bool, InputOrderMode)> {
    let input_eqs = input.equivalence_properties().clone();
    let mut partition_by_reqs: LexRequirement = LexRequirement::new(vec![]);
    let (_, indices) = input_eqs.find_longest_permutation(partitionby_exprs);
    vec![].extend(indices.iter().map(|&idx| PhysicalSortRequirement {
        expr: Arc::clone(&partitionby_exprs[idx]),
        options: None,
    }));
    partition_by_reqs
        .inner
        .extend(indices.iter().map(|&idx| PhysicalSortRequirement {
            expr: Arc::clone(&partitionby_exprs[idx]),
            options: None,
        }));
    // Treat partition by exprs as constant. During analysis of requirements are satisfied.
    let const_exprs = partitionby_exprs.iter().map(ConstExpr::from);
    let partition_by_eqs = input_eqs.with_constants(const_exprs);
    let order_by_reqs = PhysicalSortRequirement::from_sort_exprs(orderby_keys);
    let reverse_order_by_reqs =
        PhysicalSortRequirement::from_sort_exprs(&reverse_order_bys(orderby_keys));
    for (should_swap, order_by_reqs) in
        [(false, order_by_reqs), (true, reverse_order_by_reqs)]
    {
        let req = LexRequirement::new(
            [partition_by_reqs.inner.clone(), order_by_reqs.inner].concat(),
        );
        let req = collapse_lex_req(req);
        if partition_by_eqs.ordering_satisfy_requirement(&req) {
            // Window can be run with existing ordering
            let mode = if indices.len() == partitionby_exprs.len() {
                InputOrderMode::Sorted
            } else if indices.is_empty() {
                InputOrderMode::Linear
            } else {
                InputOrderMode::PartiallySorted(indices)
            };
            return Some((should_swap, mode));
        }
    }
    None
}

#[cfg(test)]
mod tests {
    use super::*;
    use crate::collect;
    use crate::expressions::col;
    use crate::streaming::StreamingTableExec;
    use crate::test::assert_is_pending;
    use crate::test::exec::{assert_strong_count_converges_to_zero, BlockingExec};

    use arrow::compute::SortOptions;
    use datafusion_execution::TaskContext;

    use datafusion_functions_aggregate::count::count_udaf;
    use futures::FutureExt;
    use InputOrderMode::{Linear, PartiallySorted, Sorted};

    fn create_test_schema() -> Result<SchemaRef> {
        let nullable_column = Field::new("nullable_col", DataType::Int32, true);
        let non_nullable_column = Field::new("non_nullable_col", DataType::Int32, false);
        let schema = Arc::new(Schema::new(vec![nullable_column, non_nullable_column]));

        Ok(schema)
    }

    fn create_test_schema2() -> Result<SchemaRef> {
        let a = Field::new("a", DataType::Int32, true);
        let b = Field::new("b", DataType::Int32, true);
        let c = Field::new("c", DataType::Int32, true);
        let d = Field::new("d", DataType::Int32, true);
        let e = Field::new("e", DataType::Int32, true);
        let schema = Arc::new(Schema::new(vec![a, b, c, d, e]));
        Ok(schema)
    }

    // Generate a schema which consists of 5 columns (a, b, c, d, e)
    fn create_test_schema3() -> Result<SchemaRef> {
        let a = Field::new("a", DataType::Int32, true);
        let b = Field::new("b", DataType::Int32, false);
        let c = Field::new("c", DataType::Int32, true);
        let d = Field::new("d", DataType::Int32, false);
        let e = Field::new("e", DataType::Int32, false);
        let schema = Arc::new(Schema::new(vec![a, b, c, d, e]));
        Ok(schema)
    }

    /// make PhysicalSortExpr with default options
    pub fn sort_expr(name: &str, schema: &Schema) -> PhysicalSortExpr {
        sort_expr_options(name, schema, SortOptions::default())
    }

    /// PhysicalSortExpr with specified options
    pub fn sort_expr_options(
        name: &str,
        schema: &Schema,
        options: SortOptions,
    ) -> PhysicalSortExpr {
        PhysicalSortExpr {
            expr: col(name, schema).unwrap(),
            options,
        }
    }

    /// Created a sorted Streaming Table exec
    pub fn streaming_table_exec(
        schema: &SchemaRef,
        sort_exprs: impl IntoIterator<Item = PhysicalSortExpr>,
        infinite_source: bool,
    ) -> Result<Arc<dyn ExecutionPlan>> {
        let sort_exprs = sort_exprs.into_iter().collect();

        Ok(Arc::new(StreamingTableExec::try_new(
            Arc::clone(schema),
            vec![],
            None,
            Some(sort_exprs),
            infinite_source,
            None,
        )?))
    }

    #[tokio::test]
    async fn test_calc_requirements() -> Result<()> {
        let schema = create_test_schema2()?;
        let test_data = vec![
            // PARTITION BY a, ORDER BY b ASC NULLS FIRST
            (
                vec!["a"],
                vec![("b", true, true)],
                vec![("a", None), ("b", Some((true, true)))],
            ),
            // PARTITION BY a, ORDER BY a ASC NULLS FIRST
            (vec!["a"], vec![("a", true, true)], vec![("a", None)]),
            // PARTITION BY a, ORDER BY b ASC NULLS FIRST, c DESC NULLS LAST
            (
                vec!["a"],
                vec![("b", true, true), ("c", false, false)],
                vec![
                    ("a", None),
                    ("b", Some((true, true))),
                    ("c", Some((false, false))),
                ],
            ),
            // PARTITION BY a, c, ORDER BY b ASC NULLS FIRST, c DESC NULLS LAST
            (
                vec!["a", "c"],
                vec![("b", true, true), ("c", false, false)],
                vec![("a", None), ("c", None), ("b", Some((true, true)))],
            ),
        ];
        for (pb_params, ob_params, expected_params) in test_data {
            let mut partitionbys = vec![];
            for col_name in pb_params {
                partitionbys.push(col(col_name, &schema)?);
            }

            let mut orderbys = vec![];
            for (col_name, descending, nulls_first) in ob_params {
                let expr = col(col_name, &schema)?;
                let options = SortOptions {
                    descending,
                    nulls_first,
                };
                orderbys.push(PhysicalSortExpr { expr, options });
            }

            let mut expected: Option<LexRequirement> = None;
            for (col_name, reqs) in expected_params {
                let options = reqs.map(|(descending, nulls_first)| SortOptions {
                    descending,
                    nulls_first,
                });
                let expr = col(col_name, &schema)?;
                let res = PhysicalSortRequirement::new(expr, options);
                if let Some(expected) = &mut expected {
                    expected.push(res);
                } else {
                    expected = Some(LexRequirement::new(vec![res]));
                }
            }
            assert_eq!(calc_requirements(partitionbys, orderbys), expected);
        }
        Ok(())
    }

    #[tokio::test]
    async fn test_drop_cancel() -> Result<()> {
        let task_ctx = Arc::new(TaskContext::default());
        let schema =
            Arc::new(Schema::new(vec![Field::new("a", DataType::Float32, true)]));

        let blocking_exec = Arc::new(BlockingExec::new(Arc::clone(&schema), 1));
        let refs = blocking_exec.refs();
        let window_agg_exec = Arc::new(WindowAggExec::try_new(
            vec![create_window_expr(
                &WindowFunctionDefinition::AggregateUDF(count_udaf()),
                "count".to_owned(),
                &[col("a", &schema)?],
                &[],
                &[],
                Arc::new(WindowFrame::new(None)),
                schema.as_ref(),
                false,
            )?],
            blocking_exec,
            vec![],
        )?);

        let fut = collect(window_agg_exec, task_ctx);
        let mut fut = fut.boxed();

        assert_is_pending(&mut fut);
        drop(fut);
        assert_strong_count_converges_to_zero(refs).await;

        Ok(())
    }

    #[tokio::test]
    async fn test_satisfy_nullable() -> Result<()> {
        let schema = create_test_schema()?;
        let params = vec![
            ((true, true), (false, false), false),
            ((true, true), (false, true), false),
            ((true, true), (true, false), false),
            ((true, false), (false, true), false),
            ((true, false), (false, false), false),
            ((true, false), (true, true), false),
            ((true, false), (true, false), true),
        ];
        for (
            (physical_desc, physical_nulls_first),
            (req_desc, req_nulls_first),
            expected,
        ) in params
        {
            let physical_ordering = PhysicalSortExpr {
                expr: col("nullable_col", &schema)?,
                options: SortOptions {
                    descending: physical_desc,
                    nulls_first: physical_nulls_first,
                },
            };
            let required_ordering = PhysicalSortExpr {
                expr: col("nullable_col", &schema)?,
                options: SortOptions {
                    descending: req_desc,
                    nulls_first: req_nulls_first,
                },
            };
            let res = physical_ordering.satisfy(&required_ordering.into(), &schema);
            assert_eq!(res, expected);
        }

        Ok(())
    }

    #[tokio::test]
    async fn test_satisfy_non_nullable() -> Result<()> {
        let schema = create_test_schema()?;

        let params = vec![
            ((true, true), (false, false), false),
            ((true, true), (false, true), false),
            ((true, true), (true, false), true),
            ((true, false), (false, true), false),
            ((true, false), (false, false), false),
            ((true, false), (true, true), true),
            ((true, false), (true, false), true),
        ];
        for (
            (physical_desc, physical_nulls_first),
            (req_desc, req_nulls_first),
            expected,
        ) in params
        {
            let physical_ordering = PhysicalSortExpr {
                expr: col("non_nullable_col", &schema)?,
                options: SortOptions {
                    descending: physical_desc,
                    nulls_first: physical_nulls_first,
                },
            };
            let required_ordering = PhysicalSortExpr {
                expr: col("non_nullable_col", &schema)?,
                options: SortOptions {
                    descending: req_desc,
                    nulls_first: req_nulls_first,
                },
            };
            let res = physical_ordering.satisfy(&required_ordering.into(), &schema);
            assert_eq!(res, expected);
        }

        Ok(())
    }

    #[tokio::test]
    async fn test_get_window_mode_exhaustive() -> Result<()> {
        let test_schema = create_test_schema3()?;
        // Columns a,c are nullable whereas b,d are not nullable.
        // Source is sorted by a ASC NULLS FIRST, b ASC NULLS FIRST, c ASC NULLS FIRST, d ASC NULLS FIRST
        // Column e is not ordered.
        let sort_exprs = vec![
            sort_expr("a", &test_schema),
            sort_expr("b", &test_schema),
            sort_expr("c", &test_schema),
            sort_expr("d", &test_schema),
        ];
        let exec_unbounded = streaming_table_exec(&test_schema, sort_exprs, true)?;

        // test cases consists of vector of tuples. Where each tuple represents a single test case.
        // First field in the tuple is Vec<str> where each element in the vector represents PARTITION BY columns
        // For instance `vec!["a", "b"]` corresponds to PARTITION BY a, b
        // Second field in the tuple is Vec<str> where each element in the vector represents ORDER BY columns
        // For instance, vec!["c"], corresponds to ORDER BY c ASC NULLS FIRST, (ordering is default ordering. We do not check
        // for reversibility in this test).
        // Third field in the tuple is Option<InputOrderMode>, which corresponds to expected algorithm mode.
        // None represents that existing ordering is not sufficient to run executor with any one of the algorithms
        // (We need to add SortExec to be able to run it).
        // Some(InputOrderMode) represents, we can run algorithm with existing ordering; and algorithm should work in
        // InputOrderMode.
        let test_cases = vec![
            (vec!["a"], vec!["a"], Some(Sorted)),
            (vec!["a"], vec!["b"], Some(Sorted)),
            (vec!["a"], vec!["c"], None),
            (vec!["a"], vec!["a", "b"], Some(Sorted)),
            (vec!["a"], vec!["b", "c"], Some(Sorted)),
            (vec!["a"], vec!["a", "c"], None),
            (vec!["a"], vec!["a", "b", "c"], Some(Sorted)),
            (vec!["b"], vec!["a"], Some(Linear)),
            (vec!["b"], vec!["b"], Some(Linear)),
            (vec!["b"], vec!["c"], None),
            (vec!["b"], vec!["a", "b"], Some(Linear)),
            (vec!["b"], vec!["b", "c"], None),
            (vec!["b"], vec!["a", "c"], Some(Linear)),
            (vec!["b"], vec!["a", "b", "c"], Some(Linear)),
            (vec!["c"], vec!["a"], Some(Linear)),
            (vec!["c"], vec!["b"], None),
            (vec!["c"], vec!["c"], Some(Linear)),
            (vec!["c"], vec!["a", "b"], Some(Linear)),
            (vec!["c"], vec!["b", "c"], None),
            (vec!["c"], vec!["a", "c"], Some(Linear)),
            (vec!["c"], vec!["a", "b", "c"], Some(Linear)),
            (vec!["b", "a"], vec!["a"], Some(Sorted)),
            (vec!["b", "a"], vec!["b"], Some(Sorted)),
            (vec!["b", "a"], vec!["c"], Some(Sorted)),
            (vec!["b", "a"], vec!["a", "b"], Some(Sorted)),
            (vec!["b", "a"], vec!["b", "c"], Some(Sorted)),
            (vec!["b", "a"], vec!["a", "c"], Some(Sorted)),
            (vec!["b", "a"], vec!["a", "b", "c"], Some(Sorted)),
            (vec!["c", "b"], vec!["a"], Some(Linear)),
            (vec!["c", "b"], vec!["b"], Some(Linear)),
            (vec!["c", "b"], vec!["c"], Some(Linear)),
            (vec!["c", "b"], vec!["a", "b"], Some(Linear)),
            (vec!["c", "b"], vec!["b", "c"], Some(Linear)),
            (vec!["c", "b"], vec!["a", "c"], Some(Linear)),
            (vec!["c", "b"], vec!["a", "b", "c"], Some(Linear)),
            (vec!["c", "a"], vec!["a"], Some(PartiallySorted(vec![1]))),
            (vec!["c", "a"], vec!["b"], Some(PartiallySorted(vec![1]))),
            (vec!["c", "a"], vec!["c"], Some(PartiallySorted(vec![1]))),
            (
                vec!["c", "a"],
                vec!["a", "b"],
                Some(PartiallySorted(vec![1])),
            ),
            (
                vec!["c", "a"],
                vec!["b", "c"],
                Some(PartiallySorted(vec![1])),
            ),
            (
                vec!["c", "a"],
                vec!["a", "c"],
                Some(PartiallySorted(vec![1])),
            ),
            (
                vec!["c", "a"],
                vec!["a", "b", "c"],
                Some(PartiallySorted(vec![1])),
            ),
            (vec!["c", "b", "a"], vec!["a"], Some(Sorted)),
            (vec!["c", "b", "a"], vec!["b"], Some(Sorted)),
            (vec!["c", "b", "a"], vec!["c"], Some(Sorted)),
            (vec!["c", "b", "a"], vec!["a", "b"], Some(Sorted)),
            (vec!["c", "b", "a"], vec!["b", "c"], Some(Sorted)),
            (vec!["c", "b", "a"], vec!["a", "c"], Some(Sorted)),
            (vec!["c", "b", "a"], vec!["a", "b", "c"], Some(Sorted)),
        ];
        for (case_idx, test_case) in test_cases.iter().enumerate() {
            let (partition_by_columns, order_by_params, expected) = &test_case;
            let mut partition_by_exprs = vec![];
            for col_name in partition_by_columns {
                partition_by_exprs.push(col(col_name, &test_schema)?);
            }

            let mut order_by_exprs = vec![];
            for col_name in order_by_params {
                let expr = col(col_name, &test_schema)?;
                // Give default ordering, this is same with input ordering direction
                // In this test we do check for reversibility.
                let options = SortOptions::default();
                order_by_exprs.push(PhysicalSortExpr { expr, options });
            }
            let res =
                get_window_mode(&partition_by_exprs, &order_by_exprs, &exec_unbounded);
            // Since reversibility is not important in this test. Convert Option<(bool, InputOrderMode)> to Option<InputOrderMode>
            let res = res.map(|(_, mode)| mode);
            assert_eq!(
                res, *expected,
                "Unexpected result for in unbounded test case#: {case_idx:?}, case: {test_case:?}"
            );
        }

        Ok(())
    }

    #[tokio::test]
    async fn test_get_window_mode() -> Result<()> {
        let test_schema = create_test_schema3()?;
        // Columns a,c are nullable whereas b,d are not nullable.
        // Source is sorted by a ASC NULLS FIRST, b ASC NULLS FIRST, c ASC NULLS FIRST, d ASC NULLS FIRST
        // Column e is not ordered.
        let sort_exprs = vec![
            sort_expr("a", &test_schema),
            sort_expr("b", &test_schema),
            sort_expr("c", &test_schema),
            sort_expr("d", &test_schema),
        ];
        let exec_unbounded = streaming_table_exec(&test_schema, sort_exprs, true)?;

        // test cases consists of vector of tuples. Where each tuple represents a single test case.
        // First field in the tuple is Vec<str> where each element in the vector represents PARTITION BY columns
        // For instance `vec!["a", "b"]` corresponds to PARTITION BY a, b
        // Second field in the tuple is Vec<(str, bool, bool)> where each element in the vector represents ORDER BY columns
        // For instance, vec![("c", false, false)], corresponds to ORDER BY c ASC NULLS LAST,
        // similarly, vec![("c", true, true)], corresponds to ORDER BY c DESC NULLS FIRST,
        // Third field in the tuple is Option<(bool, InputOrderMode)>, which corresponds to expected result.
        // None represents that existing ordering is not sufficient to run executor with any one of the algorithms
        // (We need to add SortExec to be able to run it).
        // Some((bool, InputOrderMode)) represents, we can run algorithm with existing ordering. Algorithm should work in
        // InputOrderMode, bool field represents whether we should reverse window expressions to run executor with existing ordering.
        // For instance, `Some((false, InputOrderMode::Sorted))`, represents that we shouldn't reverse window expressions. And algorithm
        // should work in Sorted mode to work with existing ordering.
        let test_cases = vec![
            // PARTITION BY a, b ORDER BY c ASC NULLS LAST
            (vec!["a", "b"], vec![("c", false, false)], None),
            // ORDER BY c ASC NULLS FIRST
            (vec![], vec![("c", false, true)], None),
            // PARTITION BY b, ORDER BY c ASC NULLS FIRST
            (vec!["b"], vec![("c", false, true)], None),
            // PARTITION BY a, ORDER BY c ASC NULLS FIRST
            (vec!["a"], vec![("c", false, true)], None),
            // PARTITION BY b, ORDER BY c ASC NULLS FIRST
            (
                vec!["a", "b"],
                vec![("c", false, true), ("e", false, true)],
                None,
            ),
            // PARTITION BY a, ORDER BY b ASC NULLS FIRST
            (vec!["a"], vec![("b", false, true)], Some((false, Sorted))),
            // PARTITION BY a, ORDER BY a ASC NULLS FIRST
            (vec!["a"], vec![("a", false, true)], Some((false, Sorted))),
            // PARTITION BY a, ORDER BY a ASC NULLS LAST
            (vec!["a"], vec![("a", false, false)], Some((false, Sorted))),
            // PARTITION BY a, ORDER BY a DESC NULLS FIRST
            (vec!["a"], vec![("a", true, true)], Some((false, Sorted))),
            // PARTITION BY a, ORDER BY a DESC NULLS LAST
            (vec!["a"], vec![("a", true, false)], Some((false, Sorted))),
            // PARTITION BY a, ORDER BY b ASC NULLS LAST
            (vec!["a"], vec![("b", false, false)], Some((false, Sorted))),
            // PARTITION BY a, ORDER BY b DESC NULLS LAST
            (vec!["a"], vec![("b", true, false)], Some((true, Sorted))),
            // PARTITION BY a, b ORDER BY c ASC NULLS FIRST
            (
                vec!["a", "b"],
                vec![("c", false, true)],
                Some((false, Sorted)),
            ),
            // PARTITION BY b, a ORDER BY c ASC NULLS FIRST
            (
                vec!["b", "a"],
                vec![("c", false, true)],
                Some((false, Sorted)),
            ),
            // PARTITION BY a, b ORDER BY c DESC NULLS LAST
            (
                vec!["a", "b"],
                vec![("c", true, false)],
                Some((true, Sorted)),
            ),
            // PARTITION BY e ORDER BY a ASC NULLS FIRST
            (
                vec!["e"],
                vec![("a", false, true)],
                // For unbounded, expects to work in Linear mode. Shouldn't reverse window function.
                Some((false, Linear)),
            ),
            // PARTITION BY b, c ORDER BY a ASC NULLS FIRST, c ASC NULLS FIRST
            (
                vec!["b", "c"],
                vec![("a", false, true), ("c", false, true)],
                Some((false, Linear)),
            ),
            // PARTITION BY b ORDER BY a ASC NULLS FIRST
            (vec!["b"], vec![("a", false, true)], Some((false, Linear))),
            // PARTITION BY a, e ORDER BY b ASC NULLS FIRST
            (
                vec!["a", "e"],
                vec![("b", false, true)],
                Some((false, PartiallySorted(vec![0]))),
            ),
            // PARTITION BY a, c ORDER BY b ASC NULLS FIRST
            (
                vec!["a", "c"],
                vec![("b", false, true)],
                Some((false, PartiallySorted(vec![0]))),
            ),
            // PARTITION BY c, a ORDER BY b ASC NULLS FIRST
            (
                vec!["c", "a"],
                vec![("b", false, true)],
                Some((false, PartiallySorted(vec![1]))),
            ),
            // PARTITION BY d, b, a ORDER BY c ASC NULLS FIRST
            (
                vec!["d", "b", "a"],
                vec![("c", false, true)],
                Some((false, PartiallySorted(vec![2, 1]))),
            ),
            // PARTITION BY e, b, a ORDER BY c ASC NULLS FIRST
            (
                vec!["e", "b", "a"],
                vec![("c", false, true)],
                Some((false, PartiallySorted(vec![2, 1]))),
            ),
            // PARTITION BY d, a ORDER BY b ASC NULLS FIRST
            (
                vec!["d", "a"],
                vec![("b", false, true)],
                Some((false, PartiallySorted(vec![1]))),
            ),
            // PARTITION BY b, ORDER BY b, a ASC NULLS FIRST
            (
                vec!["a"],
                vec![("b", false, true), ("a", false, true)],
                Some((false, Sorted)),
            ),
            // ORDER BY b, a ASC NULLS FIRST
            (vec![], vec![("b", false, true), ("a", false, true)], None),
        ];
        for (case_idx, test_case) in test_cases.iter().enumerate() {
            let (partition_by_columns, order_by_params, expected) = &test_case;
            let mut partition_by_exprs = vec![];
            for col_name in partition_by_columns {
                partition_by_exprs.push(col(col_name, &test_schema)?);
            }

            let mut order_by_exprs = vec![];
            for (col_name, descending, nulls_first) in order_by_params {
                let expr = col(col_name, &test_schema)?;
                let options = SortOptions {
                    descending: *descending,
                    nulls_first: *nulls_first,
                };
                order_by_exprs.push(PhysicalSortExpr { expr, options });
            }

            assert_eq!(
                get_window_mode(&partition_by_exprs, &order_by_exprs, &exec_unbounded),
                *expected,
                "Unexpected result for in unbounded test case#: {case_idx:?}, case: {test_case:?}"
            );
        }

        Ok(())
    }
}<|MERGE_RESOLUTION|>--- conflicted
+++ resolved
@@ -21,14 +21,7 @@
 use std::sync::Arc;
 
 use crate::{
-<<<<<<< HEAD
-    expressions::{
-        cume_dist, dense_rank, percent_rank, rank, Literal, NthValue, Ntile,
-        PhysicalSortExpr,
-    },
-=======
-    expressions::{cume_dist, lag, lead, Literal, NthValue, Ntile, PhysicalSortExpr},
->>>>>>> 3bc77148
+    expressions::{cume_dist, Literal, NthValue, Ntile, PhysicalSortExpr},
     ExecutionPlan, ExecutionPlanProperties, InputOrderMode, PhysicalExpr,
 };
 
