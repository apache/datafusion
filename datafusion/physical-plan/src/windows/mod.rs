// Licensed to the Apache Software Foundation (ASF) under one
// or more contributor license agreements.  See the NOTICE file
// distributed with this work for additional information
// regarding copyright ownership.  The ASF licenses this file
// to you under the Apache License, Version 2.0 (the
// "License"); you may not use this file except in compliance
// with the License.  You may obtain a copy of the License at
//
//   http://www.apache.org/licenses/LICENSE-2.0
//
// Unless required by applicable law or agreed to in writing,
// software distributed under the License is distributed on an
// "AS IS" BASIS, WITHOUT WARRANTIES OR CONDITIONS OF ANY
// KIND, either express or implied.  See the License for the
// specific language governing permissions and limitations
// under the License.

//! Physical expressions for window functions

mod bounded_window_agg_exec;
mod utils;
mod window_agg_exec;

pub use bounded_window_agg_exec::BoundedWindowAggExec;
pub use datafusion_physical_expr::window::{
    PlainAggregateWindowExpr, StandardWindowExpr, WindowExpr,
};
pub use window_agg_exec::WindowAggExec;

use std::borrow::Borrow;
use std::iter;
use std::sync::Arc;

use crate::{
    expressions::PhysicalSortExpr, ExecutionPlan, ExecutionPlanProperties,
    InputOrderMode, PhysicalExpr,
};

<<<<<<< HEAD
use arrow::datatypes::Schema;
use arrow_schema::{DataType, Field, SchemaRef, SortOptions};
=======
use arrow::datatypes::{DataType, Field, Schema, SchemaRef};
>>>>>>> 28c97fcf
use datafusion_common::{exec_err, Result};
use datafusion_expr::{
    PartitionEvaluator, ReversedUDWF, SetMonotonicity, WindowFrame,
    WindowFunctionDefinition, WindowUDF,
};
use datafusion_functions_window_common::expr::ExpressionArgs;
use datafusion_functions_window_common::field::WindowUDFFieldArgs;
use datafusion_functions_window_common::partition::PartitionEvaluatorArgs;
use datafusion_physical_expr::aggregate::{AggregateExprBuilder, AggregateFunctionExpr};
use datafusion_physical_expr::expressions::Column;
use datafusion_physical_expr::{
    reverse_order_bys,
    window::{SlidingAggregateWindowExpr, StandardWindowFunctionExpr},
    ConstExpr, EquivalenceProperties, LexOrdering, PhysicalSortRequirement,
};
use datafusion_physical_expr_common::sort_expr::LexRequirement;

use itertools::Itertools;

/// Build field from window function and add it into schema
pub fn schema_add_window_field(
    args: &[Arc<dyn PhysicalExpr>],
    schema: &Schema,
    window_fn: &WindowFunctionDefinition,
    fn_name: &str,
) -> Result<Arc<Schema>> {
    let data_types = args
        .iter()
        .map(|e| Arc::clone(e).as_ref().data_type(schema))
        .collect::<Result<Vec<_>>>()?;
    let nullability = args
        .iter()
        .map(|e| Arc::clone(e).as_ref().nullable(schema))
        .collect::<Result<Vec<_>>>()?;
    let window_expr_return_type =
        window_fn.return_type(&data_types, &nullability, fn_name)?;
    let mut window_fields = schema
        .fields()
        .iter()
        .map(|f| f.as_ref().clone())
        .collect_vec();
    // Skip extending schema for UDAF
    if let WindowFunctionDefinition::AggregateUDF(_) = window_fn {
        Ok(Arc::new(Schema::new(window_fields)))
    } else {
        window_fields.extend_from_slice(&[Field::new(
            fn_name,
            window_expr_return_type,
            false,
        )]);
        Ok(Arc::new(Schema::new(window_fields)))
    }
}

/// Create a physical expression for window function
#[allow(clippy::too_many_arguments)]
pub fn create_window_expr(
    fun: &WindowFunctionDefinition,
    name: String,
    args: &[Arc<dyn PhysicalExpr>],
    partition_by: &[Arc<dyn PhysicalExpr>],
    order_by: &LexOrdering,
    window_frame: Arc<WindowFrame>,
    input_schema: &Schema,
    ignore_nulls: bool,
) -> Result<Arc<dyn WindowExpr>> {
    Ok(match fun {
        WindowFunctionDefinition::AggregateUDF(fun) => {
            let aggregate = AggregateExprBuilder::new(Arc::clone(fun), args.to_vec())
                .schema(Arc::new(input_schema.clone()))
                .alias(name)
                .with_ignore_nulls(ignore_nulls)
                .build()
                .map(Arc::new)?;
            window_expr_from_aggregate_expr(
                partition_by,
                order_by,
                window_frame,
                aggregate,
            )
        }
        WindowFunctionDefinition::WindowUDF(fun) => Arc::new(StandardWindowExpr::new(
            create_udwf_window_expr(fun, args, input_schema, name, ignore_nulls)?,
            partition_by,
            order_by,
            window_frame,
        )),
    })
}

/// Creates an appropriate [`WindowExpr`] based on the window frame and
fn window_expr_from_aggregate_expr(
    partition_by: &[Arc<dyn PhysicalExpr>],
    order_by: &LexOrdering,
    window_frame: Arc<WindowFrame>,
    aggregate: Arc<AggregateFunctionExpr>,
) -> Arc<dyn WindowExpr> {
    // Is there a potentially unlimited sized window frame?
    let unbounded_window = window_frame.is_ever_expanding();

    if !unbounded_window {
        Arc::new(SlidingAggregateWindowExpr::new(
            aggregate,
            partition_by,
            order_by,
            window_frame,
        ))
    } else {
        Arc::new(PlainAggregateWindowExpr::new(
            aggregate,
            partition_by,
            order_by,
            window_frame,
        ))
    }
}

/// Creates a `StandardWindowFunctionExpr` suitable for a user defined window function
pub fn create_udwf_window_expr(
    fun: &Arc<WindowUDF>,
    args: &[Arc<dyn PhysicalExpr>],
    input_schema: &Schema,
    name: String,
    ignore_nulls: bool,
) -> Result<Arc<dyn StandardWindowFunctionExpr>> {
    // need to get the types into an owned vec for some reason
    let input_types: Vec<_> = args
        .iter()
        .map(|arg| arg.data_type(input_schema))
        .collect::<Result<_>>()?;

    let udwf_expr = Arc::new(WindowUDFExpr {
        fun: Arc::clone(fun),
        args: args.to_vec(),
        input_types,
        name,
        is_reversed: false,
        ignore_nulls,
    });

    // Early validation of input expressions
    // We create a partition evaluator because in the user-defined window
    // implementation this is where code for parsing input expressions
    // exist. The benefits are:
    // - If any of the input expressions are invalid we catch them early
    // in the planning phase, rather than during execution.
    // - Maintains compatibility with built-in (now removed) window
    // functions validation behavior.
    // - Predictable and reliable error handling.
    // See discussion here:
    // https://github.com/apache/datafusion/pull/13201#issuecomment-2454209975
    let _ = udwf_expr.create_evaluator()?;

    Ok(udwf_expr)
}

/// Implements [`StandardWindowFunctionExpr`] for [`WindowUDF`]
#[derive(Clone, Debug)]
pub struct WindowUDFExpr {
    fun: Arc<WindowUDF>,
    args: Vec<Arc<dyn PhysicalExpr>>,
    /// Display name
    name: String,
    /// Types of input expressions
    input_types: Vec<DataType>,
    /// This is set to `true` only if the user-defined window function
    /// expression supports evaluation in reverse order, and the
    /// evaluation order is reversed.
    is_reversed: bool,
    /// Set to `true` if `IGNORE NULLS` is defined, `false` otherwise.
    ignore_nulls: bool,
}

impl WindowUDFExpr {
    pub fn fun(&self) -> &Arc<WindowUDF> {
        &self.fun
    }
}

impl StandardWindowFunctionExpr for WindowUDFExpr {
    fn as_any(&self) -> &dyn std::any::Any {
        self
    }

    fn field(&self) -> Result<Field> {
        self.fun
            .field(WindowUDFFieldArgs::new(&self.input_types, &self.name))
    }

    fn expressions(&self) -> Vec<Arc<dyn PhysicalExpr>> {
        self.fun
            .expressions(ExpressionArgs::new(&self.args, &self.input_types))
    }

    fn create_evaluator(&self) -> Result<Box<dyn PartitionEvaluator>> {
        self.fun
            .partition_evaluator_factory(PartitionEvaluatorArgs::new(
                &self.args,
                &self.input_types,
                self.is_reversed,
                self.ignore_nulls,
            ))
    }

    fn name(&self) -> &str {
        &self.name
    }

    fn reverse_expr(&self) -> Option<Arc<dyn StandardWindowFunctionExpr>> {
        match self.fun.reverse_expr() {
            ReversedUDWF::Identical => Some(Arc::new(self.clone())),
            ReversedUDWF::NotSupported => None,
            ReversedUDWF::Reversed(fun) => Some(Arc::new(WindowUDFExpr {
                fun,
                args: self.args.clone(),
                name: self.name.clone(),
                input_types: self.input_types.clone(),
                is_reversed: !self.is_reversed,
                ignore_nulls: self.ignore_nulls,
            })),
        }
    }

    fn get_result_ordering(&self, schema: &SchemaRef) -> Option<PhysicalSortExpr> {
        self.fun
            .sort_options()
            .zip(schema.column_with_name(self.name()))
            .map(|(options, (idx, field))| {
                let expr = Arc::new(Column::new(field.name(), idx));
                PhysicalSortExpr { expr, options }
            })
    }
}

pub(crate) fn calc_requirements<
    T: Borrow<Arc<dyn PhysicalExpr>>,
    S: Borrow<PhysicalSortExpr>,
>(
    partition_by_exprs: impl IntoIterator<Item = T>,
    orderby_sort_exprs: impl IntoIterator<Item = S>,
) -> Option<LexRequirement> {
    let mut sort_reqs = LexRequirement::new(
        partition_by_exprs
            .into_iter()
            .map(|partition_by| {
                PhysicalSortRequirement::new(Arc::clone(partition_by.borrow()), None)
            })
            .collect::<Vec<_>>(),
    );
    for element in orderby_sort_exprs.into_iter() {
        let PhysicalSortExpr { expr, options } = element.borrow();
        if !sort_reqs.iter().any(|e| e.expr.eq(expr)) {
            sort_reqs.push(PhysicalSortRequirement::new(
                Arc::clone(expr),
                Some(*options),
            ));
        }
    }
    // Convert empty result to None. Otherwise wrap result inside Some()
    (!sort_reqs.is_empty()).then_some(sort_reqs)
}

/// This function calculates the indices such that when partition by expressions reordered with the indices
/// resulting expressions define a preset for existing ordering.
/// For instance, if input is ordered by a, b, c and PARTITION BY b, a is used,
/// this vector will be [1, 0]. It means that when we iterate b, a columns with the order [1, 0]
/// resulting vector (a, b) is a preset of the existing ordering (a, b, c).
pub fn get_ordered_partition_by_indices(
    partition_by_exprs: &[Arc<dyn PhysicalExpr>],
    input: &Arc<dyn ExecutionPlan>,
) -> Vec<usize> {
    let (_, indices) = input
        .equivalence_properties()
        .find_longest_permutation(partition_by_exprs);
    indices
}

pub(crate) fn get_partition_by_sort_exprs(
    input: &Arc<dyn ExecutionPlan>,
    partition_by_exprs: &[Arc<dyn PhysicalExpr>],
    ordered_partition_by_indices: &[usize],
) -> Result<LexOrdering> {
    let ordered_partition_exprs = ordered_partition_by_indices
        .iter()
        .map(|idx| Arc::clone(&partition_by_exprs[*idx]))
        .collect::<Vec<_>>();
    // Make sure ordered section doesn't move over the partition by expression
    assert!(ordered_partition_by_indices.len() <= partition_by_exprs.len());
    let (ordering, _) = input
        .equivalence_properties()
        .find_longest_permutation(&ordered_partition_exprs);
    if ordering.len() == ordered_partition_exprs.len() {
        Ok(ordering)
    } else {
        exec_err!("Expects PARTITION BY expression to be ordered")
    }
}

pub(crate) fn window_equivalence_properties(
    schema: &SchemaRef,
    input: &Arc<dyn ExecutionPlan>,
    window_exprs: &[Arc<dyn WindowExpr>],
) -> EquivalenceProperties {
    // We need to update the schema, so we can not directly use
    // `input.equivalence_properties()`.
    let mut window_eq_properties = EquivalenceProperties::new(Arc::clone(schema))
        .extend(input.equivalence_properties().clone());

    let schema_len = schema.fields.len();
    let window_expr_indices =
        ((schema_len - window_exprs.len())..schema_len).collect::<Vec<_>>();
    for (i, expr) in window_exprs.iter().enumerate() {
        let mut partition_by_order = vec![];
        for order in expr.partition_by() {
            let all_orders_at_current_level =
                all_possible_sort_options(Arc::clone(order));
            partition_by_order.push(all_orders_at_current_level);
        }
        let all_orders_cartesian =
            partition_by_order.into_iter().multi_cartesian_product();
        let mut all_lexs = all_orders_cartesian
            .into_iter()
            .map(|inner| LexOrdering::new(inner))
            .collect::<Vec<_>>();
        if !expr.partition_by().is_empty()
            && all_lexs
                .iter()
                .all(|lex| !window_eq_properties.ordering_satisfy(lex))
        {
            return window_eq_properties;
        }

        if let Some(udf_window_expr) = expr.as_any().downcast_ref::<StandardWindowExpr>()
        {
            udf_window_expr.add_equal_orderings(&mut window_eq_properties);
        } else if let Some(aggregate_udf_window_expr) =
            expr.as_any().downcast_ref::<PlainAggregateWindowExpr>()
        {
            let window_expr_index = window_expr_indices[i];
            if aggregate_udf_window_expr
                .get_window_frame()
                .end_bound
                .is_unbounded()
                && aggregate_udf_window_expr.partition_by().is_empty()
            {
                window_eq_properties = window_eq_properties.with_constants(iter::once(
                    ConstExpr::new(Arc::new(Column::new(
                        expr.name(),
                        i + input.schema().fields().len(),
                    ))),
                ))
            } else if aggregate_udf_window_expr
                .get_window_frame()
                .end_bound
                .is_unbounded()
            {
                all_lexs.retain(|lex| window_eq_properties.ordering_satisfy(lex));
                let mut new_lexs = vec![];
                for lex in all_lexs.iter() {
                    let existing = lex.clone().to_vec();
                    let new_partial_consts = all_possible_sort_options(Arc::new(
                        Column::new(expr.name(), i + input.schema().fields().len()),
                    ));
                    let new_with_partial_consts = new_partial_consts
                        .into_iter()
                        .map(|partial| {
                            let mut existing = existing.clone();
                            existing.push(partial);
                            existing
                        })
                        .collect::<Vec<_>>();
                    for new in new_with_partial_consts {
                        new_lexs.push(LexOrdering::new(new));
                    }
                }
                window_eq_properties.add_new_orderings(new_lexs);
            } else {
                aggregate_udf_window_expr
                    .add_equal_orderings(&mut window_eq_properties, window_expr_index);
            }
        } else if let Some(sliding_expr) =
            expr.as_any().downcast_ref::<SlidingAggregateWindowExpr>()
        {
            if sliding_expr.partition_by().is_empty()
                && sliding_expr.get_window_frame().end_bound.is_unbounded()
                && sliding_expr
                    .get_aggregate_expr()
                    .set_monotonicity()
                    .ne(&SetMonotonicity::NotMonotonic)
            {
                let new_ordering = if sliding_expr
                    .get_aggregate_expr()
                    .set_monotonicity()
                    .eq(&SetMonotonicity::Increasing)
                {
                    vec![LexOrdering::new(vec![PhysicalSortExpr::new(
                        Arc::new(Column::new(
                            expr.name(),
                            i + input.schema().fields().len(),
                        )),
                        SortOptions::new(true, true),
                    )])]
                } else {
                    vec![LexOrdering::new(vec![PhysicalSortExpr::new(
                        Arc::new(Column::new(
                            expr.name(),
                            i + input.schema().fields().len(),
                        )),
                        SortOptions::new(false, true),
                    )])]
                };
                window_eq_properties.add_new_orderings(new_ordering);
            } else if sliding_expr.get_window_frame().end_bound.is_unbounded()
                && sliding_expr
                    .get_aggregate_expr()
                    .set_monotonicity()
                    .ne(&SetMonotonicity::NotMonotonic)
            {
                all_lexs.retain(|lex| window_eq_properties.ordering_satisfy(lex));

                if sliding_expr
                    .get_aggregate_expr()
                    .set_monotonicity()
                    .eq(&SetMonotonicity::Increasing)
                {
                    for lex in all_lexs.iter() {
                        let mut existing = lex.clone().to_vec();
                        existing.push(PhysicalSortExpr::new(
                            Arc::new(Column::new(
                                expr.name(),
                                i + input.schema().fields().len(),
                            )),
                            SortOptions::new(true, true),
                        ));
                        window_eq_properties.add_new_ordering(LexOrdering::new(existing));
                    }
                } else {
                    for lex in all_lexs.iter() {
                        let mut existing = lex.clone().to_vec();
                        existing.push(PhysicalSortExpr::new(
                            Arc::new(Column::new(
                                expr.name(),
                                i + input.schema().fields().len(),
                            )),
                            SortOptions::new(false, true),
                        ));
                        window_eq_properties.add_new_ordering(LexOrdering::new(existing));
                    }
                }
            } else if sliding_expr.get_window_frame().is_causal()
                && sliding_expr
                    .get_aggregate_expr()
                    .set_monotonicity()
                    .ne(&SetMonotonicity::NotMonotonic)
            {
                let pb_expr = sliding_expr.get_aggregate_expr().expressions().to_vec();
                let pb_all_lex_combinations = pb_expr
                    .into_iter()
                    .map(|pb| {
                        vec![
                            PhysicalSortExpr::new(
                                pb.clone(),
                                SortOptions::new(false, false),
                            ),
                            PhysicalSortExpr::new(
                                pb.clone(),
                                SortOptions::new(false, true),
                            ),
                            PhysicalSortExpr::new(
                                pb.clone(),
                                SortOptions::new(true, false),
                            ),
                            PhysicalSortExpr::new(pb, SortOptions::new(true, true)),
                        ]
                    })
                    .collect::<Vec<_>>();
                let mut perm = pb_all_lex_combinations
                    .into_iter()
                    .multi_cartesian_product();
                let mut asc = false;
                if perm.any(|order| {
                    if window_eq_properties
                        .ordering_satisfy(&LexOrdering::new(order.clone()))
                    {
                        asc = !order.first().unwrap().options.descending;
                        true
                    } else {
                        false
                    }
                }) {
                    if sliding_expr
                        .get_aggregate_expr()
                        .set_monotonicity()
                        .eq(&SetMonotonicity::Increasing)
                        && (asc || sliding_expr.partition_by().is_empty())
                    {
                        let new_ordering = LexOrdering::new(vec![PhysicalSortExpr::new(
                            Arc::new(Column::new(
                                expr.name(),
                                i + input.schema().fields().len(),
                            )),
                            SortOptions::new(false, false),
                        )]);
                        window_eq_properties.add_new_ordering(new_ordering);
                    } else if sliding_expr
                        .get_aggregate_expr()
                        .set_monotonicity()
                        .eq(&SetMonotonicity::Decreasing)
                        && (!asc || sliding_expr.partition_by().is_empty())
                    {
                        let new_ordering = LexOrdering::new(vec![PhysicalSortExpr::new(
                            Arc::new(Column::new(
                                expr.name(),
                                i + input.schema().fields().len(),
                            )),
                            SortOptions::new(true, false),
                        )]);
                        window_eq_properties.add_new_ordering(new_ordering);
                    };
                }
            }
        }
    }
    window_eq_properties
}

/// Constructs the best-fitting windowing operator (a `WindowAggExec` or a
/// `BoundedWindowExec`) for the given `input` according to the specifications
/// of `window_exprs` and `physical_partition_keys`. Here, best-fitting means
/// not requiring additional sorting and/or partitioning for the given input.
/// - A return value of `None` represents that there is no way to construct a
///   windowing operator that doesn't need additional sorting/partitioning for
///   the given input. Existing ordering should be changed to run the given
///   windowing operation.
/// - A `Some(window exec)` value contains the optimal windowing operator (a
///   `WindowAggExec` or a `BoundedWindowExec`) for the given input.
pub fn get_best_fitting_window(
    window_exprs: &[Arc<dyn WindowExpr>],
    input: &Arc<dyn ExecutionPlan>,
    // These are the partition keys used during repartitioning.
    // They are either the same with `window_expr`'s PARTITION BY columns,
    // or it is empty if partitioning is not desirable for this windowing operator.
    physical_partition_keys: &[Arc<dyn PhysicalExpr>],
) -> Result<Option<Arc<dyn ExecutionPlan>>> {
    // Contains at least one window expr and all of the partition by and order by sections
    // of the window_exprs are same.
    let partitionby_exprs = window_exprs[0].partition_by();
    let orderby_keys = window_exprs[0].order_by();
    let (should_reverse, input_order_mode) =
        if let Some((should_reverse, input_order_mode)) =
            get_window_mode(partitionby_exprs, orderby_keys, input)
        {
            (should_reverse, input_order_mode)
        } else {
            return Ok(None);
        };
    let is_unbounded = input.boundedness().is_unbounded();
    if !is_unbounded && input_order_mode != InputOrderMode::Sorted {
        // Executor has bounded input and `input_order_mode` is not `InputOrderMode::Sorted`
        // in this case removing the sort is not helpful, return:
        return Ok(None);
    };

    let window_expr = if should_reverse {
        if let Some(reversed_window_expr) = window_exprs
            .iter()
            .map(|e| e.get_reverse_expr())
            .collect::<Option<Vec<_>>>()
        {
            reversed_window_expr
        } else {
            // Cannot take reverse of any of the window expr
            // In this case, with existing ordering window cannot be run
            return Ok(None);
        }
    } else {
        window_exprs.to_vec()
    };

    // If all window expressions can run with bounded memory, choose the
    // bounded window variant:
    if window_expr.iter().all(|e| e.uses_bounded_memory()) {
        Ok(Some(Arc::new(BoundedWindowAggExec::try_new(
            window_expr,
            Arc::clone(input),
            input_order_mode,
            !physical_partition_keys.is_empty(),
        )?) as _))
    } else if input_order_mode != InputOrderMode::Sorted {
        // For `WindowAggExec` to work correctly PARTITION BY columns should be sorted.
        // Hence, if `input_order_mode` is not `Sorted` we should convert
        // input ordering such that it can work with `Sorted` (add `SortExec`).
        // Effectively `WindowAggExec` works only in `Sorted` mode.
        Ok(None)
    } else {
        Ok(Some(Arc::new(WindowAggExec::try_new(
            window_expr,
            Arc::clone(input),
            !physical_partition_keys.is_empty(),
        )?) as _))
    }
}

/// Compares physical ordering (output ordering of the `input` operator) with
/// `partitionby_exprs` and `orderby_keys` to decide whether existing ordering
/// is sufficient to run the current window operator.
/// - A `None` return value indicates that we can not remove the sort in question
///   (input ordering is not sufficient to run current window executor).
/// - A `Some((bool, InputOrderMode))` value indicates that the window operator
///   can run with existing input ordering, so we can remove `SortExec` before it.
///
/// The `bool` field in the return value represents whether we should reverse window
/// operator to remove `SortExec` before it. The `InputOrderMode` field represents
/// the mode this window operator should work in to accommodate the existing ordering.
pub fn get_window_mode(
    partitionby_exprs: &[Arc<dyn PhysicalExpr>],
    orderby_keys: &LexOrdering,
    input: &Arc<dyn ExecutionPlan>,
) -> Option<(bool, InputOrderMode)> {
    let input_eqs = input.equivalence_properties().clone();
    let mut partition_by_reqs: LexRequirement = LexRequirement::new(vec![]);
    let (_, indices) = input_eqs.find_longest_permutation(partitionby_exprs);
    vec![].extend(indices.iter().map(|&idx| PhysicalSortRequirement {
        expr: Arc::clone(&partitionby_exprs[idx]),
        options: None,
    }));
    partition_by_reqs
        .inner
        .extend(indices.iter().map(|&idx| PhysicalSortRequirement {
            expr: Arc::clone(&partitionby_exprs[idx]),
            options: None,
        }));
    // Treat partition by exprs as constant. During analysis of requirements are satisfied.
    let const_exprs = partitionby_exprs.iter().map(ConstExpr::from);
    let partition_by_eqs = input_eqs.with_constants(const_exprs);
    let order_by_reqs = LexRequirement::from(orderby_keys.clone());
    let reverse_order_by_reqs = LexRequirement::from(reverse_order_bys(orderby_keys));
    for (should_swap, order_by_reqs) in
        [(false, order_by_reqs), (true, reverse_order_by_reqs)]
    {
        let req = LexRequirement::new(
            [partition_by_reqs.inner.clone(), order_by_reqs.inner].concat(),
        )
        .collapse();
        if partition_by_eqs.ordering_satisfy_requirement(&req) {
            // Window can be run with existing ordering
            let mode = if indices.len() == partitionby_exprs.len() {
                InputOrderMode::Sorted
            } else if indices.is_empty() {
                InputOrderMode::Linear
            } else {
                InputOrderMode::PartiallySorted(indices)
            };
            return Some((should_swap, mode));
        }
    }
    None
}

fn all_possible_sort_options(expr: Arc<dyn PhysicalExpr>) -> Vec<PhysicalSortExpr> {
    vec![
        PhysicalSortExpr::new(Arc::clone(&expr), SortOptions::new(false, false)),
        PhysicalSortExpr::new(Arc::clone(&expr), SortOptions::new(false, true)),
        PhysicalSortExpr::new(Arc::clone(&expr), SortOptions::new(true, false)),
        PhysicalSortExpr::new(expr, SortOptions::new(true, true)),
    ]
}

#[cfg(test)]
mod tests {
    use super::*;
    use crate::collect;
    use crate::expressions::col;
    use crate::streaming::StreamingTableExec;
    use crate::test::assert_is_pending;
    use crate::test::exec::{assert_strong_count_converges_to_zero, BlockingExec};

    use arrow::compute::SortOptions;
    use datafusion_execution::TaskContext;

    use datafusion_functions_aggregate::count::count_udaf;
    use futures::FutureExt;
    use InputOrderMode::{Linear, PartiallySorted, Sorted};

    fn create_test_schema() -> Result<SchemaRef> {
        let nullable_column = Field::new("nullable_col", DataType::Int32, true);
        let non_nullable_column = Field::new("non_nullable_col", DataType::Int32, false);
        let schema = Arc::new(Schema::new(vec![nullable_column, non_nullable_column]));

        Ok(schema)
    }

    fn create_test_schema2() -> Result<SchemaRef> {
        let a = Field::new("a", DataType::Int32, true);
        let b = Field::new("b", DataType::Int32, true);
        let c = Field::new("c", DataType::Int32, true);
        let d = Field::new("d", DataType::Int32, true);
        let e = Field::new("e", DataType::Int32, true);
        let schema = Arc::new(Schema::new(vec![a, b, c, d, e]));
        Ok(schema)
    }

    // Generate a schema which consists of 5 columns (a, b, c, d, e)
    fn create_test_schema3() -> Result<SchemaRef> {
        let a = Field::new("a", DataType::Int32, true);
        let b = Field::new("b", DataType::Int32, false);
        let c = Field::new("c", DataType::Int32, true);
        let d = Field::new("d", DataType::Int32, false);
        let e = Field::new("e", DataType::Int32, false);
        let schema = Arc::new(Schema::new(vec![a, b, c, d, e]));
        Ok(schema)
    }

    /// make PhysicalSortExpr with default options
    pub fn sort_expr(name: &str, schema: &Schema) -> PhysicalSortExpr {
        sort_expr_options(name, schema, SortOptions::default())
    }

    /// PhysicalSortExpr with specified options
    pub fn sort_expr_options(
        name: &str,
        schema: &Schema,
        options: SortOptions,
    ) -> PhysicalSortExpr {
        PhysicalSortExpr {
            expr: col(name, schema).unwrap(),
            options,
        }
    }

    /// Created a sorted Streaming Table exec
    pub fn streaming_table_exec(
        schema: &SchemaRef,
        sort_exprs: impl IntoIterator<Item = PhysicalSortExpr>,
        infinite_source: bool,
    ) -> Result<Arc<dyn ExecutionPlan>> {
        let sort_exprs = sort_exprs.into_iter().collect();

        Ok(Arc::new(StreamingTableExec::try_new(
            Arc::clone(schema),
            vec![],
            None,
            Some(sort_exprs),
            infinite_source,
            None,
        )?))
    }

    #[tokio::test]
    async fn test_calc_requirements() -> Result<()> {
        let schema = create_test_schema2()?;
        let test_data = vec![
            // PARTITION BY a, ORDER BY b ASC NULLS FIRST
            (
                vec!["a"],
                vec![("b", true, true)],
                vec![("a", None), ("b", Some((true, true)))],
            ),
            // PARTITION BY a, ORDER BY a ASC NULLS FIRST
            (vec!["a"], vec![("a", true, true)], vec![("a", None)]),
            // PARTITION BY a, ORDER BY b ASC NULLS FIRST, c DESC NULLS LAST
            (
                vec!["a"],
                vec![("b", true, true), ("c", false, false)],
                vec![
                    ("a", None),
                    ("b", Some((true, true))),
                    ("c", Some((false, false))),
                ],
            ),
            // PARTITION BY a, c, ORDER BY b ASC NULLS FIRST, c DESC NULLS LAST
            (
                vec!["a", "c"],
                vec![("b", true, true), ("c", false, false)],
                vec![("a", None), ("c", None), ("b", Some((true, true)))],
            ),
        ];
        for (pb_params, ob_params, expected_params) in test_data {
            let mut partitionbys = vec![];
            for col_name in pb_params {
                partitionbys.push(col(col_name, &schema)?);
            }

            let mut orderbys = vec![];
            for (col_name, descending, nulls_first) in ob_params {
                let expr = col(col_name, &schema)?;
                let options = SortOptions {
                    descending,
                    nulls_first,
                };
                orderbys.push(PhysicalSortExpr { expr, options });
            }

            let mut expected: Option<LexRequirement> = None;
            for (col_name, reqs) in expected_params {
                let options = reqs.map(|(descending, nulls_first)| SortOptions {
                    descending,
                    nulls_first,
                });
                let expr = col(col_name, &schema)?;
                let res = PhysicalSortRequirement::new(expr, options);
                if let Some(expected) = &mut expected {
                    expected.push(res);
                } else {
                    expected = Some(LexRequirement::new(vec![res]));
                }
            }
            assert_eq!(calc_requirements(partitionbys, orderbys), expected);
        }
        Ok(())
    }

    #[tokio::test]
    async fn test_drop_cancel() -> Result<()> {
        let task_ctx = Arc::new(TaskContext::default());
        let schema =
            Arc::new(Schema::new(vec![Field::new("a", DataType::Float32, true)]));

        let blocking_exec = Arc::new(BlockingExec::new(Arc::clone(&schema), 1));
        let refs = blocking_exec.refs();
        let window_agg_exec = Arc::new(WindowAggExec::try_new(
            vec![create_window_expr(
                &WindowFunctionDefinition::AggregateUDF(count_udaf()),
                "count".to_owned(),
                &[col("a", &schema)?],
                &[],
                &LexOrdering::default(),
                Arc::new(WindowFrame::new(None)),
                schema.as_ref(),
                false,
            )?],
            blocking_exec,
            false,
        )?);

        let fut = collect(window_agg_exec, task_ctx);
        let mut fut = fut.boxed();

        assert_is_pending(&mut fut);
        drop(fut);
        assert_strong_count_converges_to_zero(refs).await;

        Ok(())
    }

    #[tokio::test]
    async fn test_satisfy_nullable() -> Result<()> {
        let schema = create_test_schema()?;
        let params = vec![
            ((true, true), (false, false), false),
            ((true, true), (false, true), false),
            ((true, true), (true, false), false),
            ((true, false), (false, true), false),
            ((true, false), (false, false), false),
            ((true, false), (true, true), false),
            ((true, false), (true, false), true),
        ];
        for (
            (physical_desc, physical_nulls_first),
            (req_desc, req_nulls_first),
            expected,
        ) in params
        {
            let physical_ordering = PhysicalSortExpr {
                expr: col("nullable_col", &schema)?,
                options: SortOptions {
                    descending: physical_desc,
                    nulls_first: physical_nulls_first,
                },
            };
            let required_ordering = PhysicalSortExpr {
                expr: col("nullable_col", &schema)?,
                options: SortOptions {
                    descending: req_desc,
                    nulls_first: req_nulls_first,
                },
            };
            let res = physical_ordering.satisfy(&required_ordering.into(), &schema);
            assert_eq!(res, expected);
        }

        Ok(())
    }

    #[tokio::test]
    async fn test_satisfy_non_nullable() -> Result<()> {
        let schema = create_test_schema()?;

        let params = vec![
            ((true, true), (false, false), false),
            ((true, true), (false, true), false),
            ((true, true), (true, false), true),
            ((true, false), (false, true), false),
            ((true, false), (false, false), false),
            ((true, false), (true, true), true),
            ((true, false), (true, false), true),
        ];
        for (
            (physical_desc, physical_nulls_first),
            (req_desc, req_nulls_first),
            expected,
        ) in params
        {
            let physical_ordering = PhysicalSortExpr {
                expr: col("non_nullable_col", &schema)?,
                options: SortOptions {
                    descending: physical_desc,
                    nulls_first: physical_nulls_first,
                },
            };
            let required_ordering = PhysicalSortExpr {
                expr: col("non_nullable_col", &schema)?,
                options: SortOptions {
                    descending: req_desc,
                    nulls_first: req_nulls_first,
                },
            };
            let res = physical_ordering.satisfy(&required_ordering.into(), &schema);
            assert_eq!(res, expected);
        }

        Ok(())
    }

    #[tokio::test]
    async fn test_get_window_mode_exhaustive() -> Result<()> {
        let test_schema = create_test_schema3()?;
        // Columns a,c are nullable whereas b,d are not nullable.
        // Source is sorted by a ASC NULLS FIRST, b ASC NULLS FIRST, c ASC NULLS FIRST, d ASC NULLS FIRST
        // Column e is not ordered.
        let sort_exprs = vec![
            sort_expr("a", &test_schema),
            sort_expr("b", &test_schema),
            sort_expr("c", &test_schema),
            sort_expr("d", &test_schema),
        ];
        let exec_unbounded = streaming_table_exec(&test_schema, sort_exprs, true)?;

        // test cases consists of vector of tuples. Where each tuple represents a single test case.
        // First field in the tuple is Vec<str> where each element in the vector represents PARTITION BY columns
        // For instance `vec!["a", "b"]` corresponds to PARTITION BY a, b
        // Second field in the tuple is Vec<str> where each element in the vector represents ORDER BY columns
        // For instance, vec!["c"], corresponds to ORDER BY c ASC NULLS FIRST, (ordering is default ordering. We do not check
        // for reversibility in this test).
        // Third field in the tuple is Option<InputOrderMode>, which corresponds to expected algorithm mode.
        // None represents that existing ordering is not sufficient to run executor with any one of the algorithms
        // (We need to add SortExec to be able to run it).
        // Some(InputOrderMode) represents, we can run algorithm with existing ordering; and algorithm should work in
        // InputOrderMode.
        let test_cases = vec![
            (vec!["a"], vec!["a"], Some(Sorted)),
            (vec!["a"], vec!["b"], Some(Sorted)),
            (vec!["a"], vec!["c"], None),
            (vec!["a"], vec!["a", "b"], Some(Sorted)),
            (vec!["a"], vec!["b", "c"], Some(Sorted)),
            (vec!["a"], vec!["a", "c"], None),
            (vec!["a"], vec!["a", "b", "c"], Some(Sorted)),
            (vec!["b"], vec!["a"], Some(Linear)),
            (vec!["b"], vec!["b"], Some(Linear)),
            (vec!["b"], vec!["c"], None),
            (vec!["b"], vec!["a", "b"], Some(Linear)),
            (vec!["b"], vec!["b", "c"], None),
            (vec!["b"], vec!["a", "c"], Some(Linear)),
            (vec!["b"], vec!["a", "b", "c"], Some(Linear)),
            (vec!["c"], vec!["a"], Some(Linear)),
            (vec!["c"], vec!["b"], None),
            (vec!["c"], vec!["c"], Some(Linear)),
            (vec!["c"], vec!["a", "b"], Some(Linear)),
            (vec!["c"], vec!["b", "c"], None),
            (vec!["c"], vec!["a", "c"], Some(Linear)),
            (vec!["c"], vec!["a", "b", "c"], Some(Linear)),
            (vec!["b", "a"], vec!["a"], Some(Sorted)),
            (vec!["b", "a"], vec!["b"], Some(Sorted)),
            (vec!["b", "a"], vec!["c"], Some(Sorted)),
            (vec!["b", "a"], vec!["a", "b"], Some(Sorted)),
            (vec!["b", "a"], vec!["b", "c"], Some(Sorted)),
            (vec!["b", "a"], vec!["a", "c"], Some(Sorted)),
            (vec!["b", "a"], vec!["a", "b", "c"], Some(Sorted)),
            (vec!["c", "b"], vec!["a"], Some(Linear)),
            (vec!["c", "b"], vec!["b"], Some(Linear)),
            (vec!["c", "b"], vec!["c"], Some(Linear)),
            (vec!["c", "b"], vec!["a", "b"], Some(Linear)),
            (vec!["c", "b"], vec!["b", "c"], Some(Linear)),
            (vec!["c", "b"], vec!["a", "c"], Some(Linear)),
            (vec!["c", "b"], vec!["a", "b", "c"], Some(Linear)),
            (vec!["c", "a"], vec!["a"], Some(PartiallySorted(vec![1]))),
            (vec!["c", "a"], vec!["b"], Some(PartiallySorted(vec![1]))),
            (vec!["c", "a"], vec!["c"], Some(PartiallySorted(vec![1]))),
            (
                vec!["c", "a"],
                vec!["a", "b"],
                Some(PartiallySorted(vec![1])),
            ),
            (
                vec!["c", "a"],
                vec!["b", "c"],
                Some(PartiallySorted(vec![1])),
            ),
            (
                vec!["c", "a"],
                vec!["a", "c"],
                Some(PartiallySorted(vec![1])),
            ),
            (
                vec!["c", "a"],
                vec!["a", "b", "c"],
                Some(PartiallySorted(vec![1])),
            ),
            (vec!["c", "b", "a"], vec!["a"], Some(Sorted)),
            (vec!["c", "b", "a"], vec!["b"], Some(Sorted)),
            (vec!["c", "b", "a"], vec!["c"], Some(Sorted)),
            (vec!["c", "b", "a"], vec!["a", "b"], Some(Sorted)),
            (vec!["c", "b", "a"], vec!["b", "c"], Some(Sorted)),
            (vec!["c", "b", "a"], vec!["a", "c"], Some(Sorted)),
            (vec!["c", "b", "a"], vec!["a", "b", "c"], Some(Sorted)),
        ];
        for (case_idx, test_case) in test_cases.iter().enumerate() {
            let (partition_by_columns, order_by_params, expected) = &test_case;
            let mut partition_by_exprs = vec![];
            for col_name in partition_by_columns {
                partition_by_exprs.push(col(col_name, &test_schema)?);
            }

            let mut order_by_exprs = LexOrdering::default();
            for col_name in order_by_params {
                let expr = col(col_name, &test_schema)?;
                // Give default ordering, this is same with input ordering direction
                // In this test we do check for reversibility.
                let options = SortOptions::default();
                order_by_exprs.push(PhysicalSortExpr { expr, options });
            }
            let res = get_window_mode(
                &partition_by_exprs,
                order_by_exprs.as_ref(),
                &exec_unbounded,
            );
            // Since reversibility is not important in this test. Convert Option<(bool, InputOrderMode)> to Option<InputOrderMode>
            let res = res.map(|(_, mode)| mode);
            assert_eq!(
                res, *expected,
                "Unexpected result for in unbounded test case#: {case_idx:?}, case: {test_case:?}"
            );
        }

        Ok(())
    }

    #[tokio::test]
    async fn test_get_window_mode() -> Result<()> {
        let test_schema = create_test_schema3()?;
        // Columns a,c are nullable whereas b,d are not nullable.
        // Source is sorted by a ASC NULLS FIRST, b ASC NULLS FIRST, c ASC NULLS FIRST, d ASC NULLS FIRST
        // Column e is not ordered.
        let sort_exprs = vec![
            sort_expr("a", &test_schema),
            sort_expr("b", &test_schema),
            sort_expr("c", &test_schema),
            sort_expr("d", &test_schema),
        ];
        let exec_unbounded = streaming_table_exec(&test_schema, sort_exprs, true)?;

        // test cases consists of vector of tuples. Where each tuple represents a single test case.
        // First field in the tuple is Vec<str> where each element in the vector represents PARTITION BY columns
        // For instance `vec!["a", "b"]` corresponds to PARTITION BY a, b
        // Second field in the tuple is Vec<(str, bool, bool)> where each element in the vector represents ORDER BY columns
        // For instance, vec![("c", false, false)], corresponds to ORDER BY c ASC NULLS LAST,
        // similarly, vec![("c", true, true)], corresponds to ORDER BY c DESC NULLS FIRST,
        // Third field in the tuple is Option<(bool, InputOrderMode)>, which corresponds to expected result.
        // None represents that existing ordering is not sufficient to run executor with any one of the algorithms
        // (We need to add SortExec to be able to run it).
        // Some((bool, InputOrderMode)) represents, we can run algorithm with existing ordering. Algorithm should work in
        // InputOrderMode, bool field represents whether we should reverse window expressions to run executor with existing ordering.
        // For instance, `Some((false, InputOrderMode::Sorted))`, represents that we shouldn't reverse window expressions. And algorithm
        // should work in Sorted mode to work with existing ordering.
        let test_cases = vec![
            // PARTITION BY a, b ORDER BY c ASC NULLS LAST
            (vec!["a", "b"], vec![("c", false, false)], None),
            // ORDER BY c ASC NULLS FIRST
            (vec![], vec![("c", false, true)], None),
            // PARTITION BY b, ORDER BY c ASC NULLS FIRST
            (vec!["b"], vec![("c", false, true)], None),
            // PARTITION BY a, ORDER BY c ASC NULLS FIRST
            (vec!["a"], vec![("c", false, true)], None),
            // PARTITION BY b, ORDER BY c ASC NULLS FIRST
            (
                vec!["a", "b"],
                vec![("c", false, true), ("e", false, true)],
                None,
            ),
            // PARTITION BY a, ORDER BY b ASC NULLS FIRST
            (vec!["a"], vec![("b", false, true)], Some((false, Sorted))),
            // PARTITION BY a, ORDER BY a ASC NULLS FIRST
            (vec!["a"], vec![("a", false, true)], Some((false, Sorted))),
            // PARTITION BY a, ORDER BY a ASC NULLS LAST
            (vec!["a"], vec![("a", false, false)], Some((false, Sorted))),
            // PARTITION BY a, ORDER BY a DESC NULLS FIRST
            (vec!["a"], vec![("a", true, true)], Some((false, Sorted))),
            // PARTITION BY a, ORDER BY a DESC NULLS LAST
            (vec!["a"], vec![("a", true, false)], Some((false, Sorted))),
            // PARTITION BY a, ORDER BY b ASC NULLS LAST
            (vec!["a"], vec![("b", false, false)], Some((false, Sorted))),
            // PARTITION BY a, ORDER BY b DESC NULLS LAST
            (vec!["a"], vec![("b", true, false)], Some((true, Sorted))),
            // PARTITION BY a, b ORDER BY c ASC NULLS FIRST
            (
                vec!["a", "b"],
                vec![("c", false, true)],
                Some((false, Sorted)),
            ),
            // PARTITION BY b, a ORDER BY c ASC NULLS FIRST
            (
                vec!["b", "a"],
                vec![("c", false, true)],
                Some((false, Sorted)),
            ),
            // PARTITION BY a, b ORDER BY c DESC NULLS LAST
            (
                vec!["a", "b"],
                vec![("c", true, false)],
                Some((true, Sorted)),
            ),
            // PARTITION BY e ORDER BY a ASC NULLS FIRST
            (
                vec!["e"],
                vec![("a", false, true)],
                // For unbounded, expects to work in Linear mode. Shouldn't reverse window function.
                Some((false, Linear)),
            ),
            // PARTITION BY b, c ORDER BY a ASC NULLS FIRST, c ASC NULLS FIRST
            (
                vec!["b", "c"],
                vec![("a", false, true), ("c", false, true)],
                Some((false, Linear)),
            ),
            // PARTITION BY b ORDER BY a ASC NULLS FIRST
            (vec!["b"], vec![("a", false, true)], Some((false, Linear))),
            // PARTITION BY a, e ORDER BY b ASC NULLS FIRST
            (
                vec!["a", "e"],
                vec![("b", false, true)],
                Some((false, PartiallySorted(vec![0]))),
            ),
            // PARTITION BY a, c ORDER BY b ASC NULLS FIRST
            (
                vec!["a", "c"],
                vec![("b", false, true)],
                Some((false, PartiallySorted(vec![0]))),
            ),
            // PARTITION BY c, a ORDER BY b ASC NULLS FIRST
            (
                vec!["c", "a"],
                vec![("b", false, true)],
                Some((false, PartiallySorted(vec![1]))),
            ),
            // PARTITION BY d, b, a ORDER BY c ASC NULLS FIRST
            (
                vec!["d", "b", "a"],
                vec![("c", false, true)],
                Some((false, PartiallySorted(vec![2, 1]))),
            ),
            // PARTITION BY e, b, a ORDER BY c ASC NULLS FIRST
            (
                vec!["e", "b", "a"],
                vec![("c", false, true)],
                Some((false, PartiallySorted(vec![2, 1]))),
            ),
            // PARTITION BY d, a ORDER BY b ASC NULLS FIRST
            (
                vec!["d", "a"],
                vec![("b", false, true)],
                Some((false, PartiallySorted(vec![1]))),
            ),
            // PARTITION BY b, ORDER BY b, a ASC NULLS FIRST
            (
                vec!["a"],
                vec![("b", false, true), ("a", false, true)],
                Some((false, Sorted)),
            ),
            // ORDER BY b, a ASC NULLS FIRST
            (vec![], vec![("b", false, true), ("a", false, true)], None),
        ];
        for (case_idx, test_case) in test_cases.iter().enumerate() {
            let (partition_by_columns, order_by_params, expected) = &test_case;
            let mut partition_by_exprs = vec![];
            for col_name in partition_by_columns {
                partition_by_exprs.push(col(col_name, &test_schema)?);
            }

            let mut order_by_exprs = LexOrdering::default();
            for (col_name, descending, nulls_first) in order_by_params {
                let expr = col(col_name, &test_schema)?;
                let options = SortOptions {
                    descending: *descending,
                    nulls_first: *nulls_first,
                };
                order_by_exprs.push(PhysicalSortExpr { expr, options });
            }

            assert_eq!(
                get_window_mode(&partition_by_exprs, order_by_exprs.as_ref(), &exec_unbounded),
                *expected,
                "Unexpected result for in unbounded test case#: {case_idx:?}, case: {test_case:?}"
            );
        }

        Ok(())
    }
}<|MERGE_RESOLUTION|>--- conflicted
+++ resolved
@@ -36,12 +36,7 @@
     InputOrderMode, PhysicalExpr,
 };
 
-<<<<<<< HEAD
-use arrow::datatypes::Schema;
-use arrow_schema::{DataType, Field, SchemaRef, SortOptions};
-=======
 use arrow::datatypes::{DataType, Field, Schema, SchemaRef};
->>>>>>> 28c97fcf
 use datafusion_common::{exec_err, Result};
 use datafusion_expr::{
     PartitionEvaluator, ReversedUDWF, SetMonotonicity, WindowFrame,
