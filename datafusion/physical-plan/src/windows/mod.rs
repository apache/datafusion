--- conflicted
+++ resolved
@@ -21,11 +21,7 @@
 use std::sync::Arc;
 
 use crate::{
-<<<<<<< HEAD
-    expressions::{cume_dist, Literal, NthValue, PhysicalSortExpr},
-=======
-    expressions::{Literal, NthValue, Ntile, PhysicalSortExpr},
->>>>>>> 7a40344a
+    expressions::{Literal, NthValue, PhysicalSortExpr},
     ExecutionPlan, ExecutionPlanProperties, InputOrderMode, PhysicalExpr,
 };
 
@@ -223,32 +219,6 @@
     let out_data_type: &DataType = input_schema.field_with_name(&name)?.data_type();
 
     Ok(match fun {
-<<<<<<< HEAD
-        BuiltInWindowFunction::CumeDist => Arc::new(cume_dist(name, out_data_type)),
-=======
-        BuiltInWindowFunction::Ntile => {
-            let n = get_scalar_value_from_args(args, 0)?.ok_or_else(|| {
-                DataFusionError::Execution(
-                    "NTILE requires a positive integer".to_string(),
-                )
-            })?;
-
-            if n.is_null() {
-                return exec_err!("NTILE requires a positive integer, but finds NULL");
-            }
-
-            if n.is_unsigned() {
-                let n = get_unsigned_integer(n)?;
-                Arc::new(Ntile::new(name, n, out_data_type))
-            } else {
-                let n: i64 = get_signed_integer(n)?;
-                if n <= 0 {
-                    return exec_err!("NTILE requires a positive integer");
-                }
-                Arc::new(Ntile::new(name, n as u64, out_data_type))
-            }
-        }
->>>>>>> 7a40344a
         BuiltInWindowFunction::NthValue => {
             let arg = Arc::clone(&args[0]);
             let n = get_signed_integer(
