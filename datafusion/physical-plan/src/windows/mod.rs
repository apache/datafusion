--- conflicted
+++ resolved
@@ -29,12 +29,7 @@
 use arrow_schema::{DataType, Field, SchemaRef};
 use datafusion_common::{exec_err, Result};
 use datafusion_expr::{
-<<<<<<< HEAD
-    BuiltInWindowFunction, PartitionEvaluator, ReversedUDWF, Scalar, WindowFrame,
-    WindowFunctionDefinition, WindowUDF,
-=======
     PartitionEvaluator, ReversedUDWF, WindowFrame, WindowFunctionDefinition, WindowUDF,
->>>>>>> 2ad89550
 };
 use datafusion_physical_expr::aggregate::{AggregateExprBuilder, AggregateFunctionExpr};
 use datafusion_physical_expr::{
@@ -157,177 +152,8 @@
     }
 }
 
-<<<<<<< HEAD
-fn get_scalar_value_from_args(
-    args: &[Arc<dyn PhysicalExpr>],
-    index: usize,
-) -> Result<Option<Scalar>> {
-    Ok(if let Some(field) = args.get(index) {
-        let tmp = field
-            .as_any()
-            .downcast_ref::<Literal>()
-            .ok_or_else(|| DataFusionError::NotImplemented(
-                format!("There is only support Literal types for field at idx: {index} in Window Function"),
-            ))?
-            .scalar()
-            .clone();
-        Some(tmp)
-    } else {
-        None
-    })
-}
-
-fn get_signed_integer(scalar: Scalar) -> Result<i64> {
-    if scalar.value().is_null() {
-        return Ok(0);
-    }
-
-    if !scalar.data_type().is_integer() {
-        return exec_err!("Expected an integer value");
-    }
-
-    scalar.cast_to(&DataType::Int64)?.into_value().try_into()
-}
-
-fn get_unsigned_integer(scalar: Scalar) -> Result<u64> {
-    if scalar.value().is_null() {
-        return Ok(0);
-    }
-
-    if !scalar.data_type().is_integer() {
-        return exec_err!("Expected an integer value");
-    }
-
-    scalar.cast_to(&DataType::UInt64)?.into_value().try_into()
-}
-
-fn get_casted_value(
-    default_value: Option<Scalar>,
-    dtype: &DataType,
-) -> Result<ScalarValue> {
-    match default_value {
-        Some(v) if !v.data_type().is_null() => Ok(v.cast_to(dtype)?.into_value()),
-        // If None or Null datatype
-        _ => ScalarValue::try_from(dtype),
-    }
-}
-
-fn create_built_in_window_expr(
-    fun: &BuiltInWindowFunction,
-    args: &[Arc<dyn PhysicalExpr>],
-    input_schema: &Schema,
-    name: String,
-    ignore_nulls: bool,
-) -> Result<Arc<dyn BuiltInWindowFunctionExpr>> {
-    // derive the output datatype from incoming schema
-    let out_data_type: &DataType = input_schema.field_with_name(&name)?.data_type();
-
-    Ok(match fun {
-        BuiltInWindowFunction::Rank => Arc::new(rank(name, out_data_type)),
-        BuiltInWindowFunction::DenseRank => Arc::new(dense_rank(name, out_data_type)),
-        BuiltInWindowFunction::PercentRank => Arc::new(percent_rank(name, out_data_type)),
-        BuiltInWindowFunction::CumeDist => Arc::new(cume_dist(name, out_data_type)),
-        BuiltInWindowFunction::Ntile => {
-            let n = get_scalar_value_from_args(args, 0)?.ok_or_else(|| {
-                DataFusionError::Execution(
-                    "NTILE requires a positive integer".to_string(),
-                )
-            })?;
-
-            if n.value().is_null() {
-                return exec_err!("NTILE requires a positive integer, but finds NULL");
-            }
-
-            if n.value().is_unsigned() {
-                let n = get_unsigned_integer(n)?;
-                Arc::new(Ntile::new(name, n, out_data_type))
-            } else {
-                let n: i64 = get_signed_integer(n)?;
-                if n <= 0 {
-                    return exec_err!("NTILE requires a positive integer");
-                }
-                Arc::new(Ntile::new(name, n as u64, out_data_type))
-            }
-        }
-        BuiltInWindowFunction::Lag => {
-            let arg = Arc::clone(&args[0]);
-            let shift_offset = get_scalar_value_from_args(args, 1)?
-                .map(get_signed_integer)
-                .map_or(Ok(None), |v| v.map(Some))?;
-            let default_value =
-                get_casted_value(get_scalar_value_from_args(args, 2)?, out_data_type)?;
-            Arc::new(lag(
-                name,
-                out_data_type.clone(),
-                arg,
-                shift_offset,
-                default_value,
-                ignore_nulls,
-            ))
-        }
-        BuiltInWindowFunction::Lead => {
-            let arg = Arc::clone(&args[0]);
-            let shift_offset = get_scalar_value_from_args(args, 1)?
-                .map(get_signed_integer)
-                .map_or(Ok(None), |v| v.map(Some))?;
-            let default_value =
-                get_casted_value(get_scalar_value_from_args(args, 2)?, out_data_type)?;
-            Arc::new(lead(
-                name,
-                out_data_type.clone(),
-                arg,
-                shift_offset,
-                default_value,
-                ignore_nulls,
-            ))
-        }
-        BuiltInWindowFunction::NthValue => {
-            let arg = Arc::clone(&args[0]);
-            let n = get_signed_integer(
-                args[1]
-                    .as_any()
-                    .downcast_ref::<Literal>()
-                    .ok_or_else(|| {
-                        exec_datafusion_err!("Expected a signed integer literal for the second argument of nth_value, got {}", args[1])
-                    })?
-                    .scalar()
-                    .clone(),
-            )?;
-            Arc::new(NthValue::nth(
-                name,
-                arg,
-                out_data_type.clone(),
-                n,
-                ignore_nulls,
-            )?)
-        }
-        BuiltInWindowFunction::FirstValue => {
-            let arg = Arc::clone(&args[0]);
-            Arc::new(NthValue::first(
-                name,
-                arg,
-                out_data_type.clone(),
-                ignore_nulls,
-            ))
-        }
-        BuiltInWindowFunction::LastValue => {
-            let arg = Arc::clone(&args[0]);
-            Arc::new(NthValue::last(
-                name,
-                arg,
-                out_data_type.clone(),
-                ignore_nulls,
-            ))
-        }
-    })
-}
-
-/// Creates a `BuiltInWindowFunctionExpr` suitable for a user defined window function
-fn create_udwf_window_expr(
-=======
 /// Creates a `StandardWindowFunctionExpr` suitable for a user defined window function
 pub fn create_udwf_window_expr(
->>>>>>> 2ad89550
     fun: &Arc<WindowUDF>,
     args: &[Arc<dyn PhysicalExpr>],
     input_schema: &Schema,
