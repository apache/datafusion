// Licensed to the Apache Software Foundation (ASF) under one
// or more contributor license agreements.  See the NOTICE file
// distributed with this work for additional information
// regarding copyright ownership.  The ASF licenses this file
// to you under the Apache License, Version 2.0 (the
// "License"); you may not use this file except in compliance
// with the License.  You may obtain a copy of the License at
//
//   http://www.apache.org/licenses/LICENSE-2.0
//
// Unless required by applicable law or agreed to in writing,
// software distributed under the License is distributed on an
// "AS IS" BASIS, WITHOUT WARRANTIES OR CONDITIONS OF ANY
// KIND, either express or implied.  See the License for the
// specific language governing permissions and limitations
// under the License.

//! Stream and channel implementations for window function expressions.
//! The executor given here uses bounded memory (does not maintain all
//! the input data seen so far), which makes it appropriate when processing
//! infinite inputs.

use std::any::Any;
use std::cmp::{min, Ordering};
use std::collections::{HashMap, VecDeque};
use std::pin::Pin;
use std::sync::Arc;
use std::task::{Context, Poll};

use super::utils::create_schema;
use crate::metrics::{BaselineMetrics, ExecutionPlanMetricsSet, MetricsSet};
use crate::windows::{
    calc_requirements, get_ordered_partition_by_indices, get_partition_by_sort_exprs,
    window_equivalence_properties,
};
use crate::{
    ColumnStatistics, DisplayAs, DisplayFormatType, Distribution, ExecutionPlan,
    ExecutionPlanProperties, InputOrderMode, PlanProperties, RecordBatchStream,
    SendableRecordBatchStream, Statistics, WindowExpr,
};
use ahash::RandomState;
use arrow::compute::take_record_batch;
use arrow::{
    array::{Array, ArrayRef, RecordBatchOptions, UInt32Builder},
    compute::{concat, concat_batches, sort_to_indices, take_arrays},
    datatypes::SchemaRef,
    record_batch::RecordBatch,
};
use datafusion_common::hash_utils::create_hashes;
use datafusion_common::stats::Precision;
use datafusion_common::utils::{
    evaluate_partition_ranges, get_at_indices, get_row_at_idx,
};
use datafusion_common::{arrow_datafusion_err, exec_err, DataFusionError, Result};
use datafusion_execution::TaskContext;
use datafusion_expr::window_state::{PartitionBatchState, WindowAggState};
use datafusion_expr::ColumnarValue;
use datafusion_physical_expr::window::{
    PartitionBatches, PartitionKey, PartitionWindowAggStates, WindowState,
};
use datafusion_physical_expr::PhysicalExpr;
use datafusion_physical_expr_common::sort_expr::{LexOrdering, LexRequirement};
use futures::stream::Stream;
use futures::{ready, StreamExt};
use hashbrown::raw::RawTable;
use indexmap::IndexMap;
use log::debug;

/// Window execution plan
#[derive(Debug, Clone)]
pub struct BoundedWindowAggExec {
    /// Input plan
    input: Arc<dyn ExecutionPlan>,
    /// Window function expression
    window_expr: Vec<Arc<dyn WindowExpr>>,
    /// Schema after the window is run
    schema: SchemaRef,
    /// Partition Keys
    pub partition_keys: Vec<Arc<dyn PhysicalExpr>>,
    /// Execution metrics
    metrics: ExecutionPlanMetricsSet,
    /// Describes how the input is ordered relative to the partition keys
    pub input_order_mode: InputOrderMode,
    /// Partition by indices that define ordering
    // For example, if input ordering is ORDER BY a, b and window expression
    // contains PARTITION BY b, a; `ordered_partition_by_indices` would be 1, 0.
    // Similarly, if window expression contains PARTITION BY a, b; then
    // `ordered_partition_by_indices` would be 0, 1.
    // See `get_ordered_partition_by_indices` for more details.
    ordered_partition_by_indices: Vec<usize>,
    /// Cache holding plan properties like equivalences, output partitioning etc.
    cache: PlanProperties,
}

impl BoundedWindowAggExec {
    /// Create a new execution plan for window aggregates
    pub fn try_new(
        window_expr: Vec<Arc<dyn WindowExpr>>,
        input: Arc<dyn ExecutionPlan>,
        partition_keys: Vec<Arc<dyn PhysicalExpr>>,
        input_order_mode: InputOrderMode,
    ) -> Result<Self> {
        let schema = create_schema(&input.schema(), &window_expr)?;
        let schema = Arc::new(schema);
        let partition_by_exprs = window_expr[0].partition_by();
        let ordered_partition_by_indices = match &input_order_mode {
            InputOrderMode::Sorted => {
                let indices = get_ordered_partition_by_indices(
                    window_expr[0].partition_by(),
                    &input,
                );
                if indices.len() == partition_by_exprs.len() {
                    indices
                } else {
                    (0..partition_by_exprs.len()).collect::<Vec<_>>()
                }
            }
            InputOrderMode::PartiallySorted(ordered_indices) => ordered_indices.clone(),
            InputOrderMode::Linear => {
                vec![]
            }
        };
        let cache = Self::compute_properties(&input, &schema, &window_expr);
        Ok(Self {
            input,
            window_expr,
            schema,
            partition_keys,
            metrics: ExecutionPlanMetricsSet::new(),
            input_order_mode,
            ordered_partition_by_indices,
            cache,
        })
    }

    /// Window expressions
    pub fn window_expr(&self) -> &[Arc<dyn WindowExpr>] {
        &self.window_expr
    }

    /// Input plan
    pub fn input(&self) -> &Arc<dyn ExecutionPlan> {
        &self.input
    }

    /// Return the output sort order of partition keys: For example
    /// OVER(PARTITION BY a, ORDER BY b) -> would give sorting of the column a
    // We are sure that partition by columns are always at the beginning of sort_keys
    // Hence returned `PhysicalSortExpr` corresponding to `PARTITION BY` columns can be used safely
    // to calculate partition separation points
    pub fn partition_by_sort_keys(&self) -> Result<LexOrdering> {
        let partition_by = self.window_expr()[0].partition_by();
        get_partition_by_sort_exprs(
            &self.input,
            partition_by,
            &self.ordered_partition_by_indices,
        )
    }

    /// Initializes the appropriate [`PartitionSearcher`] implementation from
    /// the state.
    fn get_search_algo(&self) -> Result<Box<dyn PartitionSearcher>> {
        let partition_by_sort_keys = self.partition_by_sort_keys()?;
        let ordered_partition_by_indices = self.ordered_partition_by_indices.clone();
        let input_schema = self.input().schema();
        Ok(match &self.input_order_mode {
            InputOrderMode::Sorted => {
                // In Sorted mode, all partition by columns should be ordered.
                if self.window_expr()[0].partition_by().len()
                    != ordered_partition_by_indices.len()
                {
                    return exec_err!("All partition by columns should have an ordering in Sorted mode.");
                }
                Box::new(SortedSearch {
                    partition_by_sort_keys,
                    ordered_partition_by_indices,
                    input_schema,
                })
            }
            InputOrderMode::Linear | InputOrderMode::PartiallySorted(_) => Box::new(
                LinearSearch::new(ordered_partition_by_indices, input_schema),
            ),
        })
    }

    /// This function creates the cache object that stores the plan properties such as schema, equivalence properties, ordering, partitioning, etc.
    fn compute_properties(
        input: &Arc<dyn ExecutionPlan>,
        schema: &SchemaRef,
        window_expr: &[Arc<dyn WindowExpr>],
    ) -> PlanProperties {
        // Calculate equivalence properties:
        let eq_properties = window_equivalence_properties(schema, input, window_expr);

        // As we can have repartitioning using the partition keys, this can
        // be either one or more than one, depending on the presence of
        // repartitioning.
        let output_partitioning = input.output_partitioning().clone();

        // Construct properties cache
        PlanProperties::new(
            eq_properties,          // Equivalence Properties
            output_partitioning,    // Output Partitioning
            input.execution_mode(), // Execution Mode
        )
    }
}

impl DisplayAs for BoundedWindowAggExec {
    fn fmt_as(
        &self,
        t: DisplayFormatType,
        f: &mut std::fmt::Formatter,
    ) -> std::fmt::Result {
        match t {
            DisplayFormatType::Default | DisplayFormatType::Verbose => {
                write!(f, "BoundedWindowAggExec: ")?;
                let g: Vec<String> = self
                    .window_expr
                    .iter()
                    .map(|e| {
                        format!(
                            "{}: {:?}, frame: {:?}",
                            e.name().to_owned(),
                            e.field(),
                            e.get_window_frame()
                        )
                    })
                    .collect();
                let mode = &self.input_order_mode;
                write!(f, "wdw=[{}], mode=[{:?}]", g.join(", "), mode)?;
            }
        }
        Ok(())
    }
}

impl ExecutionPlan for BoundedWindowAggExec {
    fn name(&self) -> &'static str {
        "BoundedWindowAggExec"
    }

    /// Return a reference to Any that can be used for downcasting
    fn as_any(&self) -> &dyn Any {
        self
    }

    fn properties(&self) -> &PlanProperties {
        &self.cache
    }

    fn children(&self) -> Vec<&Arc<dyn ExecutionPlan>> {
        vec![&self.input]
    }

    fn required_input_ordering(&self) -> Vec<Option<LexRequirement>> {
        let partition_bys = self.window_expr()[0].partition_by();
        let order_keys = self.window_expr()[0].order_by();
        let partition_bys = self
            .ordered_partition_by_indices
            .iter()
            .map(|idx| &partition_bys[*idx]);
        vec![calc_requirements(partition_bys, order_keys.iter())]
    }

    fn required_input_distribution(&self) -> Vec<Distribution> {
        if self.partition_keys.is_empty() {
            debug!("No partition defined for BoundedWindowAggExec!!!");
            vec![Distribution::SinglePartition]
        } else {
            vec![Distribution::HashPartitioned(self.partition_keys.clone())]
        }
    }

    fn maintains_input_order(&self) -> Vec<bool> {
        vec![true]
    }

    fn with_new_children(
        self: Arc<Self>,
        children: Vec<Arc<dyn ExecutionPlan>>,
    ) -> Result<Arc<dyn ExecutionPlan>> {
        Ok(Arc::new(BoundedWindowAggExec::try_new(
            self.window_expr.clone(),
            Arc::clone(&children[0]),
            self.partition_keys.clone(),
            self.input_order_mode.clone(),
        )?))
    }

    fn execute(
        &self,
        partition: usize,
        context: Arc<TaskContext>,
    ) -> Result<SendableRecordBatchStream> {
        let input = self.input.execute(partition, context)?;
        let search_mode = self.get_search_algo()?;
        let stream = Box::pin(BoundedWindowAggStream::new(
            Arc::clone(&self.schema),
            self.window_expr.clone(),
            input,
            BaselineMetrics::new(&self.metrics, partition),
            search_mode,
        )?);
        Ok(stream)
    }

    fn metrics(&self) -> Option<MetricsSet> {
        Some(self.metrics.clone_inner())
    }

    fn statistics(&self) -> Result<Statistics> {
        let input_stat = self.input.statistics()?;
        let win_cols = self.window_expr.len();
        let input_cols = self.input.schema().fields().len();
        // TODO stats: some windowing function will maintain invariants such as min, max...
        let mut column_statistics = Vec::with_capacity(win_cols + input_cols);
        // copy stats of the input to the beginning of the schema.
        column_statistics.extend(input_stat.column_statistics);
        for _ in 0..win_cols {
            column_statistics.push(ColumnStatistics::new_unknown())
        }
        Ok(Statistics {
            num_rows: input_stat.num_rows,
            column_statistics,
            total_byte_size: Precision::Absent,
        })
    }
}

/// Trait that specifies how we search for (or calculate) partitions. It has two
/// implementations: [`SortedSearch`] and [`LinearSearch`].
trait PartitionSearcher: Send {
    /// This method constructs output columns using the result of each window expression
    /// (each entry in the output vector comes from a window expression).
    /// Executor when producing output concatenates `input_buffer` (corresponding section), and
    /// result of this function to generate output `RecordBatch`. `input_buffer` is used to determine
    /// which sections of the window expression results should be used to generate output.
    /// `partition_buffers` contains corresponding section of the `RecordBatch` for each partition.
    /// `window_agg_states` stores per partition state for each window expression.
    /// None case means that no result is generated
    /// `Some(Vec<ArrayRef>)` is the result of each window expression.
    fn calculate_out_columns(
        &mut self,
        input_buffer: &RecordBatch,
        window_agg_states: &[PartitionWindowAggStates],
        partition_buffers: &mut PartitionBatches,
        window_expr: &[Arc<dyn WindowExpr>],
    ) -> Result<Option<Vec<ArrayRef>>>;

    /// Determine whether `[InputOrderMode]` is `[InputOrderMode::Linear]` or not.
    fn is_mode_linear(&self) -> bool {
        false
    }

    // Constructs corresponding batches for each partition for the record_batch.
    fn evaluate_partition_batches(
        &mut self,
        record_batch: &RecordBatch,
        window_expr: &[Arc<dyn WindowExpr>],
    ) -> Result<Vec<(PartitionKey, RecordBatch)>>;

    /// Prunes the state.
    fn prune(&mut self, _n_out: usize) {}

    /// Marks the partition as done if we are sure that corresponding partition
    /// cannot receive any more values.
    fn mark_partition_end(&self, partition_buffers: &mut PartitionBatches);

    /// Updates `input_buffer` and `partition_buffers` with the new `record_batch`.
    fn update_partition_batch(
        &mut self,
        input_buffer: &mut RecordBatch,
        record_batch: RecordBatch,
        window_expr: &[Arc<dyn WindowExpr>],
        partition_buffers: &mut PartitionBatches,
    ) -> Result<()> {
        if record_batch.num_rows() == 0 {
            return Ok(());
        }
        let partition_batches =
            self.evaluate_partition_batches(&record_batch, window_expr)?;
        for (partition_row, partition_batch) in partition_batches {
            let partition_batch_state = partition_buffers
                .entry(partition_row)
                // Use input_schema for the buffer schema, not `record_batch.schema()`
                // as it may not have the "correct" schema in terms of output
                // nullability constraints. For details, see the following issue:
                // https://github.com/apache/datafusion/issues/9320
                .or_insert_with(|| {
                    PartitionBatchState::new(Arc::clone(self.input_schema()))
                });
            partition_batch_state.extend(&partition_batch)?;
        }

        if self.is_mode_linear() {
            // In `Linear` mode, it is guaranteed that the first ORDER BY column
            // is sorted across partitions. Note that only the first ORDER BY
            // column is guaranteed to be ordered. As a counter example, consider
            // the case, `PARTITION BY b, ORDER BY a, c` when the input is sorted
            // by `[a, b, c]`. In this case, `BoundedWindowAggExec` mode will be
            // `Linear`. However, we cannot guarantee that the last row of the
            // input data will be the "last" data in terms of the ordering requirement
            // `[a, c]` -- it will be the "last" data in terms of `[a, b, c]`.
            // Hence, only column `a` should be used as a guarantee of the "last"
            // data across partitions. For other modes (`Sorted`, `PartiallySorted`),
            // we do not need to keep track of the most recent row guarantee across
            // partitions. Since leading ordering separates partitions, guaranteed
            // by the most recent row, already prune the previous partitions completely.
            let last_row = get_last_row_batch(&record_batch)?;
            for (_, partition_batch) in partition_buffers.iter_mut() {
                partition_batch.set_most_recent_row(last_row.clone());
            }
        }
        self.mark_partition_end(partition_buffers);

        *input_buffer = if input_buffer.num_rows() == 0 {
            record_batch
        } else {
            concat_batches(self.input_schema(), [input_buffer, &record_batch])?
        };

        Ok(())
    }

    fn input_schema(&self) -> &SchemaRef;
}

/// This object encapsulates the algorithm state for a simple linear scan
/// algorithm for computing partitions.
pub struct LinearSearch {
    /// Keeps the hash of input buffer calculated from PARTITION BY columns.
    /// Its length is equal to the `input_buffer` length.
    input_buffer_hashes: VecDeque<u64>,
    /// Used during hash value calculation.
    random_state: RandomState,
    /// Input ordering and partition by key ordering need not be the same, so
    /// this vector stores the mapping between them. For instance, if the input
    /// is ordered by a, b and the window expression contains a PARTITION BY b, a
    /// clause, this attribute stores [1, 0].
    ordered_partition_by_indices: Vec<usize>,
    /// We use this [`RawTable`] to calculate unique partitions for each new
    /// RecordBatch. First entry in the tuple is the hash value, the second
    /// entry is the unique ID for each partition (increments from 0 to n).
    row_map_batch: RawTable<(u64, usize)>,
    /// We use this [`RawTable`] to calculate the output columns that we can
    /// produce at each cycle. First entry in the tuple is the hash value, the
    /// second entry is the unique ID for each partition (increments from 0 to n).
    /// The third entry stores how many new outputs are calculated for the
    /// corresponding partition.
    row_map_out: RawTable<(u64, usize, usize)>,
    input_schema: SchemaRef,
}

impl PartitionSearcher for LinearSearch {
    /// This method constructs output columns using the result of each window expression.
    // Assume input buffer is         |      Partition Buffers would be (Where each partition and its data is seperated)
    // a, 2                           |      a, 2
    // b, 2                           |      a, 2
    // a, 2                           |      a, 2
    // b, 2                           |
    // a, 2                           |      b, 2
    // b, 2                           |      b, 2
    // b, 2                           |      b, 2
    //                                |      b, 2
    // Also assume we happen to calculate 2 new values for a, and 3 for b (To be calculate missing values we may need to consider future values).
    // Partition buffers effectively will be
    // a, 2, 1
    // a, 2, 2
    // a, 2, (missing)
    //
    // b, 2, 1
    // b, 2, 2
    // b, 2, 3
    // b, 2, (missing)
    // When partition buffers are mapped back to the original record batch. Result becomes
    // a, 2, 1
    // b, 2, 1
    // a, 2, 2
    // b, 2, 2
    // a, 2, (missing)
    // b, 2, 3
    // b, 2, (missing)
    // This function calculates the column result of window expression(s) (First 4 entry of 3rd column in the above section.)
    // 1
    // 1
    // 2
    // 2
    // Above section corresponds to calculated result which can be emitted without breaking input buffer ordering.
    fn calculate_out_columns(
        &mut self,
        input_buffer: &RecordBatch,
        window_agg_states: &[PartitionWindowAggStates],
        partition_buffers: &mut PartitionBatches,
        window_expr: &[Arc<dyn WindowExpr>],
    ) -> Result<Option<Vec<ArrayRef>>> {
        let partition_output_indices = self.calc_partition_output_indices(
            input_buffer,
            window_agg_states,
            window_expr,
        )?;

        let n_window_col = window_agg_states.len();
        let mut new_columns = vec![vec![]; n_window_col];
        // Size of all_indices can be at most input_buffer.num_rows():
        let mut all_indices = UInt32Builder::with_capacity(input_buffer.num_rows());
        for (row, indices) in partition_output_indices {
            let length = indices.len();
            for (idx, window_agg_state) in window_agg_states.iter().enumerate() {
                let partition = &window_agg_state[&row];
                let values = Arc::clone(&partition.state.out_col.slice(0, length));
                new_columns[idx].push(values);
            }
            let partition_batch_state = &mut partition_buffers[&row];
            // Store how many rows are generated for each partition
            partition_batch_state.n_out_row = length;
            // For each row keep corresponding index in the input record batch
            all_indices.append_slice(&indices);
        }
        let all_indices = all_indices.finish();
        if all_indices.is_empty() {
            // We couldn't generate any new value, return early:
            return Ok(None);
        }

        // Concatenate results for each column by converting `Vec<Vec<ArrayRef>>`
        // to Vec<ArrayRef> where inner `Vec<ArrayRef>`s are converted to `ArrayRef`s.
        let new_columns = new_columns
            .iter()
            .map(|items| {
                concat(&items.iter().map(|e| e.as_ref()).collect::<Vec<_>>())
                    .map_err(|e| arrow_datafusion_err!(e))
            })
            .collect::<Result<Vec<_>>>()?;
        // We should emit columns according to row index ordering.
        let sorted_indices = sort_to_indices(&all_indices, None, None)?;
        // Construct new column according to row ordering. This fixes ordering
        take_arrays(&new_columns, &sorted_indices, None)
            .map(Some)
            .map_err(|e| arrow_datafusion_err!(e))
    }

    fn evaluate_partition_batches(
        &mut self,
        record_batch: &RecordBatch,
        window_expr: &[Arc<dyn WindowExpr>],
    ) -> Result<Vec<(PartitionKey, RecordBatch)>> {
        let partition_bys =
            evaluate_partition_by_column_values(record_batch, window_expr)?;
        // NOTE: In Linear or PartiallySorted modes, we are sure that
        //       `partition_bys` are not empty.
        // Calculate indices for each partition and construct a new record
        // batch from the rows at these indices for each partition:
        self.get_per_partition_indices(&partition_bys, record_batch)?
            .into_iter()
            .map(|(row, indices)| {
                let mut new_indices = UInt32Builder::with_capacity(indices.len());
                new_indices.append_slice(&indices);
                let indices = new_indices.finish();
                Ok((row, take_record_batch(record_batch, &indices)?))
            })
            .collect()
    }

    fn prune(&mut self, n_out: usize) {
        // Delete hashes for the rows that are outputted.
        self.input_buffer_hashes.drain(0..n_out);
    }

    fn mark_partition_end(&self, partition_buffers: &mut PartitionBatches) {
        // We should be in the `PartiallySorted` case, otherwise we can not
        // tell when we are at the end of a given partition.
        if !self.ordered_partition_by_indices.is_empty() {
            if let Some((last_row, _)) = partition_buffers.last() {
                let last_sorted_cols = self
                    .ordered_partition_by_indices
                    .iter()
                    .map(|idx| last_row[*idx].clone())
                    .collect::<Vec<_>>();
                for (row, partition_batch_state) in partition_buffers.iter_mut() {
                    let sorted_cols = self
                        .ordered_partition_by_indices
                        .iter()
                        .map(|idx| &row[*idx]);
                    // All the partitions other than `last_sorted_cols` are done.
                    // We are sure that we will no longer receive values for these
                    // partitions (arrival of a new value would violate ordering).
                    partition_batch_state.is_end = !sorted_cols.eq(&last_sorted_cols);
                }
            }
        }
    }

    fn is_mode_linear(&self) -> bool {
        self.ordered_partition_by_indices.is_empty()
    }

    fn input_schema(&self) -> &SchemaRef {
        &self.input_schema
    }
}

impl LinearSearch {
    /// Initialize a new [`LinearSearch`] partition searcher.
    fn new(ordered_partition_by_indices: Vec<usize>, input_schema: SchemaRef) -> Self {
        LinearSearch {
            input_buffer_hashes: VecDeque::new(),
            random_state: Default::default(),
            ordered_partition_by_indices,
            row_map_batch: RawTable::with_capacity(256),
            row_map_out: RawTable::with_capacity(256),
            input_schema,
        }
    }

    /// Calculate indices of each partition (according to PARTITION BY expression)
    /// `columns` contain partition by expression results.
    fn get_per_partition_indices(
        &mut self,
        columns: &[ArrayRef],
        batch: &RecordBatch,
    ) -> Result<Vec<(PartitionKey, Vec<u32>)>> {
        let mut batch_hashes = vec![0; batch.num_rows()];
        create_hashes(columns, &self.random_state, &mut batch_hashes)?;
        self.input_buffer_hashes.extend(&batch_hashes);
        // reset row_map for new calculation
        self.row_map_batch.clear();
        // res stores PartitionKey and row indices (indices where these partition occurs in the `batch`) for each partition.
        let mut result: Vec<(PartitionKey, Vec<u32>)> = vec![];
        for (hash, row_idx) in batch_hashes.into_iter().zip(0u32..) {
            let entry = self.row_map_batch.get_mut(hash, |(_, group_idx)| {
                // We can safely get the first index of the partition indices
                // since partition indices has one element during initialization.
                let row = get_row_at_idx(columns, row_idx as usize).unwrap();
                // Handle hash collusions with an equality check:
                row.eq(&result[*group_idx].0)
            });
            if let Some((_, group_idx)) = entry {
                result[*group_idx].1.push(row_idx)
            } else {
                self.row_map_batch
                    .insert(hash, (hash, result.len()), |(hash, _)| *hash);
                let row = get_row_at_idx(columns, row_idx as usize)?;
                // This is a new partition its only index is row_idx for now.
                result.push((row, vec![row_idx]));
            }
        }
        Ok(result)
    }

    /// Calculates partition keys and result indices for each partition.
    /// The return value is a vector of tuples where the first entry stores
    /// the partition key (unique for each partition) and the second entry
    /// stores indices of the rows for which the partition is constructed.
    fn calc_partition_output_indices(
        &mut self,
        input_buffer: &RecordBatch,
        window_agg_states: &[PartitionWindowAggStates],
        window_expr: &[Arc<dyn WindowExpr>],
    ) -> Result<Vec<(PartitionKey, Vec<u32>)>> {
        let partition_by_columns =
            evaluate_partition_by_column_values(input_buffer, window_expr)?;
        // Reset the row_map state:
        self.row_map_out.clear();
        let mut partition_indices: Vec<(PartitionKey, Vec<u32>)> = vec![];
        for (hash, row_idx) in self.input_buffer_hashes.iter().zip(0u32..) {
            let entry = self.row_map_out.get_mut(*hash, |(_, group_idx, _)| {
                let row =
                    get_row_at_idx(&partition_by_columns, row_idx as usize).unwrap();
                row == partition_indices[*group_idx].0
            });
            if let Some((_, group_idx, n_out)) = entry {
                let (_, indices) = &mut partition_indices[*group_idx];
                if indices.len() >= *n_out {
                    break;
                }
                indices.push(row_idx);
            } else {
                let row = get_row_at_idx(&partition_by_columns, row_idx as usize)?;
                let min_out = window_agg_states
                    .iter()
                    .map(|window_agg_state| {
                        window_agg_state
                            .get(&row)
                            .map(|partition| partition.state.out_col.len())
                            .unwrap_or(0)
                    })
                    .min()
                    .unwrap_or(0);
                if min_out == 0 {
                    break;
                }
                self.row_map_out.insert(
                    *hash,
                    (*hash, partition_indices.len(), min_out),
                    |(hash, _, _)| *hash,
                );
                partition_indices.push((row, vec![row_idx]));
            }
        }
        Ok(partition_indices)
    }
}

/// This object encapsulates the algorithm state for sorted searching
/// when computing partitions.
pub struct SortedSearch {
    /// Stores partition by columns and their ordering information
    partition_by_sort_keys: LexOrdering,
    /// Input ordering and partition by key ordering need not be the same, so
    /// this vector stores the mapping between them. For instance, if the input
    /// is ordered by a, b and the window expression contains a PARTITION BY b, a
    /// clause, this attribute stores [1, 0].
    ordered_partition_by_indices: Vec<usize>,
    input_schema: SchemaRef,
}

impl PartitionSearcher for SortedSearch {
    /// This method constructs new output columns using the result of each window expression.
    fn calculate_out_columns(
        &mut self,
        _input_buffer: &RecordBatch,
        window_agg_states: &[PartitionWindowAggStates],
        partition_buffers: &mut PartitionBatches,
        _window_expr: &[Arc<dyn WindowExpr>],
    ) -> Result<Option<Vec<ArrayRef>>> {
        let n_out = self.calculate_n_out_row(window_agg_states, partition_buffers);
        if n_out == 0 {
            Ok(None)
        } else {
            window_agg_states
                .iter()
                .map(|map| get_aggregate_result_out_column(map, n_out).map(Some))
                .collect()
        }
    }

    fn evaluate_partition_batches(
        &mut self,
        record_batch: &RecordBatch,
        _window_expr: &[Arc<dyn WindowExpr>],
    ) -> Result<Vec<(PartitionKey, RecordBatch)>> {
        let num_rows = record_batch.num_rows();
        // Calculate result of partition by column expressions
        let partition_columns = self
            .partition_by_sort_keys
            .iter()
            .map(|elem| elem.evaluate_to_sort_column(record_batch))
            .collect::<Result<Vec<_>>>()?;
        // Reorder `partition_columns` such that its ordering matches input ordering.
        let partition_columns_ordered =
            get_at_indices(&partition_columns, &self.ordered_partition_by_indices)?;
        let partition_points =
            evaluate_partition_ranges(num_rows, &partition_columns_ordered)?;
        let partition_bys = partition_columns
            .into_iter()
            .map(|arr| arr.values)
            .collect::<Vec<ArrayRef>>();

        partition_points
            .iter()
            .map(|range| {
                let row = get_row_at_idx(&partition_bys, range.start)?;
                let len = range.end - range.start;
                let slice = record_batch.slice(range.start, len);
                Ok((row, slice))
            })
            .collect::<Result<Vec<_>>>()
    }

    fn mark_partition_end(&self, partition_buffers: &mut PartitionBatches) {
        // In Sorted case. We can mark all partitions besides last partition as ended.
        // We are sure that those partitions will never receive any values.
        // (Otherwise ordering invariant is violated.)
        let n_partitions = partition_buffers.len();
        for (idx, (_, partition_batch_state)) in partition_buffers.iter_mut().enumerate()
        {
            partition_batch_state.is_end |= idx < n_partitions - 1;
        }
    }

    fn input_schema(&self) -> &SchemaRef {
        &self.input_schema
    }
}

impl SortedSearch {
    /// Calculates how many rows we can output.
    fn calculate_n_out_row(
        &mut self,
        window_agg_states: &[PartitionWindowAggStates],
        partition_buffers: &mut PartitionBatches,
    ) -> usize {
        // Different window aggregators may produce results at different rates.
        // We produce the overall batch result only as fast as the slowest one.
        let mut counts = vec![];
        let out_col_counts = window_agg_states.iter().map(|window_agg_state| {
            // Store how many elements are generated for the current
            // window expression:
            let mut cur_window_expr_out_result_len = 0;
            // We iterate over `window_agg_state`, which is an IndexMap.
            // Iterations follow the insertion order, hence we preserve
            // sorting when partition columns are sorted.
            let mut per_partition_out_results = HashMap::new();
            for (row, WindowState { state, .. }) in window_agg_state.iter() {
                cur_window_expr_out_result_len += state.out_col.len();
                let count = per_partition_out_results.entry(row).or_insert(0);
                if *count < state.out_col.len() {
                    *count = state.out_col.len();
                }
                // If we do not generate all results for the current
                // partition, we do not generate results for next
                // partition --  otherwise we will lose input ordering.
                if state.n_row_result_missing > 0 {
                    break;
                }
            }
            counts.push(per_partition_out_results);
            cur_window_expr_out_result_len
        });
        argmin(out_col_counts).map_or(0, |(min_idx, minima)| {
            for (row, count) in counts.swap_remove(min_idx).into_iter() {
                let partition_batch = &mut partition_buffers[row];
                partition_batch.n_out_row = count;
            }
            minima
        })
    }
}

/// Calculates partition by expression results for each window expression
/// on `record_batch`.
fn evaluate_partition_by_column_values(
    record_batch: &RecordBatch,
    window_expr: &[Arc<dyn WindowExpr>],
) -> Result<Vec<ArrayRef>> {
    window_expr[0]
        .partition_by()
        .iter()
        .map(|item| match item.evaluate(record_batch)? {
            ColumnarValue::Array(array) => Ok(array),
            ColumnarValue::Scalar(scalar) => {
                scalar.to_array_of_size(record_batch.num_rows())
            }
        })
        .collect()
}

/// Stream for the bounded window aggregation plan.
pub struct BoundedWindowAggStream {
    schema: SchemaRef,
    input: SendableRecordBatchStream,
    /// The record batch executor receives as input (i.e. the columns needed
    /// while calculating aggregation results).
    input_buffer: RecordBatch,
    /// We separate `input_buffer` based on partitions (as
    /// determined by PARTITION BY columns) and store them per partition
    /// in `partition_batches`. We use this variable when calculating results
    /// for each window expression. This enables us to use the same batch for
    /// different window expressions without copying.
    // Note that we could keep record batches for each window expression in
    // `PartitionWindowAggStates`. However, this would use more memory (as
    // many times as the number of window expressions).
    partition_buffers: PartitionBatches,
    /// An executor can run multiple window expressions if the PARTITION BY
    /// and ORDER BY sections are same. We keep state of the each window
    /// expression inside `window_agg_states`.
    window_agg_states: Vec<PartitionWindowAggStates>,
    finished: bool,
    window_expr: Vec<Arc<dyn WindowExpr>>,
    baseline_metrics: BaselineMetrics,
    /// Search mode for partition columns. This determines the algorithm with
    /// which we group each partition.
    search_mode: Box<dyn PartitionSearcher>,
}

impl BoundedWindowAggStream {
    /// Prunes sections of the state that are no longer needed when calculating
    /// results (as determined by window frame boundaries and number of results generated).
    // For instance, if first `n` (not necessarily same with `n_out`) elements are no longer needed to
    // calculate window expression result (outside the window frame boundary) we retract first `n` elements
    // from `self.partition_batches` in corresponding partition.
    // For instance, if `n_out` number of rows are calculated, we can remove
    // first `n_out` rows from `self.input_buffer`.
    fn prune_state(&mut self, n_out: usize) -> Result<()> {
        // Prune `self.window_agg_states`:
        self.prune_out_columns();
        // Prune `self.partition_batches`:
        self.prune_partition_batches();
        // Prune `self.input_buffer`:
        self.prune_input_batch(n_out)?;
        // Prune internal state of search algorithm.
        self.search_mode.prune(n_out);
        Ok(())
    }
}

impl Stream for BoundedWindowAggStream {
    type Item = Result<RecordBatch>;

    fn poll_next(
        mut self: Pin<&mut Self>,
        cx: &mut Context<'_>,
    ) -> Poll<Option<Self::Item>> {
        let poll = self.poll_next_inner(cx);
        self.baseline_metrics.record_poll(poll)
    }
}

impl BoundedWindowAggStream {
    /// Create a new BoundedWindowAggStream
    fn new(
        schema: SchemaRef,
        window_expr: Vec<Arc<dyn WindowExpr>>,
        input: SendableRecordBatchStream,
        baseline_metrics: BaselineMetrics,
        search_mode: Box<dyn PartitionSearcher>,
    ) -> Result<Self> {
        let state = window_expr.iter().map(|_| IndexMap::new()).collect();
        let empty_batch = RecordBatch::new_empty(Arc::clone(&schema));
        Ok(Self {
            schema,
            input,
            input_buffer: empty_batch,
            partition_buffers: IndexMap::new(),
            window_agg_states: state,
            finished: false,
            window_expr,
            baseline_metrics,
            search_mode,
        })
    }

    fn compute_aggregates(&mut self) -> Result<RecordBatch> {
        // calculate window cols
        for (cur_window_expr, state) in
            self.window_expr.iter().zip(&mut self.window_agg_states)
        {
            cur_window_expr.evaluate_stateful(&self.partition_buffers, state)?;
        }

        let schema = Arc::clone(&self.schema);
        let window_expr_out = self.search_mode.calculate_out_columns(
            &self.input_buffer,
            &self.window_agg_states,
            &mut self.partition_buffers,
            &self.window_expr,
        )?;
        if let Some(window_expr_out) = window_expr_out {
            let n_out = window_expr_out[0].len();
            // right append new columns to corresponding section in the original input buffer.
            let columns_to_show = self
                .input_buffer
                .columns()
                .iter()
                .map(|elem| elem.slice(0, n_out))
                .chain(window_expr_out)
                .collect::<Vec<_>>();
            let n_generated = columns_to_show[0].len();
            self.prune_state(n_generated)?;
            Ok(RecordBatch::try_new(schema, columns_to_show)?)
        } else {
            Ok(RecordBatch::new_empty(schema))
        }
    }

    #[inline]
    fn poll_next_inner(
        &mut self,
        cx: &mut Context<'_>,
    ) -> Poll<Option<Result<RecordBatch>>> {
        if self.finished {
            return Poll::Ready(None);
        }

        let result = match ready!(self.input.poll_next_unpin(cx)) {
            Some(Ok(batch)) => {
                self.search_mode.update_partition_batch(
                    &mut self.input_buffer,
                    batch,
                    &self.window_expr,
                    &mut self.partition_buffers,
                )?;
                self.compute_aggregates()
            }
            Some(Err(e)) => Err(e),
            None => {
                self.finished = true;
                for (_, partition_batch_state) in self.partition_buffers.iter_mut() {
                    partition_batch_state.is_end = true;
                }
                self.compute_aggregates()
            }
        };
        Poll::Ready(Some(result))
    }

    /// Prunes the sections of the record batch (for each partition)
    /// that we no longer need to calculate the window function result.
    fn prune_partition_batches(&mut self) {
        // Remove partitions which we know already ended (is_end flag is true).
        // Since the retain method preserves insertion order, we still have
        // ordering in between partitions after removal.
        self.partition_buffers
            .retain(|_, partition_batch_state| !partition_batch_state.is_end);

        // The data in `self.partition_batches` is used by all window expressions.
        // Therefore, when removing from `self.partition_batches`, we need to remove
        // from the earliest range boundary among all window expressions. Variable
        // `n_prune_each_partition` fill the earliest range boundary information for
        // each partition. This way, we can delete the no-longer-needed sections from
        // `self.partition_batches`.
        // For instance, if window frame one uses [10, 20] and window frame two uses
        // [5, 15]; we only prune the first 5 elements from the corresponding record
        // batch in `self.partition_batches`.

        // Calculate how many elements to prune for each partition batch
        let mut n_prune_each_partition = HashMap::new();
        for window_agg_state in self.window_agg_states.iter_mut() {
            window_agg_state.retain(|_, WindowState { state, .. }| !state.is_end);
            for (partition_row, WindowState { state: value, .. }) in window_agg_state {
                let n_prune =
                    min(value.window_frame_range.start, value.last_calculated_index);
                if let Some(current) = n_prune_each_partition.get_mut(partition_row) {
                    if n_prune < *current {
                        *current = n_prune;
                    }
                } else {
                    n_prune_each_partition.insert(partition_row.clone(), n_prune);
                }
            }
        }

        // Retract no longer needed parts during window calculations from partition batch:
        for (partition_row, n_prune) in n_prune_each_partition.iter() {
            let pb_state = &mut self.partition_buffers[partition_row];

            let batch = &pb_state.record_batch;
            pb_state.record_batch = batch.slice(*n_prune, batch.num_rows() - n_prune);
            pb_state.n_out_row = 0;

            // Update state indices since we have pruned some rows from the beginning:
            for window_agg_state in self.window_agg_states.iter_mut() {
                window_agg_state[partition_row].state.prune_state(*n_prune);
            }
        }
    }

    /// Prunes the section of the input batch whose aggregate results
    /// are calculated and emitted.
    fn prune_input_batch(&mut self, n_out: usize) -> Result<()> {
        // Prune first n_out rows from the input_buffer
        let n_to_keep = self.input_buffer.num_rows() - n_out;
        let batch_to_keep = self
            .input_buffer
            .columns()
            .iter()
            .map(|elem| elem.slice(n_out, n_to_keep))
            .collect::<Vec<_>>();
        self.input_buffer = RecordBatch::try_new_with_options(
            self.input_buffer.schema(),
            batch_to_keep,
            &RecordBatchOptions::new().with_row_count(Some(n_to_keep)),
        )?;
        Ok(())
    }

    /// Prunes emitted parts from WindowAggState `out_col` field.
    fn prune_out_columns(&mut self) {
        // We store generated columns for each window expression in the `out_col`
        // field of `WindowAggState`. Given how many rows are emitted, we remove
        // these sections from state.
        for partition_window_agg_states in self.window_agg_states.iter_mut() {
            // Remove `n_out` entries from the `out_col` field of `WindowAggState`.
            // `n_out` is stored in `self.partition_buffers` for each partition.
            // If `is_end` is set, directly remove them; this shrinks the hash map.
            partition_window_agg_states
                .retain(|_, partition_batch_state| !partition_batch_state.state.is_end);
            for (
                partition_key,
                WindowState {
                    state: WindowAggState { out_col, .. },
                    ..
                },
            ) in partition_window_agg_states
            {
                let partition_batch = &mut self.partition_buffers[partition_key];
                let n_to_del = partition_batch.n_out_row;
                let n_to_keep = out_col.len() - n_to_del;
                *out_col = out_col.slice(n_to_del, n_to_keep);
            }
        }
    }
}

impl RecordBatchStream for BoundedWindowAggStream {
    /// Get the schema
    fn schema(&self) -> SchemaRef {
        Arc::clone(&self.schema)
    }
}

// Gets the index of minimum entry, returns None if empty.
fn argmin<T: PartialOrd>(data: impl Iterator<Item = T>) -> Option<(usize, T)> {
    data.enumerate()
        .min_by(|(_, a), (_, b)| a.partial_cmp(b).unwrap_or(Ordering::Equal))
}

/// Calculates the section we can show results for expression
fn get_aggregate_result_out_column(
    partition_window_agg_states: &PartitionWindowAggStates,
    len_to_show: usize,
) -> Result<ArrayRef> {
    let mut result = None;
    let mut running_length = 0;
    // We assume that iteration order is according to insertion order
    for (
        _,
        WindowState {
            state: WindowAggState { out_col, .. },
            ..
        },
    ) in partition_window_agg_states
    {
        if running_length < len_to_show {
            let n_to_use = min(len_to_show - running_length, out_col.len());
            let slice_to_use = out_col.slice(0, n_to_use);
            result = Some(match result {
                Some(arr) => concat(&[&arr, &slice_to_use])?,
                None => slice_to_use,
            });
            running_length += n_to_use;
        } else {
            break;
        }
    }
    if running_length != len_to_show {
        return exec_err!(
            "Generated row number should be {len_to_show}, it is {running_length}"
        );
    }
    result
        .ok_or_else(|| DataFusionError::Execution("Should contain something".to_string()))
}

/// Constructs a batch from the last row of batch in the argument.
pub(crate) fn get_last_row_batch(batch: &RecordBatch) -> Result<RecordBatch> {
    if batch.num_rows() == 0 {
        return exec_err!("Latest batch should have at least 1 row");
    }
    Ok(batch.slice(batch.num_rows() - 1, 1))
}

#[cfg(test)]
mod tests {
    use std::pin::Pin;
    use std::sync::Arc;
    use std::task::{Context, Poll};
    use std::time::Duration;

<<<<<<< HEAD
=======
    use crate::common::collect;
    use crate::expressions::PhysicalSortExpr;
    use crate::memory::MemoryExec;
>>>>>>> 85f92ef6
    use crate::projection::ProjectionExec;
    use crate::streaming::{PartitionStream, StreamingTableExec};
    use crate::windows::{create_window_expr, BoundedWindowAggExec, InputOrderMode};
    use crate::{execute_stream, get_plan_string, ExecutionPlan};

    use arrow_array::builder::{Int64Builder, UInt64Builder};
    use arrow_array::RecordBatch;
    use arrow_schema::{DataType, Field, Schema, SchemaRef, SortOptions};
    use datafusion_common::{
        assert_batches_eq, exec_datafusion_err, Result, ScalarValue,
    };
    use datafusion_execution::config::SessionConfig;
    use datafusion_execution::{
        RecordBatchStream, SendableRecordBatchStream, TaskContext,
    };
    use datafusion_expr::{
        WindowFrame, WindowFrameBound, WindowFrameUnits, WindowFunctionDefinition,
    };
    use datafusion_functions_aggregate::count::count_udaf;
<<<<<<< HEAD
    use datafusion_physical_expr::expressions::{col, Column};
    use datafusion_physical_expr::{LexOrdering, PhysicalExpr, PhysicalSortExpr};
=======
    use datafusion_physical_expr::expressions::{col, Column, NthValue};
    use datafusion_physical_expr::window::{
        BuiltInWindowExpr, BuiltInWindowFunctionExpr,
    };
    use datafusion_physical_expr::{LexOrdering, PhysicalExpr};
>>>>>>> 85f92ef6

    use datafusion_physical_expr_common::sort_expr::LexOrderingRef;
    use futures::future::Shared;
    use futures::{pin_mut, ready, FutureExt, Stream, StreamExt};
    use itertools::Itertools;
    use tokio::time::timeout;

    #[derive(Debug, Clone)]
    struct TestStreamPartition {
        schema: SchemaRef,
        batches: Vec<RecordBatch>,
        idx: usize,
        state: PolingState,
        sleep_duration: Duration,
        send_exit: bool,
    }

    impl PartitionStream for TestStreamPartition {
        fn schema(&self) -> &SchemaRef {
            &self.schema
        }

        fn execute(&self, _ctx: Arc<TaskContext>) -> SendableRecordBatchStream {
            // We create an iterator from the record batches and map them into Ok values,
            // converting the iterator into a futures::stream::Stream
            Box::pin(self.clone())
        }
    }

    impl Stream for TestStreamPartition {
        type Item = Result<RecordBatch>;

        fn poll_next(
            mut self: Pin<&mut Self>,
            cx: &mut Context<'_>,
        ) -> Poll<Option<Self::Item>> {
            self.poll_next_inner(cx)
        }
    }

    #[derive(Debug, Clone)]
    enum PolingState {
        Sleep(Shared<futures::future::BoxFuture<'static, ()>>),
        BatchReturn,
    }

    impl TestStreamPartition {
        fn poll_next_inner(
            self: &mut Pin<&mut Self>,
            cx: &mut Context<'_>,
        ) -> Poll<Option<Result<RecordBatch>>> {
            loop {
                match &mut self.state {
                    PolingState::BatchReturn => {
                        // Wait for self.sleep_duration before sending any new data
                        let f = tokio::time::sleep(self.sleep_duration).boxed().shared();
                        self.state = PolingState::Sleep(f);
                        let input_batch = if let Some(batch) =
                            self.batches.clone().get(self.idx)
                        {
                            batch.clone()
                        } else if self.send_exit {
                            // Send None to signal end of data
                            return Poll::Ready(None);
                        } else {
                            // Go to sleep mode
                            let f =
                                tokio::time::sleep(self.sleep_duration).boxed().shared();
                            self.state = PolingState::Sleep(f);
                            continue;
                        };
                        self.idx += 1;
                        return Poll::Ready(Some(Ok(input_batch)));
                    }
                    PolingState::Sleep(future) => {
                        pin_mut!(future);
                        ready!(future.poll_unpin(cx));
                        self.state = PolingState::BatchReturn;
                    }
                }
            }
        }
    }

    impl RecordBatchStream for TestStreamPartition {
        fn schema(&self) -> SchemaRef {
            Arc::clone(&self.schema)
        }
    }

    fn bounded_window_exec_pb_latent_range(
        input: Arc<dyn ExecutionPlan>,
        n_future_range: usize,
        hash: &str,
        order_by: &str,
    ) -> Result<Arc<dyn ExecutionPlan>> {
        let schema = input.schema();
        let window_fn = WindowFunctionDefinition::AggregateUDF(count_udaf());
        let col_expr =
            Arc::new(Column::new(schema.fields[0].name(), 0)) as Arc<dyn PhysicalExpr>;
        let args = vec![col_expr];
        let partitionby_exprs = vec![col(hash, &schema)?];
        let orderby_exprs = LexOrdering::new(vec![PhysicalSortExpr {
            expr: col(order_by, &schema)?,
            options: SortOptions::default(),
        }]);
        let window_frame = WindowFrame::new_bounds(
            WindowFrameUnits::Range,
            WindowFrameBound::CurrentRow,
            WindowFrameBound::Following(ScalarValue::UInt64(Some(n_future_range as u64))),
        );
        let fn_name = format!(
            "{}({:?}) PARTITION BY: [{:?}], ORDER BY: [{:?}]",
            window_fn, args, partitionby_exprs, orderby_exprs
        );
        let input_order_mode = InputOrderMode::Linear;
        Ok(Arc::new(BoundedWindowAggExec::try_new(
            vec![create_window_expr(
                &window_fn,
                fn_name,
                &args,
                &partitionby_exprs,
                orderby_exprs.as_ref(),
                Arc::new(window_frame),
                &input.schema(),
                false,
            )?],
            input,
            partitionby_exprs,
            input_order_mode,
        )?))
    }

    fn projection_exec(input: Arc<dyn ExecutionPlan>) -> Result<Arc<dyn ExecutionPlan>> {
        let schema = input.schema();
        let exprs = input
            .schema()
            .fields
            .iter()
            .enumerate()
            .map(|(idx, field)| {
                let name = if field.name().len() > 20 {
                    format!("col_{idx}")
                } else {
                    field.name().clone()
                };
                let expr = col(field.name(), &schema).unwrap();
                (expr, name)
            })
            .collect::<Vec<_>>();
        Ok(Arc::new(ProjectionExec::try_new(exprs, input)?))
    }

    fn task_context_helper() -> TaskContext {
        let task_ctx = TaskContext::default();
        // Create session context with config
        let session_config = SessionConfig::new()
            .with_batch_size(1)
            .with_target_partitions(2)
            .with_round_robin_repartition(false);
        task_ctx.with_session_config(session_config)
    }

    fn task_context() -> Arc<TaskContext> {
        Arc::new(task_context_helper())
    }

    pub async fn collect_stream(
        mut stream: SendableRecordBatchStream,
        results: &mut Vec<RecordBatch>,
    ) -> Result<()> {
        while let Some(item) = stream.next().await {
            results.push(item?);
        }
        Ok(())
    }

    /// Execute the [ExecutionPlan] and collect the results in memory
    pub async fn collect_with_timeout(
        plan: Arc<dyn ExecutionPlan>,
        context: Arc<TaskContext>,
        timeout_duration: Duration,
    ) -> Result<Vec<RecordBatch>> {
        let stream = execute_stream(plan, context)?;
        let mut results = vec![];

        // Execute the asynchronous operation with a timeout
        if timeout(timeout_duration, collect_stream(stream, &mut results))
            .await
            .is_ok()
        {
            return Err(exec_datafusion_err!("shouldn't have completed"));
        };

        Ok(results)
    }

    /// Execute the [ExecutionPlan] and collect the results in memory
    #[allow(dead_code)]
    pub async fn collect_bonafide(
        plan: Arc<dyn ExecutionPlan>,
        context: Arc<TaskContext>,
    ) -> Result<Vec<RecordBatch>> {
        let stream = execute_stream(plan, context)?;
        let mut results = vec![];

        collect_stream(stream, &mut results).await?;

        Ok(results)
    }

    fn test_schema() -> SchemaRef {
        Arc::new(Schema::new(vec![
            Field::new("sn", DataType::UInt64, true),
            Field::new("hash", DataType::Int64, true),
        ]))
    }

    fn schema_orders(schema: &SchemaRef) -> Result<Vec<LexOrdering>> {
        let orderings = vec![LexOrdering::new(vec![PhysicalSortExpr {
            expr: col("sn", schema)?,
            options: SortOptions {
                descending: false,
                nulls_first: false,
            },
        }])];
        Ok(orderings)
    }

    fn is_integer_division_safe(lhs: usize, rhs: usize) -> bool {
        let res = lhs / rhs;
        res * rhs == lhs
    }
    fn generate_batches(
        schema: &SchemaRef,
        n_row: usize,
        n_chunk: usize,
    ) -> Result<Vec<RecordBatch>> {
        let mut batches = vec![];
        assert!(n_row > 0);
        assert!(n_chunk > 0);
        assert!(is_integer_division_safe(n_row, n_chunk));
        let hash_replicate = 4;

        let chunks = (0..n_row)
            .chunks(n_chunk)
            .into_iter()
            .map(|elem| elem.into_iter().collect::<Vec<_>>())
            .collect::<Vec<_>>();

        // Send 2 RecordBatches at the source
        for sn_values in chunks {
            let mut sn1_array = UInt64Builder::with_capacity(sn_values.len());
            let mut hash_array = Int64Builder::with_capacity(sn_values.len());

            for sn in sn_values {
                sn1_array.append_value(sn as u64);
                let hash_value = (2 - (sn / hash_replicate)) as i64;
                hash_array.append_value(hash_value);
            }

            let batch = RecordBatch::try_new(
                Arc::clone(schema),
                vec![Arc::new(sn1_array.finish()), Arc::new(hash_array.finish())],
            )?;
            batches.push(batch);
        }
        Ok(batches)
    }

    fn generate_never_ending_source(
        n_rows: usize,
        chunk_length: usize,
        n_partition: usize,
        is_infinite: bool,
        send_exit: bool,
        per_batch_wait_duration_in_millis: u64,
    ) -> Result<Arc<dyn ExecutionPlan>> {
        assert!(n_partition > 0);

        // We use same hash value in the table. This makes sure that
        // After hashing computation will continue in only in one of the output partitions
        // In this case, data flow should still continue
        let schema = test_schema();
        let orderings = schema_orders(&schema)?;

        // Source waits per_batch_wait_duration_in_millis ms before sending other batch
        let per_batch_wait_duration =
            Duration::from_millis(per_batch_wait_duration_in_millis);

        let batches = generate_batches(&schema, n_rows, chunk_length)?;

        // Source has 2 partitions
        let partitions = vec![
            Arc::new(TestStreamPartition {
                schema: Arc::clone(&schema),
                batches,
                idx: 0,
                state: PolingState::BatchReturn,
                sleep_duration: per_batch_wait_duration,
                send_exit,
            }) as _;
            n_partition
        ];
        let source = Arc::new(StreamingTableExec::try_new(
            Arc::clone(&schema),
            partitions,
            None,
            orderings,
            is_infinite,
            None,
        )?) as _;
        Ok(source)
    }

<<<<<<< HEAD
=======
    // Tests NTH_VALUE(negative index) with memoize feature.
    // To be able to trigger memoize feature for NTH_VALUE we need to
    // - feed BoundedWindowAggExec with batch stream data.
    // - Window frame should contain UNBOUNDED PRECEDING.
    // It hard to ensure these conditions are met, from the sql query.
    #[tokio::test]
    async fn test_window_nth_value_bounded_memoize() -> Result<()> {
        let config = SessionConfig::new().with_target_partitions(1);
        let task_ctx = Arc::new(TaskContext::default().with_session_config(config));

        let schema = Arc::new(Schema::new(vec![Field::new("a", DataType::Int32, false)]));
        // Create a new batch of data to insert into the table
        let batch = RecordBatch::try_new(
            Arc::clone(&schema),
            vec![Arc::new(arrow_array::Int32Array::from(vec![1, 2, 3]))],
        )?;

        let memory_exec = MemoryExec::try_new(
            &[vec![batch.clone(), batch.clone(), batch.clone()]],
            Arc::clone(&schema),
            None,
        )
        .map(|e| Arc::new(e) as Arc<dyn ExecutionPlan>)?;
        let col_a = col("a", &schema)?;
        let nth_value_func1 = NthValue::nth(
            "nth_value(-1)",
            Arc::clone(&col_a),
            DataType::Int32,
            1,
            false,
        )?
        .reverse_expr()
        .unwrap();
        let nth_value_func2 = NthValue::nth(
            "nth_value(-2)",
            Arc::clone(&col_a),
            DataType::Int32,
            2,
            false,
        )?
        .reverse_expr()
        .unwrap();
        let last_value_func = Arc::new(NthValue::last(
            "last",
            Arc::clone(&col_a),
            DataType::Int32,
            false,
        )) as _;
        let window_exprs = vec![
            // LAST_VALUE(a)
            Arc::new(BuiltInWindowExpr::new(
                last_value_func,
                &[],
                LexOrderingRef::default(),
                Arc::new(WindowFrame::new_bounds(
                    WindowFrameUnits::Rows,
                    WindowFrameBound::Preceding(ScalarValue::UInt64(None)),
                    WindowFrameBound::CurrentRow,
                )),
            )) as _,
            // NTH_VALUE(a, -1)
            Arc::new(BuiltInWindowExpr::new(
                nth_value_func1,
                &[],
                LexOrderingRef::default(),
                Arc::new(WindowFrame::new_bounds(
                    WindowFrameUnits::Rows,
                    WindowFrameBound::Preceding(ScalarValue::UInt64(None)),
                    WindowFrameBound::CurrentRow,
                )),
            )) as _,
            // NTH_VALUE(a, -2)
            Arc::new(BuiltInWindowExpr::new(
                nth_value_func2,
                &[],
                LexOrderingRef::default(),
                Arc::new(WindowFrame::new_bounds(
                    WindowFrameUnits::Rows,
                    WindowFrameBound::Preceding(ScalarValue::UInt64(None)),
                    WindowFrameBound::CurrentRow,
                )),
            )) as _,
        ];
        let physical_plan = BoundedWindowAggExec::try_new(
            window_exprs,
            memory_exec,
            vec![],
            InputOrderMode::Sorted,
        )
        .map(|e| Arc::new(e) as Arc<dyn ExecutionPlan>)?;

        let batches = collect(physical_plan.execute(0, task_ctx)?).await?;

        let expected = vec![
            "BoundedWindowAggExec: wdw=[last: Ok(Field { name: \"last\", data_type: Int32, nullable: true, dict_id: 0, dict_is_ordered: false, metadata: {} }), frame: WindowFrame { units: Rows, start_bound: Preceding(UInt64(NULL)), end_bound: CurrentRow, is_causal: true }, nth_value(-1): Ok(Field { name: \"nth_value(-1)\", data_type: Int32, nullable: true, dict_id: 0, dict_is_ordered: false, metadata: {} }), frame: WindowFrame { units: Rows, start_bound: Preceding(UInt64(NULL)), end_bound: CurrentRow, is_causal: true }, nth_value(-2): Ok(Field { name: \"nth_value(-2)\", data_type: Int32, nullable: true, dict_id: 0, dict_is_ordered: false, metadata: {} }), frame: WindowFrame { units: Rows, start_bound: Preceding(UInt64(NULL)), end_bound: CurrentRow, is_causal: true }], mode=[Sorted]",
            "  MemoryExec: partitions=1, partition_sizes=[3]",
        ];
        // Get string representation of the plan
        let actual = get_plan_string(&physical_plan);
        assert_eq!(
            expected, actual,
            "\n**Optimized Plan Mismatch\n\nexpected:\n\n{expected:#?}\nactual:\n\n{actual:#?}\n\n"
        );

        let expected = [
            "+---+------+---------------+---------------+",
            "| a | last | nth_value(-1) | nth_value(-2) |",
            "+---+------+---------------+---------------+",
            "| 1 | 1    | 1             |               |",
            "| 2 | 2    | 2             | 1             |",
            "| 3 | 3    | 3             | 2             |",
            "| 1 | 1    | 1             | 3             |",
            "| 2 | 2    | 2             | 1             |",
            "| 3 | 3    | 3             | 2             |",
            "| 1 | 1    | 1             | 3             |",
            "| 2 | 2    | 2             | 1             |",
            "| 3 | 3    | 3             | 2             |",
            "+---+------+---------------+---------------+",
        ];
        assert_batches_eq!(expected, &batches);
        Ok(())
    }

>>>>>>> 85f92ef6
    // This test, tests whether most recent row guarantee by the input batch of the `BoundedWindowAggExec`
    // helps `BoundedWindowAggExec` to generate low latency result in the `Linear` mode.
    // Input data generated at the source is
    //       "+----+------+",
    //       "| sn | hash |",
    //       "+----+------+",
    //       "| 0  | 2    |",
    //       "| 1  | 2    |",
    //       "| 2  | 2    |",
    //       "| 3  | 2    |",
    //       "| 4  | 1    |",
    //       "| 5  | 1    |",
    //       "| 6  | 1    |",
    //       "| 7  | 1    |",
    //       "| 8  | 0    |",
    //       "| 9  | 0    |",
    //       "+----+------+",
    //
    // Effectively following query is run on this data
    //
    //   SELECT *, count(*) OVER(PARTITION BY duplicated_hash ORDER BY sn RANGE BETWEEN CURRENT ROW AND 1 FOLLOWING)
    //   FROM test;
    //
    // partition `duplicated_hash=2` receives following data from the input
    //
    //       "+----+------+",
    //       "| sn | hash |",
    //       "+----+------+",
    //       "| 0  | 2    |",
    //       "| 1  | 2    |",
    //       "| 2  | 2    |",
    //       "| 3  | 2    |",
    //       "+----+------+",
    // normally `BoundedWindowExec` can only generate following result from the input above
    //
    //       "+----+------+---------+",
    //       "| sn | hash |  count  |",
    //       "+----+------+---------+",
    //       "| 0  | 2    |  2      |",
    //       "| 1  | 2    |  2      |",
    //       "| 2  | 2    |<not yet>|",
    //       "| 3  | 2    |<not yet>|",
    //       "+----+------+---------+",
    // where result of last 2 row is missing. Since window frame end is not may change with future data
    // since window frame end is determined by 1 following (To generate result for row=3[where sn=2] we
    // need to received sn=4 to make sure window frame end bound won't change with future data).
    //
    // With the ability of different partitions to use global ordering at the input (where most up-to date
    //   row is
    //      "| 9  | 0    |",
    //   )
    //
    // `BoundedWindowExec` should be able to generate following result in the test
    //
    //       "+----+------+-------+",
    //       "| sn | hash | col_2 |",
    //       "+----+------+-------+",
    //       "| 0  | 2    | 2     |",
    //       "| 1  | 2    | 2     |",
    //       "| 2  | 2    | 2     |",
    //       "| 3  | 2    | 1     |",
    //       "| 4  | 1    | 2     |",
    //       "| 5  | 1    | 2     |",
    //       "| 6  | 1    | 2     |",
    //       "| 7  | 1    | 1     |",
    //       "+----+------+-------+",
    //
    // where result for all rows except last 2 is calculated (To calculate result for row 9 where sn=8
    //   we need to receive sn=10 value to calculate it result.).
    // In this test, out aim is to test for which portion of the input data `BoundedWindowExec` can generate
    // a result. To test this behaviour, we generated the data at the source infinitely (no `None` signal
    //    is sent to output from source). After, row:
    //
    //       "| 9  | 0    |",
    //
    // is sent. Source stops sending data to output. We collect, result emitted by the `BoundedWindowExec` at the
    // end of the pipeline with a timeout (Since no `None` is sent from source. Collection never ends otherwise).
    #[tokio::test]
    async fn bounded_window_exec_linear_mode_range_information() -> Result<()> {
        let n_rows = 10;
        let chunk_length = 2;
        let n_future_range = 1;

        let timeout_duration = Duration::from_millis(2000);

        let source =
            generate_never_ending_source(n_rows, chunk_length, 1, true, false, 5)?;

        let window =
            bounded_window_exec_pb_latent_range(source, n_future_range, "hash", "sn")?;

        let plan = projection_exec(window)?;

        let expected_plan = vec![
            "ProjectionExec: expr=[sn@0 as sn, hash@1 as hash, count([Column { name: \"sn\", index: 0 }]) PARTITION BY: [[Column { name: \"hash\", index: 1 }]], ORDER BY: [LexOrdering { inner: [PhysicalSortExpr { expr: Column { name: \"sn\", index: 0 }, options: SortOptions { descending: false, nulls_first: true } }] }]@2 as col_2]",
            "  BoundedWindowAggExec: wdw=[count([Column { name: \"sn\", index: 0 }]) PARTITION BY: [[Column { name: \"hash\", index: 1 }]], ORDER BY: [LexOrdering { inner: [PhysicalSortExpr { expr: Column { name: \"sn\", index: 0 }, options: SortOptions { descending: false, nulls_first: true } }] }]: Ok(Field { name: \"count([Column { name: \\\"sn\\\", index: 0 }]) PARTITION BY: [[Column { name: \\\"hash\\\", index: 1 }]], ORDER BY: [LexOrdering { inner: [PhysicalSortExpr { expr: Column { name: \\\"sn\\\", index: 0 }, options: SortOptions { descending: false, nulls_first: true } }] }]\", data_type: Int64, nullable: false, dict_id: 0, dict_is_ordered: false, metadata: {} }), frame: WindowFrame { units: Range, start_bound: CurrentRow, end_bound: Following(UInt64(1)), is_causal: false }], mode=[Linear]",
            "    StreamingTableExec: partition_sizes=1, projection=[sn, hash], infinite_source=true, output_ordering=[sn@0 ASC NULLS LAST]",
        ];

        // Get string representation of the plan
        let actual = get_plan_string(&plan);
        assert_eq!(
            expected_plan, actual,
            "\n**Optimized Plan Mismatch\n\nexpected:\n\n{expected_plan:#?}\nactual:\n\n{actual:#?}\n\n"
        );

        let task_ctx = task_context();
        let batches = collect_with_timeout(plan, task_ctx, timeout_duration).await?;

        let expected = [
            "+----+------+-------+",
            "| sn | hash | col_2 |",
            "+----+------+-------+",
            "| 0  | 2    | 2     |",
            "| 1  | 2    | 2     |",
            "| 2  | 2    | 2     |",
            "| 3  | 2    | 1     |",
            "| 4  | 1    | 2     |",
            "| 5  | 1    | 2     |",
            "| 6  | 1    | 2     |",
            "| 7  | 1    | 1     |",
            "+----+------+-------+",
        ];
        assert_batches_eq!(expected, &batches);

        Ok(())
    }
}<|MERGE_RESOLUTION|>--- conflicted
+++ resolved
@@ -1158,12 +1158,9 @@
     use std::task::{Context, Poll};
     use std::time::Duration;
 
-<<<<<<< HEAD
-=======
     use crate::common::collect;
     use crate::expressions::PhysicalSortExpr;
     use crate::memory::MemoryExec;
->>>>>>> 85f92ef6
     use crate::projection::ProjectionExec;
     use crate::streaming::{PartitionStream, StreamingTableExec};
     use crate::windows::{create_window_expr, BoundedWindowAggExec, InputOrderMode};
@@ -1183,16 +1180,11 @@
         WindowFrame, WindowFrameBound, WindowFrameUnits, WindowFunctionDefinition,
     };
     use datafusion_functions_aggregate::count::count_udaf;
-<<<<<<< HEAD
-    use datafusion_physical_expr::expressions::{col, Column};
-    use datafusion_physical_expr::{LexOrdering, PhysicalExpr, PhysicalSortExpr};
-=======
     use datafusion_physical_expr::expressions::{col, Column, NthValue};
     use datafusion_physical_expr::window::{
         BuiltInWindowExpr, BuiltInWindowFunctionExpr,
     };
     use datafusion_physical_expr::{LexOrdering, PhysicalExpr};
->>>>>>> 85f92ef6
 
     use datafusion_physical_expr_common::sort_expr::LexOrderingRef;
     use futures::future::Shared;
@@ -1508,8 +1500,6 @@
         Ok(source)
     }
 
-<<<<<<< HEAD
-=======
     // Tests NTH_VALUE(negative index) with memoize feature.
     // To be able to trigger memoize feature for NTH_VALUE we need to
     // - feed BoundedWindowAggExec with batch stream data.
@@ -1633,7 +1623,6 @@
         Ok(())
     }
 
->>>>>>> 85f92ef6
     // This test, tests whether most recent row guarantee by the input batch of the `BoundedWindowAggExec`
     // helps `BoundedWindowAggExec` to generate low latency result in the `Linear` mode.
     // Input data generated at the source is
