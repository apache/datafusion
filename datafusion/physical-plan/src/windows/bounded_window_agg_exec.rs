// Licensed to the Apache Software Foundation (ASF) under one
// or more contributor license agreements.  See the NOTICE file
// distributed with this work for additional information
// regarding copyright ownership.  The ASF licenses this file
// to you under the Apache License, Version 2.0 (the
// "License"); you may not use this file except in compliance
// with the License.  You may obtain a copy of the License at
//
//   http://www.apache.org/licenses/LICENSE-2.0
//
// Unless required by applicable law or agreed to in writing,
// software distributed under the License is distributed on an
// "AS IS" BASIS, WITHOUT WARRANTIES OR CONDITIONS OF ANY
// KIND, either express or implied.  See the License for the
// specific language governing permissions and limitations
// under the License.

//! Stream and channel implementations for window function expressions.
//! The executor given here uses bounded memory (does not maintain all
//! the input data seen so far), which makes it appropriate when processing
//! infinite inputs.

use std::any::Any;
use std::cmp::{min, Ordering};
use std::collections::{HashMap, VecDeque};
use std::pin::Pin;
use std::sync::Arc;
use std::task::{Context, Poll};

use crate::expressions::PhysicalSortExpr;
use crate::metrics::{BaselineMetrics, ExecutionPlanMetricsSet, MetricsSet};
use crate::windows::{
    calc_requirements, get_ordered_partition_by_indices, get_partition_by_sort_exprs,
    window_equivalence_properties,
};
use crate::{
    ColumnStatistics, DisplayAs, DisplayFormatType, Distribution, ExecutionPlan,
    ExecutionPlanProperties, InputOrderMode, PlanProperties, RecordBatchStream,
    SendableRecordBatchStream, Statistics, WindowExpr,
};

use arrow::{
    array::{Array, ArrayRef, RecordBatchOptions, UInt32Builder},
    compute::{concat, concat_batches, sort_to_indices},
    datatypes::{Schema, SchemaBuilder, SchemaRef},
    record_batch::RecordBatch,
};
use datafusion_common::hash_utils::create_hashes;
use datafusion_common::stats::Precision;
use datafusion_common::utils::{
    evaluate_partition_ranges, get_arrayref_at_indices, get_at_indices,
    get_record_batch_at_indices, get_row_at_idx,
};
use datafusion_common::{arrow_datafusion_err, exec_err, DataFusionError, Result};
use datafusion_execution::TaskContext;
use datafusion_expr::window_state::{PartitionBatchState, WindowAggState};
use datafusion_expr::ColumnarValue;
use datafusion_physical_expr::window::{
    PartitionBatches, PartitionKey, PartitionWindowAggStates, WindowState,
};
use datafusion_physical_expr::{PhysicalExpr, PhysicalSortRequirement};

use ahash::RandomState;
use futures::stream::Stream;
use futures::{ready, StreamExt};
use hashbrown::raw::RawTable;
use indexmap::IndexMap;
use log::debug;

/// Window execution plan
#[derive(Debug)]
pub struct BoundedWindowAggExec {
    /// Input plan
    input: Arc<dyn ExecutionPlan>,
    /// Window function expression
    window_expr: Vec<Arc<dyn WindowExpr>>,
    /// Schema after the window is run
    schema: SchemaRef,
    /// Partition Keys
    pub partition_keys: Vec<Arc<dyn PhysicalExpr>>,
    /// Execution metrics
    metrics: ExecutionPlanMetricsSet,
    /// Describes how the input is ordered relative to the partition keys
    pub input_order_mode: InputOrderMode,
    /// Partition by indices that define ordering
    // For example, if input ordering is ORDER BY a, b and window expression
    // contains PARTITION BY b, a; `ordered_partition_by_indices` would be 1, 0.
    // Similarly, if window expression contains PARTITION BY a, b; then
    // `ordered_partition_by_indices` would be 0, 1.
    // See `get_ordered_partition_by_indices` for more details.
    ordered_partition_by_indices: Vec<usize>,
    /// Cache holding plan properties like equivalences, output partitioning etc.
    cache: PlanProperties,
}

impl BoundedWindowAggExec {
    /// Create a new execution plan for window aggregates
    pub fn try_new(
        window_expr: Vec<Arc<dyn WindowExpr>>,
        input: Arc<dyn ExecutionPlan>,
        partition_keys: Vec<Arc<dyn PhysicalExpr>>,
        input_order_mode: InputOrderMode,
    ) -> Result<Self> {
        let schema = create_schema(&input.schema(), &window_expr)?;
        let schema = Arc::new(schema);
        let partition_by_exprs = window_expr[0].partition_by();
        let ordered_partition_by_indices = match &input_order_mode {
            InputOrderMode::Sorted => {
                let indices = get_ordered_partition_by_indices(
                    window_expr[0].partition_by(),
                    &input,
                );
                if indices.len() == partition_by_exprs.len() {
                    indices
                } else {
                    (0..partition_by_exprs.len()).collect::<Vec<_>>()
                }
            }
            InputOrderMode::PartiallySorted(ordered_indices) => ordered_indices.clone(),
            InputOrderMode::Linear => {
                vec![]
            }
        };
        let cache = Self::compute_properties(&input, &schema, &window_expr);
        Ok(Self {
            input,
            window_expr,
            schema,
            partition_keys,
            metrics: ExecutionPlanMetricsSet::new(),
            input_order_mode,
            ordered_partition_by_indices,
            cache,
        })
    }

    /// Window expressions
    pub fn window_expr(&self) -> &[Arc<dyn WindowExpr>] {
        &self.window_expr
    }

    /// Input plan
    pub fn input(&self) -> &Arc<dyn ExecutionPlan> {
        &self.input
    }

    /// Return the output sort order of partition keys: For example
    /// OVER(PARTITION BY a, ORDER BY b) -> would give sorting of the column a
    // We are sure that partition by columns are always at the beginning of sort_keys
    // Hence returned `PhysicalSortExpr` corresponding to `PARTITION BY` columns can be used safely
    // to calculate partition separation points
    pub fn partition_by_sort_keys(&self) -> Result<Vec<PhysicalSortExpr>> {
        let partition_by = self.window_expr()[0].partition_by();
        get_partition_by_sort_exprs(
            &self.input,
            partition_by,
            &self.ordered_partition_by_indices,
        )
    }

    /// Initializes the appropriate [`PartitionSearcher`] implementation from
    /// the state.
    fn get_search_algo(&self) -> Result<Box<dyn PartitionSearcher>> {
        let partition_by_sort_keys = self.partition_by_sort_keys()?;
        let ordered_partition_by_indices = self.ordered_partition_by_indices.clone();
        let input_schema = self.input().schema();
        Ok(match &self.input_order_mode {
            InputOrderMode::Sorted => {
                // In Sorted mode, all partition by columns should be ordered.
                if self.window_expr()[0].partition_by().len()
                    != ordered_partition_by_indices.len()
                {
                    return exec_err!("All partition by columns should have an ordering in Sorted mode.");
                }
                Box::new(SortedSearch {
                    partition_by_sort_keys,
                    ordered_partition_by_indices,
                    input_schema,
                })
            }
            InputOrderMode::Linear | InputOrderMode::PartiallySorted(_) => Box::new(
                LinearSearch::new(ordered_partition_by_indices, input_schema),
            ),
        })
    }

    /// This function creates the cache object that stores the plan properties such as schema, equivalence properties, ordering, partitioning, etc.
    fn compute_properties(
        input: &Arc<dyn ExecutionPlan>,
        schema: &SchemaRef,
        window_expr: &[Arc<dyn WindowExpr>],
    ) -> PlanProperties {
        // Calculate equivalence properties:
        let eq_properties = window_equivalence_properties(schema, input, window_expr);

        // As we can have repartitioning using the partition keys, this can
        // be either one or more than one, depending on the presence of
        // repartitioning.
        let output_partitioning = input.output_partitioning().clone();

        // Construct properties cache
        PlanProperties::new(
            eq_properties,          // Equivalence Properties
            output_partitioning,    // Output Partitioning
            input.execution_mode(), // Execution Mode
        )
    }
}

impl DisplayAs for BoundedWindowAggExec {
    fn fmt_as(
        &self,
        t: DisplayFormatType,
        f: &mut std::fmt::Formatter,
    ) -> std::fmt::Result {
        match t {
            DisplayFormatType::Default | DisplayFormatType::Verbose => {
                write!(f, "BoundedWindowAggExec: ")?;
                let g: Vec<String> = self
                    .window_expr
                    .iter()
                    .map(|e| {
                        format!(
                            "{}: {:?}, frame: {:?}",
                            e.name().to_owned(),
                            e.field(),
                            e.get_window_frame()
                        )
                    })
                    .collect();
                let mode = &self.input_order_mode;
                write!(f, "wdw=[{}], mode=[{:?}]", g.join(", "), mode)?;
            }
        }
        Ok(())
    }
}

impl ExecutionPlan for BoundedWindowAggExec {
    /// Return a reference to Any that can be used for downcasting
    fn as_any(&self) -> &dyn Any {
        self
    }

    fn properties(&self) -> &PlanProperties {
        &self.cache
    }

    fn children(&self) -> Vec<Arc<dyn ExecutionPlan>> {
        vec![self.input.clone()]
    }

    fn required_input_ordering(&self) -> Vec<Option<Vec<PhysicalSortRequirement>>> {
        let partition_bys = self.window_expr()[0].partition_by();
        let order_keys = self.window_expr()[0].order_by();
        if self.input_order_mode != InputOrderMode::Sorted
            || self.ordered_partition_by_indices.len() >= partition_bys.len()
        {
            let partition_bys = self
                .ordered_partition_by_indices
                .iter()
                .map(|idx| &partition_bys[*idx]);
            vec![calc_requirements(partition_bys, order_keys)]
        } else {
            vec![calc_requirements(partition_bys, order_keys)]
        }
    }

    fn required_input_distribution(&self) -> Vec<Distribution> {
        if self.partition_keys.is_empty() {
            debug!("No partition defined for BoundedWindowAggExec!!!");
            vec![Distribution::SinglePartition]
        } else {
            vec![Distribution::HashPartitioned(self.partition_keys.clone())]
        }
    }

    fn maintains_input_order(&self) -> Vec<bool> {
        vec![true]
    }

    fn with_new_children(
        self: Arc<Self>,
        children: Vec<Arc<dyn ExecutionPlan>>,
    ) -> Result<Arc<dyn ExecutionPlan>> {
        Ok(Arc::new(BoundedWindowAggExec::try_new(
            self.window_expr.clone(),
            children[0].clone(),
            self.partition_keys.clone(),
            self.input_order_mode.clone(),
        )?))
    }

    fn execute(
        &self,
        partition: usize,
        context: Arc<TaskContext>,
    ) -> Result<SendableRecordBatchStream> {
        let input = self.input.execute(partition, context)?;
        let search_mode = self.get_search_algo()?;
        let stream = Box::pin(BoundedWindowAggStream::new(
            self.schema.clone(),
            self.window_expr.clone(),
            input,
            BaselineMetrics::new(&self.metrics, partition),
            search_mode,
        )?);
        Ok(stream)
    }

    fn metrics(&self) -> Option<MetricsSet> {
        Some(self.metrics.clone_inner())
    }

    fn statistics(&self) -> Result<Statistics> {
        let input_stat = self.input.statistics()?;
        let win_cols = self.window_expr.len();
        let input_cols = self.input.schema().fields().len();
        // TODO stats: some windowing function will maintain invariants such as min, max...
        let mut column_statistics = Vec::with_capacity(win_cols + input_cols);
        // copy stats of the input to the beginning of the schema.
        column_statistics.extend(input_stat.column_statistics);
        for _ in 0..win_cols {
            column_statistics.push(ColumnStatistics::new_unknown())
        }
        Ok(Statistics {
            num_rows: input_stat.num_rows,
            column_statistics,
            total_byte_size: Precision::Absent,
        })
    }
}

/// Trait that specifies how we search for (or calculate) partitions. It has two
/// implementations: [`SortedSearch`] and [`LinearSearch`].
trait PartitionSearcher: Send {
    /// This method constructs output columns using the result of each window expression
    /// (each entry in the output vector comes from a window expression).
    /// Executor when producing output concatenates `input_buffer` (corresponding section), and
    /// result of this function to generate output `RecordBatch`. `input_buffer` is used to determine
    /// which sections of the window expression results should be used to generate output.
    /// `partition_buffers` contains corresponding section of the `RecordBatch` for each partition.
    /// `window_agg_states` stores per partition state for each window expression.
    /// None case means that no result is generated
    /// `Some(Vec<ArrayRef>)` is the result of each window expression.
    fn calculate_out_columns(
        &mut self,
        input_buffer: &RecordBatch,
        window_agg_states: &[PartitionWindowAggStates],
        partition_buffers: &mut PartitionBatches,
        window_expr: &[Arc<dyn WindowExpr>],
    ) -> Result<Option<Vec<ArrayRef>>>;

    /// Determine whether `[InputOrderMode]` is `[InputOrderMode::Linear]` or not.
    fn is_mode_linear(&self) -> bool {
        false
    }

    // Constructs corresponding batches for each partition for the record_batch.
    fn evaluate_partition_batches(
        &mut self,
        record_batch: &RecordBatch,
        window_expr: &[Arc<dyn WindowExpr>],
    ) -> Result<Vec<(PartitionKey, RecordBatch)>>;

    /// Prunes the state.
    fn prune(&mut self, _n_out: usize) {}

    /// Marks the partition as done if we are sure that corresponding partition
    /// cannot receive any more values.
    fn mark_partition_end(&self, partition_buffers: &mut PartitionBatches);

    /// Updates `input_buffer` and `partition_buffers` with the new `record_batch`.
    fn update_partition_batch(
        &mut self,
        input_buffer: &mut RecordBatch,
        record_batch: RecordBatch,
        window_expr: &[Arc<dyn WindowExpr>],
        partition_buffers: &mut PartitionBatches,
    ) -> Result<()> {
<<<<<<< HEAD
        if record_batch.num_rows() == 0 {
            return Ok(());
        }
        let partition_batches =
            self.evaluate_partition_batches(&record_batch, window_expr)?;
        for (partition_row, partition_batch) in partition_batches {
            let partition_batch_state = partition_buffers
                .entry(partition_row)
                .or_insert_with(|| PartitionBatchState::new(partition_batch.schema()));
            partition_batch_state.extend(&partition_batch)?;
        }

        if self.is_mode_linear() {
            // In Linear mode, it is guaranteed that first order by column is ordered across partitions.
            // Please note that, it is only guaranteed that first order by column is ordered. As a counter example
            // Consider the case, `PARTITION BY b, ORDER BY a, c`, when input is ordered by `[a,b,c]`. In this case,
            // `BoundedWindowAggExec` mode will be `Linear`. However, we cannot guarantee that, last row of the input data
            // will be most ahead data in terms of ordering requirement `[a, c]` (It is the most ahead data in terms of `[a, b, c]`).
            // Hence, only column `a` should be used as a guarantee of the most ahead data across partitions.
            // For other modes (`Sorted`, `PartiallySorted`), we do not need to keep track of most recent row guarantee across partitions.
            //  The reason is that, since leading ordering separates partitions, guarantee by the most recent row, already prune the previous partitions completely.
            let last_row = get_last_row_batch(&record_batch)?;
            for (_partition_row, partition_batch) in partition_buffers.iter_mut() {
                partition_batch.set_most_recent_row(last_row.clone());
=======
        if record_batch.num_rows() > 0 {
            let partition_batches =
                self.evaluate_partition_batches(&record_batch, window_expr)?;
            for (partition_row, partition_batch) in partition_batches {
                let partition_batch_state = partition_buffers
                    .entry(partition_row)
                    .or_insert_with(|| PartitionBatchState {
                        // Use input_schema, for the buffer schema.
                        // record_batch.schema may not have necessary schema, in terms of
                        // nullability constraints of the output.
                        // See issue: https://github.com/apache/arrow-datafusion/issues/9320
                        record_batch: RecordBatch::new_empty(self.input_schema().clone()),
                        is_end: false,
                        n_out_row: 0,
                    });
                partition_batch_state.record_batch = concat_batches(
                    self.input_schema(),
                    [&partition_batch_state.record_batch, &partition_batch],
                )?;
>>>>>>> 44936efa
            }
        }
        self.mark_partition_end(partition_buffers);

        *input_buffer = if input_buffer.num_rows() == 0 {
            record_batch
        } else {
            concat_batches(&input_buffer.schema(), [input_buffer, &record_batch])?
        };

        Ok(())
    }

    fn input_schema(&self) -> &SchemaRef;
}

/// This object encapsulates the algorithm state for a simple linear scan
/// algorithm for computing partitions.
pub struct LinearSearch {
    /// Keeps the hash of input buffer calculated from PARTITION BY columns.
    /// Its length is equal to the `input_buffer` length.
    input_buffer_hashes: VecDeque<u64>,
    /// Used during hash value calculation.
    random_state: RandomState,
    /// Input ordering and partition by key ordering need not be the same, so
    /// this vector stores the mapping between them. For instance, if the input
    /// is ordered by a, b and the window expression contains a PARTITION BY b, a
    /// clause, this attribute stores [1, 0].
    ordered_partition_by_indices: Vec<usize>,
    /// We use this [`RawTable`] to calculate unique partitions for each new
    /// RecordBatch. First entry in the tuple is the hash value, the second
    /// entry is the unique ID for each partition (increments from 0 to n).
    row_map_batch: RawTable<(u64, usize)>,
    /// We use this [`RawTable`] to calculate the output columns that we can
    /// produce at each cycle. First entry in the tuple is the hash value, the
    /// second entry is the unique ID for each partition (increments from 0 to n).
    /// The third entry stores how many new outputs are calculated for the
    /// corresponding partition.
    row_map_out: RawTable<(u64, usize, usize)>,
    input_schema: SchemaRef,
}

impl PartitionSearcher for LinearSearch {
    /// This method constructs output columns using the result of each window expression.
    // Assume input buffer is         |      Partition Buffers would be (Where each partition and its data is seperated)
    // a, 2                           |      a, 2
    // b, 2                           |      a, 2
    // a, 2                           |      a, 2
    // b, 2                           |
    // a, 2                           |      b, 2
    // b, 2                           |      b, 2
    // b, 2                           |      b, 2
    //                                |      b, 2
    // Also assume we happen to calculate 2 new values for a, and 3 for b (To be calculate missing values we may need to consider future values).
    // Partition buffers effectively will be
    // a, 2, 1
    // a, 2, 2
    // a, 2, (missing)
    //
    // b, 2, 1
    // b, 2, 2
    // b, 2, 3
    // b, 2, (missing)
    // When partition buffers are mapped back to the original record batch. Result becomes
    // a, 2, 1
    // b, 2, 1
    // a, 2, 2
    // b, 2, 2
    // a, 2, (missing)
    // b, 2, 3
    // b, 2, (missing)
    // This function calculates the column result of window expression(s) (First 4 entry of 3rd column in the above section.)
    // 1
    // 1
    // 2
    // 2
    // Above section corresponds to calculated result which can be emitted without breaking input buffer ordering.
    fn calculate_out_columns(
        &mut self,
        input_buffer: &RecordBatch,
        window_agg_states: &[PartitionWindowAggStates],
        partition_buffers: &mut PartitionBatches,
        window_expr: &[Arc<dyn WindowExpr>],
    ) -> Result<Option<Vec<ArrayRef>>> {
        let partition_output_indices = self.calc_partition_output_indices(
            input_buffer,
            window_agg_states,
            window_expr,
        )?;

        let n_window_col = window_agg_states.len();
        let mut new_columns = vec![vec![]; n_window_col];
        // Size of all_indices can be at most input_buffer.num_rows():
        let mut all_indices = UInt32Builder::with_capacity(input_buffer.num_rows());
        for (row, indices) in partition_output_indices {
            let length = indices.len();
            for (idx, window_agg_state) in window_agg_states.iter().enumerate() {
                let partition = &window_agg_state[&row];
                let values = partition.state.out_col.slice(0, length).clone();
                new_columns[idx].push(values);
            }
            let partition_batch_state = &mut partition_buffers[&row];
            // Store how many rows are generated for each partition
            partition_batch_state.n_out_row = length;
            // For each row keep corresponding index in the input record batch
            all_indices.append_slice(&indices);
        }
        let all_indices = all_indices.finish();
        if all_indices.is_empty() {
            // We couldn't generate any new value, return early:
            return Ok(None);
        }

        // Concatenate results for each column by converting `Vec<Vec<ArrayRef>>`
        // to Vec<ArrayRef> where inner `Vec<ArrayRef>`s are converted to `ArrayRef`s.
        let new_columns = new_columns
            .iter()
            .map(|items| {
                concat(&items.iter().map(|e| e.as_ref()).collect::<Vec<_>>())
                    .map_err(|e| arrow_datafusion_err!(e))
            })
            .collect::<Result<Vec<_>>>()?;
        // We should emit columns according to row index ordering.
        let sorted_indices = sort_to_indices(&all_indices, None, None)?;
        // Construct new column according to row ordering. This fixes ordering
        get_arrayref_at_indices(&new_columns, &sorted_indices).map(Some)
    }

    fn evaluate_partition_batches(
        &mut self,
        record_batch: &RecordBatch,
        window_expr: &[Arc<dyn WindowExpr>],
    ) -> Result<Vec<(PartitionKey, RecordBatch)>> {
        let partition_bys =
            self.evaluate_partition_by_column_values(record_batch, window_expr)?;
        // NOTE: In Linear or PartiallySorted modes, we are sure that
        //       `partition_bys` are not empty.
        // Calculate indices for each partition and construct a new record
        // batch from the rows at these indices for each partition:
        self.get_per_partition_indices(&partition_bys, record_batch)?
            .into_iter()
            .map(|(row, indices)| {
                let mut new_indices = UInt32Builder::with_capacity(indices.len());
                new_indices.append_slice(&indices);
                let indices = new_indices.finish();
                Ok((row, get_record_batch_at_indices(record_batch, &indices)?))
            })
            .collect()
    }

    fn prune(&mut self, n_out: usize) {
        // Delete hashes for the rows that are outputted.
        self.input_buffer_hashes.drain(0..n_out);
    }

    fn mark_partition_end(&self, partition_buffers: &mut PartitionBatches) {
        // We should be in the `PartiallySorted` case, otherwise we can not
        // tell when we are at the end of a given partition.
        if !self.ordered_partition_by_indices.is_empty() {
            if let Some((last_row, _)) = partition_buffers.last() {
                let last_sorted_cols = self
                    .ordered_partition_by_indices
                    .iter()
                    .map(|idx| last_row[*idx].clone())
                    .collect::<Vec<_>>();
                for (row, partition_batch_state) in partition_buffers.iter_mut() {
                    let sorted_cols = self
                        .ordered_partition_by_indices
                        .iter()
                        .map(|idx| &row[*idx]);
                    // All the partitions other than `last_sorted_cols` are done.
                    // We are sure that we will no longer receive values for these
                    // partitions (arrival of a new value would violate ordering).
                    partition_batch_state.is_end = !sorted_cols.eq(&last_sorted_cols);
                }
            }
        }
    }

<<<<<<< HEAD
    fn is_mode_linear(&self) -> bool {
        self.ordered_partition_by_indices.is_empty()
=======
    fn input_schema(&self) -> &SchemaRef {
        &self.input_schema
>>>>>>> 44936efa
    }
}

impl LinearSearch {
    /// Initialize a new [`LinearSearch`] partition searcher.
    fn new(ordered_partition_by_indices: Vec<usize>, input_schema: SchemaRef) -> Self {
        LinearSearch {
            input_buffer_hashes: VecDeque::new(),
            random_state: Default::default(),
            ordered_partition_by_indices,
            row_map_batch: RawTable::with_capacity(256),
            row_map_out: RawTable::with_capacity(256),
            input_schema,
        }
    }

    /// Calculates partition by expression results for each window expression
    /// on `record_batch`.
    fn evaluate_partition_by_column_values(
        &self,
        record_batch: &RecordBatch,
        window_expr: &[Arc<dyn WindowExpr>],
    ) -> Result<Vec<ArrayRef>> {
        window_expr[0]
            .partition_by()
            .iter()
            .map(|item| match item.evaluate(record_batch)? {
                ColumnarValue::Array(array) => Ok(array),
                ColumnarValue::Scalar(scalar) => {
                    scalar.to_array_of_size(record_batch.num_rows())
                }
            })
            .collect()
    }

    /// Calculate indices of each partition (according to PARTITION BY expression)
    /// `columns` contain partition by expression results.
    fn get_per_partition_indices(
        &mut self,
        columns: &[ArrayRef],
        batch: &RecordBatch,
    ) -> Result<Vec<(PartitionKey, Vec<u32>)>> {
        let mut batch_hashes = vec![0; batch.num_rows()];
        create_hashes(columns, &self.random_state, &mut batch_hashes)?;
        self.input_buffer_hashes.extend(&batch_hashes);
        // reset row_map for new calculation
        self.row_map_batch.clear();
        // res stores PartitionKey and row indices (indices where these partition occurs in the `batch`) for each partition.
        let mut result: Vec<(PartitionKey, Vec<u32>)> = vec![];
        for (hash, row_idx) in batch_hashes.into_iter().zip(0u32..) {
            let entry = self.row_map_batch.get_mut(hash, |(_, group_idx)| {
                // We can safely get the first index of the partition indices
                // since partition indices has one element during initialization.
                let row = get_row_at_idx(columns, row_idx as usize).unwrap();
                // Handle hash collusions with an equality check:
                row.eq(&result[*group_idx].0)
            });
            if let Some((_, group_idx)) = entry {
                result[*group_idx].1.push(row_idx)
            } else {
                self.row_map_batch
                    .insert(hash, (hash, result.len()), |(hash, _)| *hash);
                let row = get_row_at_idx(columns, row_idx as usize)?;
                // This is a new partition its only index is row_idx for now.
                result.push((row, vec![row_idx]));
            }
        }
        Ok(result)
    }

    /// Calculates partition keys and result indices for each partition.
    /// The return value is a vector of tuples where the first entry stores
    /// the partition key (unique for each partition) and the second entry
    /// stores indices of the rows for which the partition is constructed.
    fn calc_partition_output_indices(
        &mut self,
        input_buffer: &RecordBatch,
        window_agg_states: &[PartitionWindowAggStates],
        window_expr: &[Arc<dyn WindowExpr>],
    ) -> Result<Vec<(PartitionKey, Vec<u32>)>> {
        let partition_by_columns =
            self.evaluate_partition_by_column_values(input_buffer, window_expr)?;
        // Reset the row_map state:
        self.row_map_out.clear();
        let mut partition_indices: Vec<(PartitionKey, Vec<u32>)> = vec![];
        for (hash, row_idx) in self.input_buffer_hashes.iter().zip(0u32..) {
            let entry = self.row_map_out.get_mut(*hash, |(_, group_idx, _)| {
                let row =
                    get_row_at_idx(&partition_by_columns, row_idx as usize).unwrap();
                row == partition_indices[*group_idx].0
            });
            if let Some((_, group_idx, n_out)) = entry {
                let (_, indices) = &mut partition_indices[*group_idx];
                if indices.len() >= *n_out {
                    break;
                }
                indices.push(row_idx);
            } else {
                let row = get_row_at_idx(&partition_by_columns, row_idx as usize)?;
                let min_out = window_agg_states
                    .iter()
                    .map(|window_agg_state| {
                        window_agg_state
                            .get(&row)
                            .map(|partition| partition.state.out_col.len())
                            .unwrap_or(0)
                    })
                    .min()
                    .unwrap_or(0);
                if min_out == 0 {
                    break;
                }
                self.row_map_out.insert(
                    *hash,
                    (*hash, partition_indices.len(), min_out),
                    |(hash, _, _)| *hash,
                );
                partition_indices.push((row, vec![row_idx]));
            }
        }
        Ok(partition_indices)
    }
}

/// This object encapsulates the algorithm state for sorted searching
/// when computing partitions.
pub struct SortedSearch {
    /// Stores partition by columns and their ordering information
    partition_by_sort_keys: Vec<PhysicalSortExpr>,
    /// Input ordering and partition by key ordering need not be the same, so
    /// this vector stores the mapping between them. For instance, if the input
    /// is ordered by a, b and the window expression contains a PARTITION BY b, a
    /// clause, this attribute stores [1, 0].
    ordered_partition_by_indices: Vec<usize>,
    input_schema: SchemaRef,
}

impl PartitionSearcher for SortedSearch {
    /// This method constructs new output columns using the result of each window expression.
    fn calculate_out_columns(
        &mut self,
        _input_buffer: &RecordBatch,
        window_agg_states: &[PartitionWindowAggStates],
        partition_buffers: &mut PartitionBatches,
        _window_expr: &[Arc<dyn WindowExpr>],
    ) -> Result<Option<Vec<ArrayRef>>> {
        let n_out = self.calculate_n_out_row(window_agg_states, partition_buffers);
        if n_out == 0 {
            Ok(None)
        } else {
            window_agg_states
                .iter()
                .map(|map| get_aggregate_result_out_column(map, n_out).map(Some))
                .collect()
        }
    }

    fn evaluate_partition_batches(
        &mut self,
        record_batch: &RecordBatch,
        _window_expr: &[Arc<dyn WindowExpr>],
    ) -> Result<Vec<(PartitionKey, RecordBatch)>> {
        let num_rows = record_batch.num_rows();
        // Calculate result of partition by column expressions
        let partition_columns = self
            .partition_by_sort_keys
            .iter()
            .map(|elem| elem.evaluate_to_sort_column(record_batch))
            .collect::<Result<Vec<_>>>()?;
        // Reorder `partition_columns` such that its ordering matches input ordering.
        let partition_columns_ordered =
            get_at_indices(&partition_columns, &self.ordered_partition_by_indices)?;
        let partition_points =
            evaluate_partition_ranges(num_rows, &partition_columns_ordered)?;
        let partition_bys = partition_columns
            .into_iter()
            .map(|arr| arr.values)
            .collect::<Vec<ArrayRef>>();

        partition_points
            .iter()
            .map(|range| {
                let row = get_row_at_idx(&partition_bys, range.start)?;
                let len = range.end - range.start;
                let slice = record_batch.slice(range.start, len);
                Ok((row, slice))
            })
            .collect::<Result<Vec<_>>>()
    }

    fn mark_partition_end(&self, partition_buffers: &mut PartitionBatches) {
        // In Sorted case. We can mark all partitions besides last partition as ended.
        // We are sure that those partitions will never receive any values.
        // (Otherwise ordering invariant is violated.)
        let n_partitions = partition_buffers.len();
        for (idx, (_, partition_batch_state)) in partition_buffers.iter_mut().enumerate()
        {
            partition_batch_state.is_end |= idx < n_partitions - 1;
        }
    }

    fn input_schema(&self) -> &SchemaRef {
        &self.input_schema
    }
}

impl SortedSearch {
    /// Calculates how many rows we can output.
    fn calculate_n_out_row(
        &mut self,
        window_agg_states: &[PartitionWindowAggStates],
        partition_buffers: &mut PartitionBatches,
    ) -> usize {
        // Different window aggregators may produce results at different rates.
        // We produce the overall batch result only as fast as the slowest one.
        let mut counts = vec![];
        let out_col_counts = window_agg_states.iter().map(|window_agg_state| {
            // Store how many elements are generated for the current
            // window expression:
            let mut cur_window_expr_out_result_len = 0;
            // We iterate over `window_agg_state`, which is an IndexMap.
            // Iterations follow the insertion order, hence we preserve
            // sorting when partition columns are sorted.
            let mut per_partition_out_results = HashMap::new();
            for (row, WindowState { state, .. }) in window_agg_state.iter() {
                cur_window_expr_out_result_len += state.out_col.len();
                let count = per_partition_out_results.entry(row).or_insert(0);
                if *count < state.out_col.len() {
                    *count = state.out_col.len();
                }
                // If we do not generate all results for the current
                // partition, we do not generate results for next
                // partition --  otherwise we will lose input ordering.
                if state.n_row_result_missing > 0 {
                    break;
                }
            }
            counts.push(per_partition_out_results);
            cur_window_expr_out_result_len
        });
        argmin(out_col_counts).map_or(0, |(min_idx, minima)| {
            for (row, count) in counts.swap_remove(min_idx).into_iter() {
                let partition_batch = &mut partition_buffers[row];
                partition_batch.n_out_row = count;
            }
            minima
        })
    }
}

fn create_schema(
    input_schema: &Schema,
    window_expr: &[Arc<dyn WindowExpr>],
) -> Result<Schema> {
    let capacity = input_schema.fields().len() + window_expr.len();
    let mut builder = SchemaBuilder::with_capacity(capacity);
    builder.extend(input_schema.fields.iter().cloned());
    // append results to the schema
    for expr in window_expr {
        builder.push(expr.field()?);
    }
    Ok(builder.finish())
}

/// Stream for the bounded window aggregation plan.
pub struct BoundedWindowAggStream {
    schema: SchemaRef,
    input: SendableRecordBatchStream,
    /// The record batch executor receives as input (i.e. the columns needed
    /// while calculating aggregation results).
    input_buffer: RecordBatch,
    /// We separate `input_buffer` based on partitions (as
    /// determined by PARTITION BY columns) and store them per partition
    /// in `partition_batches`. We use this variable when calculating results
    /// for each window expression. This enables us to use the same batch for
    /// different window expressions without copying.
    // Note that we could keep record batches for each window expression in
    // `PartitionWindowAggStates`. However, this would use more memory (as
    // many times as the number of window expressions).
    partition_buffers: PartitionBatches,
    /// An executor can run multiple window expressions if the PARTITION BY
    /// and ORDER BY sections are same. We keep state of the each window
    /// expression inside `window_agg_states`.
    window_agg_states: Vec<PartitionWindowAggStates>,
    finished: bool,
    window_expr: Vec<Arc<dyn WindowExpr>>,
    baseline_metrics: BaselineMetrics,
    /// Search mode for partition columns. This determines the algorithm with
    /// which we group each partition.
    search_mode: Box<dyn PartitionSearcher>,
}

impl BoundedWindowAggStream {
    /// Prunes sections of the state that are no longer needed when calculating
    /// results (as determined by window frame boundaries and number of results generated).
    // For instance, if first `n` (not necessarily same with `n_out`) elements are no longer needed to
    // calculate window expression result (outside the window frame boundary) we retract first `n` elements
    // from `self.partition_batches` in corresponding partition.
    // For instance, if `n_out` number of rows are calculated, we can remove
    // first `n_out` rows from `self.input_buffer`.
    fn prune_state(&mut self, n_out: usize) -> Result<()> {
        // Prune `self.window_agg_states`:
        self.prune_out_columns();
        // Prune `self.partition_batches`:
        self.prune_partition_batches();
        // Prune `self.input_buffer`:
        self.prune_input_batch(n_out)?;
        // Prune internal state of search algorithm.
        self.search_mode.prune(n_out);
        Ok(())
    }
}

impl Stream for BoundedWindowAggStream {
    type Item = Result<RecordBatch>;

    fn poll_next(
        mut self: Pin<&mut Self>,
        cx: &mut Context<'_>,
    ) -> Poll<Option<Self::Item>> {
        let poll = self.poll_next_inner(cx);
        self.baseline_metrics.record_poll(poll)
    }
}

impl BoundedWindowAggStream {
    /// Create a new BoundedWindowAggStream
    fn new(
        schema: SchemaRef,
        window_expr: Vec<Arc<dyn WindowExpr>>,
        input: SendableRecordBatchStream,
        baseline_metrics: BaselineMetrics,
        search_mode: Box<dyn PartitionSearcher>,
    ) -> Result<Self> {
        let state = window_expr.iter().map(|_| IndexMap::new()).collect();
        let empty_batch = RecordBatch::new_empty(schema.clone());
        Ok(Self {
            schema,
            input,
            input_buffer: empty_batch,
            partition_buffers: IndexMap::new(),
            window_agg_states: state,
            finished: false,
            window_expr,
            baseline_metrics,
            search_mode,
        })
    }

    fn compute_aggregates(&mut self) -> Result<RecordBatch> {
        // calculate window cols
        for (cur_window_expr, state) in
            self.window_expr.iter().zip(&mut self.window_agg_states)
        {
            cur_window_expr.evaluate_stateful(&self.partition_buffers, state)?;
        }

        let schema = self.schema.clone();
        let window_expr_out = self.search_mode.calculate_out_columns(
            &self.input_buffer,
            &self.window_agg_states,
            &mut self.partition_buffers,
            &self.window_expr,
        )?;
        if let Some(window_expr_out) = window_expr_out {
            let n_out = window_expr_out[0].len();
            // right append new columns to corresponding section in the original input buffer.
            let columns_to_show = self
                .input_buffer
                .columns()
                .iter()
                .map(|elem| elem.slice(0, n_out))
                .chain(window_expr_out)
                .collect::<Vec<_>>();
            let n_generated = columns_to_show[0].len();
            self.prune_state(n_generated)?;
            Ok(RecordBatch::try_new(schema, columns_to_show)?)
        } else {
            Ok(RecordBatch::new_empty(schema))
        }
    }

    #[inline]
    fn poll_next_inner(
        &mut self,
        cx: &mut Context<'_>,
    ) -> Poll<Option<Result<RecordBatch>>> {
        if self.finished {
            return Poll::Ready(None);
        }

        let result = match ready!(self.input.poll_next_unpin(cx)) {
            Some(Ok(batch)) => {
                self.search_mode.update_partition_batch(
                    &mut self.input_buffer,
                    batch,
                    &self.window_expr,
                    &mut self.partition_buffers,
                )?;
                self.compute_aggregates()
            }
            Some(Err(e)) => Err(e),
            None => {
                self.finished = true;
                for (_, partition_batch_state) in self.partition_buffers.iter_mut() {
                    partition_batch_state.is_end = true;
                }
                self.compute_aggregates()
            }
        };
        Poll::Ready(Some(result))
    }

    /// Prunes the sections of the record batch (for each partition)
    /// that we no longer need to calculate the window function result.
    fn prune_partition_batches(&mut self) {
        // Remove partitions which we know already ended (is_end flag is true).
        // Since the retain method preserves insertion order, we still have
        // ordering in between partitions after removal.
        self.partition_buffers
            .retain(|_, partition_batch_state| !partition_batch_state.is_end);

        // The data in `self.partition_batches` is used by all window expressions.
        // Therefore, when removing from `self.partition_batches`, we need to remove
        // from the earliest range boundary among all window expressions. Variable
        // `n_prune_each_partition` fill the earliest range boundary information for
        // each partition. This way, we can delete the no-longer-needed sections from
        // `self.partition_batches`.
        // For instance, if window frame one uses [10, 20] and window frame two uses
        // [5, 15]; we only prune the first 5 elements from the corresponding record
        // batch in `self.partition_batches`.

        // Calculate how many elements to prune for each partition batch
        let mut n_prune_each_partition = HashMap::new();
        for window_agg_state in self.window_agg_states.iter_mut() {
            window_agg_state.retain(|_, WindowState { state, .. }| !state.is_end);
            for (partition_row, WindowState { state: value, .. }) in window_agg_state {
                let n_prune =
                    min(value.window_frame_range.start, value.last_calculated_index);
                if let Some(current) = n_prune_each_partition.get_mut(partition_row) {
                    if n_prune < *current {
                        *current = n_prune;
                    }
                } else {
                    n_prune_each_partition.insert(partition_row.clone(), n_prune);
                }
            }
        }

        // Retract no longer needed parts during window calculations from partition batch:
        for (partition_row, n_prune) in n_prune_each_partition.iter() {
            let pb_state = &mut self.partition_buffers[partition_row];

            let batch = &pb_state.record_batch;
            pb_state.record_batch = batch.slice(*n_prune, batch.num_rows() - n_prune);
            pb_state.n_out_row = 0;

            // Update state indices since we have pruned some rows from the beginning:
            for window_agg_state in self.window_agg_states.iter_mut() {
                window_agg_state[partition_row].state.prune_state(*n_prune);
            }
        }
    }

    /// Prunes the section of the input batch whose aggregate results
    /// are calculated and emitted.
    fn prune_input_batch(&mut self, n_out: usize) -> Result<()> {
        // Prune first n_out rows from the input_buffer
        let n_to_keep = self.input_buffer.num_rows() - n_out;
        let batch_to_keep = self
            .input_buffer
            .columns()
            .iter()
            .map(|elem| elem.slice(n_out, n_to_keep))
            .collect::<Vec<_>>();
        self.input_buffer = RecordBatch::try_new_with_options(
            self.input_buffer.schema(),
            batch_to_keep,
            &RecordBatchOptions::new().with_row_count(Some(n_to_keep)),
        )?;
        Ok(())
    }

    /// Prunes emitted parts from WindowAggState `out_col` field.
    fn prune_out_columns(&mut self) {
        // We store generated columns for each window expression in the `out_col`
        // field of `WindowAggState`. Given how many rows are emitted, we remove
        // these sections from state.
        for partition_window_agg_states in self.window_agg_states.iter_mut() {
            // Remove `n_out` entries from the `out_col` field of `WindowAggState`.
            // `n_out` is stored in `self.partition_buffers` for each partition.
            // If `is_end` is set, directly remove them; this shrinks the hash map.
            partition_window_agg_states
                .retain(|_, partition_batch_state| !partition_batch_state.state.is_end);
            for (
                partition_key,
                WindowState {
                    state: WindowAggState { out_col, .. },
                    ..
                },
            ) in partition_window_agg_states
            {
                let partition_batch = &mut self.partition_buffers[partition_key];
                let n_to_del = partition_batch.n_out_row;
                let n_to_keep = out_col.len() - n_to_del;
                *out_col = out_col.slice(n_to_del, n_to_keep);
            }
        }
    }
}

impl RecordBatchStream for BoundedWindowAggStream {
    /// Get the schema
    fn schema(&self) -> SchemaRef {
        self.schema.clone()
    }
}

// Gets the index of minimum entry, returns None if empty.
fn argmin<T: PartialOrd>(data: impl Iterator<Item = T>) -> Option<(usize, T)> {
    data.enumerate()
        .min_by(|(_, a), (_, b)| a.partial_cmp(b).unwrap_or(Ordering::Equal))
}

/// Calculates the section we can show results for expression
fn get_aggregate_result_out_column(
    partition_window_agg_states: &PartitionWindowAggStates,
    len_to_show: usize,
) -> Result<ArrayRef> {
    let mut result = None;
    let mut running_length = 0;
    // We assume that iteration order is according to insertion order
    for (
        _,
        WindowState {
            state: WindowAggState { out_col, .. },
            ..
        },
    ) in partition_window_agg_states
    {
        if running_length < len_to_show {
            let n_to_use = min(len_to_show - running_length, out_col.len());
            let slice_to_use = out_col.slice(0, n_to_use);
            result = Some(match result {
                Some(arr) => concat(&[&arr, &slice_to_use])?,
                None => slice_to_use,
            });
            running_length += n_to_use;
        } else {
            break;
        }
    }
    if running_length != len_to_show {
        return exec_err!(
            "Generated row number should be {len_to_show}, it is {running_length}"
        );
    }
    result
        .ok_or_else(|| DataFusionError::Execution("Should contain something".to_string()))
}

/// Constructs a batch from the last row of batch in the argument.
pub(crate) fn get_last_row_batch(batch: &RecordBatch) -> Result<RecordBatch> {
    if batch.num_rows() == 0 {
        return exec_err!("Latest batch should have at least 1 row");
    }
    Ok(batch.slice(batch.num_rows() - 1, 1))
}

#[cfg(test)]
mod tests {
    use std::pin::Pin;
    use std::sync::Arc;
    use std::task::{Context, Poll};
    use std::time::Duration;

    use crate::memory::MemoryExec;
    use crate::streaming::{PartitionStream, StreamingTableExec};
    use crate::windows::{create_window_expr, BoundedWindowAggExec, InputOrderMode};
    use crate::{execute_stream, get_plan_string, ExecutionPlan};

    use arrow_array::builder::UInt64Builder;
    use arrow_array::RecordBatch;
    use arrow_schema::{DataType, Field, Schema, SchemaRef, SortOptions};
    use datafusion_common::{
        assert_batches_eq, exec_datafusion_err, Result, ScalarValue,
    };
    use datafusion_execution::config::SessionConfig;
    use datafusion_execution::{
        RecordBatchStream, SendableRecordBatchStream, TaskContext,
    };
    use datafusion_expr::{
        AggregateFunction, WindowFrame, WindowFrameBound, WindowFrameUnits,
        WindowFunctionDefinition,
    };
    use datafusion_physical_expr::expressions::{col, Column, NthValue};
    use datafusion_physical_expr::window::{
        BuiltInWindowExpr, BuiltInWindowFunctionExpr,
    };
    use datafusion_physical_expr::{LexOrdering, PhysicalExpr, PhysicalSortExpr};
    use futures::future::Shared;
    use futures::{pin_mut, ready, FutureExt, Stream, StreamExt};
    use tokio::time::timeout;

    use crate::common::collect;
    use crate::projection::ProjectionExec;
    use itertools::Itertools;

    #[derive(Debug, Clone)]
    struct TestStreamPartition {
        schema: SchemaRef,
        batches: Vec<RecordBatch>,
        idx: usize,
        state: PolingState,
        sleep_duration: Duration,
        send_exit: bool,
    }

    impl PartitionStream for TestStreamPartition {
        fn schema(&self) -> &SchemaRef {
            &self.schema
        }

        fn execute(&self, _ctx: Arc<TaskContext>) -> SendableRecordBatchStream {
            // We create an iterator from the record batches and map them into Ok values,
            // converting the iterator into a futures::stream::Stream
            Box::pin(self.clone())
        }
    }

    impl Stream for TestStreamPartition {
        type Item = Result<RecordBatch>;

        fn poll_next(
            mut self: Pin<&mut Self>,
            cx: &mut Context<'_>,
        ) -> Poll<Option<Self::Item>> {
            self.poll_next_inner(cx)
        }
    }

    #[derive(Debug, Clone)]
    enum PolingState {
        Sleep(Shared<futures::future::BoxFuture<'static, ()>>),
        BatchReturn,
    }

    impl TestStreamPartition {
        fn poll_next_inner(
            self: &mut Pin<&mut Self>,
            cx: &mut Context<'_>,
        ) -> Poll<Option<Result<RecordBatch>>> {
            loop {
                match &mut self.state {
                    PolingState::BatchReturn => {
                        // Wait for self.sleep_duration before sending any new data
                        let f = tokio::time::sleep(self.sleep_duration).boxed().shared();
                        self.state = PolingState::Sleep(f);
                        let input_batch = if let Some(batch) =
                            self.batches.clone().get(self.idx)
                        {
                            batch.clone()
                        } else if self.send_exit {
                            // Send None to signal end of data
                            return Poll::Ready(None);
                        } else {
                            // Go to sleep mode
                            let f =
                                tokio::time::sleep(self.sleep_duration).boxed().shared();
                            self.state = PolingState::Sleep(f);
                            continue;
                        };
                        self.idx += 1;
                        return Poll::Ready(Some(Ok(input_batch)));
                    }
                    PolingState::Sleep(future) => {
                        pin_mut!(future);
                        ready!(future.poll_unpin(cx));
                        self.state = PolingState::BatchReturn;
                    }
                }
            }
        }
    }

    impl RecordBatchStream for TestStreamPartition {
        fn schema(&self) -> SchemaRef {
            self.schema.clone()
        }
    }

    fn bounded_window_exec_pb_latent_range(
        input: Arc<dyn ExecutionPlan>,
        n_future_range: usize,
        hash: &str,
        order_by: &str,
    ) -> Result<Arc<dyn ExecutionPlan>> {
        let schema = input.schema();
        let window_fn =
            WindowFunctionDefinition::AggregateFunction(AggregateFunction::Count);
        let col_expr =
            Arc::new(Column::new(schema.fields[0].name(), 0)) as Arc<dyn PhysicalExpr>;
        let args = vec![col_expr];
        let partitionby_exprs = vec![col(hash, &schema)?];
        let orderby_exprs = vec![PhysicalSortExpr {
            expr: col(order_by, &schema)?,
            options: SortOptions::default(),
        }];
        let window_frame = WindowFrame::new_bounds(
            WindowFrameUnits::Range,
            WindowFrameBound::CurrentRow,
            WindowFrameBound::Following(ScalarValue::UInt64(Some(n_future_range as u64))),
        );
        let fn_name = format!(
            "{}({:?}) PARTITION BY: [{:?}], ORDER BY: [{:?}]",
            window_fn, args, partitionby_exprs, orderby_exprs
        );
        let input_order_mode = InputOrderMode::Linear;
        Ok(Arc::new(BoundedWindowAggExec::try_new(
            vec![create_window_expr(
                &window_fn,
                fn_name,
                &args,
                &partitionby_exprs,
                &orderby_exprs,
                Arc::new(window_frame.clone()),
                &input.schema(),
                false,
            )?],
            input,
            partitionby_exprs,
            input_order_mode,
        )?))
    }

    fn projection_exec(input: Arc<dyn ExecutionPlan>) -> Result<Arc<dyn ExecutionPlan>> {
        let schema = input.schema();
        let exprs = input
            .schema()
            .fields
            .iter()
            .enumerate()
            .map(|(idx, field)| {
                let name = if field.name().len() > 20 {
                    format!("col_{idx}")
                } else {
                    field.name().clone()
                };
                let expr = col(field.name(), &schema).unwrap();
                (expr, name)
            })
            .collect::<Vec<_>>();
        Ok(Arc::new(ProjectionExec::try_new(exprs, input)?))
    }

    fn task_context_helper() -> TaskContext {
        let task_ctx = TaskContext::default();
        // Create session context with config
        let session_config = SessionConfig::new()
            .with_batch_size(1)
            .with_target_partitions(2)
            .with_round_robin_repartition(false);
        task_ctx.with_session_config(session_config)
    }

    fn task_context() -> Arc<TaskContext> {
        Arc::new(task_context_helper())
    }

    pub async fn collect_stream(
        mut stream: SendableRecordBatchStream,
        results: &mut Vec<RecordBatch>,
    ) -> Result<()> {
        while let Some(item) = stream.next().await {
            results.push(item?);
        }
        Ok(())
    }

    /// Execute the [ExecutionPlan] and collect the results in memory
    pub async fn collect_with_timeout(
        plan: Arc<dyn ExecutionPlan>,
        context: Arc<TaskContext>,
        timeout_duration: Duration,
    ) -> Result<Vec<RecordBatch>> {
        let stream = execute_stream(plan, context)?;
        let mut results = vec![];

        // Execute the asynchronous operation with a timeout
        if timeout(timeout_duration, collect_stream(stream, &mut results))
            .await
            .is_ok()
        {
            return Err(exec_datafusion_err!("shouldn't have completed"));
        };

        Ok(results)
    }

    /// Execute the [ExecutionPlan] and collect the results in memory
    #[allow(dead_code)]
    pub async fn collect_bonafide(
        plan: Arc<dyn ExecutionPlan>,
        context: Arc<TaskContext>,
    ) -> Result<Vec<RecordBatch>> {
        let stream = execute_stream(plan, context)?;
        let mut results = vec![];

        collect_stream(stream, &mut results).await?;

        Ok(results)
    }

    fn test_schema() -> SchemaRef {
        Arc::new(Schema::new(vec![
            Field::new("sn", DataType::UInt64, true),
            Field::new("sn_clone", DataType::UInt64, true),
            Field::new("single_hash", DataType::UInt64, true),
            Field::new("duplicated_hash", DataType::UInt64, true),
        ]))
    }

    fn schema_orders(schema: &SchemaRef) -> Result<Vec<LexOrdering>> {
        let orderings = vec![vec![
            PhysicalSortExpr {
                expr: col("sn", schema)?,
                options: SortOptions {
                    descending: false,
                    nulls_first: false,
                },
            },
            PhysicalSortExpr {
                expr: col("sn_clone", schema)?,
                options: SortOptions {
                    descending: false,
                    nulls_first: false,
                },
            },
        ]];
        Ok(orderings)
    }

    fn is_integer_division_safe(lhs: usize, rhs: usize) -> bool {
        let res = lhs / rhs;
        res * rhs == lhs
    }
    fn generate_batches(
        schema: &SchemaRef,
        n_row: usize,
        n_chunk: usize,
    ) -> Result<Vec<RecordBatch>> {
        let mut batches = vec![];
        assert!(n_row > 0);
        assert!(n_chunk > 0);
        assert!(is_integer_division_safe(n_row, n_chunk));
        let hash_value = 0;
        let hash_replicate = 4;

        let chunks = (0..n_row)
            .chunks(n_chunk)
            .into_iter()
            .map(|elem| elem.into_iter().collect::<Vec<_>>())
            .collect::<Vec<_>>();

        // Send 2 RecordBatches at the source
        for sn_values in chunks {
            let schema_values = sn_values
                .into_iter()
                .map(|sn| (sn, sn, hash_value))
                .collect::<Vec<_>>();

            let mut sn1_array = UInt64Builder::with_capacity(schema_values.len());
            let mut sn2_array = UInt64Builder::with_capacity(schema_values.len());
            let mut hash_array = UInt64Builder::with_capacity(schema_values.len());
            let mut duplicated_hash_array =
                UInt64Builder::with_capacity(schema_values.len());

            for (sn1, sn2, hash_value) in schema_values {
                sn1_array.append_value(sn1 as u64);
                sn2_array.append_value(sn2 as u64);
                hash_array.append_value(hash_value);
                let duplicated_hash_value = (sn1 / hash_replicate) as u64;
                duplicated_hash_array.append_value(duplicated_hash_value);
            }

            let batch = RecordBatch::try_new(
                schema.clone(),
                vec![
                    Arc::new(sn1_array.finish()),
                    Arc::new(sn2_array.finish()),
                    Arc::new(hash_array.finish()),
                    Arc::new(duplicated_hash_array.finish()),
                ],
            )?;
            batches.push(batch);
        }
        Ok(batches)
    }

    fn generate_never_ending_source(
        n_rows: usize,
        chunk_length: usize,
        n_partition: usize,
        is_infinite: bool,
        send_exit: bool,
        per_batch_wait_duration_in_millis: u64,
    ) -> Result<Arc<dyn ExecutionPlan>> {
        assert!(n_partition > 0);

        // We use same hash value in the table. This makes sure that
        // After hashing computation will continue in only in one of the output partitions
        // In this case, data flow should still continue
        let schema = test_schema();
        let orderings = schema_orders(&schema)?;

        // Source waits per_batch_wait_duration_in_millis ms before sending other batch
        let per_batch_wait_duration =
            Duration::from_millis(per_batch_wait_duration_in_millis);

        let batches = generate_batches(&schema, n_rows, chunk_length)?;

        // Source has 2 partitions
        let partitions = vec![
            Arc::new(TestStreamPartition {
                schema: schema.clone(),
                batches: batches.clone(),
                idx: 0,
                state: PolingState::BatchReturn,
                sleep_duration: per_batch_wait_duration,
                send_exit,
            }) as _;
            n_partition
        ];
        let source = Arc::new(StreamingTableExec::try_new(
            schema.clone(),
            partitions,
            None,
            orderings,
            is_infinite,
        )?) as _;
        Ok(source)
    }

    // Tests NTH_VALUE(negative index) with memoize feature.
    // To be able to trigger memoize feature for NTH_VALUE we need to
    // - feed BoundedWindowAggExec with batch stream data.
    // - Window frame should contain UNBOUNDED PRECEDING.
    // It hard to ensure these conditions are met, from the sql query.
    #[tokio::test]
    async fn test_window_nth_value_bounded_memoize() -> Result<()> {
        let config = SessionConfig::new().with_target_partitions(1);
        let task_ctx = Arc::new(TaskContext::default().with_session_config(config));

        let schema = Arc::new(Schema::new(vec![Field::new("a", DataType::Int32, false)]));
        // Create a new batch of data to insert into the table
        let batch = RecordBatch::try_new(
            schema.clone(),
            vec![Arc::new(arrow_array::Int32Array::from(vec![1, 2, 3]))],
        )?;

        let memory_exec = MemoryExec::try_new(
            &[vec![batch.clone(), batch.clone(), batch.clone()]],
            schema.clone(),
            None,
        )
        .map(|e| Arc::new(e) as Arc<dyn ExecutionPlan>)?;
        let col_a = col("a", &schema)?;
        let nth_value_func1 =
            NthValue::nth("nth_value(-1)", col_a.clone(), DataType::Int32, 1)?
                .reverse_expr()
                .unwrap();
        let nth_value_func2 =
            NthValue::nth("nth_value(-2)", col_a.clone(), DataType::Int32, 2)?
                .reverse_expr()
                .unwrap();
        let last_value_func =
            Arc::new(NthValue::last("last", col_a.clone(), DataType::Int32)) as _;
        let window_exprs = vec![
            // LAST_VALUE(a)
            Arc::new(BuiltInWindowExpr::new(
                last_value_func,
                &[],
                &[],
                Arc::new(WindowFrame::new_bounds(
                    WindowFrameUnits::Rows,
                    WindowFrameBound::Preceding(ScalarValue::UInt64(None)),
                    WindowFrameBound::CurrentRow,
                )),
            )) as _,
            // NTH_VALUE(a, -1)
            Arc::new(BuiltInWindowExpr::new(
                nth_value_func1,
                &[],
                &[],
                Arc::new(WindowFrame::new_bounds(
                    WindowFrameUnits::Rows,
                    WindowFrameBound::Preceding(ScalarValue::UInt64(None)),
                    WindowFrameBound::CurrentRow,
                )),
            )) as _,
            // NTH_VALUE(a, -2)
            Arc::new(BuiltInWindowExpr::new(
                nth_value_func2,
                &[],
                &[],
                Arc::new(WindowFrame::new_bounds(
                    WindowFrameUnits::Rows,
                    WindowFrameBound::Preceding(ScalarValue::UInt64(None)),
                    WindowFrameBound::CurrentRow,
                )),
            )) as _,
        ];
        let physical_plan = BoundedWindowAggExec::try_new(
            window_exprs,
            memory_exec,
            vec![],
            InputOrderMode::Sorted,
        )
        .map(|e| Arc::new(e) as Arc<dyn ExecutionPlan>)?;

        let batches = collect(physical_plan.execute(0, task_ctx)?).await?;

        let expected = vec![
            "BoundedWindowAggExec: wdw=[last: Ok(Field { name: \"last\", data_type: Int32, nullable: true, dict_id: 0, dict_is_ordered: false, metadata: {} }), frame: WindowFrame { units: Rows, start_bound: Preceding(UInt64(NULL)), end_bound: CurrentRow }, nth_value(-1): Ok(Field { name: \"nth_value(-1)\", data_type: Int32, nullable: true, dict_id: 0, dict_is_ordered: false, metadata: {} }), frame: WindowFrame { units: Rows, start_bound: Preceding(UInt64(NULL)), end_bound: CurrentRow }, nth_value(-2): Ok(Field { name: \"nth_value(-2)\", data_type: Int32, nullable: true, dict_id: 0, dict_is_ordered: false, metadata: {} }), frame: WindowFrame { units: Rows, start_bound: Preceding(UInt64(NULL)), end_bound: CurrentRow }], mode=[Sorted]",
            "  MemoryExec: partitions=1, partition_sizes=[3]",
        ];
        // Get string representation of the plan
        let actual = get_plan_string(&physical_plan);
        assert_eq!(
            expected, actual,
            "\n**Optimized Plan Mismatch\n\nexpected:\n\n{expected:#?}\nactual:\n\n{actual:#?}\n\n"
        );

        let expected = [
            "+---+------+---------------+---------------+",
            "| a | last | nth_value(-1) | nth_value(-2) |",
            "+---+------+---------------+---------------+",
            "| 1 | 1    | 1             |               |",
            "| 2 | 2    | 2             | 1             |",
            "| 3 | 3    | 3             | 2             |",
            "| 1 | 1    | 1             | 3             |",
            "| 2 | 2    | 2             | 1             |",
            "| 3 | 3    | 3             | 2             |",
            "| 1 | 1    | 1             | 3             |",
            "| 2 | 2    | 2             | 1             |",
            "| 3 | 3    | 3             | 2             |",
            "+---+------+---------------+---------------+",
        ];
        assert_batches_eq!(expected, &batches);
        Ok(())
    }

    #[tokio::test]
    async fn bounded_window_exec_linear_mode_range_information() -> Result<()> {
        let n_rows = 10;
        let chunk_length = 2;
        let n_future_range = 1;

        let timeout_duration = Duration::from_millis(2000);

        let source =
            generate_never_ending_source(n_rows, chunk_length, 1, true, false, 5)?;

        let window = bounded_window_exec_pb_latent_range(
            source,
            n_future_range,
            "duplicated_hash",
            "sn",
        )?;

        let plan = projection_exec(window)?;

        let expected_plan = vec![
            "ProjectionExec: expr=[sn@0 as sn, sn_clone@1 as sn_clone, single_hash@2 as single_hash, duplicated_hash@3 as duplicated_hash, COUNT([Column { name: \"sn\", index: 0 }]) PARTITION BY: [[Column { name: \"duplicated_hash\", index: 3 }]], ORDER BY: [[PhysicalSortExpr { expr: Column { name: \"sn\", index: 0 }, options: SortOptions { descending: false, nulls_first: true } }]]@4 as col_4]",
            "  BoundedWindowAggExec: wdw=[COUNT([Column { name: \"sn\", index: 0 }]) PARTITION BY: [[Column { name: \"duplicated_hash\", index: 3 }]], ORDER BY: [[PhysicalSortExpr { expr: Column { name: \"sn\", index: 0 }, options: SortOptions { descending: false, nulls_first: true } }]]: Ok(Field { name: \"COUNT([Column { name: \\\"sn\\\", index: 0 }]) PARTITION BY: [[Column { name: \\\"duplicated_hash\\\", index: 3 }]], ORDER BY: [[PhysicalSortExpr { expr: Column { name: \\\"sn\\\", index: 0 }, options: SortOptions { descending: false, nulls_first: true } }]]\", data_type: Int64, nullable: true, dict_id: 0, dict_is_ordered: false, metadata: {} }), frame: WindowFrame { units: Range, start_bound: CurrentRow, end_bound: Following(UInt64(1)) }], mode=[Linear]",
            "    StreamingTableExec: partition_sizes=1, projection=[sn, sn_clone, single_hash, duplicated_hash], infinite_source=true, output_ordering=[sn@0 ASC NULLS LAST, sn_clone@1 ASC NULLS LAST]",
        ];

        // Get string representation of the plan
        let actual = get_plan_string(&plan);
        assert_eq!(
            expected_plan, actual,
            "\n**Optimized Plan Mismatch\n\nexpected:\n\n{expected_plan:#?}\nactual:\n\n{actual:#?}\n\n"
        );

        let task_ctx = task_context();
        let batches = collect_with_timeout(plan, task_ctx, timeout_duration).await?;
        // let batches = collect_bonafide(plan, task_ctx).await?;

        let expected = [
            "+----+----------+-------------+-----------------+-------+",
            "| sn | sn_clone | single_hash | duplicated_hash | col_4 |",
            "+----+----------+-------------+-----------------+-------+",
            "| 0  | 0        | 0           | 0               | 2     |",
            "| 1  | 1        | 0           | 0               | 2     |",
            "| 2  | 2        | 0           | 0               | 2     |",
            "| 3  | 3        | 0           | 0               | 1     |",
            "| 4  | 4        | 0           | 1               | 2     |",
            "| 5  | 5        | 0           | 1               | 2     |",
            "| 6  | 6        | 0           | 1               | 2     |",
            "| 7  | 7        | 0           | 1               | 1     |",
            "+----+----------+-------------+-----------------+-------+",
        ];
        assert_batches_eq!(expected, &batches);

        Ok(())
    }

    #[tokio::test]
    async fn bounded_window_exec_linear_mode_range_information2() -> Result<()> {
        let n_rows = 10;
        let chunk_length = 2;
        let n_future_range = 1;

        let timeout_duration = Duration::from_millis(2000);

        let source =
            generate_never_ending_source(n_rows, chunk_length, 1, true, false, 5)?;

        let window = bounded_window_exec_pb_latent_range(
            source,
            n_future_range,
            "duplicated_hash",
            "duplicated_hash",
        )?;

        let plan = projection_exec(window)?;

        let expected_plan = vec![
            "ProjectionExec: expr=[sn@0 as sn, sn_clone@1 as sn_clone, single_hash@2 as single_hash, duplicated_hash@3 as duplicated_hash, COUNT([Column { name: \"sn\", index: 0 }]) PARTITION BY: [[Column { name: \"duplicated_hash\", index: 3 }]], ORDER BY: [[PhysicalSortExpr { expr: Column { name: \"duplicated_hash\", index: 3 }, options: SortOptions { descending: false, nulls_first: true } }]]@4 as col_4]",
            "  BoundedWindowAggExec: wdw=[COUNT([Column { name: \"sn\", index: 0 }]) PARTITION BY: [[Column { name: \"duplicated_hash\", index: 3 }]], ORDER BY: [[PhysicalSortExpr { expr: Column { name: \"duplicated_hash\", index: 3 }, options: SortOptions { descending: false, nulls_first: true } }]]: Ok(Field { name: \"COUNT([Column { name: \\\"sn\\\", index: 0 }]) PARTITION BY: [[Column { name: \\\"duplicated_hash\\\", index: 3 }]], ORDER BY: [[PhysicalSortExpr { expr: Column { name: \\\"duplicated_hash\\\", index: 3 }, options: SortOptions { descending: false, nulls_first: true } }]]\", data_type: Int64, nullable: true, dict_id: 0, dict_is_ordered: false, metadata: {} }), frame: WindowFrame { units: Range, start_bound: CurrentRow, end_bound: Following(UInt64(1)) }], mode=[Linear]",
            "    StreamingTableExec: partition_sizes=1, projection=[sn, sn_clone, single_hash, duplicated_hash], infinite_source=true, output_ordering=[sn@0 ASC NULLS LAST, sn_clone@1 ASC NULLS LAST]",
        ];

        // Get string representation of the plan
        let actual = get_plan_string(&plan);
        assert_eq!(
            expected_plan, actual,
            "\n**Optimized Plan Mismatch\n\nexpected:\n\n{expected_plan:#?}\nactual:\n\n{actual:#?}\n\n"
        );

        let task_ctx = task_context();
        let batches = collect_with_timeout(plan, task_ctx, timeout_duration).await?;

        let expected = [
            "+----+----------+-------------+-----------------+-------+",
            "| sn | sn_clone | single_hash | duplicated_hash | col_4 |",
            "+----+----------+-------------+-----------------+-------+",
            "| 0  | 0        | 0           | 0               | 4     |",
            "| 1  | 1        | 0           | 0               | 4     |",
            "| 2  | 2        | 0           | 0               | 4     |",
            "| 3  | 3        | 0           | 0               | 4     |",
            "+----+----------+-------------+-----------------+-------+",
        ];
        assert_batches_eq!(expected, &batches);

        Ok(())
    }
}<|MERGE_RESOLUTION|>--- conflicted
+++ resolved
@@ -378,7 +378,6 @@
         window_expr: &[Arc<dyn WindowExpr>],
         partition_buffers: &mut PartitionBatches,
     ) -> Result<()> {
-<<<<<<< HEAD
         if record_batch.num_rows() == 0 {
             return Ok(());
         }
@@ -387,7 +386,11 @@
         for (partition_row, partition_batch) in partition_batches {
             let partition_batch_state = partition_buffers
                 .entry(partition_row)
-                .or_insert_with(|| PartitionBatchState::new(partition_batch.schema()));
+                // Use input_schema, for the buffer schema.
+                // record_batch.schema may not have necessary schema, in terms of
+                // nullability constraints of the output.
+                // See issue: https://github.com/apache/arrow-datafusion/issues/9320
+                .or_insert_with(|| PartitionBatchState::new(self.input_schema().clone()));
             partition_batch_state.extend(&partition_batch)?;
         }
 
@@ -403,27 +406,6 @@
             let last_row = get_last_row_batch(&record_batch)?;
             for (_partition_row, partition_batch) in partition_buffers.iter_mut() {
                 partition_batch.set_most_recent_row(last_row.clone());
-=======
-        if record_batch.num_rows() > 0 {
-            let partition_batches =
-                self.evaluate_partition_batches(&record_batch, window_expr)?;
-            for (partition_row, partition_batch) in partition_batches {
-                let partition_batch_state = partition_buffers
-                    .entry(partition_row)
-                    .or_insert_with(|| PartitionBatchState {
-                        // Use input_schema, for the buffer schema.
-                        // record_batch.schema may not have necessary schema, in terms of
-                        // nullability constraints of the output.
-                        // See issue: https://github.com/apache/arrow-datafusion/issues/9320
-                        record_batch: RecordBatch::new_empty(self.input_schema().clone()),
-                        is_end: false,
-                        n_out_row: 0,
-                    });
-                partition_batch_state.record_batch = concat_batches(
-                    self.input_schema(),
-                    [&partition_batch_state.record_batch, &partition_batch],
-                )?;
->>>>>>> 44936efa
             }
         }
         self.mark_partition_end(partition_buffers);
@@ -431,7 +413,7 @@
         *input_buffer = if input_buffer.num_rows() == 0 {
             record_batch
         } else {
-            concat_batches(&input_buffer.schema(), [input_buffer, &record_batch])?
+            concat_batches(self.input_schema(), [input_buffer, &record_batch])?
         };
 
         Ok(())
@@ -603,13 +585,12 @@
         }
     }
 
-<<<<<<< HEAD
     fn is_mode_linear(&self) -> bool {
         self.ordered_partition_by_indices.is_empty()
-=======
+    }
+
     fn input_schema(&self) -> &SchemaRef {
         &self.input_schema
->>>>>>> 44936efa
     }
 }
 
