--- conflicted
+++ resolved
@@ -1559,29 +1559,6 @@
                 null_joined_batch.num_rows(),
             );
 
-<<<<<<< HEAD
-            let columns = if !matches!(self.join_type, JoinType::Right) {
-                let mut left_columns = null_joined_batch
-                    .columns()
-                    .iter()
-                    .take(left_columns_length)
-                    .cloned()
-                    .collect::<Vec<_>>();
-
-                left_columns.extend(right_columns);
-                left_columns
-            } else {
-                let left_columns = null_joined_batch
-                    .columns()
-                    .iter()
-                    .skip(right_columns_length)
-                    .take(left_columns_length)
-                    .cloned()
-                    .collect::<Vec<_>>();
-
-                right_columns.extend(left_columns);
-                right_columns
-=======
             let columns = match self.join_type {
                 JoinType::Right => {
                     // The first columns are the right columns.
@@ -1608,7 +1585,6 @@
                     left_columns
                 }
                 _ => exec_err!("Did not expect join type {}", self.join_type)?,
->>>>>>> 2dd17b9e
             };
 
             // Push the streamed/buffered batch joined nulls to the output
