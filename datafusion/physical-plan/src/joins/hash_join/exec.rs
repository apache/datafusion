--- conflicted
+++ resolved
@@ -1053,11 +1053,8 @@
             vec![],
             self.right.output_ordering().is_some(),
             bounds_accumulator,
-<<<<<<< HEAD
             probe_bounds_accumulators,
-=======
             self.mode,
->>>>>>> 13208e6a
         )))
     }
 
