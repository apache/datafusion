--- conflicted
+++ resolved
@@ -211,14 +211,11 @@
     /// Optional future to signal when bounds have been reported by all partitions
     /// and the dynamic filter has been updated
     bounds_waiter: Option<OnceFut<()>>,
-<<<<<<< HEAD
     /// Used by Letft Single Join to check it multiple rows matched at runtime.
     left_match_counts: StdHashMap<u64, usize>,
-=======
 
     /// Partitioning mode to use
     mode: PartitionMode,
->>>>>>> c8260095
 }
 
 impl RecordBatchStream for HashJoinStream {
@@ -341,11 +338,8 @@
             right_side_ordered,
             bounds_accumulator,
             bounds_waiter: None,
-<<<<<<< HEAD
             left_match_counts: StdHashMap::new(),
-=======
             mode,
->>>>>>> c8260095
         }
     }
 
