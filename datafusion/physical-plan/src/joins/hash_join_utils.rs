// Licensed to the Apache Software Foundation (ASF) under one
// or more contributor license agreements.  See the NOTICE file
// distributed with this work for additional information
// regarding copyright ownership.  The ASF licenses this file
// to you under the Apache License, Version 2.0 (the
// "License"); you may not use this file except in compliance
// with the License.  You may obtain a copy of the License at
//
//   http://www.apache.org/licenses/LICENSE-2.0
//
// Unless required by applicable law or agreed to in writing,
// software distributed under the License is distributed on an
// "AS IS" BASIS, WITHOUT WARRANTIES OR CONDITIONS OF ANY
// KIND, either express or implied.  See the License for the
// specific language governing permissions and limitations
// under the License.

//! This file contains common subroutines for regular and symmetric hash join
//! related functionality, used both in join calculations and optimization rules.

use std::collections::{HashMap, VecDeque};
use std::fmt::Debug;
use std::ops::IndexMut;
use std::sync::Arc;
use std::{fmt, usize};

use crate::joins::utils::JoinFilter;

use arrow::compute::concat_batches;
use arrow::datatypes::{ArrowNativeType, SchemaRef};
use arrow_array::builder::BooleanBufferBuilder;
use arrow_array::{ArrowPrimitiveType, NativeAdapter, PrimitiveArray, RecordBatch};
use datafusion_common::tree_node::{Transformed, TreeNode};
use datafusion_common::{DataFusionError, JoinSide, Result, ScalarValue};
use datafusion_physical_expr::expressions::Column;
use datafusion_physical_expr::intervals::{Interval, IntervalBound};
use datafusion_physical_expr::utils::collect_columns;
use datafusion_physical_expr::{PhysicalExpr, PhysicalSortExpr};

use hashbrown::raw::RawTable;
use hashbrown::HashSet;

/// Maps a `u64` hash value based on the build side ["on" values] to a list of indices with this key's value.
///
/// By allocating a `HashMap` with capacity for *at least* the number of rows for entries at the build side,
/// we make sure that we don't have to re-hash the hashmap, which needs access to the key (the hash in this case) value.
///
/// E.g. 1 -> [3, 6, 8] indicates that the column values map to rows 3, 6 and 8 for hash value 1
/// As the key is a hash value, we need to check possible hash collisions in the probe stage
/// During this stage it might be the case that a row is contained the same hashmap value,
<<<<<<< HEAD
/// but the values don't match. Those are checked in the [equal_rows] macro
=======
/// but the values don't match. Those are checked in the [`equal_rows_arr`](crate::joins::hash_join::equal_rows_arr) method.
///
>>>>>>> 91c9d6f8
/// The indices (values) are stored in a separate chained list stored in the `Vec<u64>`.
///
/// The first value (+1) is stored in the hashmap, whereas the next value is stored in array at the position value.
///
/// The chain can be followed until the value "0" has been reached, meaning the end of the list.
/// Also see chapter 5.3 of [Balancing vectorized query execution with bandwidth-optimized storage](https://dare.uva.nl/search?identifier=5ccbb60a-38b8-4eeb-858a-e7735dd37487)
///
/// # Example
///
/// ``` text
/// See the example below:
/// Insert (1,1)
/// map:
/// ---------
/// | 1 | 2 |
/// ---------
/// next:
/// ---------------------
/// | 0 | 0 | 0 | 0 | 0 |
/// ---------------------
/// Insert (2,2)
/// map:
/// ---------
/// | 1 | 2 |
/// | 2 | 3 |
/// ---------
/// next:
/// ---------------------
/// | 0 | 0 | 0 | 0 | 0 |
/// ---------------------
/// Insert (1,3)
/// map:
/// ---------
/// | 1 | 4 |
/// | 2 | 3 |
/// ---------
/// next:
/// ---------------------
/// | 0 | 0 | 0 | 2 | 0 |  <--- hash value 1 maps to 4,2 (which means indices values 3,1)
/// ---------------------
/// Insert (1,4)
/// map:
/// ---------
/// | 1 | 5 |
/// | 2 | 3 |
/// ---------
/// next:
/// ---------------------
/// | 0 | 0 | 0 | 2 | 4 | <--- hash value 1 maps to 5,4,2 (which means indices values 4,3,1)
/// ---------------------
/// ```
<<<<<<< HEAD
///
///TODO: [speed up collision checks](https://github.com/apache/arrow-datafusion/issues/50)
=======
>>>>>>> 91c9d6f8
pub struct JoinHashMap {
    // Stores hash value to last row index
    pub map: RawTable<(u64, u64)>,
    // Stores indices in chained list data structure
    pub next: Vec<u64>,
}

impl JoinHashMap {
    pub(crate) fn with_capacity(capacity: usize) -> Self {
        JoinHashMap {
            map: RawTable::with_capacity(capacity),
            next: vec![0; capacity],
        }
    }
}

/// Trait defining methods that must be implemented by a hash map type to be used for joins.
pub trait JoinHashMapType {
    /// The type of list used to store the hash values.
    type NextType: IndexMut<usize, Output = u64>;
    /// Extend with zero
    fn extend_zero(&mut self, len: usize);
    /// Returns mutable references to the hash map and the next.
    fn get_mut(&mut self) -> (&mut RawTable<(u64, u64)>, &mut Self::NextType);
    /// Returns a reference to the hash map.
    fn get_map(&self) -> &RawTable<(u64, u64)>;
    /// Returns a reference to the next.
    fn get_list(&self) -> &Self::NextType;
}

/// Implementation of `JoinHashMapType` for `JoinHashMap`.
impl JoinHashMapType for JoinHashMap {
    type NextType = Vec<u64>;

    // Void implementation
    fn extend_zero(&mut self, _: usize) {}

    /// Get mutable references to the hash map and the next.
    fn get_mut(&mut self) -> (&mut RawTable<(u64, u64)>, &mut Self::NextType) {
        (&mut self.map, &mut self.next)
    }

    /// Get a reference to the hash map.
    fn get_map(&self) -> &RawTable<(u64, u64)> {
        &self.map
    }

    /// Get a reference to the next.
    fn get_list(&self) -> &Self::NextType {
        &self.next
    }
}

/// Implementation of `JoinHashMapType` for `PruningJoinHashMap`.
impl JoinHashMapType for PruningJoinHashMap {
    type NextType = VecDeque<u64>;

    // Extend with zero
    fn extend_zero(&mut self, len: usize) {
        self.next.resize(self.next.len() + len, 0)
    }

    /// Get mutable references to the hash map and the next.
    fn get_mut(&mut self) -> (&mut RawTable<(u64, u64)>, &mut Self::NextType) {
        (&mut self.map, &mut self.next)
    }

    /// Get a reference to the hash map.
    fn get_map(&self) -> &RawTable<(u64, u64)> {
        &self.map
    }

    /// Get a reference to the next.
    fn get_list(&self) -> &Self::NextType {
        &self.next
    }
}

impl fmt::Debug for JoinHashMap {
    fn fmt(&self, _f: &mut fmt::Formatter) -> fmt::Result {
        Ok(())
    }
}

/// The `PruningJoinHashMap` is similar to a regular `JoinHashMap`, but with
/// the capability of pruning elements in an efficient manner. This structure
/// is particularly useful for cases where it's necessary to remove elements
/// from the map based on their buffer order.
///
/// # Example
///
/// ``` text
/// Let's continue the example of `JoinHashMap` and then show how `PruningJoinHashMap` would
/// handle the pruning scenario.
///
/// Insert the pair (1,4) into the `PruningJoinHashMap`:
/// map:
/// ---------
/// | 1 | 5 |
/// | 2 | 3 |
/// ---------
/// list:
/// ---------------------
/// | 0 | 0 | 0 | 2 | 4 | <--- hash value 1 maps to 5,4,2 (which means indices values 4,3,1)
/// ---------------------
///
/// Now, let's prune 3 rows from `PruningJoinHashMap`:
/// map:
/// ---------
/// | 1 | 5 |
/// ---------
/// list:
/// ---------
/// | 2 | 4 | <--- hash value 1 maps to 2 (5 - 3), 1 (4 - 3), NA (2 - 3) (which means indices values 1,0)
/// ---------
///
/// After pruning, the | 2 | 3 | entry is deleted from `PruningJoinHashMap` since
/// there are no values left for this key.
/// ```
pub struct PruningJoinHashMap {
    /// Stores hash value to last row index
    pub map: RawTable<(u64, u64)>,
    /// Stores indices in chained list data structure
    pub next: VecDeque<u64>,
}

impl PruningJoinHashMap {
    /// Constructs a new `PruningJoinHashMap` with the given capacity.
    /// Both the map and the list are pre-allocated with the provided capacity.
    ///
    /// # Arguments
    /// * `capacity`: The initial capacity of the hash map.
    ///
    /// # Returns
    /// A new instance of `PruningJoinHashMap`.
    pub(crate) fn with_capacity(capacity: usize) -> Self {
        PruningJoinHashMap {
            map: RawTable::with_capacity(capacity),
            next: VecDeque::with_capacity(capacity),
        }
    }

    /// Shrinks the capacity of the hash map, if necessary, based on the
    /// provided scale factor.
    ///
    /// # Arguments
    /// * `scale_factor`: The scale factor that determines how conservative the
    ///   shrinking strategy is. The capacity will be reduced by 1/`scale_factor`
    ///   when necessary.
    ///
    /// # Note
    /// Increasing the scale factor results in less aggressive capacity shrinking,
    /// leading to potentially higher memory usage but fewer resizes. Conversely,
    /// decreasing the scale factor results in more aggressive capacity shrinking,
    /// potentially leading to lower memory usage but more frequent resizing.
    pub(crate) fn shrink_if_necessary(&mut self, scale_factor: usize) {
        let capacity = self.map.capacity();

        if capacity > scale_factor * self.map.len() {
            let new_capacity = (capacity * (scale_factor - 1)) / scale_factor;
            // Resize the map with the new capacity.
            self.map.shrink_to(new_capacity, |(hash, _)| *hash)
        }
    }

    /// Calculates the size of the `PruningJoinHashMap` in bytes.
    ///
    /// # Returns
    /// The size of the hash map in bytes.
    pub(crate) fn size(&self) -> usize {
        self.map.allocation_info().1.size()
            + self.next.capacity() * std::mem::size_of::<u64>()
    }

    /// Removes hash values from the map and the list based on the given pruning
    /// length and deleting offset.
    ///
    /// # Arguments
    /// * `prune_length`: The number of elements to remove from the list.
    /// * `deleting_offset`: The offset used to determine which hash values to remove from the map.
    ///
    /// # Returns
    /// A `Result` indicating whether the operation was successful.
    pub(crate) fn prune_hash_values(
        &mut self,
        prune_length: usize,
        deleting_offset: u64,
        shrink_factor: usize,
    ) -> Result<()> {
        // Remove elements from the list based on the pruning length.
        self.next.drain(0..prune_length);

        // Calculate the keys that should be removed from the map.
        let removable_keys = unsafe {
            self.map
                .iter()
                .map(|bucket| bucket.as_ref())
                .filter_map(|(hash, tail_index)| {
                    (*tail_index < prune_length as u64 + deleting_offset).then_some(*hash)
                })
                .collect::<Vec<_>>()
        };

        // Remove the keys from the map.
        removable_keys.into_iter().for_each(|hash_value| {
            self.map
                .remove_entry(hash_value, |(hash, _)| hash_value == *hash);
        });

        // Shrink the map if necessary.
        self.shrink_if_necessary(shrink_factor);
        Ok(())
    }
}

fn check_filter_expr_contains_sort_information(
    expr: &Arc<dyn PhysicalExpr>,
    reference: &Arc<dyn PhysicalExpr>,
) -> bool {
    expr.eq(reference)
        || expr
            .children()
            .iter()
            .any(|e| check_filter_expr_contains_sort_information(e, reference))
}

/// Create a one to one mapping from main columns to filter columns using
/// filter column indices. A column index looks like:
/// ```text
/// ColumnIndex {
///     index: 0, // field index in main schema
///     side: JoinSide::Left, // child side
/// }
/// ```
pub fn map_origin_col_to_filter_col(
    filter: &JoinFilter,
    schema: &SchemaRef,
    side: &JoinSide,
) -> Result<HashMap<Column, Column>> {
    let filter_schema = filter.schema();
    let mut col_to_col_map: HashMap<Column, Column> = HashMap::new();
    for (filter_schema_index, index) in filter.column_indices().iter().enumerate() {
        if index.side.eq(side) {
            // Get the main field from column index:
            let main_field = schema.field(index.index);
            // Create a column expression:
            let main_col = Column::new_with_schema(main_field.name(), schema.as_ref())?;
            // Since the order of by filter.column_indices() is the same with
            // that of intermediate schema fields, we can get the column directly.
            let filter_field = filter_schema.field(filter_schema_index);
            let filter_col = Column::new(filter_field.name(), filter_schema_index);
            // Insert mapping:
            col_to_col_map.insert(main_col, filter_col);
        }
    }
    Ok(col_to_col_map)
}

/// This function analyzes [`PhysicalSortExpr`] graphs with respect to monotonicity
/// (sorting) properties. This is necessary since monotonically increasing and/or
/// decreasing expressions are required when using join filter expressions for
/// data pruning purposes.
///
/// The method works as follows:
/// 1. Maps the original columns to the filter columns using the [`map_origin_col_to_filter_col`] function.
/// 2. Collects all columns in the sort expression using the [`collect_columns`] function.
/// 3. Checks if all columns are included in the map we obtain in the first step.
/// 4. If all columns are included, the sort expression is converted into a filter expression using
///    the [`convert_filter_columns`] function.
/// 5. Searches for the converted filter expression in the filter expression using the
///    [`check_filter_expr_contains_sort_information`] function.
/// 6. If an exact match is found, returns the converted filter expression as [`Some(Arc<dyn PhysicalExpr>)`].
/// 7. If all columns are not included or an exact match is not found, returns [`None`].
///
/// Examples:
/// Consider the filter expression "a + b > c + 10 AND a + b < c + 100".
/// 1. If the expression "a@ + d@" is sorted, it will not be accepted since the "d@" column is not part of the filter.
/// 2. If the expression "d@" is sorted, it will not be accepted since the "d@" column is not part of the filter.
/// 3. If the expression "a@ + b@ + c@" is sorted, all columns are represented in the filter expression. However,
///    there is no exact match, so this expression does not indicate pruning.
pub fn convert_sort_expr_with_filter_schema(
    side: &JoinSide,
    filter: &JoinFilter,
    schema: &SchemaRef,
    sort_expr: &PhysicalSortExpr,
) -> Result<Option<Arc<dyn PhysicalExpr>>> {
    let column_map = map_origin_col_to_filter_col(filter, schema, side)?;
    let expr = sort_expr.expr.clone();
    // Get main schema columns:
    let expr_columns = collect_columns(&expr);
    // Calculation is possible with `column_map` since sort exprs belong to a child.
    let all_columns_are_included =
        expr_columns.iter().all(|col| column_map.contains_key(col));
    if all_columns_are_included {
        // Since we are sure that one to one column mapping includes all columns, we convert
        // the sort expression into a filter expression.
        let converted_filter_expr = expr.transform_up(&|p| {
            convert_filter_columns(p.as_ref(), &column_map).map(|transformed| {
                match transformed {
                    Some(transformed) => Transformed::Yes(transformed),
                    None => Transformed::No(p),
                }
            })
        })?;
        // Search the converted `PhysicalExpr` in filter expression; if an exact
        // match is found, use this sorted expression in graph traversals.
        if check_filter_expr_contains_sort_information(
            filter.expression(),
            &converted_filter_expr,
        ) {
            return Ok(Some(converted_filter_expr));
        }
    }
    Ok(None)
}

/// This function is used to build the filter expression based on the sort order of input columns.
///
/// It first calls the [`convert_sort_expr_with_filter_schema`] method to determine if the sort
/// order of columns can be used in the filter expression. If it returns a [`Some`] value, the
/// method wraps the result in a [`SortedFilterExpr`] instance with the original sort expression and
/// the converted filter expression. Otherwise, this function returns an error.
///
/// The `SortedFilterExpr` instance contains information about the sort order of columns that can
/// be used in the filter expression, which can be used to optimize the query execution process.
pub fn build_filter_input_order(
    side: JoinSide,
    filter: &JoinFilter,
    schema: &SchemaRef,
    order: &PhysicalSortExpr,
) -> Result<Option<SortedFilterExpr>> {
    let opt_expr = convert_sort_expr_with_filter_schema(&side, filter, schema, order)?;
    Ok(opt_expr.map(|filter_expr| SortedFilterExpr::new(order.clone(), filter_expr)))
}

/// Convert a physical expression into a filter expression using the given
/// column mapping information.
fn convert_filter_columns(
    input: &dyn PhysicalExpr,
    column_map: &HashMap<Column, Column>,
) -> Result<Option<Arc<dyn PhysicalExpr>>> {
    // Attempt to downcast the input expression to a Column type.
    Ok(if let Some(col) = input.as_any().downcast_ref::<Column>() {
        // If the downcast is successful, retrieve the corresponding filter column.
        column_map.get(col).map(|c| Arc::new(c.clone()) as _)
    } else {
        // If the downcast fails, return the input expression as is.
        None
    })
}

/// The [SortedFilterExpr] object represents a sorted filter expression. It
/// contains the following information: The origin expression, the filter
/// expression, an interval encapsulating expression bounds, and a stable
/// index identifying the expression in the expression DAG.
///
/// Physical schema of a [JoinFilter]'s intermediate batch combines two sides
/// and uses new column names. In this process, a column exchange is done so
/// we can utilize sorting information while traversing the filter expression
/// DAG for interval calculations. When evaluating the inner buffer, we use
/// `origin_sorted_expr`.
#[derive(Debug, Clone)]
pub struct SortedFilterExpr {
    /// Sorted expression from a join side (i.e. a child of the join)
    origin_sorted_expr: PhysicalSortExpr,
    /// Expression adjusted for filter schema.
    filter_expr: Arc<dyn PhysicalExpr>,
    /// Interval containing expression bounds
    interval: Interval,
    /// Node index in the expression DAG
    node_index: usize,
}

impl SortedFilterExpr {
    /// Constructor
    pub fn new(
        origin_sorted_expr: PhysicalSortExpr,
        filter_expr: Arc<dyn PhysicalExpr>,
    ) -> Self {
        Self {
            origin_sorted_expr,
            filter_expr,
            interval: Interval::default(),
            node_index: 0,
        }
    }
    /// Get origin expr information
    pub fn origin_sorted_expr(&self) -> &PhysicalSortExpr {
        &self.origin_sorted_expr
    }
    /// Get filter expr information
    pub fn filter_expr(&self) -> &Arc<dyn PhysicalExpr> {
        &self.filter_expr
    }
    /// Get interval information
    pub fn interval(&self) -> &Interval {
        &self.interval
    }
    /// Sets interval
    pub fn set_interval(&mut self, interval: Interval) {
        self.interval = interval;
    }
    /// Node index in ExprIntervalGraph
    pub fn node_index(&self) -> usize {
        self.node_index
    }
    /// Node index setter in ExprIntervalGraph
    pub fn set_node_index(&mut self, node_index: usize) {
        self.node_index = node_index;
    }
}

/// Calculate the filter expression intervals.
///
/// This function updates the `interval` field of each `SortedFilterExpr` based
/// on the first or the last value of the expression in `build_input_buffer`
/// and `probe_batch`.
///
/// # Arguments
///
/// * `build_input_buffer` - The [RecordBatch] on the build side of the join.
/// * `build_sorted_filter_expr` - Build side [SortedFilterExpr] to update.
/// * `probe_batch` - The `RecordBatch` on the probe side of the join.
/// * `probe_sorted_filter_expr` - Probe side `SortedFilterExpr` to update.
///
/// ### Note
/// ```text
///
/// Interval arithmetic is used to calculate viable join ranges for build-side
/// pruning. This is done by first creating an interval for join filter values in
/// the build side of the join, which spans [-∞, FV] or [FV, ∞] depending on the
/// ordering (descending/ascending) of the filter expression. Here, FV denotes the
/// first value on the build side. This range is then compared with the probe side
/// interval, which either spans [-∞, LV] or [LV, ∞] depending on the ordering
/// (ascending/descending) of the probe side. Here, LV denotes the last value on
/// the probe side.
///
/// As a concrete example, consider the following query:
///
///   SELECT * FROM left_table, right_table
///   WHERE
///     left_key = right_key AND
///     a > b - 3 AND
///     a < b + 10
///
/// where columns "a" and "b" come from tables "left_table" and "right_table",
/// respectively. When a new `RecordBatch` arrives at the right side, the
/// condition a > b - 3 will possibly indicate a prunable range for the left
/// side. Conversely, when a new `RecordBatch` arrives at the left side, the
/// condition a < b + 10 will possibly indicate prunability for the right side.
/// Let’s inspect what happens when a new RecordBatch` arrives at the right
/// side (i.e. when the left side is the build side):
///
///         Build      Probe
///       +-------+  +-------+
///       | a | z |  | b | y |
///       |+--|--+|  |+--|--+|
///       | 1 | 2 |  | 4 | 3 |
///       |+--|--+|  |+--|--+|
///       | 3 | 1 |  | 4 | 3 |
///       |+--|--+|  |+--|--+|
///       | 5 | 7 |  | 6 | 1 |
///       |+--|--+|  |+--|--+|
///       | 7 | 1 |  | 6 | 3 |
///       +-------+  +-------+
///
/// In this case, the interval representing viable (i.e. joinable) values for
/// column "a" is [1, ∞], and the interval representing possible future values
/// for column "b" is [6, ∞]. With these intervals at hand, we next calculate
/// intervals for the whole filter expression and propagate join constraint by
/// traversing the expression graph.
/// ```
pub fn calculate_filter_expr_intervals(
    build_input_buffer: &RecordBatch,
    build_sorted_filter_expr: &mut SortedFilterExpr,
    probe_batch: &RecordBatch,
    probe_sorted_filter_expr: &mut SortedFilterExpr,
) -> Result<()> {
    // If either build or probe side has no data, return early:
    if build_input_buffer.num_rows() == 0 || probe_batch.num_rows() == 0 {
        return Ok(());
    }
    // Calculate the interval for the build side filter expression (if present):
    update_filter_expr_interval(
        &build_input_buffer.slice(0, 1),
        build_sorted_filter_expr,
    )?;
    // Calculate the interval for the probe side filter expression (if present):
    update_filter_expr_interval(
        &probe_batch.slice(probe_batch.num_rows() - 1, 1),
        probe_sorted_filter_expr,
    )
}

/// This is a subroutine of the function [`calculate_filter_expr_intervals`].
/// It constructs the current interval using the given `batch` and updates
/// the filter expression (i.e. `sorted_expr`) with this interval.
pub fn update_filter_expr_interval(
    batch: &RecordBatch,
    sorted_expr: &mut SortedFilterExpr,
) -> Result<()> {
    // Evaluate the filter expression and convert the result to an array:
    let array = sorted_expr
        .origin_sorted_expr()
        .expr
        .evaluate(batch)?
        .into_array(1);
    // Convert the array to a ScalarValue:
    let value = ScalarValue::try_from_array(&array, 0)?;
    // Create a ScalarValue representing positive or negative infinity for the same data type:
    let unbounded = IntervalBound::make_unbounded(value.data_type())?;
    // Update the interval with lower and upper bounds based on the sort option:
    let interval = if sorted_expr.origin_sorted_expr().options.descending {
        Interval::new(unbounded, IntervalBound::new(value, false))
    } else {
        Interval::new(IntervalBound::new(value, false), unbounded)
    };
    // Set the calculated interval for the sorted filter expression:
    sorted_expr.set_interval(interval);
    Ok(())
}

/// Get the anti join indices from the visited hash set.
///
/// This method returns the indices from the original input that were not present in the visited hash set.
///
/// # Arguments
///
/// * `prune_length` - The length of the pruned record batch.
/// * `deleted_offset` - The offset to the indices.
/// * `visited_rows` - The hash set of visited indices.
///
/// # Returns
///
/// A `PrimitiveArray` of the anti join indices.
pub fn get_pruning_anti_indices<T: ArrowPrimitiveType>(
    prune_length: usize,
    deleted_offset: usize,
    visited_rows: &HashSet<usize>,
) -> PrimitiveArray<T>
where
    NativeAdapter<T>: From<<T as ArrowPrimitiveType>::Native>,
{
    let mut bitmap = BooleanBufferBuilder::new(prune_length);
    bitmap.append_n(prune_length, false);
    // mark the indices as true if they are present in the visited hash set
    for v in 0..prune_length {
        let row = v + deleted_offset;
        bitmap.set_bit(v, visited_rows.contains(&row));
    }
    // get the anti index
    (0..prune_length)
        .filter_map(|idx| (!bitmap.get_bit(idx)).then_some(T::Native::from_usize(idx)))
        .collect()
}

/// This method creates a boolean buffer from the visited rows hash set
/// and the indices of the pruned record batch slice.
///
/// It gets the indices from the original input that were present in the visited hash set.
///
/// # Arguments
///
/// * `prune_length` - The length of the pruned record batch.
/// * `deleted_offset` - The offset to the indices.
/// * `visited_rows` - The hash set of visited indices.
///
/// # Returns
///
/// A [PrimitiveArray] of the specified type T, containing the semi indices.
pub fn get_pruning_semi_indices<T: ArrowPrimitiveType>(
    prune_length: usize,
    deleted_offset: usize,
    visited_rows: &HashSet<usize>,
) -> PrimitiveArray<T>
where
    NativeAdapter<T>: From<<T as ArrowPrimitiveType>::Native>,
{
    let mut bitmap = BooleanBufferBuilder::new(prune_length);
    bitmap.append_n(prune_length, false);
    // mark the indices as true if they are present in the visited hash set
    (0..prune_length).for_each(|v| {
        let row = &(v + deleted_offset);
        bitmap.set_bit(v, visited_rows.contains(row));
    });
    // get the semi index
    (0..prune_length)
        .filter_map(|idx| (bitmap.get_bit(idx)).then_some(T::Native::from_usize(idx)))
        .collect::<PrimitiveArray<T>>()
}

pub fn combine_two_batches(
    output_schema: &SchemaRef,
    left_batch: Option<RecordBatch>,
    right_batch: Option<RecordBatch>,
) -> Result<Option<RecordBatch>> {
    match (left_batch, right_batch) {
        (Some(batch), None) | (None, Some(batch)) => {
            // If only one of the batches are present, return it:
            Ok(Some(batch))
        }
        (Some(left_batch), Some(right_batch)) => {
            // If both batches are present, concatenate them:
            concat_batches(output_schema, &[left_batch, right_batch])
                .map_err(DataFusionError::ArrowError)
                .map(Some)
        }
        (None, None) => {
            // If neither is present, return an empty batch:
            Ok(None)
        }
    }
}

/// Records the visited indices from the input `PrimitiveArray` of type `T` into the given hash set `visited`.
/// This function will insert the indices (offset by `offset`) into the `visited` hash set.
///
/// # Arguments
///
/// * `visited` - A hash set to store the visited indices.
/// * `offset` - An offset to the indices in the `PrimitiveArray`.
/// * `indices` - The input `PrimitiveArray` of type `T` which stores the indices to be recorded.
///
pub fn record_visited_indices<T: ArrowPrimitiveType>(
    visited: &mut HashSet<usize>,
    offset: usize,
    indices: &PrimitiveArray<T>,
) {
    for i in indices.values() {
        visited.insert(i.as_usize() + offset);
    }
}

#[cfg(test)]
pub mod tests {
    use super::*;
    use crate::{
        expressions::Column,
        expressions::PhysicalSortExpr,
        joins::utils::{ColumnIndex, JoinFilter},
    };
    use arrow::compute::SortOptions;
    use arrow::datatypes::{DataType, Field, Schema};
    use datafusion_common::ScalarValue;
    use datafusion_expr::Operator;
    use datafusion_physical_expr::expressions::{binary, cast, col, lit};
    use std::sync::Arc;

    /// Filter expr for a + b > c + 10 AND a + b < c + 100
    pub(crate) fn complicated_filter(
        filter_schema: &Schema,
    ) -> Result<Arc<dyn PhysicalExpr>> {
        let left_expr = binary(
            cast(
                binary(
                    col("0", filter_schema)?,
                    Operator::Plus,
                    col("1", filter_schema)?,
                    filter_schema,
                )?,
                filter_schema,
                DataType::Int64,
            )?,
            Operator::Gt,
            binary(
                cast(col("2", filter_schema)?, filter_schema, DataType::Int64)?,
                Operator::Plus,
                lit(ScalarValue::Int64(Some(10))),
                filter_schema,
            )?,
            filter_schema,
        )?;

        let right_expr = binary(
            cast(
                binary(
                    col("0", filter_schema)?,
                    Operator::Plus,
                    col("1", filter_schema)?,
                    filter_schema,
                )?,
                filter_schema,
                DataType::Int64,
            )?,
            Operator::Lt,
            binary(
                cast(col("2", filter_schema)?, filter_schema, DataType::Int64)?,
                Operator::Plus,
                lit(ScalarValue::Int64(Some(100))),
                filter_schema,
            )?,
            filter_schema,
        )?;
        binary(left_expr, Operator::And, right_expr, filter_schema)
    }

    #[test]
    fn test_column_exchange() -> Result<()> {
        let left_child_schema =
            Schema::new(vec![Field::new("left_1", DataType::Int32, true)]);
        // Sorting information for the left side:
        let left_child_sort_expr = PhysicalSortExpr {
            expr: col("left_1", &left_child_schema)?,
            options: SortOptions::default(),
        };

        let right_child_schema = Schema::new(vec![
            Field::new("right_1", DataType::Int32, true),
            Field::new("right_2", DataType::Int32, true),
        ]);
        // Sorting information for the right side:
        let right_child_sort_expr = PhysicalSortExpr {
            expr: binary(
                col("right_1", &right_child_schema)?,
                Operator::Plus,
                col("right_2", &right_child_schema)?,
                &right_child_schema,
            )?,
            options: SortOptions::default(),
        };

        let intermediate_schema = Schema::new(vec![
            Field::new("filter_1", DataType::Int32, true),
            Field::new("filter_2", DataType::Int32, true),
            Field::new("filter_3", DataType::Int32, true),
        ]);
        // Our filter expression is: left_1 > right_1 + right_2.
        let filter_left = col("filter_1", &intermediate_schema)?;
        let filter_right = binary(
            col("filter_2", &intermediate_schema)?,
            Operator::Plus,
            col("filter_3", &intermediate_schema)?,
            &intermediate_schema,
        )?;
        let filter_expr = binary(
            filter_left.clone(),
            Operator::Gt,
            filter_right.clone(),
            &intermediate_schema,
        )?;
        let column_indices = vec![
            ColumnIndex {
                index: 0,
                side: JoinSide::Left,
            },
            ColumnIndex {
                index: 0,
                side: JoinSide::Right,
            },
            ColumnIndex {
                index: 1,
                side: JoinSide::Right,
            },
        ];
        let filter = JoinFilter::new(filter_expr, column_indices, intermediate_schema);

        let left_sort_filter_expr = build_filter_input_order(
            JoinSide::Left,
            &filter,
            &Arc::new(left_child_schema),
            &left_child_sort_expr,
        )?
        .unwrap();
        assert!(left_child_sort_expr.eq(left_sort_filter_expr.origin_sorted_expr()));

        let right_sort_filter_expr = build_filter_input_order(
            JoinSide::Right,
            &filter,
            &Arc::new(right_child_schema),
            &right_child_sort_expr,
        )?
        .unwrap();
        assert!(right_child_sort_expr.eq(right_sort_filter_expr.origin_sorted_expr()));

        // Assert that adjusted (left) filter expression matches with `left_child_sort_expr`:
        assert!(filter_left.eq(left_sort_filter_expr.filter_expr()));
        // Assert that adjusted (right) filter expression matches with `right_child_sort_expr`:
        assert!(filter_right.eq(right_sort_filter_expr.filter_expr()));
        Ok(())
    }

    #[test]
    fn test_column_collector() -> Result<()> {
        let schema = Schema::new(vec![
            Field::new("0", DataType::Int32, true),
            Field::new("1", DataType::Int32, true),
            Field::new("2", DataType::Int32, true),
        ]);
        let filter_expr = complicated_filter(&schema)?;
        let columns = collect_columns(&filter_expr);
        assert_eq!(columns.len(), 3);
        Ok(())
    }

    #[test]
    fn find_expr_inside_expr() -> Result<()> {
        let schema = Schema::new(vec![
            Field::new("0", DataType::Int32, true),
            Field::new("1", DataType::Int32, true),
            Field::new("2", DataType::Int32, true),
        ]);
        let filter_expr = complicated_filter(&schema)?;

        let expr_1 = Arc::new(Column::new("gnz", 0)) as _;
        assert!(!check_filter_expr_contains_sort_information(
            &filter_expr,
            &expr_1
        ));

        let expr_2 = col("1", &schema)? as _;

        assert!(check_filter_expr_contains_sort_information(
            &filter_expr,
            &expr_2
        ));

        let expr_3 = cast(
            binary(
                col("0", &schema)?,
                Operator::Plus,
                col("1", &schema)?,
                &schema,
            )?,
            &schema,
            DataType::Int64,
        )?;

        assert!(check_filter_expr_contains_sort_information(
            &filter_expr,
            &expr_3
        ));

        let expr_4 = Arc::new(Column::new("1", 42)) as _;

        assert!(!check_filter_expr_contains_sort_information(
            &filter_expr,
            &expr_4,
        ));
        Ok(())
    }

    #[test]
    fn build_sorted_expr() -> Result<()> {
        let left_schema = Schema::new(vec![
            Field::new("la1", DataType::Int32, false),
            Field::new("lb1", DataType::Int32, false),
            Field::new("lc1", DataType::Int32, false),
            Field::new("lt1", DataType::Int32, false),
            Field::new("la2", DataType::Int32, false),
            Field::new("la1_des", DataType::Int32, false),
        ]);

        let right_schema = Schema::new(vec![
            Field::new("ra1", DataType::Int32, false),
            Field::new("rb1", DataType::Int32, false),
            Field::new("rc1", DataType::Int32, false),
            Field::new("rt1", DataType::Int32, false),
            Field::new("ra2", DataType::Int32, false),
            Field::new("ra1_des", DataType::Int32, false),
        ]);

        let intermediate_schema = Schema::new(vec![
            Field::new("0", DataType::Int32, true),
            Field::new("1", DataType::Int32, true),
            Field::new("2", DataType::Int32, true),
        ]);
        let filter_expr = complicated_filter(&intermediate_schema)?;
        let column_indices = vec![
            ColumnIndex {
                index: 0,
                side: JoinSide::Left,
            },
            ColumnIndex {
                index: 4,
                side: JoinSide::Left,
            },
            ColumnIndex {
                index: 0,
                side: JoinSide::Right,
            },
        ];
        let filter = JoinFilter::new(filter_expr, column_indices, intermediate_schema);

        let left_schema = Arc::new(left_schema);
        let right_schema = Arc::new(right_schema);

        assert!(build_filter_input_order(
            JoinSide::Left,
            &filter,
            &left_schema,
            &PhysicalSortExpr {
                expr: col("la1", left_schema.as_ref())?,
                options: SortOptions::default(),
            }
        )?
        .is_some());
        assert!(build_filter_input_order(
            JoinSide::Left,
            &filter,
            &left_schema,
            &PhysicalSortExpr {
                expr: col("lt1", left_schema.as_ref())?,
                options: SortOptions::default(),
            }
        )?
        .is_none());
        assert!(build_filter_input_order(
            JoinSide::Right,
            &filter,
            &right_schema,
            &PhysicalSortExpr {
                expr: col("ra1", right_schema.as_ref())?,
                options: SortOptions::default(),
            }
        )?
        .is_some());
        assert!(build_filter_input_order(
            JoinSide::Right,
            &filter,
            &right_schema,
            &PhysicalSortExpr {
                expr: col("rb1", right_schema.as_ref())?,
                options: SortOptions::default(),
            }
        )?
        .is_none());

        Ok(())
    }

    // Test the case when we have an "ORDER BY a + b", and join filter condition includes "a - b".
    #[test]
    fn sorted_filter_expr_build() -> Result<()> {
        let intermediate_schema = Schema::new(vec![
            Field::new("0", DataType::Int32, true),
            Field::new("1", DataType::Int32, true),
        ]);
        let filter_expr = binary(
            col("0", &intermediate_schema)?,
            Operator::Minus,
            col("1", &intermediate_schema)?,
            &intermediate_schema,
        )?;
        let column_indices = vec![
            ColumnIndex {
                index: 0,
                side: JoinSide::Left,
            },
            ColumnIndex {
                index: 1,
                side: JoinSide::Left,
            },
        ];
        let filter = JoinFilter::new(filter_expr, column_indices, intermediate_schema);

        let schema = Schema::new(vec![
            Field::new("a", DataType::Int32, false),
            Field::new("b", DataType::Int32, false),
        ]);

        let sorted = PhysicalSortExpr {
            expr: binary(
                col("a", &schema)?,
                Operator::Plus,
                col("b", &schema)?,
                &schema,
            )?,
            options: SortOptions::default(),
        };

        let res = convert_sort_expr_with_filter_schema(
            &JoinSide::Left,
            &filter,
            &Arc::new(schema),
            &sorted,
        )?;
        assert!(res.is_none());
        Ok(())
    }

    #[test]
    fn test_shrink_if_necessary() {
        let scale_factor = 4;
        let mut join_hash_map = PruningJoinHashMap::with_capacity(100);
        let data_size = 2000;
        let deleted_part = 3 * data_size / 4;
        // Add elements to the JoinHashMap
        for hash_value in 0..data_size {
            join_hash_map.map.insert(
                hash_value,
                (hash_value, hash_value),
                |(hash, _)| *hash,
            );
        }

        assert_eq!(join_hash_map.map.len(), data_size as usize);
        assert!(join_hash_map.map.capacity() >= data_size as usize);

        // Remove some elements from the JoinHashMap
        for hash_value in 0..deleted_part {
            join_hash_map
                .map
                .remove_entry(hash_value, |(hash, _)| hash_value == *hash);
        }

        assert_eq!(join_hash_map.map.len(), (data_size - deleted_part) as usize);

        // Old capacity
        let old_capacity = join_hash_map.map.capacity();

        // Test shrink_if_necessary
        join_hash_map.shrink_if_necessary(scale_factor);

        // The capacity should be reduced by the scale factor
        let new_expected_capacity =
            join_hash_map.map.capacity() * (scale_factor - 1) / scale_factor;
        assert!(join_hash_map.map.capacity() >= new_expected_capacity);
        assert!(join_hash_map.map.capacity() <= old_capacity);
    }
}<|MERGE_RESOLUTION|>--- conflicted
+++ resolved
@@ -48,12 +48,8 @@
 /// E.g. 1 -> [3, 6, 8] indicates that the column values map to rows 3, 6 and 8 for hash value 1
 /// As the key is a hash value, we need to check possible hash collisions in the probe stage
 /// During this stage it might be the case that a row is contained the same hashmap value,
-<<<<<<< HEAD
-/// but the values don't match. Those are checked in the [equal_rows] macro
-=======
 /// but the values don't match. Those are checked in the [`equal_rows_arr`](crate::joins::hash_join::equal_rows_arr) method.
 ///
->>>>>>> 91c9d6f8
 /// The indices (values) are stored in a separate chained list stored in the `Vec<u64>`.
 ///
 /// The first value (+1) is stored in the hashmap, whereas the next value is stored in array at the position value.
@@ -105,11 +101,6 @@
 /// | 0 | 0 | 0 | 2 | 4 | <--- hash value 1 maps to 5,4,2 (which means indices values 4,3,1)
 /// ---------------------
 /// ```
-<<<<<<< HEAD
-///
-///TODO: [speed up collision checks](https://github.com/apache/arrow-datafusion/issues/50)
-=======
->>>>>>> 91c9d6f8
 pub struct JoinHashMap {
     // Stores hash value to last row index
     pub map: RawTable<(u64, u64)>,
