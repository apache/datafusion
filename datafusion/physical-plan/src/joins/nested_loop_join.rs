--- conflicted
+++ resolved
@@ -829,18 +829,16 @@
                 }
                 NestedLoopJoinStreamState::ProcessProbeBatch(_) => {
                     let poll = handle_state!(self.process_probe_batch());
+                    self.join_metrics.output_batches.add(1);
                     self.join_metrics.baseline.record_poll(poll)
                 }
                 NestedLoopJoinStreamState::ExhaustedProbeSide => {
-<<<<<<< HEAD
                     handle_state!(self.prepare_unmatched_output_indices())
                 }
                 NestedLoopJoinStreamState::OutputUnmatchedBuildRows(_) => {
-                    handle_state!(self.build_unmatched_output())
-=======
-                    let poll = handle_state!(self.process_unmatched_build_batch());
+                    let poll = handle_state!(self.build_unmatched_output());
+                    self.join_metrics.output_batches.add(1);
                     self.join_metrics.baseline.record_poll(poll)
->>>>>>> 56482014
                 }
                 NestedLoopJoinStreamState::Completed => Poll::Ready(None),
             };
@@ -1026,12 +1024,7 @@
         let join_result = self.get_next_join_result()?;
 
         match join_result {
-            Some(res) => {
-                self.join_metrics.output_batches.add(1);
-                self.join_metrics.output_rows.add(res.num_rows());
-
-                Ok(StatefulStreamResult::Ready(Some(res)))
-            }
+            Some(res) => Ok(StatefulStreamResult::Ready(Some(res))),
             None => {
                 self.state = NestedLoopJoinStreamState::FetchProbeBatch;
                 self.join_result_status = None;
@@ -1040,7 +1033,6 @@
         }
     }
 
-<<<<<<< HEAD
     fn build_unmatched_output(
         &mut self,
     ) -> Result<StatefulStreamResult<Option<RecordBatch>>> {
@@ -1052,10 +1044,6 @@
             None => {
                 self.state = NestedLoopJoinStreamState::Completed;
                 Ok(StatefulStreamResult::Ready(None))
-=======
-                self.join_metrics.output_batches.add(1);
-                Ok(StatefulStreamResult::Ready(Some(batch)))
->>>>>>> 56482014
             }
         }
     }
@@ -1095,13 +1083,7 @@
                 RecordBatch::new_empty(self.outer_table.schema()),
             );
 
-<<<<<<< HEAD
             Ok(StatefulStreamResult::Continue)
-=======
-            self.join_metrics.output_batches.add(1);
-
-            Ok(StatefulStreamResult::Ready(Some(result?)))
->>>>>>> 56482014
         } else {
             // end of the join loop
             self.state = NestedLoopJoinStreamState::Completed;
