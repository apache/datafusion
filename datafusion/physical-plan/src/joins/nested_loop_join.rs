// Licensed to the Apache Software Foundation (ASF) under one
// or more contributor license agreements.  See the NOTICE file
// distributed with this work for additional information
// regarding copyright ownership.  The ASF licenses this file
// to you under the Apache License, Version 2.0 (the
// "License"); you may not use this file except in compliance
// with the License.  You may obtain a copy of the License at
//
//   http://www.apache.org/licenses/LICENSE-2.0
//
// Unless required by applicable law or agreed to in writing,
// software distributed under the License is distributed on an
// "AS IS" BASIS, WITHOUT WARRANTIES OR CONDITIONS OF ANY
// KIND, either express or implied.  See the License for the
// specific language governing permissions and limitations
// under the License.

//! [`NestedLoopJoinExec`]: joins without equijoin (equality predicates).

use std::any::Any;
use std::fmt::Formatter;
use std::ops::{BitOr, ControlFlow};
use std::sync::atomic::{AtomicUsize, Ordering};
use std::sync::Arc;
use std::task::Poll;

use super::utils::{
    asymmetric_join_output_partitioning, need_produce_result_in_final,
    reorder_output_after_swap, swap_join_projection,
};
use crate::common::can_project;
use crate::execution_plan::{boundedness_from_children, EmissionType};
use crate::joins::utils::{
    build_join_schema, check_join_is_valid, estimate_join_statistics,
    need_produce_right_in_final, BuildProbeJoinMetrics, ColumnIndex, JoinFilter,
    OnceAsync, OnceFut,
};
use crate::joins::SharedBitmapBuilder;
use crate::metrics::{
    Count, ExecutionPlanMetricsSet, MetricBuilder, MetricType, MetricsSet, RatioMetrics,
};
use crate::projection::{
    try_embed_projection, try_pushdown_through_join, EmbeddedProjection, JoinData,
    ProjectionExec,
};
use crate::{
    DisplayAs, DisplayFormatType, Distribution, ExecutionPlan, ExecutionPlanProperties,
    PlanProperties, RecordBatchStream, SendableRecordBatchStream,
};

use arrow::array::{
    new_null_array, Array, BooleanArray, BooleanBufferBuilder, RecordBatchOptions,
    UInt32Array, UInt64Array,
};
use arrow::buffer::BooleanBuffer;
use arrow::compute::{
    concat_batches, filter, filter_record_batch, not, take, BatchCoalescer,
};
use arrow::datatypes::{Schema, SchemaRef};
use arrow::record_batch::RecordBatch;
use arrow_schema::DataType;
use datafusion_common::cast::as_boolean_array;
use datafusion_common::{
    arrow_err, assert_eq_or_internal_err, internal_datafusion_err, internal_err,
    project_schema, unwrap_or_internal_err, DataFusionError, JoinSide, Result,
    ScalarValue, Statistics,
};
use datafusion_execution::memory_pool::{MemoryConsumer, MemoryReservation};
use datafusion_execution::TaskContext;
use datafusion_expr::JoinType;
use datafusion_physical_expr::equivalence::{
    join_equivalence_properties, ProjectionMapping,
};

use futures::{Stream, StreamExt, TryStreamExt};
use log::debug;
use parking_lot::Mutex;

#[allow(rustdoc::private_intra_doc_links)]
/// NestedLoopJoinExec is a build-probe join operator designed for joins that
/// do not have equijoin keys in their `ON` clause.
///
/// # Execution Flow
///
/// ```text
///                                                Incoming right batch
///                Left Side Buffered Batches
///                       ┌───────────┐              ┌───────────────┐
///                       │ ┌───────┐ │              │               │
///                       │ │       │ │              │               │
///  Current Left Row ───▶│ ├───────├─┤──────────┐   │               │
///                       │ │       │ │          │   └───────────────┘
///                       │ │       │ │          │           │
///                       │ │       │ │          │           │
///                       │ └───────┘ │          │           │
///                       │ ┌───────┐ │          │           │
///                       │ │       │ │          │     ┌─────┘
///                       │ │       │ │          │     │
///                       │ │       │ │          │     │
///                       │ │       │ │          │     │
///                       │ │       │ │          │     │
///                       │ └───────┘ │          ▼     ▼
///                       │   ......  │  ┌──────────────────────┐
///                       │           │  │X (Cartesian Product) │
///                       │           │  └──────────┬───────────┘
///                       └───────────┘             │
///                                                 │
///                                                 ▼
///                                      ┌───────┬───────────────┐
///                                      │       │               │
///                                      │       │               │
///                                      │       │               │
///                                      └───────┴───────────────┘
///                                        Intermediate Batch
///                                  (For join predicate evaluation)
/// ```
///
/// The execution follows a two-phase design:
///
/// ## 1. Buffering Left Input
/// - The operator eagerly buffers all left-side input batches into memory,
///   util a memory limit is reached.
///   Currently, an out-of-memory error will be thrown if all the left-side input batches
///   cannot fit into memory at once.
///   In the future, it's possible to make this case finish execution. (see
///   'Memory-limited Execution' section)
/// - The rationale for buffering the left side is that scanning the right side
///   can be expensive (e.g., decoding Parquet files), so buffering more left
///   rows reduces the number of right-side scan passes required.
///
/// ## 2. Probing Right Input
/// - Right-side input is streamed batch by batch.
/// - For each right-side batch:
///   - It evaluates the join filter against the full buffered left input.
///     This results in a Cartesian product between the right batch and each
///     left row -- with the join predicate/filter applied -- for each inner
///     loop iteration.
///   - Matched results are accumulated into an output buffer. (see more in
///     `Output Buffering Strategy` section)
/// - This process continues until all right-side input is consumed.
///
/// # Producing unmatched build-side data
/// - For special join types like left/full joins, it's required to also output
///   unmatched pairs. During execution, bitmaps are kept for both left and right
///   sides of the input; they'll be handled by dedicated states in `NLJStream`.
/// - The final output of the left side unmatched rows is handled by a single
///   partition for simplicity, since it only counts a small portion of the
///   execution time. (e.g. if probe side has 10k rows, the final output of
///   unmatched build side only roughly counts for 1/10k of the total time)
///
/// # Output Buffering Strategy
/// The operator uses an intermediate output buffer to accumulate results. Once
/// the output threshold is reached (currently set to the same value as
/// `batch_size` in the configuration), the results will be eagerly output.
///
/// # Extra Notes
/// - The operator always considers the **left** side as the build (buffered) side.
///   Therefore, the physical optimizer should assign the smaller input to the left.
/// - The design try to minimize the intermediate data size to approximately
///   1 batch, for better cache locality and memory efficiency.
///
/// # TODO: Memory-limited Execution
/// If the memory budget is exceeded during left-side buffering, fallback
/// strategies such as streaming left batches and re-scanning the right side
/// may be implemented in the future.
///
/// Tracking issue: <https://github.com/apache/datafusion/issues/15760>
///
/// # Clone / Shared State
/// Note this structure includes a [`OnceAsync`] that is used to coordinate the
/// loading of the left side with the processing in each output stream.
/// Therefore it can not be [`Clone`]
#[derive(Debug)]
pub struct NestedLoopJoinExec {
    /// left side
    pub(crate) left: Arc<dyn ExecutionPlan>,
    /// right side
    pub(crate) right: Arc<dyn ExecutionPlan>,
    /// Filters which are applied while finding matching rows
    pub(crate) filter: Option<JoinFilter>,
    /// How the join is performed
    pub(crate) join_type: JoinType,
    /// The full concatenated schema of left and right children should be distinct from
    /// the output schema of the operator
    join_schema: SchemaRef,
    /// Future that consumes left input and buffers it in memory
    ///
    /// This structure is *shared* across all output streams.
    ///
    /// Each output stream waits on the `OnceAsync` to signal the completion of
    /// the build(left) side data, and buffer them all for later joining.
    build_side_data: OnceAsync<JoinLeftData>,
    /// Information of index and left / right placement of columns
    column_indices: Vec<ColumnIndex>,
    /// Projection to apply to the output of the join
    projection: Option<Vec<usize>>,

    /// Execution metrics
    metrics: ExecutionPlanMetricsSet,
    /// Cache holding plan properties like equivalences, output partitioning etc.
    cache: PlanProperties,
}

impl NestedLoopJoinExec {
    /// Try to create a new [`NestedLoopJoinExec`]
    pub fn try_new(
        left: Arc<dyn ExecutionPlan>,
        right: Arc<dyn ExecutionPlan>,
        filter: Option<JoinFilter>,
        join_type: &JoinType,
        projection: Option<Vec<usize>>,
    ) -> Result<Self> {
        let left_schema = left.schema();
        let right_schema = right.schema();
        check_join_is_valid(&left_schema, &right_schema, &[])?;
        let (join_schema, column_indices) =
            build_join_schema(&left_schema, &right_schema, join_type);
        let join_schema = Arc::new(join_schema);
        let cache = Self::compute_properties(
            &left,
            &right,
            &join_schema,
            *join_type,
            projection.as_ref(),
        )?;

        Ok(NestedLoopJoinExec {
            left,
            right,
            filter,
            join_type: *join_type,
            join_schema,
            build_side_data: Default::default(),
            column_indices,
            projection,
            metrics: Default::default(),
            cache,
        })
    }

    /// left side
    pub fn left(&self) -> &Arc<dyn ExecutionPlan> {
        &self.left
    }

    /// right side
    pub fn right(&self) -> &Arc<dyn ExecutionPlan> {
        &self.right
    }

    /// Filters applied before join output
    pub fn filter(&self) -> Option<&JoinFilter> {
        self.filter.as_ref()
    }

    /// How the join is performed
    pub fn join_type(&self) -> &JoinType {
        &self.join_type
    }

    pub fn projection(&self) -> Option<&Vec<usize>> {
        self.projection.as_ref()
    }

    /// This function creates the cache object that stores the plan properties such as schema, equivalence properties, ordering, partitioning, etc.
    fn compute_properties(
        left: &Arc<dyn ExecutionPlan>,
        right: &Arc<dyn ExecutionPlan>,
        schema: &SchemaRef,
        join_type: JoinType,
        projection: Option<&Vec<usize>>,
    ) -> Result<PlanProperties> {
        // Calculate equivalence properties:
        let mut eq_properties = join_equivalence_properties(
            left.equivalence_properties().clone(),
            right.equivalence_properties().clone(),
            &join_type,
            Arc::clone(schema),
            &Self::maintains_input_order(join_type),
            None,
            // No on columns in nested loop join
            &[],
        )?;

        let mut output_partitioning =
            asymmetric_join_output_partitioning(left, right, &join_type)?;

        let emission_type = if left.boundedness().is_unbounded() {
            EmissionType::Final
        } else if right.pipeline_behavior() == EmissionType::Incremental {
            match join_type {
                // If we only need to generate matched rows from the probe side,
                // we can emit rows incrementally.
                JoinType::Inner
                | JoinType::LeftSemi
                | JoinType::RightSemi
                | JoinType::Right
                | JoinType::RightAnti
                | JoinType::RightMark => EmissionType::Incremental,
                // If we need to generate unmatched rows from the *build side*,
                // we need to emit them at the end.
                JoinType::Left
                | JoinType::LeftAnti
                | JoinType::LeftMark
                | JoinType::Full => EmissionType::Both,
            }
        } else {
            right.pipeline_behavior()
        };

        if let Some(projection) = projection {
            // construct a map from the input expressions to the output expression of the Projection
            let projection_mapping = ProjectionMapping::from_indices(projection, schema)?;
            let out_schema = project_schema(schema, Some(projection))?;
            output_partitioning =
                output_partitioning.project(&projection_mapping, &eq_properties);
            eq_properties = eq_properties.project(&projection_mapping, out_schema);
        }

        Ok(PlanProperties::new(
            eq_properties,
            output_partitioning,
            emission_type,
            boundedness_from_children([left, right]),
        ))
    }

    /// This join implementation does not preserve the input order of either side.
    fn maintains_input_order(_join_type: JoinType) -> Vec<bool> {
        vec![false, false]
    }

    pub fn contains_projection(&self) -> bool {
        self.projection.is_some()
    }

    pub fn with_projection(&self, projection: Option<Vec<usize>>) -> Result<Self> {
        // check if the projection is valid
        can_project(&self.schema(), projection.as_ref())?;
        let projection = match projection {
            Some(projection) => match &self.projection {
                Some(p) => Some(projection.iter().map(|i| p[*i]).collect()),
                None => Some(projection),
            },
            None => None,
        };
        Self::try_new(
            Arc::clone(&self.left),
            Arc::clone(&self.right),
            self.filter.clone(),
            &self.join_type,
            projection,
        )
    }

    /// Returns a new `ExecutionPlan` that runs NestedLoopsJoins with the left
    /// and right inputs swapped.
    ///
    /// # Notes:
    ///
    /// This function should be called BEFORE inserting any repartitioning
    /// operators on the join's children. Check [`super::HashJoinExec::swap_inputs`]
    /// for more details.
    pub fn swap_inputs(&self) -> Result<Arc<dyn ExecutionPlan>> {
        let left = self.left();
        let right = self.right();
        let new_join = NestedLoopJoinExec::try_new(
            Arc::clone(right),
            Arc::clone(left),
            self.filter().map(JoinFilter::swap),
            &self.join_type().swap(),
            swap_join_projection(
                left.schema().fields().len(),
                right.schema().fields().len(),
                self.projection.as_ref(),
                self.join_type(),
            ),
        )?;

        // For Semi/Anti joins, swap result will produce same output schema,
        // no need to wrap them into additional projection
        let plan: Arc<dyn ExecutionPlan> = if matches!(
            self.join_type(),
            JoinType::LeftSemi
                | JoinType::RightSemi
                | JoinType::LeftAnti
                | JoinType::RightAnti
                | JoinType::LeftMark
                | JoinType::RightMark
        ) || self.projection.is_some()
        {
            Arc::new(new_join)
        } else {
            reorder_output_after_swap(
                Arc::new(new_join),
                &self.left().schema(),
                &self.right().schema(),
            )?
        };

        Ok(plan)
    }
}

impl DisplayAs for NestedLoopJoinExec {
    fn fmt_as(&self, t: DisplayFormatType, f: &mut Formatter) -> std::fmt::Result {
        match t {
            DisplayFormatType::Default | DisplayFormatType::Verbose => {
                let display_filter = self.filter.as_ref().map_or_else(
                    || "".to_string(),
                    |f| format!(", filter={}", f.expression()),
                );
                let display_projections = if self.contains_projection() {
                    format!(
                        ", projection=[{}]",
                        self.projection
                            .as_ref()
                            .unwrap()
                            .iter()
                            .map(|index| format!(
                                "{}@{}",
                                self.join_schema.fields().get(*index).unwrap().name(),
                                index
                            ))
                            .collect::<Vec<_>>()
                            .join(", ")
                    )
                } else {
                    "".to_string()
                };
                write!(
                    f,
                    "NestedLoopJoinExec: join_type={:?}{}{}",
                    self.join_type, display_filter, display_projections
                )
            }
            DisplayFormatType::TreeRender => {
                if *self.join_type() != JoinType::Inner {
                    writeln!(f, "join_type={:?}", self.join_type)
                } else {
                    Ok(())
                }
            }
        }
    }
}

impl ExecutionPlan for NestedLoopJoinExec {
    fn name(&self) -> &'static str {
        "NestedLoopJoinExec"
    }

    fn as_any(&self) -> &dyn Any {
        self
    }

    fn properties(&self) -> &PlanProperties {
        &self.cache
    }

    fn required_input_distribution(&self) -> Vec<Distribution> {
        vec![
            Distribution::SinglePartition,
            Distribution::UnspecifiedDistribution,
        ]
    }

    fn maintains_input_order(&self) -> Vec<bool> {
        Self::maintains_input_order(self.join_type)
    }

    fn children(&self) -> Vec<&Arc<dyn ExecutionPlan>> {
        vec![&self.left, &self.right]
    }

    fn with_new_children(
        self: Arc<Self>,
        children: Vec<Arc<dyn ExecutionPlan>>,
    ) -> Result<Arc<dyn ExecutionPlan>> {
        Ok(Arc::new(NestedLoopJoinExec::try_new(
            Arc::clone(&children[0]),
            Arc::clone(&children[1]),
            self.filter.clone(),
            &self.join_type,
            self.projection.clone(),
        )?))
    }

    fn execute(
        &self,
        partition: usize,
        context: Arc<TaskContext>,
    ) -> Result<SendableRecordBatchStream> {
        assert_eq_or_internal_err!(
            self.left.output_partitioning().partition_count(),
            1,
            "Invalid NestedLoopJoinExec, the output partition count of the left child must be 1,\
                 consider using CoalescePartitionsExec or the EnforceDistribution rule"
        );

        let metrics = NestedLoopJoinMetrics::new(&self.metrics, partition);

        // Initialization reservation for load of inner table
        let load_reservation =
            MemoryConsumer::new(format!("NestedLoopJoinLoad[{partition}]"))
                .register(context.memory_pool());

        let build_side_data = self.build_side_data.try_once(|| {
            let stream = self.left.execute(0, Arc::clone(&context))?;

            Ok(collect_left_input(
                stream,
                metrics.join_metrics.clone(),
                load_reservation,
                need_produce_result_in_final(self.join_type),
                self.right().output_partitioning().partition_count(),
            ))
        })?;

        let batch_size = context.session_config().batch_size();

        let probe_side_data = self.right.execute(partition, context)?;

        // update column indices to reflect the projection
        let column_indices_after_projection = match &self.projection {
            Some(projection) => projection
                .iter()
                .map(|i| self.column_indices[*i].clone())
                .collect(),
            None => self.column_indices.clone(),
        };

        Ok(Box::pin(NestedLoopJoinStream::new(
            self.schema(),
            self.filter.clone(),
            self.join_type,
            probe_side_data,
            build_side_data,
            column_indices_after_projection,
            metrics,
            batch_size,
        )))
    }

    fn metrics(&self) -> Option<MetricsSet> {
        Some(self.metrics.clone_inner())
    }

    fn statistics(&self) -> Result<Statistics> {
        self.partition_statistics(None)
    }

    fn partition_statistics(&self, partition: Option<usize>) -> Result<Statistics> {
        if partition.is_some() {
            return Ok(Statistics::new_unknown(&self.schema()));
        }
        let join_columns = Vec::new();
        estimate_join_statistics(
            self.left.partition_statistics(None)?,
            self.right.partition_statistics(None)?,
            &join_columns,
            &self.join_type,
            &self.schema(),
        )
    }

    /// Tries to push `projection` down through `nested_loop_join`. If possible, performs the
    /// pushdown and returns a new [`NestedLoopJoinExec`] as the top plan which has projections
    /// as its children. Otherwise, returns `None`.
    fn try_swapping_with_projection(
        &self,
        projection: &ProjectionExec,
    ) -> Result<Option<Arc<dyn ExecutionPlan>>> {
        // TODO: currently if there is projection in NestedLoopJoinExec, we can't push down projection to left or right input. Maybe we can pushdown the mixed projection later.
        if self.contains_projection() {
            return Ok(None);
        }

        let schema = self.schema();
        if let Some(JoinData {
            projected_left_child,
            projected_right_child,
            join_filter,
            ..
        }) = try_pushdown_through_join(
            projection,
            self.left(),
            self.right(),
            &[],
<<<<<<< HEAD
            &self.schema(),
=======
            &schema,
>>>>>>> c2ba0871
            self.filter(),
        )? {
            Ok(Some(Arc::new(NestedLoopJoinExec::try_new(
                Arc::new(projected_left_child),
                Arc::new(projected_right_child),
                join_filter,
                self.join_type(),
                // Returned early if projection is not None
                None,
            )?)))
        } else {
            try_embed_projection(projection, self)
        }
    }
}

impl EmbeddedProjection for NestedLoopJoinExec {
    fn with_projection(&self, projection: Option<Vec<usize>>) -> Result<Self> {
        self.with_projection(projection)
    }
}

/// Left (build-side) data
pub(crate) struct JoinLeftData {
    /// Build-side data collected to single batch
    batch: RecordBatch,
    /// Shared bitmap builder for visited left indices
    bitmap: SharedBitmapBuilder,
    /// Counter of running probe-threads, potentially able to update `bitmap`
    probe_threads_counter: AtomicUsize,
    /// Memory reservation for tracking batch and bitmap
    /// Cleared on `JoinLeftData` drop
    /// reservation is cleared on Drop
    #[expect(dead_code)]
    reservation: MemoryReservation,
}

impl JoinLeftData {
    pub(crate) fn new(
        batch: RecordBatch,
        bitmap: SharedBitmapBuilder,
        probe_threads_counter: AtomicUsize,
        reservation: MemoryReservation,
    ) -> Self {
        Self {
            batch,
            bitmap,
            probe_threads_counter,
            reservation,
        }
    }

    pub(crate) fn batch(&self) -> &RecordBatch {
        &self.batch
    }

    pub(crate) fn bitmap(&self) -> &SharedBitmapBuilder {
        &self.bitmap
    }

    /// Decrements counter of running threads, and returns `true`
    /// if caller is the last running thread
    pub(crate) fn report_probe_completed(&self) -> bool {
        self.probe_threads_counter.fetch_sub(1, Ordering::Relaxed) == 1
    }
}

/// Asynchronously collect input into a single batch, and creates `JoinLeftData` from it
async fn collect_left_input(
    stream: SendableRecordBatchStream,
    join_metrics: BuildProbeJoinMetrics,
    reservation: MemoryReservation,
    with_visited_left_side: bool,
    probe_threads_count: usize,
) -> Result<JoinLeftData> {
    let schema = stream.schema();

    // Load all batches and count the rows
    let (batches, metrics, mut reservation) = stream
        .try_fold(
            (Vec::new(), join_metrics, reservation),
            |(mut batches, metrics, mut reservation), batch| async {
                let batch_size = batch.get_array_memory_size();
                // Reserve memory for incoming batch
                reservation.try_grow(batch_size)?;
                // Update metrics
                metrics.build_mem_used.add(batch_size);
                metrics.build_input_batches.add(1);
                metrics.build_input_rows.add(batch.num_rows());
                // Push batch to output
                batches.push(batch);
                Ok((batches, metrics, reservation))
            },
        )
        .await?;

    let merged_batch = concat_batches(&schema, &batches)?;

    // Reserve memory for visited_left_side bitmap if required by join type
    let visited_left_side = if with_visited_left_side {
        let n_rows = merged_batch.num_rows();
        let buffer_size = n_rows.div_ceil(8);
        reservation.try_grow(buffer_size)?;
        metrics.build_mem_used.add(buffer_size);

        let mut buffer = BooleanBufferBuilder::new(n_rows);
        buffer.append_n(n_rows, false);
        buffer
    } else {
        BooleanBufferBuilder::new(0)
    };

    Ok(JoinLeftData::new(
        merged_batch,
        Mutex::new(visited_left_side),
        AtomicUsize::new(probe_threads_count),
        reservation,
    ))
}

/// States for join processing. See `poll_next()` comment for more details about
/// state transitions.
#[derive(Debug, Clone, Copy)]
enum NLJState {
    BufferingLeft,
    FetchingRight,
    ProbeRight,
    EmitRightUnmatched,
    EmitLeftUnmatched,
    Done,
}
pub(crate) struct NestedLoopJoinStream {
    // ========================================================================
    // PROPERTIES:
    // Operator's properties that remain constant
    //
    // Note: The implementation uses the terms left/build-side table and
    // right/probe-side table interchangeably. Treating the left side as the
    // build side is a convention in DataFusion: the planner always tries to
    // swap the smaller table to the left side.
    // ========================================================================
    /// Output schema
    pub(crate) output_schema: Arc<Schema>,
    /// join filter
    pub(crate) join_filter: Option<JoinFilter>,
    /// type of the join
    pub(crate) join_type: JoinType,
    /// the probe-side(right) table data of the nested loop join
    pub(crate) right_data: SendableRecordBatchStream,
    /// the build-side table data of the nested loop join
    pub(crate) left_data: OnceFut<JoinLeftData>,
    /// Projection to construct the output schema from the left and right tables.
    /// Example:
    /// - output_schema: ['a', 'c']
    /// - left_schema: ['a', 'b']
    /// - right_schema: ['c']
    ///
    /// The column indices would be [(left, 0), (right, 0)] -- taking the left
    /// 0th column and right 0th column can construct the output schema.
    ///
    /// Note there are other columns ('b' in the example) still kept after
    /// projection pushdown; this is because they might be used to evaluate
    /// the join filter (e.g., `JOIN ON (b+c)>0`).
    pub(crate) column_indices: Vec<ColumnIndex>,
    /// Join execution metrics
    pub(crate) metrics: NestedLoopJoinMetrics,

    /// `batch_size` from configuration
    batch_size: usize,

    /// See comments in [`need_produce_right_in_final`] for more detail
    should_track_unmatched_right: bool,

    // ========================================================================
    // STATE FLAGS/BUFFERS:
    // Fields that hold intermediate data/flags during execution
    // ========================================================================
    /// State Tracking
    state: NLJState,
    /// Output buffer holds the join result to output. It will emit eagerly when
    /// the threshold is reached.
    output_buffer: Box<BatchCoalescer>,
    /// See comments in [`NLJState::Done`] for its purpose
    handled_empty_output: bool,

    // Buffer(left) side
    // -----------------
    /// The current buffered left data to join
    buffered_left_data: Option<Arc<JoinLeftData>>,
    /// Index into the left buffered batch. Used in `ProbeRight` state
    left_probe_idx: usize,
    /// Index into the left buffered batch. Used in `EmitLeftUnmatched` state
    left_emit_idx: usize,
    /// Should we go back to `BufferingLeft` state again after `EmitLeftUnmatched`
    /// state is over.
    left_exhausted: bool,
    /// If we can buffer all left data in one pass
    /// TODO(now): this is for the (unimplemented) memory-limited execution
    #[allow(dead_code)]
    left_buffered_in_one_pass: bool,

    // Probe(right) side
    // -----------------
    /// The current probe batch to process
    current_right_batch: Option<RecordBatch>,
    // For right join, keep track of matched rows in `current_right_batch`
    // Constructed when fetching each new incoming right batch in `FetchingRight` state.
    current_right_batch_matched: Option<BooleanArray>,
}

pub(crate) struct NestedLoopJoinMetrics {
    /// Join execution metrics
    pub(crate) join_metrics: BuildProbeJoinMetrics,
    /// Selectivity of the join: output_rows / (left_rows * right_rows)
    pub(crate) selectivity: RatioMetrics,
}

impl NestedLoopJoinMetrics {
    pub fn new(metrics: &ExecutionPlanMetricsSet, partition: usize) -> Self {
        Self {
            join_metrics: BuildProbeJoinMetrics::new(partition, metrics),
            selectivity: MetricBuilder::new(metrics)
                .with_type(MetricType::SUMMARY)
                .ratio_metrics("selectivity", partition),
        }
    }
}

impl Stream for NestedLoopJoinStream {
    type Item = Result<RecordBatch>;

    /// See the comments [`NestedLoopJoinExec`] for high-level design ideas.
    ///
    /// # Implementation
    ///
    /// This function is the entry point of NLJ operator's state machine
    /// transitions. The rough state transition graph is as follow, for more
    /// details see the comment in each state's matching arm.
    ///
    /// ============================
    /// State transition graph:
    /// ============================
    ///
    /// (start) --> BufferingLeft
    /// ----------------------------
    /// BufferingLeft → FetchingRight
    ///
    /// FetchingRight → ProbeRight (if right batch available)
    /// FetchingRight → EmitLeftUnmatched (if right exhausted)
    ///
    /// ProbeRight → ProbeRight (next left row or after yielding output)
    /// ProbeRight → EmitRightUnmatched (for special join types like right join)
    /// ProbeRight → FetchingRight (done with the current right batch)
    ///
    /// EmitRightUnmatched → FetchingRight
    ///
    /// EmitLeftUnmatched → EmitLeftUnmatched (only process 1 chunk for each
    /// iteration)
    /// EmitLeftUnmatched → Done (if finished)
    /// ----------------------------
    /// Done → (end)
    fn poll_next(
        mut self: std::pin::Pin<&mut Self>,
        cx: &mut std::task::Context<'_>,
    ) -> Poll<Option<Self::Item>> {
        loop {
            match self.state {
                // # NLJState transitions
                // --> FetchingRight
                // This state will prepare the left side batches, next state
                // `FetchingRight` is responsible for preparing a single probe
                // side batch, before start joining.
                NLJState::BufferingLeft => {
                    debug!("[NLJState] Entering: {:?}", self.state);
                    // inside `collect_left_input` (the routine to buffer build
                    // -side batches), related metrics except build time will be
                    // updated.
                    // stop on drop
                    let build_metric = self.metrics.join_metrics.build_time.clone();
                    let _build_timer = build_metric.timer();

                    match self.handle_buffering_left(cx) {
                        ControlFlow::Continue(()) => continue,
                        ControlFlow::Break(poll) => return poll,
                    }
                }

                // # NLJState transitions:
                // 1. --> ProbeRight
                //    Start processing the join for the newly fetched right
                //    batch.
                // 2. --> EmitLeftUnmatched: When the right side input is exhausted, (maybe) emit
                //    unmatched left side rows.
                //
                // After fetching a new batch from the right side, it will
                // process all rows from the buffered left data:
                // ```text
                // for batch in right_side:
                //     for row in left_buffer:
                //         join(batch, row)
                // ```
                // Note: the implementation does this step incrementally,
                // instead of materializing all intermediate Cartesian products
                // at once in memory.
                //
                // So after the right side input is exhausted, the join phase
                // for the current buffered left data is finished. We can go to
                // the next `EmitLeftUnmatched` phase to check if there is any
                // special handling (e.g., in cases like left join).
                NLJState::FetchingRight => {
                    debug!("[NLJState] Entering: {:?}", self.state);
                    // stop on drop
                    let join_metric = self.metrics.join_metrics.join_time.clone();
                    let _join_timer = join_metric.timer();

                    match self.handle_fetching_right(cx) {
                        ControlFlow::Continue(()) => continue,
                        ControlFlow::Break(poll) => return poll,
                    }
                }

                // NLJState transitions:
                // 1. --> ProbeRight(1)
                //    If we have already buffered enough output to yield, it
                //    will first give back control to the parent state machine,
                //    then resume at the same place.
                // 2. --> ProbeRight(2)
                //    After probing one right batch, and evaluating the
                //    join filter on (left-row x right-batch), it will advance
                //    to the next left row, then re-enter the current state and
                //    continue joining.
                // 3. --> FetchRight
                //    After it has done with the current right batch (to join
                //    with all rows in the left buffer), it will go to
                //    FetchRight state to check what to do next.
                NLJState::ProbeRight => {
                    debug!("[NLJState] Entering: {:?}", self.state);

                    // stop on drop
                    let join_metric = self.metrics.join_metrics.join_time.clone();
                    let _join_timer = join_metric.timer();

                    match self.handle_probe_right() {
                        ControlFlow::Continue(()) => continue,
                        ControlFlow::Break(poll) => {
                            return self.metrics.join_metrics.baseline.record_poll(poll)
                        }
                    }
                }

                // In the `current_right_batch_matched` bitmap, all trues mean
                // it has been output by the join. In this state we have to
                // output unmatched rows for current right batch (with null
                // padding for left relation)
                // Precondition: we have checked the join type so that it's
                // possible to output right unmatched (e.g. it's right join)
                NLJState::EmitRightUnmatched => {
                    debug!("[NLJState] Entering: {:?}", self.state);

                    // stop on drop
                    let join_metric = self.metrics.join_metrics.join_time.clone();
                    let _join_timer = join_metric.timer();

                    match self.handle_emit_right_unmatched() {
                        ControlFlow::Continue(()) => continue,
                        ControlFlow::Break(poll) => {
                            return self.metrics.join_metrics.baseline.record_poll(poll)
                        }
                    }
                }

                // NLJState transitions:
                // 1. --> EmitLeftUnmatched(1)
                //    If we have already buffered enough output to yield, it
                //    will first give back control to the parent state machine,
                //    then resume at the same place.
                // 2. --> EmitLeftUnmatched(2)
                //    After processing some unmatched rows, it will re-enter
                //    the same state, to check if there are any more final
                //    results to output.
                // 3. --> Done
                //    It has processed all data, go to the final state and ready
                //    to exit.
                //
                // TODO: For memory-limited case, go back to `BufferingLeft`
                // state again.
                NLJState::EmitLeftUnmatched => {
                    debug!("[NLJState] Entering: {:?}", self.state);

                    // stop on drop
                    let join_metric = self.metrics.join_metrics.join_time.clone();
                    let _join_timer = join_metric.timer();

                    match self.handle_emit_left_unmatched() {
                        ControlFlow::Continue(()) => continue,
                        ControlFlow::Break(poll) => {
                            return self.metrics.join_metrics.baseline.record_poll(poll)
                        }
                    }
                }

                // The final state and the exit point
                NLJState::Done => {
                    debug!("[NLJState] Entering: {:?}", self.state);

                    // stop on drop
                    let join_metric = self.metrics.join_metrics.join_time.clone();
                    let _join_timer = join_metric.timer();
                    // counting it in join timer due to there might be some
                    // final resout batches to output in this state

                    let poll = self.handle_done();
                    return self.metrics.join_metrics.baseline.record_poll(poll);
                }
            }
        }
    }
}

impl RecordBatchStream for NestedLoopJoinStream {
    fn schema(&self) -> SchemaRef {
        Arc::clone(&self.output_schema)
    }
}

impl NestedLoopJoinStream {
    #[allow(clippy::too_many_arguments)]
    pub(crate) fn new(
        schema: Arc<Schema>,
        filter: Option<JoinFilter>,
        join_type: JoinType,
        right_data: SendableRecordBatchStream,
        left_data: OnceFut<JoinLeftData>,
        column_indices: Vec<ColumnIndex>,
        metrics: NestedLoopJoinMetrics,
        batch_size: usize,
    ) -> Self {
        Self {
            output_schema: Arc::clone(&schema),
            join_filter: filter,
            join_type,
            right_data,
            column_indices,
            left_data,
            metrics,
            buffered_left_data: None,
            output_buffer: Box::new(BatchCoalescer::new(schema, batch_size)),
            batch_size,
            current_right_batch: None,
            current_right_batch_matched: None,
            state: NLJState::BufferingLeft,
            left_probe_idx: 0,
            left_emit_idx: 0,
            left_exhausted: false,
            left_buffered_in_one_pass: true,
            handled_empty_output: false,
            should_track_unmatched_right: need_produce_right_in_final(join_type),
        }
    }

    // ==== State handler functions ====

    /// Handle BufferingLeft state - prepare left side batches
    fn handle_buffering_left(
        &mut self,
        cx: &mut std::task::Context<'_>,
    ) -> ControlFlow<Poll<Option<Result<RecordBatch>>>> {
        match self.left_data.get_shared(cx) {
            Poll::Ready(Ok(left_data)) => {
                self.buffered_left_data = Some(left_data);
                // TODO: implement memory-limited case
                self.left_exhausted = true;
                self.state = NLJState::FetchingRight;
                // Continue to next state immediately
                ControlFlow::Continue(())
            }
            Poll::Ready(Err(e)) => ControlFlow::Break(Poll::Ready(Some(Err(e)))),
            Poll::Pending => ControlFlow::Break(Poll::Pending),
        }
    }

    /// Handle FetchingRight state - fetch next right batch and prepare for processing
    fn handle_fetching_right(
        &mut self,
        cx: &mut std::task::Context<'_>,
    ) -> ControlFlow<Poll<Option<Result<RecordBatch>>>> {
        match self.right_data.poll_next_unpin(cx) {
            Poll::Ready(result) => match result {
                Some(Ok(right_batch)) => {
                    // Update metrics
                    let right_batch_size = right_batch.num_rows();
                    self.metrics.join_metrics.input_rows.add(right_batch_size);
                    self.metrics.join_metrics.input_batches.add(1);

                    // Skip the empty batch
                    if right_batch_size == 0 {
                        return ControlFlow::Continue(());
                    }

                    self.current_right_batch = Some(right_batch);

                    // Prepare right bitmap
                    if self.should_track_unmatched_right {
                        let zeroed_buf = BooleanBuffer::new_unset(right_batch_size);
                        self.current_right_batch_matched =
                            Some(BooleanArray::new(zeroed_buf, None));
                    }

                    self.left_probe_idx = 0;
                    self.state = NLJState::ProbeRight;
                    ControlFlow::Continue(())
                }
                Some(Err(e)) => ControlFlow::Break(Poll::Ready(Some(Err(e)))),
                None => {
                    // Right stream exhausted
                    self.state = NLJState::EmitLeftUnmatched;
                    ControlFlow::Continue(())
                }
            },
            Poll::Pending => ControlFlow::Break(Poll::Pending),
        }
    }

    /// Handle ProbeRight state - process current probe batch
    fn handle_probe_right(&mut self) -> ControlFlow<Poll<Option<Result<RecordBatch>>>> {
        // Return any completed batches first
        if let Some(poll) = self.maybe_flush_ready_batch() {
            return ControlFlow::Break(poll);
        }

        // Process current probe state
        match self.process_probe_batch() {
            // State unchanged (ProbeRight)
            // Continue probing until we have done joining the
            // current right batch with all buffered left rows.
            Ok(true) => ControlFlow::Continue(()),
            // To next FetchRightState
            // We have finished joining
            // (cur_right_batch x buffered_left_batches)
            Ok(false) => {
                // Left exhausted, transition to FetchingRight
                self.left_probe_idx = 0;

                // Selectivity Metric: Update total possibilities for the batch (left_rows * right_rows)
                // If memory-limited execution is implemented, this logic must be updated accordingly.
                if let (Ok(left_data), Some(right_batch)) =
                    (self.get_left_data(), self.current_right_batch.as_ref())
                {
                    let left_rows = left_data.batch().num_rows();
                    let right_rows = right_batch.num_rows();
                    self.metrics.selectivity.add_total(left_rows * right_rows);
                }

                if self.should_track_unmatched_right {
                    debug_assert!(
                        self.current_right_batch_matched.is_some(),
                        "If it's required to track matched rows in the right input, the right bitmap must be present"
                    );
                    self.state = NLJState::EmitRightUnmatched;
                } else {
                    self.current_right_batch = None;
                    self.state = NLJState::FetchingRight;
                }
                ControlFlow::Continue(())
            }
            Err(e) => ControlFlow::Break(Poll::Ready(Some(Err(e)))),
        }
    }

    /// Handle EmitRightUnmatched state - emit unmatched right rows
    fn handle_emit_right_unmatched(
        &mut self,
    ) -> ControlFlow<Poll<Option<Result<RecordBatch>>>> {
        // Return any completed batches first
        if let Some(poll) = self.maybe_flush_ready_batch() {
            return ControlFlow::Break(poll);
        }

        debug_assert!(
            self.current_right_batch_matched.is_some()
                && self.current_right_batch.is_some(),
            "This state is yielding output for unmatched rows in the current right batch, so both the right batch and the bitmap must be present"
        );
        // Construct the result batch for unmatched right rows using a utility function
        match self.process_right_unmatched() {
            Ok(Some(batch)) => {
                match self.output_buffer.push_batch(batch) {
                    Ok(()) => {
                        // Processed all in one pass
                        // cleared inside `process_right_unmatched`
                        debug_assert!(self.current_right_batch.is_none());
                        self.state = NLJState::FetchingRight;
                        ControlFlow::Continue(())
                    }
                    Err(e) => ControlFlow::Break(Poll::Ready(Some(arrow_err!(e)))),
                }
            }
            Ok(None) => {
                // Processed all in one pass
                // cleared inside `process_right_unmatched`
                debug_assert!(self.current_right_batch.is_none());
                self.state = NLJState::FetchingRight;
                ControlFlow::Continue(())
            }
            Err(e) => ControlFlow::Break(Poll::Ready(Some(Err(e)))),
        }
    }

    /// Handle EmitLeftUnmatched state - emit unmatched left rows
    fn handle_emit_left_unmatched(
        &mut self,
    ) -> ControlFlow<Poll<Option<Result<RecordBatch>>>> {
        // Return any completed batches first
        if let Some(poll) = self.maybe_flush_ready_batch() {
            return ControlFlow::Break(poll);
        }

        // Process current unmatched state
        match self.process_left_unmatched() {
            // State unchanged (EmitLeftUnmatched)
            // Continue processing until we have processed all unmatched rows
            Ok(true) => ControlFlow::Continue(()),
            // To Done state
            // We have finished processing all unmatched rows
            Ok(false) => match self.output_buffer.finish_buffered_batch() {
                Ok(()) => {
                    self.state = NLJState::Done;
                    ControlFlow::Continue(())
                }
                Err(e) => ControlFlow::Break(Poll::Ready(Some(arrow_err!(e)))),
            },
            Err(e) => ControlFlow::Break(Poll::Ready(Some(Err(e)))),
        }
    }

    /// Handle Done state - final state processing
    fn handle_done(&mut self) -> Poll<Option<Result<RecordBatch>>> {
        // Return any remaining completed batches before final termination
        if let Some(poll) = self.maybe_flush_ready_batch() {
            return poll;
        }

        // HACK for the doc test in https://github.com/apache/datafusion/blob/main/datafusion/core/src/dataframe/mod.rs#L1265
        // If this operator directly return `Poll::Ready(None)`
        // for empty result, the final result will become an empty
        // batch with empty schema, however the expected result
        // should be with the expected schema for this operator
        if !self.handled_empty_output {
            let zero_count = Count::new();
            if *self.metrics.join_metrics.baseline.output_rows() == zero_count {
                let empty_batch = RecordBatch::new_empty(Arc::clone(&self.output_schema));
                self.handled_empty_output = true;
                return Poll::Ready(Some(Ok(empty_batch)));
            }
        }

        Poll::Ready(None)
    }

    // ==== Core logic handling for each state ====

    /// Returns bool to indicate should it continue probing
    /// true -> continue in the same ProbeRight state
    /// false -> It has done with the (buffered_left x cur_right_batch), go to
    /// next state (ProbeRight)
    fn process_probe_batch(&mut self) -> Result<bool> {
        let left_data = Arc::clone(self.get_left_data()?);
        let right_batch = self
            .current_right_batch
            .as_ref()
            .ok_or_else(|| internal_datafusion_err!("Right batch should be available"))?
            .clone();

        // stop probing, the caller will go to the next state
        if self.left_probe_idx >= left_data.batch().num_rows() {
            return Ok(false);
        }

        // ========
        // Join (l_row x right_batch)
        // and push the result into output_buffer
        // ========

        // Special case:
        // When the right batch is very small, join with multiple left rows at once,
        //
        // The regular implementation is not efficient if the plan's right child is
        // very small (e.g. 1 row total), because inside the inner loop of NLJ, it's
        // handling one input right batch at once, if it's not large enough, the
        // overheads like filter evaluation can't be amortized through vectorization.
        debug_assert_ne!(
            right_batch.num_rows(),
            0,
            "When fetching the right batch, empty batches will be skipped"
        );

        let l_row_cnt_ratio = self.batch_size / right_batch.num_rows();
        if l_row_cnt_ratio > 10 {
            // Calculate max left rows to handle at once. This operator tries to handle
            // up to `datafusion.execution.batch_size` rows at once in the intermediate
            // batch.
            let l_row_count = std::cmp::min(
                l_row_cnt_ratio,
                left_data.batch().num_rows() - self.left_probe_idx,
            );

            debug_assert!(l_row_count != 0, "This function should only be entered when there are remaining left rows to process");
            let joined_batch = self.process_left_range_join(
                &left_data,
                &right_batch,
                self.left_probe_idx,
                l_row_count,
            )?;

            if let Some(batch) = joined_batch {
                self.output_buffer.push_batch(batch)?;
            }

            self.left_probe_idx += l_row_count;

            return Ok(true);
        }

        let l_idx = self.left_probe_idx;
        let joined_batch =
            self.process_single_left_row_join(&left_data, &right_batch, l_idx)?;

        if let Some(batch) = joined_batch {
            self.output_buffer.push_batch(batch)?;
        }

        // ==== Prepare for the next iteration ====

        // Advance left cursor
        self.left_probe_idx += 1;

        // Return true to continue probing
        Ok(true)
    }

    /// Process [l_start_index, l_start_index + l_count) JOIN right_batch
    /// Returns a RecordBatch containing the join results (None if empty)
    ///
    /// Side Effect: If the join type requires, left or right side matched bitmap
    /// will be set for matched indices.
    fn process_left_range_join(
        &mut self,
        left_data: &JoinLeftData,
        right_batch: &RecordBatch,
        l_start_index: usize,
        l_row_count: usize,
    ) -> Result<Option<RecordBatch>> {
        // Construct the Cartesian product between the specified range of left rows
        // and the entire right_batch. First, it calculates the index vectors, then
        // materializes the intermediate batch, and finally applies the join filter
        // to it.
        // -----------------------------------------------------------
        let right_rows = right_batch.num_rows();
        let total_rows = l_row_count * right_rows;

        // Build index arrays for cartesian product: left_range X right_batch
        let left_indices: UInt32Array =
            UInt32Array::from_iter_values((0..l_row_count).flat_map(|i| {
                std::iter::repeat_n((l_start_index + i) as u32, right_rows)
            }));
        let right_indices: UInt32Array = UInt32Array::from_iter_values(
            (0..l_row_count).flat_map(|_| 0..right_rows as u32),
        );

        debug_assert!(
            left_indices.len() == right_indices.len()
                && right_indices.len() == total_rows,
            "The length or cartesian product should be (left_size * right_size)",
        );

        // Evaluate the join filter (if any) over an intermediate batch built
        // using the filter's own schema/column indices.
        let bitmap_combined = if let Some(filter) = &self.join_filter {
            // Build the intermediate batch for filter evaluation
            let intermediate_batch = if filter.schema.fields().is_empty() {
                // Constant predicate (e.g., TRUE/FALSE). Use an empty schema with row_count
                create_record_batch_with_empty_schema(
                    Arc::new((*filter.schema).clone()),
                    total_rows,
                )?
            } else {
                let mut filter_columns: Vec<Arc<dyn Array>> =
                    Vec::with_capacity(filter.column_indices().len());
                for column_index in filter.column_indices() {
                    let array = if column_index.side == JoinSide::Left {
                        let col = left_data.batch().column(column_index.index);
                        take(col.as_ref(), &left_indices, None)?
                    } else {
                        let col = right_batch.column(column_index.index);
                        take(col.as_ref(), &right_indices, None)?
                    };
                    filter_columns.push(array);
                }

                RecordBatch::try_new(Arc::new((*filter.schema).clone()), filter_columns)?
            };

            let filter_result = filter
                .expression()
                .evaluate(&intermediate_batch)?
                .into_array(intermediate_batch.num_rows())?;
            let filter_arr = as_boolean_array(&filter_result)?;

            // Combine with null bitmap to get a unified mask
            boolean_mask_from_filter(filter_arr)
        } else {
            // No filter: all pairs match
            BooleanArray::from(vec![true; total_rows])
        };

        // Update the global left or right bitmap for matched indices
        // -----------------------------------------------------------

        // None means we don't have to update left bitmap for this join type
        let mut left_bitmap = if need_produce_result_in_final(self.join_type) {
            Some(left_data.bitmap().lock())
        } else {
            None
        };

        // 'local' meaning: we want to collect 'is_matched' flag for the current
        // right batch, after it has joining all of the left buffer, here it's only
        // the partial result for joining given left range
        let mut local_right_bitmap = if self.should_track_unmatched_right {
            let mut current_right_batch_bitmap = BooleanBufferBuilder::new(right_rows);
            // Ensure builder has logical length so set_bit is in-bounds
            current_right_batch_bitmap.append_n(right_rows, false);
            Some(current_right_batch_bitmap)
        } else {
            None
        };

        // Set the matched bit for left and right side bitmap
        for (i, is_matched) in bitmap_combined.iter().enumerate() {
            let is_matched = is_matched.ok_or_else(|| {
                internal_datafusion_err!("Must be Some after the previous combining step")
            })?;

            let l_index = l_start_index + i / right_rows;
            let r_index = i % right_rows;

            if let Some(bitmap) = left_bitmap.as_mut() {
                if is_matched {
                    // Map local index back to absolute left index within the batch
                    bitmap.set_bit(l_index, true);
                }
            }

            if let Some(bitmap) = local_right_bitmap.as_mut() {
                if is_matched {
                    bitmap.set_bit(r_index, true);
                }
            }
        }

        // Apply the local right bitmap to the global bitmap
        if self.should_track_unmatched_right {
            // Remember to put it back after update
            let global_right_bitmap =
                std::mem::take(&mut self.current_right_batch_matched).ok_or_else(
                    || internal_datafusion_err!("right batch's bitmap should be present"),
                )?;
            let (buf, nulls) = global_right_bitmap.into_parts();
            debug_assert!(nulls.is_none());

            let current_right_bitmap = local_right_bitmap
                .ok_or_else(|| {
                    internal_datafusion_err!(
                        "Should be Some if the current join type requires right bitmap"
                    )
                })?
                .finish();
            let updated_global_right_bitmap = buf.bitor(&current_right_bitmap);

            self.current_right_batch_matched =
                Some(BooleanArray::new(updated_global_right_bitmap, None));
        }

        // For the following join types: only bitmaps are updated; do not emit rows now
        if matches!(
            self.join_type,
            JoinType::LeftAnti
                | JoinType::LeftSemi
                | JoinType::LeftMark
                | JoinType::RightAnti
                | JoinType::RightMark
                | JoinType::RightSemi
        ) {
            return Ok(None);
        }

        // Build the projected output batch (using output schema/column_indices),
        // then apply the bitmap filter to it.
        if self.output_schema.fields().is_empty() {
            // Empty projection: only row count matters
            let row_count = bitmap_combined.true_count();
            return Ok(Some(create_record_batch_with_empty_schema(
                Arc::clone(&self.output_schema),
                row_count,
            )?));
        }

        let mut out_columns: Vec<Arc<dyn Array>> =
            Vec::with_capacity(self.output_schema.fields().len());
        for column_index in &self.column_indices {
            let array = if column_index.side == JoinSide::Left {
                let col = left_data.batch().column(column_index.index);
                take(col.as_ref(), &left_indices, None)?
            } else {
                let col = right_batch.column(column_index.index);
                take(col.as_ref(), &right_indices, None)?
            };
            out_columns.push(array);
        }
        let pre_filtered =
            RecordBatch::try_new(Arc::clone(&self.output_schema), out_columns)?;
        let filtered = filter_record_batch(&pre_filtered, &bitmap_combined)?;
        Ok(Some(filtered))
    }

    /// Process a single left row join with the current right batch.
    /// Returns a RecordBatch containing the join results (None if empty)
    ///
    /// Side Effect: If the join type requires, left or right side matched bitmap
    /// will be set for matched indices.
    fn process_single_left_row_join(
        &mut self,
        left_data: &JoinLeftData,
        right_batch: &RecordBatch,
        l_index: usize,
    ) -> Result<Option<RecordBatch>> {
        let right_row_count = right_batch.num_rows();
        if right_row_count == 0 {
            return Ok(None);
        }

        let cur_right_bitmap = if let Some(filter) = &self.join_filter {
            apply_filter_to_row_join_batch(
                left_data.batch(),
                l_index,
                right_batch,
                filter,
            )?
        } else {
            BooleanArray::from(vec![true; right_row_count])
        };

        self.update_matched_bitmap(l_index, &cur_right_bitmap)?;

        // For the following join types: here we only have to set the left/right
        // bitmap, and no need to output result
        if matches!(
            self.join_type,
            JoinType::LeftAnti
                | JoinType::LeftSemi
                | JoinType::LeftMark
                | JoinType::RightAnti
                | JoinType::RightMark
                | JoinType::RightSemi
        ) {
            return Ok(None);
        }

        if cur_right_bitmap.true_count() == 0 {
            // If none of the pairs has passed the join predicate/filter
            Ok(None)
        } else {
            // Use the optimized approach similar to build_intermediate_batch_for_single_left_row
            let join_batch = build_row_join_batch(
                &self.output_schema,
                left_data.batch(),
                l_index,
                right_batch,
                Some(cur_right_bitmap),
                &self.column_indices,
                JoinSide::Left,
            )?;
            Ok(join_batch)
        }
    }

    /// Returns bool to indicate should it continue processing unmatched rows
    /// true -> continue in the same EmitLeftUnmatched state
    /// false -> next state (Done)
    fn process_left_unmatched(&mut self) -> Result<bool> {
        let left_data = self.get_left_data()?;
        let left_batch = left_data.batch();

        // ========
        // Check early return conditions
        // ========

        // Early return if join type can't have unmatched rows
        let join_type_no_produce_left = !need_produce_result_in_final(self.join_type);
        // Early return if another thread is already processing unmatched rows
        let handled_by_other_partition =
            self.left_emit_idx == 0 && !left_data.report_probe_completed();
        // Stop processing unmatched rows, the caller will go to the next state
        let finished = self.left_emit_idx >= left_batch.num_rows();

        if join_type_no_produce_left || handled_by_other_partition || finished {
            return Ok(false);
        }

        // ========
        // Process unmatched rows and push the result into output_buffer
        // Each time, the number to process is up to batch size
        // ========
        let start_idx = self.left_emit_idx;
        let end_idx = std::cmp::min(start_idx + self.batch_size, left_batch.num_rows());

        if let Some(batch) =
            self.process_left_unmatched_range(left_data, start_idx, end_idx)?
        {
            self.output_buffer.push_batch(batch)?;
        }

        // ==== Prepare for the next iteration ====
        self.left_emit_idx = end_idx;

        // Return true to continue processing unmatched rows
        Ok(true)
    }

    /// Process unmatched rows from the left data within the specified range.
    /// Returns a RecordBatch containing the unmatched rows (None if empty).
    ///
    /// # Arguments
    /// * `left_data` - The left side data containing the batch and bitmap
    /// * `start_idx` - Start index (inclusive) of the range to process
    /// * `end_idx` - End index (exclusive) of the range to process
    ///
    /// # Safety
    /// The caller is responsible for ensuring that `start_idx` and `end_idx` are
    /// within valid bounds of the left batch. This function does not perform
    /// bounds checking.
    fn process_left_unmatched_range(
        &self,
        left_data: &JoinLeftData,
        start_idx: usize,
        end_idx: usize,
    ) -> Result<Option<RecordBatch>> {
        if start_idx == end_idx {
            return Ok(None);
        }

        // Slice both left batch, and bitmap to range [start_idx, end_idx)
        // The range is bit index (not byte)
        let left_batch = left_data.batch();
        let left_batch_sliced = left_batch.slice(start_idx, end_idx - start_idx);

        // Can this be more efficient?
        let mut bitmap_sliced = BooleanBufferBuilder::new(end_idx - start_idx);
        bitmap_sliced.append_n(end_idx - start_idx, false);
        let bitmap = left_data.bitmap().lock();
        for i in start_idx..end_idx {
            assert!(
                i - start_idx < bitmap_sliced.capacity(),
                "DBG: {start_idx}, {end_idx}"
            );
            bitmap_sliced.set_bit(i - start_idx, bitmap.get_bit(i));
        }
        let bitmap_sliced = BooleanArray::new(bitmap_sliced.finish(), None);

        let right_schema = self.right_data.schema();
        build_unmatched_batch(
            &self.output_schema,
            &left_batch_sliced,
            bitmap_sliced,
            &right_schema,
            &self.column_indices,
            self.join_type,
            JoinSide::Left,
        )
    }

    /// Process unmatched rows from the current right batch and reset the bitmap.
    /// Returns a RecordBatch containing the unmatched right rows (None if empty).
    fn process_right_unmatched(&mut self) -> Result<Option<RecordBatch>> {
        // ==== Take current right batch and its bitmap ====
        let right_batch_bitmap: BooleanArray =
            std::mem::take(&mut self.current_right_batch_matched).ok_or_else(|| {
                internal_datafusion_err!("right bitmap should be available")
            })?;

        let right_batch = self.current_right_batch.take();
        let cur_right_batch = unwrap_or_internal_err!(right_batch);

        let left_data = self.get_left_data()?;
        let left_schema = left_data.batch().schema();

        let res = build_unmatched_batch(
            &self.output_schema,
            &cur_right_batch,
            right_batch_bitmap,
            &left_schema,
            &self.column_indices,
            self.join_type,
            JoinSide::Right,
        );

        // ==== Clean-up ====
        self.current_right_batch_matched = None;

        res
    }

    // ==== Utilities ====

    /// Get the build-side data of the left input, errors if it's None
    fn get_left_data(&self) -> Result<&Arc<JoinLeftData>> {
        self.buffered_left_data
            .as_ref()
            .ok_or_else(|| internal_datafusion_err!("LeftData should be available"))
    }

    /// Flush the `output_buffer` if there are batches ready to output
    /// None if no result batch ready.
    fn maybe_flush_ready_batch(&mut self) -> Option<Poll<Option<Result<RecordBatch>>>> {
        if self.output_buffer.has_completed_batch() {
            if let Some(batch) = self.output_buffer.next_completed_batch() {
                // Update output rows for selectivity metric
                let output_rows = batch.num_rows();
                self.metrics.selectivity.add_part(output_rows);

                return Some(Poll::Ready(Some(Ok(batch))));
            }
        }

        None
    }

    /// After joining (l_index@left_buffer x current_right_batch), it will result
    /// in a bitmap (the same length as current_right_batch) as the join match
    /// result. Use this bitmap to update the global bitmap, for special join
    /// types like full joins.
    ///
    /// Example:
    /// After joining l_index=1 (1-indexed row in the left buffer), and the
    /// current right batch with 3 elements, this function will be called with
    /// arguments: l_index = 1, r_matched = [false, false, true]
    /// - If the join type is FullJoin, the 1-index in the left bitmap will be
    ///   set to true, and also the right bitmap will be bitwise-ORed with the
    ///   input r_matched bitmap.
    /// - For join types that don't require output unmatched rows, this
    ///   function can be a no-op. For inner joins, this function is a no-op; for left
    ///   joins, only the left bitmap may be updated.
    fn update_matched_bitmap(
        &mut self,
        l_index: usize,
        r_matched_bitmap: &BooleanArray,
    ) -> Result<()> {
        let left_data = self.get_left_data()?;

        // number of successfully joined pairs from (l_index x cur_right_batch)
        let joined_len = r_matched_bitmap.true_count();

        // 1. Maybe update the left bitmap
        if need_produce_result_in_final(self.join_type) && (joined_len > 0) {
            let mut bitmap = left_data.bitmap().lock();
            bitmap.set_bit(l_index, true);
        }

        // 2. Maybe updateh the right bitmap
        if self.should_track_unmatched_right {
            debug_assert!(self.current_right_batch_matched.is_some());
            // after bit-wise or, it will be put back
            let right_bitmap = std::mem::take(&mut self.current_right_batch_matched)
                .ok_or_else(|| {
                    internal_datafusion_err!("right batch's bitmap should be present")
                })?;
            let (buf, nulls) = right_bitmap.into_parts();
            debug_assert!(nulls.is_none());
            let updated_right_bitmap = buf.bitor(r_matched_bitmap.values());

            self.current_right_batch_matched =
                Some(BooleanArray::new(updated_right_bitmap, None));
        }

        Ok(())
    }
}

// ==== Utilities ====

/// Apply the join filter between:
/// (l_index th row in left buffer) x (right batch)
/// Returns a bitmap, with successfully joined indices set to true
fn apply_filter_to_row_join_batch(
    left_batch: &RecordBatch,
    l_index: usize,
    right_batch: &RecordBatch,
    filter: &JoinFilter,
) -> Result<BooleanArray> {
    debug_assert!(left_batch.num_rows() != 0 && right_batch.num_rows() != 0);

    let intermediate_batch = if filter.schema.fields().is_empty() {
        // If filter is constant (e.g. literal `true`), empty batch can be used
        // in the later filter step.
        create_record_batch_with_empty_schema(
            Arc::new((*filter.schema).clone()),
            right_batch.num_rows(),
        )?
    } else {
        build_row_join_batch(
            &filter.schema,
            left_batch,
            l_index,
            right_batch,
            None,
            &filter.column_indices,
            JoinSide::Left,
        )?
        .ok_or_else(|| internal_datafusion_err!("This function assume input batch is not empty, so the intermediate batch can't be empty too"))?
    };

    let filter_result = filter
        .expression()
        .evaluate(&intermediate_batch)?
        .into_array(intermediate_batch.num_rows())?;
    let filter_arr = as_boolean_array(&filter_result)?;

    // Convert boolean array with potential nulls into a unified mask bitmap
    let bitmap_combined = boolean_mask_from_filter(filter_arr);

    Ok(bitmap_combined)
}

/// Convert a boolean filter array into a unified mask bitmap.
///
/// Caution: The filter result is NOT a bitmap; it contains true/false/null values.
/// For example, `1 < NULL` evaluates to NULL. Therefore, we must combine (AND)
/// the boolean array with its null bitmap to construct a unified bitmap.
#[inline]
fn boolean_mask_from_filter(filter_arr: &BooleanArray) -> BooleanArray {
    let (values, nulls) = filter_arr.clone().into_parts();
    match nulls {
        Some(nulls) => BooleanArray::new(nulls.inner() & &values, None),
        None => BooleanArray::new(values, None),
    }
}

/// This function performs the following steps:
/// 1. Apply filter to probe-side batch
/// 2. Broadcast the left row (build_side_batch\[build_side_index\]) to the
///    filtered probe-side batch
/// 3. Concat them together according to `col_indices`, and return the result
///    (None if the result is empty)
///
/// Example:
/// build_side_batch:
/// a
/// ----
/// 1
/// 2
/// 3
///
/// # 0 index element in the build_side_batch (that is `1`) will be used
/// build_side_index: 0
///
/// probe_side_batch:
/// b
/// ----
/// 10
/// 20
/// 30
/// 40
///
/// # After applying it, only index 1 and 3 elements in probe_side_batch will be
/// # kept
/// probe_side_filter:
/// false
/// true
/// false
/// true
///
///
/// # Projections to the build/probe side batch, to construct the output batch
/// col_indices:
/// [(left, 0), (right, 0)]
///
/// build_side: left
///
/// ====
/// Result batch:
/// a b
/// ----
/// 1 20
/// 1 40
fn build_row_join_batch(
    output_schema: &Schema,
    build_side_batch: &RecordBatch,
    build_side_index: usize,
    probe_side_batch: &RecordBatch,
    probe_side_filter: Option<BooleanArray>,
    // See [`NLJStream`] struct's `column_indices` field for more detail
    col_indices: &[ColumnIndex],
    // If the build side is left or right, used to interpret the side information
    // in `col_indices`
    build_side: JoinSide,
) -> Result<Option<RecordBatch>> {
    debug_assert!(build_side != JoinSide::None);

    // TODO(perf): since the output might be projection of right batch, this
    // filtering step is more efficient to be done inside the column_index loop
    let filtered_probe_batch = if let Some(filter) = probe_side_filter {
        &filter_record_batch(probe_side_batch, &filter)?
    } else {
        probe_side_batch
    };

    if filtered_probe_batch.num_rows() == 0 {
        return Ok(None);
    }

    // Edge case: downstream operator does not require any columns from this NLJ,
    // so allow an empty projection.
    // Example:
    //  SELECT DISTINCT 32 AS col2
    //  FROM tab0 AS cor0
    //  LEFT OUTER JOIN tab2 AS cor1
    //  ON ( NULL ) IS NULL;
    if output_schema.fields.is_empty() {
        return Ok(Some(create_record_batch_with_empty_schema(
            Arc::new(output_schema.clone()),
            filtered_probe_batch.num_rows(),
        )?));
    }

    let mut columns: Vec<Arc<dyn Array>> =
        Vec::with_capacity(output_schema.fields().len());

    for column_index in col_indices {
        let array = if column_index.side == build_side {
            // Broadcast the single build-side row to match the filtered
            // probe-side batch length
            let original_left_array = build_side_batch.column(column_index.index);
            // Avoid using `ScalarValue::to_array_of_size()` for `List(Utf8View)` to avoid
            // deep copies for buffers inside `Utf8View` array. See below for details.
            // https://github.com/apache/datafusion/issues/18159
            //
            // In other cases, `to_array_of_size()` is faster.
            match original_left_array.data_type() {
                DataType::List(field) | DataType::LargeList(field)
                    if field.data_type() == &DataType::Utf8View =>
                {
                    let indices_iter = std::iter::repeat_n(
                        build_side_index as u64,
                        filtered_probe_batch.num_rows(),
                    );
                    let indices_array = UInt64Array::from_iter_values(indices_iter);
                    take(original_left_array.as_ref(), &indices_array, None)?
                }
                _ => {
                    let scalar_value = ScalarValue::try_from_array(
                        original_left_array.as_ref(),
                        build_side_index,
                    )?;
                    scalar_value.to_array_of_size(filtered_probe_batch.num_rows())?
                }
            }
        } else {
            // Take the filtered probe-side column using compute::take
            Arc::clone(filtered_probe_batch.column(column_index.index))
        };

        columns.push(array);
    }

    Ok(Some(RecordBatch::try_new(
        Arc::new(output_schema.clone()),
        columns,
    )?))
}

/// Special case for `PlaceHolderRowExec`
/// Minimal example:  SELECT 1 WHERE EXISTS (SELECT 1);
//
/// # Return
/// If Some, that's the result batch
/// If None, it's not for this special case. Continue execution.
fn build_unmatched_batch_empty_schema(
    output_schema: &SchemaRef,
    batch_bitmap: &BooleanArray,
    // For left/right/full joins, it needs to fill nulls for another side
    join_type: JoinType,
) -> Result<Option<RecordBatch>> {
    let result_size = match join_type {
        JoinType::Left
        | JoinType::Right
        | JoinType::Full
        | JoinType::LeftAnti
        | JoinType::RightAnti => batch_bitmap.false_count(),
        JoinType::LeftSemi | JoinType::RightSemi => batch_bitmap.true_count(),
        JoinType::LeftMark | JoinType::RightMark => batch_bitmap.len(),
        _ => unreachable!(),
    };

    if output_schema.fields().is_empty() {
        Ok(Some(create_record_batch_with_empty_schema(
            Arc::clone(output_schema),
            result_size,
        )?))
    } else {
        Ok(None)
    }
}

/// Creates an empty RecordBatch with a specific row count.
/// This is useful for cases where we need a batch with the correct schema and row count
/// but no actual data columns (e.g., for constant filters).
fn create_record_batch_with_empty_schema(
    schema: SchemaRef,
    row_count: usize,
) -> Result<RecordBatch> {
    let options = RecordBatchOptions::new()
        .with_match_field_names(true)
        .with_row_count(Some(row_count));

    RecordBatch::try_new_with_options(schema, vec![], &options).map_err(|e| {
        internal_datafusion_err!("Failed to create empty record batch: {}", e)
    })
}

/// # Example:
/// batch:
/// a
/// ----
/// 1
/// 2
/// 3
///
/// batch_bitmap:
/// ----
/// false
/// true
/// false
///
/// another_side_schema:
/// [(b, bool), (c, int32)]
///
/// join_type: JoinType::Left
///
/// col_indices: ...(please refer to the comment in `NLJStream::column_indices``)
///
/// batch_side: right
///
/// # Walkthrough:
///
/// This executor is performing a right join, and the currently processed right
/// batch is as above. After joining it with all buffered left rows, the joined
/// entries are marked by the `batch_bitmap`.
/// This method will keep the unmatched indices on the batch side (right), and pad
/// the left side with nulls. The result would be:
///
/// b          c           a
/// ------------------------
/// Null(bool) Null(Int32) 1
/// Null(bool) Null(Int32) 3
fn build_unmatched_batch(
    output_schema: &SchemaRef,
    batch: &RecordBatch,
    batch_bitmap: BooleanArray,
    // For left/right/full joins, it needs to fill nulls for another side
    another_side_schema: &SchemaRef,
    col_indices: &[ColumnIndex],
    join_type: JoinType,
    batch_side: JoinSide,
) -> Result<Option<RecordBatch>> {
    // Should not call it for inner joins
    debug_assert_ne!(join_type, JoinType::Inner);
    debug_assert_ne!(batch_side, JoinSide::None);

    // Handle special case (see function comment)
    if let Some(batch) =
        build_unmatched_batch_empty_schema(output_schema, &batch_bitmap, join_type)?
    {
        return Ok(Some(batch));
    }

    match join_type {
        JoinType::Full | JoinType::Right | JoinType::Left => {
            if join_type == JoinType::Right {
                debug_assert_eq!(batch_side, JoinSide::Right);
            }
            if join_type == JoinType::Left {
                debug_assert_eq!(batch_side, JoinSide::Left);
            }

            // 1. Filter the batch with *flipped* bitmap
            // 2. Fill left side with nulls
            let flipped_bitmap = not(&batch_bitmap)?;

            // create a recordbatch, with left_schema, of only one row of all nulls
            let left_null_columns: Vec<Arc<dyn Array>> = another_side_schema
                .fields()
                .iter()
                .map(|field| new_null_array(field.data_type(), 1))
                .collect();

            // Hack: If the left schema is not nullable, the full join result
            // might contain null, this is only a temporary batch to construct
            // such full join result.
            let nullable_left_schema = Arc::new(Schema::new(
                another_side_schema
                    .fields()
                    .iter()
                    .map(|field| {
                        (**field).clone().with_nullable(true)
                    })
                    .collect::<Vec<_>>(),
            ));
            let left_null_batch = if nullable_left_schema.fields.is_empty() {
                // Left input can be an empty relation, in this case left relation
                // won't be used to construct the result batch (i.e. not in `col_indices`)
                create_record_batch_with_empty_schema(nullable_left_schema, 0)?
            } else {
                RecordBatch::try_new(nullable_left_schema, left_null_columns)?
            };

            debug_assert_ne!(batch_side, JoinSide::None);
            let opposite_side = batch_side.negate();

            build_row_join_batch(output_schema, &left_null_batch, 0, batch, Some(flipped_bitmap), col_indices, opposite_side)

        },
        JoinType::RightSemi | JoinType::RightAnti | JoinType::LeftSemi | JoinType::LeftAnti => {
            if matches!(join_type, JoinType::RightSemi | JoinType::RightAnti) {
                debug_assert_eq!(batch_side, JoinSide::Right);
            }
            if matches!(join_type, JoinType::LeftSemi | JoinType::LeftAnti) {
                debug_assert_eq!(batch_side, JoinSide::Left);
            }

            let bitmap = if matches!(join_type, JoinType::LeftSemi | JoinType::RightSemi) {
                batch_bitmap.clone()
            } else {
                not(&batch_bitmap)?
            };

            if bitmap.true_count() == 0 {
                return Ok(None);
            }

            let mut columns: Vec<Arc<dyn Array>> =
                Vec::with_capacity(output_schema.fields().len());

            for column_index in col_indices {
                debug_assert!(column_index.side == batch_side);

                let col = batch.column(column_index.index);
                let filtered_col = filter(col, &bitmap)?;

                columns.push(filtered_col);
            }

            Ok(Some(RecordBatch::try_new(Arc::clone(output_schema), columns)?))
        },
        JoinType::RightMark | JoinType::LeftMark => {
            if join_type == JoinType::RightMark {
                debug_assert_eq!(batch_side, JoinSide::Right);
            }
            if join_type == JoinType::LeftMark {
                debug_assert_eq!(batch_side, JoinSide::Left);
            }

            let mut columns: Vec<Arc<dyn Array>> =
                Vec::with_capacity(output_schema.fields().len());

            // Hack to deal with the borrow checker
            let mut right_batch_bitmap_opt = Some(batch_bitmap);

            for column_index in col_indices {
                if column_index.side == batch_side {
                    let col = batch.column(column_index.index);

                    columns.push(Arc::clone(col));
                } else if column_index.side == JoinSide::None {
                    let right_batch_bitmap = std::mem::take(&mut right_batch_bitmap_opt);
                    match right_batch_bitmap {
                        Some(right_batch_bitmap) => {columns.push(Arc::new(right_batch_bitmap))},
                        None => unreachable!("Should only be one mark column"),
                    }
                } else {
                    return internal_err!("Not possible to have this join side for RightMark join");
                }
            }

            Ok(Some(RecordBatch::try_new(Arc::clone(output_schema), columns)?))
        }
        _ => internal_err!("If batch is at right side, this function must be handling Full/Right/RightSemi/RightAnti/RightMark joins"),
    }
}

#[cfg(test)]
pub(crate) mod tests {
    use super::*;
    use crate::test::{assert_join_metrics, TestMemoryExec};
    use crate::{
        common, expressions::Column, repartition::RepartitionExec, test::build_table_i32,
    };

    use arrow::compute::SortOptions;
    use arrow::datatypes::{DataType, Field};
    use datafusion_common::test_util::batches_to_sort_string;
    use datafusion_common::{assert_contains, ScalarValue};
    use datafusion_execution::runtime_env::RuntimeEnvBuilder;
    use datafusion_expr::Operator;
    use datafusion_physical_expr::expressions::{BinaryExpr, Literal};
    use datafusion_physical_expr::{Partitioning, PhysicalExpr};
    use datafusion_physical_expr_common::sort_expr::{LexOrdering, PhysicalSortExpr};

    use insta::allow_duplicates;
    use insta::assert_snapshot;
    use rstest::rstest;

    fn build_table(
        a: (&str, &Vec<i32>),
        b: (&str, &Vec<i32>),
        c: (&str, &Vec<i32>),
        batch_size: Option<usize>,
        sorted_column_names: Vec<&str>,
    ) -> Arc<dyn ExecutionPlan> {
        let batch = build_table_i32(a, b, c);
        let schema = batch.schema();

        let batches = if let Some(batch_size) = batch_size {
            let num_batches = batch.num_rows().div_ceil(batch_size);
            (0..num_batches)
                .map(|i| {
                    let start = i * batch_size;
                    let remaining_rows = batch.num_rows() - start;
                    batch.slice(start, batch_size.min(remaining_rows))
                })
                .collect::<Vec<_>>()
        } else {
            vec![batch]
        };

        let mut sort_info = vec![];
        for name in sorted_column_names {
            let index = schema.index_of(name).unwrap();
            let sort_expr = PhysicalSortExpr::new(
                Arc::new(Column::new(name, index)),
                SortOptions::new(false, false),
            );
            sort_info.push(sort_expr);
        }
        let mut source = TestMemoryExec::try_new(&[batches], schema, None).unwrap();
        if let Some(ordering) = LexOrdering::new(sort_info) {
            source = source.try_with_sort_information(vec![ordering]).unwrap();
        }

        let source = Arc::new(source);
        Arc::new(TestMemoryExec::update_cache(&source))
    }

    fn build_left_table() -> Arc<dyn ExecutionPlan> {
        build_table(
            ("a1", &vec![5, 9, 11]),
            ("b1", &vec![5, 8, 8]),
            ("c1", &vec![50, 90, 110]),
            None,
            Vec::new(),
        )
    }

    fn build_right_table() -> Arc<dyn ExecutionPlan> {
        build_table(
            ("a2", &vec![12, 2, 10]),
            ("b2", &vec![10, 2, 10]),
            ("c2", &vec![40, 80, 100]),
            None,
            Vec::new(),
        )
    }

    fn prepare_join_filter() -> JoinFilter {
        let column_indices = vec![
            ColumnIndex {
                index: 1,
                side: JoinSide::Left,
            },
            ColumnIndex {
                index: 1,
                side: JoinSide::Right,
            },
        ];
        let intermediate_schema = Schema::new(vec![
            Field::new("x", DataType::Int32, true),
            Field::new("x", DataType::Int32, true),
        ]);
        // left.b1!=8
        let left_filter = Arc::new(BinaryExpr::new(
            Arc::new(Column::new("x", 0)),
            Operator::NotEq,
            Arc::new(Literal::new(ScalarValue::Int32(Some(8)))),
        )) as Arc<dyn PhysicalExpr>;
        // right.b2!=10
        let right_filter = Arc::new(BinaryExpr::new(
            Arc::new(Column::new("x", 1)),
            Operator::NotEq,
            Arc::new(Literal::new(ScalarValue::Int32(Some(10)))),
        )) as Arc<dyn PhysicalExpr>;
        // filter = left.b1!=8 and right.b2!=10
        // after filter:
        // left table:
        // ("a1", &vec![5]),
        // ("b1", &vec![5]),
        // ("c1", &vec![50]),
        // right table:
        // ("a2", &vec![12, 2]),
        // ("b2", &vec![10, 2]),
        // ("c2", &vec![40, 80]),
        let filter_expression =
            Arc::new(BinaryExpr::new(left_filter, Operator::And, right_filter))
                as Arc<dyn PhysicalExpr>;

        JoinFilter::new(
            filter_expression,
            column_indices,
            Arc::new(intermediate_schema),
        )
    }

    pub(crate) async fn multi_partitioned_join_collect(
        left: Arc<dyn ExecutionPlan>,
        right: Arc<dyn ExecutionPlan>,
        join_type: &JoinType,
        join_filter: Option<JoinFilter>,
        context: Arc<TaskContext>,
    ) -> Result<(Vec<String>, Vec<RecordBatch>, MetricsSet)> {
        let partition_count = 4;

        // Redistributing right input
        let right = Arc::new(RepartitionExec::try_new(
            right,
            Partitioning::RoundRobinBatch(partition_count),
        )?) as Arc<dyn ExecutionPlan>;

        // Use the required distribution for nested loop join to test partition data
        let nested_loop_join =
            NestedLoopJoinExec::try_new(left, right, join_filter, join_type, None)?;
        let columns = columns(&nested_loop_join.schema());
        let mut batches = vec![];
        for i in 0..partition_count {
            let stream = nested_loop_join.execute(i, Arc::clone(&context))?;
            let more_batches = common::collect(stream).await?;
            batches.extend(
                more_batches
                    .into_iter()
                    .inspect(|b| {
                        assert!(b.num_rows() <= context.session_config().batch_size())
                    })
                    .filter(|b| b.num_rows() > 0)
                    .collect::<Vec<_>>(),
            );
        }

        let metrics = nested_loop_join.metrics().unwrap();

        Ok((columns, batches, metrics))
    }

    fn new_task_ctx(batch_size: usize) -> Arc<TaskContext> {
        let base = TaskContext::default();
        // limit max size of intermediate batch used in nlj to 1
        let cfg = base.session_config().clone().with_batch_size(batch_size);
        Arc::new(base.with_session_config(cfg))
    }

    #[rstest]
    #[tokio::test]
    async fn join_inner_with_filter(#[values(1, 2, 16)] batch_size: usize) -> Result<()> {
        let task_ctx = new_task_ctx(batch_size);
        dbg!(&batch_size);
        let left = build_left_table();
        let right = build_right_table();
        let filter = prepare_join_filter();
        let (columns, batches, metrics) = multi_partitioned_join_collect(
            left,
            right,
            &JoinType::Inner,
            Some(filter),
            task_ctx,
        )
        .await?;

        assert_eq!(columns, vec!["a1", "b1", "c1", "a2", "b2", "c2"]);
        allow_duplicates!(assert_snapshot!(batches_to_sort_string(&batches), @r#"
            +----+----+----+----+----+----+
            | a1 | b1 | c1 | a2 | b2 | c2 |
            +----+----+----+----+----+----+
            | 5  | 5  | 50 | 2  | 2  | 80 |
            +----+----+----+----+----+----+
            "#));

        assert_join_metrics!(metrics, 1);

        Ok(())
    }

    #[rstest]
    #[tokio::test]
    async fn join_left_with_filter(#[values(1, 2, 16)] batch_size: usize) -> Result<()> {
        let task_ctx = new_task_ctx(batch_size);
        let left = build_left_table();
        let right = build_right_table();

        let filter = prepare_join_filter();
        let (columns, batches, metrics) = multi_partitioned_join_collect(
            left,
            right,
            &JoinType::Left,
            Some(filter),
            task_ctx,
        )
        .await?;
        assert_eq!(columns, vec!["a1", "b1", "c1", "a2", "b2", "c2"]);
        allow_duplicates!(assert_snapshot!(batches_to_sort_string(&batches), @r#"
            +----+----+-----+----+----+----+
            | a1 | b1 | c1  | a2 | b2 | c2 |
            +----+----+-----+----+----+----+
            | 11 | 8  | 110 |    |    |    |
            | 5  | 5  | 50  | 2  | 2  | 80 |
            | 9  | 8  | 90  |    |    |    |
            +----+----+-----+----+----+----+
            "#));

        assert_join_metrics!(metrics, 3);

        Ok(())
    }

    #[rstest]
    #[tokio::test]
    async fn join_right_with_filter(#[values(1, 2, 16)] batch_size: usize) -> Result<()> {
        let task_ctx = new_task_ctx(batch_size);
        let left = build_left_table();
        let right = build_right_table();

        let filter = prepare_join_filter();
        let (columns, batches, metrics) = multi_partitioned_join_collect(
            left,
            right,
            &JoinType::Right,
            Some(filter),
            task_ctx,
        )
        .await?;
        assert_eq!(columns, vec!["a1", "b1", "c1", "a2", "b2", "c2"]);
        allow_duplicates!(assert_snapshot!(batches_to_sort_string(&batches), @r#"
            +----+----+----+----+----+-----+
            | a1 | b1 | c1 | a2 | b2 | c2  |
            +----+----+----+----+----+-----+
            |    |    |    | 10 | 10 | 100 |
            |    |    |    | 12 | 10 | 40  |
            | 5  | 5  | 50 | 2  | 2  | 80  |
            +----+----+----+----+----+-----+
            "#));

        assert_join_metrics!(metrics, 3);

        Ok(())
    }

    #[rstest]
    #[tokio::test]
    async fn join_full_with_filter(#[values(1, 2, 16)] batch_size: usize) -> Result<()> {
        let task_ctx = new_task_ctx(batch_size);
        let left = build_left_table();
        let right = build_right_table();

        let filter = prepare_join_filter();
        let (columns, batches, metrics) = multi_partitioned_join_collect(
            left,
            right,
            &JoinType::Full,
            Some(filter),
            task_ctx,
        )
        .await?;
        assert_eq!(columns, vec!["a1", "b1", "c1", "a2", "b2", "c2"]);
        allow_duplicates!(assert_snapshot!(batches_to_sort_string(&batches), @r#"
            +----+----+-----+----+----+-----+
            | a1 | b1 | c1  | a2 | b2 | c2  |
            +----+----+-----+----+----+-----+
            |    |    |     | 10 | 10 | 100 |
            |    |    |     | 12 | 10 | 40  |
            | 11 | 8  | 110 |    |    |     |
            | 5  | 5  | 50  | 2  | 2  | 80  |
            | 9  | 8  | 90  |    |    |     |
            +----+----+-----+----+----+-----+
            "#));

        assert_join_metrics!(metrics, 5);

        Ok(())
    }

    #[rstest]
    #[tokio::test]
    async fn join_left_semi_with_filter(
        #[values(1, 2, 16)] batch_size: usize,
    ) -> Result<()> {
        let task_ctx = new_task_ctx(batch_size);
        let left = build_left_table();
        let right = build_right_table();

        let filter = prepare_join_filter();
        let (columns, batches, metrics) = multi_partitioned_join_collect(
            left,
            right,
            &JoinType::LeftSemi,
            Some(filter),
            task_ctx,
        )
        .await?;
        assert_eq!(columns, vec!["a1", "b1", "c1"]);
        allow_duplicates!(assert_snapshot!(batches_to_sort_string(&batches), @r#"
            +----+----+----+
            | a1 | b1 | c1 |
            +----+----+----+
            | 5  | 5  | 50 |
            +----+----+----+
            "#));

        assert_join_metrics!(metrics, 1);

        Ok(())
    }

    #[rstest]
    #[tokio::test]
    async fn join_left_anti_with_filter(
        #[values(1, 2, 16)] batch_size: usize,
    ) -> Result<()> {
        let task_ctx = new_task_ctx(batch_size);
        let left = build_left_table();
        let right = build_right_table();

        let filter = prepare_join_filter();
        let (columns, batches, metrics) = multi_partitioned_join_collect(
            left,
            right,
            &JoinType::LeftAnti,
            Some(filter),
            task_ctx,
        )
        .await?;
        assert_eq!(columns, vec!["a1", "b1", "c1"]);
        allow_duplicates!(assert_snapshot!(batches_to_sort_string(&batches), @r#"
            +----+----+-----+
            | a1 | b1 | c1  |
            +----+----+-----+
            | 11 | 8  | 110 |
            | 9  | 8  | 90  |
            +----+----+-----+
            "#));

        assert_join_metrics!(metrics, 2);

        Ok(())
    }

    #[tokio::test]
    async fn join_has_correct_stats() -> Result<()> {
        let left = build_left_table();
        let right = build_right_table();
        let nested_loop_join = NestedLoopJoinExec::try_new(
            left,
            right,
            None,
            &JoinType::Left,
            Some(vec![1, 2]),
        )?;
        let stats = nested_loop_join.partition_statistics(None)?;
        assert_eq!(
            nested_loop_join.schema().fields().len(),
            stats.column_statistics.len(),
        );
        assert_eq!(2, stats.column_statistics.len());
        Ok(())
    }

    #[rstest]
    #[tokio::test]
    async fn join_right_semi_with_filter(
        #[values(1, 2, 16)] batch_size: usize,
    ) -> Result<()> {
        let task_ctx = new_task_ctx(batch_size);
        let left = build_left_table();
        let right = build_right_table();

        let filter = prepare_join_filter();
        let (columns, batches, metrics) = multi_partitioned_join_collect(
            left,
            right,
            &JoinType::RightSemi,
            Some(filter),
            task_ctx,
        )
        .await?;
        assert_eq!(columns, vec!["a2", "b2", "c2"]);
        allow_duplicates!(assert_snapshot!(batches_to_sort_string(&batches), @r#"
            +----+----+----+
            | a2 | b2 | c2 |
            +----+----+----+
            | 2  | 2  | 80 |
            +----+----+----+
            "#));

        assert_join_metrics!(metrics, 1);

        Ok(())
    }

    #[rstest]
    #[tokio::test]
    async fn join_right_anti_with_filter(
        #[values(1, 2, 16)] batch_size: usize,
    ) -> Result<()> {
        let task_ctx = new_task_ctx(batch_size);
        let left = build_left_table();
        let right = build_right_table();

        let filter = prepare_join_filter();
        let (columns, batches, metrics) = multi_partitioned_join_collect(
            left,
            right,
            &JoinType::RightAnti,
            Some(filter),
            task_ctx,
        )
        .await?;
        assert_eq!(columns, vec!["a2", "b2", "c2"]);
        allow_duplicates!(assert_snapshot!(batches_to_sort_string(&batches), @r#"
            +----+----+-----+
            | a2 | b2 | c2  |
            +----+----+-----+
            | 10 | 10 | 100 |
            | 12 | 10 | 40  |
            +----+----+-----+
            "#));

        assert_join_metrics!(metrics, 2);

        Ok(())
    }

    #[rstest]
    #[tokio::test]
    async fn join_left_mark_with_filter(
        #[values(1, 2, 16)] batch_size: usize,
    ) -> Result<()> {
        let task_ctx = new_task_ctx(batch_size);
        let left = build_left_table();
        let right = build_right_table();

        let filter = prepare_join_filter();
        let (columns, batches, metrics) = multi_partitioned_join_collect(
            left,
            right,
            &JoinType::LeftMark,
            Some(filter),
            task_ctx,
        )
        .await?;
        assert_eq!(columns, vec!["a1", "b1", "c1", "mark"]);
        allow_duplicates!(assert_snapshot!(batches_to_sort_string(&batches), @r#"
            +----+----+-----+-------+
            | a1 | b1 | c1  | mark  |
            +----+----+-----+-------+
            | 11 | 8  | 110 | false |
            | 5  | 5  | 50  | true  |
            | 9  | 8  | 90  | false |
            +----+----+-----+-------+
            "#));

        assert_join_metrics!(metrics, 3);

        Ok(())
    }

    #[rstest]
    #[tokio::test]
    async fn join_right_mark_with_filter(
        #[values(1, 2, 16)] batch_size: usize,
    ) -> Result<()> {
        let task_ctx = new_task_ctx(batch_size);
        let left = build_left_table();
        let right = build_right_table();

        let filter = prepare_join_filter();
        let (columns, batches, metrics) = multi_partitioned_join_collect(
            left,
            right,
            &JoinType::RightMark,
            Some(filter),
            task_ctx,
        )
        .await?;
        assert_eq!(columns, vec!["a2", "b2", "c2", "mark"]);

        allow_duplicates!(assert_snapshot!(batches_to_sort_string(&batches), @r#"
            +----+----+-----+-------+
            | a2 | b2 | c2  | mark  |
            +----+----+-----+-------+
            | 10 | 10 | 100 | false |
            | 12 | 10 | 40  | false |
            | 2  | 2  | 80  | true  |
            +----+----+-----+-------+
            "#));

        assert_join_metrics!(metrics, 3);

        Ok(())
    }

    #[tokio::test]
    async fn test_overallocation() -> Result<()> {
        let left = build_table(
            ("a1", &vec![1, 2, 3, 4, 5, 6, 7, 8, 9, 0]),
            ("b1", &vec![1, 2, 3, 4, 5, 6, 7, 8, 9, 0]),
            ("c1", &vec![1, 2, 3, 4, 5, 6, 7, 8, 9, 0]),
            None,
            Vec::new(),
        );
        let right = build_table(
            ("a2", &vec![10, 11]),
            ("b2", &vec![12, 13]),
            ("c2", &vec![14, 15]),
            None,
            Vec::new(),
        );
        let filter = prepare_join_filter();

        let join_types = vec![
            JoinType::Inner,
            JoinType::Left,
            JoinType::Right,
            JoinType::Full,
            JoinType::LeftSemi,
            JoinType::LeftAnti,
            JoinType::LeftMark,
            JoinType::RightSemi,
            JoinType::RightAnti,
            JoinType::RightMark,
        ];

        for join_type in join_types {
            let runtime = RuntimeEnvBuilder::new()
                .with_memory_limit(100, 1.0)
                .build_arc()?;
            let task_ctx = TaskContext::default().with_runtime(runtime);
            let task_ctx = Arc::new(task_ctx);

            let err = multi_partitioned_join_collect(
                Arc::clone(&left),
                Arc::clone(&right),
                &join_type,
                Some(filter.clone()),
                task_ctx,
            )
            .await
            .unwrap_err();

            assert_contains!(
                err.to_string(),
                "Resources exhausted: Additional allocation failed for NestedLoopJoinLoad[0] with top memory consumers (across reservations) as:\n  NestedLoopJoinLoad[0]"
            );
        }

        Ok(())
    }

    /// Returns the column names on the schema
    fn columns(schema: &Schema) -> Vec<String> {
        schema.fields().iter().map(|f| f.name().clone()).collect()
    }
}<|MERGE_RESOLUTION|>--- conflicted
+++ resolved
@@ -587,11 +587,7 @@
             self.left(),
             self.right(),
             &[],
-<<<<<<< HEAD
-            &self.schema(),
-=======
             &schema,
->>>>>>> c2ba0871
             self.filter(),
         )? {
             Ok(Some(Arc::new(NestedLoopJoinExec::try_new(
