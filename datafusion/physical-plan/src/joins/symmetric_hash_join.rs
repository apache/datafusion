// Licensed to the Apache Software Foundation (ASF) under one
// or more contributor license agreements.  See the NOTICE file
// distributed with this work for additional information
// regarding copyright ownership.  The ASF licenses this file
// to you under the Apache License, Version 2.0 (the
// "License"); you may not use this file except in compliance
// with the License.  You may obtain a copy of the License at
//
//   http://www.apache.org/licenses/LICENSE-2.0
//
// Unless required by applicable law or agreed to in writing,
// software distributed under the License is distributed on an
// "AS IS" BASIS, WITHOUT WARRANTIES OR CONDITIONS OF ANY
// KIND, either express or implied.  See the License for the
// specific language governing permissions and limitations
// under the License.

//! This file implements the symmetric hash join algorithm with range-based
//! data pruning to join two (potentially infinite) streams.
//!
//! A [`SymmetricHashJoinExec`] plan takes two children plan (with appropriate
//! output ordering) and produces the join output according to the given join
//! type and other options.
//!
//! This plan uses the [`OneSideHashJoiner`] object to facilitate join calculations
//! for both its children.

use std::any::Any;
use std::fmt::{self, Debug};
use std::sync::Arc;
use std::task::Poll;
use std::{usize, vec};

use crate::common::SharedMemoryReservation;
use crate::joins::hash_join::{build_equal_condition_join_indices, update_hash};
use crate::joins::stream_join_utils::{
    calculate_filter_expr_intervals, combine_two_batches,
    convert_sort_expr_with_filter_schema, get_pruning_anti_indices,
    get_pruning_semi_indices, record_visited_indices, EagerJoinStream,
<<<<<<< HEAD
    EagerJoinStreamState, PruningJoinHashMap, SortedFilterExpr,
=======
    EagerJoinStreamState, PruningJoinHashMap, SortedFilterExpr, StreamJoinMetrics,
    StreamJoinStateResult,
>>>>>>> 0fcd077c
};
use crate::joins::utils::{
    build_batch_from_indices, build_join_schema, check_join_is_valid,
    partitioned_join_output_partitioning, prepare_sorted_exprs, ColumnIndex, JoinFilter,
    JoinOn, StatefulStreamResult,
};
use crate::{
    expressions::{Column, PhysicalSortExpr},
    joins::StreamJoinPartitionMode,
    metrics::{ExecutionPlanMetricsSet, MetricsSet},
    DisplayAs, DisplayFormatType, Distribution, EquivalenceProperties, ExecutionPlan,
    Partitioning, RecordBatchStream, SendableRecordBatchStream, Statistics,
};

use arrow::array::{ArrowPrimitiveType, NativeAdapter, PrimitiveArray, PrimitiveBuilder};
use arrow::compute::concat_batches;
use arrow::datatypes::{Schema, SchemaRef};
use arrow::record_batch::RecordBatch;
use datafusion_common::utils::bisect;
use datafusion_common::{
    internal_err, plan_err, DataFusionError, JoinSide, JoinType, Result,
};
use datafusion_execution::memory_pool::MemoryConsumer;
use datafusion_execution::TaskContext;
use datafusion_expr::interval_arithmetic::Interval;
use datafusion_physical_expr::equivalence::join_equivalence_properties;
use datafusion_physical_expr::intervals::cp_solver::ExprIntervalGraph;

use ahash::RandomState;
use futures::Stream;
use hashbrown::HashSet;
use parking_lot::Mutex;

const HASHMAP_SHRINK_SCALE_FACTOR: usize = 4;

/// A symmetric hash join with range conditions is when both streams are hashed on the
/// join key and the resulting hash tables are used to join the streams.
/// The join is considered symmetric because the hash table is built on the join keys from both
/// streams, and the matching of rows is based on the values of the join keys in both streams.
/// This type of join is efficient in streaming context as it allows for fast lookups in the hash
/// table, rather than having to scan through one or both of the streams to find matching rows, also it
/// only considers the elements from the stream that fall within a certain sliding window (w/ range conditions),
/// making it more efficient and less likely to store stale data. This enables operating on unbounded streaming
/// data without any memory issues.
///
/// For each input stream, create a hash table.
///   - For each new [RecordBatch] in build side, hash and insert into inputs hash table. Update offsets.
///   - Test if input is equal to a predefined set of other inputs.
///   - If so record the visited rows. If the matched row results must be produced (INNER, LEFT), output the [RecordBatch].
///   - Try to prune other side (probe) with new [RecordBatch].
///   - If the join type indicates that the unmatched rows results must be produced (LEFT, FULL etc.),
/// output the [RecordBatch] when a pruning happens or at the end of the data.
///
///
/// ``` text
///                        +-------------------------+
///                        |                         |
///   left stream ---------|  Left OneSideHashJoiner |---+
///                        |                         |   |
///                        +-------------------------+   |
///                                                      |
///                                                      |--------- Joined output
///                                                      |
///                        +-------------------------+   |
///                        |                         |   |
///  right stream ---------| Right OneSideHashJoiner |---+
///                        |                         |
///                        +-------------------------+
///
/// Prune build side when the new RecordBatch comes to the probe side. We utilize interval arithmetic
/// on JoinFilter's sorted PhysicalExprs to calculate the joinable range.
///
///
///               PROBE SIDE          BUILD SIDE
///                 BUFFER              BUFFER
///             +-------------+     +------------+
///             |             |     |            |    Unjoinable
///             |             |     |            |    Range
///             |             |     |            |
///             |             |  |---------------------------------
///             |             |  |  |            |
///             |             |  |  |            |
///             |             | /   |            |
///             |             | |   |            |
///             |             | |   |            |
///             |             | |   |            |
///             |             | |   |            |
///             |             | |   |            |    Joinable
///             |             |/    |            |    Range
///             |             ||    |            |
///             |+-----------+||    |            |
///             || Record    ||     |            |
///             || Batch     ||     |            |
///             |+-----------+||    |            |
///             +-------------+\    +------------+
///                             |
///                             \
///                              |---------------------------------
///
///  This happens when range conditions are provided on sorted columns. E.g.
///
///        SELECT * FROM left_table, right_table
///        ON
///          left_key = right_key AND
///          left_time > right_time - INTERVAL 12 MINUTES AND left_time < right_time + INTERVAL 2 HOUR
///
/// or
///       SELECT * FROM left_table, right_table
///        ON
///          left_key = right_key AND
///          left_sorted > right_sorted - 3 AND left_sorted < right_sorted + 10
///
/// For general purpose, in the second scenario, when the new data comes to probe side, the conditions can be used to
/// determine a specific threshold for discarding rows from the inner buffer. For example, if the sort order the
/// two columns ("left_sorted" and "right_sorted") are ascending (it can be different in another scenarios)
/// and the join condition is "left_sorted > right_sorted - 3" and the latest value on the right input is 1234, meaning
/// that the left side buffer must only keep rows where "leftTime > rightTime - 3 > 1234 - 3 > 1231" ,
/// making the smallest value in 'left_sorted' 1231 and any rows below (since ascending)
/// than that can be dropped from the inner buffer.
/// ```
#[derive(Debug)]
pub struct SymmetricHashJoinExec {
    /// Left side stream
    pub(crate) left: Arc<dyn ExecutionPlan>,
    /// Right side stream
    pub(crate) right: Arc<dyn ExecutionPlan>,
    /// Set of common columns used to join on
    pub(crate) on: Vec<(Column, Column)>,
    /// Filters applied when finding matching rows
    pub(crate) filter: Option<JoinFilter>,
    /// How the join is performed
    pub(crate) join_type: JoinType,
    /// The schema once the join is applied
    schema: SchemaRef,
    /// Shares the `RandomState` for the hashing algorithm
    random_state: RandomState,
    /// Execution metrics
    metrics: ExecutionPlanMetricsSet,
    /// Information of index and left / right placement of columns
    column_indices: Vec<ColumnIndex>,
    /// If null_equals_null is true, null == null else null != null
    pub(crate) null_equals_null: bool,
    /// Partition Mode
    mode: StreamJoinPartitionMode,
}

impl SymmetricHashJoinExec {
    /// Tries to create a new [SymmetricHashJoinExec].
    /// # Error
    /// This function errors when:
    /// - It is not possible to join the left and right sides on keys `on`, or
    /// - It fails to construct `SortedFilterExpr`s, or
    /// - It fails to create the [ExprIntervalGraph].
    pub fn try_new(
        left: Arc<dyn ExecutionPlan>,
        right: Arc<dyn ExecutionPlan>,
        on: JoinOn,
        filter: Option<JoinFilter>,
        join_type: &JoinType,
        null_equals_null: bool,
        mode: StreamJoinPartitionMode,
    ) -> Result<Self> {
        let left_schema = left.schema();
        let right_schema = right.schema();

        // Error out if no "on" contraints are given:
        if on.is_empty() {
            return plan_err!(
                "On constraints in SymmetricHashJoinExec should be non-empty"
            );
        }

        // Check if the join is valid with the given on constraints:
        check_join_is_valid(&left_schema, &right_schema, &on)?;

        // Build the join schema from the left and right schemas:
        let (schema, column_indices) =
            build_join_schema(&left_schema, &right_schema, join_type);

        // Initialize the random state for the join operation:
        let random_state = RandomState::with_seeds(0, 0, 0, 0);

        Ok(SymmetricHashJoinExec {
            left,
            right,
            on,
            filter,
            join_type: *join_type,
            schema: Arc::new(schema),
            random_state,
            metrics: ExecutionPlanMetricsSet::new(),
            column_indices,
            null_equals_null,
            mode,
        })
    }

    /// left stream
    pub fn left(&self) -> &Arc<dyn ExecutionPlan> {
        &self.left
    }

    /// right stream
    pub fn right(&self) -> &Arc<dyn ExecutionPlan> {
        &self.right
    }

    /// Set of common columns used to join on
    pub fn on(&self) -> &[(Column, Column)] {
        &self.on
    }

    /// Filters applied before join output
    pub fn filter(&self) -> Option<&JoinFilter> {
        self.filter.as_ref()
    }

    /// How the join is performed
    pub fn join_type(&self) -> &JoinType {
        &self.join_type
    }

    /// Get null_equals_null
    pub fn null_equals_null(&self) -> bool {
        self.null_equals_null
    }

    /// Get partition mode
    pub fn partition_mode(&self) -> StreamJoinPartitionMode {
        self.mode
    }

    /// Check if order information covers every column in the filter expression.
    pub fn check_if_order_information_available(&self) -> Result<bool> {
        if let Some(filter) = self.filter() {
            let left = self.left();
            if let Some(left_ordering) = left.output_ordering() {
                let right = self.right();
                if let Some(right_ordering) = right.output_ordering() {
                    let left_convertible = convert_sort_expr_with_filter_schema(
                        &JoinSide::Left,
                        filter,
                        &left.schema(),
                        &left_ordering[0],
                    )?
                    .is_some();
                    let right_convertible = convert_sort_expr_with_filter_schema(
                        &JoinSide::Right,
                        filter,
                        &right.schema(),
                        &right_ordering[0],
                    )?
                    .is_some();
                    return Ok(left_convertible && right_convertible);
                }
            }
        }
        Ok(false)
    }
}

impl DisplayAs for SymmetricHashJoinExec {
    fn fmt_as(&self, t: DisplayFormatType, f: &mut fmt::Formatter) -> fmt::Result {
        match t {
            DisplayFormatType::Default | DisplayFormatType::Verbose => {
                let display_filter = self.filter.as_ref().map_or_else(
                    || "".to_string(),
                    |f| format!(", filter={}", f.expression()),
                );
                let on = self
                    .on
                    .iter()
                    .map(|(c1, c2)| format!("({}, {})", c1, c2))
                    .collect::<Vec<String>>()
                    .join(", ");
                write!(
                    f,
                    "SymmetricHashJoinExec: mode={:?}, join_type={:?}, on=[{}]{}",
                    self.mode, self.join_type, on, display_filter
                )
            }
        }
    }
}

impl ExecutionPlan for SymmetricHashJoinExec {
    fn as_any(&self) -> &dyn Any {
        self
    }

    fn schema(&self) -> SchemaRef {
        self.schema.clone()
    }

    fn unbounded_output(&self, children: &[bool]) -> Result<bool> {
        Ok(children.iter().any(|u| *u))
    }

    fn benefits_from_input_partitioning(&self) -> Vec<bool> {
        vec![false, false]
    }

    fn required_input_distribution(&self) -> Vec<Distribution> {
        match self.mode {
            StreamJoinPartitionMode::Partitioned => {
                let (left_expr, right_expr) = self
                    .on
                    .iter()
                    .map(|(l, r)| (Arc::new(l.clone()) as _, Arc::new(r.clone()) as _))
                    .unzip();
                vec![
                    Distribution::HashPartitioned(left_expr),
                    Distribution::HashPartitioned(right_expr),
                ]
            }
            StreamJoinPartitionMode::SinglePartition => {
                vec![Distribution::SinglePartition, Distribution::SinglePartition]
            }
        }
    }

    fn output_partitioning(&self) -> Partitioning {
        let left_columns_len = self.left.schema().fields.len();
        partitioned_join_output_partitioning(
            self.join_type,
            self.left.output_partitioning(),
            self.right.output_partitioning(),
            left_columns_len,
        )
    }

    // TODO: Output ordering might be kept for some cases.
    fn output_ordering(&self) -> Option<&[PhysicalSortExpr]> {
        None
    }

    fn equivalence_properties(&self) -> EquivalenceProperties {
        join_equivalence_properties(
            self.left.equivalence_properties(),
            self.right.equivalence_properties(),
            &self.join_type,
            self.schema(),
            &self.maintains_input_order(),
            // Has alternating probe side
            None,
            self.on(),
        )
    }

    fn children(&self) -> Vec<Arc<dyn ExecutionPlan>> {
        vec![self.left.clone(), self.right.clone()]
    }

    fn with_new_children(
        self: Arc<Self>,
        children: Vec<Arc<dyn ExecutionPlan>>,
    ) -> Result<Arc<dyn ExecutionPlan>> {
        Ok(Arc::new(SymmetricHashJoinExec::try_new(
            children[0].clone(),
            children[1].clone(),
            self.on.clone(),
            self.filter.clone(),
            &self.join_type,
            self.null_equals_null,
            self.mode,
        )?))
    }

    fn metrics(&self) -> Option<MetricsSet> {
        Some(self.metrics.clone_inner())
    }

    fn statistics(&self) -> Result<Statistics> {
        // TODO stats: it is not possible in general to know the output size of joins
        Ok(Statistics::new_unknown(&self.schema()))
    }

    fn execute(
        &self,
        partition: usize,
        context: Arc<TaskContext>,
    ) -> Result<SendableRecordBatchStream> {
        let left_partitions = self.left.output_partitioning().partition_count();
        let right_partitions = self.right.output_partitioning().partition_count();
        if left_partitions != right_partitions {
            return internal_err!(
                "Invalid SymmetricHashJoinExec, partition count mismatch {left_partitions}!={right_partitions},\
                 consider using RepartitionExec"
            );
        }
        // If `filter_state` and `filter` are both present, then calculate sorted filter expressions
        // for both sides, and build an expression graph.
        let (left_sorted_filter_expr, right_sorted_filter_expr, graph) = match (
            self.left.output_ordering(),
            self.right.output_ordering(),
            &self.filter,
        ) {
            (Some(left_sort_exprs), Some(right_sort_exprs), Some(filter)) => {
                let (left, right, graph) = prepare_sorted_exprs(
                    filter,
                    &self.left,
                    &self.right,
                    left_sort_exprs,
                    right_sort_exprs,
                )?;
                (Some(left), Some(right), Some(graph))
            }
            // If `filter_state` or `filter` is not present, then return None for all three values:
            _ => (None, None, None),
        };

        let (on_left, on_right) = self.on.iter().cloned().unzip();

        let left_side_joiner =
            OneSideHashJoiner::new(JoinSide::Left, on_left, self.left.schema());
        let right_side_joiner =
            OneSideHashJoiner::new(JoinSide::Right, on_right, self.right.schema());

        let left_stream = self.left.execute(partition, context.clone())?;

        let right_stream = self.right.execute(partition, context.clone())?;

        let reservation = Arc::new(Mutex::new(
            MemoryConsumer::new(format!("SymmetricHashJoinStream[{partition}]"))
                .register(context.memory_pool()),
        ));
        if let Some(g) = graph.as_ref() {
            reservation.lock().try_grow(g.size())?;
        }

        Ok(Box::pin(SymmetricHashJoinStream {
            left_stream,
            right_stream,
            schema: self.schema(),
            filter: self.filter.clone(),
            join_type: self.join_type,
            random_state: self.random_state.clone(),
            left: left_side_joiner,
            right: right_side_joiner,
            column_indices: self.column_indices.clone(),
            metrics: StreamJoinMetrics::new(partition, &self.metrics),
            graph,
            left_sorted_filter_expr,
            right_sorted_filter_expr,
            null_equals_null: self.null_equals_null,
            state: EagerJoinStreamState::PullRight,
            reservation,
        }))
    }
}

/// A stream that issues [RecordBatch]es as they arrive from the right  of the join.
struct SymmetricHashJoinStream {
    /// Input streams
    left_stream: SendableRecordBatchStream,
    right_stream: SendableRecordBatchStream,
    /// Input schema
    schema: Arc<Schema>,
    /// join filter
    filter: Option<JoinFilter>,
    /// type of the join
    join_type: JoinType,
    // left hash joiner
    left: OneSideHashJoiner,
    /// right hash joiner
    right: OneSideHashJoiner,
    /// Information of index and left / right placement of columns
    column_indices: Vec<ColumnIndex>,
    // Expression graph for range pruning.
    graph: Option<ExprIntervalGraph>,
    // Left globally sorted filter expr
    left_sorted_filter_expr: Option<SortedFilterExpr>,
    // Right globally sorted filter expr
    right_sorted_filter_expr: Option<SortedFilterExpr>,
    /// Random state used for hashing initialization
    random_state: RandomState,
    /// If null_equals_null is true, null == null else null != null
    null_equals_null: bool,
    /// Metrics
    metrics: StreamJoinMetrics,
    /// Memory reservation
    reservation: SharedMemoryReservation,
    /// State machine for input execution
    state: EagerJoinStreamState,
}

impl RecordBatchStream for SymmetricHashJoinStream {
    fn schema(&self) -> SchemaRef {
        self.schema.clone()
    }
}

impl Stream for SymmetricHashJoinStream {
    type Item = Result<RecordBatch>;

    fn poll_next(
        mut self: std::pin::Pin<&mut Self>,
        cx: &mut std::task::Context<'_>,
    ) -> Poll<Option<Self::Item>> {
        self.poll_next_impl(cx)
    }
}

/// Determine the pruning length for `buffer`.
///
/// This function evaluates the build side filter expression, converts the
/// result into an array and determines the pruning length by performing a
/// binary search on the array.
///
/// # Arguments
///
/// * `buffer`: The record batch to be pruned.
/// * `build_side_filter_expr`: The filter expression on the build side used
/// to determine the pruning length.
///
/// # Returns
///
/// A [Result] object that contains the pruning length. The function will return
/// an error if
/// - there is an issue evaluating the build side filter expression;
/// - there is an issue converting the build side filter expression into an array
fn determine_prune_length(
    buffer: &RecordBatch,
    build_side_filter_expr: &SortedFilterExpr,
) -> Result<usize> {
    let origin_sorted_expr = build_side_filter_expr.origin_sorted_expr();
    let interval = build_side_filter_expr.interval();
    // Evaluate the build side filter expression and convert it into an array
    let batch_arr = origin_sorted_expr
        .expr
        .evaluate(buffer)?
        .into_array(buffer.num_rows())?;

    // Get the lower or upper interval based on the sort direction
    let target = if origin_sorted_expr.options.descending {
        interval.upper().clone()
    } else {
        interval.lower().clone()
    };

    // Perform binary search on the array to determine the length of the record batch to be pruned
    bisect::<true>(&[batch_arr], &[target], &[origin_sorted_expr.options])
}

/// This method determines if the result of the join should be produced in the final step or not.
///
/// # Arguments
///
/// * `build_side` - Enum indicating the side of the join used as the build side.
/// * `join_type` - Enum indicating the type of join to be performed.
///
/// # Returns
///
/// A boolean indicating whether the result of the join should be produced in the final step or not.
/// The result will be true if the build side is JoinSide::Left and the join type is one of
/// JoinType::Left, JoinType::LeftAnti, JoinType::Full or JoinType::LeftSemi.
/// If the build side is JoinSide::Right, the result will be true if the join type
/// is one of JoinType::Right, JoinType::RightAnti, JoinType::Full, or JoinType::RightSemi.
fn need_to_produce_result_in_final(build_side: JoinSide, join_type: JoinType) -> bool {
    if build_side == JoinSide::Left {
        matches!(
            join_type,
            JoinType::Left | JoinType::LeftAnti | JoinType::Full | JoinType::LeftSemi
        )
    } else {
        matches!(
            join_type,
            JoinType::Right | JoinType::RightAnti | JoinType::Full | JoinType::RightSemi
        )
    }
}

/// Calculate indices by join type.
///
/// This method returns a tuple of two arrays: build and probe indices.
/// The length of both arrays will be the same.
///
/// # Arguments
///
/// * `build_side`: Join side which defines the build side.
/// * `prune_length`: Length of the prune data.
/// * `visited_rows`: Hash set of visited rows of the build side.
/// * `deleted_offset`: Deleted offset of the build side.
/// * `join_type`: The type of join to be performed.
///
/// # Returns
///
/// A tuple of two arrays of primitive types representing the build and probe indices.
///
fn calculate_indices_by_join_type<L: ArrowPrimitiveType, R: ArrowPrimitiveType>(
    build_side: JoinSide,
    prune_length: usize,
    visited_rows: &HashSet<usize>,
    deleted_offset: usize,
    join_type: JoinType,
) -> Result<(PrimitiveArray<L>, PrimitiveArray<R>)>
where
    NativeAdapter<L>: From<<L as ArrowPrimitiveType>::Native>,
{
    // Store the result in a tuple
    let result = match (build_side, join_type) {
        // In the case of `Left` or `Right` join, or `Full` join, get the anti indices
        (JoinSide::Left, JoinType::Left | JoinType::LeftAnti)
        | (JoinSide::Right, JoinType::Right | JoinType::RightAnti)
        | (_, JoinType::Full) => {
            let build_unmatched_indices =
                get_pruning_anti_indices(prune_length, deleted_offset, visited_rows);
            let mut builder =
                PrimitiveBuilder::<R>::with_capacity(build_unmatched_indices.len());
            builder.append_nulls(build_unmatched_indices.len());
            let probe_indices = builder.finish();
            (build_unmatched_indices, probe_indices)
        }
        // In the case of `LeftSemi` or `RightSemi` join, get the semi indices
        (JoinSide::Left, JoinType::LeftSemi) | (JoinSide::Right, JoinType::RightSemi) => {
            let build_unmatched_indices =
                get_pruning_semi_indices(prune_length, deleted_offset, visited_rows);
            let mut builder =
                PrimitiveBuilder::<R>::with_capacity(build_unmatched_indices.len());
            builder.append_nulls(build_unmatched_indices.len());
            let probe_indices = builder.finish();
            (build_unmatched_indices, probe_indices)
        }
        // The case of other join types is not considered
        _ => unreachable!(),
    };
    Ok(result)
}

/// This function produces unmatched record results based on the build side,
/// join type and other parameters.
///
/// The method uses first `prune_length` rows from the build side input buffer
/// to produce results.
///
/// # Arguments
///
/// * `output_schema` - The schema of the final output record batch.
/// * `prune_length` - The length of the determined prune length.
/// * `probe_schema` - The schema of the probe [RecordBatch].
/// * `join_type` - The type of join to be performed.
/// * `column_indices` - Indices of columns that are being joined.
///
/// # Returns
///
/// * `Option<RecordBatch>` - The final output record batch if required, otherwise [None].
pub(crate) fn build_side_determined_results(
    build_hash_joiner: &OneSideHashJoiner,
    output_schema: &SchemaRef,
    prune_length: usize,
    probe_schema: SchemaRef,
    join_type: JoinType,
    column_indices: &[ColumnIndex],
) -> Result<Option<RecordBatch>> {
    // Check if we need to produce a result in the final output:
    if prune_length > 0
        && need_to_produce_result_in_final(build_hash_joiner.build_side, join_type)
    {
        // Calculate the indices for build and probe sides based on join type and build side:
        let (build_indices, probe_indices) = calculate_indices_by_join_type(
            build_hash_joiner.build_side,
            prune_length,
            &build_hash_joiner.visited_rows,
            build_hash_joiner.deleted_offset,
            join_type,
        )?;

        // Create an empty probe record batch:
        let empty_probe_batch = RecordBatch::new_empty(probe_schema);
        // Build the final result from the indices of build and probe sides:
        build_batch_from_indices(
            output_schema.as_ref(),
            &build_hash_joiner.input_buffer,
            &empty_probe_batch,
            &build_indices,
            &probe_indices,
            column_indices,
            build_hash_joiner.build_side,
        )
        .map(|batch| (batch.num_rows() > 0).then_some(batch))
    } else {
        // If we don't need to produce a result, return None
        Ok(None)
    }
}

/// This method performs a join between the build side input buffer and the probe side batch.
///
/// # Arguments
///
/// * `build_hash_joiner` - Build side hash joiner
/// * `probe_hash_joiner` - Probe side hash joiner
/// * `schema` - A reference to the schema of the output record batch.
/// * `join_type` - The type of join to be performed.
/// * `on_probe` - An array of columns on which the join will be performed. The columns are from the probe side of the join.
/// * `filter` - An optional filter on the join condition.
/// * `probe_batch` - The second record batch to be joined.
/// * `column_indices` - An array of columns to be selected for the result of the join.
/// * `random_state` - The random state for the join.
/// * `null_equals_null` - A boolean indicating whether NULL values should be treated as equal when joining.
///
/// # Returns
///
/// A [Result] containing an optional record batch if the join type is not one of `LeftAnti`, `RightAnti`, `LeftSemi` or `RightSemi`.
/// If the join type is one of the above four, the function will return [None].
#[allow(clippy::too_many_arguments)]
pub(crate) fn join_with_probe_batch(
    build_hash_joiner: &mut OneSideHashJoiner,
    probe_hash_joiner: &mut OneSideHashJoiner,
    schema: &SchemaRef,
    join_type: JoinType,
    filter: Option<&JoinFilter>,
    probe_batch: &RecordBatch,
    column_indices: &[ColumnIndex],
    random_state: &RandomState,
    null_equals_null: bool,
) -> Result<Option<RecordBatch>> {
    if build_hash_joiner.input_buffer.num_rows() == 0 || probe_batch.num_rows() == 0 {
        return Ok(None);
    }
    let (build_indices, probe_indices) = build_equal_condition_join_indices(
        &build_hash_joiner.hashmap,
        &build_hash_joiner.input_buffer,
        probe_batch,
        &build_hash_joiner.on,
        &probe_hash_joiner.on,
        random_state,
        null_equals_null,
        &mut build_hash_joiner.hashes_buffer,
        filter,
        build_hash_joiner.build_side,
        Some(build_hash_joiner.deleted_offset),
    )?;
    if need_to_produce_result_in_final(build_hash_joiner.build_side, join_type) {
        record_visited_indices(
            &mut build_hash_joiner.visited_rows,
            build_hash_joiner.deleted_offset,
            &build_indices,
        );
    }
    if need_to_produce_result_in_final(build_hash_joiner.build_side.negate(), join_type) {
        record_visited_indices(
            &mut probe_hash_joiner.visited_rows,
            probe_hash_joiner.offset,
            &probe_indices,
        );
    }
    if matches!(
        join_type,
        JoinType::LeftAnti
            | JoinType::RightAnti
            | JoinType::LeftSemi
            | JoinType::RightSemi
    ) {
        Ok(None)
    } else {
        build_batch_from_indices(
            schema,
            &build_hash_joiner.input_buffer,
            probe_batch,
            &build_indices,
            &probe_indices,
            column_indices,
            build_hash_joiner.build_side,
        )
        .map(|batch| (batch.num_rows() > 0).then_some(batch))
    }
}

pub struct OneSideHashJoiner {
    /// Build side
    build_side: JoinSide,
    /// Input record batch buffer
    pub input_buffer: RecordBatch,
    /// Columns from the side
    pub(crate) on: Vec<Column>,
    /// Hashmap
    pub(crate) hashmap: PruningJoinHashMap,
    /// Reuse the hashes buffer
    pub(crate) hashes_buffer: Vec<u64>,
    /// Matched rows
    pub(crate) visited_rows: HashSet<usize>,
    /// Offset
    pub(crate) offset: usize,
    /// Deleted offset
    pub(crate) deleted_offset: usize,
}

impl OneSideHashJoiner {
    pub fn size(&self) -> usize {
        let mut size = 0;
        size += std::mem::size_of_val(self);
        size += std::mem::size_of_val(&self.build_side);
        size += self.input_buffer.get_array_memory_size();
        size += std::mem::size_of_val(&self.on);
        size += self.hashmap.size();
        size += self.hashes_buffer.capacity() * std::mem::size_of::<u64>();
        size += self.visited_rows.capacity() * std::mem::size_of::<usize>();
        size += std::mem::size_of_val(&self.offset);
        size += std::mem::size_of_val(&self.deleted_offset);
        size
    }
    pub fn new(build_side: JoinSide, on: Vec<Column>, schema: SchemaRef) -> Self {
        Self {
            build_side,
            input_buffer: RecordBatch::new_empty(schema),
            on,
            hashmap: PruningJoinHashMap::with_capacity(0),
            hashes_buffer: vec![],
            visited_rows: HashSet::new(),
            offset: 0,
            deleted_offset: 0,
        }
    }

    /// Updates the internal state of the [OneSideHashJoiner] with the incoming batch.
    ///
    /// # Arguments
    ///
    /// * `batch` - The incoming [RecordBatch] to be merged with the internal input buffer
    /// * `random_state` - The random state used to hash values
    ///
    /// # Returns
    ///
    /// Returns a [Result] encapsulating any intermediate errors.
    pub(crate) fn update_internal_state(
        &mut self,
        batch: &RecordBatch,
        random_state: &RandomState,
    ) -> Result<()> {
        // Merge the incoming batch with the existing input buffer:
        self.input_buffer = concat_batches(&batch.schema(), [&self.input_buffer, batch])?;
        // Resize the hashes buffer to the number of rows in the incoming batch:
        self.hashes_buffer.resize(batch.num_rows(), 0);
        // Get allocation_info before adding the item
        // Update the hashmap with the join key values and hashes of the incoming batch:
        update_hash(
            &self.on,
            batch,
            &mut self.hashmap,
            self.offset,
            random_state,
            &mut self.hashes_buffer,
            self.deleted_offset,
        )?;
        Ok(())
    }

    /// Calculate prune length.
    ///
    /// # Arguments
    ///
    /// * `build_side_sorted_filter_expr` - Build side mutable sorted filter expression..
    /// * `probe_side_sorted_filter_expr` - Probe side mutable sorted filter expression.
    /// * `graph` - A mutable reference to the physical expression graph.
    ///
    /// # Returns
    ///
    /// A Result object that contains the pruning length.
    pub(crate) fn calculate_prune_length_with_probe_batch(
        &mut self,
        build_side_sorted_filter_expr: &mut SortedFilterExpr,
        probe_side_sorted_filter_expr: &mut SortedFilterExpr,
        graph: &mut ExprIntervalGraph,
    ) -> Result<usize> {
        // Return early if the input buffer is empty:
        if self.input_buffer.num_rows() == 0 {
            return Ok(0);
        }
        // Process the build and probe side sorted filter expressions if both are present:
        // Collect the sorted filter expressions into a vector of (node_index, interval) tuples:
        let mut filter_intervals = vec![];
        for expr in [
            &build_side_sorted_filter_expr,
            &probe_side_sorted_filter_expr,
        ] {
            filter_intervals.push((expr.node_index(), expr.interval().clone()))
        }
        // Update the physical expression graph using the join filter intervals:
        graph.update_ranges(&mut filter_intervals, Interval::CERTAINLY_TRUE)?;
        // Extract the new join filter interval for the build side:
        let calculated_build_side_interval = filter_intervals.remove(0).1;
        // If the intervals have not changed, return early without pruning:
        if calculated_build_side_interval.eq(build_side_sorted_filter_expr.interval()) {
            return Ok(0);
        }
        // Update the build side interval and determine the pruning length:
        build_side_sorted_filter_expr.set_interval(calculated_build_side_interval);

        determine_prune_length(&self.input_buffer, build_side_sorted_filter_expr)
    }

    pub(crate) fn prune_internal_state(&mut self, prune_length: usize) -> Result<()> {
        // Prune the hash values:
        self.hashmap.prune_hash_values(
            prune_length,
            self.deleted_offset as u64,
            HASHMAP_SHRINK_SCALE_FACTOR,
        )?;
        // Remove pruned rows from the visited rows set:
        for row in self.deleted_offset..(self.deleted_offset + prune_length) {
            self.visited_rows.remove(&row);
        }
        // Update the input buffer after pruning:
        self.input_buffer = self
            .input_buffer
            .slice(prune_length, self.input_buffer.num_rows() - prune_length);
        // Increment the deleted offset:
        self.deleted_offset += prune_length;
        Ok(())
    }
}

impl EagerJoinStream for SymmetricHashJoinStream {
    fn process_batch_from_right(
        &mut self,
        batch: RecordBatch,
    ) -> Result<StatefulStreamResult<Option<RecordBatch>>> {
        self.perform_join_for_given_side(batch, JoinSide::Right)
            .map(|maybe_batch| {
                if maybe_batch.is_some() {
                    StatefulStreamResult::Ready(maybe_batch)
                } else {
                    StatefulStreamResult::Continue
                }
            })
    }

    fn process_batch_from_left(
        &mut self,
        batch: RecordBatch,
    ) -> Result<StatefulStreamResult<Option<RecordBatch>>> {
        self.perform_join_for_given_side(batch, JoinSide::Left)
            .map(|maybe_batch| {
                if maybe_batch.is_some() {
                    StatefulStreamResult::Ready(maybe_batch)
                } else {
                    StatefulStreamResult::Continue
                }
            })
    }

    fn process_batch_after_left_end(
        &mut self,
        right_batch: RecordBatch,
    ) -> Result<StatefulStreamResult<Option<RecordBatch>>> {
        self.process_batch_from_right(right_batch)
    }

    fn process_batch_after_right_end(
        &mut self,
        left_batch: RecordBatch,
    ) -> Result<StatefulStreamResult<Option<RecordBatch>>> {
        self.process_batch_from_left(left_batch)
    }

    fn process_batches_before_finalization(
        &mut self,
    ) -> Result<StatefulStreamResult<Option<RecordBatch>>> {
        // Get the left side results:
        let left_result = build_side_determined_results(
            &self.left,
            &self.schema,
            self.left.input_buffer.num_rows(),
            self.right.input_buffer.schema(),
            self.join_type,
            &self.column_indices,
        )?;
        // Get the right side results:
        let right_result = build_side_determined_results(
            &self.right,
            &self.schema,
            self.right.input_buffer.num_rows(),
            self.left.input_buffer.schema(),
            self.join_type,
            &self.column_indices,
        )?;

        // Combine the left and right results:
        let result = combine_two_batches(&self.schema, left_result, right_result)?;

        // Update the metrics and return the result:
        if let Some(batch) = &result {
            // Update the metrics:
            self.metrics.output_batches.add(1);
            self.metrics.output_rows.add(batch.num_rows());
            return Ok(StatefulStreamResult::Ready(result));
        }
        Ok(StatefulStreamResult::Continue)
    }

    fn right_stream(&mut self) -> &mut SendableRecordBatchStream {
        &mut self.right_stream
    }

    fn left_stream(&mut self) -> &mut SendableRecordBatchStream {
        &mut self.left_stream
    }

    fn set_state(&mut self, state: EagerJoinStreamState) {
        self.state = state;
    }

    fn state(&mut self) -> EagerJoinStreamState {
        self.state.clone()
    }
}

impl SymmetricHashJoinStream {
    fn size(&self) -> usize {
        let mut size = 0;
        size += std::mem::size_of_val(&self.schema);
        size += std::mem::size_of_val(&self.filter);
        size += std::mem::size_of_val(&self.join_type);
        size += self.left.size();
        size += self.right.size();
        size += std::mem::size_of_val(&self.column_indices);
        size += self.graph.as_ref().map(|g| g.size()).unwrap_or(0);
        size += std::mem::size_of_val(&self.left_sorted_filter_expr);
        size += std::mem::size_of_val(&self.right_sorted_filter_expr);
        size += std::mem::size_of_val(&self.random_state);
        size += std::mem::size_of_val(&self.null_equals_null);
        size += std::mem::size_of_val(&self.metrics);
        size
    }

    /// Performs a join operation for the specified `probe_side` (either left or right).
    /// This function:
    /// 1. Determines which side is the probe and which is the build side.
    /// 2. Updates metrics based on the batch that was polled.
    /// 3. Executes the join with the given `probe_batch`.
    /// 4. Optionally computes anti-join results if all conditions are met.
    /// 5. Combines the results and returns a combined batch or `None` if no batch was produced.
    fn perform_join_for_given_side(
        &mut self,
        probe_batch: RecordBatch,
        probe_side: JoinSide,
    ) -> Result<Option<RecordBatch>> {
        let (
            probe_hash_joiner,
            build_hash_joiner,
            probe_side_sorted_filter_expr,
            build_side_sorted_filter_expr,
            probe_side_metrics,
        ) = if probe_side.eq(&JoinSide::Left) {
            (
                &mut self.left,
                &mut self.right,
                &mut self.left_sorted_filter_expr,
                &mut self.right_sorted_filter_expr,
                &mut self.metrics.left,
            )
        } else {
            (
                &mut self.right,
                &mut self.left,
                &mut self.right_sorted_filter_expr,
                &mut self.left_sorted_filter_expr,
                &mut self.metrics.right,
            )
        };
        // Update the metrics for the stream that was polled:
        probe_side_metrics.input_batches.add(1);
        probe_side_metrics.input_rows.add(probe_batch.num_rows());
        // Update the internal state of the hash joiner for the build side:
        probe_hash_joiner.update_internal_state(&probe_batch, &self.random_state)?;
        // Join the two sides:
        let equal_result = join_with_probe_batch(
            build_hash_joiner,
            probe_hash_joiner,
            &self.schema,
            self.join_type,
            self.filter.as_ref(),
            &probe_batch,
            &self.column_indices,
            &self.random_state,
            self.null_equals_null,
        )?;
        // Increment the offset for the probe hash joiner:
        probe_hash_joiner.offset += probe_batch.num_rows();

        let anti_result = if let (
            Some(build_side_sorted_filter_expr),
            Some(probe_side_sorted_filter_expr),
            Some(graph),
        ) = (
            build_side_sorted_filter_expr.as_mut(),
            probe_side_sorted_filter_expr.as_mut(),
            self.graph.as_mut(),
        ) {
            // Calculate filter intervals:
            calculate_filter_expr_intervals(
                &build_hash_joiner.input_buffer,
                build_side_sorted_filter_expr,
                &probe_batch,
                probe_side_sorted_filter_expr,
            )?;
            let prune_length = build_hash_joiner
                .calculate_prune_length_with_probe_batch(
                    build_side_sorted_filter_expr,
                    probe_side_sorted_filter_expr,
                    graph,
                )?;
            let result = build_side_determined_results(
                build_hash_joiner,
                &self.schema,
                prune_length,
                probe_batch.schema(),
                self.join_type,
                &self.column_indices,
            )?;
            build_hash_joiner.prune_internal_state(prune_length)?;
            result
        } else {
            None
        };

        // Combine results:
        let result = combine_two_batches(&self.schema, equal_result, anti_result)?;
        let capacity = self.size();
        self.metrics.stream_memory_usage.set(capacity);
        self.reservation.lock().try_resize(capacity)?;
        // Update the metrics if we have a batch; otherwise, continue the loop.
        if let Some(batch) = &result {
            self.metrics.output_batches.add(1);
            self.metrics.output_rows.add(batch.num_rows());
        }
        Ok(result)
    }
}

#[cfg(test)]
mod tests {
    use std::collections::HashMap;
    use std::sync::Mutex;

    use super::*;
    use crate::joins::test_utils::{
        build_sides_record_batches, compare_batches, complicated_filter,
        create_memory_table, join_expr_tests_fixture_f64, join_expr_tests_fixture_i32,
        join_expr_tests_fixture_temporal, partitioned_hash_join_with_filter,
        partitioned_sym_join_with_filter, split_record_batches,
    };

    use arrow::compute::SortOptions;
    use arrow::datatypes::{DataType, Field, IntervalUnit, Schema, TimeUnit};
    use datafusion_execution::config::SessionConfig;
    use datafusion_expr::Operator;
    use datafusion_physical_expr::expressions::{binary, col, Column};

    use once_cell::sync::Lazy;
    use rstest::*;

    const TABLE_SIZE: i32 = 30;

    type TableKey = (i32, i32, usize); // (cardinality.0, cardinality.1, batch_size)
    type TableValue = (Vec<RecordBatch>, Vec<RecordBatch>); // (left, right)

    // Cache for storing tables
    static TABLE_CACHE: Lazy<Mutex<HashMap<TableKey, TableValue>>> =
        Lazy::new(|| Mutex::new(HashMap::new()));

    fn get_or_create_table(
        cardinality: (i32, i32),
        batch_size: usize,
    ) -> Result<TableValue> {
        {
            let cache = TABLE_CACHE.lock().unwrap();
            if let Some(table) = cache.get(&(cardinality.0, cardinality.1, batch_size)) {
                return Ok(table.clone());
            }
        }

        // If not, create the table
        let (left_batch, right_batch) =
            build_sides_record_batches(TABLE_SIZE, cardinality)?;

        let (left_partition, right_partition) = (
            split_record_batches(&left_batch, batch_size)?,
            split_record_batches(&right_batch, batch_size)?,
        );

        // Lock the cache again and store the table
        let mut cache = TABLE_CACHE.lock().unwrap();

        // Store the table in the cache
        cache.insert(
            (cardinality.0, cardinality.1, batch_size),
            (left_partition.clone(), right_partition.clone()),
        );

        Ok((left_partition, right_partition))
    }

    pub async fn experiment(
        left: Arc<dyn ExecutionPlan>,
        right: Arc<dyn ExecutionPlan>,
        filter: Option<JoinFilter>,
        join_type: JoinType,
        on: JoinOn,
        task_ctx: Arc<TaskContext>,
    ) -> Result<()> {
        let first_batches = partitioned_sym_join_with_filter(
            left.clone(),
            right.clone(),
            on.clone(),
            filter.clone(),
            &join_type,
            false,
            task_ctx.clone(),
        )
        .await?;
        let second_batches = partitioned_hash_join_with_filter(
            left, right, on, filter, &join_type, false, task_ctx,
        )
        .await?;
        compare_batches(&first_batches, &second_batches);
        Ok(())
    }

    #[rstest]
    #[tokio::test(flavor = "multi_thread")]
    async fn complex_join_all_one_ascending_numeric(
        #[values(
            JoinType::Inner,
            JoinType::Left,
            JoinType::Right,
            JoinType::RightSemi,
            JoinType::LeftSemi,
            JoinType::LeftAnti,
            JoinType::RightAnti,
            JoinType::Full
        )]
        join_type: JoinType,
        #[values(
        (4, 5),
        (12, 17),
        )]
        cardinality: (i32, i32),
    ) -> Result<()> {
        // a + b > c + 10 AND a + b < c + 100
        let task_ctx = Arc::new(TaskContext::default());

        let (left_partition, right_partition) = get_or_create_table(cardinality, 8)?;

        let left_schema = &left_partition[0].schema();
        let right_schema = &right_partition[0].schema();

        let left_sorted = vec![PhysicalSortExpr {
            expr: binary(
                col("la1", left_schema)?,
                Operator::Plus,
                col("la2", left_schema)?,
                left_schema,
            )?,
            options: SortOptions::default(),
        }];
        let right_sorted = vec![PhysicalSortExpr {
            expr: col("ra1", right_schema)?,
            options: SortOptions::default(),
        }];
        let (left, right) = create_memory_table(
            left_partition,
            right_partition,
            vec![left_sorted],
            vec![right_sorted],
        )?;

        let on = vec![(
            Column::new_with_schema("lc1", left_schema)?,
            Column::new_with_schema("rc1", right_schema)?,
        )];

        let intermediate_schema = Schema::new(vec![
            Field::new("0", DataType::Int32, true),
            Field::new("1", DataType::Int32, true),
            Field::new("2", DataType::Int32, true),
        ]);
        let filter_expr = complicated_filter(&intermediate_schema)?;
        let column_indices = vec![
            ColumnIndex {
                index: 0,
                side: JoinSide::Left,
            },
            ColumnIndex {
                index: 4,
                side: JoinSide::Left,
            },
            ColumnIndex {
                index: 0,
                side: JoinSide::Right,
            },
        ];
        let filter = JoinFilter::new(filter_expr, column_indices, intermediate_schema);

        experiment(left, right, Some(filter), join_type, on, task_ctx).await?;
        Ok(())
    }

    #[rstest]
    #[tokio::test(flavor = "multi_thread")]
    async fn join_all_one_ascending_numeric(
        #[values(
            JoinType::Inner,
            JoinType::Left,
            JoinType::Right,
            JoinType::RightSemi,
            JoinType::LeftSemi,
            JoinType::LeftAnti,
            JoinType::RightAnti,
            JoinType::Full
        )]
        join_type: JoinType,
        #[values(0, 1, 2, 3, 4, 5)] case_expr: usize,
    ) -> Result<()> {
        let task_ctx = Arc::new(TaskContext::default());
        let (left_partition, right_partition) = get_or_create_table((4, 5), 8)?;

        let left_schema = &left_partition[0].schema();
        let right_schema = &right_partition[0].schema();

        let left_sorted = vec![PhysicalSortExpr {
            expr: col("la1", left_schema)?,
            options: SortOptions::default(),
        }];
        let right_sorted = vec![PhysicalSortExpr {
            expr: col("ra1", right_schema)?,
            options: SortOptions::default(),
        }];
        let (left, right) = create_memory_table(
            left_partition,
            right_partition,
            vec![left_sorted],
            vec![right_sorted],
        )?;

        let on = vec![(
            Column::new_with_schema("lc1", left_schema)?,
            Column::new_with_schema("rc1", right_schema)?,
        )];

        let intermediate_schema = Schema::new(vec![
            Field::new("left", DataType::Int32, true),
            Field::new("right", DataType::Int32, true),
        ]);
        let filter_expr = join_expr_tests_fixture_i32(
            case_expr,
            col("left", &intermediate_schema)?,
            col("right", &intermediate_schema)?,
        );
        let column_indices = vec![
            ColumnIndex {
                index: 0,
                side: JoinSide::Left,
            },
            ColumnIndex {
                index: 0,
                side: JoinSide::Right,
            },
        ];
        let filter = JoinFilter::new(filter_expr, column_indices, intermediate_schema);

        experiment(left, right, Some(filter), join_type, on, task_ctx).await?;
        Ok(())
    }

    #[rstest]
    #[tokio::test(flavor = "multi_thread")]
    async fn join_without_sort_information(
        #[values(
            JoinType::Inner,
            JoinType::Left,
            JoinType::Right,
            JoinType::RightSemi,
            JoinType::LeftSemi,
            JoinType::LeftAnti,
            JoinType::RightAnti,
            JoinType::Full
        )]
        join_type: JoinType,
        #[values(0, 1, 2, 3, 4, 5)] case_expr: usize,
    ) -> Result<()> {
        let task_ctx = Arc::new(TaskContext::default());
        let (left_partition, right_partition) = get_or_create_table((4, 5), 8)?;

        let left_schema = &left_partition[0].schema();
        let right_schema = &right_partition[0].schema();
        let (left, right) =
            create_memory_table(left_partition, right_partition, vec![], vec![])?;

        let on = vec![(
            Column::new_with_schema("lc1", left_schema)?,
            Column::new_with_schema("rc1", right_schema)?,
        )];

        let intermediate_schema = Schema::new(vec![
            Field::new("left", DataType::Int32, true),
            Field::new("right", DataType::Int32, true),
        ]);
        let filter_expr = join_expr_tests_fixture_i32(
            case_expr,
            col("left", &intermediate_schema)?,
            col("right", &intermediate_schema)?,
        );
        let column_indices = vec![
            ColumnIndex {
                index: 5,
                side: JoinSide::Left,
            },
            ColumnIndex {
                index: 5,
                side: JoinSide::Right,
            },
        ];
        let filter = JoinFilter::new(filter_expr, column_indices, intermediate_schema);

        experiment(left, right, Some(filter), join_type, on, task_ctx).await?;
        Ok(())
    }

    #[rstest]
    #[tokio::test(flavor = "multi_thread")]
    async fn join_without_filter(
        #[values(
            JoinType::Inner,
            JoinType::Left,
            JoinType::Right,
            JoinType::RightSemi,
            JoinType::LeftSemi,
            JoinType::LeftAnti,
            JoinType::RightAnti,
            JoinType::Full
        )]
        join_type: JoinType,
    ) -> Result<()> {
        let task_ctx = Arc::new(TaskContext::default());
        let (left_partition, right_partition) = get_or_create_table((11, 21), 8)?;
        let left_schema = &left_partition[0].schema();
        let right_schema = &right_partition[0].schema();
        let (left, right) =
            create_memory_table(left_partition, right_partition, vec![], vec![])?;

        let on = vec![(
            Column::new_with_schema("lc1", left_schema)?,
            Column::new_with_schema("rc1", right_schema)?,
        )];
        experiment(left, right, None, join_type, on, task_ctx).await?;
        Ok(())
    }

    #[rstest]
    #[tokio::test(flavor = "multi_thread")]
    async fn join_all_one_descending_numeric_particular(
        #[values(
            JoinType::Inner,
            JoinType::Left,
            JoinType::Right,
            JoinType::RightSemi,
            JoinType::LeftSemi,
            JoinType::LeftAnti,
            JoinType::RightAnti,
            JoinType::Full
        )]
        join_type: JoinType,
        #[values(0, 1, 2, 3, 4, 5)] case_expr: usize,
    ) -> Result<()> {
        let task_ctx = Arc::new(TaskContext::default());
        let (left_partition, right_partition) = get_or_create_table((11, 21), 8)?;
        let left_schema = &left_partition[0].schema();
        let right_schema = &right_partition[0].schema();
        let left_sorted = vec![PhysicalSortExpr {
            expr: col("la1_des", left_schema)?,
            options: SortOptions {
                descending: true,
                nulls_first: true,
            },
        }];
        let right_sorted = vec![PhysicalSortExpr {
            expr: col("ra1_des", right_schema)?,
            options: SortOptions {
                descending: true,
                nulls_first: true,
            },
        }];
        let (left, right) = create_memory_table(
            left_partition,
            right_partition,
            vec![left_sorted],
            vec![right_sorted],
        )?;

        let on = vec![(
            Column::new_with_schema("lc1", left_schema)?,
            Column::new_with_schema("rc1", right_schema)?,
        )];

        let intermediate_schema = Schema::new(vec![
            Field::new("left", DataType::Int32, true),
            Field::new("right", DataType::Int32, true),
        ]);
        let filter_expr = join_expr_tests_fixture_i32(
            case_expr,
            col("left", &intermediate_schema)?,
            col("right", &intermediate_schema)?,
        );
        let column_indices = vec![
            ColumnIndex {
                index: 5,
                side: JoinSide::Left,
            },
            ColumnIndex {
                index: 5,
                side: JoinSide::Right,
            },
        ];
        let filter = JoinFilter::new(filter_expr, column_indices, intermediate_schema);

        experiment(left, right, Some(filter), join_type, on, task_ctx).await?;
        Ok(())
    }

    #[tokio::test(flavor = "multi_thread")]
    async fn build_null_columns_first() -> Result<()> {
        let join_type = JoinType::Full;
        let case_expr = 1;
        let session_config = SessionConfig::new().with_repartition_joins(false);
        let task_ctx = TaskContext::default().with_session_config(session_config);
        let task_ctx = Arc::new(task_ctx);
        let (left_partition, right_partition) = get_or_create_table((10, 11), 8)?;
        let left_schema = &left_partition[0].schema();
        let right_schema = &right_partition[0].schema();
        let left_sorted = vec![PhysicalSortExpr {
            expr: col("l_asc_null_first", left_schema)?,
            options: SortOptions {
                descending: false,
                nulls_first: true,
            },
        }];
        let right_sorted = vec![PhysicalSortExpr {
            expr: col("r_asc_null_first", right_schema)?,
            options: SortOptions {
                descending: false,
                nulls_first: true,
            },
        }];
        let (left, right) = create_memory_table(
            left_partition,
            right_partition,
            vec![left_sorted],
            vec![right_sorted],
        )?;

        let on = vec![(
            Column::new_with_schema("lc1", left_schema)?,
            Column::new_with_schema("rc1", right_schema)?,
        )];

        let intermediate_schema = Schema::new(vec![
            Field::new("left", DataType::Int32, true),
            Field::new("right", DataType::Int32, true),
        ]);
        let filter_expr = join_expr_tests_fixture_i32(
            case_expr,
            col("left", &intermediate_schema)?,
            col("right", &intermediate_schema)?,
        );
        let column_indices = vec![
            ColumnIndex {
                index: 6,
                side: JoinSide::Left,
            },
            ColumnIndex {
                index: 6,
                side: JoinSide::Right,
            },
        ];
        let filter = JoinFilter::new(filter_expr, column_indices, intermediate_schema);
        experiment(left, right, Some(filter), join_type, on, task_ctx).await?;
        Ok(())
    }

    #[tokio::test(flavor = "multi_thread")]
    async fn build_null_columns_last() -> Result<()> {
        let join_type = JoinType::Full;
        let case_expr = 1;
        let session_config = SessionConfig::new().with_repartition_joins(false);
        let task_ctx = TaskContext::default().with_session_config(session_config);
        let task_ctx = Arc::new(task_ctx);
        let (left_partition, right_partition) = get_or_create_table((10, 11), 8)?;

        let left_schema = &left_partition[0].schema();
        let right_schema = &right_partition[0].schema();
        let left_sorted = vec![PhysicalSortExpr {
            expr: col("l_asc_null_last", left_schema)?,
            options: SortOptions {
                descending: false,
                nulls_first: false,
            },
        }];
        let right_sorted = vec![PhysicalSortExpr {
            expr: col("r_asc_null_last", right_schema)?,
            options: SortOptions {
                descending: false,
                nulls_first: false,
            },
        }];
        let (left, right) = create_memory_table(
            left_partition,
            right_partition,
            vec![left_sorted],
            vec![right_sorted],
        )?;

        let on = vec![(
            Column::new_with_schema("lc1", left_schema)?,
            Column::new_with_schema("rc1", right_schema)?,
        )];

        let intermediate_schema = Schema::new(vec![
            Field::new("left", DataType::Int32, true),
            Field::new("right", DataType::Int32, true),
        ]);
        let filter_expr = join_expr_tests_fixture_i32(
            case_expr,
            col("left", &intermediate_schema)?,
            col("right", &intermediate_schema)?,
        );
        let column_indices = vec![
            ColumnIndex {
                index: 7,
                side: JoinSide::Left,
            },
            ColumnIndex {
                index: 7,
                side: JoinSide::Right,
            },
        ];
        let filter = JoinFilter::new(filter_expr, column_indices, intermediate_schema);

        experiment(left, right, Some(filter), join_type, on, task_ctx).await?;
        Ok(())
    }

    #[tokio::test(flavor = "multi_thread")]
    async fn build_null_columns_first_descending() -> Result<()> {
        let join_type = JoinType::Full;
        let cardinality = (10, 11);
        let case_expr = 1;
        let session_config = SessionConfig::new().with_repartition_joins(false);
        let task_ctx = TaskContext::default().with_session_config(session_config);
        let task_ctx = Arc::new(task_ctx);
        let (left_partition, right_partition) = get_or_create_table(cardinality, 8)?;

        let left_schema = &left_partition[0].schema();
        let right_schema = &right_partition[0].schema();
        let left_sorted = vec![PhysicalSortExpr {
            expr: col("l_desc_null_first", left_schema)?,
            options: SortOptions {
                descending: true,
                nulls_first: true,
            },
        }];
        let right_sorted = vec![PhysicalSortExpr {
            expr: col("r_desc_null_first", right_schema)?,
            options: SortOptions {
                descending: true,
                nulls_first: true,
            },
        }];
        let (left, right) = create_memory_table(
            left_partition,
            right_partition,
            vec![left_sorted],
            vec![right_sorted],
        )?;

        let on = vec![(
            Column::new_with_schema("lc1", left_schema)?,
            Column::new_with_schema("rc1", right_schema)?,
        )];

        let intermediate_schema = Schema::new(vec![
            Field::new("left", DataType::Int32, true),
            Field::new("right", DataType::Int32, true),
        ]);
        let filter_expr = join_expr_tests_fixture_i32(
            case_expr,
            col("left", &intermediate_schema)?,
            col("right", &intermediate_schema)?,
        );
        let column_indices = vec![
            ColumnIndex {
                index: 8,
                side: JoinSide::Left,
            },
            ColumnIndex {
                index: 8,
                side: JoinSide::Right,
            },
        ];
        let filter = JoinFilter::new(filter_expr, column_indices, intermediate_schema);

        experiment(left, right, Some(filter), join_type, on, task_ctx).await?;
        Ok(())
    }

    #[tokio::test(flavor = "multi_thread")]
    async fn complex_join_all_one_ascending_numeric_missing_stat() -> Result<()> {
        let cardinality = (3, 4);
        let join_type = JoinType::Full;

        // a + b > c + 10 AND a + b < c + 100
        let session_config = SessionConfig::new().with_repartition_joins(false);
        let task_ctx = TaskContext::default().with_session_config(session_config);
        let task_ctx = Arc::new(task_ctx);
        let (left_partition, right_partition) = get_or_create_table(cardinality, 8)?;

        let left_schema = &left_partition[0].schema();
        let right_schema = &right_partition[0].schema();
        let left_sorted = vec![PhysicalSortExpr {
            expr: col("la1", left_schema)?,
            options: SortOptions::default(),
        }];

        let right_sorted = vec![PhysicalSortExpr {
            expr: col("ra1", right_schema)?,
            options: SortOptions::default(),
        }];
        let (left, right) = create_memory_table(
            left_partition,
            right_partition,
            vec![left_sorted],
            vec![right_sorted],
        )?;

        let on = vec![(
            Column::new_with_schema("lc1", left_schema)?,
            Column::new_with_schema("rc1", right_schema)?,
        )];

        let intermediate_schema = Schema::new(vec![
            Field::new("0", DataType::Int32, true),
            Field::new("1", DataType::Int32, true),
            Field::new("2", DataType::Int32, true),
        ]);
        let filter_expr = complicated_filter(&intermediate_schema)?;
        let column_indices = vec![
            ColumnIndex {
                index: 0,
                side: JoinSide::Left,
            },
            ColumnIndex {
                index: 4,
                side: JoinSide::Left,
            },
            ColumnIndex {
                index: 0,
                side: JoinSide::Right,
            },
        ];
        let filter = JoinFilter::new(filter_expr, column_indices, intermediate_schema);

        experiment(left, right, Some(filter), join_type, on, task_ctx).await?;
        Ok(())
    }

    #[tokio::test(flavor = "multi_thread")]
    async fn complex_join_all_one_ascending_equivalence() -> Result<()> {
        let cardinality = (3, 4);
        let join_type = JoinType::Full;

        // a + b > c + 10 AND a + b < c + 100
        let config = SessionConfig::new().with_repartition_joins(false);
        // let session_ctx = SessionContext::with_config(config);
        // let task_ctx = session_ctx.task_ctx();
        let task_ctx = Arc::new(TaskContext::default().with_session_config(config));
        let (left_partition, right_partition) = get_or_create_table(cardinality, 8)?;
        let left_schema = &left_partition[0].schema();
        let right_schema = &right_partition[0].schema();
        let left_sorted = vec![
            vec![PhysicalSortExpr {
                expr: col("la1", left_schema)?,
                options: SortOptions::default(),
            }],
            vec![PhysicalSortExpr {
                expr: col("la2", left_schema)?,
                options: SortOptions::default(),
            }],
        ];

        let right_sorted = vec![PhysicalSortExpr {
            expr: col("ra1", right_schema)?,
            options: SortOptions::default(),
        }];

        let (left, right) = create_memory_table(
            left_partition,
            right_partition,
            left_sorted,
            vec![right_sorted],
        )?;

        let on = vec![(
            Column::new_with_schema("lc1", left_schema)?,
            Column::new_with_schema("rc1", right_schema)?,
        )];

        let intermediate_schema = Schema::new(vec![
            Field::new("0", DataType::Int32, true),
            Field::new("1", DataType::Int32, true),
            Field::new("2", DataType::Int32, true),
        ]);
        let filter_expr = complicated_filter(&intermediate_schema)?;
        let column_indices = vec![
            ColumnIndex {
                index: 0,
                side: JoinSide::Left,
            },
            ColumnIndex {
                index: 4,
                side: JoinSide::Left,
            },
            ColumnIndex {
                index: 0,
                side: JoinSide::Right,
            },
        ];
        let filter = JoinFilter::new(filter_expr, column_indices, intermediate_schema);

        experiment(left, right, Some(filter), join_type, on, task_ctx).await?;
        Ok(())
    }

    #[rstest]
    #[tokio::test(flavor = "multi_thread")]
    async fn testing_with_temporal_columns(
        #[values(
            JoinType::Inner,
            JoinType::Left,
            JoinType::Right,
            JoinType::RightSemi,
            JoinType::LeftSemi,
            JoinType::LeftAnti,
            JoinType::RightAnti,
            JoinType::Full
        )]
        join_type: JoinType,
        #[values(
        (4, 5),
        (12, 17),
        )]
        cardinality: (i32, i32),
        #[values(0, 1, 2)] case_expr: usize,
    ) -> Result<()> {
        let session_config = SessionConfig::new().with_repartition_joins(false);
        let task_ctx = TaskContext::default().with_session_config(session_config);
        let task_ctx = Arc::new(task_ctx);
        let (left_partition, right_partition) = get_or_create_table(cardinality, 8)?;

        let left_schema = &left_partition[0].schema();
        let right_schema = &right_partition[0].schema();
        let on = vec![(
            Column::new_with_schema("lc1", left_schema)?,
            Column::new_with_schema("rc1", right_schema)?,
        )];
        let left_sorted = vec![PhysicalSortExpr {
            expr: col("lt1", left_schema)?,
            options: SortOptions {
                descending: false,
                nulls_first: true,
            },
        }];
        let right_sorted = vec![PhysicalSortExpr {
            expr: col("rt1", right_schema)?,
            options: SortOptions {
                descending: false,
                nulls_first: true,
            },
        }];
        let (left, right) = create_memory_table(
            left_partition,
            right_partition,
            vec![left_sorted],
            vec![right_sorted],
        )?;
        let intermediate_schema = Schema::new(vec![
            Field::new(
                "left",
                DataType::Timestamp(TimeUnit::Millisecond, None),
                false,
            ),
            Field::new(
                "right",
                DataType::Timestamp(TimeUnit::Millisecond, None),
                false,
            ),
        ]);
        let filter_expr = join_expr_tests_fixture_temporal(
            case_expr,
            col("left", &intermediate_schema)?,
            col("right", &intermediate_schema)?,
            &intermediate_schema,
        )?;
        let column_indices = vec![
            ColumnIndex {
                index: 3,
                side: JoinSide::Left,
            },
            ColumnIndex {
                index: 3,
                side: JoinSide::Right,
            },
        ];
        let filter = JoinFilter::new(filter_expr, column_indices, intermediate_schema);
        experiment(left, right, Some(filter), join_type, on, task_ctx).await?;
        Ok(())
    }

    #[rstest]
    #[tokio::test(flavor = "multi_thread")]
    async fn test_with_interval_columns(
        #[values(
            JoinType::Inner,
            JoinType::Left,
            JoinType::Right,
            JoinType::RightSemi,
            JoinType::LeftSemi,
            JoinType::LeftAnti,
            JoinType::RightAnti,
            JoinType::Full
        )]
        join_type: JoinType,
        #[values(
        (4, 5),
        (12, 17),
        )]
        cardinality: (i32, i32),
    ) -> Result<()> {
        let session_config = SessionConfig::new().with_repartition_joins(false);
        let task_ctx = TaskContext::default().with_session_config(session_config);
        let task_ctx = Arc::new(task_ctx);
        let (left_partition, right_partition) = get_or_create_table(cardinality, 8)?;

        let left_schema = &left_partition[0].schema();
        let right_schema = &right_partition[0].schema();
        let on = vec![(
            Column::new_with_schema("lc1", left_schema)?,
            Column::new_with_schema("rc1", right_schema)?,
        )];
        let left_sorted = vec![PhysicalSortExpr {
            expr: col("li1", left_schema)?,
            options: SortOptions {
                descending: false,
                nulls_first: true,
            },
        }];
        let right_sorted = vec![PhysicalSortExpr {
            expr: col("ri1", right_schema)?,
            options: SortOptions {
                descending: false,
                nulls_first: true,
            },
        }];
        let (left, right) = create_memory_table(
            left_partition,
            right_partition,
            vec![left_sorted],
            vec![right_sorted],
        )?;
        let intermediate_schema = Schema::new(vec![
            Field::new("left", DataType::Interval(IntervalUnit::DayTime), false),
            Field::new("right", DataType::Interval(IntervalUnit::DayTime), false),
        ]);
        let filter_expr = join_expr_tests_fixture_temporal(
            0,
            col("left", &intermediate_schema)?,
            col("right", &intermediate_schema)?,
            &intermediate_schema,
        )?;
        let column_indices = vec![
            ColumnIndex {
                index: 9,
                side: JoinSide::Left,
            },
            ColumnIndex {
                index: 9,
                side: JoinSide::Right,
            },
        ];
        let filter = JoinFilter::new(filter_expr, column_indices, intermediate_schema);
        experiment(left, right, Some(filter), join_type, on, task_ctx).await?;

        Ok(())
    }

    #[rstest]
    #[tokio::test(flavor = "multi_thread")]
    async fn testing_ascending_float_pruning(
        #[values(
            JoinType::Inner,
            JoinType::Left,
            JoinType::Right,
            JoinType::RightSemi,
            JoinType::LeftSemi,
            JoinType::LeftAnti,
            JoinType::RightAnti,
            JoinType::Full
        )]
        join_type: JoinType,
        #[values(
        (4, 5),
        (12, 17),
        )]
        cardinality: (i32, i32),
        #[values(0, 1, 2, 3, 4, 5)] case_expr: usize,
    ) -> Result<()> {
        let session_config = SessionConfig::new().with_repartition_joins(false);
        let task_ctx = TaskContext::default().with_session_config(session_config);
        let task_ctx = Arc::new(task_ctx);
        let (left_partition, right_partition) = get_or_create_table(cardinality, 8)?;

        let left_schema = &left_partition[0].schema();
        let right_schema = &right_partition[0].schema();
        let left_sorted = vec![PhysicalSortExpr {
            expr: col("l_float", left_schema)?,
            options: SortOptions::default(),
        }];
        let right_sorted = vec![PhysicalSortExpr {
            expr: col("r_float", right_schema)?,
            options: SortOptions::default(),
        }];
        let (left, right) = create_memory_table(
            left_partition,
            right_partition,
            vec![left_sorted],
            vec![right_sorted],
        )?;

        let on = vec![(
            Column::new_with_schema("lc1", left_schema)?,
            Column::new_with_schema("rc1", right_schema)?,
        )];

        let intermediate_schema = Schema::new(vec![
            Field::new("left", DataType::Float64, true),
            Field::new("right", DataType::Float64, true),
        ]);
        let filter_expr = join_expr_tests_fixture_f64(
            case_expr,
            col("left", &intermediate_schema)?,
            col("right", &intermediate_schema)?,
        );
        let column_indices = vec![
            ColumnIndex {
                index: 10, // l_float
                side: JoinSide::Left,
            },
            ColumnIndex {
                index: 10, // r_float
                side: JoinSide::Right,
            },
        ];
        let filter = JoinFilter::new(filter_expr, column_indices, intermediate_schema);

        experiment(left, right, Some(filter), join_type, on, task_ctx).await?;
        Ok(())
    }
}<|MERGE_RESOLUTION|>--- conflicted
+++ resolved
@@ -37,12 +37,7 @@
     calculate_filter_expr_intervals, combine_two_batches,
     convert_sort_expr_with_filter_schema, get_pruning_anti_indices,
     get_pruning_semi_indices, record_visited_indices, EagerJoinStream,
-<<<<<<< HEAD
-    EagerJoinStreamState, PruningJoinHashMap, SortedFilterExpr,
-=======
     EagerJoinStreamState, PruningJoinHashMap, SortedFilterExpr, StreamJoinMetrics,
-    StreamJoinStateResult,
->>>>>>> 0fcd077c
 };
 use crate::joins::utils::{
     build_batch_from_indices, build_join_schema, check_join_is_valid,
