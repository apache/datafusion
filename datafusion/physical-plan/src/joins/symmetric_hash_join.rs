// Licensed to the Apache Software Foundation (ASF) under one
// or more contributor license agreements.  See the NOTICE file
// distributed with this work for additional information
// regarding copyright ownership.  The ASF licenses this file
// to you under the Apache License, Version 2.0 (the
// "License"); you may not use this file except in compliance
// with the License.  You may obtain a copy of the License at
//
//   http://www.apache.org/licenses/LICENSE-2.0
//
// Unless required by applicable law or agreed to in writing,
// software distributed under the License is distributed on an
// "AS IS" BASIS, WITHOUT WARRANTIES OR CONDITIONS OF ANY
// KIND, either express or implied.  See the License for the
// specific language governing permissions and limitations
// under the License.

//! This file implements the symmetric hash join algorithm with range-based
//! data pruning to join two (potentially infinite) streams.
//!
//! A [`SymmetricHashJoinExec`] plan takes two children plan (with appropriate
//! output ordering) and produces the join output according to the given join
//! type and other options.
//!
//! This plan uses the [`OneSideHashJoiner`] object to facilitate join calculations
//! for both its children.

use std::any::Any;
use std::fmt::{self, Debug};
use std::sync::Arc;
use std::task::Poll;
use std::{usize, vec};

use crate::common::SharedMemoryReservation;
<<<<<<< HEAD
use crate::joins::hash_join::{
    build_equal_condition_join_indices, update_hash, HashJoinOutputState,
};
use crate::joins::hash_join_utils::{
=======
use crate::joins::hash_join::{build_equal_condition_join_indices, update_hash};
use crate::joins::stream_join_utils::{
>>>>>>> 819d3577
    calculate_filter_expr_intervals, combine_two_batches,
    convert_sort_expr_with_filter_schema, get_pruning_anti_indices,
    get_pruning_semi_indices, prepare_sorted_exprs, record_visited_indices,
    EagerJoinStream, EagerJoinStreamState, PruningJoinHashMap, SortedFilterExpr,
    StreamJoinMetrics,
};
use crate::joins::utils::{
    build_batch_from_indices, build_join_schema, check_join_is_valid,
    partitioned_join_output_partitioning, ColumnIndex, JoinFilter, JoinOn,
    StatefulStreamResult,
};
use crate::{
    expressions::{Column, PhysicalSortExpr},
    joins::StreamJoinPartitionMode,
    metrics::{ExecutionPlanMetricsSet, MetricsSet},
    DisplayAs, DisplayFormatType, Distribution, EquivalenceProperties, ExecutionPlan,
    Partitioning, RecordBatchStream, SendableRecordBatchStream, Statistics,
};

use arrow::array::{ArrowPrimitiveType, NativeAdapter, PrimitiveArray, PrimitiveBuilder};
use arrow::compute::concat_batches;
use arrow::datatypes::{Schema, SchemaRef};
use arrow::record_batch::RecordBatch;
use datafusion_common::utils::bisect;
use datafusion_common::{
    internal_err, plan_err, DataFusionError, JoinSide, JoinType, Result,
};
use datafusion_execution::memory_pool::MemoryConsumer;
use datafusion_execution::TaskContext;
use datafusion_expr::interval_arithmetic::Interval;
use datafusion_physical_expr::equivalence::join_equivalence_properties;
use datafusion_physical_expr::intervals::cp_solver::ExprIntervalGraph;

use ahash::RandomState;
use futures::Stream;
use hashbrown::HashSet;
use parking_lot::Mutex;

const HASHMAP_SHRINK_SCALE_FACTOR: usize = 4;

/// A symmetric hash join with range conditions is when both streams are hashed on the
/// join key and the resulting hash tables are used to join the streams.
/// The join is considered symmetric because the hash table is built on the join keys from both
/// streams, and the matching of rows is based on the values of the join keys in both streams.
/// This type of join is efficient in streaming context as it allows for fast lookups in the hash
/// table, rather than having to scan through one or both of the streams to find matching rows, also it
/// only considers the elements from the stream that fall within a certain sliding window (w/ range conditions),
/// making it more efficient and less likely to store stale data. This enables operating on unbounded streaming
/// data without any memory issues.
///
/// For each input stream, create a hash table.
///   - For each new [RecordBatch] in build side, hash and insert into inputs hash table. Update offsets.
///   - Test if input is equal to a predefined set of other inputs.
///   - If so record the visited rows. If the matched row results must be produced (INNER, LEFT), output the [RecordBatch].
///   - Try to prune other side (probe) with new [RecordBatch].
///   - If the join type indicates that the unmatched rows results must be produced (LEFT, FULL etc.),
/// output the [RecordBatch] when a pruning happens or at the end of the data.
///
///
/// ``` text
///                        +-------------------------+
///                        |                         |
///   left stream ---------|  Left OneSideHashJoiner |---+
///                        |                         |   |
///                        +-------------------------+   |
///                                                      |
///                                                      |--------- Joined output
///                                                      |
///                        +-------------------------+   |
///                        |                         |   |
///  right stream ---------| Right OneSideHashJoiner |---+
///                        |                         |
///                        +-------------------------+
///
/// Prune build side when the new RecordBatch comes to the probe side. We utilize interval arithmetic
/// on JoinFilter's sorted PhysicalExprs to calculate the joinable range.
///
///
///               PROBE SIDE          BUILD SIDE
///                 BUFFER              BUFFER
///             +-------------+     +------------+
///             |             |     |            |    Unjoinable
///             |             |     |            |    Range
///             |             |     |            |
///             |             |  |---------------------------------
///             |             |  |  |            |
///             |             |  |  |            |
///             |             | /   |            |
///             |             | |   |            |
///             |             | |   |            |
///             |             | |   |            |
///             |             | |   |            |
///             |             | |   |            |    Joinable
///             |             |/    |            |    Range
///             |             ||    |            |
///             |+-----------+||    |            |
///             || Record    ||     |            |
///             || Batch     ||     |            |
///             |+-----------+||    |            |
///             +-------------+\    +------------+
///                             |
///                             \
///                              |---------------------------------
///
///  This happens when range conditions are provided on sorted columns. E.g.
///
///        SELECT * FROM left_table, right_table
///        ON
///          left_key = right_key AND
///          left_time > right_time - INTERVAL 12 MINUTES AND left_time < right_time + INTERVAL 2 HOUR
///
/// or
///       SELECT * FROM left_table, right_table
///        ON
///          left_key = right_key AND
///          left_sorted > right_sorted - 3 AND left_sorted < right_sorted + 10
///
/// For general purpose, in the second scenario, when the new data comes to probe side, the conditions can be used to
/// determine a specific threshold for discarding rows from the inner buffer. For example, if the sort order the
/// two columns ("left_sorted" and "right_sorted") are ascending (it can be different in another scenarios)
/// and the join condition is "left_sorted > right_sorted - 3" and the latest value on the right input is 1234, meaning
/// that the left side buffer must only keep rows where "leftTime > rightTime - 3 > 1234 - 3 > 1231" ,
/// making the smallest value in 'left_sorted' 1231 and any rows below (since ascending)
/// than that can be dropped from the inner buffer.
/// ```
#[derive(Debug)]
pub struct SymmetricHashJoinExec {
    /// Left side stream
    pub(crate) left: Arc<dyn ExecutionPlan>,
    /// Right side stream
    pub(crate) right: Arc<dyn ExecutionPlan>,
    /// Set of common columns used to join on
    pub(crate) on: Vec<(Column, Column)>,
    /// Filters applied when finding matching rows
    pub(crate) filter: Option<JoinFilter>,
    /// How the join is performed
    pub(crate) join_type: JoinType,
    /// The schema once the join is applied
    schema: SchemaRef,
    /// Shares the `RandomState` for the hashing algorithm
    random_state: RandomState,
    /// Execution metrics
    metrics: ExecutionPlanMetricsSet,
    /// Information of index and left / right placement of columns
    column_indices: Vec<ColumnIndex>,
    /// If null_equals_null is true, null == null else null != null
    pub(crate) null_equals_null: bool,
    /// Partition Mode
    mode: StreamJoinPartitionMode,
}

impl SymmetricHashJoinExec {
    /// Tries to create a new [SymmetricHashJoinExec].
    /// # Error
    /// This function errors when:
    /// - It is not possible to join the left and right sides on keys `on`, or
    /// - It fails to construct `SortedFilterExpr`s, or
    /// - It fails to create the [ExprIntervalGraph].
    pub fn try_new(
        left: Arc<dyn ExecutionPlan>,
        right: Arc<dyn ExecutionPlan>,
        on: JoinOn,
        filter: Option<JoinFilter>,
        join_type: &JoinType,
        null_equals_null: bool,
        mode: StreamJoinPartitionMode,
    ) -> Result<Self> {
        let left_schema = left.schema();
        let right_schema = right.schema();

        // Error out if no "on" contraints are given:
        if on.is_empty() {
            return plan_err!(
                "On constraints in SymmetricHashJoinExec should be non-empty"
            );
        }

        // Check if the join is valid with the given on constraints:
        check_join_is_valid(&left_schema, &right_schema, &on)?;

        // Build the join schema from the left and right schemas:
        let (schema, column_indices) =
            build_join_schema(&left_schema, &right_schema, join_type);

        // Initialize the random state for the join operation:
        let random_state = RandomState::with_seeds(0, 0, 0, 0);

        Ok(SymmetricHashJoinExec {
            left,
            right,
            on,
            filter,
            join_type: *join_type,
            schema: Arc::new(schema),
            random_state,
            metrics: ExecutionPlanMetricsSet::new(),
            column_indices,
            null_equals_null,
            mode,
        })
    }

    /// left stream
    pub fn left(&self) -> &Arc<dyn ExecutionPlan> {
        &self.left
    }

    /// right stream
    pub fn right(&self) -> &Arc<dyn ExecutionPlan> {
        &self.right
    }

    /// Set of common columns used to join on
    pub fn on(&self) -> &[(Column, Column)] {
        &self.on
    }

    /// Filters applied before join output
    pub fn filter(&self) -> Option<&JoinFilter> {
        self.filter.as_ref()
    }

    /// How the join is performed
    pub fn join_type(&self) -> &JoinType {
        &self.join_type
    }

    /// Get null_equals_null
    pub fn null_equals_null(&self) -> bool {
        self.null_equals_null
    }

    /// Get partition mode
    pub fn partition_mode(&self) -> StreamJoinPartitionMode {
        self.mode
    }

    /// Check if order information covers every column in the filter expression.
    pub fn check_if_order_information_available(&self) -> Result<bool> {
        if let Some(filter) = self.filter() {
            let left = self.left();
            if let Some(left_ordering) = left.output_ordering() {
                let right = self.right();
                if let Some(right_ordering) = right.output_ordering() {
                    let left_convertible = convert_sort_expr_with_filter_schema(
                        &JoinSide::Left,
                        filter,
                        &left.schema(),
                        &left_ordering[0],
                    )?
                    .is_some();
                    let right_convertible = convert_sort_expr_with_filter_schema(
                        &JoinSide::Right,
                        filter,
                        &right.schema(),
                        &right_ordering[0],
                    )?
                    .is_some();
                    return Ok(left_convertible && right_convertible);
                }
            }
        }
        Ok(false)
    }
}

impl DisplayAs for SymmetricHashJoinExec {
    fn fmt_as(&self, t: DisplayFormatType, f: &mut fmt::Formatter) -> fmt::Result {
        match t {
            DisplayFormatType::Default | DisplayFormatType::Verbose => {
                let display_filter = self.filter.as_ref().map_or_else(
                    || "".to_string(),
                    |f| format!(", filter={}", f.expression()),
                );
                let on = self
                    .on
                    .iter()
                    .map(|(c1, c2)| format!("({}, {})", c1, c2))
                    .collect::<Vec<String>>()
                    .join(", ");
                write!(
                    f,
                    "SymmetricHashJoinExec: mode={:?}, join_type={:?}, on=[{}]{}",
                    self.mode, self.join_type, on, display_filter
                )
            }
        }
    }
}

impl ExecutionPlan for SymmetricHashJoinExec {
    fn as_any(&self) -> &dyn Any {
        self
    }

    fn schema(&self) -> SchemaRef {
        self.schema.clone()
    }

    fn unbounded_output(&self, children: &[bool]) -> Result<bool> {
        Ok(children.iter().any(|u| *u))
    }

    fn benefits_from_input_partitioning(&self) -> Vec<bool> {
        vec![false, false]
    }

    fn required_input_distribution(&self) -> Vec<Distribution> {
        match self.mode {
            StreamJoinPartitionMode::Partitioned => {
                let (left_expr, right_expr) = self
                    .on
                    .iter()
                    .map(|(l, r)| (Arc::new(l.clone()) as _, Arc::new(r.clone()) as _))
                    .unzip();
                vec![
                    Distribution::HashPartitioned(left_expr),
                    Distribution::HashPartitioned(right_expr),
                ]
            }
            StreamJoinPartitionMode::SinglePartition => {
                vec![Distribution::SinglePartition, Distribution::SinglePartition]
            }
        }
    }

    fn output_partitioning(&self) -> Partitioning {
        let left_columns_len = self.left.schema().fields.len();
        partitioned_join_output_partitioning(
            self.join_type,
            self.left.output_partitioning(),
            self.right.output_partitioning(),
            left_columns_len,
        )
    }

    // TODO: Output ordering might be kept for some cases.
    fn output_ordering(&self) -> Option<&[PhysicalSortExpr]> {
        None
    }

    fn equivalence_properties(&self) -> EquivalenceProperties {
        join_equivalence_properties(
            self.left.equivalence_properties(),
            self.right.equivalence_properties(),
            &self.join_type,
            self.schema(),
            &self.maintains_input_order(),
            // Has alternating probe side
            None,
            self.on(),
        )
    }

    fn children(&self) -> Vec<Arc<dyn ExecutionPlan>> {
        vec![self.left.clone(), self.right.clone()]
    }

    fn with_new_children(
        self: Arc<Self>,
        children: Vec<Arc<dyn ExecutionPlan>>,
    ) -> Result<Arc<dyn ExecutionPlan>> {
        Ok(Arc::new(SymmetricHashJoinExec::try_new(
            children[0].clone(),
            children[1].clone(),
            self.on.clone(),
            self.filter.clone(),
            &self.join_type,
            self.null_equals_null,
            self.mode,
        )?))
    }

    fn metrics(&self) -> Option<MetricsSet> {
        Some(self.metrics.clone_inner())
    }

    fn statistics(&self) -> Result<Statistics> {
        // TODO stats: it is not possible in general to know the output size of joins
        Ok(Statistics::new_unknown(&self.schema()))
    }

    fn execute(
        &self,
        partition: usize,
        context: Arc<TaskContext>,
    ) -> Result<SendableRecordBatchStream> {
        let left_partitions = self.left.output_partitioning().partition_count();
        let right_partitions = self.right.output_partitioning().partition_count();
        if left_partitions != right_partitions {
            return internal_err!(
                "Invalid SymmetricHashJoinExec, partition count mismatch {left_partitions}!={right_partitions},\
                 consider using RepartitionExec"
            );
        }
        // If `filter_state` and `filter` are both present, then calculate sorted filter expressions
        // for both sides, and build an expression graph.
        let (left_sorted_filter_expr, right_sorted_filter_expr, graph) = match (
            self.left.output_ordering(),
            self.right.output_ordering(),
            &self.filter,
        ) {
            (Some(left_sort_exprs), Some(right_sort_exprs), Some(filter)) => {
                let (left, right, graph) = prepare_sorted_exprs(
                    filter,
                    &self.left,
                    &self.right,
                    left_sort_exprs,
                    right_sort_exprs,
                )?;
                (Some(left), Some(right), Some(graph))
            }
            // If `filter_state` or `filter` is not present, then return None for all three values:
            _ => (None, None, None),
        };

        let (on_left, on_right) = self.on.iter().cloned().unzip();

        let left_side_joiner =
            OneSideHashJoiner::new(JoinSide::Left, on_left, self.left.schema());
        let right_side_joiner =
            OneSideHashJoiner::new(JoinSide::Right, on_right, self.right.schema());

        let left_stream = self.left.execute(partition, context.clone())?;

        let right_stream = self.right.execute(partition, context.clone())?;

        let reservation = Arc::new(Mutex::new(
            MemoryConsumer::new(format!("SymmetricHashJoinStream[{partition}]"))
                .register(context.memory_pool()),
        ));
        if let Some(g) = graph.as_ref() {
            reservation.lock().try_grow(g.size())?;
        }

        Ok(Box::pin(SymmetricHashJoinStream {
            left_stream,
            right_stream,
            schema: self.schema(),
            filter: self.filter.clone(),
            join_type: self.join_type,
            random_state: self.random_state.clone(),
            left: left_side_joiner,
            right: right_side_joiner,
            column_indices: self.column_indices.clone(),
            metrics: StreamJoinMetrics::new(partition, &self.metrics),
            graph,
            left_sorted_filter_expr,
            right_sorted_filter_expr,
            null_equals_null: self.null_equals_null,
            state: EagerJoinStreamState::PullRight,
            reservation,
            output_state: HashJoinOutputState::default(),
        }))
    }
}

/// A stream that issues [RecordBatch]es as they arrive from the right  of the join.
struct SymmetricHashJoinStream {
    /// Input streams
    left_stream: SendableRecordBatchStream,
    right_stream: SendableRecordBatchStream,
    /// Input schema
    schema: Arc<Schema>,
    /// join filter
    filter: Option<JoinFilter>,
    /// type of the join
    join_type: JoinType,
    // left hash joiner
    left: OneSideHashJoiner,
    /// right hash joiner
    right: OneSideHashJoiner,
    /// Information of index and left / right placement of columns
    column_indices: Vec<ColumnIndex>,
    // Expression graph for range pruning.
    graph: Option<ExprIntervalGraph>,
    // Left globally sorted filter expr
    left_sorted_filter_expr: Option<SortedFilterExpr>,
    // Right globally sorted filter expr
    right_sorted_filter_expr: Option<SortedFilterExpr>,
    /// Random state used for hashing initialization
    random_state: RandomState,
    /// If null_equals_null is true, null == null else null != null
    null_equals_null: bool,
    /// Metrics
    metrics: StreamJoinMetrics,
    /// Memory reservation
    reservation: SharedMemoryReservation,
<<<<<<< HEAD
    /// Flag indicating whether there is nothing to process anymore
    final_result: bool,
    /// Stream state for compatibility with HashJoinExec
    output_state: HashJoinOutputState,
=======
    /// State machine for input execution
    state: EagerJoinStreamState,
>>>>>>> 819d3577
}

impl RecordBatchStream for SymmetricHashJoinStream {
    fn schema(&self) -> SchemaRef {
        self.schema.clone()
    }
}

impl Stream for SymmetricHashJoinStream {
    type Item = Result<RecordBatch>;

    fn poll_next(
        mut self: std::pin::Pin<&mut Self>,
        cx: &mut std::task::Context<'_>,
    ) -> Poll<Option<Self::Item>> {
        self.poll_next_impl(cx)
    }
}

/// Determine the pruning length for `buffer`.
///
/// This function evaluates the build side filter expression, converts the
/// result into an array and determines the pruning length by performing a
/// binary search on the array.
///
/// # Arguments
///
/// * `buffer`: The record batch to be pruned.
/// * `build_side_filter_expr`: The filter expression on the build side used
/// to determine the pruning length.
///
/// # Returns
///
/// A [Result] object that contains the pruning length. The function will return
/// an error if
/// - there is an issue evaluating the build side filter expression;
/// - there is an issue converting the build side filter expression into an array
fn determine_prune_length(
    buffer: &RecordBatch,
    build_side_filter_expr: &SortedFilterExpr,
) -> Result<usize> {
    let origin_sorted_expr = build_side_filter_expr.origin_sorted_expr();
    let interval = build_side_filter_expr.interval();
    // Evaluate the build side filter expression and convert it into an array
    let batch_arr = origin_sorted_expr
        .expr
        .evaluate(buffer)?
        .into_array(buffer.num_rows())?;

    // Get the lower or upper interval based on the sort direction
    let target = if origin_sorted_expr.options.descending {
        interval.upper().clone()
    } else {
        interval.lower().clone()
    };

    // Perform binary search on the array to determine the length of the record batch to be pruned
    bisect::<true>(&[batch_arr], &[target], &[origin_sorted_expr.options])
}

/// This method determines if the result of the join should be produced in the final step or not.
///
/// # Arguments
///
/// * `build_side` - Enum indicating the side of the join used as the build side.
/// * `join_type` - Enum indicating the type of join to be performed.
///
/// # Returns
///
/// A boolean indicating whether the result of the join should be produced in the final step or not.
/// The result will be true if the build side is JoinSide::Left and the join type is one of
/// JoinType::Left, JoinType::LeftAnti, JoinType::Full or JoinType::LeftSemi.
/// If the build side is JoinSide::Right, the result will be true if the join type
/// is one of JoinType::Right, JoinType::RightAnti, JoinType::Full, or JoinType::RightSemi.
fn need_to_produce_result_in_final(build_side: JoinSide, join_type: JoinType) -> bool {
    if build_side == JoinSide::Left {
        matches!(
            join_type,
            JoinType::Left | JoinType::LeftAnti | JoinType::Full | JoinType::LeftSemi
        )
    } else {
        matches!(
            join_type,
            JoinType::Right | JoinType::RightAnti | JoinType::Full | JoinType::RightSemi
        )
    }
}

/// Calculate indices by join type.
///
/// This method returns a tuple of two arrays: build and probe indices.
/// The length of both arrays will be the same.
///
/// # Arguments
///
/// * `build_side`: Join side which defines the build side.
/// * `prune_length`: Length of the prune data.
/// * `visited_rows`: Hash set of visited rows of the build side.
/// * `deleted_offset`: Deleted offset of the build side.
/// * `join_type`: The type of join to be performed.
///
/// # Returns
///
/// A tuple of two arrays of primitive types representing the build and probe indices.
///
fn calculate_indices_by_join_type<L: ArrowPrimitiveType, R: ArrowPrimitiveType>(
    build_side: JoinSide,
    prune_length: usize,
    visited_rows: &HashSet<usize>,
    deleted_offset: usize,
    join_type: JoinType,
) -> Result<(PrimitiveArray<L>, PrimitiveArray<R>)>
where
    NativeAdapter<L>: From<<L as ArrowPrimitiveType>::Native>,
{
    // Store the result in a tuple
    let result = match (build_side, join_type) {
        // In the case of `Left` or `Right` join, or `Full` join, get the anti indices
        (JoinSide::Left, JoinType::Left | JoinType::LeftAnti)
        | (JoinSide::Right, JoinType::Right | JoinType::RightAnti)
        | (_, JoinType::Full) => {
            let build_unmatched_indices =
                get_pruning_anti_indices(prune_length, deleted_offset, visited_rows);
            let mut builder =
                PrimitiveBuilder::<R>::with_capacity(build_unmatched_indices.len());
            builder.append_nulls(build_unmatched_indices.len());
            let probe_indices = builder.finish();
            (build_unmatched_indices, probe_indices)
        }
        // In the case of `LeftSemi` or `RightSemi` join, get the semi indices
        (JoinSide::Left, JoinType::LeftSemi) | (JoinSide::Right, JoinType::RightSemi) => {
            let build_unmatched_indices =
                get_pruning_semi_indices(prune_length, deleted_offset, visited_rows);
            let mut builder =
                PrimitiveBuilder::<R>::with_capacity(build_unmatched_indices.len());
            builder.append_nulls(build_unmatched_indices.len());
            let probe_indices = builder.finish();
            (build_unmatched_indices, probe_indices)
        }
        // The case of other join types is not considered
        _ => unreachable!(),
    };
    Ok(result)
}

/// This function produces unmatched record results based on the build side,
/// join type and other parameters.
///
/// The method uses first `prune_length` rows from the build side input buffer
/// to produce results.
///
/// # Arguments
///
/// * `output_schema` - The schema of the final output record batch.
/// * `prune_length` - The length of the determined prune length.
/// * `probe_schema` - The schema of the probe [RecordBatch].
/// * `join_type` - The type of join to be performed.
/// * `column_indices` - Indices of columns that are being joined.
///
/// # Returns
///
/// * `Option<RecordBatch>` - The final output record batch if required, otherwise [None].
pub(crate) fn build_side_determined_results(
    build_hash_joiner: &OneSideHashJoiner,
    output_schema: &SchemaRef,
    prune_length: usize,
    probe_schema: SchemaRef,
    join_type: JoinType,
    column_indices: &[ColumnIndex],
) -> Result<Option<RecordBatch>> {
    // Check if we need to produce a result in the final output:
    if prune_length > 0
        && need_to_produce_result_in_final(build_hash_joiner.build_side, join_type)
    {
        // Calculate the indices for build and probe sides based on join type and build side:
        let (build_indices, probe_indices) = calculate_indices_by_join_type(
            build_hash_joiner.build_side,
            prune_length,
            &build_hash_joiner.visited_rows,
            build_hash_joiner.deleted_offset,
            join_type,
        )?;

        // Create an empty probe record batch:
        let empty_probe_batch = RecordBatch::new_empty(probe_schema);
        // Build the final result from the indices of build and probe sides:
        build_batch_from_indices(
            output_schema.as_ref(),
            &build_hash_joiner.input_buffer,
            &empty_probe_batch,
            &build_indices,
            &probe_indices,
            column_indices,
            build_hash_joiner.build_side,
        )
        .map(|batch| (batch.num_rows() > 0).then_some(batch))
    } else {
        // If we don't need to produce a result, return None
        Ok(None)
    }
}

/// This method performs a join between the build side input buffer and the probe side batch.
///
/// # Arguments
///
/// * `build_hash_joiner` - Build side hash joiner
/// * `probe_hash_joiner` - Probe side hash joiner
/// * `schema` - A reference to the schema of the output record batch.
/// * `join_type` - The type of join to be performed.
/// * `on_probe` - An array of columns on which the join will be performed. The columns are from the probe side of the join.
/// * `filter` - An optional filter on the join condition.
/// * `probe_batch` - The second record batch to be joined.
/// * `column_indices` - An array of columns to be selected for the result of the join.
/// * `random_state` - The random state for the join.
/// * `null_equals_null` - A boolean indicating whether NULL values should be treated as equal when joining.
///
/// # Returns
///
/// A [Result] containing an optional record batch if the join type is not one of `LeftAnti`, `RightAnti`, `LeftSemi` or `RightSemi`.
/// If the join type is one of the above four, the function will return [None].
#[allow(clippy::too_many_arguments)]
pub(crate) fn join_with_probe_batch(
    build_hash_joiner: &mut OneSideHashJoiner,
    probe_hash_joiner: &mut OneSideHashJoiner,
    schema: &SchemaRef,
    join_type: JoinType,
    filter: Option<&JoinFilter>,
    probe_batch: &RecordBatch,
    column_indices: &[ColumnIndex],
    random_state: &RandomState,
    null_equals_null: bool,
    output_state: &mut HashJoinOutputState,
) -> Result<Option<RecordBatch>> {
    if build_hash_joiner.input_buffer.num_rows() == 0 || probe_batch.num_rows() == 0 {
        return Ok(None);
    }
    let (build_indices, probe_indices) = build_equal_condition_join_indices(
        &build_hash_joiner.hashmap,
        &build_hash_joiner.input_buffer,
        probe_batch,
        &build_hash_joiner.on,
        &probe_hash_joiner.on,
        random_state,
        null_equals_null,
        &mut build_hash_joiner.hashes_buffer,
        filter,
        build_hash_joiner.build_side,
        Some(build_hash_joiner.deleted_offset),
<<<<<<< HEAD
        usize::MAX,
        output_state,
=======
        false,
>>>>>>> 819d3577
    )?;

    // Resetting state to avoid potential overflows
    output_state.reset_state();

    if need_to_produce_result_in_final(build_hash_joiner.build_side, join_type) {
        record_visited_indices(
            &mut build_hash_joiner.visited_rows,
            build_hash_joiner.deleted_offset,
            &build_indices,
        );
    }
    if need_to_produce_result_in_final(build_hash_joiner.build_side.negate(), join_type) {
        record_visited_indices(
            &mut probe_hash_joiner.visited_rows,
            probe_hash_joiner.offset,
            &probe_indices,
        );
    }
    if matches!(
        join_type,
        JoinType::LeftAnti
            | JoinType::RightAnti
            | JoinType::LeftSemi
            | JoinType::RightSemi
    ) {
        Ok(None)
    } else {
        build_batch_from_indices(
            schema,
            &build_hash_joiner.input_buffer,
            probe_batch,
            &build_indices,
            &probe_indices,
            column_indices,
            build_hash_joiner.build_side,
        )
        .map(|batch| (batch.num_rows() > 0).then_some(batch))
    }
}

pub struct OneSideHashJoiner {
    /// Build side
    build_side: JoinSide,
    /// Input record batch buffer
    pub input_buffer: RecordBatch,
    /// Columns from the side
    pub(crate) on: Vec<Column>,
    /// Hashmap
    pub(crate) hashmap: PruningJoinHashMap,
    /// Reuse the hashes buffer
    pub(crate) hashes_buffer: Vec<u64>,
    /// Matched rows
    pub(crate) visited_rows: HashSet<usize>,
    /// Offset
    pub(crate) offset: usize,
    /// Deleted offset
    pub(crate) deleted_offset: usize,
}

impl OneSideHashJoiner {
    pub fn size(&self) -> usize {
        let mut size = 0;
        size += std::mem::size_of_val(self);
        size += std::mem::size_of_val(&self.build_side);
        size += self.input_buffer.get_array_memory_size();
        size += std::mem::size_of_val(&self.on);
        size += self.hashmap.size();
        size += self.hashes_buffer.capacity() * std::mem::size_of::<u64>();
        size += self.visited_rows.capacity() * std::mem::size_of::<usize>();
        size += std::mem::size_of_val(&self.offset);
        size += std::mem::size_of_val(&self.deleted_offset);
        size
    }
    pub fn new(build_side: JoinSide, on: Vec<Column>, schema: SchemaRef) -> Self {
        Self {
            build_side,
            input_buffer: RecordBatch::new_empty(schema),
            on,
            hashmap: PruningJoinHashMap::with_capacity(0),
            hashes_buffer: vec![],
            visited_rows: HashSet::new(),
            offset: 0,
            deleted_offset: 0,
        }
    }

    /// Updates the internal state of the [OneSideHashJoiner] with the incoming batch.
    ///
    /// # Arguments
    ///
    /// * `batch` - The incoming [RecordBatch] to be merged with the internal input buffer
    /// * `random_state` - The random state used to hash values
    ///
    /// # Returns
    ///
    /// Returns a [Result] encapsulating any intermediate errors.
    pub(crate) fn update_internal_state(
        &mut self,
        batch: &RecordBatch,
        random_state: &RandomState,
    ) -> Result<()> {
        // Merge the incoming batch with the existing input buffer:
        self.input_buffer = concat_batches(&batch.schema(), [&self.input_buffer, batch])?;
        // Resize the hashes buffer to the number of rows in the incoming batch:
        self.hashes_buffer.resize(batch.num_rows(), 0);
        // Get allocation_info before adding the item
        // Update the hashmap with the join key values and hashes of the incoming batch:
        update_hash(
            &self.on,
            batch,
            &mut self.hashmap,
            self.offset,
            random_state,
            &mut self.hashes_buffer,
            self.deleted_offset,
            false,
        )?;
        Ok(())
    }

    /// Calculate prune length.
    ///
    /// # Arguments
    ///
    /// * `build_side_sorted_filter_expr` - Build side mutable sorted filter expression..
    /// * `probe_side_sorted_filter_expr` - Probe side mutable sorted filter expression.
    /// * `graph` - A mutable reference to the physical expression graph.
    ///
    /// # Returns
    ///
    /// A Result object that contains the pruning length.
    pub(crate) fn calculate_prune_length_with_probe_batch(
        &mut self,
        build_side_sorted_filter_expr: &mut SortedFilterExpr,
        probe_side_sorted_filter_expr: &mut SortedFilterExpr,
        graph: &mut ExprIntervalGraph,
    ) -> Result<usize> {
        // Return early if the input buffer is empty:
        if self.input_buffer.num_rows() == 0 {
            return Ok(0);
        }
        // Process the build and probe side sorted filter expressions if both are present:
        // Collect the sorted filter expressions into a vector of (node_index, interval) tuples:
        let mut filter_intervals = vec![];
        for expr in [
            &build_side_sorted_filter_expr,
            &probe_side_sorted_filter_expr,
        ] {
            filter_intervals.push((expr.node_index(), expr.interval().clone()))
        }
        // Update the physical expression graph using the join filter intervals:
        graph.update_ranges(&mut filter_intervals, Interval::CERTAINLY_TRUE)?;
        // Extract the new join filter interval for the build side:
        let calculated_build_side_interval = filter_intervals.remove(0).1;
        // If the intervals have not changed, return early without pruning:
        if calculated_build_side_interval.eq(build_side_sorted_filter_expr.interval()) {
            return Ok(0);
        }
        // Update the build side interval and determine the pruning length:
        build_side_sorted_filter_expr.set_interval(calculated_build_side_interval);

        determine_prune_length(&self.input_buffer, build_side_sorted_filter_expr)
    }

    pub(crate) fn prune_internal_state(&mut self, prune_length: usize) -> Result<()> {
        // Prune the hash values:
        self.hashmap.prune_hash_values(
            prune_length,
            self.deleted_offset as u64,
            HASHMAP_SHRINK_SCALE_FACTOR,
        );
        // Remove pruned rows from the visited rows set:
        for row in self.deleted_offset..(self.deleted_offset + prune_length) {
            self.visited_rows.remove(&row);
        }
        // Update the input buffer after pruning:
        self.input_buffer = self
            .input_buffer
            .slice(prune_length, self.input_buffer.num_rows() - prune_length);
        // Increment the deleted offset:
        self.deleted_offset += prune_length;
        Ok(())
    }
}

impl EagerJoinStream for SymmetricHashJoinStream {
    fn process_batch_from_right(
        &mut self,
        batch: RecordBatch,
    ) -> Result<StatefulStreamResult<Option<RecordBatch>>> {
        self.perform_join_for_given_side(batch, JoinSide::Right)
            .map(|maybe_batch| {
                if maybe_batch.is_some() {
                    StatefulStreamResult::Ready(maybe_batch)
                } else {
                    StatefulStreamResult::Continue
                }
            })
    }

    fn process_batch_from_left(
        &mut self,
        batch: RecordBatch,
    ) -> Result<StatefulStreamResult<Option<RecordBatch>>> {
        self.perform_join_for_given_side(batch, JoinSide::Left)
            .map(|maybe_batch| {
                if maybe_batch.is_some() {
                    StatefulStreamResult::Ready(maybe_batch)
                } else {
                    StatefulStreamResult::Continue
                }
            })
    }

    fn process_batch_after_left_end(
        &mut self,
        right_batch: RecordBatch,
    ) -> Result<StatefulStreamResult<Option<RecordBatch>>> {
        self.process_batch_from_right(right_batch)
    }

    fn process_batch_after_right_end(
        &mut self,
        left_batch: RecordBatch,
    ) -> Result<StatefulStreamResult<Option<RecordBatch>>> {
        self.process_batch_from_left(left_batch)
    }

    fn process_batches_before_finalization(
        &mut self,
    ) -> Result<StatefulStreamResult<Option<RecordBatch>>> {
        // Get the left side results:
        let left_result = build_side_determined_results(
            &self.left,
            &self.schema,
            self.left.input_buffer.num_rows(),
            self.right.input_buffer.schema(),
            self.join_type,
            &self.column_indices,
        )?;
        // Get the right side results:
        let right_result = build_side_determined_results(
            &self.right,
            &self.schema,
            self.right.input_buffer.num_rows(),
            self.left.input_buffer.schema(),
            self.join_type,
            &self.column_indices,
        )?;

        // Combine the left and right results:
        let result = combine_two_batches(&self.schema, left_result, right_result)?;

        // Update the metrics and return the result:
        if let Some(batch) = &result {
            // Update the metrics:
            self.metrics.output_batches.add(1);
            self.metrics.output_rows.add(batch.num_rows());
            return Ok(StatefulStreamResult::Ready(result));
        }
        Ok(StatefulStreamResult::Continue)
    }

    fn right_stream(&mut self) -> &mut SendableRecordBatchStream {
        &mut self.right_stream
    }

    fn left_stream(&mut self) -> &mut SendableRecordBatchStream {
        &mut self.left_stream
    }

    fn set_state(&mut self, state: EagerJoinStreamState) {
        self.state = state;
    }

    fn state(&mut self) -> EagerJoinStreamState {
        self.state.clone()
    }
}

impl SymmetricHashJoinStream {
    fn size(&self) -> usize {
        let mut size = 0;
        size += std::mem::size_of_val(&self.schema);
        size += std::mem::size_of_val(&self.filter);
        size += std::mem::size_of_val(&self.join_type);
        size += self.left.size();
        size += self.right.size();
        size += std::mem::size_of_val(&self.column_indices);
        size += self.graph.as_ref().map(|g| g.size()).unwrap_or(0);
        size += std::mem::size_of_val(&self.left_sorted_filter_expr);
        size += std::mem::size_of_val(&self.right_sorted_filter_expr);
        size += std::mem::size_of_val(&self.random_state);
        size += std::mem::size_of_val(&self.null_equals_null);
        size += std::mem::size_of_val(&self.metrics);
        size
    }

    /// Performs a join operation for the specified `probe_side` (either left or right).
    /// This function:
    /// 1. Determines which side is the probe and which is the build side.
    /// 2. Updates metrics based on the batch that was polled.
    /// 3. Executes the join with the given `probe_batch`.
    /// 4. Optionally computes anti-join results if all conditions are met.
    /// 5. Combines the results and returns a combined batch or `None` if no batch was produced.
    fn perform_join_for_given_side(
        &mut self,
<<<<<<< HEAD
        cx: &mut std::task::Context<'_>,
    ) -> Poll<Option<Result<RecordBatch>>> {
        loop {
            // Poll the next batch from `input_stream`:
            match self.input_stream.poll_next_unpin(cx) {
                // Batch is available
                Poll::Ready(Some((side, Ok(probe_batch)))) => {
                    // Determine which stream should be polled next. The side the
                    // RecordBatch comes from becomes the probe side.
                    let (
                        probe_hash_joiner,
                        build_hash_joiner,
                        probe_side_sorted_filter_expr,
                        build_side_sorted_filter_expr,
                        probe_side_metrics,
                    ) = if side.eq(&JoinSide::Left) {
                        (
                            &mut self.left,
                            &mut self.right,
                            &mut self.left_sorted_filter_expr,
                            &mut self.right_sorted_filter_expr,
                            &mut self.metrics.left,
                        )
                    } else {
                        (
                            &mut self.right,
                            &mut self.left,
                            &mut self.right_sorted_filter_expr,
                            &mut self.left_sorted_filter_expr,
                            &mut self.metrics.right,
                        )
                    };
                    // Update the metrics for the stream that was polled:
                    probe_side_metrics.input_batches.add(1);
                    probe_side_metrics.input_rows.add(probe_batch.num_rows());
                    // Update the internal state of the hash joiner for the build side:
                    probe_hash_joiner
                        .update_internal_state(&probe_batch, &self.random_state)?;
                    // Join the two sides:
                    let equal_result = join_with_probe_batch(
                        build_hash_joiner,
                        probe_hash_joiner,
                        &self.schema,
                        self.join_type,
                        self.filter.as_ref(),
                        &probe_batch,
                        &self.column_indices,
                        &self.random_state,
                        self.null_equals_null,
                        &mut self.output_state,
                    )?;
                    // Increment the offset for the probe hash joiner:
                    probe_hash_joiner.offset += probe_batch.num_rows();

                    let anti_result = if let (
                        Some(build_side_sorted_filter_expr),
                        Some(probe_side_sorted_filter_expr),
                        Some(graph),
                    ) = (
                        build_side_sorted_filter_expr.as_mut(),
                        probe_side_sorted_filter_expr.as_mut(),
                        self.graph.as_mut(),
                    ) {
                        // Calculate filter intervals:
                        calculate_filter_expr_intervals(
                            &build_hash_joiner.input_buffer,
                            build_side_sorted_filter_expr,
                            &probe_batch,
                            probe_side_sorted_filter_expr,
                        )?;
                        let prune_length = build_hash_joiner
                            .calculate_prune_length_with_probe_batch(
                                build_side_sorted_filter_expr,
                                probe_side_sorted_filter_expr,
                                graph,
                            )?;

                        if prune_length > 0 {
                            let res = build_side_determined_results(
                                build_hash_joiner,
                                &self.schema,
                                prune_length,
                                probe_batch.schema(),
                                self.join_type,
                                &self.column_indices,
                            )?;
                            build_hash_joiner.prune_internal_state(prune_length)?;
                            res
                        } else {
                            None
                        }
                    } else {
                        None
                    };

                    // Combine results:
                    let result =
                        combine_two_batches(&self.schema, equal_result, anti_result)?;
                    let capacity = self.size();
                    self.metrics.stream_memory_usage.set(capacity);
                    self.reservation.lock().try_resize(capacity)?;
                    // Update the metrics if we have a batch; otherwise, continue the loop.
                    if let Some(batch) = &result {
                        self.metrics.output_batches.add(1);
                        self.metrics.output_rows.add(batch.num_rows());
                        return Poll::Ready(Ok(result).transpose());
                    }
                }
                Poll::Ready(Some((_, Err(e)))) => return Poll::Ready(Some(Err(e))),
                Poll::Ready(None) => {
                    // If the final result has already been obtained, return `Poll::Ready(None)`:
                    if self.final_result {
                        return Poll::Ready(None);
                    }
                    self.final_result = true;
                    // Get the left side results:
                    let left_result = build_side_determined_results(
                        &self.left,
                        &self.schema,
                        self.left.input_buffer.num_rows(),
                        self.right.input_buffer.schema(),
                        self.join_type,
                        &self.column_indices,
                    )?;
                    // Get the right side results:
                    let right_result = build_side_determined_results(
                        &self.right,
                        &self.schema,
                        self.right.input_buffer.num_rows(),
                        self.left.input_buffer.schema(),
                        self.join_type,
                        &self.column_indices,
                    )?;

                    // Combine the left and right results:
                    let result =
                        combine_two_batches(&self.schema, left_result, right_result)?;

                    // Update the metrics and return the result:
                    if let Some(batch) = &result {
                        // Update the metrics:
                        self.metrics.output_batches.add(1);
                        self.metrics.output_rows.add(batch.num_rows());
                        return Poll::Ready(Ok(result).transpose());
                    }
                }
                Poll::Pending => return Poll::Pending,
            }
=======
        probe_batch: RecordBatch,
        probe_side: JoinSide,
    ) -> Result<Option<RecordBatch>> {
        let (
            probe_hash_joiner,
            build_hash_joiner,
            probe_side_sorted_filter_expr,
            build_side_sorted_filter_expr,
            probe_side_metrics,
        ) = if probe_side.eq(&JoinSide::Left) {
            (
                &mut self.left,
                &mut self.right,
                &mut self.left_sorted_filter_expr,
                &mut self.right_sorted_filter_expr,
                &mut self.metrics.left,
            )
        } else {
            (
                &mut self.right,
                &mut self.left,
                &mut self.right_sorted_filter_expr,
                &mut self.left_sorted_filter_expr,
                &mut self.metrics.right,
            )
        };
        // Update the metrics for the stream that was polled:
        probe_side_metrics.input_batches.add(1);
        probe_side_metrics.input_rows.add(probe_batch.num_rows());
        // Update the internal state of the hash joiner for the build side:
        probe_hash_joiner.update_internal_state(&probe_batch, &self.random_state)?;
        // Join the two sides:
        let equal_result = join_with_probe_batch(
            build_hash_joiner,
            probe_hash_joiner,
            &self.schema,
            self.join_type,
            self.filter.as_ref(),
            &probe_batch,
            &self.column_indices,
            &self.random_state,
            self.null_equals_null,
        )?;
        // Increment the offset for the probe hash joiner:
        probe_hash_joiner.offset += probe_batch.num_rows();

        let anti_result = if let (
            Some(build_side_sorted_filter_expr),
            Some(probe_side_sorted_filter_expr),
            Some(graph),
        ) = (
            build_side_sorted_filter_expr.as_mut(),
            probe_side_sorted_filter_expr.as_mut(),
            self.graph.as_mut(),
        ) {
            // Calculate filter intervals:
            calculate_filter_expr_intervals(
                &build_hash_joiner.input_buffer,
                build_side_sorted_filter_expr,
                &probe_batch,
                probe_side_sorted_filter_expr,
            )?;
            let prune_length = build_hash_joiner
                .calculate_prune_length_with_probe_batch(
                    build_side_sorted_filter_expr,
                    probe_side_sorted_filter_expr,
                    graph,
                )?;
            let result = build_side_determined_results(
                build_hash_joiner,
                &self.schema,
                prune_length,
                probe_batch.schema(),
                self.join_type,
                &self.column_indices,
            )?;
            build_hash_joiner.prune_internal_state(prune_length)?;
            result
        } else {
            None
        };

        // Combine results:
        let result = combine_two_batches(&self.schema, equal_result, anti_result)?;
        let capacity = self.size();
        self.metrics.stream_memory_usage.set(capacity);
        self.reservation.lock().try_resize(capacity)?;
        // Update the metrics if we have a batch; otherwise, continue the loop.
        if let Some(batch) = &result {
            self.metrics.output_batches.add(1);
            self.metrics.output_rows.add(batch.num_rows());
>>>>>>> 819d3577
        }
        Ok(result)
    }
}

#[cfg(test)]
mod tests {
    use std::collections::HashMap;
    use std::sync::Mutex;

    use super::*;
    use crate::joins::test_utils::{
        build_sides_record_batches, compare_batches, complicated_filter,
        create_memory_table, join_expr_tests_fixture_f64, join_expr_tests_fixture_i32,
        join_expr_tests_fixture_temporal, partitioned_hash_join_with_filter,
        partitioned_sym_join_with_filter, split_record_batches,
    };

    use arrow::compute::SortOptions;
    use arrow::datatypes::{DataType, Field, IntervalUnit, Schema, TimeUnit};
    use datafusion_execution::config::SessionConfig;
    use datafusion_expr::Operator;
    use datafusion_physical_expr::expressions::{binary, col, Column};

    use once_cell::sync::Lazy;
    use rstest::*;

    const TABLE_SIZE: i32 = 30;

    type TableKey = (i32, i32, usize); // (cardinality.0, cardinality.1, batch_size)
    type TableValue = (Vec<RecordBatch>, Vec<RecordBatch>); // (left, right)

    // Cache for storing tables
    static TABLE_CACHE: Lazy<Mutex<HashMap<TableKey, TableValue>>> =
        Lazy::new(|| Mutex::new(HashMap::new()));

    fn get_or_create_table(
        cardinality: (i32, i32),
        batch_size: usize,
    ) -> Result<TableValue> {
        {
            let cache = TABLE_CACHE.lock().unwrap();
            if let Some(table) = cache.get(&(cardinality.0, cardinality.1, batch_size)) {
                return Ok(table.clone());
            }
        }

        // If not, create the table
        let (left_batch, right_batch) =
            build_sides_record_batches(TABLE_SIZE, cardinality)?;

        let (left_partition, right_partition) = (
            split_record_batches(&left_batch, batch_size)?,
            split_record_batches(&right_batch, batch_size)?,
        );

        // Lock the cache again and store the table
        let mut cache = TABLE_CACHE.lock().unwrap();

        // Store the table in the cache
        cache.insert(
            (cardinality.0, cardinality.1, batch_size),
            (left_partition.clone(), right_partition.clone()),
        );

        Ok((left_partition, right_partition))
    }

    pub async fn experiment(
        left: Arc<dyn ExecutionPlan>,
        right: Arc<dyn ExecutionPlan>,
        filter: Option<JoinFilter>,
        join_type: JoinType,
        on: JoinOn,
        task_ctx: Arc<TaskContext>,
    ) -> Result<()> {
        let first_batches = partitioned_sym_join_with_filter(
            left.clone(),
            right.clone(),
            on.clone(),
            filter.clone(),
            &join_type,
            false,
            task_ctx.clone(),
        )
        .await?;
        let second_batches = partitioned_hash_join_with_filter(
            left, right, on, filter, &join_type, false, task_ctx,
        )
        .await?;
        compare_batches(&first_batches, &second_batches);
        Ok(())
    }

    #[rstest]
    #[tokio::test(flavor = "multi_thread")]
    async fn complex_join_all_one_ascending_numeric(
        #[values(
            JoinType::Inner,
            JoinType::Left,
            JoinType::Right,
            JoinType::RightSemi,
            JoinType::LeftSemi,
            JoinType::LeftAnti,
            JoinType::RightAnti,
            JoinType::Full
        )]
        join_type: JoinType,
        #[values(
        (4, 5),
        (12, 17),
        )]
        cardinality: (i32, i32),
    ) -> Result<()> {
        // a + b > c + 10 AND a + b < c + 100
        let task_ctx = Arc::new(TaskContext::default());

        let (left_partition, right_partition) = get_or_create_table(cardinality, 8)?;

        let left_schema = &left_partition[0].schema();
        let right_schema = &right_partition[0].schema();

        let left_sorted = vec![PhysicalSortExpr {
            expr: binary(
                col("la1", left_schema)?,
                Operator::Plus,
                col("la2", left_schema)?,
                left_schema,
            )?,
            options: SortOptions::default(),
        }];
        let right_sorted = vec![PhysicalSortExpr {
            expr: col("ra1", right_schema)?,
            options: SortOptions::default(),
        }];
        let (left, right) = create_memory_table(
            left_partition,
            right_partition,
            vec![left_sorted],
            vec![right_sorted],
        )?;

        let on = vec![(
            Column::new_with_schema("lc1", left_schema)?,
            Column::new_with_schema("rc1", right_schema)?,
        )];

        let intermediate_schema = Schema::new(vec![
            Field::new("0", DataType::Int32, true),
            Field::new("1", DataType::Int32, true),
            Field::new("2", DataType::Int32, true),
        ]);
        let filter_expr = complicated_filter(&intermediate_schema)?;
        let column_indices = vec![
            ColumnIndex {
                index: 0,
                side: JoinSide::Left,
            },
            ColumnIndex {
                index: 4,
                side: JoinSide::Left,
            },
            ColumnIndex {
                index: 0,
                side: JoinSide::Right,
            },
        ];
        let filter = JoinFilter::new(filter_expr, column_indices, intermediate_schema);

        experiment(left, right, Some(filter), join_type, on, task_ctx).await?;
        Ok(())
    }

    #[rstest]
    #[tokio::test(flavor = "multi_thread")]
    async fn join_all_one_ascending_numeric(
        #[values(
            JoinType::Inner,
            JoinType::Left,
            JoinType::Right,
            JoinType::RightSemi,
            JoinType::LeftSemi,
            JoinType::LeftAnti,
            JoinType::RightAnti,
            JoinType::Full
        )]
        join_type: JoinType,
        #[values(0, 1, 2, 3, 4, 5)] case_expr: usize,
    ) -> Result<()> {
        let task_ctx = Arc::new(TaskContext::default());
        let (left_partition, right_partition) = get_or_create_table((4, 5), 8)?;

        let left_schema = &left_partition[0].schema();
        let right_schema = &right_partition[0].schema();

        let left_sorted = vec![PhysicalSortExpr {
            expr: col("la1", left_schema)?,
            options: SortOptions::default(),
        }];
        let right_sorted = vec![PhysicalSortExpr {
            expr: col("ra1", right_schema)?,
            options: SortOptions::default(),
        }];
        let (left, right) = create_memory_table(
            left_partition,
            right_partition,
            vec![left_sorted],
            vec![right_sorted],
        )?;

        let on = vec![(
            Column::new_with_schema("lc1", left_schema)?,
            Column::new_with_schema("rc1", right_schema)?,
        )];

        let intermediate_schema = Schema::new(vec![
            Field::new("left", DataType::Int32, true),
            Field::new("right", DataType::Int32, true),
        ]);
        let filter_expr = join_expr_tests_fixture_i32(
            case_expr,
            col("left", &intermediate_schema)?,
            col("right", &intermediate_schema)?,
        );
        let column_indices = vec![
            ColumnIndex {
                index: 0,
                side: JoinSide::Left,
            },
            ColumnIndex {
                index: 0,
                side: JoinSide::Right,
            },
        ];
        let filter = JoinFilter::new(filter_expr, column_indices, intermediate_schema);

        experiment(left, right, Some(filter), join_type, on, task_ctx).await?;
        Ok(())
    }

    #[rstest]
    #[tokio::test(flavor = "multi_thread")]
    async fn join_without_sort_information(
        #[values(
            JoinType::Inner,
            JoinType::Left,
            JoinType::Right,
            JoinType::RightSemi,
            JoinType::LeftSemi,
            JoinType::LeftAnti,
            JoinType::RightAnti,
            JoinType::Full
        )]
        join_type: JoinType,
        #[values(0, 1, 2, 3, 4, 5)] case_expr: usize,
    ) -> Result<()> {
        let task_ctx = Arc::new(TaskContext::default());
        let (left_partition, right_partition) = get_or_create_table((4, 5), 8)?;

        let left_schema = &left_partition[0].schema();
        let right_schema = &right_partition[0].schema();
        let (left, right) =
            create_memory_table(left_partition, right_partition, vec![], vec![])?;

        let on = vec![(
            Column::new_with_schema("lc1", left_schema)?,
            Column::new_with_schema("rc1", right_schema)?,
        )];

        let intermediate_schema = Schema::new(vec![
            Field::new("left", DataType::Int32, true),
            Field::new("right", DataType::Int32, true),
        ]);
        let filter_expr = join_expr_tests_fixture_i32(
            case_expr,
            col("left", &intermediate_schema)?,
            col("right", &intermediate_schema)?,
        );
        let column_indices = vec![
            ColumnIndex {
                index: 5,
                side: JoinSide::Left,
            },
            ColumnIndex {
                index: 5,
                side: JoinSide::Right,
            },
        ];
        let filter = JoinFilter::new(filter_expr, column_indices, intermediate_schema);

        experiment(left, right, Some(filter), join_type, on, task_ctx).await?;
        Ok(())
    }

    #[rstest]
    #[tokio::test(flavor = "multi_thread")]
    async fn join_without_filter(
        #[values(
            JoinType::Inner,
            JoinType::Left,
            JoinType::Right,
            JoinType::RightSemi,
            JoinType::LeftSemi,
            JoinType::LeftAnti,
            JoinType::RightAnti,
            JoinType::Full
        )]
        join_type: JoinType,
    ) -> Result<()> {
        let task_ctx = Arc::new(TaskContext::default());
        let (left_partition, right_partition) = get_or_create_table((11, 21), 8)?;
        let left_schema = &left_partition[0].schema();
        let right_schema = &right_partition[0].schema();
        let (left, right) =
            create_memory_table(left_partition, right_partition, vec![], vec![])?;

        let on = vec![(
            Column::new_with_schema("lc1", left_schema)?,
            Column::new_with_schema("rc1", right_schema)?,
        )];
        experiment(left, right, None, join_type, on, task_ctx).await?;
        Ok(())
    }

    #[rstest]
    #[tokio::test(flavor = "multi_thread")]
    async fn join_all_one_descending_numeric_particular(
        #[values(
            JoinType::Inner,
            JoinType::Left,
            JoinType::Right,
            JoinType::RightSemi,
            JoinType::LeftSemi,
            JoinType::LeftAnti,
            JoinType::RightAnti,
            JoinType::Full
        )]
        join_type: JoinType,
        #[values(0, 1, 2, 3, 4, 5)] case_expr: usize,
    ) -> Result<()> {
        let task_ctx = Arc::new(TaskContext::default());
        let (left_partition, right_partition) = get_or_create_table((11, 21), 8)?;
        let left_schema = &left_partition[0].schema();
        let right_schema = &right_partition[0].schema();
        let left_sorted = vec![PhysicalSortExpr {
            expr: col("la1_des", left_schema)?,
            options: SortOptions {
                descending: true,
                nulls_first: true,
            },
        }];
        let right_sorted = vec![PhysicalSortExpr {
            expr: col("ra1_des", right_schema)?,
            options: SortOptions {
                descending: true,
                nulls_first: true,
            },
        }];
        let (left, right) = create_memory_table(
            left_partition,
            right_partition,
            vec![left_sorted],
            vec![right_sorted],
        )?;

        let on = vec![(
            Column::new_with_schema("lc1", left_schema)?,
            Column::new_with_schema("rc1", right_schema)?,
        )];

        let intermediate_schema = Schema::new(vec![
            Field::new("left", DataType::Int32, true),
            Field::new("right", DataType::Int32, true),
        ]);
        let filter_expr = join_expr_tests_fixture_i32(
            case_expr,
            col("left", &intermediate_schema)?,
            col("right", &intermediate_schema)?,
        );
        let column_indices = vec![
            ColumnIndex {
                index: 5,
                side: JoinSide::Left,
            },
            ColumnIndex {
                index: 5,
                side: JoinSide::Right,
            },
        ];
        let filter = JoinFilter::new(filter_expr, column_indices, intermediate_schema);

        experiment(left, right, Some(filter), join_type, on, task_ctx).await?;
        Ok(())
    }

    #[tokio::test(flavor = "multi_thread")]
    async fn build_null_columns_first() -> Result<()> {
        let join_type = JoinType::Full;
        let case_expr = 1;
        let session_config = SessionConfig::new().with_repartition_joins(false);
        let task_ctx = TaskContext::default().with_session_config(session_config);
        let task_ctx = Arc::new(task_ctx);
        let (left_partition, right_partition) = get_or_create_table((10, 11), 8)?;
        let left_schema = &left_partition[0].schema();
        let right_schema = &right_partition[0].schema();
        let left_sorted = vec![PhysicalSortExpr {
            expr: col("l_asc_null_first", left_schema)?,
            options: SortOptions {
                descending: false,
                nulls_first: true,
            },
        }];
        let right_sorted = vec![PhysicalSortExpr {
            expr: col("r_asc_null_first", right_schema)?,
            options: SortOptions {
                descending: false,
                nulls_first: true,
            },
        }];
        let (left, right) = create_memory_table(
            left_partition,
            right_partition,
            vec![left_sorted],
            vec![right_sorted],
        )?;

        let on = vec![(
            Column::new_with_schema("lc1", left_schema)?,
            Column::new_with_schema("rc1", right_schema)?,
        )];

        let intermediate_schema = Schema::new(vec![
            Field::new("left", DataType::Int32, true),
            Field::new("right", DataType::Int32, true),
        ]);
        let filter_expr = join_expr_tests_fixture_i32(
            case_expr,
            col("left", &intermediate_schema)?,
            col("right", &intermediate_schema)?,
        );
        let column_indices = vec![
            ColumnIndex {
                index: 6,
                side: JoinSide::Left,
            },
            ColumnIndex {
                index: 6,
                side: JoinSide::Right,
            },
        ];
        let filter = JoinFilter::new(filter_expr, column_indices, intermediate_schema);
        experiment(left, right, Some(filter), join_type, on, task_ctx).await?;
        Ok(())
    }

    #[tokio::test(flavor = "multi_thread")]
    async fn build_null_columns_last() -> Result<()> {
        let join_type = JoinType::Full;
        let case_expr = 1;
        let session_config = SessionConfig::new().with_repartition_joins(false);
        let task_ctx = TaskContext::default().with_session_config(session_config);
        let task_ctx = Arc::new(task_ctx);
        let (left_partition, right_partition) = get_or_create_table((10, 11), 8)?;

        let left_schema = &left_partition[0].schema();
        let right_schema = &right_partition[0].schema();
        let left_sorted = vec![PhysicalSortExpr {
            expr: col("l_asc_null_last", left_schema)?,
            options: SortOptions {
                descending: false,
                nulls_first: false,
            },
        }];
        let right_sorted = vec![PhysicalSortExpr {
            expr: col("r_asc_null_last", right_schema)?,
            options: SortOptions {
                descending: false,
                nulls_first: false,
            },
        }];
        let (left, right) = create_memory_table(
            left_partition,
            right_partition,
            vec![left_sorted],
            vec![right_sorted],
        )?;

        let on = vec![(
            Column::new_with_schema("lc1", left_schema)?,
            Column::new_with_schema("rc1", right_schema)?,
        )];

        let intermediate_schema = Schema::new(vec![
            Field::new("left", DataType::Int32, true),
            Field::new("right", DataType::Int32, true),
        ]);
        let filter_expr = join_expr_tests_fixture_i32(
            case_expr,
            col("left", &intermediate_schema)?,
            col("right", &intermediate_schema)?,
        );
        let column_indices = vec![
            ColumnIndex {
                index: 7,
                side: JoinSide::Left,
            },
            ColumnIndex {
                index: 7,
                side: JoinSide::Right,
            },
        ];
        let filter = JoinFilter::new(filter_expr, column_indices, intermediate_schema);

        experiment(left, right, Some(filter), join_type, on, task_ctx).await?;
        Ok(())
    }

    #[tokio::test(flavor = "multi_thread")]
    async fn build_null_columns_first_descending() -> Result<()> {
        let join_type = JoinType::Full;
        let cardinality = (10, 11);
        let case_expr = 1;
        let session_config = SessionConfig::new().with_repartition_joins(false);
        let task_ctx = TaskContext::default().with_session_config(session_config);
        let task_ctx = Arc::new(task_ctx);
        let (left_partition, right_partition) = get_or_create_table(cardinality, 8)?;

        let left_schema = &left_partition[0].schema();
        let right_schema = &right_partition[0].schema();
        let left_sorted = vec![PhysicalSortExpr {
            expr: col("l_desc_null_first", left_schema)?,
            options: SortOptions {
                descending: true,
                nulls_first: true,
            },
        }];
        let right_sorted = vec![PhysicalSortExpr {
            expr: col("r_desc_null_first", right_schema)?,
            options: SortOptions {
                descending: true,
                nulls_first: true,
            },
        }];
        let (left, right) = create_memory_table(
            left_partition,
            right_partition,
            vec![left_sorted],
            vec![right_sorted],
        )?;

        let on = vec![(
            Column::new_with_schema("lc1", left_schema)?,
            Column::new_with_schema("rc1", right_schema)?,
        )];

        let intermediate_schema = Schema::new(vec![
            Field::new("left", DataType::Int32, true),
            Field::new("right", DataType::Int32, true),
        ]);
        let filter_expr = join_expr_tests_fixture_i32(
            case_expr,
            col("left", &intermediate_schema)?,
            col("right", &intermediate_schema)?,
        );
        let column_indices = vec![
            ColumnIndex {
                index: 8,
                side: JoinSide::Left,
            },
            ColumnIndex {
                index: 8,
                side: JoinSide::Right,
            },
        ];
        let filter = JoinFilter::new(filter_expr, column_indices, intermediate_schema);

        experiment(left, right, Some(filter), join_type, on, task_ctx).await?;
        Ok(())
    }

    #[tokio::test(flavor = "multi_thread")]
    async fn complex_join_all_one_ascending_numeric_missing_stat() -> Result<()> {
        let cardinality = (3, 4);
        let join_type = JoinType::Full;

        // a + b > c + 10 AND a + b < c + 100
        let session_config = SessionConfig::new().with_repartition_joins(false);
        let task_ctx = TaskContext::default().with_session_config(session_config);
        let task_ctx = Arc::new(task_ctx);
        let (left_partition, right_partition) = get_or_create_table(cardinality, 8)?;

        let left_schema = &left_partition[0].schema();
        let right_schema = &right_partition[0].schema();
        let left_sorted = vec![PhysicalSortExpr {
            expr: col("la1", left_schema)?,
            options: SortOptions::default(),
        }];

        let right_sorted = vec![PhysicalSortExpr {
            expr: col("ra1", right_schema)?,
            options: SortOptions::default(),
        }];
        let (left, right) = create_memory_table(
            left_partition,
            right_partition,
            vec![left_sorted],
            vec![right_sorted],
        )?;

        let on = vec![(
            Column::new_with_schema("lc1", left_schema)?,
            Column::new_with_schema("rc1", right_schema)?,
        )];

        let intermediate_schema = Schema::new(vec![
            Field::new("0", DataType::Int32, true),
            Field::new("1", DataType::Int32, true),
            Field::new("2", DataType::Int32, true),
        ]);
        let filter_expr = complicated_filter(&intermediate_schema)?;
        let column_indices = vec![
            ColumnIndex {
                index: 0,
                side: JoinSide::Left,
            },
            ColumnIndex {
                index: 4,
                side: JoinSide::Left,
            },
            ColumnIndex {
                index: 0,
                side: JoinSide::Right,
            },
        ];
        let filter = JoinFilter::new(filter_expr, column_indices, intermediate_schema);

        experiment(left, right, Some(filter), join_type, on, task_ctx).await?;
        Ok(())
    }

    #[tokio::test(flavor = "multi_thread")]
    async fn complex_join_all_one_ascending_equivalence() -> Result<()> {
        let cardinality = (3, 4);
        let join_type = JoinType::Full;

        // a + b > c + 10 AND a + b < c + 100
        let config = SessionConfig::new().with_repartition_joins(false);
        // let session_ctx = SessionContext::with_config(config);
        // let task_ctx = session_ctx.task_ctx();
        let task_ctx = Arc::new(TaskContext::default().with_session_config(config));
        let (left_partition, right_partition) = get_or_create_table(cardinality, 8)?;
        let left_schema = &left_partition[0].schema();
        let right_schema = &right_partition[0].schema();
        let left_sorted = vec![
            vec![PhysicalSortExpr {
                expr: col("la1", left_schema)?,
                options: SortOptions::default(),
            }],
            vec![PhysicalSortExpr {
                expr: col("la2", left_schema)?,
                options: SortOptions::default(),
            }],
        ];

        let right_sorted = vec![PhysicalSortExpr {
            expr: col("ra1", right_schema)?,
            options: SortOptions::default(),
        }];

        let (left, right) = create_memory_table(
            left_partition,
            right_partition,
            left_sorted,
            vec![right_sorted],
        )?;

        let on = vec![(
            Column::new_with_schema("lc1", left_schema)?,
            Column::new_with_schema("rc1", right_schema)?,
        )];

        let intermediate_schema = Schema::new(vec![
            Field::new("0", DataType::Int32, true),
            Field::new("1", DataType::Int32, true),
            Field::new("2", DataType::Int32, true),
        ]);
        let filter_expr = complicated_filter(&intermediate_schema)?;
        let column_indices = vec![
            ColumnIndex {
                index: 0,
                side: JoinSide::Left,
            },
            ColumnIndex {
                index: 4,
                side: JoinSide::Left,
            },
            ColumnIndex {
                index: 0,
                side: JoinSide::Right,
            },
        ];
        let filter = JoinFilter::new(filter_expr, column_indices, intermediate_schema);

        experiment(left, right, Some(filter), join_type, on, task_ctx).await?;
        Ok(())
    }

    #[rstest]
    #[tokio::test(flavor = "multi_thread")]
    async fn testing_with_temporal_columns(
        #[values(
            JoinType::Inner,
            JoinType::Left,
            JoinType::Right,
            JoinType::RightSemi,
            JoinType::LeftSemi,
            JoinType::LeftAnti,
            JoinType::RightAnti,
            JoinType::Full
        )]
        join_type: JoinType,
        #[values(
        (4, 5),
        (12, 17),
        )]
        cardinality: (i32, i32),
        #[values(0, 1, 2)] case_expr: usize,
    ) -> Result<()> {
        let session_config = SessionConfig::new().with_repartition_joins(false);
        let task_ctx = TaskContext::default().with_session_config(session_config);
        let task_ctx = Arc::new(task_ctx);
        let (left_partition, right_partition) = get_or_create_table(cardinality, 8)?;

        let left_schema = &left_partition[0].schema();
        let right_schema = &right_partition[0].schema();
        let on = vec![(
            Column::new_with_schema("lc1", left_schema)?,
            Column::new_with_schema("rc1", right_schema)?,
        )];
        let left_sorted = vec![PhysicalSortExpr {
            expr: col("lt1", left_schema)?,
            options: SortOptions {
                descending: false,
                nulls_first: true,
            },
        }];
        let right_sorted = vec![PhysicalSortExpr {
            expr: col("rt1", right_schema)?,
            options: SortOptions {
                descending: false,
                nulls_first: true,
            },
        }];
        let (left, right) = create_memory_table(
            left_partition,
            right_partition,
            vec![left_sorted],
            vec![right_sorted],
        )?;
        let intermediate_schema = Schema::new(vec![
            Field::new(
                "left",
                DataType::Timestamp(TimeUnit::Millisecond, None),
                false,
            ),
            Field::new(
                "right",
                DataType::Timestamp(TimeUnit::Millisecond, None),
                false,
            ),
        ]);
        let filter_expr = join_expr_tests_fixture_temporal(
            case_expr,
            col("left", &intermediate_schema)?,
            col("right", &intermediate_schema)?,
            &intermediate_schema,
        )?;
        let column_indices = vec![
            ColumnIndex {
                index: 3,
                side: JoinSide::Left,
            },
            ColumnIndex {
                index: 3,
                side: JoinSide::Right,
            },
        ];
        let filter = JoinFilter::new(filter_expr, column_indices, intermediate_schema);
        experiment(left, right, Some(filter), join_type, on, task_ctx).await?;
        Ok(())
    }

    #[rstest]
    #[tokio::test(flavor = "multi_thread")]
    async fn test_with_interval_columns(
        #[values(
            JoinType::Inner,
            JoinType::Left,
            JoinType::Right,
            JoinType::RightSemi,
            JoinType::LeftSemi,
            JoinType::LeftAnti,
            JoinType::RightAnti,
            JoinType::Full
        )]
        join_type: JoinType,
        #[values(
        (4, 5),
        (12, 17),
        )]
        cardinality: (i32, i32),
    ) -> Result<()> {
        let session_config = SessionConfig::new().with_repartition_joins(false);
        let task_ctx = TaskContext::default().with_session_config(session_config);
        let task_ctx = Arc::new(task_ctx);
        let (left_partition, right_partition) = get_or_create_table(cardinality, 8)?;

        let left_schema = &left_partition[0].schema();
        let right_schema = &right_partition[0].schema();
        let on = vec![(
            Column::new_with_schema("lc1", left_schema)?,
            Column::new_with_schema("rc1", right_schema)?,
        )];
        let left_sorted = vec![PhysicalSortExpr {
            expr: col("li1", left_schema)?,
            options: SortOptions {
                descending: false,
                nulls_first: true,
            },
        }];
        let right_sorted = vec![PhysicalSortExpr {
            expr: col("ri1", right_schema)?,
            options: SortOptions {
                descending: false,
                nulls_first: true,
            },
        }];
        let (left, right) = create_memory_table(
            left_partition,
            right_partition,
            vec![left_sorted],
            vec![right_sorted],
        )?;
        let intermediate_schema = Schema::new(vec![
            Field::new("left", DataType::Interval(IntervalUnit::DayTime), false),
            Field::new("right", DataType::Interval(IntervalUnit::DayTime), false),
        ]);
        let filter_expr = join_expr_tests_fixture_temporal(
            0,
            col("left", &intermediate_schema)?,
            col("right", &intermediate_schema)?,
            &intermediate_schema,
        )?;
        let column_indices = vec![
            ColumnIndex {
                index: 9,
                side: JoinSide::Left,
            },
            ColumnIndex {
                index: 9,
                side: JoinSide::Right,
            },
        ];
        let filter = JoinFilter::new(filter_expr, column_indices, intermediate_schema);
        experiment(left, right, Some(filter), join_type, on, task_ctx).await?;

        Ok(())
    }

    #[rstest]
    #[tokio::test(flavor = "multi_thread")]
    async fn testing_ascending_float_pruning(
        #[values(
            JoinType::Inner,
            JoinType::Left,
            JoinType::Right,
            JoinType::RightSemi,
            JoinType::LeftSemi,
            JoinType::LeftAnti,
            JoinType::RightAnti,
            JoinType::Full
        )]
        join_type: JoinType,
        #[values(
        (4, 5),
        (12, 17),
        )]
        cardinality: (i32, i32),
        #[values(0, 1, 2, 3, 4, 5)] case_expr: usize,
    ) -> Result<()> {
        let session_config = SessionConfig::new().with_repartition_joins(false);
        let task_ctx = TaskContext::default().with_session_config(session_config);
        let task_ctx = Arc::new(task_ctx);
        let (left_partition, right_partition) = get_or_create_table(cardinality, 8)?;

        let left_schema = &left_partition[0].schema();
        let right_schema = &right_partition[0].schema();
        let left_sorted = vec![PhysicalSortExpr {
            expr: col("l_float", left_schema)?,
            options: SortOptions::default(),
        }];
        let right_sorted = vec![PhysicalSortExpr {
            expr: col("r_float", right_schema)?,
            options: SortOptions::default(),
        }];
        let (left, right) = create_memory_table(
            left_partition,
            right_partition,
            vec![left_sorted],
            vec![right_sorted],
        )?;

        let on = vec![(
            Column::new_with_schema("lc1", left_schema)?,
            Column::new_with_schema("rc1", right_schema)?,
        )];

        let intermediate_schema = Schema::new(vec![
            Field::new("left", DataType::Float64, true),
            Field::new("right", DataType::Float64, true),
        ]);
        let filter_expr = join_expr_tests_fixture_f64(
            case_expr,
            col("left", &intermediate_schema)?,
            col("right", &intermediate_schema)?,
        );
        let column_indices = vec![
            ColumnIndex {
                index: 10, // l_float
                side: JoinSide::Left,
            },
            ColumnIndex {
                index: 10, // r_float
                side: JoinSide::Right,
            },
        ];
        let filter = JoinFilter::new(filter_expr, column_indices, intermediate_schema);

        experiment(left, right, Some(filter), join_type, on, task_ctx).await?;
        Ok(())
    }
}<|MERGE_RESOLUTION|>--- conflicted
+++ resolved
@@ -32,15 +32,8 @@
 use std::{usize, vec};
 
 use crate::common::SharedMemoryReservation;
-<<<<<<< HEAD
-use crate::joins::hash_join::{
-    build_equal_condition_join_indices, update_hash, HashJoinOutputState,
-};
-use crate::joins::hash_join_utils::{
-=======
 use crate::joins::hash_join::{build_equal_condition_join_indices, update_hash};
 use crate::joins::stream_join_utils::{
->>>>>>> 819d3577
     calculate_filter_expr_intervals, combine_two_batches,
     convert_sort_expr_with_filter_schema, get_pruning_anti_indices,
     get_pruning_semi_indices, prepare_sorted_exprs, record_visited_indices,
@@ -493,7 +486,6 @@
             null_equals_null: self.null_equals_null,
             state: EagerJoinStreamState::PullRight,
             reservation,
-            output_state: HashJoinOutputState::default(),
         }))
     }
 }
@@ -529,15 +521,8 @@
     metrics: StreamJoinMetrics,
     /// Memory reservation
     reservation: SharedMemoryReservation,
-<<<<<<< HEAD
-    /// Flag indicating whether there is nothing to process anymore
-    final_result: bool,
-    /// Stream state for compatibility with HashJoinExec
-    output_state: HashJoinOutputState,
-=======
     /// State machine for input execution
     state: EagerJoinStreamState,
->>>>>>> 819d3577
 }
 
 impl RecordBatchStream for SymmetricHashJoinStream {
@@ -770,7 +755,6 @@
     column_indices: &[ColumnIndex],
     random_state: &RandomState,
     null_equals_null: bool,
-    output_state: &mut HashJoinOutputState,
 ) -> Result<Option<RecordBatch>> {
     if build_hash_joiner.input_buffer.num_rows() == 0 || probe_batch.num_rows() == 0 {
         return Ok(None);
@@ -787,16 +771,8 @@
         filter,
         build_hash_joiner.build_side,
         Some(build_hash_joiner.deleted_offset),
-<<<<<<< HEAD
-        usize::MAX,
-        output_state,
-=======
         false,
->>>>>>> 819d3577
     )?;
-
-    // Resetting state to avoid potential overflows
-    output_state.reset_state();
 
     if need_to_produce_result_in_final(build_hash_joiner.build_side, join_type) {
         record_visited_indices(
@@ -1101,156 +1077,6 @@
     /// 5. Combines the results and returns a combined batch or `None` if no batch was produced.
     fn perform_join_for_given_side(
         &mut self,
-<<<<<<< HEAD
-        cx: &mut std::task::Context<'_>,
-    ) -> Poll<Option<Result<RecordBatch>>> {
-        loop {
-            // Poll the next batch from `input_stream`:
-            match self.input_stream.poll_next_unpin(cx) {
-                // Batch is available
-                Poll::Ready(Some((side, Ok(probe_batch)))) => {
-                    // Determine which stream should be polled next. The side the
-                    // RecordBatch comes from becomes the probe side.
-                    let (
-                        probe_hash_joiner,
-                        build_hash_joiner,
-                        probe_side_sorted_filter_expr,
-                        build_side_sorted_filter_expr,
-                        probe_side_metrics,
-                    ) = if side.eq(&JoinSide::Left) {
-                        (
-                            &mut self.left,
-                            &mut self.right,
-                            &mut self.left_sorted_filter_expr,
-                            &mut self.right_sorted_filter_expr,
-                            &mut self.metrics.left,
-                        )
-                    } else {
-                        (
-                            &mut self.right,
-                            &mut self.left,
-                            &mut self.right_sorted_filter_expr,
-                            &mut self.left_sorted_filter_expr,
-                            &mut self.metrics.right,
-                        )
-                    };
-                    // Update the metrics for the stream that was polled:
-                    probe_side_metrics.input_batches.add(1);
-                    probe_side_metrics.input_rows.add(probe_batch.num_rows());
-                    // Update the internal state of the hash joiner for the build side:
-                    probe_hash_joiner
-                        .update_internal_state(&probe_batch, &self.random_state)?;
-                    // Join the two sides:
-                    let equal_result = join_with_probe_batch(
-                        build_hash_joiner,
-                        probe_hash_joiner,
-                        &self.schema,
-                        self.join_type,
-                        self.filter.as_ref(),
-                        &probe_batch,
-                        &self.column_indices,
-                        &self.random_state,
-                        self.null_equals_null,
-                        &mut self.output_state,
-                    )?;
-                    // Increment the offset for the probe hash joiner:
-                    probe_hash_joiner.offset += probe_batch.num_rows();
-
-                    let anti_result = if let (
-                        Some(build_side_sorted_filter_expr),
-                        Some(probe_side_sorted_filter_expr),
-                        Some(graph),
-                    ) = (
-                        build_side_sorted_filter_expr.as_mut(),
-                        probe_side_sorted_filter_expr.as_mut(),
-                        self.graph.as_mut(),
-                    ) {
-                        // Calculate filter intervals:
-                        calculate_filter_expr_intervals(
-                            &build_hash_joiner.input_buffer,
-                            build_side_sorted_filter_expr,
-                            &probe_batch,
-                            probe_side_sorted_filter_expr,
-                        )?;
-                        let prune_length = build_hash_joiner
-                            .calculate_prune_length_with_probe_batch(
-                                build_side_sorted_filter_expr,
-                                probe_side_sorted_filter_expr,
-                                graph,
-                            )?;
-
-                        if prune_length > 0 {
-                            let res = build_side_determined_results(
-                                build_hash_joiner,
-                                &self.schema,
-                                prune_length,
-                                probe_batch.schema(),
-                                self.join_type,
-                                &self.column_indices,
-                            )?;
-                            build_hash_joiner.prune_internal_state(prune_length)?;
-                            res
-                        } else {
-                            None
-                        }
-                    } else {
-                        None
-                    };
-
-                    // Combine results:
-                    let result =
-                        combine_two_batches(&self.schema, equal_result, anti_result)?;
-                    let capacity = self.size();
-                    self.metrics.stream_memory_usage.set(capacity);
-                    self.reservation.lock().try_resize(capacity)?;
-                    // Update the metrics if we have a batch; otherwise, continue the loop.
-                    if let Some(batch) = &result {
-                        self.metrics.output_batches.add(1);
-                        self.metrics.output_rows.add(batch.num_rows());
-                        return Poll::Ready(Ok(result).transpose());
-                    }
-                }
-                Poll::Ready(Some((_, Err(e)))) => return Poll::Ready(Some(Err(e))),
-                Poll::Ready(None) => {
-                    // If the final result has already been obtained, return `Poll::Ready(None)`:
-                    if self.final_result {
-                        return Poll::Ready(None);
-                    }
-                    self.final_result = true;
-                    // Get the left side results:
-                    let left_result = build_side_determined_results(
-                        &self.left,
-                        &self.schema,
-                        self.left.input_buffer.num_rows(),
-                        self.right.input_buffer.schema(),
-                        self.join_type,
-                        &self.column_indices,
-                    )?;
-                    // Get the right side results:
-                    let right_result = build_side_determined_results(
-                        &self.right,
-                        &self.schema,
-                        self.right.input_buffer.num_rows(),
-                        self.left.input_buffer.schema(),
-                        self.join_type,
-                        &self.column_indices,
-                    )?;
-
-                    // Combine the left and right results:
-                    let result =
-                        combine_two_batches(&self.schema, left_result, right_result)?;
-
-                    // Update the metrics and return the result:
-                    if let Some(batch) = &result {
-                        // Update the metrics:
-                        self.metrics.output_batches.add(1);
-                        self.metrics.output_rows.add(batch.num_rows());
-                        return Poll::Ready(Ok(result).transpose());
-                    }
-                }
-                Poll::Pending => return Poll::Pending,
-            }
-=======
         probe_batch: RecordBatch,
         probe_side: JoinSide,
     ) -> Result<Option<RecordBatch>> {
@@ -1342,7 +1168,6 @@
         if let Some(batch) = &result {
             self.metrics.output_batches.add(1);
             self.metrics.output_rows.add(batch.num_rows());
->>>>>>> 819d3577
         }
         Ok(result)
     }
