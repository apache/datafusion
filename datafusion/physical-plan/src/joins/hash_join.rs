--- conflicted
+++ resolved
@@ -869,7 +869,6 @@
         Ok(stats.project(self.projection.as_ref()))
     }
 
-<<<<<<< HEAD
     fn with_node_id(
         self: Arc<Self>,
         _node_id: usize,
@@ -886,8 +885,7 @@
         )?;
         let new_props = new_plan.cache.clone().with_node_id(_node_id);
         new_plan.cache = new_props;
-        Ok(Some(Arc::new(new_plan)))
-=======
+        Ok(Some(Arc::new(new_plan))) }
     /// Tries to push `projection` down through `hash_join`. If possible, performs the
     /// pushdown and returns a new [`HashJoinExec`] as the top plan which has projections
     /// as its children. Otherwise, returns `None`.
@@ -927,7 +925,6 @@
         } else {
             try_embed_projection(projection, self)
         }
->>>>>>> 26058ac0
     }
 }
 
