// Licensed to the Apache Software Foundation (ASF) under one
// or more contributor license agreements.  See the NOTICE file
// distributed with this work for additional information
// regarding copyright ownership.  The ASF licenses this file
// to you under the Apache License, Version 2.0 (the
// "License"); you may not use this file except in compliance
// with the License.  You may obtain a copy of the License at
//
//   http://www.apache.org/licenses/LICENSE-2.0
//
// Unless required by applicable law or agreed to in writing,
// software distributed under the License is distributed on an
// "AS IS" BASIS, WITHOUT WARRANTIES OR CONDITIONS OF ANY
// KIND, either express or implied.  See the License for the
// specific language governing permissions and limitations
// under the License.

//! [`HashJoinExec`] Partitioned Hash Join Operator

use std::fmt;
use std::mem::size_of;
use std::sync::atomic::{AtomicUsize, Ordering};
use std::sync::Arc;
use std::task::Poll;
use std::{any::Any, vec};

use super::utils::{
    asymmetric_join_output_partitioning, get_final_indices_from_shared_bitmap,
    reorder_output_after_swap, swap_join_projection,
};
use super::{
    utils::{OnceAsync, OnceFut},
    PartitionMode, SharedBitmapBuilder,
};
use super::{JoinOn, JoinOnRef};
use crate::execution_plan::{boundedness_from_children, EmissionType};
use crate::filter_pushdown::{
<<<<<<< HEAD
    FilterDescription, FilterPushdownPhase, PredicateSupport, PredicateSupports,
};
=======
    ChildPushdownResult, FilterDescription, FilterPushdownPhase,
    FilterPushdownPropagation,
};
use crate::joins::join_hash_map::{JoinHashMapU32, JoinHashMapU64};
>>>>>>> e6f4c7f8
use crate::projection::{
    try_embed_projection, try_pushdown_through_join, EmbeddedProjection, JoinData,
    ProjectionExec,
};
use crate::spill::get_record_batch_memory_size;
use crate::ExecutionPlanProperties;
use crate::{
    common::can_project,
    handle_state,
    hash_utils::create_hashes,
    joins::join_hash_map::JoinHashMapOffset,
    joins::utils::{
        adjust_indices_by_join_type, apply_join_filter_to_indices,
        build_batch_empty_build_side, build_batch_from_indices, build_join_schema,
        check_join_is_valid, estimate_join_statistics, need_produce_result_in_final,
        symmetric_join_output_partitioning, BuildProbeJoinMetrics, ColumnIndex,
        JoinFilter, JoinHashMapType, StatefulStreamResult,
    },
    metrics::{ExecutionPlanMetricsSet, MetricsSet},
    DisplayAs, DisplayFormatType, Distribution, ExecutionPlan, Partitioning,
    PlanProperties, RecordBatchStream, SendableRecordBatchStream, Statistics,
};

use arrow::array::{
    cast::downcast_array, Array, ArrayRef, BooleanArray, BooleanBufferBuilder,
    UInt32Array, UInt64Array,
};
use arrow::compute::kernels::cmp::{eq, not_distinct};
use arrow::compute::{and, concat_batches, take, FilterBuilder};
use arrow::datatypes::{Schema, SchemaRef};
use arrow::error::ArrowError;
use arrow::record_batch::RecordBatch;
use arrow::util::bit_util;
use datafusion_common::config::ConfigOptions;
use datafusion_common::utils::memory::estimate_memory_size;
use datafusion_common::{
<<<<<<< HEAD
    internal_datafusion_err, internal_err, plan_err, project_schema, DataFusionError,
    HashSet, JoinSide, JoinType, NullEquality, Result, ScalarValue,
=======
    internal_datafusion_err, internal_err, plan_err, project_schema, JoinSide, JoinType,
    NullEquality, Result,
>>>>>>> e6f4c7f8
};
use datafusion_execution::memory_pool::{MemoryConsumer, MemoryReservation};
use datafusion_execution::TaskContext;
use datafusion_expr::Operator;
use datafusion_physical_expr::equivalence::{
    join_equivalence_properties, ProjectionMapping,
};
<<<<<<< HEAD
use datafusion_physical_expr::expressions::{lit, BinaryExpr, DynamicFilterPhysicalExpr};
use datafusion_physical_expr::utils::{collect_columns, reassign_predicate_columns};
=======
>>>>>>> e6f4c7f8
use datafusion_physical_expr::{PhysicalExpr, PhysicalExprRef};
use datafusion_physical_expr_common::datum::compare_op_for_nested;

use ahash::RandomState;
use datafusion_physical_expr_common::physical_expr::fmt_sql;
use futures::{ready, Stream, StreamExt, TryStreamExt};
use parking_lot::Mutex;

/// Hard-coded seed to ensure hash values from the hash join differ from `RepartitionExec`, avoiding collisions.
const HASH_JOIN_SEED: RandomState =
    RandomState::with_seeds('J' as u64, 'O' as u64, 'I' as u64, 'N' as u64);

/// HashTable and input data for the left (build side) of a join
struct JoinLeftData {
    /// The hash table with indices into `batch`
    hash_map: Box<dyn JoinHashMapType>,
    /// The input rows for the build side
    batch: RecordBatch,
    /// The build side on expressions values
    values: Vec<ArrayRef>,
    /// Shared bitmap builder for visited left indices
    visited_indices_bitmap: SharedBitmapBuilder,
    /// Counter of running probe-threads, potentially
    /// able to update `visited_indices_bitmap`
    probe_threads_counter: AtomicUsize,
    /// We need to keep this field to maintain accurate memory accounting, even though we don't directly use it.
    /// Without holding onto this reservation, the recorded memory usage would become inconsistent with actual usage.
    /// This could hide potential out-of-memory issues, especially when upstream operators increase their memory consumption.
    /// The MemoryReservation ensures proper tracking of memory resources throughout the join operation's lifecycle.
    _reservation: MemoryReservation,
}

impl JoinLeftData {
    /// Create a new `JoinLeftData` from its parts
    fn new(
        hash_map: Box<dyn JoinHashMapType>,
        batch: RecordBatch,
        values: Vec<ArrayRef>,
        visited_indices_bitmap: SharedBitmapBuilder,
        probe_threads_counter: AtomicUsize,
        reservation: MemoryReservation,
    ) -> Self {
        Self {
            hash_map,
            batch,
            values,
            visited_indices_bitmap,
            probe_threads_counter,
            _reservation: reservation,
        }
    }

    /// return a reference to the hash map
    fn hash_map(&self) -> &dyn JoinHashMapType {
        &*self.hash_map
    }

    /// returns a reference to the build side batch
    fn batch(&self) -> &RecordBatch {
        &self.batch
    }

    /// returns a reference to the build side expressions values
    fn values(&self) -> &[ArrayRef] {
        &self.values
    }

    /// returns a reference to the visited indices bitmap
    fn visited_indices_bitmap(&self) -> &SharedBitmapBuilder {
        &self.visited_indices_bitmap
    }

    /// Decrements the counter of running threads, and returns `true`
    /// if caller is the last running thread
    fn report_probe_completed(&self) -> bool {
        self.probe_threads_counter.fetch_sub(1, Ordering::Relaxed) == 1
    }
}

#[allow(rustdoc::private_intra_doc_links)]
/// Join execution plan: Evaluates equijoin predicates in parallel on multiple
/// partitions using a hash table and an optional filter list to apply post
/// join.
///
/// # Join Expressions
///
/// This implementation is optimized for evaluating equijoin predicates  (
/// `<col1> = <col2>`) expressions, which are represented as a list of `Columns`
/// in [`Self::on`].
///
/// Non-equality predicates, which can not pushed down to a join inputs (e.g.
/// `<col1> != <col2>`) are known as "filter expressions" and are evaluated
/// after the equijoin predicates.
///
/// # "Build Side" vs "Probe Side"
///
/// HashJoin takes two inputs, which are referred to as the "build" and the
/// "probe". The build side is the first child, and the probe side is the second
/// child.
///
/// The two inputs are treated differently and it is VERY important that the
/// *smaller* input is placed on the build side to minimize the work of creating
/// the hash table.
///
/// ```text
///          ┌───────────┐
///          │ HashJoin  │
///          │           │
///          └───────────┘
///              │   │
///        ┌─────┘   └─────┐
///        ▼               ▼
/// ┌────────────┐  ┌─────────────┐
/// │   Input    │  │    Input    │
/// │    [0]     │  │     [1]     │
/// └────────────┘  └─────────────┘
///
///  "build side"    "probe side"
/// ```
///
/// Execution proceeds in 2 stages:
///
/// 1. the **build phase** creates a hash table from the tuples of the build side,
///    and single concatenated batch containing data from all fetched record batches.
///    Resulting hash table stores hashed join-key fields for each row as a key, and
///    indices of corresponding rows in concatenated batch.
///
/// Hash join uses LIFO data structure as a hash table, and in order to retain
/// original build-side input order while obtaining data during probe phase, hash
/// table is updated by iterating batch sequence in reverse order -- it allows to
/// keep rows with smaller indices "on the top" of hash table, and still maintain
/// correct indexing for concatenated build-side data batch.
///
/// Example of build phase for 3 record batches:
///
///
/// ```text
///
///  Original build-side data   Inserting build-side values into hashmap    Concatenated build-side batch
///                                                                         ┌───────────────────────────┐
///                             hashmap.insert(row-hash, row-idx + offset)  │                      idx  │
///            ┌───────┐                                                    │          ┌───────┐        │
///            │ Row 1 │        1) update_hash for batch 3 with offset 0    │          │ Row 6 │    0   │
///   Batch 1  │       │           - hashmap.insert(Row 7, idx 1)           │ Batch 3  │       │        │
///            │ Row 2 │           - hashmap.insert(Row 6, idx 0)           │          │ Row 7 │    1   │
///            └───────┘                                                    │          └───────┘        │
///                                                                         │                           │
///            ┌───────┐                                                    │          ┌───────┐        │
///            │ Row 3 │        2) update_hash for batch 2 with offset 2    │          │ Row 3 │    2   │
///            │       │           - hashmap.insert(Row 5, idx 4)           │          │       │        │
///   Batch 2  │ Row 4 │           - hashmap.insert(Row 4, idx 3)           │ Batch 2  │ Row 4 │    3   │
///            │       │           - hashmap.insert(Row 3, idx 2)           │          │       │        │
///            │ Row 5 │                                                    │          │ Row 5 │    4   │
///            └───────┘                                                    │          └───────┘        │
///                                                                         │                           │
///            ┌───────┐                                                    │          ┌───────┐        │
///            │ Row 6 │        3) update_hash for batch 1 with offset 5    │          │ Row 1 │    5   │
///   Batch 3  │       │           - hashmap.insert(Row 2, idx 6)           │ Batch 1  │       │        │
///            │ Row 7 │           - hashmap.insert(Row 1, idx 5)           │          │ Row 2 │    6   │
///            └───────┘                                                    │          └───────┘        │
///                                                                         │                           │
///                                                                         └───────────────────────────┘
///
/// ```
///
/// 2. the **probe phase** where the tuples of the probe side are streamed
///    through, checking for matches of the join keys in the hash table.
///
/// ```text
///                 ┌────────────────┐          ┌────────────────┐
///                 │ ┌─────────┐    │          │ ┌─────────┐    │
///                 │ │  Hash   │    │          │ │  Hash   │    │
///                 │ │  Table  │    │          │ │  Table  │    │
///                 │ │(keys are│    │          │ │(keys are│    │
///                 │ │equi join│    │          │ │equi join│    │  Stage 2: batches from
///  Stage 1: the   │ │columns) │    │          │ │columns) │    │    the probe side are
/// *entire* build  │ │         │    │          │ │         │    │  streamed through, and
///  side is read   │ └─────────┘    │          │ └─────────┘    │   checked against the
/// into the hash   │      ▲         │          │          ▲     │   contents of the hash
///     table       │       HashJoin │          │  HashJoin      │          table
///                 └──────┼─────────┘          └──────────┼─────┘
///             ─ ─ ─ ─ ─ ─                                 ─ ─ ─ ─ ─ ─ ─
///            │                                                         │
///
///            │                                                         │
///     ┌────────────┐                                            ┌────────────┐
///     │RecordBatch │                                            │RecordBatch │
///     └────────────┘                                            └────────────┘
///     ┌────────────┐                                            ┌────────────┐
///     │RecordBatch │                                            │RecordBatch │
///     └────────────┘                                            └────────────┘
///           ...                                                       ...
///     ┌────────────┐                                            ┌────────────┐
///     │RecordBatch │                                            │RecordBatch │
///     └────────────┘                                            └────────────┘
///
///        build side                                                probe side
///
/// ```
///
/// # Example "Optimal" Plans
///
/// The differences in the inputs means that for classic "Star Schema Query",
/// the optimal plan will be a **"Right Deep Tree"** . A Star Schema Query is
/// one where there is one large table and several smaller "dimension" tables,
/// joined on `Foreign Key = Primary Key` predicates.
///
/// A "Right Deep Tree" looks like this large table as the probe side on the
/// lowest join:
///
/// ```text
///             ┌───────────┐
///             │ HashJoin  │
///             │           │
///             └───────────┘
///                 │   │
///         ┌───────┘   └──────────┐
///         ▼                      ▼
/// ┌───────────────┐        ┌───────────┐
/// │ small table 1 │        │ HashJoin  │
/// │  "dimension"  │        │           │
/// └───────────────┘        └───┬───┬───┘
///                   ┌──────────┘   └───────┐
///                   │                      │
///                   ▼                      ▼
///           ┌───────────────┐        ┌───────────┐
///           │ small table 2 │        │ HashJoin  │
///           │  "dimension"  │        │           │
///           └───────────────┘        └───┬───┬───┘
///                               ┌────────┘   └────────┐
///                               │                     │
///                               ▼                     ▼
///                       ┌───────────────┐     ┌───────────────┐
///                       │ small table 3 │     │  large table  │
///                       │  "dimension"  │     │    "fact"     │
///                       └───────────────┘     └───────────────┘
/// ```
///
/// # Clone / Shared State
///
/// Note this structure includes a [`OnceAsync`] that is used to coordinate the
/// loading of the left side with the processing in each output stream.
/// Therefore it can not be [`Clone`]
#[derive(Debug)]
pub struct HashJoinExec {
    /// left (build) side which gets hashed
    pub left: Arc<dyn ExecutionPlan>,
    /// right (probe) side which are filtered by the hash table
    pub right: Arc<dyn ExecutionPlan>,
    /// Set of equijoin columns from the relations: `(left_col, right_col)`
    pub on: Vec<(PhysicalExprRef, PhysicalExprRef)>,
    /// Filters which are applied while finding matching rows
    pub filter: Option<JoinFilter>,
    /// How the join is performed (`OUTER`, `INNER`, etc)
    pub join_type: JoinType,
    /// The schema after join. Please be careful when using this schema,
    /// if there is a projection, the schema isn't the same as the output schema.
    join_schema: SchemaRef,
    /// Future that consumes left input and builds the hash table
    ///
    /// For CollectLeft partition mode, this structure is *shared* across all output streams.
    ///
    /// Each output stream waits on the `OnceAsync` to signal the completion of
    /// the hash table creation.
    left_fut: OnceAsync<JoinLeftData>,
    /// Shared the `RandomState` for the hashing algorithm
    random_state: RandomState,
    /// Partitioning mode to use
    pub mode: PartitionMode,
    /// Execution metrics
    metrics: ExecutionPlanMetricsSet,
    /// The projection indices of the columns in the output schema of join
    pub projection: Option<Vec<usize>>,
    /// Information of index and left / right placement of columns
    column_indices: Vec<ColumnIndex>,
    /// The equality null-handling behavior of the join algorithm.
    pub null_equality: NullEquality,
    /// Cache holding plan properties like equivalences, output partitioning etc.
    cache: PlanProperties,
    /// Dynamic filter for pushing down to the probe side
    dynamic_filter: Arc<DynamicFilterPhysicalExpr>,
}

impl HashJoinExec {
    /// Tries to create a new [HashJoinExec].
    ///
    /// # Error
    /// This function errors when it is not possible to join the left and right sides on keys `on`.
    #[allow(clippy::too_many_arguments)]
    pub fn try_new(
        left: Arc<dyn ExecutionPlan>,
        right: Arc<dyn ExecutionPlan>,
        on: JoinOn,
        filter: Option<JoinFilter>,
        join_type: &JoinType,
        projection: Option<Vec<usize>>,
        partition_mode: PartitionMode,
        null_equality: NullEquality,
    ) -> Result<Self> {
        let left_schema = left.schema();
        let right_schema = right.schema();
        if on.is_empty() {
            return plan_err!("On constraints in HashJoinExec should be non-empty");
        }

        check_join_is_valid(&left_schema, &right_schema, &on)?;

        let (join_schema, column_indices) =
            build_join_schema(&left_schema, &right_schema, join_type);

        let random_state = HASH_JOIN_SEED;

        let join_schema = Arc::new(join_schema);

        //  check if the projection is valid
        can_project(&join_schema, projection.as_ref())?;

        let cache = Self::compute_properties(
            &left,
            &right,
            Arc::clone(&join_schema),
            *join_type,
            &on,
            partition_mode,
            projection.as_ref(),
        )?;

        // Create a dynamic filter with the right-side join keys as children
        let right_keys: Vec<_> = on.iter().map(|(_, r)| Arc::clone(r)).collect();

        // Initialize with a placeholder expression (true) that will be updated
        // when the hash table is built
        let dynamic_filter =
            Arc::new(DynamicFilterPhysicalExpr::new(right_keys, lit(true)));

        Ok(HashJoinExec {
            left,
            right,
            on,
            filter,
            join_type: *join_type,
            join_schema,
            left_fut: Default::default(),
            random_state,
            mode: partition_mode,
            metrics: ExecutionPlanMetricsSet::new(),
            projection,
            column_indices,
            null_equality,
            cache,
            dynamic_filter,
        })
    }

    /// left (build) side which gets hashed
    pub fn left(&self) -> &Arc<dyn ExecutionPlan> {
        &self.left
    }

    /// right (probe) side which are filtered by the hash table
    pub fn right(&self) -> &Arc<dyn ExecutionPlan> {
        &self.right
    }

    /// Set of common columns used to join on
    pub fn on(&self) -> &[(PhysicalExprRef, PhysicalExprRef)] {
        &self.on
    }

    /// Filters applied before join output
    pub fn filter(&self) -> Option<&JoinFilter> {
        self.filter.as_ref()
    }

    /// How the join is performed
    pub fn join_type(&self) -> &JoinType {
        &self.join_type
    }

    /// The schema after join. Please be careful when using this schema,
    /// if there is a projection, the schema isn't the same as the output schema.
    pub fn join_schema(&self) -> &SchemaRef {
        &self.join_schema
    }

    /// The partitioning mode of this hash join
    pub fn partition_mode(&self) -> &PartitionMode {
        &self.mode
    }

    /// Get null_equality
    pub fn null_equality(&self) -> NullEquality {
        self.null_equality
    }

    /// Calculate order preservation flags for this hash join.
    fn maintains_input_order(join_type: JoinType) -> Vec<bool> {
        vec![
            false,
            matches!(
                join_type,
                JoinType::Inner
                    | JoinType::Right
                    | JoinType::RightAnti
                    | JoinType::RightSemi
                    | JoinType::RightMark
            ),
        ]
    }

    /// Get probe side information for the hash join.
    pub fn probe_side() -> JoinSide {
        // In current implementation right side is always probe side.
        JoinSide::Right
    }

    /// Return whether the join contains a projection
    pub fn contains_projection(&self) -> bool {
        self.projection.is_some()
    }

    /// Return new instance of [HashJoinExec] with the given projection.
    pub fn with_projection(&self, projection: Option<Vec<usize>>) -> Result<Self> {
        //  check if the projection is valid
        can_project(&self.schema(), projection.as_ref())?;
        let projection = match projection {
            Some(projection) => match &self.projection {
                Some(p) => Some(projection.iter().map(|i| p[*i]).collect()),
                None => Some(projection),
            },
            None => None,
        };
        Self::try_new(
            Arc::clone(&self.left),
            Arc::clone(&self.right),
            self.on.clone(),
            self.filter.clone(),
            &self.join_type,
            projection,
            self.mode,
            self.null_equality,
        )
    }

    /// This function creates the cache object that stores the plan properties such as schema, equivalence properties, ordering, partitioning, etc.
    fn compute_properties(
        left: &Arc<dyn ExecutionPlan>,
        right: &Arc<dyn ExecutionPlan>,
        schema: SchemaRef,
        join_type: JoinType,
        on: JoinOnRef,
        mode: PartitionMode,
        projection: Option<&Vec<usize>>,
    ) -> Result<PlanProperties> {
        // Calculate equivalence properties:
        let mut eq_properties = join_equivalence_properties(
            left.equivalence_properties().clone(),
            right.equivalence_properties().clone(),
            &join_type,
            Arc::clone(&schema),
            &Self::maintains_input_order(join_type),
            Some(Self::probe_side()),
            on,
        )?;

        let mut output_partitioning = match mode {
            PartitionMode::CollectLeft => {
                asymmetric_join_output_partitioning(left, right, &join_type)?
            }
            PartitionMode::Auto => Partitioning::UnknownPartitioning(
                right.output_partitioning().partition_count(),
            ),
            PartitionMode::Partitioned => {
                symmetric_join_output_partitioning(left, right, &join_type)?
            }
        };

        let emission_type = if left.boundedness().is_unbounded() {
            EmissionType::Final
        } else if right.pipeline_behavior() == EmissionType::Incremental {
            match join_type {
                // If we only need to generate matched rows from the probe side,
                // we can emit rows incrementally.
                JoinType::Inner
                | JoinType::LeftSemi
                | JoinType::RightSemi
                | JoinType::Right
                | JoinType::RightAnti
                | JoinType::RightMark => EmissionType::Incremental,
                // If we need to generate unmatched rows from the *build side*,
                // we need to emit them at the end.
                JoinType::Left
                | JoinType::LeftAnti
                | JoinType::LeftMark
                | JoinType::Full => EmissionType::Both,
            }
        } else {
            right.pipeline_behavior()
        };

        // If contains projection, update the PlanProperties.
        if let Some(projection) = projection {
            // construct a map from the input expressions to the output expression of the Projection
            let projection_mapping =
                ProjectionMapping::from_indices(projection, &schema)?;
            let out_schema = project_schema(&schema, Some(projection))?;
            output_partitioning =
                output_partitioning.project(&projection_mapping, &eq_properties);
            eq_properties = eq_properties.project(&projection_mapping, out_schema);
        }

        Ok(PlanProperties::new(
            eq_properties,
            output_partitioning,
            emission_type,
            boundedness_from_children([left, right]),
        ))
    }

    /// Returns a new `ExecutionPlan` that computes the same join as this one,
    /// with the left and right inputs swapped using the  specified
    /// `partition_mode`.
    ///
    /// # Notes:
    ///
    /// This function is public so other downstream projects can use it to
    /// construct `HashJoinExec` with right side as the build side.
    pub fn swap_inputs(
        &self,
        partition_mode: PartitionMode,
    ) -> Result<Arc<dyn ExecutionPlan>> {
        let left = self.left();
        let right = self.right();
        let new_join = HashJoinExec::try_new(
            Arc::clone(right),
            Arc::clone(left),
            self.on()
                .iter()
                .map(|(l, r)| (Arc::clone(r), Arc::clone(l)))
                .collect(),
            self.filter().map(JoinFilter::swap),
            &self.join_type().swap(),
            swap_join_projection(
                left.schema().fields().len(),
                right.schema().fields().len(),
                self.projection.as_ref(),
                self.join_type(),
            ),
            partition_mode,
            self.null_equality(),
        )?;
        // In case of anti / semi joins or if there is embedded projection in HashJoinExec, output column order is preserved, no need to add projection again
        if matches!(
            self.join_type(),
            JoinType::LeftSemi
                | JoinType::RightSemi
                | JoinType::LeftAnti
                | JoinType::RightAnti
        ) || self.projection.is_some()
        {
            Ok(Arc::new(new_join))
        } else {
            reorder_output_after_swap(Arc::new(new_join), &left.schema(), &right.schema())
        }
    }
}

impl DisplayAs for HashJoinExec {
    fn fmt_as(&self, t: DisplayFormatType, f: &mut fmt::Formatter) -> fmt::Result {
        match t {
            DisplayFormatType::Default | DisplayFormatType::Verbose => {
                let display_filter = self.filter.as_ref().map_or_else(
                    || "".to_string(),
                    |f| format!(", filter={}", f.expression()),
                );
                let display_projections = if self.contains_projection() {
                    format!(
                        ", projection=[{}]",
                        self.projection
                            .as_ref()
                            .unwrap()
                            .iter()
                            .map(|index| format!(
                                "{}@{}",
                                self.join_schema.fields().get(*index).unwrap().name(),
                                index
                            ))
                            .collect::<Vec<_>>()
                            .join(", ")
                    )
                } else {
                    "".to_string()
                };
                let on = self
                    .on
                    .iter()
                    .map(|(c1, c2)| format!("({c1}, {c2})"))
                    .collect::<Vec<String>>()
                    .join(", ");
                let dynamic_filter_display = match self.dynamic_filter.current() {
                    Ok(current) if current != lit(true) => format!(", filter=[{current}]"),
                    _ => "".to_string(),
                };
                write!(
                    f,
                    "HashJoinExec: mode={:?}, join_type={:?}, on=[{}]{}{}{}",
                    self.mode,
                    self.join_type,
                    on,
                    display_filter,
                    display_projections,
                    dynamic_filter_display
                )
            }
            DisplayFormatType::TreeRender => {
                let on = self
                    .on
                    .iter()
                    .map(|(c1, c2)| {
                        format!("({} = {})", fmt_sql(c1.as_ref()), fmt_sql(c2.as_ref()))
                    })
                    .collect::<Vec<String>>()
                    .join(", ");

                if *self.join_type() != JoinType::Inner {
                    writeln!(f, "join_type={:?}", self.join_type)?;
                }
                writeln!(f, "on={on}")
            }
        }
    }
}

impl ExecutionPlan for HashJoinExec {
    fn name(&self) -> &'static str {
        "HashJoinExec"
    }

    fn as_any(&self) -> &dyn Any {
        self
    }

    fn properties(&self) -> &PlanProperties {
        &self.cache
    }

    fn required_input_distribution(&self) -> Vec<Distribution> {
        match self.mode {
            PartitionMode::CollectLeft => vec![
                Distribution::SinglePartition,
                Distribution::UnspecifiedDistribution,
            ],
            PartitionMode::Partitioned => {
                let (left_expr, right_expr) = self
                    .on
                    .iter()
                    .map(|(l, r)| (Arc::clone(l), Arc::clone(r)))
                    .unzip();
                vec![
                    Distribution::HashPartitioned(left_expr),
                    Distribution::HashPartitioned(right_expr),
                ]
            }
            PartitionMode::Auto => vec![
                Distribution::UnspecifiedDistribution,
                Distribution::UnspecifiedDistribution,
            ],
        }
    }

    // For [JoinType::Inner] and [JoinType::RightSemi] in hash joins, the probe phase initiates by
    // applying the hash function to convert the join key(s) in each row into a hash value from the
    // probe side table in the order they're arranged. The hash value is used to look up corresponding
    // entries in the hash table that was constructed from the build side table during the build phase.
    //
    // Because of the immediate generation of result rows once a match is found,
    // the output of the join tends to follow the order in which the rows were read from
    // the probe side table. This is simply due to the sequence in which the rows were processed.
    // Hence, it appears that the hash join is preserving the order of the probe side.
    //
    // Meanwhile, in the case of a [JoinType::RightAnti] hash join,
    // the unmatched rows from the probe side are also kept in order.
    // This is because the **`RightAnti`** join is designed to return rows from the right
    // (probe side) table that have no match in the left (build side) table. Because the rows
    // are processed sequentially in the probe phase, and unmatched rows are directly output
    // as results, these results tend to retain the order of the probe side table.
    fn maintains_input_order(&self) -> Vec<bool> {
        Self::maintains_input_order(self.join_type)
    }

    fn children(&self) -> Vec<&Arc<dyn ExecutionPlan>> {
        vec![&self.left, &self.right]
    }

    fn with_new_children(
        self: Arc<Self>,
        children: Vec<Arc<dyn ExecutionPlan>>,
    ) -> Result<Arc<dyn ExecutionPlan>> {
        let mut new_join = HashJoinExec::try_new(
            Arc::clone(&children[0]),
            Arc::clone(&children[1]),
            self.on.clone(),
            self.filter.clone(),
            &self.join_type,
            self.projection.clone(),
            self.mode,
            self.null_equality,
        )?;
        // Preserve the dynamic filter if it exists
        new_join.dynamic_filter = Arc::clone(&self.dynamic_filter);
        Ok(Arc::new(new_join))
    }

    fn execute(
        &self,
        partition: usize,
        context: Arc<TaskContext>,
    ) -> Result<SendableRecordBatchStream> {
        let on_left = self
            .on
            .iter()
            .map(|on| Arc::clone(&on.0))
            .collect::<Vec<_>>();
        let on_right = self
            .on
            .iter()
            .map(|on| Arc::clone(&on.1))
            .collect::<Vec<_>>();
        let left_partitions = self.left.output_partitioning().partition_count();
        let right_partitions = self.right.output_partitioning().partition_count();

        if self.mode == PartitionMode::Partitioned && left_partitions != right_partitions
        {
            return internal_err!(
                "Invalid HashJoinExec, partition count mismatch {left_partitions}!={right_partitions},\
                 consider using RepartitionExec"
            );
        }

        if self.mode == PartitionMode::CollectLeft && left_partitions != 1 {
            return internal_err!(
                "Invalid HashJoinExec, the output partition count of the left child must be 1 in CollectLeft mode,\
                 consider using CoalescePartitionsExec or the EnforceDistribution rule"
            );
        }

        let join_metrics = BuildProbeJoinMetrics::new(partition, &self.metrics);
        let left_fut = match self.mode {
            PartitionMode::CollectLeft => self.left_fut.try_once(|| {
                let left_stream = self.left.execute(0, Arc::clone(&context))?;

                let reservation =
                    MemoryConsumer::new("HashJoinInput").register(context.memory_pool());

                Ok(collect_left_input(
                    self.random_state.clone(),
                    left_stream,
                    on_left.clone(),
                    join_metrics.clone(),
                    reservation,
                    need_produce_result_in_final(self.join_type),
                    self.right().output_partitioning().partition_count(),
                    Arc::clone(&self.dynamic_filter),
                    on_right.clone(),
                ))
            })?,
            PartitionMode::Partitioned => {
                let left_stream = self.left.execute(partition, Arc::clone(&context))?;

                let reservation =
                    MemoryConsumer::new(format!("HashJoinInput[{partition}]"))
                        .register(context.memory_pool());

                OnceFut::new(collect_left_input(
                    self.random_state.clone(),
                    left_stream,
                    on_left.clone(),
                    join_metrics.clone(),
                    reservation,
                    need_produce_result_in_final(self.join_type),
                    1,
                    Arc::clone(&self.dynamic_filter),
                    on_right.clone(),
                ))
            }
            PartitionMode::Auto => {
                return plan_err!(
                    "Invalid HashJoinExec, unsupported PartitionMode {:?} in execute()",
                    PartitionMode::Auto
                );
            }
        };

        let batch_size = context.session_config().batch_size();

        // we have the batches and the hash map with their keys. We can how create a stream
        // over the right that uses this information to issue new batches.
        let right_stream = self.right.execute(partition, context)?;

        // update column indices to reflect the projection
        let column_indices_after_projection = match &self.projection {
            Some(projection) => projection
                .iter()
                .map(|i| self.column_indices[*i].clone())
                .collect(),
            None => self.column_indices.clone(),
        };

        Ok(Box::pin(HashJoinStream {
            schema: self.schema(),
            on_right,
            filter: self.filter.clone(),
            join_type: self.join_type,
            right: right_stream,
            column_indices: column_indices_after_projection,
            random_state: self.random_state.clone(),
            join_metrics,
            null_equality: self.null_equality,
            state: HashJoinStreamState::WaitBuildSide,
            build_side: BuildSide::Initial(BuildSideInitialState { left_fut }),
            batch_size,
            hashes_buffer: vec![],
            right_side_ordered: self.right.output_ordering().is_some(),
        }))
    }

    fn metrics(&self) -> Option<MetricsSet> {
        Some(self.metrics.clone_inner())
    }

    fn statistics(&self) -> Result<Statistics> {
        self.partition_statistics(None)
    }

    fn partition_statistics(&self, partition: Option<usize>) -> Result<Statistics> {
        if partition.is_some() {
            return Ok(Statistics::new_unknown(&self.schema()));
        }
        // TODO stats: it is not possible in general to know the output size of joins
        // There are some special cases though, for example:
        // - `A LEFT JOIN B ON A.col=B.col` with `COUNT_DISTINCT(B.col)=COUNT(B.col)`
        let stats = estimate_join_statistics(
            self.left.partition_statistics(None)?,
            self.right.partition_statistics(None)?,
            self.on.clone(),
            &self.join_type,
            &self.join_schema,
        )?;
        // Project statistics if there is a projection
        Ok(stats.project(self.projection.as_ref()))
    }

    /// Tries to push `projection` down through `hash_join`. If possible, performs the
    /// pushdown and returns a new [`HashJoinExec`] as the top plan which has projections
    /// as its children. Otherwise, returns `None`.
    fn try_swapping_with_projection(
        &self,
        projection: &ProjectionExec,
    ) -> Result<Option<Arc<dyn ExecutionPlan>>> {
        // TODO: currently if there is projection in HashJoinExec, we can't push down projection to left or right input. Maybe we can pushdown the mixed projection later.
        if self.contains_projection() {
            return Ok(None);
        }

        if let Some(JoinData {
            projected_left_child,
            projected_right_child,
            join_filter,
            join_on,
        }) = try_pushdown_through_join(
            projection,
            self.left(),
            self.right(),
            self.on(),
            self.schema(),
            self.filter(),
        )? {
            Ok(Some(Arc::new(HashJoinExec::try_new(
                Arc::new(projected_left_child),
                Arc::new(projected_right_child),
                join_on,
                join_filter,
                self.join_type(),
                // Returned early if projection is not None
                None,
                *self.partition_mode(),
                self.null_equality,
            )?)))
        } else {
            try_embed_projection(projection, self)
        }
    }

    fn gather_filters_for_pushdown(
        &self,
<<<<<<< HEAD
        phase: FilterPushdownPhase,
        parent_filters: Vec<Arc<dyn PhysicalExpr>>,
        config: &datafusion_common::config::ConfigOptions,
    ) -> Result<FilterDescription> {
        // Analyze parent filters to see which can be pushed down to which side
        let left_schema = self.left.schema();
        let left_column_names = left_schema
            .fields()
            .iter()
            .map(|f| f.name().as_str())
            .collect::<HashSet<_>>();
        let right_schema = self.right.schema();
        let right_column_names = right_schema
            .fields()
            .iter()
            .map(|f| f.name().as_str())
            .collect::<HashSet<_>>();

        let mut left_filters = Vec::new();
        let mut right_filters = Vec::new();

        for filter in &parent_filters {
            // Check which columns the filter references
            let referenced_columns = collect_columns(filter);

            // Categorize columns in the filter by which side they belong to
            let references_left_columns = referenced_columns
                .iter()
                .any(|col| left_column_names.contains(col.name()));
            let references_right_columns = referenced_columns
                .iter()
                .any(|col| right_column_names.contains(col.name()));
            // Some join types produce extra columns, e.g. `mark` columns in RightMark joins or LeftMark joins.
            let references_non_child_columns = referenced_columns.iter().any(|col| {
                !left_column_names.contains(col.name())
                    && !right_column_names.contains(col.name())
            });

            if references_non_child_columns
                || (references_left_columns && references_right_columns)
            {
                // Filter references both sides - cannot push down, skip it
                left_filters.push(PredicateSupport::Unsupported(Arc::clone(filter)));
                right_filters.push(PredicateSupport::Unsupported(Arc::clone(filter)));
                continue;
            } else if references_left_columns {
                // Filter only references left side - push to left
                left_filters.push(PredicateSupport::Supported(
                    reassign_predicate_columns(Arc::clone(filter), &left_schema, false)?,
                ));
                right_filters.push(PredicateSupport::Unsupported(Arc::clone(filter)));
            } else if references_right_columns {
                // Filter only references right side - push to right
                // Need to adjust column indices for right side
                left_filters.push(PredicateSupport::Unsupported(Arc::clone(filter)));
                right_filters.push(PredicateSupport::Supported(
                    reassign_predicate_columns(Arc::clone(filter), &right_schema, false)?,
                ));
            } else {
                // Filter doesn't reference any columns from either side (e.g., constant)
                // Push to both sides as it's still valid
                left_filters.push(PredicateSupport::Supported(Arc::clone(filter)));
                right_filters.push(PredicateSupport::Supported(Arc::clone(filter)));
            }
        }

        let mut right_self_filters = Vec::new();
        if matches!(phase, FilterPushdownPhase::Post)
            && config.optimizer.enable_dynamic_filter_pushdown
        {
            let dynamic_filter =
                Arc::clone(&self.dynamic_filter) as Arc<dyn PhysicalExpr>;
            // Push the dynamic filter to the right side (probe side) only
            right_self_filters.push(dynamic_filter);
        }

        let res = FilterDescription::new_with_child_count(0)
            .with_child_pushdown(PredicateSupports::new(left_filters), vec![])
            .with_child_pushdown(
                PredicateSupports::new(right_filters),
                right_self_filters,
            );

        Ok(res)
    }
}

/// Compute min/max bounds for each column in the given arrays
fn compute_bounds(arrays: &[ArrayRef]) -> Result<Vec<(ScalarValue, ScalarValue)>> {
    arrays
        .iter()
        .map(|array| {
            if array.is_empty() {
                // Return NULL values for empty arrays
                return Ok((
                    ScalarValue::try_from(array.data_type())?,
                    ScalarValue::try_from(array.data_type())?,
                ));
            }

            // Compute min/max using ScalarValue's utilities
            let mut min_val = ScalarValue::try_from_array(array, 0)?;
            let mut max_val = min_val.clone();

            for i in 1..array.len() {
                let val = ScalarValue::try_from_array(array, i)?;
                if val < min_val {
                    min_val = val.clone();
                }
                if val > max_val {
                    max_val = val;
                }
            }

            Ok((min_val, max_val))
        })
        .collect()
=======
        _phase: FilterPushdownPhase,
        parent_filters: Vec<Arc<dyn PhysicalExpr>>,
        _config: &ConfigOptions,
    ) -> Result<FilterDescription> {
        // Other types of joins can support *some* filters, but restrictions are complex and error prone.
        // For now we don't support them.
        // See the logical optimizer rules for more details: datafusion/optimizer/src/push_down_filter.rs
        // See https://github.com/apache/datafusion/issues/16973 for tracking.
        if self.join_type != JoinType::Inner {
            return Ok(FilterDescription::all_unsupported(
                &parent_filters,
                &self.children(),
            ));
        }
        FilterDescription::from_children(parent_filters, &self.children())
        // TODO: push down our self filters to children in the post optimization phase
    }

    fn handle_child_pushdown_result(
        &self,
        _phase: FilterPushdownPhase,
        child_pushdown_result: ChildPushdownResult,
        _config: &ConfigOptions,
    ) -> Result<FilterPushdownPropagation<Arc<dyn ExecutionPlan>>> {
        // Note: this check shouldn't be necessary because we already marked all parent filters as unsupported for
        // non-inner joins in `gather_filters_for_pushdown`.
        // However it's a cheap check and serves to inform future devs touching this function that they need to be really
        // careful pushing down filters through non-inner joins.
        if self.join_type != JoinType::Inner {
            // Other types of joins can support *some* filters, but restrictions are complex and error prone.
            // For now we don't support them.
            // See the logical optimizer rules for more details: datafusion/optimizer/src/push_down_filter.rs
            return Ok(FilterPushdownPropagation::all_unsupported(
                child_pushdown_result,
            ));
        }
        Ok(FilterPushdownPropagation::if_any(child_pushdown_result))
    }
>>>>>>> e6f4c7f8
}

/// Reads the left (build) side of the input, buffering it in memory, to build a
/// hash table (`LeftJoinData`)
#[expect(clippy::too_many_arguments)]
async fn collect_left_input(
    random_state: RandomState,
    left_stream: SendableRecordBatchStream,
    on_left: Vec<PhysicalExprRef>,
    metrics: BuildProbeJoinMetrics,
    reservation: MemoryReservation,
    with_visited_indices_bitmap: bool,
    probe_threads_count: usize,
    dynamic_filter: Arc<DynamicFilterPhysicalExpr>,
    on_right: Vec<PhysicalExprRef>,
) -> Result<JoinLeftData> {
    let schema = left_stream.schema();

    // This operation performs 2 steps at once:
    // 1. creates a [JoinHashMap] of all batches from the stream
    // 2. stores the batches in a vector.
    let initial = (Vec::new(), 0, metrics, reservation);
    let (batches, num_rows, metrics, mut reservation) = left_stream
        .try_fold(initial, |mut acc, batch| async {
            let batch_size = get_record_batch_memory_size(&batch);
            // Reserve memory for incoming batch
            acc.3.try_grow(batch_size)?;
            // Update metrics
            acc.2.build_mem_used.add(batch_size);
            acc.2.build_input_batches.add(1);
            acc.2.build_input_rows.add(batch.num_rows());
            // Update row count
            acc.1 += batch.num_rows();
            // Push batch to output
            acc.0.push(batch);
            Ok(acc)
        })
        .await?;

    // Estimation of memory size, required for hashtable, prior to allocation.
    // Final result can be verified using `RawTable.allocation_info()`
    let fixed_size_u32 = size_of::<JoinHashMapU32>();
    let fixed_size_u64 = size_of::<JoinHashMapU64>();

    // Use `u32` indices for the JoinHashMap when num_rows ≤ u32::MAX, otherwise use the
    // `u64` indice variant
    let mut hashmap: Box<dyn JoinHashMapType> = if num_rows > u32::MAX as usize {
        let estimated_hashtable_size =
            estimate_memory_size::<(u64, u64)>(num_rows, fixed_size_u64)?;
        reservation.try_grow(estimated_hashtable_size)?;
        metrics.build_mem_used.add(estimated_hashtable_size);
        Box::new(JoinHashMapU64::with_capacity(num_rows))
    } else {
        let estimated_hashtable_size =
            estimate_memory_size::<(u32, u64)>(num_rows, fixed_size_u32)?;
        reservation.try_grow(estimated_hashtable_size)?;
        metrics.build_mem_used.add(estimated_hashtable_size);
        Box::new(JoinHashMapU32::with_capacity(num_rows))
    };

    let mut hashes_buffer = Vec::new();
    let mut offset = 0;

    // Updating hashmap starting from the last batch
    let batches_iter = batches.iter().rev();
    for batch in batches_iter.clone() {
        hashes_buffer.clear();
        hashes_buffer.resize(batch.num_rows(), 0);
        update_hash(
            &on_left,
            batch,
            &mut *hashmap,
            offset,
            &random_state,
            &mut hashes_buffer,
            0,
            true,
        )?;
        offset += batch.num_rows();
    }
    // Merge all batches into a single batch, so we can directly index into the arrays
    let single_batch = concat_batches(&schema, batches_iter)?;

    // Reserve additional memory for visited indices bitmap and create shared builder
    let visited_indices_bitmap = if with_visited_indices_bitmap {
        let bitmap_size = bit_util::ceil(single_batch.num_rows(), 8);
        reservation.try_grow(bitmap_size)?;
        metrics.build_mem_used.add(bitmap_size);

        let mut bitmap_buffer = BooleanBufferBuilder::new(single_batch.num_rows());
        bitmap_buffer.append_n(num_rows, false);
        bitmap_buffer
    } else {
        BooleanBufferBuilder::new(0)
    };

    let left_values = on_left
        .iter()
        .map(|c| {
            c.evaluate(&single_batch)?
                .into_array(single_batch.num_rows())
        })
        .collect::<Result<Vec<_>>>()?;

    let data = JoinLeftData::new(
        hashmap,
        single_batch,
        left_values.clone(),
        Mutex::new(visited_indices_bitmap),
        AtomicUsize::new(probe_threads_count),
        reservation,
    );

    // Update dynamic filter with min/max bounds if provided
    if num_rows > 0 {
        let bounds = compute_bounds(&left_values)?;

        // Create range predicates for each join key
        let mut predicates = Vec::with_capacity(bounds.len());
        for ((min_val, max_val), right_expr) in bounds.iter().zip(on_right.iter()) {
            // Create predicate: col >= min AND col <= max
            let min_expr = Arc::new(BinaryExpr::new(
                Arc::clone(right_expr),
                Operator::GtEq,
                lit(min_val.clone()),
            )) as Arc<dyn PhysicalExpr>;

            let max_expr = Arc::new(BinaryExpr::new(
                Arc::clone(right_expr),
                Operator::LtEq,
                lit(max_val.clone()),
            )) as Arc<dyn PhysicalExpr>;

            let range_expr = Arc::new(BinaryExpr::new(min_expr, Operator::And, max_expr))
                as Arc<dyn PhysicalExpr>;

            predicates.push(range_expr);
        }

        // Combine all predicates with AND
        let combined_predicate = predicates
            .into_iter()
            .reduce(|acc, pred| {
                Arc::new(BinaryExpr::new(acc, Operator::And, pred))
                    as Arc<dyn PhysicalExpr>
            })
            .unwrap_or_else(|| lit(true));

        dynamic_filter.update(combined_predicate)?;
    }

    Ok(data)
}

/// Updates `hash_map` with new entries from `batch` evaluated against the expressions `on`
/// using `offset` as a start value for `batch` row indices.
///
/// `fifo_hashmap` sets the order of iteration over `batch` rows while updating hashmap,
/// which allows to keep either first (if set to true) or last (if set to false) row index
/// as a chain head for rows with equal hash values.
#[allow(clippy::too_many_arguments)]
pub fn update_hash(
    on: &[PhysicalExprRef],
    batch: &RecordBatch,
    hash_map: &mut dyn JoinHashMapType,
    offset: usize,
    random_state: &RandomState,
    hashes_buffer: &mut Vec<u64>,
    deleted_offset: usize,
    fifo_hashmap: bool,
) -> Result<()> {
    // evaluate the keys
    let keys_values = on
        .iter()
        .map(|c| c.evaluate(batch)?.into_array(batch.num_rows()))
        .collect::<Result<Vec<_>>>()?;

    // calculate the hash values
    let hash_values = create_hashes(&keys_values, random_state, hashes_buffer)?;

    // For usual JoinHashmap, the implementation is void.
    hash_map.extend_zero(batch.num_rows());

    // Updating JoinHashMap from hash values iterator
    let hash_values_iter = hash_values
        .iter()
        .enumerate()
        .map(|(i, val)| (i + offset, val));

    if fifo_hashmap {
        hash_map.update_from_iter(Box::new(hash_values_iter.rev()), deleted_offset);
    } else {
        hash_map.update_from_iter(Box::new(hash_values_iter), deleted_offset);
    }

    Ok(())
}

/// Represents build-side of hash join.
enum BuildSide {
    /// Indicates that build-side not collected yet
    Initial(BuildSideInitialState),
    /// Indicates that build-side data has been collected
    Ready(BuildSideReadyState),
}

/// Container for BuildSide::Initial related data
struct BuildSideInitialState {
    /// Future for building hash table from build-side input
    left_fut: OnceFut<JoinLeftData>,
}

/// Container for BuildSide::Ready related data
struct BuildSideReadyState {
    /// Collected build-side data
    left_data: Arc<JoinLeftData>,
}

impl BuildSide {
    /// Tries to extract BuildSideInitialState from BuildSide enum.
    /// Returns an error if state is not Initial.
    fn try_as_initial_mut(&mut self) -> Result<&mut BuildSideInitialState> {
        match self {
            BuildSide::Initial(state) => Ok(state),
            _ => internal_err!("Expected build side in initial state"),
        }
    }

    /// Tries to extract BuildSideReadyState from BuildSide enum.
    /// Returns an error if state is not Ready.
    fn try_as_ready(&self) -> Result<&BuildSideReadyState> {
        match self {
            BuildSide::Ready(state) => Ok(state),
            _ => internal_err!("Expected build side in ready state"),
        }
    }

    /// Tries to extract BuildSideReadyState from BuildSide enum.
    /// Returns an error if state is not Ready.
    fn try_as_ready_mut(&mut self) -> Result<&mut BuildSideReadyState> {
        match self {
            BuildSide::Ready(state) => Ok(state),
            _ => internal_err!("Expected build side in ready state"),
        }
    }
}

/// Represents state of HashJoinStream
///
/// Expected state transitions performed by HashJoinStream are:
///
/// ```text
///
///       WaitBuildSide
///             │
///             ▼
///  ┌─► FetchProbeBatch ───► ExhaustedProbeSide ───► Completed
///  │          │
///  │          ▼
///  └─ ProcessProbeBatch
///
/// ```
#[derive(Debug, Clone)]
enum HashJoinStreamState {
    /// Initial state for HashJoinStream indicating that build-side data not collected yet
    WaitBuildSide,
    /// Indicates that build-side has been collected, and stream is ready for fetching probe-side
    FetchProbeBatch,
    /// Indicates that non-empty batch has been fetched from probe-side, and is ready to be processed
    ProcessProbeBatch(ProcessProbeBatchState),
    /// Indicates that probe-side has been fully processed
    ExhaustedProbeSide,
    /// Indicates that HashJoinStream execution is completed
    Completed,
}

impl HashJoinStreamState {
    /// Tries to extract ProcessProbeBatchState from HashJoinStreamState enum.
    /// Returns an error if state is not ProcessProbeBatchState.
    fn try_as_process_probe_batch_mut(&mut self) -> Result<&mut ProcessProbeBatchState> {
        match self {
            HashJoinStreamState::ProcessProbeBatch(state) => Ok(state),
            _ => internal_err!("Expected hash join stream in ProcessProbeBatch state"),
        }
    }
}

/// Container for HashJoinStreamState::ProcessProbeBatch related data
#[derive(Debug, Clone)]
struct ProcessProbeBatchState {
    /// Current probe-side batch
    batch: RecordBatch,
    /// Probe-side on expressions values
    values: Vec<ArrayRef>,
    /// Starting offset for JoinHashMap lookups
    offset: JoinHashMapOffset,
    /// Max joined probe-side index from current batch
    joined_probe_idx: Option<usize>,
}

impl ProcessProbeBatchState {
    fn advance(&mut self, offset: JoinHashMapOffset, joined_probe_idx: Option<usize>) {
        self.offset = offset;
        if joined_probe_idx.is_some() {
            self.joined_probe_idx = joined_probe_idx;
        }
    }
}

/// [`Stream`] for [`HashJoinExec`] that does the actual join.
///
/// This stream:
///
/// 1. Reads the entire left input (build) and constructs a hash table
///
/// 2. Streams [RecordBatch]es as they arrive from the right input (probe) and joins
///    them with the contents of the hash table
struct HashJoinStream {
    /// Input schema
    schema: Arc<Schema>,
    /// equijoin columns from the right (probe side)
    on_right: Vec<PhysicalExprRef>,
    /// optional join filter
    filter: Option<JoinFilter>,
    /// type of the join (left, right, semi, etc)
    join_type: JoinType,
    /// right (probe) input
    right: SendableRecordBatchStream,
    /// Random state used for hashing initialization
    random_state: RandomState,
    /// Metrics
    join_metrics: BuildProbeJoinMetrics,
    /// Information of index and left / right placement of columns
    column_indices: Vec<ColumnIndex>,
    /// Defines the null equality for the join.
    null_equality: NullEquality,
    /// State of the stream
    state: HashJoinStreamState,
    /// Build side
    build_side: BuildSide,
    /// Maximum output batch size
    batch_size: usize,
    /// Scratch space for computing hashes
    hashes_buffer: Vec<u64>,
    /// Specifies whether the right side has an ordering to potentially preserve
    right_side_ordered: bool,
}

impl RecordBatchStream for HashJoinStream {
    fn schema(&self) -> SchemaRef {
        Arc::clone(&self.schema)
    }
}

/// Executes lookups by hash against JoinHashMap and resolves potential
/// hash collisions.
/// Returns build/probe indices satisfying the equality condition, along with
/// (optional) starting point for next iteration.
///
/// # Example
///
/// For `LEFT.b1 = RIGHT.b2`:
/// LEFT (build) Table:
/// ```text
///  a1  b1  c1
///  1   1   10
///  3   3   30
///  5   5   50
///  7   7   70
///  9   8   90
///  11  8   110
///  13   10  130
/// ```
///
/// RIGHT (probe) Table:
/// ```text
///  a2   b2  c2
///  2    2   20
///  4    4   40
///  6    6   60
///  8    8   80
/// 10   10  100
/// 12   10  120
/// ```
///
/// The result is
/// ```text
/// "+----+----+-----+----+----+-----+",
/// "| a1 | b1 | c1  | a2 | b2 | c2  |",
/// "+----+----+-----+----+----+-----+",
/// "| 9  | 8  | 90  | 8  | 8  | 80  |",
/// "| 11 | 8  | 110 | 8  | 8  | 80  |",
/// "| 13 | 10 | 130 | 10 | 10 | 100 |",
/// "| 13 | 10 | 130 | 12 | 10 | 120 |",
/// "+----+----+-----+----+----+-----+"
/// ```
///
/// And the result of build and probe indices are:
/// ```text
/// Build indices: 4, 5, 6, 6
/// Probe indices: 3, 3, 4, 5
/// ```
#[allow(clippy::too_many_arguments)]
fn lookup_join_hashmap(
    build_hashmap: &dyn JoinHashMapType,
    build_side_values: &[ArrayRef],
    probe_side_values: &[ArrayRef],
    null_equality: NullEquality,
    hashes_buffer: &[u64],
    limit: usize,
    offset: JoinHashMapOffset,
) -> Result<(UInt64Array, UInt32Array, Option<JoinHashMapOffset>)> {
    let (probe_indices, build_indices, next_offset) =
        build_hashmap.get_matched_indices_with_limit_offset(hashes_buffer, limit, offset);

    let build_indices: UInt64Array = build_indices.into();
    let probe_indices: UInt32Array = probe_indices.into();

    let (build_indices, probe_indices) = equal_rows_arr(
        &build_indices,
        &probe_indices,
        build_side_values,
        probe_side_values,
        null_equality,
    )?;

    Ok((build_indices, probe_indices, next_offset))
}

// version of eq_dyn supporting equality on null arrays
fn eq_dyn_null(
    left: &dyn Array,
    right: &dyn Array,
    null_equality: NullEquality,
) -> Result<BooleanArray, ArrowError> {
    // Nested datatypes cannot use the underlying not_distinct/eq function and must use a special
    // implementation
    // <https://github.com/apache/datafusion/issues/10749>
    if left.data_type().is_nested() {
        let op = match null_equality {
            NullEquality::NullEqualsNothing => Operator::Eq,
            NullEquality::NullEqualsNull => Operator::IsNotDistinctFrom,
        };
        return Ok(compare_op_for_nested(op, &left, &right)?);
    }
    match null_equality {
        NullEquality::NullEqualsNothing => eq(&left, &right),
        NullEquality::NullEqualsNull => not_distinct(&left, &right),
    }
}

pub fn equal_rows_arr(
    indices_left: &UInt64Array,
    indices_right: &UInt32Array,
    left_arrays: &[ArrayRef],
    right_arrays: &[ArrayRef],
    null_equality: NullEquality,
) -> Result<(UInt64Array, UInt32Array)> {
    let mut iter = left_arrays.iter().zip(right_arrays.iter());

    let Some((first_left, first_right)) = iter.next() else {
        return Ok((Vec::<u64>::new().into(), Vec::<u32>::new().into()));
    };

    let arr_left = take(first_left.as_ref(), indices_left, None)?;
    let arr_right = take(first_right.as_ref(), indices_right, None)?;

    let mut equal: BooleanArray = eq_dyn_null(&arr_left, &arr_right, null_equality)?;

    // Use map and try_fold to iterate over the remaining pairs of arrays.
    // In each iteration, take is used on the pair of arrays and their equality is determined.
    // The results are then folded (combined) using the and function to get a final equality result.
    equal = iter
        .map(|(left, right)| {
            let arr_left = take(left.as_ref(), indices_left, None)?;
            let arr_right = take(right.as_ref(), indices_right, None)?;
            eq_dyn_null(arr_left.as_ref(), arr_right.as_ref(), null_equality)
        })
        .try_fold(equal, |acc, equal2| and(&acc, &equal2?))?;

    let filter_builder = FilterBuilder::new(&equal).optimize().build();

    let left_filtered = filter_builder.filter(indices_left)?;
    let right_filtered = filter_builder.filter(indices_right)?;

    Ok((
        downcast_array(left_filtered.as_ref()),
        downcast_array(right_filtered.as_ref()),
    ))
}

impl HashJoinStream {
    /// Separate implementation function that unpins the [`HashJoinStream`] so
    /// that partial borrows work correctly
    fn poll_next_impl(
        &mut self,
        cx: &mut std::task::Context<'_>,
    ) -> Poll<Option<Result<RecordBatch>>> {
        loop {
            return match self.state {
                HashJoinStreamState::WaitBuildSide => {
                    handle_state!(ready!(self.collect_build_side(cx)))
                }
                HashJoinStreamState::FetchProbeBatch => {
                    handle_state!(ready!(self.fetch_probe_batch(cx)))
                }
                HashJoinStreamState::ProcessProbeBatch(_) => {
                    let poll = handle_state!(self.process_probe_batch());
                    self.join_metrics.baseline.record_poll(poll)
                }
                HashJoinStreamState::ExhaustedProbeSide => {
                    let poll = handle_state!(self.process_unmatched_build_batch());
                    self.join_metrics.baseline.record_poll(poll)
                }
                HashJoinStreamState::Completed => Poll::Ready(None),
            };
        }
    }

    /// Collects build-side data by polling `OnceFut` future from initialized build-side
    ///
    /// Updates build-side to `Ready`, and state to `FetchProbeSide`
    fn collect_build_side(
        &mut self,
        cx: &mut std::task::Context<'_>,
    ) -> Poll<Result<StatefulStreamResult<Option<RecordBatch>>>> {
        let build_timer = self.join_metrics.build_time.timer();
        // build hash table from left (build) side, if not yet done
        let left_data = ready!(self
            .build_side
            .try_as_initial_mut()?
            .left_fut
            .get_shared(cx))?;
        build_timer.done();

        self.state = HashJoinStreamState::FetchProbeBatch;
        self.build_side = BuildSide::Ready(BuildSideReadyState { left_data });

        Poll::Ready(Ok(StatefulStreamResult::Continue))
    }

    /// Fetches next batch from probe-side
    ///
    /// If non-empty batch has been fetched, updates state to `ProcessProbeBatchState`,
    /// otherwise updates state to `ExhaustedProbeSide`
    fn fetch_probe_batch(
        &mut self,
        cx: &mut std::task::Context<'_>,
    ) -> Poll<Result<StatefulStreamResult<Option<RecordBatch>>>> {
        match ready!(self.right.poll_next_unpin(cx)) {
            None => {
                self.state = HashJoinStreamState::ExhaustedProbeSide;
            }
            Some(Ok(batch)) => {
                // Precalculate hash values for fetched batch
                let keys_values = self
                    .on_right
                    .iter()
                    .map(|c| c.evaluate(&batch)?.into_array(batch.num_rows()))
                    .collect::<Result<Vec<_>>>()?;

                self.hashes_buffer.clear();
                self.hashes_buffer.resize(batch.num_rows(), 0);
                create_hashes(&keys_values, &self.random_state, &mut self.hashes_buffer)?;

                self.join_metrics.input_batches.add(1);
                self.join_metrics.input_rows.add(batch.num_rows());

                self.state =
                    HashJoinStreamState::ProcessProbeBatch(ProcessProbeBatchState {
                        batch,
                        values: keys_values,
                        offset: (0, None),
                        joined_probe_idx: None,
                    });
            }
            Some(Err(err)) => return Poll::Ready(Err(err)),
        };

        Poll::Ready(Ok(StatefulStreamResult::Continue))
    }

    /// Joins current probe batch with build-side data and produces batch with matched output
    ///
    /// Updates state to `FetchProbeBatch`
    fn process_probe_batch(
        &mut self,
    ) -> Result<StatefulStreamResult<Option<RecordBatch>>> {
        let state = self.state.try_as_process_probe_batch_mut()?;
        let build_side = self.build_side.try_as_ready_mut()?;

        let timer = self.join_metrics.join_time.timer();

        // if the left side is empty, we can skip the (potentially expensive) join operation
        if build_side.left_data.hash_map.is_empty() && self.filter.is_none() {
            let result = build_batch_empty_build_side(
                &self.schema,
                build_side.left_data.batch(),
                &state.batch,
                &self.column_indices,
                self.join_type,
            )?;
            self.join_metrics.output_batches.add(1);
            timer.done();

            self.state = HashJoinStreamState::FetchProbeBatch;

            return Ok(StatefulStreamResult::Ready(Some(result)));
        }

        // get the matched by join keys indices
        let (left_indices, right_indices, next_offset) = lookup_join_hashmap(
            build_side.left_data.hash_map(),
            build_side.left_data.values(),
            &state.values,
            self.null_equality,
            &self.hashes_buffer,
            self.batch_size,
            state.offset,
        )?;

        // apply join filter if exists
        let (left_indices, right_indices) = if let Some(filter) = &self.filter {
            apply_join_filter_to_indices(
                build_side.left_data.batch(),
                &state.batch,
                left_indices,
                right_indices,
                filter,
                JoinSide::Left,
                None,
            )?
        } else {
            (left_indices, right_indices)
        };

        // mark joined left-side indices as visited, if required by join type
        if need_produce_result_in_final(self.join_type) {
            let mut bitmap = build_side.left_data.visited_indices_bitmap().lock();
            left_indices.iter().flatten().for_each(|x| {
                bitmap.set_bit(x as usize, true);
            });
        }

        // The goals of index alignment for different join types are:
        //
        // 1) Right & FullJoin -- to append all missing probe-side indices between
        //    previous (excluding) and current joined indices.
        // 2) SemiJoin -- deduplicate probe indices in range between previous
        //    (excluding) and current joined indices.
        // 3) AntiJoin -- return only missing indices in range between
        //    previous and current joined indices.
        //    Inclusion/exclusion of the indices themselves don't matter
        //
        // As a summary -- alignment range can be produced based only on
        // joined (matched with filters applied) probe side indices, excluding starting one
        // (left from previous iteration).

        // if any rows have been joined -- get last joined probe-side (right) row
        // it's important that index counts as "joined" after hash collisions checks
        // and join filters applied.
        let last_joined_right_idx = match right_indices.len() {
            0 => None,
            n => Some(right_indices.value(n - 1) as usize),
        };

        // Calculate range and perform alignment.
        // In case probe batch has been processed -- align all remaining rows.
        let index_alignment_range_start = state.joined_probe_idx.map_or(0, |v| v + 1);
        let index_alignment_range_end = if next_offset.is_none() {
            state.batch.num_rows()
        } else {
            last_joined_right_idx.map_or(0, |v| v + 1)
        };

        let (left_indices, right_indices) = adjust_indices_by_join_type(
            left_indices,
            right_indices,
            index_alignment_range_start..index_alignment_range_end,
            self.join_type,
            self.right_side_ordered,
        )?;

        let result = if self.join_type == JoinType::RightMark {
            build_batch_from_indices(
                &self.schema,
                &state.batch,
                build_side.left_data.batch(),
                &left_indices,
                &right_indices,
                &self.column_indices,
                JoinSide::Right,
            )?
        } else {
            build_batch_from_indices(
                &self.schema,
                build_side.left_data.batch(),
                &state.batch,
                &left_indices,
                &right_indices,
                &self.column_indices,
                JoinSide::Left,
            )?
        };

        self.join_metrics.output_batches.add(1);
        timer.done();

        if next_offset.is_none() {
            self.state = HashJoinStreamState::FetchProbeBatch;
        } else {
            state.advance(
                next_offset
                    .ok_or_else(|| internal_datafusion_err!("unexpected None offset"))?,
                last_joined_right_idx,
            )
        };

        Ok(StatefulStreamResult::Ready(Some(result)))
    }

    /// Processes unmatched build-side rows for certain join types and produces output batch
    ///
    /// Updates state to `Completed`
    fn process_unmatched_build_batch(
        &mut self,
    ) -> Result<StatefulStreamResult<Option<RecordBatch>>> {
        let timer = self.join_metrics.join_time.timer();

        if !need_produce_result_in_final(self.join_type) {
            self.state = HashJoinStreamState::Completed;
            return Ok(StatefulStreamResult::Continue);
        }

        let build_side = self.build_side.try_as_ready()?;
        if !build_side.left_data.report_probe_completed() {
            self.state = HashJoinStreamState::Completed;
            return Ok(StatefulStreamResult::Continue);
        }

        // use the global left bitmap to produce the left indices and right indices
        let (left_side, right_side) = get_final_indices_from_shared_bitmap(
            build_side.left_data.visited_indices_bitmap(),
            self.join_type,
        );
        let empty_right_batch = RecordBatch::new_empty(self.right.schema());
        // use the left and right indices to produce the batch result
        let result = build_batch_from_indices(
            &self.schema,
            build_side.left_data.batch(),
            &empty_right_batch,
            &left_side,
            &right_side,
            &self.column_indices,
            JoinSide::Left,
        );

        if let Ok(ref batch) = result {
            self.join_metrics.input_batches.add(1);
            self.join_metrics.input_rows.add(batch.num_rows());

            self.join_metrics.output_batches.add(1);
        }
        timer.done();

        self.state = HashJoinStreamState::Completed;

        Ok(StatefulStreamResult::Ready(Some(result?)))
    }
}

impl Stream for HashJoinStream {
    type Item = Result<RecordBatch>;

    fn poll_next(
        mut self: std::pin::Pin<&mut Self>,
        cx: &mut std::task::Context<'_>,
    ) -> Poll<Option<Self::Item>> {
        self.poll_next_impl(cx)
    }
}

impl EmbeddedProjection for HashJoinExec {
    fn with_projection(&self, projection: Option<Vec<usize>>) -> Result<Self> {
        self.with_projection(projection)
    }
}

#[cfg(test)]
mod tests {
    use super::*;
    use crate::coalesce_partitions::CoalescePartitionsExec;
    use crate::test::{assert_join_metrics, TestMemoryExec};
    use crate::{
        common, expressions::Column, repartition::RepartitionExec, test::build_table_i32,
        test::exec::MockExec,
    };

    use arrow::array::{Date32Array, Int32Array, StructArray};
    use arrow::buffer::NullBuffer;
    use arrow::datatypes::{DataType, Field};
    use datafusion_common::test_util::{batches_to_sort_string, batches_to_string};
    use datafusion_common::{
        assert_batches_eq, assert_batches_sorted_eq, assert_contains, exec_err,
        ScalarValue,
    };
    use datafusion_execution::config::SessionConfig;
    use datafusion_execution::runtime_env::RuntimeEnvBuilder;
    use datafusion_expr::Operator;
    use datafusion_physical_expr::expressions::{BinaryExpr, Literal};
    use datafusion_physical_expr::PhysicalExpr;
    use hashbrown::HashTable;
    use insta::{allow_duplicates, assert_snapshot};
    use rstest::*;
    use rstest_reuse::*;

    fn div_ceil(a: usize, b: usize) -> usize {
        a.div_ceil(b)
    }

    #[template]
    #[rstest]
    fn batch_sizes(#[values(8192, 10, 5, 2, 1)] batch_size: usize) {}

    fn prepare_task_ctx(batch_size: usize) -> Arc<TaskContext> {
        let session_config = SessionConfig::default().with_batch_size(batch_size);
        Arc::new(TaskContext::default().with_session_config(session_config))
    }

    fn build_table(
        a: (&str, &Vec<i32>),
        b: (&str, &Vec<i32>),
        c: (&str, &Vec<i32>),
    ) -> Arc<dyn ExecutionPlan> {
        let batch = build_table_i32(a, b, c);
        let schema = batch.schema();
        TestMemoryExec::try_new_exec(&[vec![batch]], schema, None).unwrap()
    }

    fn join(
        left: Arc<dyn ExecutionPlan>,
        right: Arc<dyn ExecutionPlan>,
        on: JoinOn,
        join_type: &JoinType,
        null_equality: NullEquality,
    ) -> Result<HashJoinExec> {
        HashJoinExec::try_new(
            left,
            right,
            on,
            None,
            join_type,
            None,
            PartitionMode::CollectLeft,
            null_equality,
        )
    }

    fn join_with_filter(
        left: Arc<dyn ExecutionPlan>,
        right: Arc<dyn ExecutionPlan>,
        on: JoinOn,
        filter: JoinFilter,
        join_type: &JoinType,
        null_equality: NullEquality,
    ) -> Result<HashJoinExec> {
        HashJoinExec::try_new(
            left,
            right,
            on,
            Some(filter),
            join_type,
            None,
            PartitionMode::CollectLeft,
            null_equality,
        )
    }

    async fn join_collect(
        left: Arc<dyn ExecutionPlan>,
        right: Arc<dyn ExecutionPlan>,
        on: JoinOn,
        join_type: &JoinType,
        null_equality: NullEquality,
        context: Arc<TaskContext>,
    ) -> Result<(Vec<String>, Vec<RecordBatch>, MetricsSet)> {
        let join = join(left, right, on, join_type, null_equality)?;
        let columns_header = columns(&join.schema());

        let stream = join.execute(0, context)?;
        let batches = common::collect(stream).await?;
        let metrics = join.metrics().unwrap();

        Ok((columns_header, batches, metrics))
    }

    async fn partitioned_join_collect(
        left: Arc<dyn ExecutionPlan>,
        right: Arc<dyn ExecutionPlan>,
        on: JoinOn,
        join_type: &JoinType,
        null_equality: NullEquality,
        context: Arc<TaskContext>,
    ) -> Result<(Vec<String>, Vec<RecordBatch>, MetricsSet)> {
        join_collect_with_partition_mode(
            left,
            right,
            on,
            join_type,
            PartitionMode::Partitioned,
            null_equality,
            context,
        )
        .await
    }

    async fn join_collect_with_partition_mode(
        left: Arc<dyn ExecutionPlan>,
        right: Arc<dyn ExecutionPlan>,
        on: JoinOn,
        join_type: &JoinType,
        partition_mode: PartitionMode,
        null_equality: NullEquality,
        context: Arc<TaskContext>,
    ) -> Result<(Vec<String>, Vec<RecordBatch>, MetricsSet)> {
        let partition_count = 4;

        let (left_expr, right_expr) = on
            .iter()
            .map(|(l, r)| (Arc::clone(l), Arc::clone(r)))
            .unzip();

        let left_repartitioned: Arc<dyn ExecutionPlan> = match partition_mode {
            PartitionMode::CollectLeft => Arc::new(CoalescePartitionsExec::new(left)),
            PartitionMode::Partitioned => Arc::new(RepartitionExec::try_new(
                left,
                Partitioning::Hash(left_expr, partition_count),
            )?),
            PartitionMode::Auto => {
                return internal_err!("Unexpected PartitionMode::Auto in join tests")
            }
        };

        let right_repartitioned: Arc<dyn ExecutionPlan> = match partition_mode {
            PartitionMode::CollectLeft => {
                let partition_column_name = right.schema().field(0).name().clone();
                let partition_expr = vec![Arc::new(Column::new_with_schema(
                    &partition_column_name,
                    &right.schema(),
                )?) as _];
                Arc::new(RepartitionExec::try_new(
                    right,
                    Partitioning::Hash(partition_expr, partition_count),
                )?) as _
            }
            PartitionMode::Partitioned => Arc::new(RepartitionExec::try_new(
                right,
                Partitioning::Hash(right_expr, partition_count),
            )?),
            PartitionMode::Auto => {
                return internal_err!("Unexpected PartitionMode::Auto in join tests")
            }
        };

        let join = HashJoinExec::try_new(
            left_repartitioned,
            right_repartitioned,
            on,
            None,
            join_type,
            None,
            partition_mode,
            null_equality,
        )?;

        let columns = columns(&join.schema());

        let mut batches = vec![];
        for i in 0..partition_count {
            let stream = join.execute(i, Arc::clone(&context))?;
            let more_batches = common::collect(stream).await?;
            batches.extend(
                more_batches
                    .into_iter()
                    .filter(|b| b.num_rows() > 0)
                    .collect::<Vec<_>>(),
            );
        }
        let metrics = join.metrics().unwrap();

        Ok((columns, batches, metrics))
    }

    #[apply(batch_sizes)]
    #[tokio::test]
    async fn join_inner_one(batch_size: usize) -> Result<()> {
        let task_ctx = prepare_task_ctx(batch_size);
        let left = build_table(
            ("a1", &vec![1, 2, 3]),
            ("b1", &vec![4, 5, 5]), // this has a repetition
            ("c1", &vec![7, 8, 9]),
        );
        let right = build_table(
            ("a2", &vec![10, 20, 30]),
            ("b1", &vec![4, 5, 6]),
            ("c2", &vec![70, 80, 90]),
        );

        let on = vec![(
            Arc::new(Column::new_with_schema("b1", &left.schema())?) as _,
            Arc::new(Column::new_with_schema("b1", &right.schema())?) as _,
        )];

        let (columns, batches, metrics) = join_collect(
            Arc::clone(&left),
            Arc::clone(&right),
            on.clone(),
            &JoinType::Inner,
            NullEquality::NullEqualsNothing,
            task_ctx,
        )
        .await?;

        assert_eq!(columns, vec!["a1", "b1", "c1", "a2", "b1", "c2"]);

        allow_duplicates! {
            // Inner join output is expected to preserve both inputs order
            assert_snapshot!(batches_to_string(&batches), @r#"
                +----+----+----+----+----+----+
                | a1 | b1 | c1 | a2 | b1 | c2 |
                +----+----+----+----+----+----+
                | 1  | 4  | 7  | 10 | 4  | 70 |
                | 2  | 5  | 8  | 20 | 5  | 80 |
                | 3  | 5  | 9  | 20 | 5  | 80 |
                +----+----+----+----+----+----+
                "#);
        }

        assert_join_metrics!(metrics, 3);

        Ok(())
    }

    #[apply(batch_sizes)]
    #[tokio::test]
    async fn partitioned_join_inner_one(batch_size: usize) -> Result<()> {
        let task_ctx = prepare_task_ctx(batch_size);
        let left = build_table(
            ("a1", &vec![1, 2, 3]),
            ("b1", &vec![4, 5, 5]), // this has a repetition
            ("c1", &vec![7, 8, 9]),
        );
        let right = build_table(
            ("a2", &vec![10, 20, 30]),
            ("b1", &vec![4, 5, 6]),
            ("c2", &vec![70, 80, 90]),
        );
        let on = vec![(
            Arc::new(Column::new_with_schema("b1", &left.schema())?) as _,
            Arc::new(Column::new_with_schema("b1", &right.schema())?) as _,
        )];

        let (columns, batches, metrics) = partitioned_join_collect(
            Arc::clone(&left),
            Arc::clone(&right),
            on.clone(),
            &JoinType::Inner,
            NullEquality::NullEqualsNothing,
            task_ctx,
        )
        .await?;

        assert_eq!(columns, vec!["a1", "b1", "c1", "a2", "b1", "c2"]);

        allow_duplicates! {
            assert_snapshot!(batches_to_sort_string(&batches), @r#"
                +----+----+----+----+----+----+
                | a1 | b1 | c1 | a2 | b1 | c2 |
                +----+----+----+----+----+----+
                | 1  | 4  | 7  | 10 | 4  | 70 |
                | 2  | 5  | 8  | 20 | 5  | 80 |
                | 3  | 5  | 9  | 20 | 5  | 80 |
                +----+----+----+----+----+----+
                "#);
        }

        assert_join_metrics!(metrics, 3);

        Ok(())
    }

    #[tokio::test]
    async fn join_inner_one_no_shared_column_names() -> Result<()> {
        let task_ctx = Arc::new(TaskContext::default());
        let left = build_table(
            ("a1", &vec![1, 2, 3]),
            ("b1", &vec![4, 5, 5]), // this has a repetition
            ("c1", &vec![7, 8, 9]),
        );
        let right = build_table(
            ("a2", &vec![10, 20, 30]),
            ("b2", &vec![4, 5, 6]),
            ("c2", &vec![70, 80, 90]),
        );
        let on = vec![(
            Arc::new(Column::new_with_schema("b1", &left.schema())?) as _,
            Arc::new(Column::new_with_schema("b2", &right.schema())?) as _,
        )];

        let (columns, batches, metrics) = join_collect(
            left,
            right,
            on,
            &JoinType::Inner,
            NullEquality::NullEqualsNothing,
            task_ctx,
        )
        .await?;

        assert_eq!(columns, vec!["a1", "b1", "c1", "a2", "b2", "c2"]);

        // Inner join output is expected to preserve both inputs order
        allow_duplicates! {
            assert_snapshot!(batches_to_string(&batches), @r#"
            +----+----+----+----+----+----+
            | a1 | b1 | c1 | a2 | b2 | c2 |
            +----+----+----+----+----+----+
            | 1  | 4  | 7  | 10 | 4  | 70 |
            | 2  | 5  | 8  | 20 | 5  | 80 |
            | 3  | 5  | 9  | 20 | 5  | 80 |
            +----+----+----+----+----+----+
                "#);
        }

        assert_join_metrics!(metrics, 3);

        Ok(())
    }

    #[tokio::test]
    async fn join_inner_one_randomly_ordered() -> Result<()> {
        let task_ctx = Arc::new(TaskContext::default());
        let left = build_table(
            ("a1", &vec![0, 3, 2, 1]),
            ("b1", &vec![4, 5, 5, 4]),
            ("c1", &vec![6, 9, 8, 7]),
        );
        let right = build_table(
            ("a2", &vec![20, 30, 10]),
            ("b2", &vec![5, 6, 4]),
            ("c2", &vec![80, 90, 70]),
        );
        let on = vec![(
            Arc::new(Column::new_with_schema("b1", &left.schema())?) as _,
            Arc::new(Column::new_with_schema("b2", &right.schema())?) as _,
        )];

        let (columns, batches, metrics) = join_collect(
            left,
            right,
            on,
            &JoinType::Inner,
            NullEquality::NullEqualsNothing,
            task_ctx,
        )
        .await?;

        assert_eq!(columns, vec!["a1", "b1", "c1", "a2", "b2", "c2"]);

        // Inner join output is expected to preserve both inputs order
        allow_duplicates! {
            assert_snapshot!(batches_to_string(&batches), @r#"
            +----+----+----+----+----+----+
            | a1 | b1 | c1 | a2 | b2 | c2 |
            +----+----+----+----+----+----+
            | 3  | 5  | 9  | 20 | 5  | 80 |
            | 2  | 5  | 8  | 20 | 5  | 80 |
            | 0  | 4  | 6  | 10 | 4  | 70 |
            | 1  | 4  | 7  | 10 | 4  | 70 |
            +----+----+----+----+----+----+
                "#);
        }

        assert_join_metrics!(metrics, 4);

        Ok(())
    }

    #[apply(batch_sizes)]
    #[tokio::test]
    async fn join_inner_two(batch_size: usize) -> Result<()> {
        let task_ctx = prepare_task_ctx(batch_size);
        let left = build_table(
            ("a1", &vec![1, 2, 2]),
            ("b2", &vec![1, 2, 2]),
            ("c1", &vec![7, 8, 9]),
        );
        let right = build_table(
            ("a1", &vec![1, 2, 3]),
            ("b2", &vec![1, 2, 2]),
            ("c2", &vec![70, 80, 90]),
        );
        let on = vec![
            (
                Arc::new(Column::new_with_schema("a1", &left.schema())?) as _,
                Arc::new(Column::new_with_schema("a1", &right.schema())?) as _,
            ),
            (
                Arc::new(Column::new_with_schema("b2", &left.schema())?) as _,
                Arc::new(Column::new_with_schema("b2", &right.schema())?) as _,
            ),
        ];

        let (columns, batches, metrics) = join_collect(
            left,
            right,
            on,
            &JoinType::Inner,
            NullEquality::NullEqualsNothing,
            task_ctx,
        )
        .await?;

        assert_eq!(columns, vec!["a1", "b2", "c1", "a1", "b2", "c2"]);

        let expected_batch_count = if cfg!(not(feature = "force_hash_collisions")) {
            // Expected number of hash table matches = 3
            // in case batch_size is 1 - additional empty batch for remaining 3-2 row
            let mut expected_batch_count = div_ceil(3, batch_size);
            if batch_size == 1 {
                expected_batch_count += 1;
            }
            expected_batch_count
        } else {
            // With hash collisions enabled, all records will match each other
            // and filtered later.
            div_ceil(9, batch_size)
        };

        assert_eq!(batches.len(), expected_batch_count);

        // Inner join output is expected to preserve both inputs order
        allow_duplicates! {
            assert_snapshot!(batches_to_string(&batches), @r#"
            +----+----+----+----+----+----+
            | a1 | b2 | c1 | a1 | b2 | c2 |
            +----+----+----+----+----+----+
            | 1  | 1  | 7  | 1  | 1  | 70 |
            | 2  | 2  | 8  | 2  | 2  | 80 |
            | 2  | 2  | 9  | 2  | 2  | 80 |
            +----+----+----+----+----+----+
                "#);
        }

        assert_join_metrics!(metrics, 3);

        Ok(())
    }

    /// Test where the left has 2 parts, the right with 1 part => 1 part
    #[apply(batch_sizes)]
    #[tokio::test]
    async fn join_inner_one_two_parts_left(batch_size: usize) -> Result<()> {
        let task_ctx = prepare_task_ctx(batch_size);
        let batch1 = build_table_i32(
            ("a1", &vec![1, 2]),
            ("b2", &vec![1, 2]),
            ("c1", &vec![7, 8]),
        );
        let batch2 =
            build_table_i32(("a1", &vec![2]), ("b2", &vec![2]), ("c1", &vec![9]));
        let schema = batch1.schema();
        let left =
            TestMemoryExec::try_new_exec(&[vec![batch1], vec![batch2]], schema, None)
                .unwrap();
        let left = Arc::new(CoalescePartitionsExec::new(left));

        let right = build_table(
            ("a1", &vec![1, 2, 3]),
            ("b2", &vec![1, 2, 2]),
            ("c2", &vec![70, 80, 90]),
        );
        let on = vec![
            (
                Arc::new(Column::new_with_schema("a1", &left.schema())?) as _,
                Arc::new(Column::new_with_schema("a1", &right.schema())?) as _,
            ),
            (
                Arc::new(Column::new_with_schema("b2", &left.schema())?) as _,
                Arc::new(Column::new_with_schema("b2", &right.schema())?) as _,
            ),
        ];

        let (columns, batches, metrics) = join_collect(
            left,
            right,
            on,
            &JoinType::Inner,
            NullEquality::NullEqualsNothing,
            task_ctx,
        )
        .await?;

        assert_eq!(columns, vec!["a1", "b2", "c1", "a1", "b2", "c2"]);

        let expected_batch_count = if cfg!(not(feature = "force_hash_collisions")) {
            // Expected number of hash table matches = 3
            // in case batch_size is 1 - additional empty batch for remaining 3-2 row
            let mut expected_batch_count = div_ceil(3, batch_size);
            if batch_size == 1 {
                expected_batch_count += 1;
            }
            expected_batch_count
        } else {
            // With hash collisions enabled, all records will match each other
            // and filtered later.
            div_ceil(9, batch_size)
        };

        assert_eq!(batches.len(), expected_batch_count);

        // Inner join output is expected to preserve both inputs order
        allow_duplicates! {
            assert_snapshot!(batches_to_string(&batches), @r#"
            +----+----+----+----+----+----+
            | a1 | b2 | c1 | a1 | b2 | c2 |
            +----+----+----+----+----+----+
            | 1  | 1  | 7  | 1  | 1  | 70 |
            | 2  | 2  | 8  | 2  | 2  | 80 |
            | 2  | 2  | 9  | 2  | 2  | 80 |
            +----+----+----+----+----+----+
                "#);
        }

        assert_join_metrics!(metrics, 3);

        Ok(())
    }

    #[tokio::test]
    async fn join_inner_one_two_parts_left_randomly_ordered() -> Result<()> {
        let task_ctx = Arc::new(TaskContext::default());
        let batch1 = build_table_i32(
            ("a1", &vec![0, 3]),
            ("b1", &vec![4, 5]),
            ("c1", &vec![6, 9]),
        );
        let batch2 = build_table_i32(
            ("a1", &vec![2, 1]),
            ("b1", &vec![5, 4]),
            ("c1", &vec![8, 7]),
        );
        let schema = batch1.schema();

        let left =
            TestMemoryExec::try_new_exec(&[vec![batch1], vec![batch2]], schema, None)
                .unwrap();
        let left = Arc::new(CoalescePartitionsExec::new(left));
        let right = build_table(
            ("a2", &vec![20, 30, 10]),
            ("b2", &vec![5, 6, 4]),
            ("c2", &vec![80, 90, 70]),
        );
        let on = vec![(
            Arc::new(Column::new_with_schema("b1", &left.schema())?) as _,
            Arc::new(Column::new_with_schema("b2", &right.schema())?) as _,
        )];

        let (columns, batches, metrics) = join_collect(
            left,
            right,
            on,
            &JoinType::Inner,
            NullEquality::NullEqualsNothing,
            task_ctx,
        )
        .await?;

        assert_eq!(columns, vec!["a1", "b1", "c1", "a2", "b2", "c2"]);

        // Inner join output is expected to preserve both inputs order
        allow_duplicates! {
            assert_snapshot!(batches_to_string(&batches), @r#"
            +----+----+----+----+----+----+
            | a1 | b1 | c1 | a2 | b2 | c2 |
            +----+----+----+----+----+----+
            | 3  | 5  | 9  | 20 | 5  | 80 |
            | 2  | 5  | 8  | 20 | 5  | 80 |
            | 0  | 4  | 6  | 10 | 4  | 70 |
            | 1  | 4  | 7  | 10 | 4  | 70 |
            +----+----+----+----+----+----+
                "#);
        }

        assert_join_metrics!(metrics, 4);

        Ok(())
    }

    /// Test where the left has 1 part, the right has 2 parts => 2 parts
    #[apply(batch_sizes)]
    #[tokio::test]
    async fn join_inner_one_two_parts_right(batch_size: usize) -> Result<()> {
        let task_ctx = prepare_task_ctx(batch_size);
        let left = build_table(
            ("a1", &vec![1, 2, 3]),
            ("b1", &vec![4, 5, 5]), // this has a repetition
            ("c1", &vec![7, 8, 9]),
        );

        let batch1 = build_table_i32(
            ("a2", &vec![10, 20]),
            ("b1", &vec![4, 6]),
            ("c2", &vec![70, 80]),
        );
        let batch2 =
            build_table_i32(("a2", &vec![30]), ("b1", &vec![5]), ("c2", &vec![90]));
        let schema = batch1.schema();
        let right =
            TestMemoryExec::try_new_exec(&[vec![batch1], vec![batch2]], schema, None)
                .unwrap();

        let on = vec![(
            Arc::new(Column::new_with_schema("b1", &left.schema())?) as _,
            Arc::new(Column::new_with_schema("b1", &right.schema())?) as _,
        )];

        let join = join(
            left,
            right,
            on,
            &JoinType::Inner,
            NullEquality::NullEqualsNothing,
        )?;

        let columns = columns(&join.schema());
        assert_eq!(columns, vec!["a1", "b1", "c1", "a2", "b1", "c2"]);

        // first part
        let stream = join.execute(0, Arc::clone(&task_ctx))?;
        let batches = common::collect(stream).await?;

        let expected_batch_count = if cfg!(not(feature = "force_hash_collisions")) {
            // Expected number of hash table matches for first right batch = 1
            // and additional empty batch for non-joined 20-6-80
            let mut expected_batch_count = div_ceil(1, batch_size);
            if batch_size == 1 {
                expected_batch_count += 1;
            }
            expected_batch_count
        } else {
            // With hash collisions enabled, all records will match each other
            // and filtered later.
            div_ceil(6, batch_size)
        };
        assert_eq!(batches.len(), expected_batch_count);

        // Inner join output is expected to preserve both inputs order
        allow_duplicates! {
            assert_snapshot!(batches_to_string(&batches), @r#"
            +----+----+----+----+----+----+
            | a1 | b1 | c1 | a2 | b1 | c2 |
            +----+----+----+----+----+----+
            | 1  | 4  | 7  | 10 | 4  | 70 |
            +----+----+----+----+----+----+
                "#);
        }

        // second part
        let stream = join.execute(1, Arc::clone(&task_ctx))?;
        let batches = common::collect(stream).await?;

        let expected_batch_count = if cfg!(not(feature = "force_hash_collisions")) {
            // Expected number of hash table matches for second right batch = 2
            div_ceil(2, batch_size)
        } else {
            // With hash collisions enabled, all records will match each other
            // and filtered later.
            div_ceil(3, batch_size)
        };
        assert_eq!(batches.len(), expected_batch_count);

        // Inner join output is expected to preserve both inputs order
        allow_duplicates! {
            assert_snapshot!(batches_to_string(&batches), @r#"
            +----+----+----+----+----+----+
            | a1 | b1 | c1 | a2 | b1 | c2 |
            +----+----+----+----+----+----+
            | 2  | 5  | 8  | 30 | 5  | 90 |
            | 3  | 5  | 9  | 30 | 5  | 90 |
            +----+----+----+----+----+----+
                "#);
        }

        Ok(())
    }

    fn build_table_two_batches(
        a: (&str, &Vec<i32>),
        b: (&str, &Vec<i32>),
        c: (&str, &Vec<i32>),
    ) -> Arc<dyn ExecutionPlan> {
        let batch = build_table_i32(a, b, c);
        let schema = batch.schema();
        TestMemoryExec::try_new_exec(&[vec![batch.clone(), batch]], schema, None).unwrap()
    }

    #[apply(batch_sizes)]
    #[tokio::test]
    async fn join_left_multi_batch(batch_size: usize) {
        let task_ctx = prepare_task_ctx(batch_size);
        let left = build_table(
            ("a1", &vec![1, 2, 3]),
            ("b1", &vec![4, 5, 7]), // 7 does not exist on the right
            ("c1", &vec![7, 8, 9]),
        );
        let right = build_table_two_batches(
            ("a2", &vec![10, 20, 30]),
            ("b1", &vec![4, 5, 6]),
            ("c2", &vec![70, 80, 90]),
        );
        let on = vec![(
            Arc::new(Column::new_with_schema("b1", &left.schema()).unwrap()) as _,
            Arc::new(Column::new_with_schema("b1", &right.schema()).unwrap()) as _,
        )];

        let join = join(
            left,
            right,
            on,
            &JoinType::Left,
            NullEquality::NullEqualsNothing,
        )
        .unwrap();

        let columns = columns(&join.schema());
        assert_eq!(columns, vec!["a1", "b1", "c1", "a2", "b1", "c2"]);

        let stream = join.execute(0, task_ctx).unwrap();
        let batches = common::collect(stream).await.unwrap();

        allow_duplicates! {
            assert_snapshot!(batches_to_sort_string(&batches), @r#"
            +----+----+----+----+----+----+
            | a1 | b1 | c1 | a2 | b1 | c2 |
            +----+----+----+----+----+----+
            | 1  | 4  | 7  | 10 | 4  | 70 |
            | 1  | 4  | 7  | 10 | 4  | 70 |
            | 2  | 5  | 8  | 20 | 5  | 80 |
            | 2  | 5  | 8  | 20 | 5  | 80 |
            | 3  | 7  | 9  |    |    |    |
            +----+----+----+----+----+----+
                "#);
        }
    }

    #[apply(batch_sizes)]
    #[tokio::test]
    async fn join_full_multi_batch(batch_size: usize) {
        let task_ctx = prepare_task_ctx(batch_size);
        let left = build_table(
            ("a1", &vec![1, 2, 3]),
            ("b1", &vec![4, 5, 7]), // 7 does not exist on the right
            ("c1", &vec![7, 8, 9]),
        );
        // create two identical batches for the right side
        let right = build_table_two_batches(
            ("a2", &vec![10, 20, 30]),
            ("b2", &vec![4, 5, 6]),
            ("c2", &vec![70, 80, 90]),
        );
        let on = vec![(
            Arc::new(Column::new_with_schema("b1", &left.schema()).unwrap()) as _,
            Arc::new(Column::new_with_schema("b2", &right.schema()).unwrap()) as _,
        )];

        let join = join(
            left,
            right,
            on,
            &JoinType::Full,
            NullEquality::NullEqualsNothing,
        )
        .unwrap();

        let columns = columns(&join.schema());
        assert_eq!(columns, vec!["a1", "b1", "c1", "a2", "b2", "c2"]);

        let stream = join.execute(0, task_ctx).unwrap();
        let batches = common::collect(stream).await.unwrap();

        allow_duplicates! {
            assert_snapshot!(batches_to_sort_string(&batches), @r#"
            +----+----+----+----+----+----+
            | a1 | b1 | c1 | a2 | b2 | c2 |
            +----+----+----+----+----+----+
            |    |    |    | 30 | 6  | 90 |
            |    |    |    | 30 | 6  | 90 |
            | 1  | 4  | 7  | 10 | 4  | 70 |
            | 1  | 4  | 7  | 10 | 4  | 70 |
            | 2  | 5  | 8  | 20 | 5  | 80 |
            | 2  | 5  | 8  | 20 | 5  | 80 |
            | 3  | 7  | 9  |    |    |    |
            +----+----+----+----+----+----+
                "#);
        }
    }

    #[apply(batch_sizes)]
    #[tokio::test]
    async fn join_left_empty_right(batch_size: usize) {
        let task_ctx = prepare_task_ctx(batch_size);
        let left = build_table(
            ("a1", &vec![1, 2, 3]),
            ("b1", &vec![4, 5, 7]),
            ("c1", &vec![7, 8, 9]),
        );
        let right = build_table_i32(("a2", &vec![]), ("b1", &vec![]), ("c2", &vec![]));
        let on = vec![(
            Arc::new(Column::new_with_schema("b1", &left.schema()).unwrap()) as _,
            Arc::new(Column::new_with_schema("b1", &right.schema()).unwrap()) as _,
        )];
        let schema = right.schema();
        let right = TestMemoryExec::try_new_exec(&[vec![right]], schema, None).unwrap();
        let join = join(
            left,
            right,
            on,
            &JoinType::Left,
            NullEquality::NullEqualsNothing,
        )
        .unwrap();

        let columns = columns(&join.schema());
        assert_eq!(columns, vec!["a1", "b1", "c1", "a2", "b1", "c2"]);

        let stream = join.execute(0, task_ctx).unwrap();
        let batches = common::collect(stream).await.unwrap();

        allow_duplicates! {
            assert_snapshot!(batches_to_sort_string(&batches), @r#"
            +----+----+----+----+----+----+
            | a1 | b1 | c1 | a2 | b1 | c2 |
            +----+----+----+----+----+----+
            | 1  | 4  | 7  |    |    |    |
            | 2  | 5  | 8  |    |    |    |
            | 3  | 7  | 9  |    |    |    |
            +----+----+----+----+----+----+
                "#);
        }
    }

    #[apply(batch_sizes)]
    #[tokio::test]
    async fn join_full_empty_right(batch_size: usize) {
        let task_ctx = prepare_task_ctx(batch_size);
        let left = build_table(
            ("a1", &vec![1, 2, 3]),
            ("b1", &vec![4, 5, 7]),
            ("c1", &vec![7, 8, 9]),
        );
        let right = build_table_i32(("a2", &vec![]), ("b2", &vec![]), ("c2", &vec![]));
        let on = vec![(
            Arc::new(Column::new_with_schema("b1", &left.schema()).unwrap()) as _,
            Arc::new(Column::new_with_schema("b2", &right.schema()).unwrap()) as _,
        )];
        let schema = right.schema();
        let right = TestMemoryExec::try_new_exec(&[vec![right]], schema, None).unwrap();
        let join = join(
            left,
            right,
            on,
            &JoinType::Full,
            NullEquality::NullEqualsNothing,
        )
        .unwrap();

        let columns = columns(&join.schema());
        assert_eq!(columns, vec!["a1", "b1", "c1", "a2", "b2", "c2"]);

        let stream = join.execute(0, task_ctx).unwrap();
        let batches = common::collect(stream).await.unwrap();

        allow_duplicates! {
            assert_snapshot!(batches_to_sort_string(&batches), @r#"
            +----+----+----+----+----+----+
            | a1 | b1 | c1 | a2 | b2 | c2 |
            +----+----+----+----+----+----+
            | 1  | 4  | 7  |    |    |    |
            | 2  | 5  | 8  |    |    |    |
            | 3  | 7  | 9  |    |    |    |
            +----+----+----+----+----+----+
                "#);
        }
    }

    #[apply(batch_sizes)]
    #[tokio::test]
    async fn join_left_one(batch_size: usize) -> Result<()> {
        let task_ctx = prepare_task_ctx(batch_size);
        let left = build_table(
            ("a1", &vec![1, 2, 3]),
            ("b1", &vec![4, 5, 7]), // 7 does not exist on the right
            ("c1", &vec![7, 8, 9]),
        );
        let right = build_table(
            ("a2", &vec![10, 20, 30]),
            ("b1", &vec![4, 5, 6]),
            ("c2", &vec![70, 80, 90]),
        );
        let on = vec![(
            Arc::new(Column::new_with_schema("b1", &left.schema())?) as _,
            Arc::new(Column::new_with_schema("b1", &right.schema())?) as _,
        )];

        let (columns, batches, metrics) = join_collect(
            Arc::clone(&left),
            Arc::clone(&right),
            on.clone(),
            &JoinType::Left,
            NullEquality::NullEqualsNothing,
            task_ctx,
        )
        .await?;

        assert_eq!(columns, vec!["a1", "b1", "c1", "a2", "b1", "c2"]);

        allow_duplicates! {
            assert_snapshot!(batches_to_sort_string(&batches), @r#"
            +----+----+----+----+----+----+
            | a1 | b1 | c1 | a2 | b1 | c2 |
            +----+----+----+----+----+----+
            | 1  | 4  | 7  | 10 | 4  | 70 |
            | 2  | 5  | 8  | 20 | 5  | 80 |
            | 3  | 7  | 9  |    |    |    |
            +----+----+----+----+----+----+
                "#);
        }

        assert_join_metrics!(metrics, 3);

        Ok(())
    }

    #[apply(batch_sizes)]
    #[tokio::test]
    async fn partitioned_join_left_one(batch_size: usize) -> Result<()> {
        let task_ctx = prepare_task_ctx(batch_size);
        let left = build_table(
            ("a1", &vec![1, 2, 3]),
            ("b1", &vec![4, 5, 7]), // 7 does not exist on the right
            ("c1", &vec![7, 8, 9]),
        );
        let right = build_table(
            ("a2", &vec![10, 20, 30]),
            ("b1", &vec![4, 5, 6]),
            ("c2", &vec![70, 80, 90]),
        );
        let on = vec![(
            Arc::new(Column::new_with_schema("b1", &left.schema())?) as _,
            Arc::new(Column::new_with_schema("b1", &right.schema())?) as _,
        )];

        let (columns, batches, metrics) = partitioned_join_collect(
            Arc::clone(&left),
            Arc::clone(&right),
            on.clone(),
            &JoinType::Left,
            NullEquality::NullEqualsNothing,
            task_ctx,
        )
        .await?;

        assert_eq!(columns, vec!["a1", "b1", "c1", "a2", "b1", "c2"]);

        allow_duplicates! {
            assert_snapshot!(batches_to_sort_string(&batches), @r#"
            +----+----+----+----+----+----+
            | a1 | b1 | c1 | a2 | b1 | c2 |
            +----+----+----+----+----+----+
            | 1  | 4  | 7  | 10 | 4  | 70 |
            | 2  | 5  | 8  | 20 | 5  | 80 |
            | 3  | 7  | 9  |    |    |    |
            +----+----+----+----+----+----+
                "#);
        }

        assert_join_metrics!(metrics, 3);

        Ok(())
    }

    fn build_semi_anti_left_table() -> Arc<dyn ExecutionPlan> {
        // just two line match
        // b1 = 10
        build_table(
            ("a1", &vec![1, 3, 5, 7, 9, 11, 13]),
            ("b1", &vec![1, 3, 5, 7, 8, 8, 10]),
            ("c1", &vec![10, 30, 50, 70, 90, 110, 130]),
        )
    }

    fn build_semi_anti_right_table() -> Arc<dyn ExecutionPlan> {
        // just two line match
        // b2 = 10
        build_table(
            ("a2", &vec![8, 12, 6, 2, 10, 4]),
            ("b2", &vec![8, 10, 6, 2, 10, 4]),
            ("c2", &vec![20, 40, 60, 80, 100, 120]),
        )
    }

    #[apply(batch_sizes)]
    #[tokio::test]
    async fn join_left_semi(batch_size: usize) -> Result<()> {
        let task_ctx = prepare_task_ctx(batch_size);
        let left = build_semi_anti_left_table();
        let right = build_semi_anti_right_table();
        // left_table left semi join right_table on left_table.b1 = right_table.b2
        let on = vec![(
            Arc::new(Column::new_with_schema("b1", &left.schema())?) as _,
            Arc::new(Column::new_with_schema("b2", &right.schema())?) as _,
        )];

        let join = join(
            left,
            right,
            on,
            &JoinType::LeftSemi,
            NullEquality::NullEqualsNothing,
        )?;

        let columns = columns(&join.schema());
        assert_eq!(columns, vec!["a1", "b1", "c1"]);

        let stream = join.execute(0, task_ctx)?;
        let batches = common::collect(stream).await?;

        // ignore the order
        allow_duplicates! {
            assert_snapshot!(batches_to_sort_string(&batches), @r#"
            +----+----+-----+
            | a1 | b1 | c1  |
            +----+----+-----+
            | 11 | 8  | 110 |
            | 13 | 10 | 130 |
            | 9  | 8  | 90  |
            +----+----+-----+
                "#);
        }

        Ok(())
    }

    #[apply(batch_sizes)]
    #[tokio::test]
    async fn join_left_semi_with_filter(batch_size: usize) -> Result<()> {
        let task_ctx = prepare_task_ctx(batch_size);
        let left = build_semi_anti_left_table();
        let right = build_semi_anti_right_table();

        // left_table left semi join right_table on left_table.b1 = right_table.b2 and right_table.a2 != 10
        let on = vec![(
            Arc::new(Column::new_with_schema("b1", &left.schema())?) as _,
            Arc::new(Column::new_with_schema("b2", &right.schema())?) as _,
        )];

        let column_indices = vec![ColumnIndex {
            index: 0,
            side: JoinSide::Right,
        }];
        let intermediate_schema =
            Schema::new(vec![Field::new("x", DataType::Int32, true)]);

        let filter_expression = Arc::new(BinaryExpr::new(
            Arc::new(Column::new("x", 0)),
            Operator::NotEq,
            Arc::new(Literal::new(ScalarValue::Int32(Some(10)))),
        )) as Arc<dyn PhysicalExpr>;

        let filter = JoinFilter::new(
            filter_expression,
            column_indices.clone(),
            Arc::new(intermediate_schema.clone()),
        );

        let join = join_with_filter(
            Arc::clone(&left),
            Arc::clone(&right),
            on.clone(),
            filter,
            &JoinType::LeftSemi,
            NullEquality::NullEqualsNothing,
        )?;

        let columns_header = columns(&join.schema());
        assert_eq!(columns_header.clone(), vec!["a1", "b1", "c1"]);

        let stream = join.execute(0, Arc::clone(&task_ctx))?;
        let batches = common::collect(stream).await?;

        allow_duplicates! {
            assert_snapshot!(batches_to_sort_string(&batches), @r"
            +----+----+-----+
            | a1 | b1 | c1  |
            +----+----+-----+
            | 11 | 8  | 110 |
            | 13 | 10 | 130 |
            | 9  | 8  | 90  |
            +----+----+-----+
            ");
        }

        // left_table left semi join right_table on left_table.b1 = right_table.b2 and right_table.a2 > 10
        let filter_expression = Arc::new(BinaryExpr::new(
            Arc::new(Column::new("x", 0)),
            Operator::Gt,
            Arc::new(Literal::new(ScalarValue::Int32(Some(10)))),
        )) as Arc<dyn PhysicalExpr>;
        let filter = JoinFilter::new(
            filter_expression,
            column_indices,
            Arc::new(intermediate_schema),
        );

        let join = join_with_filter(
            left,
            right,
            on,
            filter,
            &JoinType::LeftSemi,
            NullEquality::NullEqualsNothing,
        )?;

        let columns_header = columns(&join.schema());
        assert_eq!(columns_header, vec!["a1", "b1", "c1"]);

        let stream = join.execute(0, task_ctx)?;
        let batches = common::collect(stream).await?;

        allow_duplicates! {
            assert_snapshot!(batches_to_sort_string(&batches), @r#"
            +----+----+-----+
            | a1 | b1 | c1  |
            +----+----+-----+
            | 13 | 10 | 130 |
            +----+----+-----+
                "#);
        }

        Ok(())
    }

    #[apply(batch_sizes)]
    #[tokio::test]
    async fn join_right_semi(batch_size: usize) -> Result<()> {
        let task_ctx = prepare_task_ctx(batch_size);
        let left = build_semi_anti_left_table();
        let right = build_semi_anti_right_table();

        // left_table right semi join right_table on left_table.b1 = right_table.b2
        let on = vec![(
            Arc::new(Column::new_with_schema("b1", &left.schema())?) as _,
            Arc::new(Column::new_with_schema("b2", &right.schema())?) as _,
        )];

        let join = join(
            left,
            right,
            on,
            &JoinType::RightSemi,
            NullEquality::NullEqualsNothing,
        )?;

        let columns = columns(&join.schema());
        assert_eq!(columns, vec!["a2", "b2", "c2"]);

        let stream = join.execute(0, task_ctx)?;
        let batches = common::collect(stream).await?;

        // RightSemi join output is expected to preserve right input order
        allow_duplicates! {
            assert_snapshot!(batches_to_string(&batches), @r#"
            +----+----+-----+
            | a2 | b2 | c2  |
            +----+----+-----+
            | 8  | 8  | 20  |
            | 12 | 10 | 40  |
            | 10 | 10 | 100 |
            +----+----+-----+
                "#);
        }

        Ok(())
    }

    #[apply(batch_sizes)]
    #[tokio::test]
    async fn join_right_semi_with_filter(batch_size: usize) -> Result<()> {
        let task_ctx = prepare_task_ctx(batch_size);
        let left = build_semi_anti_left_table();
        let right = build_semi_anti_right_table();

        // left_table right semi join right_table on left_table.b1 = right_table.b2 on left_table.a1!=9
        let on = vec![(
            Arc::new(Column::new_with_schema("b1", &left.schema())?) as _,
            Arc::new(Column::new_with_schema("b2", &right.schema())?) as _,
        )];

        let column_indices = vec![ColumnIndex {
            index: 0,
            side: JoinSide::Left,
        }];
        let intermediate_schema =
            Schema::new(vec![Field::new("x", DataType::Int32, true)]);

        let filter_expression = Arc::new(BinaryExpr::new(
            Arc::new(Column::new("x", 0)),
            Operator::NotEq,
            Arc::new(Literal::new(ScalarValue::Int32(Some(9)))),
        )) as Arc<dyn PhysicalExpr>;

        let filter = JoinFilter::new(
            filter_expression,
            column_indices.clone(),
            Arc::new(intermediate_schema.clone()),
        );

        let join = join_with_filter(
            Arc::clone(&left),
            Arc::clone(&right),
            on.clone(),
            filter,
            &JoinType::RightSemi,
            NullEquality::NullEqualsNothing,
        )?;

        let columns = columns(&join.schema());
        assert_eq!(columns, vec!["a2", "b2", "c2"]);

        let stream = join.execute(0, Arc::clone(&task_ctx))?;
        let batches = common::collect(stream).await?;

        // RightSemi join output is expected to preserve right input order
        allow_duplicates! {
            assert_snapshot!(batches_to_string(&batches), @r#"
            +----+----+-----+
            | a2 | b2 | c2  |
            +----+----+-----+
            | 8  | 8  | 20  |
            | 12 | 10 | 40  |
            | 10 | 10 | 100 |
            +----+----+-----+
                "#);
        }

        // left_table right semi join right_table on left_table.b1 = right_table.b2 on left_table.a1!=9
        let filter_expression = Arc::new(BinaryExpr::new(
            Arc::new(Column::new("x", 0)),
            Operator::Gt,
            Arc::new(Literal::new(ScalarValue::Int32(Some(11)))),
        )) as Arc<dyn PhysicalExpr>;

        let filter = JoinFilter::new(
            filter_expression,
            column_indices,
            Arc::new(intermediate_schema.clone()),
        );

        let join = join_with_filter(
            left,
            right,
            on,
            filter,
            &JoinType::RightSemi,
            NullEquality::NullEqualsNothing,
        )?;
        let stream = join.execute(0, task_ctx)?;
        let batches = common::collect(stream).await?;

        // RightSemi join output is expected to preserve right input order
        allow_duplicates! {
            assert_snapshot!(batches_to_string(&batches), @r#"
            +----+----+-----+
            | a2 | b2 | c2  |
            +----+----+-----+
            | 12 | 10 | 40  |
            | 10 | 10 | 100 |
            +----+----+-----+
                "#);
        }

        Ok(())
    }

    #[apply(batch_sizes)]
    #[tokio::test]
    async fn join_left_anti(batch_size: usize) -> Result<()> {
        let task_ctx = prepare_task_ctx(batch_size);
        let left = build_semi_anti_left_table();
        let right = build_semi_anti_right_table();
        // left_table left anti join right_table on left_table.b1 = right_table.b2
        let on = vec![(
            Arc::new(Column::new_with_schema("b1", &left.schema())?) as _,
            Arc::new(Column::new_with_schema("b2", &right.schema())?) as _,
        )];

        let join = join(
            left,
            right,
            on,
            &JoinType::LeftAnti,
            NullEquality::NullEqualsNothing,
        )?;

        let columns = columns(&join.schema());
        assert_eq!(columns, vec!["a1", "b1", "c1"]);

        let stream = join.execute(0, task_ctx)?;
        let batches = common::collect(stream).await?;

        allow_duplicates! {
            assert_snapshot!(batches_to_sort_string(&batches), @r#"
            +----+----+----+
            | a1 | b1 | c1 |
            +----+----+----+
            | 1  | 1  | 10 |
            | 3  | 3  | 30 |
            | 5  | 5  | 50 |
            | 7  | 7  | 70 |
            +----+----+----+
                "#);
        }
        Ok(())
    }

    #[apply(batch_sizes)]
    #[tokio::test]
    async fn join_left_anti_with_filter(batch_size: usize) -> Result<()> {
        let task_ctx = prepare_task_ctx(batch_size);
        let left = build_semi_anti_left_table();
        let right = build_semi_anti_right_table();
        // left_table left anti join right_table on left_table.b1 = right_table.b2 and right_table.a2!=8
        let on = vec![(
            Arc::new(Column::new_with_schema("b1", &left.schema())?) as _,
            Arc::new(Column::new_with_schema("b2", &right.schema())?) as _,
        )];

        let column_indices = vec![ColumnIndex {
            index: 0,
            side: JoinSide::Right,
        }];
        let intermediate_schema =
            Schema::new(vec![Field::new("x", DataType::Int32, true)]);
        let filter_expression = Arc::new(BinaryExpr::new(
            Arc::new(Column::new("x", 0)),
            Operator::NotEq,
            Arc::new(Literal::new(ScalarValue::Int32(Some(8)))),
        )) as Arc<dyn PhysicalExpr>;

        let filter = JoinFilter::new(
            filter_expression,
            column_indices.clone(),
            Arc::new(intermediate_schema.clone()),
        );

        let join = join_with_filter(
            Arc::clone(&left),
            Arc::clone(&right),
            on.clone(),
            filter,
            &JoinType::LeftAnti,
            NullEquality::NullEqualsNothing,
        )?;

        let columns_header = columns(&join.schema());
        assert_eq!(columns_header, vec!["a1", "b1", "c1"]);

        let stream = join.execute(0, Arc::clone(&task_ctx))?;
        let batches = common::collect(stream).await?;

        allow_duplicates! {
            assert_snapshot!(batches_to_sort_string(&batches), @r#"
            +----+----+-----+
            | a1 | b1 | c1  |
            +----+----+-----+
            | 1  | 1  | 10  |
            | 11 | 8  | 110 |
            | 3  | 3  | 30  |
            | 5  | 5  | 50  |
            | 7  | 7  | 70  |
            | 9  | 8  | 90  |
            +----+----+-----+
                "#);
        }

        // left_table left anti join right_table on left_table.b1 = right_table.b2 and right_table.a2 != 13
        let filter_expression = Arc::new(BinaryExpr::new(
            Arc::new(Column::new("x", 0)),
            Operator::NotEq,
            Arc::new(Literal::new(ScalarValue::Int32(Some(8)))),
        )) as Arc<dyn PhysicalExpr>;

        let filter = JoinFilter::new(
            filter_expression,
            column_indices,
            Arc::new(intermediate_schema),
        );

        let join = join_with_filter(
            left,
            right,
            on,
            filter,
            &JoinType::LeftAnti,
            NullEquality::NullEqualsNothing,
        )?;

        let columns_header = columns(&join.schema());
        assert_eq!(columns_header, vec!["a1", "b1", "c1"]);

        let stream = join.execute(0, task_ctx)?;
        let batches = common::collect(stream).await?;

        allow_duplicates! {
            assert_snapshot!(batches_to_sort_string(&batches), @r#"
            +----+----+-----+
            | a1 | b1 | c1  |
            +----+----+-----+
            | 1  | 1  | 10  |
            | 11 | 8  | 110 |
            | 3  | 3  | 30  |
            | 5  | 5  | 50  |
            | 7  | 7  | 70  |
            | 9  | 8  | 90  |
            +----+----+-----+
                "#);
        }

        Ok(())
    }

    #[apply(batch_sizes)]
    #[tokio::test]
    async fn join_right_anti(batch_size: usize) -> Result<()> {
        let task_ctx = prepare_task_ctx(batch_size);
        let left = build_semi_anti_left_table();
        let right = build_semi_anti_right_table();
        let on = vec![(
            Arc::new(Column::new_with_schema("b1", &left.schema())?) as _,
            Arc::new(Column::new_with_schema("b2", &right.schema())?) as _,
        )];

        let join = join(
            left,
            right,
            on,
            &JoinType::RightAnti,
            NullEquality::NullEqualsNothing,
        )?;

        let columns = columns(&join.schema());
        assert_eq!(columns, vec!["a2", "b2", "c2"]);

        let stream = join.execute(0, task_ctx)?;
        let batches = common::collect(stream).await?;

        // RightAnti join output is expected to preserve right input order
        allow_duplicates! {
            assert_snapshot!(batches_to_string(&batches), @r#"
            +----+----+-----+
            | a2 | b2 | c2  |
            +----+----+-----+
            | 6  | 6  | 60  |
            | 2  | 2  | 80  |
            | 4  | 4  | 120 |
            +----+----+-----+
                "#);
        }
        Ok(())
    }

    #[apply(batch_sizes)]
    #[tokio::test]
    async fn join_right_anti_with_filter(batch_size: usize) -> Result<()> {
        let task_ctx = prepare_task_ctx(batch_size);
        let left = build_semi_anti_left_table();
        let right = build_semi_anti_right_table();
        // left_table right anti join right_table on left_table.b1 = right_table.b2 and left_table.a1!=13
        let on = vec![(
            Arc::new(Column::new_with_schema("b1", &left.schema())?) as _,
            Arc::new(Column::new_with_schema("b2", &right.schema())?) as _,
        )];

        let column_indices = vec![ColumnIndex {
            index: 0,
            side: JoinSide::Left,
        }];
        let intermediate_schema =
            Schema::new(vec![Field::new("x", DataType::Int32, true)]);

        let filter_expression = Arc::new(BinaryExpr::new(
            Arc::new(Column::new("x", 0)),
            Operator::NotEq,
            Arc::new(Literal::new(ScalarValue::Int32(Some(13)))),
        )) as Arc<dyn PhysicalExpr>;

        let filter = JoinFilter::new(
            filter_expression,
            column_indices,
            Arc::new(intermediate_schema.clone()),
        );

        let join = join_with_filter(
            Arc::clone(&left),
            Arc::clone(&right),
            on.clone(),
            filter,
            &JoinType::RightAnti,
            NullEquality::NullEqualsNothing,
        )?;

        let columns_header = columns(&join.schema());
        assert_eq!(columns_header, vec!["a2", "b2", "c2"]);

        let stream = join.execute(0, Arc::clone(&task_ctx))?;
        let batches = common::collect(stream).await?;

        // RightAnti join output is expected to preserve right input order
        allow_duplicates! {
            assert_snapshot!(batches_to_string(&batches), @r#"
            +----+----+-----+
            | a2 | b2 | c2  |
            +----+----+-----+
            | 12 | 10 | 40  |
            | 6  | 6  | 60  |
            | 2  | 2  | 80  |
            | 10 | 10 | 100 |
            | 4  | 4  | 120 |
            +----+----+-----+
                "#);
        }

        // left_table right anti join right_table on left_table.b1 = right_table.b2 and right_table.b2!=8
        let column_indices = vec![ColumnIndex {
            index: 1,
            side: JoinSide::Right,
        }];
        let filter_expression = Arc::new(BinaryExpr::new(
            Arc::new(Column::new("x", 0)),
            Operator::NotEq,
            Arc::new(Literal::new(ScalarValue::Int32(Some(8)))),
        )) as Arc<dyn PhysicalExpr>;

        let filter = JoinFilter::new(
            filter_expression,
            column_indices,
            Arc::new(intermediate_schema),
        );

        let join = join_with_filter(
            left,
            right,
            on,
            filter,
            &JoinType::RightAnti,
            NullEquality::NullEqualsNothing,
        )?;

        let columns_header = columns(&join.schema());
        assert_eq!(columns_header, vec!["a2", "b2", "c2"]);

        let stream = join.execute(0, task_ctx)?;
        let batches = common::collect(stream).await?;

        // RightAnti join output is expected to preserve right input order
        allow_duplicates! {
            assert_snapshot!(batches_to_string(&batches), @r#"
            +----+----+-----+
            | a2 | b2 | c2  |
            +----+----+-----+
            | 8  | 8  | 20  |
            | 6  | 6  | 60  |
            | 2  | 2  | 80  |
            | 4  | 4  | 120 |
            +----+----+-----+
                "#);
        }

        Ok(())
    }

    #[apply(batch_sizes)]
    #[tokio::test]
    async fn join_right_one(batch_size: usize) -> Result<()> {
        let task_ctx = prepare_task_ctx(batch_size);
        let left = build_table(
            ("a1", &vec![1, 2, 3]),
            ("b1", &vec![4, 5, 7]),
            ("c1", &vec![7, 8, 9]),
        );
        let right = build_table(
            ("a2", &vec![10, 20, 30]),
            ("b1", &vec![4, 5, 6]), // 6 does not exist on the left
            ("c2", &vec![70, 80, 90]),
        );
        let on = vec![(
            Arc::new(Column::new_with_schema("b1", &left.schema())?) as _,
            Arc::new(Column::new_with_schema("b1", &right.schema())?) as _,
        )];

        let (columns, batches, metrics) = join_collect(
            left,
            right,
            on,
            &JoinType::Right,
            NullEquality::NullEqualsNothing,
            task_ctx,
        )
        .await?;

        assert_eq!(columns, vec!["a1", "b1", "c1", "a2", "b1", "c2"]);

        allow_duplicates! {
            assert_snapshot!(batches_to_sort_string(&batches), @r#"
            +----+----+----+----+----+----+
            | a1 | b1 | c1 | a2 | b1 | c2 |
            +----+----+----+----+----+----+
            |    |    |    | 30 | 6  | 90 |
            | 1  | 4  | 7  | 10 | 4  | 70 |
            | 2  | 5  | 8  | 20 | 5  | 80 |
            +----+----+----+----+----+----+
                "#);
        }

        assert_join_metrics!(metrics, 3);

        Ok(())
    }

    #[apply(batch_sizes)]
    #[tokio::test]
    async fn partitioned_join_right_one(batch_size: usize) -> Result<()> {
        let task_ctx = prepare_task_ctx(batch_size);
        let left = build_table(
            ("a1", &vec![1, 2, 3]),
            ("b1", &vec![4, 5, 7]),
            ("c1", &vec![7, 8, 9]),
        );
        let right = build_table(
            ("a2", &vec![10, 20, 30]),
            ("b1", &vec![4, 5, 6]), // 6 does not exist on the left
            ("c2", &vec![70, 80, 90]),
        );
        let on = vec![(
            Arc::new(Column::new_with_schema("b1", &left.schema())?) as _,
            Arc::new(Column::new_with_schema("b1", &right.schema())?) as _,
        )];

        let (columns, batches, metrics) = partitioned_join_collect(
            left,
            right,
            on,
            &JoinType::Right,
            NullEquality::NullEqualsNothing,
            task_ctx,
        )
        .await?;

        assert_eq!(columns, vec!["a1", "b1", "c1", "a2", "b1", "c2"]);

        allow_duplicates! {
            assert_snapshot!(batches_to_sort_string(&batches), @r#"
            +----+----+----+----+----+----+
            | a1 | b1 | c1 | a2 | b1 | c2 |
            +----+----+----+----+----+----+
            |    |    |    | 30 | 6  | 90 |
            | 1  | 4  | 7  | 10 | 4  | 70 |
            | 2  | 5  | 8  | 20 | 5  | 80 |
            +----+----+----+----+----+----+
                "#);
        }

        assert_join_metrics!(metrics, 3);

        Ok(())
    }

    #[apply(batch_sizes)]
    #[tokio::test]
    async fn join_full_one(batch_size: usize) -> Result<()> {
        let task_ctx = prepare_task_ctx(batch_size);
        let left = build_table(
            ("a1", &vec![1, 2, 3]),
            ("b1", &vec![4, 5, 7]), // 7 does not exist on the right
            ("c1", &vec![7, 8, 9]),
        );
        let right = build_table(
            ("a2", &vec![10, 20, 30]),
            ("b2", &vec![4, 5, 6]),
            ("c2", &vec![70, 80, 90]),
        );
        let on = vec![(
            Arc::new(Column::new_with_schema("b1", &left.schema()).unwrap()) as _,
            Arc::new(Column::new_with_schema("b2", &right.schema()).unwrap()) as _,
        )];

        let join = join(
            left,
            right,
            on,
            &JoinType::Full,
            NullEquality::NullEqualsNothing,
        )?;

        let columns = columns(&join.schema());
        assert_eq!(columns, vec!["a1", "b1", "c1", "a2", "b2", "c2"]);

        let stream = join.execute(0, task_ctx)?;
        let batches = common::collect(stream).await?;

        allow_duplicates! {
            assert_snapshot!(batches_to_sort_string(&batches), @r#"
            +----+----+----+----+----+----+
            | a1 | b1 | c1 | a2 | b2 | c2 |
            +----+----+----+----+----+----+
            |    |    |    | 30 | 6  | 90 |
            | 1  | 4  | 7  | 10 | 4  | 70 |
            | 2  | 5  | 8  | 20 | 5  | 80 |
            | 3  | 7  | 9  |    |    |    |
            +----+----+----+----+----+----+
                "#);
        }

        Ok(())
    }

    #[apply(batch_sizes)]
    #[tokio::test]
    async fn join_left_mark(batch_size: usize) -> Result<()> {
        let task_ctx = prepare_task_ctx(batch_size);
        let left = build_table(
            ("a1", &vec![1, 2, 3]),
            ("b1", &vec![4, 5, 7]), // 7 does not exist on the right
            ("c1", &vec![7, 8, 9]),
        );
        let right = build_table(
            ("a2", &vec![10, 20, 30]),
            ("b1", &vec![4, 5, 6]),
            ("c2", &vec![70, 80, 90]),
        );
        let on = vec![(
            Arc::new(Column::new_with_schema("b1", &left.schema())?) as _,
            Arc::new(Column::new_with_schema("b1", &right.schema())?) as _,
        )];

        let (columns, batches, metrics) = join_collect(
            Arc::clone(&left),
            Arc::clone(&right),
            on.clone(),
            &JoinType::LeftMark,
            NullEquality::NullEqualsNothing,
            task_ctx,
        )
        .await?;

        assert_eq!(columns, vec!["a1", "b1", "c1", "mark"]);

        allow_duplicates! {
            assert_snapshot!(batches_to_sort_string(&batches), @r#"
            +----+----+----+-------+
            | a1 | b1 | c1 | mark  |
            +----+----+----+-------+
            | 1  | 4  | 7  | true  |
            | 2  | 5  | 8  | true  |
            | 3  | 7  | 9  | false |
            +----+----+----+-------+
                "#);
        }

        assert_join_metrics!(metrics, 3);

        Ok(())
    }

    #[apply(batch_sizes)]
    #[tokio::test]
    async fn partitioned_join_left_mark(batch_size: usize) -> Result<()> {
        let task_ctx = prepare_task_ctx(batch_size);
        let left = build_table(
            ("a1", &vec![1, 2, 3]),
            ("b1", &vec![4, 5, 7]), // 7 does not exist on the right
            ("c1", &vec![7, 8, 9]),
        );
        let right = build_table(
            ("a2", &vec![10, 20, 30, 40]),
            ("b1", &vec![4, 4, 5, 6]),
            ("c2", &vec![60, 70, 80, 90]),
        );
        let on = vec![(
            Arc::new(Column::new_with_schema("b1", &left.schema())?) as _,
            Arc::new(Column::new_with_schema("b1", &right.schema())?) as _,
        )];

        let (columns, batches, metrics) = partitioned_join_collect(
            Arc::clone(&left),
            Arc::clone(&right),
            on.clone(),
            &JoinType::LeftMark,
            NullEquality::NullEqualsNothing,
            task_ctx,
        )
        .await?;

        assert_eq!(columns, vec!["a1", "b1", "c1", "mark"]);

        allow_duplicates! {
            assert_snapshot!(batches_to_sort_string(&batches), @r#"
            +----+----+----+-------+
            | a1 | b1 | c1 | mark  |
            +----+----+----+-------+
            | 1  | 4  | 7  | true  |
            | 2  | 5  | 8  | true  |
            | 3  | 7  | 9  | false |
            +----+----+----+-------+
                "#);
        }

        assert_join_metrics!(metrics, 3);

        Ok(())
    }

    #[apply(batch_sizes)]
    #[tokio::test]
    async fn join_right_mark(batch_size: usize) -> Result<()> {
        let task_ctx = prepare_task_ctx(batch_size);
        let left = build_table(
            ("a1", &vec![1, 2, 3]),
            ("b1", &vec![4, 5, 7]), // 7 does not exist on the right
            ("c1", &vec![7, 8, 9]),
        );
        let right = build_table(
            ("a2", &vec![10, 20, 30]),
            ("b1", &vec![4, 5, 6]), // 6 does not exist on the left
            ("c2", &vec![70, 80, 90]),
        );
        let on = vec![(
            Arc::new(Column::new_with_schema("b1", &left.schema())?) as _,
            Arc::new(Column::new_with_schema("b1", &right.schema())?) as _,
        )];

        let (columns, batches, metrics) = join_collect(
            Arc::clone(&left),
            Arc::clone(&right),
            on.clone(),
            &JoinType::RightMark,
            NullEquality::NullEqualsNothing,
            task_ctx,
        )
        .await?;

        assert_eq!(columns, vec!["a2", "b1", "c2", "mark"]);

        let expected = [
            "+----+----+----+-------+",
            "| a2 | b1 | c2 | mark  |",
            "+----+----+----+-------+",
            "| 10 | 4  | 70 | true  |",
            "| 20 | 5  | 80 | true  |",
            "| 30 | 6  | 90 | false |",
            "+----+----+----+-------+",
        ];
        assert_batches_sorted_eq!(expected, &batches);

        assert_join_metrics!(metrics, 3);

        Ok(())
    }

    #[apply(batch_sizes)]
    #[tokio::test]
    async fn partitioned_join_right_mark(batch_size: usize) -> Result<()> {
        let task_ctx = prepare_task_ctx(batch_size);
        let left = build_table(
            ("a1", &vec![1, 2, 3]),
            ("b1", &vec![4, 5, 7]), // 7 does not exist on the right
            ("c1", &vec![7, 8, 9]),
        );
        let right = build_table(
            ("a2", &vec![10, 20, 30, 40]),
            ("b1", &vec![4, 4, 5, 6]), // 6 does not exist on the left
            ("c2", &vec![60, 70, 80, 90]),
        );
        let on = vec![(
            Arc::new(Column::new_with_schema("b1", &left.schema())?) as _,
            Arc::new(Column::new_with_schema("b1", &right.schema())?) as _,
        )];

        let (columns, batches, metrics) = partitioned_join_collect(
            Arc::clone(&left),
            Arc::clone(&right),
            on.clone(),
            &JoinType::RightMark,
            NullEquality::NullEqualsNothing,
            task_ctx,
        )
        .await?;

        assert_eq!(columns, vec!["a2", "b1", "c2", "mark"]);

        let expected = [
            "+----+----+----+-------+",
            "| a2 | b1 | c2 | mark  |",
            "+----+----+----+-------+",
            "| 10 | 4  | 60 | true  |",
            "| 20 | 4  | 70 | true  |",
            "| 30 | 5  | 80 | true  |",
            "| 40 | 6  | 90 | false |",
            "+----+----+----+-------+",
        ];
        assert_batches_sorted_eq!(expected, &batches);

        assert_join_metrics!(metrics, 4);

        Ok(())
    }

    #[test]
    fn join_with_hash_collisions_64() -> Result<()> {
        let mut hashmap_left = HashTable::with_capacity(4);
        let left = build_table_i32(
            ("a", &vec![10, 20]),
            ("x", &vec![100, 200]),
            ("y", &vec![200, 300]),
        );

        let random_state = RandomState::with_seeds(0, 0, 0, 0);
        let hashes_buff = &mut vec![0; left.num_rows()];
        let hashes = create_hashes(
            &[Arc::clone(&left.columns()[0])],
            &random_state,
            hashes_buff,
        )?;

        // Maps both values to both indices (1 and 2, representing input 0 and 1)
        // 0 -> (0, 1)
        // 1 -> (0, 2)
        // The equality check will make sure only hashes[0] maps to 0 and hashes[1] maps to 1
        hashmap_left.insert_unique(hashes[0], (hashes[0], 1), |(h, _)| *h);
        hashmap_left.insert_unique(hashes[0], (hashes[0], 2), |(h, _)| *h);

        hashmap_left.insert_unique(hashes[1], (hashes[1], 1), |(h, _)| *h);
        hashmap_left.insert_unique(hashes[1], (hashes[1], 2), |(h, _)| *h);

        let next = vec![2, 0];

        let right = build_table_i32(
            ("a", &vec![10, 20]),
            ("b", &vec![0, 0]),
            ("c", &vec![30, 40]),
        );

        // Join key column for both join sides
        let key_column: PhysicalExprRef = Arc::new(Column::new("a", 0)) as _;

        let join_hash_map = JoinHashMapU64::new(hashmap_left, next);

        let left_keys_values = key_column.evaluate(&left)?.into_array(left.num_rows())?;
        let right_keys_values =
            key_column.evaluate(&right)?.into_array(right.num_rows())?;
        let mut hashes_buffer = vec![0; right.num_rows()];
        create_hashes(
            &[Arc::clone(&right_keys_values)],
            &random_state,
            &mut hashes_buffer,
        )?;

        let (l, r, _) = lookup_join_hashmap(
            &join_hash_map,
            &[left_keys_values],
            &[right_keys_values],
            NullEquality::NullEqualsNothing,
            &hashes_buffer,
            8192,
            (0, None),
        )?;

        let left_ids: UInt64Array = vec![0, 1].into();

        let right_ids: UInt32Array = vec![0, 1].into();

        assert_eq!(left_ids, l);

        assert_eq!(right_ids, r);

        Ok(())
    }

    #[test]
    fn join_with_hash_collisions_u32() -> Result<()> {
        let mut hashmap_left = HashTable::with_capacity(4);
        let left = build_table_i32(
            ("a", &vec![10, 20]),
            ("x", &vec![100, 200]),
            ("y", &vec![200, 300]),
        );

        let random_state = RandomState::with_seeds(0, 0, 0, 0);
        let hashes_buff = &mut vec![0; left.num_rows()];
        let hashes = create_hashes(
            &[Arc::clone(&left.columns()[0])],
            &random_state,
            hashes_buff,
        )?;

        hashmap_left.insert_unique(hashes[0], (hashes[0], 1u32), |(h, _)| *h);
        hashmap_left.insert_unique(hashes[0], (hashes[0], 2u32), |(h, _)| *h);
        hashmap_left.insert_unique(hashes[1], (hashes[1], 1u32), |(h, _)| *h);
        hashmap_left.insert_unique(hashes[1], (hashes[1], 2u32), |(h, _)| *h);

        let next: Vec<u32> = vec![2, 0];

        let right = build_table_i32(
            ("a", &vec![10, 20]),
            ("b", &vec![0, 0]),
            ("c", &vec![30, 40]),
        );

        let key_column: PhysicalExprRef = Arc::new(Column::new("a", 0)) as _;

        let join_hash_map = JoinHashMapU32::new(hashmap_left, next);

        let left_keys_values = key_column.evaluate(&left)?.into_array(left.num_rows())?;
        let right_keys_values =
            key_column.evaluate(&right)?.into_array(right.num_rows())?;
        let mut hashes_buffer = vec![0; right.num_rows()];
        create_hashes(
            &[Arc::clone(&right_keys_values)],
            &random_state,
            &mut hashes_buffer,
        )?;

        let (l, r, _) = lookup_join_hashmap(
            &join_hash_map,
            &[left_keys_values],
            &[right_keys_values],
            NullEquality::NullEqualsNothing,
            &hashes_buffer,
            8192,
            (0, None),
        )?;

        // We still expect to match rows 0 and 1 on both sides
        let left_ids: UInt64Array = vec![0, 1].into();
        let right_ids: UInt32Array = vec![0, 1].into();

        assert_eq!(left_ids, l);
        assert_eq!(right_ids, r);

        Ok(())
    }

    #[tokio::test]
    async fn join_with_duplicated_column_names() -> Result<()> {
        let task_ctx = Arc::new(TaskContext::default());
        let left = build_table(
            ("a", &vec![1, 2, 3]),
            ("b", &vec![4, 5, 7]),
            ("c", &vec![7, 8, 9]),
        );
        let right = build_table(
            ("a", &vec![10, 20, 30]),
            ("b", &vec![1, 2, 7]),
            ("c", &vec![70, 80, 90]),
        );
        let on = vec![(
            // join on a=b so there are duplicate column names on unjoined columns
            Arc::new(Column::new_with_schema("a", &left.schema()).unwrap()) as _,
            Arc::new(Column::new_with_schema("b", &right.schema()).unwrap()) as _,
        )];

        let join = join(
            left,
            right,
            on,
            &JoinType::Inner,
            NullEquality::NullEqualsNothing,
        )?;

        let columns = columns(&join.schema());
        assert_eq!(columns, vec!["a", "b", "c", "a", "b", "c"]);

        let stream = join.execute(0, task_ctx)?;
        let batches = common::collect(stream).await?;

        allow_duplicates! {
            assert_snapshot!(batches_to_sort_string(&batches), @r#"
            +---+---+---+----+---+----+
            | a | b | c | a  | b | c  |
            +---+---+---+----+---+----+
            | 1 | 4 | 7 | 10 | 1 | 70 |
            | 2 | 5 | 8 | 20 | 2 | 80 |
            +---+---+---+----+---+----+
                "#);
        }

        Ok(())
    }

    fn prepare_join_filter() -> JoinFilter {
        let column_indices = vec![
            ColumnIndex {
                index: 2,
                side: JoinSide::Left,
            },
            ColumnIndex {
                index: 2,
                side: JoinSide::Right,
            },
        ];
        let intermediate_schema = Schema::new(vec![
            Field::new("c", DataType::Int32, true),
            Field::new("c", DataType::Int32, true),
        ]);
        let filter_expression = Arc::new(BinaryExpr::new(
            Arc::new(Column::new("c", 0)),
            Operator::Gt,
            Arc::new(Column::new("c", 1)),
        )) as Arc<dyn PhysicalExpr>;

        JoinFilter::new(
            filter_expression,
            column_indices,
            Arc::new(intermediate_schema),
        )
    }

    #[apply(batch_sizes)]
    #[tokio::test]
    async fn join_inner_with_filter(batch_size: usize) -> Result<()> {
        let task_ctx = prepare_task_ctx(batch_size);
        let left = build_table(
            ("a", &vec![0, 1, 2, 2]),
            ("b", &vec![4, 5, 7, 8]),
            ("c", &vec![7, 8, 9, 1]),
        );
        let right = build_table(
            ("a", &vec![10, 20, 30, 40]),
            ("b", &vec![2, 2, 3, 4]),
            ("c", &vec![7, 5, 6, 4]),
        );
        let on = vec![(
            Arc::new(Column::new_with_schema("a", &left.schema()).unwrap()) as _,
            Arc::new(Column::new_with_schema("b", &right.schema()).unwrap()) as _,
        )];
        let filter = prepare_join_filter();

        let join = join_with_filter(
            left,
            right,
            on,
            filter,
            &JoinType::Inner,
            NullEquality::NullEqualsNothing,
        )?;

        let columns = columns(&join.schema());
        assert_eq!(columns, vec!["a", "b", "c", "a", "b", "c"]);

        let stream = join.execute(0, task_ctx)?;
        let batches = common::collect(stream).await?;

        allow_duplicates! {
            assert_snapshot!(batches_to_sort_string(&batches), @r#"
            +---+---+---+----+---+---+
            | a | b | c | a  | b | c |
            +---+---+---+----+---+---+
            | 2 | 7 | 9 | 10 | 2 | 7 |
            | 2 | 7 | 9 | 20 | 2 | 5 |
            +---+---+---+----+---+---+
                "#);
        }

        Ok(())
    }

    #[apply(batch_sizes)]
    #[tokio::test]
    async fn join_left_with_filter(batch_size: usize) -> Result<()> {
        let task_ctx = prepare_task_ctx(batch_size);
        let left = build_table(
            ("a", &vec![0, 1, 2, 2]),
            ("b", &vec![4, 5, 7, 8]),
            ("c", &vec![7, 8, 9, 1]),
        );
        let right = build_table(
            ("a", &vec![10, 20, 30, 40]),
            ("b", &vec![2, 2, 3, 4]),
            ("c", &vec![7, 5, 6, 4]),
        );
        let on = vec![(
            Arc::new(Column::new_with_schema("a", &left.schema()).unwrap()) as _,
            Arc::new(Column::new_with_schema("b", &right.schema()).unwrap()) as _,
        )];
        let filter = prepare_join_filter();

        let join = join_with_filter(
            left,
            right,
            on,
            filter,
            &JoinType::Left,
            NullEquality::NullEqualsNothing,
        )?;

        let columns = columns(&join.schema());
        assert_eq!(columns, vec!["a", "b", "c", "a", "b", "c"]);

        let stream = join.execute(0, task_ctx)?;
        let batches = common::collect(stream).await?;

        allow_duplicates! {
            assert_snapshot!(batches_to_sort_string(&batches), @r#"
            +---+---+---+----+---+---+
            | a | b | c | a  | b | c |
            +---+---+---+----+---+---+
            | 0 | 4 | 7 |    |   |   |
            | 1 | 5 | 8 |    |   |   |
            | 2 | 7 | 9 | 10 | 2 | 7 |
            | 2 | 7 | 9 | 20 | 2 | 5 |
            | 2 | 8 | 1 |    |   |   |
            +---+---+---+----+---+---+
                "#);
        }

        Ok(())
    }

    #[apply(batch_sizes)]
    #[tokio::test]
    async fn join_right_with_filter(batch_size: usize) -> Result<()> {
        let task_ctx = prepare_task_ctx(batch_size);
        let left = build_table(
            ("a", &vec![0, 1, 2, 2]),
            ("b", &vec![4, 5, 7, 8]),
            ("c", &vec![7, 8, 9, 1]),
        );
        let right = build_table(
            ("a", &vec![10, 20, 30, 40]),
            ("b", &vec![2, 2, 3, 4]),
            ("c", &vec![7, 5, 6, 4]),
        );
        let on = vec![(
            Arc::new(Column::new_with_schema("a", &left.schema()).unwrap()) as _,
            Arc::new(Column::new_with_schema("b", &right.schema()).unwrap()) as _,
        )];
        let filter = prepare_join_filter();

        let join = join_with_filter(
            left,
            right,
            on,
            filter,
            &JoinType::Right,
            NullEquality::NullEqualsNothing,
        )?;

        let columns = columns(&join.schema());
        assert_eq!(columns, vec!["a", "b", "c", "a", "b", "c"]);

        let stream = join.execute(0, task_ctx)?;
        let batches = common::collect(stream).await?;

        allow_duplicates! {
            assert_snapshot!(batches_to_sort_string(&batches), @r#"
            +---+---+---+----+---+---+
            | a | b | c | a  | b | c |
            +---+---+---+----+---+---+
            |   |   |   | 30 | 3 | 6 |
            |   |   |   | 40 | 4 | 4 |
            | 2 | 7 | 9 | 10 | 2 | 7 |
            | 2 | 7 | 9 | 20 | 2 | 5 |
            +---+---+---+----+---+---+
                "#);
        }

        Ok(())
    }

    #[apply(batch_sizes)]
    #[tokio::test]
    async fn join_full_with_filter(batch_size: usize) -> Result<()> {
        let task_ctx = prepare_task_ctx(batch_size);
        let left = build_table(
            ("a", &vec![0, 1, 2, 2]),
            ("b", &vec![4, 5, 7, 8]),
            ("c", &vec![7, 8, 9, 1]),
        );
        let right = build_table(
            ("a", &vec![10, 20, 30, 40]),
            ("b", &vec![2, 2, 3, 4]),
            ("c", &vec![7, 5, 6, 4]),
        );
        let on = vec![(
            Arc::new(Column::new_with_schema("a", &left.schema()).unwrap()) as _,
            Arc::new(Column::new_with_schema("b", &right.schema()).unwrap()) as _,
        )];
        let filter = prepare_join_filter();

        let join = join_with_filter(
            left,
            right,
            on,
            filter,
            &JoinType::Full,
            NullEquality::NullEqualsNothing,
        )?;

        let columns = columns(&join.schema());
        assert_eq!(columns, vec!["a", "b", "c", "a", "b", "c"]);

        let stream = join.execute(0, task_ctx)?;
        let batches = common::collect(stream).await?;

        let expected = [
            "+---+---+---+----+---+---+",
            "| a | b | c | a  | b | c |",
            "+---+---+---+----+---+---+",
            "|   |   |   | 30 | 3 | 6 |",
            "|   |   |   | 40 | 4 | 4 |",
            "| 2 | 7 | 9 | 10 | 2 | 7 |",
            "| 2 | 7 | 9 | 20 | 2 | 5 |",
            "| 0 | 4 | 7 |    |   |   |",
            "| 1 | 5 | 8 |    |   |   |",
            "| 2 | 8 | 1 |    |   |   |",
            "+---+---+---+----+---+---+",
        ];
        assert_batches_sorted_eq!(expected, &batches);

        // THIS MIGRATION HAULTED DUE TO ISSUE #15312
        //allow_duplicates! {
        //    assert_snapshot!(batches_to_sort_string(&batches), @r#"
        //    +---+---+---+----+---+---+
        //    | a | b | c | a  | b | c |
        //    +---+---+---+----+---+---+
        //    |   |   |   | 30 | 3 | 6 |
        //    |   |   |   | 40 | 4 | 4 |
        //    | 2 | 7 | 9 | 10 | 2 | 7 |
        //    | 2 | 7 | 9 | 20 | 2 | 5 |
        //    | 0 | 4 | 7 |    |   |   |
        //    | 1 | 5 | 8 |    |   |   |
        //    | 2 | 8 | 1 |    |   |   |
        //    +---+---+---+----+---+---+
        //        "#)
        //}

        Ok(())
    }

    /// Test for parallelized HashJoinExec with PartitionMode::CollectLeft
    #[tokio::test]
    async fn test_collect_left_multiple_partitions_join() -> Result<()> {
        let task_ctx = Arc::new(TaskContext::default());
        let left = build_table(
            ("a1", &vec![1, 2, 3]),
            ("b1", &vec![4, 5, 7]),
            ("c1", &vec![7, 8, 9]),
        );
        let right = build_table(
            ("a2", &vec![10, 20, 30]),
            ("b2", &vec![4, 5, 6]),
            ("c2", &vec![70, 80, 90]),
        );
        let on = vec![(
            Arc::new(Column::new_with_schema("b1", &left.schema()).unwrap()) as _,
            Arc::new(Column::new_with_schema("b2", &right.schema()).unwrap()) as _,
        )];

        let expected_inner = vec![
            "+----+----+----+----+----+----+",
            "| a1 | b1 | c1 | a2 | b2 | c2 |",
            "+----+----+----+----+----+----+",
            "| 1  | 4  | 7  | 10 | 4  | 70 |",
            "| 2  | 5  | 8  | 20 | 5  | 80 |",
            "+----+----+----+----+----+----+",
        ];
        let expected_left = vec![
            "+----+----+----+----+----+----+",
            "| a1 | b1 | c1 | a2 | b2 | c2 |",
            "+----+----+----+----+----+----+",
            "| 1  | 4  | 7  | 10 | 4  | 70 |",
            "| 2  | 5  | 8  | 20 | 5  | 80 |",
            "| 3  | 7  | 9  |    |    |    |",
            "+----+----+----+----+----+----+",
        ];
        let expected_right = vec![
            "+----+----+----+----+----+----+",
            "| a1 | b1 | c1 | a2 | b2 | c2 |",
            "+----+----+----+----+----+----+",
            "|    |    |    | 30 | 6  | 90 |",
            "| 1  | 4  | 7  | 10 | 4  | 70 |",
            "| 2  | 5  | 8  | 20 | 5  | 80 |",
            "+----+----+----+----+----+----+",
        ];
        let expected_full = vec![
            "+----+----+----+----+----+----+",
            "| a1 | b1 | c1 | a2 | b2 | c2 |",
            "+----+----+----+----+----+----+",
            "|    |    |    | 30 | 6  | 90 |",
            "| 1  | 4  | 7  | 10 | 4  | 70 |",
            "| 2  | 5  | 8  | 20 | 5  | 80 |",
            "| 3  | 7  | 9  |    |    |    |",
            "+----+----+----+----+----+----+",
        ];
        let expected_left_semi = vec![
            "+----+----+----+",
            "| a1 | b1 | c1 |",
            "+----+----+----+",
            "| 1  | 4  | 7  |",
            "| 2  | 5  | 8  |",
            "+----+----+----+",
        ];
        let expected_left_anti = vec![
            "+----+----+----+",
            "| a1 | b1 | c1 |",
            "+----+----+----+",
            "| 3  | 7  | 9  |",
            "+----+----+----+",
        ];
        let expected_right_semi = vec![
            "+----+----+----+",
            "| a2 | b2 | c2 |",
            "+----+----+----+",
            "| 10 | 4  | 70 |",
            "| 20 | 5  | 80 |",
            "+----+----+----+",
        ];
        let expected_right_anti = vec![
            "+----+----+----+",
            "| a2 | b2 | c2 |",
            "+----+----+----+",
            "| 30 | 6  | 90 |",
            "+----+----+----+",
        ];
        let expected_left_mark = vec![
            "+----+----+----+-------+",
            "| a1 | b1 | c1 | mark  |",
            "+----+----+----+-------+",
            "| 1  | 4  | 7  | true  |",
            "| 2  | 5  | 8  | true  |",
            "| 3  | 7  | 9  | false |",
            "+----+----+----+-------+",
        ];
        let expected_right_mark = vec![
            "+----+----+----+-------+",
            "| a2 | b2 | c2 | mark  |",
            "+----+----+----+-------+",
            "| 10 | 4  | 70 | true  |",
            "| 20 | 5  | 80 | true  |",
            "| 30 | 6  | 90 | false |",
            "+----+----+----+-------+",
        ];

        let test_cases = vec![
            (JoinType::Inner, expected_inner),
            (JoinType::Left, expected_left),
            (JoinType::Right, expected_right),
            (JoinType::Full, expected_full),
            (JoinType::LeftSemi, expected_left_semi),
            (JoinType::LeftAnti, expected_left_anti),
            (JoinType::RightSemi, expected_right_semi),
            (JoinType::RightAnti, expected_right_anti),
            (JoinType::LeftMark, expected_left_mark),
            (JoinType::RightMark, expected_right_mark),
        ];

        for (join_type, expected) in test_cases {
            let (_, batches, metrics) = join_collect_with_partition_mode(
                Arc::clone(&left),
                Arc::clone(&right),
                on.clone(),
                &join_type,
                PartitionMode::CollectLeft,
                NullEquality::NullEqualsNothing,
                Arc::clone(&task_ctx),
            )
            .await?;
            assert_batches_sorted_eq!(expected, &batches);
            assert_join_metrics!(metrics, expected.len() - 4);
        }

        Ok(())
    }

    #[tokio::test]
    async fn join_date32() -> Result<()> {
        let schema = Arc::new(Schema::new(vec![
            Field::new("date", DataType::Date32, false),
            Field::new("n", DataType::Int32, false),
        ]));

        let dates: ArrayRef = Arc::new(Date32Array::from(vec![19107, 19108, 19109]));
        let n: ArrayRef = Arc::new(Int32Array::from(vec![1, 2, 3]));
        let batch = RecordBatch::try_new(Arc::clone(&schema), vec![dates, n])?;
        let left =
            TestMemoryExec::try_new_exec(&[vec![batch]], Arc::clone(&schema), None)
                .unwrap();
        let dates: ArrayRef = Arc::new(Date32Array::from(vec![19108, 19108, 19109]));
        let n: ArrayRef = Arc::new(Int32Array::from(vec![4, 5, 6]));
        let batch = RecordBatch::try_new(Arc::clone(&schema), vec![dates, n])?;
        let right = TestMemoryExec::try_new_exec(&[vec![batch]], schema, None).unwrap();
        let on = vec![(
            Arc::new(Column::new_with_schema("date", &left.schema()).unwrap()) as _,
            Arc::new(Column::new_with_schema("date", &right.schema()).unwrap()) as _,
        )];

        let join = join(
            left,
            right,
            on,
            &JoinType::Inner,
            NullEquality::NullEqualsNothing,
        )?;

        let task_ctx = Arc::new(TaskContext::default());
        let stream = join.execute(0, task_ctx)?;
        let batches = common::collect(stream).await?;

        allow_duplicates! {
            assert_snapshot!(batches_to_sort_string(&batches), @r#"
            +------------+---+------------+---+
            | date       | n | date       | n |
            +------------+---+------------+---+
            | 2022-04-26 | 2 | 2022-04-26 | 4 |
            | 2022-04-26 | 2 | 2022-04-26 | 5 |
            | 2022-04-27 | 3 | 2022-04-27 | 6 |
            +------------+---+------------+---+
                "#);
        }

        Ok(())
    }

    #[tokio::test]
    async fn join_with_error_right() {
        let left = build_table(
            ("a1", &vec![1, 2, 3]),
            ("b1", &vec![4, 5, 7]),
            ("c1", &vec![7, 8, 9]),
        );

        // right input stream returns one good batch and then one error.
        // The error should be returned.
        let err = exec_err!("bad data error");
        let right = build_table_i32(("a2", &vec![]), ("b1", &vec![]), ("c2", &vec![]));

        let on = vec![(
            Arc::new(Column::new_with_schema("b1", &left.schema()).unwrap()) as _,
            Arc::new(Column::new_with_schema("b1", &right.schema()).unwrap()) as _,
        )];
        let schema = right.schema();
        let right = build_table_i32(("a2", &vec![]), ("b1", &vec![]), ("c2", &vec![]));
        let right_input = Arc::new(MockExec::new(vec![Ok(right), err], schema));

        let join_types = vec![
            JoinType::Inner,
            JoinType::Left,
            JoinType::Right,
            JoinType::Full,
            JoinType::LeftSemi,
            JoinType::LeftAnti,
            JoinType::RightSemi,
            JoinType::RightAnti,
        ];

        for join_type in join_types {
            let join = join(
                Arc::clone(&left),
                Arc::clone(&right_input) as Arc<dyn ExecutionPlan>,
                on.clone(),
                &join_type,
                NullEquality::NullEqualsNothing,
            )
            .unwrap();
            let task_ctx = Arc::new(TaskContext::default());

            let stream = join.execute(0, task_ctx).unwrap();

            // Expect that an error is returned
            let result_string = common::collect(stream).await.unwrap_err().to_string();
            assert!(
                result_string.contains("bad data error"),
                "actual: {result_string}"
            );
        }
    }

    #[tokio::test]
    async fn join_splitted_batch() {
        let left = build_table(
            ("a1", &vec![1, 2, 3, 4]),
            ("b1", &vec![1, 1, 1, 1]),
            ("c1", &vec![0, 0, 0, 0]),
        );
        let right = build_table(
            ("a2", &vec![10, 20, 30, 40, 50]),
            ("b2", &vec![1, 1, 1, 1, 1]),
            ("c2", &vec![0, 0, 0, 0, 0]),
        );
        let on = vec![(
            Arc::new(Column::new_with_schema("b1", &left.schema()).unwrap()) as _,
            Arc::new(Column::new_with_schema("b2", &right.schema()).unwrap()) as _,
        )];

        let join_types = vec![
            JoinType::Inner,
            JoinType::Left,
            JoinType::Right,
            JoinType::Full,
            JoinType::RightSemi,
            JoinType::RightAnti,
            JoinType::LeftSemi,
            JoinType::LeftAnti,
        ];
        let expected_resultset_records = 20;
        let common_result = [
            "+----+----+----+----+----+----+",
            "| a1 | b1 | c1 | a2 | b2 | c2 |",
            "+----+----+----+----+----+----+",
            "| 1  | 1  | 0  | 10 | 1  | 0  |",
            "| 2  | 1  | 0  | 10 | 1  | 0  |",
            "| 3  | 1  | 0  | 10 | 1  | 0  |",
            "| 4  | 1  | 0  | 10 | 1  | 0  |",
            "| 1  | 1  | 0  | 20 | 1  | 0  |",
            "| 2  | 1  | 0  | 20 | 1  | 0  |",
            "| 3  | 1  | 0  | 20 | 1  | 0  |",
            "| 4  | 1  | 0  | 20 | 1  | 0  |",
            "| 1  | 1  | 0  | 30 | 1  | 0  |",
            "| 2  | 1  | 0  | 30 | 1  | 0  |",
            "| 3  | 1  | 0  | 30 | 1  | 0  |",
            "| 4  | 1  | 0  | 30 | 1  | 0  |",
            "| 1  | 1  | 0  | 40 | 1  | 0  |",
            "| 2  | 1  | 0  | 40 | 1  | 0  |",
            "| 3  | 1  | 0  | 40 | 1  | 0  |",
            "| 4  | 1  | 0  | 40 | 1  | 0  |",
            "| 1  | 1  | 0  | 50 | 1  | 0  |",
            "| 2  | 1  | 0  | 50 | 1  | 0  |",
            "| 3  | 1  | 0  | 50 | 1  | 0  |",
            "| 4  | 1  | 0  | 50 | 1  | 0  |",
            "+----+----+----+----+----+----+",
        ];
        let left_batch = [
            "+----+----+----+",
            "| a1 | b1 | c1 |",
            "+----+----+----+",
            "| 1  | 1  | 0  |",
            "| 2  | 1  | 0  |",
            "| 3  | 1  | 0  |",
            "| 4  | 1  | 0  |",
            "+----+----+----+",
        ];
        let right_batch = [
            "+----+----+----+",
            "| a2 | b2 | c2 |",
            "+----+----+----+",
            "| 10 | 1  | 0  |",
            "| 20 | 1  | 0  |",
            "| 30 | 1  | 0  |",
            "| 40 | 1  | 0  |",
            "| 50 | 1  | 0  |",
            "+----+----+----+",
        ];
        let right_empty = [
            "+----+----+----+",
            "| a2 | b2 | c2 |",
            "+----+----+----+",
            "+----+----+----+",
        ];
        let left_empty = [
            "+----+----+----+",
            "| a1 | b1 | c1 |",
            "+----+----+----+",
            "+----+----+----+",
        ];

        // validation of partial join results output for different batch_size setting
        for join_type in join_types {
            for batch_size in (1..21).rev() {
                let task_ctx = prepare_task_ctx(batch_size);

                let join = join(
                    Arc::clone(&left),
                    Arc::clone(&right),
                    on.clone(),
                    &join_type,
                    NullEquality::NullEqualsNothing,
                )
                .unwrap();

                let stream = join.execute(0, task_ctx).unwrap();
                let batches = common::collect(stream).await.unwrap();

                // For inner/right join expected batch count equals dev_ceil result,
                // as there is no need to append non-joined build side data.
                // For other join types it'll be div_ceil + 1 -- for additional batch
                // containing not visited build side rows (empty in this test case).
                let expected_batch_count = match join_type {
                    JoinType::Inner
                    | JoinType::Right
                    | JoinType::RightSemi
                    | JoinType::RightAnti => {
                        div_ceil(expected_resultset_records, batch_size)
                    }
                    _ => div_ceil(expected_resultset_records, batch_size) + 1,
                };
                assert_eq!(
                    batches.len(),
                    expected_batch_count,
                    "expected {expected_batch_count} output batches for {join_type} join with batch_size = {batch_size}"
                );

                let expected = match join_type {
                    JoinType::RightSemi => right_batch.to_vec(),
                    JoinType::RightAnti => right_empty.to_vec(),
                    JoinType::LeftSemi => left_batch.to_vec(),
                    JoinType::LeftAnti => left_empty.to_vec(),
                    _ => common_result.to_vec(),
                };
                assert_batches_eq!(expected, &batches);
            }
        }
    }

    #[tokio::test]
    async fn single_partition_join_overallocation() -> Result<()> {
        let left = build_table(
            ("a1", &vec![1, 2, 3, 4, 5, 6, 7, 8, 9, 0]),
            ("b1", &vec![1, 2, 3, 4, 5, 6, 7, 8, 9, 0]),
            ("c1", &vec![1, 2, 3, 4, 5, 6, 7, 8, 9, 0]),
        );
        let right = build_table(
            ("a2", &vec![10, 11]),
            ("b2", &vec![12, 13]),
            ("c2", &vec![14, 15]),
        );
        let on = vec![(
            Arc::new(Column::new_with_schema("a1", &left.schema()).unwrap()) as _,
            Arc::new(Column::new_with_schema("b2", &right.schema()).unwrap()) as _,
        )];

        let join_types = vec![
            JoinType::Inner,
            JoinType::Left,
            JoinType::Right,
            JoinType::Full,
            JoinType::LeftSemi,
            JoinType::LeftAnti,
            JoinType::RightSemi,
            JoinType::RightAnti,
            JoinType::LeftMark,
            JoinType::RightMark,
        ];

        for join_type in join_types {
            let runtime = RuntimeEnvBuilder::new()
                .with_memory_limit(100, 1.0)
                .build_arc()?;
            let task_ctx = TaskContext::default().with_runtime(runtime);
            let task_ctx = Arc::new(task_ctx);

            let join = join(
                Arc::clone(&left),
                Arc::clone(&right),
                on.clone(),
                &join_type,
                NullEquality::NullEqualsNothing,
            )?;

            let stream = join.execute(0, task_ctx)?;
            let err = common::collect(stream).await.unwrap_err();

            // Asserting that operator-level reservation attempting to overallocate
            assert_contains!(
                err.to_string(),
                "Resources exhausted: Additional allocation failed with top memory consumers (across reservations) as:\n  HashJoinInput"
            );

            assert_contains!(
                err.to_string(),
                "Failed to allocate additional 120.0 B for HashJoinInput"
            );
        }

        Ok(())
    }

    #[tokio::test]
    async fn partitioned_join_overallocation() -> Result<()> {
        // Prepare partitioned inputs for HashJoinExec
        // No need to adjust partitioning, as execution should fail with `Resources exhausted` error
        let left_batch = build_table_i32(
            ("a1", &vec![1, 2, 3, 4, 5, 6, 7, 8, 9, 0]),
            ("b1", &vec![1, 2, 3, 4, 5, 6, 7, 8, 9, 0]),
            ("c1", &vec![1, 2, 3, 4, 5, 6, 7, 8, 9, 0]),
        );
        let left = TestMemoryExec::try_new_exec(
            &[vec![left_batch.clone()], vec![left_batch.clone()]],
            left_batch.schema(),
            None,
        )
        .unwrap();
        let right_batch = build_table_i32(
            ("a2", &vec![10, 11]),
            ("b2", &vec![12, 13]),
            ("c2", &vec![14, 15]),
        );
        let right = TestMemoryExec::try_new_exec(
            &[vec![right_batch.clone()], vec![right_batch.clone()]],
            right_batch.schema(),
            None,
        )
        .unwrap();
        let on = vec![(
            Arc::new(Column::new_with_schema("b1", &left_batch.schema())?) as _,
            Arc::new(Column::new_with_schema("b2", &right_batch.schema())?) as _,
        )];

        let join_types = vec![
            JoinType::Inner,
            JoinType::Left,
            JoinType::Right,
            JoinType::Full,
            JoinType::LeftSemi,
            JoinType::LeftAnti,
            JoinType::RightSemi,
            JoinType::RightAnti,
        ];

        for join_type in join_types {
            let runtime = RuntimeEnvBuilder::new()
                .with_memory_limit(100, 1.0)
                .build_arc()?;
            let session_config = SessionConfig::default().with_batch_size(50);
            let task_ctx = TaskContext::default()
                .with_session_config(session_config)
                .with_runtime(runtime);
            let task_ctx = Arc::new(task_ctx);

            let join = HashJoinExec::try_new(
                Arc::clone(&left) as Arc<dyn ExecutionPlan>,
                Arc::clone(&right) as Arc<dyn ExecutionPlan>,
                on.clone(),
                None,
                &join_type,
                None,
                PartitionMode::Partitioned,
                NullEquality::NullEqualsNothing,
            )?;

            let stream = join.execute(1, task_ctx)?;
            let err = common::collect(stream).await.unwrap_err();

            // Asserting that stream-level reservation attempting to overallocate
            assert_contains!(
                err.to_string(),
                "Resources exhausted: Additional allocation failed with top memory consumers (across reservations) as:\n  HashJoinInput[1]"

            );

            assert_contains!(
                err.to_string(),
                "Failed to allocate additional 120.0 B for HashJoinInput[1]"
            );
        }

        Ok(())
    }

    fn build_table_struct(
        struct_name: &str,
        field_name_and_values: (&str, &Vec<Option<i32>>),
        nulls: Option<NullBuffer>,
    ) -> Arc<dyn ExecutionPlan> {
        let (field_name, values) = field_name_and_values;
        let inner_fields = vec![Field::new(field_name, DataType::Int32, true)];
        let schema = Schema::new(vec![Field::new(
            struct_name,
            DataType::Struct(inner_fields.clone().into()),
            nulls.is_some(),
        )]);

        let batch = RecordBatch::try_new(
            Arc::new(schema),
            vec![Arc::new(StructArray::new(
                inner_fields.into(),
                vec![Arc::new(Int32Array::from(values.clone()))],
                nulls,
            ))],
        )
        .unwrap();
        let schema_ref = batch.schema();
        TestMemoryExec::try_new_exec(&[vec![batch]], schema_ref, None).unwrap()
    }

    #[tokio::test]
    async fn join_on_struct() -> Result<()> {
        let task_ctx = Arc::new(TaskContext::default());
        let left =
            build_table_struct("n1", ("a", &vec![None, Some(1), Some(2), Some(3)]), None);
        let right =
            build_table_struct("n2", ("a", &vec![None, Some(1), Some(2), Some(4)]), None);
        let on = vec![(
            Arc::new(Column::new_with_schema("n1", &left.schema())?) as _,
            Arc::new(Column::new_with_schema("n2", &right.schema())?) as _,
        )];

        let (columns, batches, metrics) = join_collect(
            left,
            right,
            on,
            &JoinType::Inner,
            NullEquality::NullEqualsNothing,
            task_ctx,
        )
        .await?;

        assert_eq!(columns, vec!["n1", "n2"]);

        allow_duplicates! {
            assert_snapshot!(batches_to_string(&batches), @r#"
            +--------+--------+
            | n1     | n2     |
            +--------+--------+
            | {a: }  | {a: }  |
            | {a: 1} | {a: 1} |
            | {a: 2} | {a: 2} |
            +--------+--------+
                "#);
        }

        assert_join_metrics!(metrics, 3);

        Ok(())
    }

    #[tokio::test]
    async fn join_on_struct_with_nulls() -> Result<()> {
        let task_ctx = Arc::new(TaskContext::default());
        let left =
            build_table_struct("n1", ("a", &vec![None]), Some(NullBuffer::new_null(1)));
        let right =
            build_table_struct("n2", ("a", &vec![None]), Some(NullBuffer::new_null(1)));
        let on = vec![(
            Arc::new(Column::new_with_schema("n1", &left.schema())?) as _,
            Arc::new(Column::new_with_schema("n2", &right.schema())?) as _,
        )];

        let (_, batches_null_eq, metrics) = join_collect(
            Arc::clone(&left),
            Arc::clone(&right),
            on.clone(),
            &JoinType::Inner,
            NullEquality::NullEqualsNull,
            Arc::clone(&task_ctx),
        )
        .await?;

        allow_duplicates! {
            assert_snapshot!(batches_to_sort_string(&batches_null_eq), @r#"
            +----+----+
            | n1 | n2 |
            +----+----+
            |    |    |
            +----+----+
                "#);
        }

        assert_join_metrics!(metrics, 1);

        let (_, batches_null_neq, metrics) = join_collect(
            left,
            right,
            on,
            &JoinType::Inner,
            NullEquality::NullEqualsNothing,
            task_ctx,
        )
        .await?;

        assert_join_metrics!(metrics, 0);

        let expected_null_neq =
            ["+----+----+", "| n1 | n2 |", "+----+----+", "+----+----+"];
        assert_batches_eq!(expected_null_neq, &batches_null_neq);

        Ok(())
    }

    /// Returns the column names on the schema
    fn columns(schema: &Schema) -> Vec<String> {
        schema.fields().iter().map(|f| f.name().clone()).collect()
    }
}<|MERGE_RESOLUTION|>--- conflicted
+++ resolved
@@ -35,15 +35,10 @@
 use super::{JoinOn, JoinOnRef};
 use crate::execution_plan::{boundedness_from_children, EmissionType};
 use crate::filter_pushdown::{
-<<<<<<< HEAD
-    FilterDescription, FilterPushdownPhase, PredicateSupport, PredicateSupports,
-};
-=======
     ChildPushdownResult, FilterDescription, FilterPushdownPhase,
     FilterPushdownPropagation,
 };
 use crate::joins::join_hash_map::{JoinHashMapU32, JoinHashMapU64};
->>>>>>> e6f4c7f8
 use crate::projection::{
     try_embed_projection, try_pushdown_through_join, EmbeddedProjection, JoinData,
     ProjectionExec,
@@ -80,13 +75,8 @@
 use datafusion_common::config::ConfigOptions;
 use datafusion_common::utils::memory::estimate_memory_size;
 use datafusion_common::{
-<<<<<<< HEAD
-    internal_datafusion_err, internal_err, plan_err, project_schema, DataFusionError,
-    HashSet, JoinSide, JoinType, NullEquality, Result, ScalarValue,
-=======
     internal_datafusion_err, internal_err, plan_err, project_schema, JoinSide, JoinType,
     NullEquality, Result,
->>>>>>> e6f4c7f8
 };
 use datafusion_execution::memory_pool::{MemoryConsumer, MemoryReservation};
 use datafusion_execution::TaskContext;
@@ -94,11 +84,6 @@
 use datafusion_physical_expr::equivalence::{
     join_equivalence_properties, ProjectionMapping,
 };
-<<<<<<< HEAD
-use datafusion_physical_expr::expressions::{lit, BinaryExpr, DynamicFilterPhysicalExpr};
-use datafusion_physical_expr::utils::{collect_columns, reassign_predicate_columns};
-=======
->>>>>>> e6f4c7f8
 use datafusion_physical_expr::{PhysicalExpr, PhysicalExprRef};
 use datafusion_physical_expr_common::datum::compare_op_for_nested;
 
@@ -994,125 +979,6 @@
 
     fn gather_filters_for_pushdown(
         &self,
-<<<<<<< HEAD
-        phase: FilterPushdownPhase,
-        parent_filters: Vec<Arc<dyn PhysicalExpr>>,
-        config: &datafusion_common::config::ConfigOptions,
-    ) -> Result<FilterDescription> {
-        // Analyze parent filters to see which can be pushed down to which side
-        let left_schema = self.left.schema();
-        let left_column_names = left_schema
-            .fields()
-            .iter()
-            .map(|f| f.name().as_str())
-            .collect::<HashSet<_>>();
-        let right_schema = self.right.schema();
-        let right_column_names = right_schema
-            .fields()
-            .iter()
-            .map(|f| f.name().as_str())
-            .collect::<HashSet<_>>();
-
-        let mut left_filters = Vec::new();
-        let mut right_filters = Vec::new();
-
-        for filter in &parent_filters {
-            // Check which columns the filter references
-            let referenced_columns = collect_columns(filter);
-
-            // Categorize columns in the filter by which side they belong to
-            let references_left_columns = referenced_columns
-                .iter()
-                .any(|col| left_column_names.contains(col.name()));
-            let references_right_columns = referenced_columns
-                .iter()
-                .any(|col| right_column_names.contains(col.name()));
-            // Some join types produce extra columns, e.g. `mark` columns in RightMark joins or LeftMark joins.
-            let references_non_child_columns = referenced_columns.iter().any(|col| {
-                !left_column_names.contains(col.name())
-                    && !right_column_names.contains(col.name())
-            });
-
-            if references_non_child_columns
-                || (references_left_columns && references_right_columns)
-            {
-                // Filter references both sides - cannot push down, skip it
-                left_filters.push(PredicateSupport::Unsupported(Arc::clone(filter)));
-                right_filters.push(PredicateSupport::Unsupported(Arc::clone(filter)));
-                continue;
-            } else if references_left_columns {
-                // Filter only references left side - push to left
-                left_filters.push(PredicateSupport::Supported(
-                    reassign_predicate_columns(Arc::clone(filter), &left_schema, false)?,
-                ));
-                right_filters.push(PredicateSupport::Unsupported(Arc::clone(filter)));
-            } else if references_right_columns {
-                // Filter only references right side - push to right
-                // Need to adjust column indices for right side
-                left_filters.push(PredicateSupport::Unsupported(Arc::clone(filter)));
-                right_filters.push(PredicateSupport::Supported(
-                    reassign_predicate_columns(Arc::clone(filter), &right_schema, false)?,
-                ));
-            } else {
-                // Filter doesn't reference any columns from either side (e.g., constant)
-                // Push to both sides as it's still valid
-                left_filters.push(PredicateSupport::Supported(Arc::clone(filter)));
-                right_filters.push(PredicateSupport::Supported(Arc::clone(filter)));
-            }
-        }
-
-        let mut right_self_filters = Vec::new();
-        if matches!(phase, FilterPushdownPhase::Post)
-            && config.optimizer.enable_dynamic_filter_pushdown
-        {
-            let dynamic_filter =
-                Arc::clone(&self.dynamic_filter) as Arc<dyn PhysicalExpr>;
-            // Push the dynamic filter to the right side (probe side) only
-            right_self_filters.push(dynamic_filter);
-        }
-
-        let res = FilterDescription::new_with_child_count(0)
-            .with_child_pushdown(PredicateSupports::new(left_filters), vec![])
-            .with_child_pushdown(
-                PredicateSupports::new(right_filters),
-                right_self_filters,
-            );
-
-        Ok(res)
-    }
-}
-
-/// Compute min/max bounds for each column in the given arrays
-fn compute_bounds(arrays: &[ArrayRef]) -> Result<Vec<(ScalarValue, ScalarValue)>> {
-    arrays
-        .iter()
-        .map(|array| {
-            if array.is_empty() {
-                // Return NULL values for empty arrays
-                return Ok((
-                    ScalarValue::try_from(array.data_type())?,
-                    ScalarValue::try_from(array.data_type())?,
-                ));
-            }
-
-            // Compute min/max using ScalarValue's utilities
-            let mut min_val = ScalarValue::try_from_array(array, 0)?;
-            let mut max_val = min_val.clone();
-
-            for i in 1..array.len() {
-                let val = ScalarValue::try_from_array(array, i)?;
-                if val < min_val {
-                    min_val = val.clone();
-                }
-                if val > max_val {
-                    max_val = val;
-                }
-            }
-
-            Ok((min_val, max_val))
-        })
-        .collect()
-=======
         _phase: FilterPushdownPhase,
         parent_filters: Vec<Arc<dyn PhysicalExpr>>,
         _config: &ConfigOptions,
@@ -1151,7 +1017,6 @@
         }
         Ok(FilterPushdownPropagation::if_any(child_pushdown_result))
     }
->>>>>>> e6f4c7f8
 }
 
 /// Reads the left (build) side of the input, buffering it in memory, to build a
