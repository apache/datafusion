--- conflicted
+++ resolved
@@ -115,37 +115,6 @@
     }
 }
 
-<<<<<<< HEAD
-=======
-/// Represents the bounds for all join key columns from a single partition.
-/// This contains the min/max values computed from one partition's build-side data.
-#[derive(Debug, Clone)]
-struct PartitionBounds {
-    /// Partition identifier for debugging and determinism (not strictly necessary)
-    partition: usize,
-    /// Min/max bounds for each join key column in this partition.
-    /// Index corresponds to the join key expression index.
-    column_bounds: Vec<ColumnBounds>,
-}
-
-impl PartitionBounds {
-    fn new(partition: usize, column_bounds: Vec<ColumnBounds>) -> Self {
-        Self {
-            partition,
-            column_bounds,
-        }
-    }
-
-    fn len(&self) -> usize {
-        self.column_bounds.len()
-    }
-
-    fn get_column_bounds(&self, index: usize) -> Option<&ColumnBounds> {
-        self.column_bounds.get(index)
-    }
-}
-
->>>>>>> 9e062dfb
 /// Coordinates dynamic filter bounds collection across multiple partitions
 ///
 /// This structure ensures that dynamic filters are built with complete information from all
@@ -268,11 +237,7 @@
         // Create a predicate for each partition
         let mut partition_predicates = Vec::new();
 
-<<<<<<< HEAD
         for column_bounds in bounds.iter().filter_map(|b| b.as_ref()) {
-=======
-        for partition_bounds in bounds.iter().sorted_by_key(|b| b.partition) {
->>>>>>> 9e062dfb
             // Create range predicates for each join key in this partition
             let mut column_predicates = Vec::with_capacity(column_bounds.len());
 
@@ -341,12 +306,7 @@
 
         // Store bounds in the accumulator - this runs once per partition
         if let Some(bounds) = partition_bounds {
-<<<<<<< HEAD
             inner.bounds[partition] = Some(bounds);
-=======
-            // Only push actual bounds if they exist
-            inner.bounds.push(PartitionBounds::new(partition, bounds));
->>>>>>> 9e062dfb
         }
 
         // Increment the completion counter
