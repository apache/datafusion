// Licensed to the Apache Software Foundation (ASF) under one
// or more contributor license agreements.  See the NOTICE file
// distributed with this work for additional information
// regarding copyright ownership.  The ASF licenses this file
// to you under the Apache License, Version 2.0 (the
// "License"); you may not use this file except in compliance
// with the License.  You may obtain a copy of the License at
//
//   http://www.apache.org/licenses/LICENSE-2.0
//
// Unless required by applicable law or agreed to in writing,
// software distributed under the License is distributed on an
// "AS IS" BASIS, WITHOUT WARRANTIES OR CONDITIONS OF ANY
// KIND, either express or implied.  See the License for the
// specific language governing permissions and limitations
// under the License.

//! Defines the Sort-Merge join execution plan.
//! A Sort-Merge join plan consumes two sorted children plan and produces
//! joined output by given join type and other options.
//! Sort-Merge join feature is currently experimental.

use std::any::Any;
use std::cmp::Ordering;
use std::collections::VecDeque;
use std::fmt::Formatter;
use std::mem;
use std::ops::Range;
use std::pin::Pin;
use std::sync::Arc;
use std::task::{Context, Poll};

use crate::expressions::{Column, PhysicalSortExpr};
use crate::joins::utils::{
    build_join_schema, calculate_join_output_ordering, check_join_is_valid,
    estimate_join_statistics, partitioned_join_output_partitioning, JoinOn,
};
use crate::metrics::{ExecutionPlanMetricsSet, MetricBuilder, MetricsSet};
use crate::{
    metrics, DisplayAs, DisplayFormatType, Distribution, ExecutionPlan, Partitioning,
    PhysicalExpr, RecordBatchStream, SendableRecordBatchStream, Statistics,
};

use arrow::array::*;
use arrow::compute::{concat_batches, take, SortOptions};
use arrow::datatypes::{DataType, SchemaRef, TimeUnit};
use arrow::error::ArrowError;
use arrow::record_batch::RecordBatch;
use datafusion_common::{
    internal_err, not_impl_err, plan_err, DataFusionError, JoinSide, JoinType, Result,
};
use datafusion_execution::memory_pool::{MemoryConsumer, MemoryReservation};
use datafusion_execution::TaskContext;
use datafusion_physical_expr::equivalence::join_schema_properties;
use datafusion_physical_expr::{PhysicalSortRequirement, SchemaProperties};

use datafusion_physical_expr::equivalence::{
    combine_join_equivalence_properties, combine_join_ordering_equivalence_properties,
};
use futures::{Stream, StreamExt};

/// join execution plan executes partitions in parallel and combines them into a set of
/// partitions.
#[derive(Debug)]
pub struct SortMergeJoinExec {
    /// Left sorted joining execution plan
    pub left: Arc<dyn ExecutionPlan>,
    /// Right sorting joining execution plan
    pub right: Arc<dyn ExecutionPlan>,
    /// Set of common columns used to join on
    pub on: JoinOn,
    /// How the join is performed
    pub join_type: JoinType,
    /// The schema once the join is applied
    schema: SchemaRef,
    /// Execution metrics
    metrics: ExecutionPlanMetricsSet,
    /// The left SortExpr
    left_sort_exprs: Vec<PhysicalSortExpr>,
    /// The right SortExpr
    right_sort_exprs: Vec<PhysicalSortExpr>,
    /// The output ordering
    output_ordering: Option<Vec<PhysicalSortExpr>>,
    /// Sort options of join columns used in sorting left and right execution plans
    pub sort_options: Vec<SortOptions>,
    /// If null_equals_null is true, null == null else null != null
    pub null_equals_null: bool,
}

impl SortMergeJoinExec {
    /// Tries to create a new [SortMergeJoinExec].
    /// The inputs are sorted using `sort_options` are applied to the columns in the `on`
    /// # Error
    /// This function errors when it is not possible to join the left and right sides on keys `on`.
    pub fn try_new(
        left: Arc<dyn ExecutionPlan>,
        right: Arc<dyn ExecutionPlan>,
        on: JoinOn,
        join_type: JoinType,
        sort_options: Vec<SortOptions>,
        null_equals_null: bool,
    ) -> Result<Self> {
        let left_schema = left.schema();
        let right_schema = right.schema();

        if join_type == JoinType::RightSemi {
            return not_impl_err!(
                "SortMergeJoinExec does not support JoinType::RightSemi"
            );
        }

        check_join_is_valid(&left_schema, &right_schema, &on)?;
        if sort_options.len() != on.len() {
            return plan_err!(
                "Expected number of sort options: {}, actual: {}",
                on.len(),
                sort_options.len()
            );
        }

        let (left_sort_exprs, right_sort_exprs): (Vec<_>, Vec<_>) = on
            .iter()
            .zip(sort_options.iter())
            .map(|((l, r), sort_op)| {
                let left = PhysicalSortExpr {
                    expr: Arc::new(l.clone()) as Arc<dyn PhysicalExpr>,
                    options: *sort_op,
                };
                let right = PhysicalSortExpr {
                    expr: Arc::new(r.clone()) as Arc<dyn PhysicalExpr>,
                    options: *sort_op,
                };
                (left, right)
            })
            .unzip();

        let output_ordering = calculate_join_output_ordering(
            left.output_ordering().unwrap_or(&[]),
            right.output_ordering().unwrap_or(&[]),
            join_type,
            &on,
            left_schema.fields.len(),
            &Self::maintains_input_order(join_type),
            Some(Self::probe_side(&join_type)),
        );

        let schema =
            Arc::new(build_join_schema(&left_schema, &right_schema, &join_type).0);

        Ok(Self {
            left,
            right,
            on,
            join_type,
            schema,
            metrics: ExecutionPlanMetricsSet::new(),
            left_sort_exprs,
            right_sort_exprs,
            output_ordering,
            sort_options,
            null_equals_null,
        })
    }

    /// Get probe side (e.g streaming side) information for this sort merge join.
    /// In current implementation, probe side is determined according to join type.
    pub fn probe_side(join_type: &JoinType) -> JoinSide {
        // When output schema contains only the right side, probe side is right.
        // Otherwise probe side is the left side.
        match join_type {
            JoinType::Right | JoinType::RightSemi | JoinType::RightAnti => {
                JoinSide::Right
            }
            JoinType::Inner
            | JoinType::Left
            | JoinType::Full
            | JoinType::LeftAnti
            | JoinType::LeftSemi => JoinSide::Left,
        }
    }

    /// Calculate order preservation flags for this sort merge join.
    fn maintains_input_order(join_type: JoinType) -> Vec<bool> {
        match join_type {
            JoinType::Inner => vec![true, false],
            JoinType::Left | JoinType::LeftSemi | JoinType::LeftAnti => vec![true, false],
            JoinType::Right | JoinType::RightSemi | JoinType::RightAnti => {
                vec![false, true]
            }
            _ => vec![false, false],
        }
    }

    /// Set of common columns used to join on
    pub fn on(&self) -> &[(Column, Column)] {
        &self.on
    }

    pub fn right(&self) -> &dyn ExecutionPlan {
        self.right.as_ref()
    }

    pub fn join_type(&self) -> JoinType {
        self.join_type
    }

    pub fn left(&self) -> &dyn ExecutionPlan {
        self.left.as_ref()
    }
}

impl DisplayAs for SortMergeJoinExec {
    fn fmt_as(&self, t: DisplayFormatType, f: &mut Formatter) -> std::fmt::Result {
        match t {
            DisplayFormatType::Default | DisplayFormatType::Verbose => {
                let on = self
                    .on
                    .iter()
                    .map(|(c1, c2)| format!("({}, {})", c1, c2))
                    .collect::<Vec<String>>()
                    .join(", ");
                write!(
                    f,
                    "SortMergeJoin: join_type={:?}, on=[{}]",
                    self.join_type, on
                )
            }
        }
    }
}

impl ExecutionPlan for SortMergeJoinExec {
    fn as_any(&self) -> &dyn Any {
        self
    }

    fn schema(&self) -> SchemaRef {
        self.schema.clone()
    }

    fn required_input_distribution(&self) -> Vec<Distribution> {
        let (left_expr, right_expr) = self
            .on
            .iter()
            .map(|(l, r)| {
                (
                    Arc::new(l.clone()) as Arc<dyn PhysicalExpr>,
                    Arc::new(r.clone()) as Arc<dyn PhysicalExpr>,
                )
            })
            .unzip();
        vec![
            Distribution::HashPartitioned(left_expr),
            Distribution::HashPartitioned(right_expr),
        ]
    }

    fn required_input_ordering(&self) -> Vec<Option<Vec<PhysicalSortRequirement>>> {
        vec![
            Some(PhysicalSortRequirement::from_sort_exprs(
                &self.left_sort_exprs,
            )),
            Some(PhysicalSortRequirement::from_sort_exprs(
                &self.right_sort_exprs,
            )),
        ]
    }

    fn output_partitioning(&self) -> Partitioning {
        let left_columns_len = self.left.schema().fields.len();
        partitioned_join_output_partitioning(
            self.join_type,
            self.left.output_partitioning(),
            self.right.output_partitioning(),
            left_columns_len,
        )
    }

    fn output_ordering(&self) -> Option<&[PhysicalSortExpr]> {
        self.output_ordering.as_deref()
    }

    fn maintains_input_order(&self) -> Vec<bool> {
        Self::maintains_input_order(self.join_type)
    }

    fn schema_properties(&self) -> SchemaProperties {
        let left = self.left.schema_properties();
        let right = self.right.schema_properties();
        join_schema_properties(
            left,
            right,
            &self.join_type,
<<<<<<< HEAD
=======
            &self.left.ordering_equivalence_properties(),
            &self.right.ordering_equivalence_properties(),
>>>>>>> 8068d7f0
            self.schema(),
            &self.maintains_input_order(),
            Some(Self::probe_side(&self.join_type)),
            self.on(),
        )
    }

    fn children(&self) -> Vec<Arc<dyn ExecutionPlan>> {
        vec![self.left.clone(), self.right.clone()]
    }

    fn with_new_children(
        self: Arc<Self>,
        children: Vec<Arc<dyn ExecutionPlan>>,
    ) -> Result<Arc<dyn ExecutionPlan>> {
        match &children[..] {
            [left, right] => Ok(Arc::new(SortMergeJoinExec::try_new(
                left.clone(),
                right.clone(),
                self.on.clone(),
                self.join_type,
                self.sort_options.clone(),
                self.null_equals_null,
            )?)),
            _ => internal_err!("SortMergeJoin wrong number of children"),
        }
    }

    fn execute(
        &self,
        partition: usize,
        context: Arc<TaskContext>,
    ) -> Result<SendableRecordBatchStream> {
        let left_partitions = self.left.output_partitioning().partition_count();
        let right_partitions = self.right.output_partitioning().partition_count();
        if left_partitions != right_partitions {
            return internal_err!(
                "Invalid SortMergeJoinExec, partition count mismatch {left_partitions}!={right_partitions},\
                 consider using RepartitionExec"
            );
        }
        let (on_left, on_right) = self.on.iter().cloned().unzip();
        let (streamed, buffered, on_streamed, on_buffered) =
            if SortMergeJoinExec::probe_side(&self.join_type) == JoinSide::Left {
                (self.left.clone(), self.right.clone(), on_left, on_right)
            } else {
                (self.right.clone(), self.left.clone(), on_right, on_left)
            };

        // execute children plans
        let streamed = streamed.execute(partition, context.clone())?;
        let buffered = buffered.execute(partition, context.clone())?;

        // create output buffer
        let batch_size = context.session_config().batch_size();

        // create memory reservation
        let reservation = MemoryConsumer::new(format!("SMJStream[{partition}]"))
            .register(context.memory_pool());

        // create join stream
        Ok(Box::pin(SMJStream::try_new(
            self.schema.clone(),
            self.sort_options.clone(),
            self.null_equals_null,
            streamed,
            buffered,
            on_streamed,
            on_buffered,
            self.join_type,
            batch_size,
            SortMergeJoinMetrics::new(partition, &self.metrics),
            reservation,
        )?))
    }

    fn metrics(&self) -> Option<MetricsSet> {
        Some(self.metrics.clone_inner())
    }

    fn statistics(&self) -> Result<Statistics> {
        // TODO stats: it is not possible in general to know the output size of joins
        // There are some special cases though, for example:
        // - `A LEFT JOIN B ON A.col=B.col` with `COUNT_DISTINCT(B.col)=COUNT(B.col)`
        estimate_join_statistics(
            self.left.clone(),
            self.right.clone(),
            self.on.clone(),
            &self.join_type,
            &self.schema,
        )
    }
}

/// Metrics for SortMergeJoinExec
#[allow(dead_code)]
struct SortMergeJoinMetrics {
    /// Total time for joining probe-side batches to the build-side batches
    join_time: metrics::Time,
    /// Number of batches consumed by this operator
    input_batches: metrics::Count,
    /// Number of rows consumed by this operator
    input_rows: metrics::Count,
    /// Number of batches produced by this operator
    output_batches: metrics::Count,
    /// Number of rows produced by this operator
    output_rows: metrics::Count,
    /// Peak memory used for buffered data.
    /// Calculated as sum of peak memory values across partitions
    peak_mem_used: metrics::Gauge,
}

impl SortMergeJoinMetrics {
    #[allow(dead_code)]
    pub fn new(partition: usize, metrics: &ExecutionPlanMetricsSet) -> Self {
        let join_time = MetricBuilder::new(metrics).subset_time("join_time", partition);
        let input_batches =
            MetricBuilder::new(metrics).counter("input_batches", partition);
        let input_rows = MetricBuilder::new(metrics).counter("input_rows", partition);
        let output_batches =
            MetricBuilder::new(metrics).counter("output_batches", partition);
        let output_rows = MetricBuilder::new(metrics).output_rows(partition);
        let peak_mem_used = MetricBuilder::new(metrics).gauge("peak_mem_used", partition);

        Self {
            join_time,
            input_batches,
            input_rows,
            output_batches,
            output_rows,
            peak_mem_used,
        }
    }
}

/// State of SMJ stream
#[derive(Debug, PartialEq, Eq)]
enum SMJState {
    /// Init joining with a new streamed row or a new buffered batches
    Init,
    /// Polling one streamed row or one buffered batch, or both
    Polling,
    /// Joining polled data and making output
    JoinOutput,
    /// No more output
    Exhausted,
}

/// State of streamed data stream
#[derive(Debug, PartialEq, Eq)]
enum StreamedState {
    /// Init polling
    Init,
    /// Polling one streamed row
    Polling,
    /// Ready to produce one streamed row
    Ready,
    /// No more streamed row
    Exhausted,
}

/// State of buffered data stream
#[derive(Debug, PartialEq, Eq)]
enum BufferedState {
    /// Init polling
    Init,
    /// Polling first row in the next batch
    PollingFirst,
    /// Polling rest rows in the next batch
    PollingRest,
    /// Ready to produce one batch
    Ready,
    /// No more buffered batches
    Exhausted,
}

struct StreamedJoinedChunk {
    /// Index of batch buffered_data
    buffered_batch_idx: Option<usize>,
    /// Array builder for streamed indices
    streamed_indices: UInt64Builder,
    /// Array builder for buffered indices
    buffered_indices: UInt64Builder,
}

struct StreamedBatch {
    pub batch: RecordBatch,
    pub idx: usize,
    pub join_arrays: Vec<ArrayRef>,

    // Chunks of indices from buffered side (may be nulls) joined to streamed
    pub output_indices: Vec<StreamedJoinedChunk>,
    // Index of currently scanned batch from buffered data
    pub buffered_batch_idx: Option<usize>,
}

impl StreamedBatch {
    fn new(batch: RecordBatch, on_column: &[Column]) -> Self {
        let join_arrays = join_arrays(&batch, on_column);
        StreamedBatch {
            batch,
            idx: 0,
            join_arrays,
            output_indices: vec![],
            buffered_batch_idx: None,
        }
    }

    fn new_empty(schema: SchemaRef) -> Self {
        StreamedBatch {
            batch: RecordBatch::new_empty(schema),
            idx: 0,
            join_arrays: vec![],
            output_indices: vec![],
            buffered_batch_idx: None,
        }
    }

    /// Appends new pair consisting of current streamed index and `buffered_idx`
    /// index of buffered batch with `buffered_batch_idx` index.
    fn append_output_pair(
        &mut self,
        buffered_batch_idx: Option<usize>,
        buffered_idx: Option<usize>,
    ) {
        if self.output_indices.is_empty() || self.buffered_batch_idx != buffered_batch_idx
        {
            self.output_indices.push(StreamedJoinedChunk {
                buffered_batch_idx,
                streamed_indices: UInt64Builder::with_capacity(1),
                buffered_indices: UInt64Builder::with_capacity(1),
            });
            self.buffered_batch_idx = buffered_batch_idx;
        };
        let current_chunk = self.output_indices.last_mut().unwrap();

        current_chunk.streamed_indices.append_value(self.idx as u64);
        if let Some(idx) = buffered_idx {
            current_chunk.buffered_indices.append_value(idx as u64);
        } else {
            current_chunk.buffered_indices.append_null();
        }
    }
}

/// A buffered batch that contains contiguous rows with same join key
#[derive(Debug)]
struct BufferedBatch {
    /// The buffered record batch
    pub batch: RecordBatch,
    /// The range in which the rows share the same join key
    pub range: Range<usize>,
    /// Array refs of the join key
    pub join_arrays: Vec<ArrayRef>,
    /// Buffered joined index (null joining buffered)
    pub null_joined: Vec<usize>,
    /// Size estimation used for reserving / releasing memory
    pub size_estimation: usize,
}

impl BufferedBatch {
    fn new(batch: RecordBatch, range: Range<usize>, on_column: &[Column]) -> Self {
        let join_arrays = join_arrays(&batch, on_column);

        // Estimation is calculated as
        //   inner batch size
        // + join keys size
        // + worst case null_joined (as vector capacity * element size)
        // + Range size
        // + size of this estimation
        let size_estimation = batch.get_array_memory_size()
            + join_arrays
                .iter()
                .map(|arr| arr.get_array_memory_size())
                .sum::<usize>()
            + batch.num_rows().next_power_of_two() * mem::size_of::<usize>()
            + mem::size_of::<Range<usize>>()
            + mem::size_of::<usize>();

        BufferedBatch {
            batch,
            range,
            join_arrays,
            null_joined: vec![],
            size_estimation,
        }
    }
}

/// Sort-merge join stream that consumes streamed and buffered data stream
/// and produces joined output
struct SMJStream {
    /// Current state of the stream
    pub state: SMJState,
    /// Output schema
    pub schema: SchemaRef,
    /// Sort options of join columns used to sort streamed and buffered data stream
    pub sort_options: Vec<SortOptions>,
    /// null == null?
    pub null_equals_null: bool,
    /// Input schema of streamed
    pub streamed_schema: SchemaRef,
    /// Input schema of buffered
    pub buffered_schema: SchemaRef,
    /// Streamed data stream
    pub streamed: SendableRecordBatchStream,
    /// Buffered data stream
    pub buffered: SendableRecordBatchStream,
    /// Current processing record batch of streamed
    pub streamed_batch: StreamedBatch,
    /// Currrent buffered data
    pub buffered_data: BufferedData,
    /// (used in outer join) Is current streamed row joined at least once?
    pub streamed_joined: bool,
    /// (used in outer join) Is current buffered batches joined at least once?
    pub buffered_joined: bool,
    /// State of streamed
    pub streamed_state: StreamedState,
    /// State of buffered
    pub buffered_state: BufferedState,
    /// The comparison result of current streamed row and buffered batches
    pub current_ordering: Ordering,
    /// Join key columns of streamed
    pub on_streamed: Vec<Column>,
    /// Join key columns of buffered
    pub on_buffered: Vec<Column>,
    /// Staging output array builders
    pub output_record_batches: Vec<RecordBatch>,
    /// Staging output size, including output batches and staging joined results
    pub output_size: usize,
    /// Target output batch size
    pub batch_size: usize,
    /// How the join is performed
    pub join_type: JoinType,
    /// Metrics
    pub join_metrics: SortMergeJoinMetrics,
    /// Memory reservation
    pub reservation: MemoryReservation,
}

impl RecordBatchStream for SMJStream {
    fn schema(&self) -> SchemaRef {
        self.schema.clone()
    }
}

impl Stream for SMJStream {
    type Item = Result<RecordBatch>;

    fn poll_next(
        mut self: Pin<&mut Self>,
        cx: &mut Context<'_>,
    ) -> Poll<Option<Self::Item>> {
        let join_time = self.join_metrics.join_time.clone();
        let _timer = join_time.timer();

        loop {
            match &self.state {
                SMJState::Init => {
                    let streamed_exhausted =
                        self.streamed_state == StreamedState::Exhausted;
                    let buffered_exhausted =
                        self.buffered_state == BufferedState::Exhausted;
                    self.state = if streamed_exhausted && buffered_exhausted {
                        SMJState::Exhausted
                    } else {
                        match self.current_ordering {
                            Ordering::Less | Ordering::Equal => {
                                if !streamed_exhausted {
                                    self.streamed_joined = false;
                                    self.streamed_state = StreamedState::Init;
                                }
                            }
                            Ordering::Greater => {
                                if !buffered_exhausted {
                                    self.buffered_joined = false;
                                    self.buffered_state = BufferedState::Init;
                                }
                            }
                        }
                        SMJState::Polling
                    };
                }
                SMJState::Polling => {
                    if ![StreamedState::Exhausted, StreamedState::Ready]
                        .contains(&self.streamed_state)
                    {
                        match self.poll_streamed_row(cx)? {
                            Poll::Ready(_) => {}
                            Poll::Pending => return Poll::Pending,
                        }
                    }

                    if ![BufferedState::Exhausted, BufferedState::Ready]
                        .contains(&self.buffered_state)
                    {
                        match self.poll_buffered_batches(cx)? {
                            Poll::Ready(_) => {}
                            Poll::Pending => return Poll::Pending,
                        }
                    }
                    let streamed_exhausted =
                        self.streamed_state == StreamedState::Exhausted;
                    let buffered_exhausted =
                        self.buffered_state == BufferedState::Exhausted;
                    if streamed_exhausted && buffered_exhausted {
                        self.state = SMJState::Exhausted;
                        continue;
                    }
                    self.current_ordering = self.compare_streamed_buffered()?;
                    self.state = SMJState::JoinOutput;
                }
                SMJState::JoinOutput => {
                    self.join_partial()?;

                    if self.output_size < self.batch_size {
                        if self.buffered_data.scanning_finished() {
                            self.buffered_data.scanning_reset();
                            self.state = SMJState::Init;
                        }
                    } else {
                        self.freeze_all()?;
                        if !self.output_record_batches.is_empty() {
                            let record_batch = self.output_record_batch_and_reset()?;
                            return Poll::Ready(Some(Ok(record_batch)));
                        }
                        return Poll::Pending;
                    }
                }
                SMJState::Exhausted => {
                    self.freeze_all()?;
                    if !self.output_record_batches.is_empty() {
                        let record_batch = self.output_record_batch_and_reset()?;
                        return Poll::Ready(Some(Ok(record_batch)));
                    }
                    return Poll::Ready(None);
                }
            }
        }
    }
}

impl SMJStream {
    #[allow(clippy::too_many_arguments)]
    pub fn try_new(
        schema: SchemaRef,
        sort_options: Vec<SortOptions>,
        null_equals_null: bool,
        streamed: SendableRecordBatchStream,
        buffered: SendableRecordBatchStream,
        on_streamed: Vec<Column>,
        on_buffered: Vec<Column>,
        join_type: JoinType,
        batch_size: usize,
        join_metrics: SortMergeJoinMetrics,
        reservation: MemoryReservation,
    ) -> Result<Self> {
        let streamed_schema = streamed.schema();
        let buffered_schema = buffered.schema();
        Ok(Self {
            state: SMJState::Init,
            sort_options,
            null_equals_null,
            schema,
            streamed_schema: streamed_schema.clone(),
            buffered_schema,
            streamed,
            buffered,
            streamed_batch: StreamedBatch::new_empty(streamed_schema),
            buffered_data: BufferedData::default(),
            streamed_joined: false,
            buffered_joined: false,
            streamed_state: StreamedState::Init,
            buffered_state: BufferedState::Init,
            current_ordering: Ordering::Equal,
            on_streamed,
            on_buffered,
            output_record_batches: vec![],
            output_size: 0,
            batch_size,
            join_type,
            join_metrics,
            reservation,
        })
    }

    /// Poll next streamed row
    fn poll_streamed_row(&mut self, cx: &mut Context) -> Poll<Option<Result<()>>> {
        loop {
            match &self.streamed_state {
                StreamedState::Init => {
                    if self.streamed_batch.idx + 1 < self.streamed_batch.batch.num_rows()
                    {
                        self.streamed_batch.idx += 1;
                        self.streamed_state = StreamedState::Ready;
                        return Poll::Ready(Some(Ok(())));
                    } else {
                        self.streamed_state = StreamedState::Polling;
                    }
                }
                StreamedState::Polling => match self.streamed.poll_next_unpin(cx)? {
                    Poll::Pending => {
                        return Poll::Pending;
                    }
                    Poll::Ready(None) => {
                        self.streamed_state = StreamedState::Exhausted;
                    }
                    Poll::Ready(Some(batch)) => {
                        if batch.num_rows() > 0 {
                            self.freeze_streamed()?;
                            self.join_metrics.input_batches.add(1);
                            self.join_metrics.input_rows.add(batch.num_rows());
                            self.streamed_batch =
                                StreamedBatch::new(batch, &self.on_streamed);
                            self.streamed_state = StreamedState::Ready;
                        }
                    }
                },
                StreamedState::Ready => {
                    return Poll::Ready(Some(Ok(())));
                }
                StreamedState::Exhausted => {
                    return Poll::Ready(None);
                }
            }
        }
    }

    /// Poll next buffered batches
    fn poll_buffered_batches(&mut self, cx: &mut Context) -> Poll<Option<Result<()>>> {
        loop {
            match &self.buffered_state {
                BufferedState::Init => {
                    // pop previous buffered batches
                    while !self.buffered_data.batches.is_empty() {
                        let head_batch = self.buffered_data.head_batch();
                        if head_batch.range.end == head_batch.batch.num_rows() {
                            self.freeze_dequeuing_buffered()?;
                            if let Some(buffered_batch) =
                                self.buffered_data.batches.pop_front()
                            {
                                self.reservation.shrink(buffered_batch.size_estimation);
                            }
                        } else {
                            break;
                        }
                    }
                    if self.buffered_data.batches.is_empty() {
                        self.buffered_state = BufferedState::PollingFirst;
                    } else {
                        let tail_batch = self.buffered_data.tail_batch_mut();
                        tail_batch.range.start = tail_batch.range.end;
                        tail_batch.range.end += 1;
                        self.buffered_state = BufferedState::PollingRest;
                    }
                }
                BufferedState::PollingFirst => match self.buffered.poll_next_unpin(cx)? {
                    Poll::Pending => {
                        return Poll::Pending;
                    }
                    Poll::Ready(None) => {
                        self.buffered_state = BufferedState::Exhausted;
                        return Poll::Ready(None);
                    }
                    Poll::Ready(Some(batch)) => {
                        self.join_metrics.input_batches.add(1);
                        self.join_metrics.input_rows.add(batch.num_rows());
                        if batch.num_rows() > 0 {
                            let buffered_batch =
                                BufferedBatch::new(batch, 0..1, &self.on_buffered);
                            self.reservation.try_grow(buffered_batch.size_estimation)?;
                            self.join_metrics
                                .peak_mem_used
                                .set_max(self.reservation.size());

                            self.buffered_data.batches.push_back(buffered_batch);
                            self.buffered_state = BufferedState::PollingRest;
                        }
                    }
                },
                BufferedState::PollingRest => {
                    if self.buffered_data.tail_batch().range.end
                        < self.buffered_data.tail_batch().batch.num_rows()
                    {
                        while self.buffered_data.tail_batch().range.end
                            < self.buffered_data.tail_batch().batch.num_rows()
                        {
                            if is_join_arrays_equal(
                                &self.buffered_data.head_batch().join_arrays,
                                self.buffered_data.head_batch().range.start,
                                &self.buffered_data.tail_batch().join_arrays,
                                self.buffered_data.tail_batch().range.end,
                            )? {
                                self.buffered_data.tail_batch_mut().range.end += 1;
                            } else {
                                self.buffered_state = BufferedState::Ready;
                                return Poll::Ready(Some(Ok(())));
                            }
                        }
                    } else {
                        match self.buffered.poll_next_unpin(cx)? {
                            Poll::Pending => {
                                return Poll::Pending;
                            }
                            Poll::Ready(None) => {
                                self.buffered_state = BufferedState::Ready;
                            }
                            Poll::Ready(Some(batch)) => {
                                self.join_metrics.input_batches.add(1);
                                self.join_metrics.input_rows.add(batch.num_rows());
                                if batch.num_rows() > 0 {
                                    let buffered_batch = BufferedBatch::new(
                                        batch,
                                        0..0,
                                        &self.on_buffered,
                                    );
                                    self.reservation
                                        .try_grow(buffered_batch.size_estimation)?;
                                    self.join_metrics
                                        .peak_mem_used
                                        .set_max(self.reservation.size());
                                    self.buffered_data.batches.push_back(buffered_batch);
                                }
                            }
                        }
                    }
                }
                BufferedState::Ready => {
                    return Poll::Ready(Some(Ok(())));
                }
                BufferedState::Exhausted => {
                    return Poll::Ready(None);
                }
            }
        }
    }

    /// Get comparison result of streamed row and buffered batches
    fn compare_streamed_buffered(&self) -> Result<Ordering> {
        if self.streamed_state == StreamedState::Exhausted {
            return Ok(Ordering::Greater);
        }
        if !self.buffered_data.has_buffered_rows() {
            return Ok(Ordering::Less);
        }

        return compare_join_arrays(
            &self.streamed_batch.join_arrays,
            self.streamed_batch.idx,
            &self.buffered_data.head_batch().join_arrays,
            self.buffered_data.head_batch().range.start,
            &self.sort_options,
            self.null_equals_null,
        );
    }

    /// Produce join and fill output buffer until reaching target batch size
    /// or the join is finished
    fn join_partial(&mut self) -> Result<()> {
        let mut join_streamed = false;
        let mut join_buffered = false;

        // determine whether we need to join streamed/buffered rows
        match self.current_ordering {
            Ordering::Less => {
                if matches!(
                    self.join_type,
                    JoinType::Left
                        | JoinType::Right
                        | JoinType::RightSemi
                        | JoinType::Full
                        | JoinType::LeftAnti
                ) {
                    join_streamed = !self.streamed_joined;
                }
            }
            Ordering::Equal => {
                if matches!(self.join_type, JoinType::LeftSemi) {
                    join_streamed = !self.streamed_joined;
                }
                if matches!(
                    self.join_type,
                    JoinType::Inner | JoinType::Left | JoinType::Right | JoinType::Full
                ) {
                    join_streamed = true;
                    join_buffered = true;
                };
            }
            Ordering::Greater => {
                if matches!(self.join_type, JoinType::Full) {
                    join_buffered = !self.buffered_joined;
                };
            }
        }
        if !join_streamed && !join_buffered {
            // no joined data
            self.buffered_data.scanning_finish();
            return Ok(());
        }

        if join_buffered {
            // joining streamed/nulls and buffered
            while !self.buffered_data.scanning_finished()
                && self.output_size < self.batch_size
            {
                let scanning_idx = self.buffered_data.scanning_idx();
                if join_streamed {
                    self.streamed_batch.append_output_pair(
                        Some(self.buffered_data.scanning_batch_idx),
                        Some(scanning_idx),
                    );
                } else {
                    self.buffered_data
                        .scanning_batch_mut()
                        .null_joined
                        .push(scanning_idx);
                }
                self.output_size += 1;
                self.buffered_data.scanning_advance();

                if self.buffered_data.scanning_finished() {
                    self.streamed_joined = join_streamed;
                    self.buffered_joined = true;
                }
            }
        } else {
            // joining streamed and nulls
            let scanning_batch_idx = if self.buffered_data.scanning_finished() {
                None
            } else {
                Some(self.buffered_data.scanning_batch_idx)
            };

            self.streamed_batch
                .append_output_pair(scanning_batch_idx, None);
            self.output_size += 1;
            self.buffered_data.scanning_finish();
            self.streamed_joined = true;
        }
        Ok(())
    }

    fn freeze_all(&mut self) -> Result<()> {
        self.freeze_streamed()?;
        self.freeze_buffered(self.buffered_data.batches.len())?;
        Ok(())
    }

    // Produces and stages record batches to ensure dequeued buffered batch
    // no longer needed:
    //   1. freezes all indices joined to streamed side
    //   2. freezes NULLs joined to dequeued buffered batch to "release" it
    fn freeze_dequeuing_buffered(&mut self) -> Result<()> {
        self.freeze_streamed()?;
        self.freeze_buffered(1)?;
        Ok(())
    }

    // Produces and stages record batch from buffered indices with corresponding
    // NULLs on streamed side.
    //
    // Applicable only in case of Full join.
    fn freeze_buffered(&mut self, batch_count: usize) -> Result<()> {
        if !matches!(self.join_type, JoinType::Full) {
            return Ok(());
        }
        for buffered_batch in self.buffered_data.batches.range_mut(..batch_count) {
            let buffered_indices = UInt64Array::from_iter_values(
                buffered_batch.null_joined.iter().map(|&index| index as u64),
            );
            if buffered_indices.is_empty() {
                continue;
            }
            buffered_batch.null_joined.clear();

            let buffered_columns = buffered_batch
                .batch
                .columns()
                .iter()
                .map(|column| take(column, &buffered_indices, None))
                .collect::<Result<Vec<_>, ArrowError>>()
                .map_err(Into::<DataFusionError>::into)?;

            let mut streamed_columns = self
                .streamed_schema
                .fields()
                .iter()
                .map(|f| new_null_array(f.data_type(), buffered_indices.len()))
                .collect::<Vec<_>>();

            streamed_columns.extend(buffered_columns);
            let columns = streamed_columns;

            self.output_record_batches
                .push(RecordBatch::try_new(self.schema.clone(), columns)?);
        }
        Ok(())
    }

    // Produces and stages record batch for all output indices found
    // for current streamed batch and clears staged output indices.
    fn freeze_streamed(&mut self) -> Result<()> {
        for chunk in self.streamed_batch.output_indices.iter_mut() {
            let streamed_indices = chunk.streamed_indices.finish();

            if streamed_indices.is_empty() {
                continue;
            }

            let mut streamed_columns = self
                .streamed_batch
                .batch
                .columns()
                .iter()
                .map(|column| take(column, &streamed_indices, None))
                .collect::<Result<Vec<_>, ArrowError>>()?;

            let buffered_indices: UInt64Array = chunk.buffered_indices.finish();

            let mut buffered_columns =
                if matches!(self.join_type, JoinType::LeftSemi | JoinType::LeftAnti) {
                    vec![]
                } else if let Some(buffered_idx) = chunk.buffered_batch_idx {
                    self.buffered_data.batches[buffered_idx]
                        .batch
                        .columns()
                        .iter()
                        .map(|column| take(column, &buffered_indices, None))
                        .collect::<Result<Vec<_>, ArrowError>>()?
                } else {
                    self.buffered_schema
                        .fields()
                        .iter()
                        .map(|f| new_null_array(f.data_type(), buffered_indices.len()))
                        .collect::<Vec<_>>()
                };

            let columns = if matches!(self.join_type, JoinType::Right) {
                buffered_columns.extend(streamed_columns);
                buffered_columns
            } else {
                streamed_columns.extend(buffered_columns);
                streamed_columns
            };

            self.output_record_batches
                .push(RecordBatch::try_new(self.schema.clone(), columns)?);
        }

        self.streamed_batch.output_indices.clear();

        Ok(())
    }

    fn output_record_batch_and_reset(&mut self) -> Result<RecordBatch> {
        let record_batch = concat_batches(&self.schema, &self.output_record_batches)?;
        self.join_metrics.output_batches.add(1);
        self.join_metrics.output_rows.add(record_batch.num_rows());
        self.output_size -= record_batch.num_rows();
        self.output_record_batches.clear();
        Ok(record_batch)
    }
}

/// Buffered data contains all buffered batches with one unique join key
#[derive(Debug, Default)]
struct BufferedData {
    /// Buffered batches with the same key
    pub batches: VecDeque<BufferedBatch>,
    /// current scanning batch index used in join_partial()
    pub scanning_batch_idx: usize,
    /// current scanning offset used in join_partial()
    pub scanning_offset: usize,
}

impl BufferedData {
    pub fn head_batch(&self) -> &BufferedBatch {
        self.batches.front().unwrap()
    }

    pub fn tail_batch(&self) -> &BufferedBatch {
        self.batches.back().unwrap()
    }

    pub fn tail_batch_mut(&mut self) -> &mut BufferedBatch {
        self.batches.back_mut().unwrap()
    }

    pub fn has_buffered_rows(&self) -> bool {
        self.batches.iter().any(|batch| !batch.range.is_empty())
    }

    pub fn scanning_reset(&mut self) {
        self.scanning_batch_idx = 0;
        self.scanning_offset = 0;
    }

    pub fn scanning_advance(&mut self) {
        self.scanning_offset += 1;
        while !self.scanning_finished() && self.scanning_batch_finished() {
            self.scanning_batch_idx += 1;
            self.scanning_offset = 0;
        }
    }

    pub fn scanning_batch(&self) -> &BufferedBatch {
        &self.batches[self.scanning_batch_idx]
    }

    pub fn scanning_batch_mut(&mut self) -> &mut BufferedBatch {
        &mut self.batches[self.scanning_batch_idx]
    }

    pub fn scanning_idx(&self) -> usize {
        self.scanning_batch().range.start + self.scanning_offset
    }

    pub fn scanning_batch_finished(&self) -> bool {
        self.scanning_offset == self.scanning_batch().range.len()
    }

    pub fn scanning_finished(&self) -> bool {
        self.scanning_batch_idx == self.batches.len()
    }

    pub fn scanning_finish(&mut self) {
        self.scanning_batch_idx = self.batches.len();
        self.scanning_offset = 0;
    }
}

/// Get join array refs of given batch and join columns
fn join_arrays(batch: &RecordBatch, on_column: &[Column]) -> Vec<ArrayRef> {
    on_column
        .iter()
        .map(|c| batch.column(c.index()).clone())
        .collect()
}

/// Get comparison result of two rows of join arrays
fn compare_join_arrays(
    left_arrays: &[ArrayRef],
    left: usize,
    right_arrays: &[ArrayRef],
    right: usize,
    sort_options: &[SortOptions],
    null_equals_null: bool,
) -> Result<Ordering> {
    let mut res = Ordering::Equal;
    for ((left_array, right_array), sort_options) in
        left_arrays.iter().zip(right_arrays).zip(sort_options)
    {
        macro_rules! compare_value {
            ($T:ty) => {{
                let left_array = left_array.as_any().downcast_ref::<$T>().unwrap();
                let right_array = right_array.as_any().downcast_ref::<$T>().unwrap();
                match (left_array.is_null(left), right_array.is_null(right)) {
                    (false, false) => {
                        let left_value = &left_array.value(left);
                        let right_value = &right_array.value(right);
                        res = left_value.partial_cmp(right_value).unwrap();
                        if sort_options.descending {
                            res = res.reverse();
                        }
                    }
                    (true, false) => {
                        res = if sort_options.nulls_first {
                            Ordering::Less
                        } else {
                            Ordering::Greater
                        };
                    }
                    (false, true) => {
                        res = if sort_options.nulls_first {
                            Ordering::Greater
                        } else {
                            Ordering::Less
                        };
                    }
                    _ => {
                        res = if null_equals_null {
                            Ordering::Equal
                        } else {
                            Ordering::Less
                        };
                    }
                }
            }};
        }

        match left_array.data_type() {
            DataType::Null => {}
            DataType::Boolean => compare_value!(BooleanArray),
            DataType::Int8 => compare_value!(Int8Array),
            DataType::Int16 => compare_value!(Int16Array),
            DataType::Int32 => compare_value!(Int32Array),
            DataType::Int64 => compare_value!(Int64Array),
            DataType::UInt8 => compare_value!(UInt8Array),
            DataType::UInt16 => compare_value!(UInt16Array),
            DataType::UInt32 => compare_value!(UInt32Array),
            DataType::UInt64 => compare_value!(UInt64Array),
            DataType::Float32 => compare_value!(Float32Array),
            DataType::Float64 => compare_value!(Float64Array),
            DataType::Utf8 => compare_value!(StringArray),
            DataType::LargeUtf8 => compare_value!(LargeStringArray),
            DataType::Decimal128(..) => compare_value!(Decimal128Array),
            DataType::Timestamp(time_unit, None) => match time_unit {
                TimeUnit::Second => compare_value!(TimestampSecondArray),
                TimeUnit::Millisecond => compare_value!(TimestampMillisecondArray),
                TimeUnit::Microsecond => compare_value!(TimestampMicrosecondArray),
                TimeUnit::Nanosecond => compare_value!(TimestampNanosecondArray),
            },
            DataType::Date32 => compare_value!(Date32Array),
            DataType::Date64 => compare_value!(Date64Array),
            _ => {
                return not_impl_err!(
                    "Unsupported data type in sort merge join comparator"
                );
            }
        }
        if !res.is_eq() {
            break;
        }
    }
    Ok(res)
}

/// A faster version of compare_join_arrays() that only output whether
/// the given two rows are equal
fn is_join_arrays_equal(
    left_arrays: &[ArrayRef],
    left: usize,
    right_arrays: &[ArrayRef],
    right: usize,
) -> Result<bool> {
    let mut is_equal = true;
    for (left_array, right_array) in left_arrays.iter().zip(right_arrays) {
        macro_rules! compare_value {
            ($T:ty) => {{
                match (left_array.is_null(left), right_array.is_null(right)) {
                    (false, false) => {
                        let left_array =
                            left_array.as_any().downcast_ref::<$T>().unwrap();
                        let right_array =
                            right_array.as_any().downcast_ref::<$T>().unwrap();
                        if left_array.value(left) != right_array.value(right) {
                            is_equal = false;
                        }
                    }
                    (true, false) => is_equal = false,
                    (false, true) => is_equal = false,
                    _ => {}
                }
            }};
        }

        match left_array.data_type() {
            DataType::Null => {}
            DataType::Boolean => compare_value!(BooleanArray),
            DataType::Int8 => compare_value!(Int8Array),
            DataType::Int16 => compare_value!(Int16Array),
            DataType::Int32 => compare_value!(Int32Array),
            DataType::Int64 => compare_value!(Int64Array),
            DataType::UInt8 => compare_value!(UInt8Array),
            DataType::UInt16 => compare_value!(UInt16Array),
            DataType::UInt32 => compare_value!(UInt32Array),
            DataType::UInt64 => compare_value!(UInt64Array),
            DataType::Float32 => compare_value!(Float32Array),
            DataType::Float64 => compare_value!(Float64Array),
            DataType::Utf8 => compare_value!(StringArray),
            DataType::LargeUtf8 => compare_value!(LargeStringArray),
            DataType::Decimal128(..) => compare_value!(Decimal128Array),
            DataType::Timestamp(time_unit, None) => match time_unit {
                TimeUnit::Second => compare_value!(TimestampSecondArray),
                TimeUnit::Millisecond => compare_value!(TimestampMillisecondArray),
                TimeUnit::Microsecond => compare_value!(TimestampMicrosecondArray),
                TimeUnit::Nanosecond => compare_value!(TimestampNanosecondArray),
            },
            DataType::Date32 => compare_value!(Date32Array),
            DataType::Date64 => compare_value!(Date64Array),
            _ => {
                return not_impl_err!(
                    "Unsupported data type in sort merge join comparator"
                );
            }
        }
        if !is_equal {
            return Ok(false);
        }
    }
    Ok(true)
}

#[cfg(test)]
mod tests {
    use std::sync::Arc;

    use crate::expressions::Column;
    use crate::joins::utils::JoinOn;
    use crate::joins::SortMergeJoinExec;
    use crate::memory::MemoryExec;
    use crate::test::build_table_i32;
    use crate::{common, ExecutionPlan};

    use arrow::array::{Date32Array, Date64Array, Int32Array};
    use arrow::compute::SortOptions;
    use arrow::datatypes::{DataType, Field, Schema};
    use arrow::record_batch::RecordBatch;
    use datafusion_common::{
        assert_batches_eq, assert_batches_sorted_eq, assert_contains, JoinType, Result,
    };
    use datafusion_execution::config::SessionConfig;
    use datafusion_execution::runtime_env::{RuntimeConfig, RuntimeEnv};
    use datafusion_execution::TaskContext;

    fn build_table(
        a: (&str, &Vec<i32>),
        b: (&str, &Vec<i32>),
        c: (&str, &Vec<i32>),
    ) -> Arc<dyn ExecutionPlan> {
        let batch = build_table_i32(a, b, c);
        let schema = batch.schema();
        Arc::new(MemoryExec::try_new(&[vec![batch]], schema, None).unwrap())
    }

    fn build_table_from_batches(batches: Vec<RecordBatch>) -> Arc<dyn ExecutionPlan> {
        let schema = batches.first().unwrap().schema();
        Arc::new(MemoryExec::try_new(&[batches], schema, None).unwrap())
    }

    fn build_date_table(
        a: (&str, &Vec<i32>),
        b: (&str, &Vec<i32>),
        c: (&str, &Vec<i32>),
    ) -> Arc<dyn ExecutionPlan> {
        let schema = Schema::new(vec![
            Field::new(a.0, DataType::Date32, false),
            Field::new(b.0, DataType::Date32, false),
            Field::new(c.0, DataType::Date32, false),
        ]);

        let batch = RecordBatch::try_new(
            Arc::new(schema),
            vec![
                Arc::new(Date32Array::from(a.1.clone())),
                Arc::new(Date32Array::from(b.1.clone())),
                Arc::new(Date32Array::from(c.1.clone())),
            ],
        )
        .unwrap();

        let schema = batch.schema();
        Arc::new(MemoryExec::try_new(&[vec![batch]], schema, None).unwrap())
    }

    fn build_date64_table(
        a: (&str, &Vec<i64>),
        b: (&str, &Vec<i64>),
        c: (&str, &Vec<i64>),
    ) -> Arc<dyn ExecutionPlan> {
        let schema = Schema::new(vec![
            Field::new(a.0, DataType::Date64, false),
            Field::new(b.0, DataType::Date64, false),
            Field::new(c.0, DataType::Date64, false),
        ]);

        let batch = RecordBatch::try_new(
            Arc::new(schema),
            vec![
                Arc::new(Date64Array::from(a.1.clone())),
                Arc::new(Date64Array::from(b.1.clone())),
                Arc::new(Date64Array::from(c.1.clone())),
            ],
        )
        .unwrap();

        let schema = batch.schema();
        Arc::new(MemoryExec::try_new(&[vec![batch]], schema, None).unwrap())
    }

    /// returns a table with 3 columns of i32 in memory
    pub fn build_table_i32_nullable(
        a: (&str, &Vec<Option<i32>>),
        b: (&str, &Vec<Option<i32>>),
        c: (&str, &Vec<Option<i32>>),
    ) -> Arc<dyn ExecutionPlan> {
        let schema = Arc::new(Schema::new(vec![
            Field::new(a.0, DataType::Int32, true),
            Field::new(b.0, DataType::Int32, true),
            Field::new(c.0, DataType::Int32, true),
        ]));
        let batch = RecordBatch::try_new(
            schema.clone(),
            vec![
                Arc::new(Int32Array::from(a.1.clone())),
                Arc::new(Int32Array::from(b.1.clone())),
                Arc::new(Int32Array::from(c.1.clone())),
            ],
        )
        .unwrap();
        Arc::new(MemoryExec::try_new(&[vec![batch]], schema, None).unwrap())
    }

    fn join(
        left: Arc<dyn ExecutionPlan>,
        right: Arc<dyn ExecutionPlan>,
        on: JoinOn,
        join_type: JoinType,
    ) -> Result<SortMergeJoinExec> {
        let sort_options = vec![SortOptions::default(); on.len()];
        SortMergeJoinExec::try_new(left, right, on, join_type, sort_options, false)
    }

    fn join_with_options(
        left: Arc<dyn ExecutionPlan>,
        right: Arc<dyn ExecutionPlan>,
        on: JoinOn,
        join_type: JoinType,
        sort_options: Vec<SortOptions>,
        null_equals_null: bool,
    ) -> Result<SortMergeJoinExec> {
        SortMergeJoinExec::try_new(
            left,
            right,
            on,
            join_type,
            sort_options,
            null_equals_null,
        )
    }

    async fn join_collect(
        left: Arc<dyn ExecutionPlan>,
        right: Arc<dyn ExecutionPlan>,
        on: JoinOn,
        join_type: JoinType,
    ) -> Result<(Vec<String>, Vec<RecordBatch>)> {
        let sort_options = vec![SortOptions::default(); on.len()];
        join_collect_with_options(left, right, on, join_type, sort_options, false).await
    }

    async fn join_collect_with_options(
        left: Arc<dyn ExecutionPlan>,
        right: Arc<dyn ExecutionPlan>,
        on: JoinOn,
        join_type: JoinType,
        sort_options: Vec<SortOptions>,
        null_equals_null: bool,
    ) -> Result<(Vec<String>, Vec<RecordBatch>)> {
        let task_ctx = Arc::new(TaskContext::default());
        let join = join_with_options(
            left,
            right,
            on,
            join_type,
            sort_options,
            null_equals_null,
        )?;
        let columns = columns(&join.schema());

        let stream = join.execute(0, task_ctx)?;
        let batches = common::collect(stream).await?;
        Ok((columns, batches))
    }

    async fn join_collect_batch_size_equals_two(
        left: Arc<dyn ExecutionPlan>,
        right: Arc<dyn ExecutionPlan>,
        on: JoinOn,
        join_type: JoinType,
    ) -> Result<(Vec<String>, Vec<RecordBatch>)> {
        let task_ctx = TaskContext::default()
            .with_session_config(SessionConfig::new().with_batch_size(2));
        let task_ctx = Arc::new(task_ctx);
        let join = join(left, right, on, join_type)?;
        let columns = columns(&join.schema());

        let stream = join.execute(0, task_ctx)?;
        let batches = common::collect(stream).await?;
        Ok((columns, batches))
    }

    #[tokio::test]
    async fn join_inner_one() -> Result<()> {
        let left = build_table(
            ("a1", &vec![1, 2, 3]),
            ("b1", &vec![4, 5, 5]), // this has a repetition
            ("c1", &vec![7, 8, 9]),
        );
        let right = build_table(
            ("a2", &vec![10, 20, 30]),
            ("b1", &vec![4, 5, 6]),
            ("c2", &vec![70, 80, 90]),
        );

        let on = vec![(
            Column::new_with_schema("b1", &left.schema())?,
            Column::new_with_schema("b1", &right.schema())?,
        )];

        let (_, batches) = join_collect(left, right, on, JoinType::Inner).await?;

        let expected = [
            "+----+----+----+----+----+----+",
            "| a1 | b1 | c1 | a2 | b1 | c2 |",
            "+----+----+----+----+----+----+",
            "| 1  | 4  | 7  | 10 | 4  | 70 |",
            "| 2  | 5  | 8  | 20 | 5  | 80 |",
            "| 3  | 5  | 9  | 20 | 5  | 80 |",
            "+----+----+----+----+----+----+",
        ];
        // The output order is important as SMJ preserves sortedness
        assert_batches_eq!(expected, &batches);
        Ok(())
    }

    #[tokio::test]
    async fn join_inner_two() -> Result<()> {
        let left = build_table(
            ("a1", &vec![1, 2, 2]),
            ("b2", &vec![1, 2, 2]),
            ("c1", &vec![7, 8, 9]),
        );
        let right = build_table(
            ("a1", &vec![1, 2, 3]),
            ("b2", &vec![1, 2, 2]),
            ("c2", &vec![70, 80, 90]),
        );
        let on = vec![
            (
                Column::new_with_schema("a1", &left.schema())?,
                Column::new_with_schema("a1", &right.schema())?,
            ),
            (
                Column::new_with_schema("b2", &left.schema())?,
                Column::new_with_schema("b2", &right.schema())?,
            ),
        ];

        let (_columns, batches) = join_collect(left, right, on, JoinType::Inner).await?;
        let expected = [
            "+----+----+----+----+----+----+",
            "| a1 | b2 | c1 | a1 | b2 | c2 |",
            "+----+----+----+----+----+----+",
            "| 1  | 1  | 7  | 1  | 1  | 70 |",
            "| 2  | 2  | 8  | 2  | 2  | 80 |",
            "| 2  | 2  | 9  | 2  | 2  | 80 |",
            "+----+----+----+----+----+----+",
        ];
        // The output order is important as SMJ preserves sortedness
        assert_batches_eq!(expected, &batches);
        Ok(())
    }

    #[tokio::test]
    async fn join_inner_two_two() -> Result<()> {
        let left = build_table(
            ("a1", &vec![1, 1, 2]),
            ("b2", &vec![1, 1, 2]),
            ("c1", &vec![7, 8, 9]),
        );
        let right = build_table(
            ("a1", &vec![1, 1, 3]),
            ("b2", &vec![1, 1, 2]),
            ("c2", &vec![70, 80, 90]),
        );
        let on = vec![
            (
                Column::new_with_schema("a1", &left.schema())?,
                Column::new_with_schema("a1", &right.schema())?,
            ),
            (
                Column::new_with_schema("b2", &left.schema())?,
                Column::new_with_schema("b2", &right.schema())?,
            ),
        ];

        let (_columns, batches) = join_collect(left, right, on, JoinType::Inner).await?;
        let expected = [
            "+----+----+----+----+----+----+",
            "| a1 | b2 | c1 | a1 | b2 | c2 |",
            "+----+----+----+----+----+----+",
            "| 1  | 1  | 7  | 1  | 1  | 70 |",
            "| 1  | 1  | 7  | 1  | 1  | 80 |",
            "| 1  | 1  | 8  | 1  | 1  | 70 |",
            "| 1  | 1  | 8  | 1  | 1  | 80 |",
            "+----+----+----+----+----+----+",
        ];
        // The output order is important as SMJ preserves sortedness
        assert_batches_eq!(expected, &batches);
        Ok(())
    }

    #[tokio::test]
    async fn join_inner_with_nulls() -> Result<()> {
        let left = build_table_i32_nullable(
            ("a1", &vec![Some(1), Some(1), Some(2), Some(2)]),
            ("b2", &vec![None, Some(1), Some(2), Some(2)]), // null in key field
            ("c1", &vec![Some(1), None, Some(8), Some(9)]), // null in non-key field
        );
        let right = build_table_i32_nullable(
            ("a1", &vec![Some(1), Some(1), Some(2), Some(3)]),
            ("b2", &vec![None, Some(1), Some(2), Some(2)]),
            ("c2", &vec![Some(10), Some(70), Some(80), Some(90)]),
        );
        let on = vec![
            (
                Column::new_with_schema("a1", &left.schema())?,
                Column::new_with_schema("a1", &right.schema())?,
            ),
            (
                Column::new_with_schema("b2", &left.schema())?,
                Column::new_with_schema("b2", &right.schema())?,
            ),
        ];

        let (_, batches) = join_collect(left, right, on, JoinType::Inner).await?;
        let expected = [
            "+----+----+----+----+----+----+",
            "| a1 | b2 | c1 | a1 | b2 | c2 |",
            "+----+----+----+----+----+----+",
            "| 1  | 1  |    | 1  | 1  | 70 |",
            "| 2  | 2  | 8  | 2  | 2  | 80 |",
            "| 2  | 2  | 9  | 2  | 2  | 80 |",
            "+----+----+----+----+----+----+",
        ];
        // The output order is important as SMJ preserves sortedness
        assert_batches_eq!(expected, &batches);
        Ok(())
    }

    #[tokio::test]
    async fn join_inner_with_nulls_with_options() -> Result<()> {
        let left = build_table_i32_nullable(
            ("a1", &vec![Some(2), Some(2), Some(1), Some(1)]),
            ("b2", &vec![Some(2), Some(2), Some(1), None]), // null in key field
            ("c1", &vec![Some(9), Some(8), None, Some(1)]), // null in non-key field
        );
        let right = build_table_i32_nullable(
            ("a1", &vec![Some(3), Some(2), Some(1), Some(1)]),
            ("b2", &vec![Some(2), Some(2), Some(1), None]),
            ("c2", &vec![Some(90), Some(80), Some(70), Some(10)]),
        );
        let on = vec![
            (
                Column::new_with_schema("a1", &left.schema())?,
                Column::new_with_schema("a1", &right.schema())?,
            ),
            (
                Column::new_with_schema("b2", &left.schema())?,
                Column::new_with_schema("b2", &right.schema())?,
            ),
        ];
        let (_, batches) = join_collect_with_options(
            left,
            right,
            on,
            JoinType::Inner,
            vec![
                SortOptions {
                    descending: true,
                    nulls_first: false,
                };
                2
            ],
            true,
        )
        .await?;
        let expected = [
            "+----+----+----+----+----+----+",
            "| a1 | b2 | c1 | a1 | b2 | c2 |",
            "+----+----+----+----+----+----+",
            "| 2  | 2  | 9  | 2  | 2  | 80 |",
            "| 2  | 2  | 8  | 2  | 2  | 80 |",
            "| 1  | 1  |    | 1  | 1  | 70 |",
            "| 1  |    | 1  | 1  |    | 10 |",
            "+----+----+----+----+----+----+",
        ];
        // The output order is important as SMJ preserves sortedness
        assert_batches_eq!(expected, &batches);
        Ok(())
    }

    #[tokio::test]
    async fn join_inner_output_two_batches() -> Result<()> {
        let left = build_table(
            ("a1", &vec![1, 2, 2]),
            ("b2", &vec![1, 2, 2]),
            ("c1", &vec![7, 8, 9]),
        );
        let right = build_table(
            ("a1", &vec![1, 2, 3]),
            ("b2", &vec![1, 2, 2]),
            ("c2", &vec![70, 80, 90]),
        );
        let on = vec![
            (
                Column::new_with_schema("a1", &left.schema())?,
                Column::new_with_schema("a1", &right.schema())?,
            ),
            (
                Column::new_with_schema("b2", &left.schema())?,
                Column::new_with_schema("b2", &right.schema())?,
            ),
        ];

        let (_, batches) =
            join_collect_batch_size_equals_two(left, right, on, JoinType::Inner).await?;
        let expected = [
            "+----+----+----+----+----+----+",
            "| a1 | b2 | c1 | a1 | b2 | c2 |",
            "+----+----+----+----+----+----+",
            "| 1  | 1  | 7  | 1  | 1  | 70 |",
            "| 2  | 2  | 8  | 2  | 2  | 80 |",
            "| 2  | 2  | 9  | 2  | 2  | 80 |",
            "+----+----+----+----+----+----+",
        ];
        assert_eq!(batches.len(), 2);
        assert_eq!(batches[0].num_rows(), 2);
        assert_eq!(batches[1].num_rows(), 1);
        // The output order is important as SMJ preserves sortedness
        assert_batches_eq!(expected, &batches);
        Ok(())
    }

    #[tokio::test]
    async fn join_left_one() -> Result<()> {
        let left = build_table(
            ("a1", &vec![1, 2, 3]),
            ("b1", &vec![4, 5, 7]), // 7 does not exist on the right
            ("c1", &vec![7, 8, 9]),
        );
        let right = build_table(
            ("a2", &vec![10, 20, 30]),
            ("b1", &vec![4, 5, 6]),
            ("c2", &vec![70, 80, 90]),
        );
        let on = vec![(
            Column::new_with_schema("b1", &left.schema())?,
            Column::new_with_schema("b1", &right.schema())?,
        )];

        let (_, batches) = join_collect(left, right, on, JoinType::Left).await?;
        let expected = [
            "+----+----+----+----+----+----+",
            "| a1 | b1 | c1 | a2 | b1 | c2 |",
            "+----+----+----+----+----+----+",
            "| 1  | 4  | 7  | 10 | 4  | 70 |",
            "| 2  | 5  | 8  | 20 | 5  | 80 |",
            "| 3  | 7  | 9  |    |    |    |",
            "+----+----+----+----+----+----+",
        ];
        // The output order is important as SMJ preserves sortedness
        assert_batches_eq!(expected, &batches);
        Ok(())
    }

    #[tokio::test]
    async fn join_right_one() -> Result<()> {
        let left = build_table(
            ("a1", &vec![1, 2, 3]),
            ("b1", &vec![4, 5, 7]),
            ("c1", &vec![7, 8, 9]),
        );
        let right = build_table(
            ("a2", &vec![10, 20, 30]),
            ("b1", &vec![4, 5, 6]), // 6 does not exist on the left
            ("c2", &vec![70, 80, 90]),
        );
        let on = vec![(
            Column::new_with_schema("b1", &left.schema())?,
            Column::new_with_schema("b1", &right.schema())?,
        )];

        let (_, batches) = join_collect(left, right, on, JoinType::Right).await?;
        let expected = [
            "+----+----+----+----+----+----+",
            "| a1 | b1 | c1 | a2 | b1 | c2 |",
            "+----+----+----+----+----+----+",
            "| 1  | 4  | 7  | 10 | 4  | 70 |",
            "| 2  | 5  | 8  | 20 | 5  | 80 |",
            "|    |    |    | 30 | 6  | 90 |",
            "+----+----+----+----+----+----+",
        ];
        // The output order is important as SMJ preserves sortedness
        assert_batches_eq!(expected, &batches);
        Ok(())
    }

    #[tokio::test]
    async fn join_full_one() -> Result<()> {
        let left = build_table(
            ("a1", &vec![1, 2, 3]),
            ("b1", &vec![4, 5, 7]), // 7 does not exist on the right
            ("c1", &vec![7, 8, 9]),
        );
        let right = build_table(
            ("a2", &vec![10, 20, 30]),
            ("b2", &vec![4, 5, 6]),
            ("c2", &vec![70, 80, 90]),
        );
        let on = vec![(
            Column::new_with_schema("b1", &left.schema()).unwrap(),
            Column::new_with_schema("b2", &right.schema()).unwrap(),
        )];

        let (_, batches) = join_collect(left, right, on, JoinType::Full).await?;
        let expected = [
            "+----+----+----+----+----+----+",
            "| a1 | b1 | c1 | a2 | b2 | c2 |",
            "+----+----+----+----+----+----+",
            "|    |    |    | 30 | 6  | 90 |",
            "| 1  | 4  | 7  | 10 | 4  | 70 |",
            "| 2  | 5  | 8  | 20 | 5  | 80 |",
            "| 3  | 7  | 9  |    |    |    |",
            "+----+----+----+----+----+----+",
        ];
        assert_batches_sorted_eq!(expected, &batches);
        Ok(())
    }

    #[tokio::test]
    async fn join_anti() -> Result<()> {
        let left = build_table(
            ("a1", &vec![1, 2, 2, 3, 5]),
            ("b1", &vec![4, 5, 5, 7, 7]), // 7 does not exist on the right
            ("c1", &vec![7, 8, 8, 9, 11]),
        );
        let right = build_table(
            ("a2", &vec![10, 20, 30]),
            ("b1", &vec![4, 5, 6]),
            ("c2", &vec![70, 80, 90]),
        );
        let on = vec![(
            Column::new_with_schema("b1", &left.schema())?,
            Column::new_with_schema("b1", &right.schema())?,
        )];

        let (_, batches) = join_collect(left, right, on, JoinType::LeftAnti).await?;
        let expected = [
            "+----+----+----+",
            "| a1 | b1 | c1 |",
            "+----+----+----+",
            "| 3  | 7  | 9  |",
            "| 5  | 7  | 11 |",
            "+----+----+----+",
        ];
        // The output order is important as SMJ preserves sortedness
        assert_batches_eq!(expected, &batches);
        Ok(())
    }

    #[tokio::test]
    async fn join_semi() -> Result<()> {
        let left = build_table(
            ("a1", &vec![1, 2, 2, 3]),
            ("b1", &vec![4, 5, 5, 7]), // 7 does not exist on the right
            ("c1", &vec![7, 8, 8, 9]),
        );
        let right = build_table(
            ("a2", &vec![10, 20, 30]),
            ("b1", &vec![4, 5, 6]), // 5 is double on the right
            ("c2", &vec![70, 80, 90]),
        );
        let on = vec![(
            Column::new_with_schema("b1", &left.schema())?,
            Column::new_with_schema("b1", &right.schema())?,
        )];

        let (_, batches) = join_collect(left, right, on, JoinType::LeftSemi).await?;
        let expected = [
            "+----+----+----+",
            "| a1 | b1 | c1 |",
            "+----+----+----+",
            "| 1  | 4  | 7  |",
            "| 2  | 5  | 8  |",
            "| 2  | 5  | 8  |",
            "+----+----+----+",
        ];
        // The output order is important as SMJ preserves sortedness
        assert_batches_eq!(expected, &batches);
        Ok(())
    }

    #[tokio::test]
    async fn join_with_duplicated_column_names() -> Result<()> {
        let left = build_table(
            ("a", &vec![1, 2, 3]),
            ("b", &vec![4, 5, 7]),
            ("c", &vec![7, 8, 9]),
        );
        let right = build_table(
            ("a", &vec![10, 20, 30]),
            ("b", &vec![1, 2, 7]),
            ("c", &vec![70, 80, 90]),
        );
        let on = vec![(
            // join on a=b so there are duplicate column names on unjoined columns
            Column::new_with_schema("a", &left.schema())?,
            Column::new_with_schema("b", &right.schema())?,
        )];

        let (_, batches) = join_collect(left, right, on, JoinType::Inner).await?;
        let expected = [
            "+---+---+---+----+---+----+",
            "| a | b | c | a  | b | c  |",
            "+---+---+---+----+---+----+",
            "| 1 | 4 | 7 | 10 | 1 | 70 |",
            "| 2 | 5 | 8 | 20 | 2 | 80 |",
            "+---+---+---+----+---+----+",
        ];
        // The output order is important as SMJ preserves sortedness
        assert_batches_eq!(expected, &batches);
        Ok(())
    }

    #[tokio::test]
    async fn join_date32() -> Result<()> {
        let left = build_date_table(
            ("a1", &vec![1, 2, 3]),
            ("b1", &vec![19107, 19108, 19108]), // this has a repetition
            ("c1", &vec![7, 8, 9]),
        );
        let right = build_date_table(
            ("a2", &vec![10, 20, 30]),
            ("b1", &vec![19107, 19108, 19109]),
            ("c2", &vec![70, 80, 90]),
        );

        let on = vec![(
            Column::new_with_schema("b1", &left.schema())?,
            Column::new_with_schema("b1", &right.schema())?,
        )];

        let (_, batches) = join_collect(left, right, on, JoinType::Inner).await?;

        let expected = ["+------------+------------+------------+------------+------------+------------+",
            "| a1         | b1         | c1         | a2         | b1         | c2         |",
            "+------------+------------+------------+------------+------------+------------+",
            "| 1970-01-02 | 2022-04-25 | 1970-01-08 | 1970-01-11 | 2022-04-25 | 1970-03-12 |",
            "| 1970-01-03 | 2022-04-26 | 1970-01-09 | 1970-01-21 | 2022-04-26 | 1970-03-22 |",
            "| 1970-01-04 | 2022-04-26 | 1970-01-10 | 1970-01-21 | 2022-04-26 | 1970-03-22 |",
            "+------------+------------+------------+------------+------------+------------+"];
        // The output order is important as SMJ preserves sortedness
        assert_batches_eq!(expected, &batches);
        Ok(())
    }

    #[tokio::test]
    async fn join_date64() -> Result<()> {
        let left = build_date64_table(
            ("a1", &vec![1, 2, 3]),
            ("b1", &vec![1650703441000, 1650903441000, 1650903441000]), // this has a repetition
            ("c1", &vec![7, 8, 9]),
        );
        let right = build_date64_table(
            ("a2", &vec![10, 20, 30]),
            ("b1", &vec![1650703441000, 1650503441000, 1650903441000]),
            ("c2", &vec![70, 80, 90]),
        );

        let on = vec![(
            Column::new_with_schema("b1", &left.schema())?,
            Column::new_with_schema("b1", &right.schema())?,
        )];

        let (_, batches) = join_collect(left, right, on, JoinType::Inner).await?;

        let expected = ["+-------------------------+---------------------+-------------------------+-------------------------+---------------------+-------------------------+",
            "| a1                      | b1                  | c1                      | a2                      | b1                  | c2                      |",
            "+-------------------------+---------------------+-------------------------+-------------------------+---------------------+-------------------------+",
            "| 1970-01-01T00:00:00.001 | 2022-04-23T08:44:01 | 1970-01-01T00:00:00.007 | 1970-01-01T00:00:00.010 | 2022-04-23T08:44:01 | 1970-01-01T00:00:00.070 |",
            "| 1970-01-01T00:00:00.002 | 2022-04-25T16:17:21 | 1970-01-01T00:00:00.008 | 1970-01-01T00:00:00.030 | 2022-04-25T16:17:21 | 1970-01-01T00:00:00.090 |",
            "| 1970-01-01T00:00:00.003 | 2022-04-25T16:17:21 | 1970-01-01T00:00:00.009 | 1970-01-01T00:00:00.030 | 2022-04-25T16:17:21 | 1970-01-01T00:00:00.090 |",
            "+-------------------------+---------------------+-------------------------+-------------------------+---------------------+-------------------------+"];
        // The output order is important as SMJ preserves sortedness
        assert_batches_eq!(expected, &batches);
        Ok(())
    }

    #[tokio::test]
    async fn join_left_sort_order() -> Result<()> {
        let left = build_table(
            ("a1", &vec![0, 1, 2, 3, 4, 5]),
            ("b1", &vec![3, 4, 5, 6, 6, 7]),
            ("c1", &vec![4, 5, 6, 7, 8, 9]),
        );
        let right = build_table(
            ("a2", &vec![0, 10, 20, 30, 40]),
            ("b2", &vec![2, 4, 6, 6, 8]),
            ("c2", &vec![50, 60, 70, 80, 90]),
        );
        let on = vec![(
            Column::new_with_schema("b1", &left.schema())?,
            Column::new_with_schema("b2", &right.schema())?,
        )];

        let (_, batches) = join_collect(left, right, on, JoinType::Left).await?;
        let expected = [
            "+----+----+----+----+----+----+",
            "| a1 | b1 | c1 | a2 | b2 | c2 |",
            "+----+----+----+----+----+----+",
            "| 0  | 3  | 4  |    |    |    |",
            "| 1  | 4  | 5  | 10 | 4  | 60 |",
            "| 2  | 5  | 6  |    |    |    |",
            "| 3  | 6  | 7  | 20 | 6  | 70 |",
            "| 3  | 6  | 7  | 30 | 6  | 80 |",
            "| 4  | 6  | 8  | 20 | 6  | 70 |",
            "| 4  | 6  | 8  | 30 | 6  | 80 |",
            "| 5  | 7  | 9  |    |    |    |",
            "+----+----+----+----+----+----+",
        ];
        assert_batches_eq!(expected, &batches);
        Ok(())
    }

    #[tokio::test]
    async fn join_right_sort_order() -> Result<()> {
        let left = build_table(
            ("a1", &vec![0, 1, 2, 3]),
            ("b1", &vec![3, 4, 5, 7]),
            ("c1", &vec![6, 7, 8, 9]),
        );
        let right = build_table(
            ("a2", &vec![0, 10, 20, 30]),
            ("b2", &vec![2, 4, 5, 6]),
            ("c2", &vec![60, 70, 80, 90]),
        );
        let on = vec![(
            Column::new_with_schema("b1", &left.schema())?,
            Column::new_with_schema("b2", &right.schema())?,
        )];

        let (_, batches) = join_collect(left, right, on, JoinType::Right).await?;
        let expected = [
            "+----+----+----+----+----+----+",
            "| a1 | b1 | c1 | a2 | b2 | c2 |",
            "+----+----+----+----+----+----+",
            "|    |    |    | 0  | 2  | 60 |",
            "| 1  | 4  | 7  | 10 | 4  | 70 |",
            "| 2  | 5  | 8  | 20 | 5  | 80 |",
            "|    |    |    | 30 | 6  | 90 |",
            "+----+----+----+----+----+----+",
        ];
        assert_batches_eq!(expected, &batches);
        Ok(())
    }

    #[tokio::test]
    async fn join_left_multiple_batches() -> Result<()> {
        let left_batch_1 = build_table_i32(
            ("a1", &vec![0, 1, 2]),
            ("b1", &vec![3, 4, 5]),
            ("c1", &vec![4, 5, 6]),
        );
        let left_batch_2 = build_table_i32(
            ("a1", &vec![3, 4, 5, 6]),
            ("b1", &vec![6, 6, 7, 9]),
            ("c1", &vec![7, 8, 9, 9]),
        );
        let right_batch_1 = build_table_i32(
            ("a2", &vec![0, 10, 20]),
            ("b2", &vec![2, 4, 6]),
            ("c2", &vec![50, 60, 70]),
        );
        let right_batch_2 = build_table_i32(
            ("a2", &vec![30, 40]),
            ("b2", &vec![6, 8]),
            ("c2", &vec![80, 90]),
        );
        let left = build_table_from_batches(vec![left_batch_1, left_batch_2]);
        let right = build_table_from_batches(vec![right_batch_1, right_batch_2]);
        let on = vec![(
            Column::new_with_schema("b1", &left.schema())?,
            Column::new_with_schema("b2", &right.schema())?,
        )];

        let (_, batches) = join_collect(left, right, on, JoinType::Left).await?;
        let expected = vec![
            "+----+----+----+----+----+----+",
            "| a1 | b1 | c1 | a2 | b2 | c2 |",
            "+----+----+----+----+----+----+",
            "| 0  | 3  | 4  |    |    |    |",
            "| 1  | 4  | 5  | 10 | 4  | 60 |",
            "| 2  | 5  | 6  |    |    |    |",
            "| 3  | 6  | 7  | 20 | 6  | 70 |",
            "| 3  | 6  | 7  | 30 | 6  | 80 |",
            "| 4  | 6  | 8  | 20 | 6  | 70 |",
            "| 4  | 6  | 8  | 30 | 6  | 80 |",
            "| 5  | 7  | 9  |    |    |    |",
            "| 6  | 9  | 9  |    |    |    |",
            "+----+----+----+----+----+----+",
        ];
        assert_batches_eq!(expected, &batches);
        Ok(())
    }

    #[tokio::test]
    async fn join_right_multiple_batches() -> Result<()> {
        let right_batch_1 = build_table_i32(
            ("a2", &vec![0, 1, 2]),
            ("b2", &vec![3, 4, 5]),
            ("c2", &vec![4, 5, 6]),
        );
        let right_batch_2 = build_table_i32(
            ("a2", &vec![3, 4, 5, 6]),
            ("b2", &vec![6, 6, 7, 9]),
            ("c2", &vec![7, 8, 9, 9]),
        );
        let left_batch_1 = build_table_i32(
            ("a1", &vec![0, 10, 20]),
            ("b1", &vec![2, 4, 6]),
            ("c1", &vec![50, 60, 70]),
        );
        let left_batch_2 = build_table_i32(
            ("a1", &vec![30, 40]),
            ("b1", &vec![6, 8]),
            ("c1", &vec![80, 90]),
        );
        let left = build_table_from_batches(vec![left_batch_1, left_batch_2]);
        let right = build_table_from_batches(vec![right_batch_1, right_batch_2]);
        let on = vec![(
            Column::new_with_schema("b1", &left.schema())?,
            Column::new_with_schema("b2", &right.schema())?,
        )];

        let (_, batches) = join_collect(left, right, on, JoinType::Right).await?;
        let expected = vec![
            "+----+----+----+----+----+----+",
            "| a1 | b1 | c1 | a2 | b2 | c2 |",
            "+----+----+----+----+----+----+",
            "|    |    |    | 0  | 3  | 4  |",
            "| 10 | 4  | 60 | 1  | 4  | 5  |",
            "|    |    |    | 2  | 5  | 6  |",
            "| 20 | 6  | 70 | 3  | 6  | 7  |",
            "| 30 | 6  | 80 | 3  | 6  | 7  |",
            "| 20 | 6  | 70 | 4  | 6  | 8  |",
            "| 30 | 6  | 80 | 4  | 6  | 8  |",
            "|    |    |    | 5  | 7  | 9  |",
            "|    |    |    | 6  | 9  | 9  |",
            "+----+----+----+----+----+----+",
        ];
        assert_batches_eq!(expected, &batches);
        Ok(())
    }

    #[tokio::test]
    async fn join_full_multiple_batches() -> Result<()> {
        let left_batch_1 = build_table_i32(
            ("a1", &vec![0, 1, 2]),
            ("b1", &vec![3, 4, 5]),
            ("c1", &vec![4, 5, 6]),
        );
        let left_batch_2 = build_table_i32(
            ("a1", &vec![3, 4, 5, 6]),
            ("b1", &vec![6, 6, 7, 9]),
            ("c1", &vec![7, 8, 9, 9]),
        );
        let right_batch_1 = build_table_i32(
            ("a2", &vec![0, 10, 20]),
            ("b2", &vec![2, 4, 6]),
            ("c2", &vec![50, 60, 70]),
        );
        let right_batch_2 = build_table_i32(
            ("a2", &vec![30, 40]),
            ("b2", &vec![6, 8]),
            ("c2", &vec![80, 90]),
        );
        let left = build_table_from_batches(vec![left_batch_1, left_batch_2]);
        let right = build_table_from_batches(vec![right_batch_1, right_batch_2]);
        let on = vec![(
            Column::new_with_schema("b1", &left.schema())?,
            Column::new_with_schema("b2", &right.schema())?,
        )];

        let (_, batches) = join_collect(left, right, on, JoinType::Full).await?;
        let expected = vec![
            "+----+----+----+----+----+----+",
            "| a1 | b1 | c1 | a2 | b2 | c2 |",
            "+----+----+----+----+----+----+",
            "|    |    |    | 0  | 2  | 50 |",
            "|    |    |    | 40 | 8  | 90 |",
            "| 0  | 3  | 4  |    |    |    |",
            "| 1  | 4  | 5  | 10 | 4  | 60 |",
            "| 2  | 5  | 6  |    |    |    |",
            "| 3  | 6  | 7  | 20 | 6  | 70 |",
            "| 3  | 6  | 7  | 30 | 6  | 80 |",
            "| 4  | 6  | 8  | 20 | 6  | 70 |",
            "| 4  | 6  | 8  | 30 | 6  | 80 |",
            "| 5  | 7  | 9  |    |    |    |",
            "| 6  | 9  | 9  |    |    |    |",
            "+----+----+----+----+----+----+",
        ];
        assert_batches_sorted_eq!(expected, &batches);
        Ok(())
    }

    #[tokio::test]
    async fn overallocation_single_batch() -> Result<()> {
        let left = build_table(
            ("a1", &vec![0, 1, 2, 3, 4, 5]),
            ("b1", &vec![1, 2, 3, 4, 5, 6]),
            ("c1", &vec![4, 5, 6, 7, 8, 9]),
        );
        let right = build_table(
            ("a2", &vec![0, 10, 20, 30, 40]),
            ("b2", &vec![1, 3, 4, 6, 8]),
            ("c2", &vec![50, 60, 70, 80, 90]),
        );
        let on = vec![(
            Column::new_with_schema("b1", &left.schema())?,
            Column::new_with_schema("b2", &right.schema())?,
        )];
        let sort_options = vec![SortOptions::default(); on.len()];

        let join_types = vec![
            JoinType::Inner,
            JoinType::Left,
            JoinType::Right,
            JoinType::Full,
            JoinType::LeftSemi,
            JoinType::LeftAnti,
        ];

        for join_type in join_types {
            let runtime_config = RuntimeConfig::new().with_memory_limit(100, 1.0);
            let runtime = Arc::new(RuntimeEnv::new(runtime_config)?);
            let session_config = SessionConfig::default().with_batch_size(50);

            let task_ctx = TaskContext::default()
                .with_session_config(session_config)
                .with_runtime(runtime);
            let task_ctx = Arc::new(task_ctx);

            let join = join_with_options(
                left.clone(),
                right.clone(),
                on.clone(),
                join_type,
                sort_options.clone(),
                false,
            )?;

            let stream = join.execute(0, task_ctx)?;
            let err = common::collect(stream).await.unwrap_err();

            assert_contains!(
                err.to_string(),
                "Resources exhausted: Failed to allocate additional"
            );
            assert_contains!(err.to_string(), "SMJStream[0]");
        }

        Ok(())
    }

    #[tokio::test]
    async fn overallocation_multi_batch() -> Result<()> {
        let left_batch_1 = build_table_i32(
            ("a1", &vec![0, 1]),
            ("b1", &vec![1, 1]),
            ("c1", &vec![4, 5]),
        );
        let left_batch_2 = build_table_i32(
            ("a1", &vec![2, 3]),
            ("b1", &vec![1, 1]),
            ("c1", &vec![6, 7]),
        );
        let left_batch_3 = build_table_i32(
            ("a1", &vec![4, 5]),
            ("b1", &vec![1, 1]),
            ("c1", &vec![8, 9]),
        );
        let right_batch_1 = build_table_i32(
            ("a2", &vec![0, 10]),
            ("b2", &vec![1, 1]),
            ("c2", &vec![50, 60]),
        );
        let right_batch_2 = build_table_i32(
            ("a2", &vec![20, 30]),
            ("b2", &vec![1, 1]),
            ("c2", &vec![70, 80]),
        );
        let right_batch_3 =
            build_table_i32(("a2", &vec![40]), ("b2", &vec![1]), ("c2", &vec![90]));
        let left =
            build_table_from_batches(vec![left_batch_1, left_batch_2, left_batch_3]);
        let right =
            build_table_from_batches(vec![right_batch_1, right_batch_2, right_batch_3]);
        let on = vec![(
            Column::new_with_schema("b1", &left.schema())?,
            Column::new_with_schema("b2", &right.schema())?,
        )];
        let sort_options = vec![SortOptions::default(); on.len()];

        let join_types = vec![
            JoinType::Inner,
            JoinType::Left,
            JoinType::Right,
            JoinType::Full,
            JoinType::LeftSemi,
            JoinType::LeftAnti,
        ];

        for join_type in join_types {
            let runtime_config = RuntimeConfig::new().with_memory_limit(100, 1.0);
            let runtime = Arc::new(RuntimeEnv::new(runtime_config)?);
            let session_config = SessionConfig::default().with_batch_size(50);
            let task_ctx = TaskContext::default()
                .with_session_config(session_config)
                .with_runtime(runtime);
            let task_ctx = Arc::new(task_ctx);
            let join = join_with_options(
                left.clone(),
                right.clone(),
                on.clone(),
                join_type,
                sort_options.clone(),
                false,
            )?;

            let stream = join.execute(0, task_ctx)?;
            let err = common::collect(stream).await.unwrap_err();

            assert_contains!(
                err.to_string(),
                "Resources exhausted: Failed to allocate additional"
            );
            assert_contains!(err.to_string(), "SMJStream[0]");
        }

        Ok(())
    }
    /// Returns the column names on the schema
    fn columns(schema: &Schema) -> Vec<String> {
        schema.fields().iter().map(|f| f.name().clone()).collect()
    }
}<|MERGE_RESOLUTION|>--- conflicted
+++ resolved
@@ -54,9 +54,6 @@
 use datafusion_physical_expr::equivalence::join_schema_properties;
 use datafusion_physical_expr::{PhysicalSortRequirement, SchemaProperties};
 
-use datafusion_physical_expr::equivalence::{
-    combine_join_equivalence_properties, combine_join_ordering_equivalence_properties,
-};
 use futures::{Stream, StreamExt};
 
 /// join execution plan executes partitions in parallel and combines them into a set of
@@ -291,11 +288,6 @@
             left,
             right,
             &self.join_type,
-<<<<<<< HEAD
-=======
-            &self.left.ordering_equivalence_properties(),
-            &self.right.ordering_equivalence_properties(),
->>>>>>> 8068d7f0
             self.schema(),
             &self.maintains_input_order(),
             Some(Self::probe_side(&self.join_type)),
