--- conflicted
+++ resolved
@@ -24,16 +24,13 @@
 use arrow_avro::reader::{Reader, ReaderBuilder};
 use arrow_avro::schema::{AvroSchema, SCHEMA_METADATA_KEY};
 use datafusion_common::error::Result;
-<<<<<<< HEAD
 use datafusion_common::DataFusionError;
-=======
-use datafusion_datasource::TableSchema;
->>>>>>> 899a7622
 use datafusion_datasource::file::FileSource;
 use datafusion_datasource::file_scan_config::FileScanConfig;
 use datafusion_datasource::file_stream::FileOpener;
 use datafusion_datasource::projection::{ProjectionOpener, SplitProjection};
 use datafusion_datasource::schema_adapter::SchemaAdapterFactory;
+use datafusion_datasource::TableSchema;
 use datafusion_physical_expr_common::sort_expr::LexOrdering;
 use datafusion_physical_plan::metrics::ExecutionPlanMetricsSet;
 use datafusion_physical_plan::projection::ProjectionExprs;
@@ -47,11 +44,7 @@
 pub struct AvroSource {
     table_schema: TableSchema,
     batch_size: Option<usize>,
-<<<<<<< HEAD
-    projection: Option<Vec<usize>>,
-=======
     projection: SplitProjection,
->>>>>>> 899a7622
     metrics: ExecutionPlanMetricsSet,
     schema_adapter_factory: Option<Arc<dyn SchemaAdapterFactory>>,
 }
@@ -69,8 +62,15 @@
         }
     }
 
-<<<<<<< HEAD
     fn open<R: std::io::BufRead>(&self, reader: R) -> Result<Reader<R>> {
+        let file_schema = self.table_schema.file_schema();
+        let projection = Some(
+            self.projection
+                .file_indices
+                .iter()
+                .map(|&idx| file_schema.field(idx).name().clone())
+                .collect::<Vec<_>>(),
+        );
         // TODO: Once `ReaderBuilder::with_projection` is available, we should use it instead.
         //  This should be an easy change. We'd simply need to:
         //      1. Use the full file schema to generate the reader `AvroSchema`.
@@ -162,23 +162,6 @@
                 "Avro schema metadata ({SCHEMA_METADATA_KEY}) is missing from file schema, but is required for projection"
             ))),
         }
-=======
-    fn open<R: std::io::Read>(&self, reader: R) -> Result<AvroReader<'static, R>> {
-        let file_schema = self.table_schema.file_schema();
-        let projection = Some(
-            self.projection
-                .file_indices
-                .iter()
-                .map(|&idx| file_schema.field(idx).name().clone())
-                .collect::<Vec<_>>(),
-        );
-        AvroReader::try_new(
-            reader,
-            &Arc::clone(self.table_schema.file_schema()),
-            self.batch_size.expect("Batch size must set before open"),
-            projection.as_ref(),
-        )
->>>>>>> 899a7622
     }
 }
 
@@ -215,12 +198,6 @@
         Arc::new(conf)
     }
 
-<<<<<<< HEAD
-    fn with_projection(&self, config: &FileScanConfig) -> Arc<dyn FileSource> {
-        let mut conf = self.clone();
-        conf.projection = config.file_column_projection_indices();
-        Arc::new(conf)
-=======
     fn try_pushdown_projection(
         &self,
         projection: &ProjectionExprs,
@@ -235,7 +212,6 @@
 
     fn projection(&self) -> Option<&ProjectionExprs> {
         Some(&self.projection.source)
->>>>>>> 899a7622
     }
 
     fn metrics(&self) -> &ExecutionPlanMetricsSet {
@@ -276,7 +252,7 @@
     use std::io::BufReader;
 
     use bytes::Buf;
-    use datafusion_datasource::{PartitionedFile, file_stream::FileOpenFuture};
+    use datafusion_datasource::{file_stream::FileOpenFuture, PartitionedFile};
     use futures::StreamExt;
     use object_store::{GetResultPayload, ObjectStore};
 
