--- conflicted
+++ resolved
@@ -33,125 +33,6 @@
 
 use object_store::ObjectStore;
 
-<<<<<<< HEAD
-/// Execution plan for scanning Avro data source
-#[derive(Debug, Clone)]
-#[deprecated(since = "46.0.0", note = "use DataSourceExec instead")]
-pub struct AvroExec {
-    inner: DataSourceExec,
-    base_config: FileScanConfig,
-}
-
-#[allow(unused, deprecated)]
-impl AvroExec {
-    /// Create a new Avro reader execution plan provided base configurations
-    pub fn new(base_config: FileScanConfig) -> Self {
-        let (
-            projected_schema,
-            projected_constraints,
-            projected_statistics,
-            projected_output_ordering,
-        ) = base_config.project();
-        let cache = Self::compute_properties(
-            Arc::clone(&projected_schema),
-            projected_output_ordering,
-            projected_constraints,
-            &base_config,
-        );
-        let base_config = base_config.with_source(Arc::new(AvroSource::default()));
-        Self {
-            inner: DataSourceExec::new(Arc::new(base_config.clone())),
-            base_config,
-        }
-    }
-
-    /// Ref to the base configs
-    pub fn base_config(&self) -> &FileScanConfig {
-        &self.base_config
-    }
-
-    /// This function creates the cache object that stores the plan properties such as schema, equivalence properties, ordering, partitioning, etc.
-    fn compute_properties(
-        schema: SchemaRef,
-        orderings: Vec<LexOrdering>,
-        constraints: Constraints,
-        file_scan_config: &FileScanConfig,
-    ) -> PlanProperties {
-        // Equivalence Properties
-        let eq_properties = EquivalenceProperties::new_with_orderings(schema, orderings)
-            .with_constraints(constraints);
-        let n_partitions = file_scan_config.file_groups.len();
-
-        PlanProperties::new(
-            eq_properties,
-            Partitioning::UnknownPartitioning(n_partitions), // Output Partitioning
-            EmissionType::Incremental,
-            Boundedness::Bounded,
-        )
-    }
-}
-
-#[allow(unused, deprecated)]
-impl DisplayAs for AvroExec {
-    fn fmt_as(&self, t: DisplayFormatType, f: &mut Formatter) -> std::fmt::Result {
-        self.inner.fmt_as(t, f)
-    }
-}
-
-#[allow(unused, deprecated)]
-impl ExecutionPlan for AvroExec {
-    fn name(&self) -> &'static str {
-        "AvroExec"
-    }
-
-    fn as_any(&self) -> &dyn Any {
-        self
-    }
-
-    fn properties(&self) -> &PlanProperties {
-        self.inner.properties()
-    }
-    fn children(&self) -> Vec<&Arc<dyn ExecutionPlan>> {
-        Vec::new()
-    }
-    fn with_new_children(
-        self: Arc<Self>,
-        _: Vec<Arc<dyn ExecutionPlan>>,
-    ) -> Result<Arc<dyn ExecutionPlan>> {
-        Ok(self)
-    }
-
-    fn execute(
-        &self,
-        partition: usize,
-        context: Arc<TaskContext>,
-    ) -> Result<SendableRecordBatchStream> {
-        self.inner.execute(partition, context)
-    }
-
-    fn statistics(&self) -> Result<Statistics> {
-        self.inner.statistics()
-    }
-
-    fn partition_statistics(&self, partition: Option<usize>) -> Result<Statistics> {
-        self.inner.partition_statistics(partition)
-    }
-
-    fn metrics(&self) -> Option<MetricsSet> {
-        self.inner.metrics()
-    }
-
-    fn fetch(&self) -> Option<usize> {
-        self.inner.fetch()
-    }
-
-    fn with_fetch(&self, limit: Option<usize>) -> Option<Arc<dyn ExecutionPlan>> {
-        self.inner.with_fetch(limit)
-    }
-}
-
-=======
->>>>>>> 4e269492
 /// AvroSource holds the extra configuration that is necessary for opening avro files
 #[derive(Clone, Default)]
 pub struct AvroSource {
