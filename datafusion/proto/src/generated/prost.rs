--- conflicted
+++ resolved
@@ -2568,11 +2568,8 @@
     ArrayIntersect = 119,
     ArrayUnion = 120,
     OverLay = 121,
-<<<<<<< HEAD
+    Range = 122,
     Levenshtein = 122,
-=======
-    Range = 122,
->>>>>>> abb2ae76
 }
 impl ScalarFunction {
     /// String value of the enum field names used in the ProtoBuf definition.
@@ -2703,11 +2700,8 @@
             ScalarFunction::ArrayIntersect => "ArrayIntersect",
             ScalarFunction::ArrayUnion => "ArrayUnion",
             ScalarFunction::OverLay => "OverLay",
-<<<<<<< HEAD
+            ScalarFunction::Range => "Range",
             ScalarFunction::Levenshtein => "Levenshtein",
-=======
-            ScalarFunction::Range => "Range",
->>>>>>> abb2ae76
         }
     }
     /// Creates an enum from field names used in the ProtoBuf definition.
@@ -2835,11 +2829,8 @@
             "ArrayIntersect" => Some(Self::ArrayIntersect),
             "ArrayUnion" => Some(Self::ArrayUnion),
             "OverLay" => Some(Self::OverLay),
-<<<<<<< HEAD
+            "Range" => Some(Self::Range),
             "Levenshtein" => Some(Self::Levenshtein),
-=======
-            "Range" => Some(Self::Range),
->>>>>>> abb2ae76
             _ => None,
         }
     }
