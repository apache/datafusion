#[allow(clippy::derive_partial_eq_without_eq)]
#[derive(Clone, PartialEq, ::prost::Message)]
pub struct ColumnRelation {
    #[prost(string, tag = "1")]
    pub relation: ::prost::alloc::string::String,
}
#[allow(clippy::derive_partial_eq_without_eq)]
#[derive(Clone, PartialEq, ::prost::Message)]
pub struct Column {
    #[prost(string, tag = "1")]
    pub name: ::prost::alloc::string::String,
    #[prost(message, optional, tag = "2")]
    pub relation: ::core::option::Option<ColumnRelation>,
}
#[allow(clippy::derive_partial_eq_without_eq)]
#[derive(Clone, PartialEq, ::prost::Message)]
pub struct DfField {
    #[prost(message, optional, tag = "1")]
    pub field: ::core::option::Option<Field>,
    #[prost(message, optional, tag = "2")]
    pub qualifier: ::core::option::Option<ColumnRelation>,
}
#[allow(clippy::derive_partial_eq_without_eq)]
#[derive(Clone, PartialEq, ::prost::Message)]
pub struct DfSchema {
    #[prost(message, repeated, tag = "1")]
    pub columns: ::prost::alloc::vec::Vec<DfField>,
    #[prost(map = "string, string", tag = "2")]
    pub metadata: ::std::collections::HashMap<
        ::prost::alloc::string::String,
        ::prost::alloc::string::String,
    >,
}
/// logical plan
/// LogicalPlan is a nested type
#[allow(clippy::derive_partial_eq_without_eq)]
#[derive(Clone, PartialEq, ::prost::Message)]
pub struct LogicalPlanNode {
    #[prost(
        oneof = "logical_plan_node::LogicalPlanType",
        tags = "1, 3, 4, 5, 6, 7, 8, 9, 10, 11, 12, 13, 14, 15, 16, 17, 18, 19, 20, 21, 22, 23, 24, 25, 26, 27, 28"
    )]
    pub logical_plan_type: ::core::option::Option<logical_plan_node::LogicalPlanType>,
}
/// Nested message and enum types in `LogicalPlanNode`.
pub mod logical_plan_node {
    #[allow(clippy::derive_partial_eq_without_eq)]
    #[derive(Clone, PartialEq, ::prost::Oneof)]
    pub enum LogicalPlanType {
        #[prost(message, tag = "1")]
        ListingScan(super::ListingTableScanNode),
        #[prost(message, tag = "3")]
        Projection(::prost::alloc::boxed::Box<super::ProjectionNode>),
        #[prost(message, tag = "4")]
        Selection(::prost::alloc::boxed::Box<super::SelectionNode>),
        #[prost(message, tag = "5")]
        Limit(::prost::alloc::boxed::Box<super::LimitNode>),
        #[prost(message, tag = "6")]
        Aggregate(::prost::alloc::boxed::Box<super::AggregateNode>),
        #[prost(message, tag = "7")]
        Join(::prost::alloc::boxed::Box<super::JoinNode>),
        #[prost(message, tag = "8")]
        Sort(::prost::alloc::boxed::Box<super::SortNode>),
        #[prost(message, tag = "9")]
        Repartition(::prost::alloc::boxed::Box<super::RepartitionNode>),
        #[prost(message, tag = "10")]
        EmptyRelation(super::EmptyRelationNode),
        #[prost(message, tag = "11")]
        CreateExternalTable(super::CreateExternalTableNode),
        #[prost(message, tag = "12")]
        Explain(::prost::alloc::boxed::Box<super::ExplainNode>),
        #[prost(message, tag = "13")]
        Window(::prost::alloc::boxed::Box<super::WindowNode>),
        #[prost(message, tag = "14")]
        Analyze(::prost::alloc::boxed::Box<super::AnalyzeNode>),
        #[prost(message, tag = "15")]
        CrossJoin(::prost::alloc::boxed::Box<super::CrossJoinNode>),
        #[prost(message, tag = "16")]
        Values(super::ValuesNode),
        #[prost(message, tag = "17")]
        Extension(super::LogicalExtensionNode),
        #[prost(message, tag = "18")]
        CreateCatalogSchema(super::CreateCatalogSchemaNode),
        #[prost(message, tag = "19")]
        Union(super::UnionNode),
        #[prost(message, tag = "20")]
        CreateCatalog(super::CreateCatalogNode),
        #[prost(message, tag = "21")]
        SubqueryAlias(::prost::alloc::boxed::Box<super::SubqueryAliasNode>),
        #[prost(message, tag = "22")]
        CreateView(::prost::alloc::boxed::Box<super::CreateViewNode>),
        #[prost(message, tag = "23")]
        Distinct(::prost::alloc::boxed::Box<super::DistinctNode>),
        #[prost(message, tag = "24")]
        ViewScan(::prost::alloc::boxed::Box<super::ViewTableScanNode>),
        #[prost(message, tag = "25")]
        CustomScan(super::CustomTableScanNode),
        #[prost(message, tag = "26")]
        Prepare(::prost::alloc::boxed::Box<super::PrepareNode>),
        #[prost(message, tag = "27")]
        DropView(super::DropViewNode),
        #[prost(message, tag = "28")]
        DistinctOn(::prost::alloc::boxed::Box<super::DistinctOnNode>),
    }
}
#[allow(clippy::derive_partial_eq_without_eq)]
#[derive(Clone, PartialEq, ::prost::Message)]
pub struct LogicalExtensionNode {
    #[prost(bytes = "vec", tag = "1")]
    pub node: ::prost::alloc::vec::Vec<u8>,
    #[prost(message, repeated, tag = "2")]
    pub inputs: ::prost::alloc::vec::Vec<LogicalPlanNode>,
}
#[allow(clippy::derive_partial_eq_without_eq)]
#[derive(Clone, PartialEq, ::prost::Message)]
pub struct ProjectionColumns {
    #[prost(string, repeated, tag = "1")]
    pub columns: ::prost::alloc::vec::Vec<::prost::alloc::string::String>,
}
#[allow(clippy::derive_partial_eq_without_eq)]
#[derive(Clone, PartialEq, ::prost::Message)]
pub struct CsvFormat {
    #[prost(bool, tag = "1")]
    pub has_header: bool,
    #[prost(string, tag = "2")]
    pub delimiter: ::prost::alloc::string::String,
    #[prost(string, tag = "3")]
    pub quote: ::prost::alloc::string::String,
    #[prost(oneof = "csv_format::OptionalEscape", tags = "4")]
    pub optional_escape: ::core::option::Option<csv_format::OptionalEscape>,
}
/// Nested message and enum types in `CsvFormat`.
pub mod csv_format {
    #[allow(clippy::derive_partial_eq_without_eq)]
    #[derive(Clone, PartialEq, ::prost::Oneof)]
    pub enum OptionalEscape {
        #[prost(string, tag = "4")]
        Escape(::prost::alloc::string::String),
    }
}
#[allow(clippy::derive_partial_eq_without_eq)]
#[derive(Clone, PartialEq, ::prost::Message)]
pub struct ParquetFormat {}
#[allow(clippy::derive_partial_eq_without_eq)]
#[derive(Clone, PartialEq, ::prost::Message)]
pub struct AvroFormat {}
#[allow(clippy::derive_partial_eq_without_eq)]
#[derive(Clone, PartialEq, ::prost::Message)]
pub struct LogicalExprNodeCollection {
    #[prost(message, repeated, tag = "1")]
    pub logical_expr_nodes: ::prost::alloc::vec::Vec<LogicalExprNode>,
}
#[allow(clippy::derive_partial_eq_without_eq)]
#[derive(Clone, PartialEq, ::prost::Message)]
pub struct ListingTableScanNode {
    #[prost(message, optional, tag = "14")]
    pub table_name: ::core::option::Option<OwnedTableReference>,
    #[prost(string, repeated, tag = "2")]
    pub paths: ::prost::alloc::vec::Vec<::prost::alloc::string::String>,
    #[prost(string, tag = "3")]
    pub file_extension: ::prost::alloc::string::String,
    #[prost(message, optional, tag = "4")]
    pub projection: ::core::option::Option<ProjectionColumns>,
    #[prost(message, optional, tag = "5")]
    pub schema: ::core::option::Option<Schema>,
    #[prost(message, repeated, tag = "6")]
    pub filters: ::prost::alloc::vec::Vec<LogicalExprNode>,
    #[prost(string, repeated, tag = "7")]
    pub table_partition_cols: ::prost::alloc::vec::Vec<::prost::alloc::string::String>,
    #[prost(bool, tag = "8")]
    pub collect_stat: bool,
    #[prost(uint32, tag = "9")]
    pub target_partitions: u32,
    #[prost(message, repeated, tag = "13")]
    pub file_sort_order: ::prost::alloc::vec::Vec<LogicalExprNodeCollection>,
    #[prost(oneof = "listing_table_scan_node::FileFormatType", tags = "10, 11, 12")]
    pub file_format_type: ::core::option::Option<
        listing_table_scan_node::FileFormatType,
    >,
}
/// Nested message and enum types in `ListingTableScanNode`.
pub mod listing_table_scan_node {
    #[allow(clippy::derive_partial_eq_without_eq)]
    #[derive(Clone, PartialEq, ::prost::Oneof)]
    pub enum FileFormatType {
        #[prost(message, tag = "10")]
        Csv(super::CsvFormat),
        #[prost(message, tag = "11")]
        Parquet(super::ParquetFormat),
        #[prost(message, tag = "12")]
        Avro(super::AvroFormat),
    }
}
#[allow(clippy::derive_partial_eq_without_eq)]
#[derive(Clone, PartialEq, ::prost::Message)]
pub struct ViewTableScanNode {
    #[prost(message, optional, tag = "6")]
    pub table_name: ::core::option::Option<OwnedTableReference>,
    #[prost(message, optional, boxed, tag = "2")]
    pub input: ::core::option::Option<::prost::alloc::boxed::Box<LogicalPlanNode>>,
    #[prost(message, optional, tag = "3")]
    pub schema: ::core::option::Option<Schema>,
    #[prost(message, optional, tag = "4")]
    pub projection: ::core::option::Option<ProjectionColumns>,
    #[prost(string, tag = "5")]
    pub definition: ::prost::alloc::string::String,
}
/// Logical Plan to Scan a CustomTableProvider registered at runtime
#[allow(clippy::derive_partial_eq_without_eq)]
#[derive(Clone, PartialEq, ::prost::Message)]
pub struct CustomTableScanNode {
    #[prost(message, optional, tag = "6")]
    pub table_name: ::core::option::Option<OwnedTableReference>,
    #[prost(message, optional, tag = "2")]
    pub projection: ::core::option::Option<ProjectionColumns>,
    #[prost(message, optional, tag = "3")]
    pub schema: ::core::option::Option<Schema>,
    #[prost(message, repeated, tag = "4")]
    pub filters: ::prost::alloc::vec::Vec<LogicalExprNode>,
    #[prost(bytes = "vec", tag = "5")]
    pub custom_table_data: ::prost::alloc::vec::Vec<u8>,
}
#[allow(clippy::derive_partial_eq_without_eq)]
#[derive(Clone, PartialEq, ::prost::Message)]
pub struct ProjectionNode {
    #[prost(message, optional, boxed, tag = "1")]
    pub input: ::core::option::Option<::prost::alloc::boxed::Box<LogicalPlanNode>>,
    #[prost(message, repeated, tag = "2")]
    pub expr: ::prost::alloc::vec::Vec<LogicalExprNode>,
    #[prost(oneof = "projection_node::OptionalAlias", tags = "3")]
    pub optional_alias: ::core::option::Option<projection_node::OptionalAlias>,
}
/// Nested message and enum types in `ProjectionNode`.
pub mod projection_node {
    #[allow(clippy::derive_partial_eq_without_eq)]
    #[derive(Clone, PartialEq, ::prost::Oneof)]
    pub enum OptionalAlias {
        #[prost(string, tag = "3")]
        Alias(::prost::alloc::string::String),
    }
}
#[allow(clippy::derive_partial_eq_without_eq)]
#[derive(Clone, PartialEq, ::prost::Message)]
pub struct SelectionNode {
    #[prost(message, optional, boxed, tag = "1")]
    pub input: ::core::option::Option<::prost::alloc::boxed::Box<LogicalPlanNode>>,
    #[prost(message, optional, tag = "2")]
    pub expr: ::core::option::Option<LogicalExprNode>,
}
#[allow(clippy::derive_partial_eq_without_eq)]
#[derive(Clone, PartialEq, ::prost::Message)]
pub struct SortNode {
    #[prost(message, optional, boxed, tag = "1")]
    pub input: ::core::option::Option<::prost::alloc::boxed::Box<LogicalPlanNode>>,
    #[prost(message, repeated, tag = "2")]
    pub expr: ::prost::alloc::vec::Vec<LogicalExprNode>,
    /// Maximum number of highest/lowest rows to fetch; negative means no limit
    #[prost(int64, tag = "3")]
    pub fetch: i64,
}
#[allow(clippy::derive_partial_eq_without_eq)]
#[derive(Clone, PartialEq, ::prost::Message)]
pub struct RepartitionNode {
    #[prost(message, optional, boxed, tag = "1")]
    pub input: ::core::option::Option<::prost::alloc::boxed::Box<LogicalPlanNode>>,
    #[prost(oneof = "repartition_node::PartitionMethod", tags = "2, 3")]
    pub partition_method: ::core::option::Option<repartition_node::PartitionMethod>,
}
/// Nested message and enum types in `RepartitionNode`.
pub mod repartition_node {
    #[allow(clippy::derive_partial_eq_without_eq)]
    #[derive(Clone, PartialEq, ::prost::Oneof)]
    pub enum PartitionMethod {
        #[prost(uint64, tag = "2")]
        RoundRobin(u64),
        #[prost(message, tag = "3")]
        Hash(super::HashRepartition),
    }
}
#[allow(clippy::derive_partial_eq_without_eq)]
#[derive(Clone, PartialEq, ::prost::Message)]
pub struct HashRepartition {
    #[prost(message, repeated, tag = "1")]
    pub hash_expr: ::prost::alloc::vec::Vec<LogicalExprNode>,
    #[prost(uint64, tag = "2")]
    pub partition_count: u64,
}
#[allow(clippy::derive_partial_eq_without_eq)]
#[derive(Clone, PartialEq, ::prost::Message)]
pub struct EmptyRelationNode {
    #[prost(bool, tag = "1")]
    pub produce_one_row: bool,
}
#[allow(clippy::derive_partial_eq_without_eq)]
#[derive(Clone, PartialEq, ::prost::Message)]
pub struct PrimaryKeyConstraint {
    #[prost(uint64, repeated, tag = "1")]
    pub indices: ::prost::alloc::vec::Vec<u64>,
}
#[allow(clippy::derive_partial_eq_without_eq)]
#[derive(Clone, PartialEq, ::prost::Message)]
pub struct UniqueConstraint {
    #[prost(uint64, repeated, tag = "1")]
    pub indices: ::prost::alloc::vec::Vec<u64>,
}
#[allow(clippy::derive_partial_eq_without_eq)]
#[derive(Clone, PartialEq, ::prost::Message)]
pub struct Constraint {
    #[prost(oneof = "constraint::ConstraintMode", tags = "1, 2")]
    pub constraint_mode: ::core::option::Option<constraint::ConstraintMode>,
}
/// Nested message and enum types in `Constraint`.
pub mod constraint {
    #[allow(clippy::derive_partial_eq_without_eq)]
    #[derive(Clone, PartialEq, ::prost::Oneof)]
    pub enum ConstraintMode {
        #[prost(message, tag = "1")]
        PrimaryKey(super::PrimaryKeyConstraint),
        #[prost(message, tag = "2")]
        Unique(super::UniqueConstraint),
    }
}
#[allow(clippy::derive_partial_eq_without_eq)]
#[derive(Clone, PartialEq, ::prost::Message)]
pub struct Constraints {
    #[prost(message, repeated, tag = "1")]
    pub constraints: ::prost::alloc::vec::Vec<Constraint>,
}
#[allow(clippy::derive_partial_eq_without_eq)]
#[derive(Clone, PartialEq, ::prost::Message)]
pub struct CreateExternalTableNode {
    #[prost(message, optional, tag = "12")]
    pub name: ::core::option::Option<OwnedTableReference>,
    #[prost(string, tag = "2")]
    pub location: ::prost::alloc::string::String,
    #[prost(string, tag = "3")]
    pub file_type: ::prost::alloc::string::String,
    #[prost(bool, tag = "4")]
    pub has_header: bool,
    #[prost(message, optional, tag = "5")]
    pub schema: ::core::option::Option<DfSchema>,
    #[prost(string, repeated, tag = "6")]
    pub table_partition_cols: ::prost::alloc::vec::Vec<::prost::alloc::string::String>,
    #[prost(bool, tag = "7")]
    pub if_not_exists: bool,
    #[prost(string, tag = "8")]
    pub delimiter: ::prost::alloc::string::String,
    #[prost(string, tag = "9")]
    pub definition: ::prost::alloc::string::String,
    #[prost(string, tag = "10")]
    pub file_compression_type: ::prost::alloc::string::String,
    #[prost(message, repeated, tag = "13")]
    pub order_exprs: ::prost::alloc::vec::Vec<LogicalExprNodeCollection>,
    #[prost(bool, tag = "14")]
    pub unbounded: bool,
    #[prost(map = "string, string", tag = "11")]
    pub options: ::std::collections::HashMap<
        ::prost::alloc::string::String,
        ::prost::alloc::string::String,
    >,
    #[prost(message, optional, tag = "15")]
    pub constraints: ::core::option::Option<Constraints>,
}
#[allow(clippy::derive_partial_eq_without_eq)]
#[derive(Clone, PartialEq, ::prost::Message)]
pub struct PrepareNode {
    #[prost(string, tag = "1")]
    pub name: ::prost::alloc::string::String,
    #[prost(message, repeated, tag = "2")]
    pub data_types: ::prost::alloc::vec::Vec<ArrowType>,
    #[prost(message, optional, boxed, tag = "3")]
    pub input: ::core::option::Option<::prost::alloc::boxed::Box<LogicalPlanNode>>,
}
#[allow(clippy::derive_partial_eq_without_eq)]
#[derive(Clone, PartialEq, ::prost::Message)]
pub struct CreateCatalogSchemaNode {
    #[prost(string, tag = "1")]
    pub schema_name: ::prost::alloc::string::String,
    #[prost(bool, tag = "2")]
    pub if_not_exists: bool,
    #[prost(message, optional, tag = "3")]
    pub schema: ::core::option::Option<DfSchema>,
}
#[allow(clippy::derive_partial_eq_without_eq)]
#[derive(Clone, PartialEq, ::prost::Message)]
pub struct CreateCatalogNode {
    #[prost(string, tag = "1")]
    pub catalog_name: ::prost::alloc::string::String,
    #[prost(bool, tag = "2")]
    pub if_not_exists: bool,
    #[prost(message, optional, tag = "3")]
    pub schema: ::core::option::Option<DfSchema>,
}
#[allow(clippy::derive_partial_eq_without_eq)]
#[derive(Clone, PartialEq, ::prost::Message)]
pub struct DropViewNode {
    #[prost(message, optional, tag = "1")]
    pub name: ::core::option::Option<OwnedTableReference>,
    #[prost(bool, tag = "2")]
    pub if_exists: bool,
    #[prost(message, optional, tag = "3")]
    pub schema: ::core::option::Option<DfSchema>,
}
#[allow(clippy::derive_partial_eq_without_eq)]
#[derive(Clone, PartialEq, ::prost::Message)]
pub struct CreateViewNode {
    #[prost(message, optional, tag = "5")]
    pub name: ::core::option::Option<OwnedTableReference>,
    #[prost(message, optional, boxed, tag = "2")]
    pub input: ::core::option::Option<::prost::alloc::boxed::Box<LogicalPlanNode>>,
    #[prost(bool, tag = "3")]
    pub or_replace: bool,
    #[prost(string, tag = "4")]
    pub definition: ::prost::alloc::string::String,
}
/// a node containing data for defining values list. unlike in SQL where it's two dimensional, here
/// the list is flattened, and with the field n_cols it can be parsed and partitioned into rows
#[allow(clippy::derive_partial_eq_without_eq)]
#[derive(Clone, PartialEq, ::prost::Message)]
pub struct ValuesNode {
    #[prost(uint64, tag = "1")]
    pub n_cols: u64,
    #[prost(message, repeated, tag = "2")]
    pub values_list: ::prost::alloc::vec::Vec<LogicalExprNode>,
}
#[allow(clippy::derive_partial_eq_without_eq)]
#[derive(Clone, PartialEq, ::prost::Message)]
pub struct AnalyzeNode {
    #[prost(message, optional, boxed, tag = "1")]
    pub input: ::core::option::Option<::prost::alloc::boxed::Box<LogicalPlanNode>>,
    #[prost(bool, tag = "2")]
    pub verbose: bool,
}
#[allow(clippy::derive_partial_eq_without_eq)]
#[derive(Clone, PartialEq, ::prost::Message)]
pub struct ExplainNode {
    #[prost(message, optional, boxed, tag = "1")]
    pub input: ::core::option::Option<::prost::alloc::boxed::Box<LogicalPlanNode>>,
    #[prost(bool, tag = "2")]
    pub verbose: bool,
}
#[allow(clippy::derive_partial_eq_without_eq)]
#[derive(Clone, PartialEq, ::prost::Message)]
pub struct AggregateNode {
    #[prost(message, optional, boxed, tag = "1")]
    pub input: ::core::option::Option<::prost::alloc::boxed::Box<LogicalPlanNode>>,
    #[prost(message, repeated, tag = "2")]
    pub group_expr: ::prost::alloc::vec::Vec<LogicalExprNode>,
    #[prost(message, repeated, tag = "3")]
    pub aggr_expr: ::prost::alloc::vec::Vec<LogicalExprNode>,
}
#[allow(clippy::derive_partial_eq_without_eq)]
#[derive(Clone, PartialEq, ::prost::Message)]
pub struct WindowNode {
    #[prost(message, optional, boxed, tag = "1")]
    pub input: ::core::option::Option<::prost::alloc::boxed::Box<LogicalPlanNode>>,
    #[prost(message, repeated, tag = "2")]
    pub window_expr: ::prost::alloc::vec::Vec<LogicalExprNode>,
}
#[allow(clippy::derive_partial_eq_without_eq)]
#[derive(Clone, PartialEq, ::prost::Message)]
pub struct JoinNode {
    #[prost(message, optional, boxed, tag = "1")]
    pub left: ::core::option::Option<::prost::alloc::boxed::Box<LogicalPlanNode>>,
    #[prost(message, optional, boxed, tag = "2")]
    pub right: ::core::option::Option<::prost::alloc::boxed::Box<LogicalPlanNode>>,
    #[prost(enumeration = "JoinType", tag = "3")]
    pub join_type: i32,
    #[prost(enumeration = "JoinConstraint", tag = "4")]
    pub join_constraint: i32,
    #[prost(message, repeated, tag = "5")]
    pub left_join_key: ::prost::alloc::vec::Vec<LogicalExprNode>,
    #[prost(message, repeated, tag = "6")]
    pub right_join_key: ::prost::alloc::vec::Vec<LogicalExprNode>,
    #[prost(bool, tag = "7")]
    pub null_equals_null: bool,
    #[prost(message, optional, tag = "8")]
    pub filter: ::core::option::Option<LogicalExprNode>,
}
#[allow(clippy::derive_partial_eq_without_eq)]
#[derive(Clone, PartialEq, ::prost::Message)]
pub struct DistinctNode {
    #[prost(message, optional, boxed, tag = "1")]
    pub input: ::core::option::Option<::prost::alloc::boxed::Box<LogicalPlanNode>>,
}
#[allow(clippy::derive_partial_eq_without_eq)]
#[derive(Clone, PartialEq, ::prost::Message)]
pub struct DistinctOnNode {
    #[prost(message, repeated, tag = "1")]
    pub on_expr: ::prost::alloc::vec::Vec<LogicalExprNode>,
    #[prost(message, repeated, tag = "2")]
    pub select_expr: ::prost::alloc::vec::Vec<LogicalExprNode>,
    #[prost(message, repeated, tag = "3")]
    pub sort_expr: ::prost::alloc::vec::Vec<LogicalExprNode>,
    #[prost(message, optional, boxed, tag = "4")]
    pub input: ::core::option::Option<::prost::alloc::boxed::Box<LogicalPlanNode>>,
}
#[allow(clippy::derive_partial_eq_without_eq)]
#[derive(Clone, PartialEq, ::prost::Message)]
pub struct UnionNode {
    #[prost(message, repeated, tag = "1")]
    pub inputs: ::prost::alloc::vec::Vec<LogicalPlanNode>,
}
#[allow(clippy::derive_partial_eq_without_eq)]
#[derive(Clone, PartialEq, ::prost::Message)]
pub struct CrossJoinNode {
    #[prost(message, optional, boxed, tag = "1")]
    pub left: ::core::option::Option<::prost::alloc::boxed::Box<LogicalPlanNode>>,
    #[prost(message, optional, boxed, tag = "2")]
    pub right: ::core::option::Option<::prost::alloc::boxed::Box<LogicalPlanNode>>,
}
#[allow(clippy::derive_partial_eq_without_eq)]
#[derive(Clone, PartialEq, ::prost::Message)]
pub struct LimitNode {
    #[prost(message, optional, boxed, tag = "1")]
    pub input: ::core::option::Option<::prost::alloc::boxed::Box<LogicalPlanNode>>,
    /// The number of rows to skip before fetch; non-positive means don't skip any
    #[prost(int64, tag = "2")]
    pub skip: i64,
    /// Maximum number of rows to fetch; negative means no limit
    #[prost(int64, tag = "3")]
    pub fetch: i64,
}
#[allow(clippy::derive_partial_eq_without_eq)]
#[derive(Clone, PartialEq, ::prost::Message)]
pub struct SelectionExecNode {
    #[prost(message, optional, tag = "1")]
    pub expr: ::core::option::Option<LogicalExprNode>,
}
#[allow(clippy::derive_partial_eq_without_eq)]
#[derive(Clone, PartialEq, ::prost::Message)]
pub struct SubqueryAliasNode {
    #[prost(message, optional, boxed, tag = "1")]
    pub input: ::core::option::Option<::prost::alloc::boxed::Box<LogicalPlanNode>>,
    #[prost(message, optional, tag = "3")]
    pub alias: ::core::option::Option<OwnedTableReference>,
}
/// logical expressions
#[allow(clippy::derive_partial_eq_without_eq)]
#[derive(Clone, PartialEq, ::prost::Message)]
pub struct LogicalExprNode {
    #[prost(
        oneof = "logical_expr_node::ExprType",
        tags = "1, 2, 3, 4, 5, 6, 7, 8, 9, 10, 11, 12, 13, 14, 15, 16, 17, 18, 19, 20, 21, 22, 23, 24, 25, 26, 27, 28, 29, 30, 31, 32, 33, 34"
    )]
    pub expr_type: ::core::option::Option<logical_expr_node::ExprType>,
}
/// Nested message and enum types in `LogicalExprNode`.
pub mod logical_expr_node {
    #[allow(clippy::derive_partial_eq_without_eq)]
    #[derive(Clone, PartialEq, ::prost::Oneof)]
    pub enum ExprType {
        /// column references
        #[prost(message, tag = "1")]
        Column(super::Column),
        /// alias
        #[prost(message, tag = "2")]
        Alias(::prost::alloc::boxed::Box<super::AliasNode>),
        #[prost(message, tag = "3")]
        Literal(super::ScalarValue),
        /// binary expressions
        #[prost(message, tag = "4")]
        BinaryExpr(super::BinaryExprNode),
        /// aggregate expressions
        #[prost(message, tag = "5")]
        AggregateExpr(::prost::alloc::boxed::Box<super::AggregateExprNode>),
        /// null checks
        #[prost(message, tag = "6")]
        IsNullExpr(::prost::alloc::boxed::Box<super::IsNull>),
        #[prost(message, tag = "7")]
        IsNotNullExpr(::prost::alloc::boxed::Box<super::IsNotNull>),
        #[prost(message, tag = "8")]
        NotExpr(::prost::alloc::boxed::Box<super::Not>),
        #[prost(message, tag = "9")]
        Between(::prost::alloc::boxed::Box<super::BetweenNode>),
        #[prost(message, tag = "10")]
        Case(::prost::alloc::boxed::Box<super::CaseNode>),
        #[prost(message, tag = "11")]
        Cast(::prost::alloc::boxed::Box<super::CastNode>),
        #[prost(message, tag = "12")]
        Sort(::prost::alloc::boxed::Box<super::SortExprNode>),
        #[prost(message, tag = "13")]
        Negative(::prost::alloc::boxed::Box<super::NegativeNode>),
        #[prost(message, tag = "14")]
        InList(::prost::alloc::boxed::Box<super::InListNode>),
        #[prost(message, tag = "15")]
        Wildcard(super::Wildcard),
        #[prost(message, tag = "16")]
        ScalarFunction(super::ScalarFunctionNode),
        #[prost(message, tag = "17")]
        TryCast(::prost::alloc::boxed::Box<super::TryCastNode>),
        /// window expressions
        #[prost(message, tag = "18")]
        WindowExpr(::prost::alloc::boxed::Box<super::WindowExprNode>),
        /// AggregateUDF expressions
        #[prost(message, tag = "19")]
        AggregateUdfExpr(::prost::alloc::boxed::Box<super::AggregateUdfExprNode>),
        /// Scalar UDF expressions
        #[prost(message, tag = "20")]
        ScalarUdfExpr(super::ScalarUdfExprNode),
        #[prost(message, tag = "21")]
        GetIndexedField(::prost::alloc::boxed::Box<super::GetIndexedField>),
        #[prost(message, tag = "22")]
        GroupingSet(super::GroupingSetNode),
        #[prost(message, tag = "23")]
        Cube(super::CubeNode),
        #[prost(message, tag = "24")]
        Rollup(super::RollupNode),
        #[prost(message, tag = "25")]
        IsTrue(::prost::alloc::boxed::Box<super::IsTrue>),
        #[prost(message, tag = "26")]
        IsFalse(::prost::alloc::boxed::Box<super::IsFalse>),
        #[prost(message, tag = "27")]
        IsUnknown(::prost::alloc::boxed::Box<super::IsUnknown>),
        #[prost(message, tag = "28")]
        IsNotTrue(::prost::alloc::boxed::Box<super::IsNotTrue>),
        #[prost(message, tag = "29")]
        IsNotFalse(::prost::alloc::boxed::Box<super::IsNotFalse>),
        #[prost(message, tag = "30")]
        IsNotUnknown(::prost::alloc::boxed::Box<super::IsNotUnknown>),
        #[prost(message, tag = "31")]
        Like(::prost::alloc::boxed::Box<super::LikeNode>),
        #[prost(message, tag = "32")]
        Ilike(::prost::alloc::boxed::Box<super::ILikeNode>),
        #[prost(message, tag = "33")]
        SimilarTo(::prost::alloc::boxed::Box<super::SimilarToNode>),
        #[prost(message, tag = "34")]
        Placeholder(super::PlaceholderNode),
    }
}
#[allow(clippy::derive_partial_eq_without_eq)]
#[derive(Clone, PartialEq, ::prost::Message)]
pub struct Wildcard {
    #[prost(string, optional, tag = "1")]
    pub qualifier: ::core::option::Option<::prost::alloc::string::String>,
}
#[allow(clippy::derive_partial_eq_without_eq)]
#[derive(Clone, PartialEq, ::prost::Message)]
pub struct PlaceholderNode {
    #[prost(string, tag = "1")]
    pub id: ::prost::alloc::string::String,
    #[prost(message, optional, tag = "2")]
    pub data_type: ::core::option::Option<ArrowType>,
}
#[allow(clippy::derive_partial_eq_without_eq)]
#[derive(Clone, PartialEq, ::prost::Message)]
pub struct LogicalExprList {
    #[prost(message, repeated, tag = "1")]
    pub expr: ::prost::alloc::vec::Vec<LogicalExprNode>,
}
#[allow(clippy::derive_partial_eq_without_eq)]
#[derive(Clone, PartialEq, ::prost::Message)]
pub struct GroupingSetNode {
    #[prost(message, repeated, tag = "1")]
    pub expr: ::prost::alloc::vec::Vec<LogicalExprList>,
}
#[allow(clippy::derive_partial_eq_without_eq)]
#[derive(Clone, PartialEq, ::prost::Message)]
pub struct CubeNode {
    #[prost(message, repeated, tag = "1")]
    pub expr: ::prost::alloc::vec::Vec<LogicalExprNode>,
}
#[allow(clippy::derive_partial_eq_without_eq)]
#[derive(Clone, PartialEq, ::prost::Message)]
pub struct RollupNode {
    #[prost(message, repeated, tag = "1")]
    pub expr: ::prost::alloc::vec::Vec<LogicalExprNode>,
}
#[allow(clippy::derive_partial_eq_without_eq)]
#[derive(Clone, PartialEq, ::prost::Message)]
pub struct NamedStructField {
    #[prost(message, optional, tag = "1")]
    pub name: ::core::option::Option<ScalarValue>,
}
#[allow(clippy::derive_partial_eq_without_eq)]
#[derive(Clone, PartialEq, ::prost::Message)]
pub struct ListIndex {
    #[prost(message, optional, boxed, tag = "1")]
    pub key: ::core::option::Option<::prost::alloc::boxed::Box<LogicalExprNode>>,
}
#[allow(clippy::derive_partial_eq_without_eq)]
#[derive(Clone, PartialEq, ::prost::Message)]
pub struct ListRange {
    #[prost(message, optional, boxed, tag = "1")]
    pub start: ::core::option::Option<::prost::alloc::boxed::Box<LogicalExprNode>>,
    #[prost(message, optional, boxed, tag = "2")]
    pub stop: ::core::option::Option<::prost::alloc::boxed::Box<LogicalExprNode>>,
}
#[allow(clippy::derive_partial_eq_without_eq)]
#[derive(Clone, PartialEq, ::prost::Message)]
pub struct GetIndexedField {
    #[prost(message, optional, boxed, tag = "1")]
    pub expr: ::core::option::Option<::prost::alloc::boxed::Box<LogicalExprNode>>,
    #[prost(oneof = "get_indexed_field::Field", tags = "2, 3, 4")]
    pub field: ::core::option::Option<get_indexed_field::Field>,
}
/// Nested message and enum types in `GetIndexedField`.
pub mod get_indexed_field {
    #[allow(clippy::derive_partial_eq_without_eq)]
    #[derive(Clone, PartialEq, ::prost::Oneof)]
    pub enum Field {
        #[prost(message, tag = "2")]
        NamedStructField(super::NamedStructField),
        #[prost(message, tag = "3")]
        ListIndex(::prost::alloc::boxed::Box<super::ListIndex>),
        #[prost(message, tag = "4")]
        ListRange(::prost::alloc::boxed::Box<super::ListRange>),
    }
}
#[allow(clippy::derive_partial_eq_without_eq)]
#[derive(Clone, PartialEq, ::prost::Message)]
pub struct IsNull {
    #[prost(message, optional, boxed, tag = "1")]
    pub expr: ::core::option::Option<::prost::alloc::boxed::Box<LogicalExprNode>>,
}
#[allow(clippy::derive_partial_eq_without_eq)]
#[derive(Clone, PartialEq, ::prost::Message)]
pub struct IsNotNull {
    #[prost(message, optional, boxed, tag = "1")]
    pub expr: ::core::option::Option<::prost::alloc::boxed::Box<LogicalExprNode>>,
}
#[allow(clippy::derive_partial_eq_without_eq)]
#[derive(Clone, PartialEq, ::prost::Message)]
pub struct IsTrue {
    #[prost(message, optional, boxed, tag = "1")]
    pub expr: ::core::option::Option<::prost::alloc::boxed::Box<LogicalExprNode>>,
}
#[allow(clippy::derive_partial_eq_without_eq)]
#[derive(Clone, PartialEq, ::prost::Message)]
pub struct IsFalse {
    #[prost(message, optional, boxed, tag = "1")]
    pub expr: ::core::option::Option<::prost::alloc::boxed::Box<LogicalExprNode>>,
}
#[allow(clippy::derive_partial_eq_without_eq)]
#[derive(Clone, PartialEq, ::prost::Message)]
pub struct IsUnknown {
    #[prost(message, optional, boxed, tag = "1")]
    pub expr: ::core::option::Option<::prost::alloc::boxed::Box<LogicalExprNode>>,
}
#[allow(clippy::derive_partial_eq_without_eq)]
#[derive(Clone, PartialEq, ::prost::Message)]
pub struct IsNotTrue {
    #[prost(message, optional, boxed, tag = "1")]
    pub expr: ::core::option::Option<::prost::alloc::boxed::Box<LogicalExprNode>>,
}
#[allow(clippy::derive_partial_eq_without_eq)]
#[derive(Clone, PartialEq, ::prost::Message)]
pub struct IsNotFalse {
    #[prost(message, optional, boxed, tag = "1")]
    pub expr: ::core::option::Option<::prost::alloc::boxed::Box<LogicalExprNode>>,
}
#[allow(clippy::derive_partial_eq_without_eq)]
#[derive(Clone, PartialEq, ::prost::Message)]
pub struct IsNotUnknown {
    #[prost(message, optional, boxed, tag = "1")]
    pub expr: ::core::option::Option<::prost::alloc::boxed::Box<LogicalExprNode>>,
}
#[allow(clippy::derive_partial_eq_without_eq)]
#[derive(Clone, PartialEq, ::prost::Message)]
pub struct Not {
    #[prost(message, optional, boxed, tag = "1")]
    pub expr: ::core::option::Option<::prost::alloc::boxed::Box<LogicalExprNode>>,
}
#[allow(clippy::derive_partial_eq_without_eq)]
#[derive(Clone, PartialEq, ::prost::Message)]
pub struct AliasNode {
    #[prost(message, optional, boxed, tag = "1")]
    pub expr: ::core::option::Option<::prost::alloc::boxed::Box<LogicalExprNode>>,
    #[prost(string, tag = "2")]
    pub alias: ::prost::alloc::string::String,
    #[prost(message, repeated, tag = "3")]
    pub relation: ::prost::alloc::vec::Vec<OwnedTableReference>,
}
#[allow(clippy::derive_partial_eq_without_eq)]
#[derive(Clone, PartialEq, ::prost::Message)]
pub struct BinaryExprNode {
    /// Represents the operands from the left inner most expression
    /// to the right outer most expression where each of them are chained
    /// with the operator 'op'.
    #[prost(message, repeated, tag = "1")]
    pub operands: ::prost::alloc::vec::Vec<LogicalExprNode>,
    #[prost(string, tag = "3")]
    pub op: ::prost::alloc::string::String,
}
#[allow(clippy::derive_partial_eq_without_eq)]
#[derive(Clone, PartialEq, ::prost::Message)]
pub struct NegativeNode {
    #[prost(message, optional, boxed, tag = "1")]
    pub expr: ::core::option::Option<::prost::alloc::boxed::Box<LogicalExprNode>>,
}
#[allow(clippy::derive_partial_eq_without_eq)]
#[derive(Clone, PartialEq, ::prost::Message)]
pub struct InListNode {
    #[prost(message, optional, boxed, tag = "1")]
    pub expr: ::core::option::Option<::prost::alloc::boxed::Box<LogicalExprNode>>,
    #[prost(message, repeated, tag = "2")]
    pub list: ::prost::alloc::vec::Vec<LogicalExprNode>,
    #[prost(bool, tag = "3")]
    pub negated: bool,
}
#[allow(clippy::derive_partial_eq_without_eq)]
#[derive(Clone, PartialEq, ::prost::Message)]
pub struct ScalarFunctionNode {
    #[prost(enumeration = "ScalarFunction", tag = "1")]
    pub fun: i32,
    #[prost(message, repeated, tag = "2")]
    pub args: ::prost::alloc::vec::Vec<LogicalExprNode>,
}
#[allow(clippy::derive_partial_eq_without_eq)]
#[derive(Clone, PartialEq, ::prost::Message)]
pub struct AggregateExprNode {
    #[prost(enumeration = "AggregateFunction", tag = "1")]
    pub aggr_function: i32,
    #[prost(message, repeated, tag = "2")]
    pub expr: ::prost::alloc::vec::Vec<LogicalExprNode>,
    #[prost(bool, tag = "3")]
    pub distinct: bool,
    #[prost(message, optional, boxed, tag = "4")]
    pub filter: ::core::option::Option<::prost::alloc::boxed::Box<LogicalExprNode>>,
    #[prost(message, repeated, tag = "5")]
    pub order_by: ::prost::alloc::vec::Vec<LogicalExprNode>,
}
#[allow(clippy::derive_partial_eq_without_eq)]
#[derive(Clone, PartialEq, ::prost::Message)]
pub struct AggregateUdfExprNode {
    #[prost(string, tag = "1")]
    pub fun_name: ::prost::alloc::string::String,
    #[prost(message, repeated, tag = "2")]
    pub args: ::prost::alloc::vec::Vec<LogicalExprNode>,
    #[prost(message, optional, boxed, tag = "3")]
    pub filter: ::core::option::Option<::prost::alloc::boxed::Box<LogicalExprNode>>,
    #[prost(message, repeated, tag = "4")]
    pub order_by: ::prost::alloc::vec::Vec<LogicalExprNode>,
}
#[allow(clippy::derive_partial_eq_without_eq)]
#[derive(Clone, PartialEq, ::prost::Message)]
pub struct ScalarUdfExprNode {
    #[prost(string, tag = "1")]
    pub fun_name: ::prost::alloc::string::String,
    #[prost(message, repeated, tag = "2")]
    pub args: ::prost::alloc::vec::Vec<LogicalExprNode>,
}
#[allow(clippy::derive_partial_eq_without_eq)]
#[derive(Clone, PartialEq, ::prost::Message)]
pub struct WindowExprNode {
    #[prost(message, optional, boxed, tag = "4")]
    pub expr: ::core::option::Option<::prost::alloc::boxed::Box<LogicalExprNode>>,
    #[prost(message, repeated, tag = "5")]
    pub partition_by: ::prost::alloc::vec::Vec<LogicalExprNode>,
    #[prost(message, repeated, tag = "6")]
    pub order_by: ::prost::alloc::vec::Vec<LogicalExprNode>,
    /// repeated LogicalExprNode filter = 7;
    #[prost(message, optional, tag = "8")]
    pub window_frame: ::core::option::Option<WindowFrame>,
    #[prost(oneof = "window_expr_node::WindowFunction", tags = "1, 2, 3, 9")]
    pub window_function: ::core::option::Option<window_expr_node::WindowFunction>,
}
/// Nested message and enum types in `WindowExprNode`.
pub mod window_expr_node {
    #[allow(clippy::derive_partial_eq_without_eq)]
    #[derive(Clone, PartialEq, ::prost::Oneof)]
    pub enum WindowFunction {
        #[prost(enumeration = "super::AggregateFunction", tag = "1")]
        AggrFunction(i32),
        #[prost(enumeration = "super::BuiltInWindowFunction", tag = "2")]
        BuiltInFunction(i32),
        #[prost(string, tag = "3")]
        Udaf(::prost::alloc::string::String),
        #[prost(string, tag = "9")]
        Udwf(::prost::alloc::string::String),
    }
}
#[allow(clippy::derive_partial_eq_without_eq)]
#[derive(Clone, PartialEq, ::prost::Message)]
pub struct BetweenNode {
    #[prost(message, optional, boxed, tag = "1")]
    pub expr: ::core::option::Option<::prost::alloc::boxed::Box<LogicalExprNode>>,
    #[prost(bool, tag = "2")]
    pub negated: bool,
    #[prost(message, optional, boxed, tag = "3")]
    pub low: ::core::option::Option<::prost::alloc::boxed::Box<LogicalExprNode>>,
    #[prost(message, optional, boxed, tag = "4")]
    pub high: ::core::option::Option<::prost::alloc::boxed::Box<LogicalExprNode>>,
}
#[allow(clippy::derive_partial_eq_without_eq)]
#[derive(Clone, PartialEq, ::prost::Message)]
pub struct LikeNode {
    #[prost(bool, tag = "1")]
    pub negated: bool,
    #[prost(message, optional, boxed, tag = "2")]
    pub expr: ::core::option::Option<::prost::alloc::boxed::Box<LogicalExprNode>>,
    #[prost(message, optional, boxed, tag = "3")]
    pub pattern: ::core::option::Option<::prost::alloc::boxed::Box<LogicalExprNode>>,
    #[prost(string, tag = "4")]
    pub escape_char: ::prost::alloc::string::String,
}
#[allow(clippy::derive_partial_eq_without_eq)]
#[derive(Clone, PartialEq, ::prost::Message)]
pub struct ILikeNode {
    #[prost(bool, tag = "1")]
    pub negated: bool,
    #[prost(message, optional, boxed, tag = "2")]
    pub expr: ::core::option::Option<::prost::alloc::boxed::Box<LogicalExprNode>>,
    #[prost(message, optional, boxed, tag = "3")]
    pub pattern: ::core::option::Option<::prost::alloc::boxed::Box<LogicalExprNode>>,
    #[prost(string, tag = "4")]
    pub escape_char: ::prost::alloc::string::String,
}
#[allow(clippy::derive_partial_eq_without_eq)]
#[derive(Clone, PartialEq, ::prost::Message)]
pub struct SimilarToNode {
    #[prost(bool, tag = "1")]
    pub negated: bool,
    #[prost(message, optional, boxed, tag = "2")]
    pub expr: ::core::option::Option<::prost::alloc::boxed::Box<LogicalExprNode>>,
    #[prost(message, optional, boxed, tag = "3")]
    pub pattern: ::core::option::Option<::prost::alloc::boxed::Box<LogicalExprNode>>,
    #[prost(string, tag = "4")]
    pub escape_char: ::prost::alloc::string::String,
}
#[allow(clippy::derive_partial_eq_without_eq)]
#[derive(Clone, PartialEq, ::prost::Message)]
pub struct CaseNode {
    #[prost(message, optional, boxed, tag = "1")]
    pub expr: ::core::option::Option<::prost::alloc::boxed::Box<LogicalExprNode>>,
    #[prost(message, repeated, tag = "2")]
    pub when_then_expr: ::prost::alloc::vec::Vec<WhenThen>,
    #[prost(message, optional, boxed, tag = "3")]
    pub else_expr: ::core::option::Option<::prost::alloc::boxed::Box<LogicalExprNode>>,
}
#[allow(clippy::derive_partial_eq_without_eq)]
#[derive(Clone, PartialEq, ::prost::Message)]
pub struct WhenThen {
    #[prost(message, optional, tag = "1")]
    pub when_expr: ::core::option::Option<LogicalExprNode>,
    #[prost(message, optional, tag = "2")]
    pub then_expr: ::core::option::Option<LogicalExprNode>,
}
#[allow(clippy::derive_partial_eq_without_eq)]
#[derive(Clone, PartialEq, ::prost::Message)]
pub struct CastNode {
    #[prost(message, optional, boxed, tag = "1")]
    pub expr: ::core::option::Option<::prost::alloc::boxed::Box<LogicalExprNode>>,
    #[prost(message, optional, tag = "2")]
    pub arrow_type: ::core::option::Option<ArrowType>,
}
#[allow(clippy::derive_partial_eq_without_eq)]
#[derive(Clone, PartialEq, ::prost::Message)]
pub struct TryCastNode {
    #[prost(message, optional, boxed, tag = "1")]
    pub expr: ::core::option::Option<::prost::alloc::boxed::Box<LogicalExprNode>>,
    #[prost(message, optional, tag = "2")]
    pub arrow_type: ::core::option::Option<ArrowType>,
}
#[allow(clippy::derive_partial_eq_without_eq)]
#[derive(Clone, PartialEq, ::prost::Message)]
pub struct SortExprNode {
    #[prost(message, optional, boxed, tag = "1")]
    pub expr: ::core::option::Option<::prost::alloc::boxed::Box<LogicalExprNode>>,
    #[prost(bool, tag = "2")]
    pub asc: bool,
    #[prost(bool, tag = "3")]
    pub nulls_first: bool,
}
#[allow(clippy::derive_partial_eq_without_eq)]
#[derive(Clone, PartialEq, ::prost::Message)]
pub struct WindowFrame {
    #[prost(enumeration = "WindowFrameUnits", tag = "1")]
    pub window_frame_units: i32,
    #[prost(message, optional, tag = "2")]
    pub start_bound: ::core::option::Option<WindowFrameBound>,
    /// "optional" keyword is stable in protoc 3.15 but prost is still on 3.14 (see <https://github.com/tokio-rs/prost/issues/430> and <https://github.com/tokio-rs/prost/pull/455>)
    /// this syntax is ugly but is binary compatible with the "optional" keyword (see <https://stackoverflow.com/questions/42622015/how-to-define-an-optional-field-in-protobuf-3>)
    #[prost(oneof = "window_frame::EndBound", tags = "3")]
    pub end_bound: ::core::option::Option<window_frame::EndBound>,
}
/// Nested message and enum types in `WindowFrame`.
pub mod window_frame {
    /// "optional" keyword is stable in protoc 3.15 but prost is still on 3.14 (see <https://github.com/tokio-rs/prost/issues/430> and <https://github.com/tokio-rs/prost/pull/455>)
    /// this syntax is ugly but is binary compatible with the "optional" keyword (see <https://stackoverflow.com/questions/42622015/how-to-define-an-optional-field-in-protobuf-3>)
    #[allow(clippy::derive_partial_eq_without_eq)]
    #[derive(Clone, PartialEq, ::prost::Oneof)]
    pub enum EndBound {
        #[prost(message, tag = "3")]
        Bound(super::WindowFrameBound),
    }
}
#[allow(clippy::derive_partial_eq_without_eq)]
#[derive(Clone, PartialEq, ::prost::Message)]
pub struct WindowFrameBound {
    #[prost(enumeration = "WindowFrameBoundType", tag = "1")]
    pub window_frame_bound_type: i32,
    #[prost(message, optional, tag = "2")]
    pub bound_value: ::core::option::Option<ScalarValue>,
}
#[allow(clippy::derive_partial_eq_without_eq)]
#[derive(Clone, PartialEq, ::prost::Message)]
pub struct Schema {
    #[prost(message, repeated, tag = "1")]
    pub columns: ::prost::alloc::vec::Vec<Field>,
    #[prost(map = "string, string", tag = "2")]
    pub metadata: ::std::collections::HashMap<
        ::prost::alloc::string::String,
        ::prost::alloc::string::String,
    >,
}
#[allow(clippy::derive_partial_eq_without_eq)]
#[derive(Clone, PartialEq, ::prost::Message)]
pub struct Field {
    /// name of the field
    #[prost(string, tag = "1")]
    pub name: ::prost::alloc::string::String,
    #[prost(message, optional, boxed, tag = "2")]
    pub arrow_type: ::core::option::Option<::prost::alloc::boxed::Box<ArrowType>>,
    #[prost(bool, tag = "3")]
    pub nullable: bool,
    /// for complex data types like structs, unions
    #[prost(message, repeated, tag = "4")]
    pub children: ::prost::alloc::vec::Vec<Field>,
    #[prost(map = "string, string", tag = "5")]
    pub metadata: ::std::collections::HashMap<
        ::prost::alloc::string::String,
        ::prost::alloc::string::String,
    >,
}
#[allow(clippy::derive_partial_eq_without_eq)]
#[derive(Clone, PartialEq, ::prost::Message)]
pub struct FixedSizeBinary {
    #[prost(int32, tag = "1")]
    pub length: i32,
}
#[allow(clippy::derive_partial_eq_without_eq)]
#[derive(Clone, PartialEq, ::prost::Message)]
pub struct Timestamp {
    #[prost(enumeration = "TimeUnit", tag = "1")]
    pub time_unit: i32,
    #[prost(string, tag = "2")]
    pub timezone: ::prost::alloc::string::String,
}
#[allow(clippy::derive_partial_eq_without_eq)]
#[derive(Clone, PartialEq, ::prost::Message)]
pub struct Decimal {
    #[prost(uint32, tag = "3")]
    pub precision: u32,
    #[prost(int32, tag = "4")]
    pub scale: i32,
}
#[allow(clippy::derive_partial_eq_without_eq)]
#[derive(Clone, PartialEq, ::prost::Message)]
pub struct List {
    #[prost(message, optional, boxed, tag = "1")]
    pub field_type: ::core::option::Option<::prost::alloc::boxed::Box<Field>>,
}
#[allow(clippy::derive_partial_eq_without_eq)]
#[derive(Clone, PartialEq, ::prost::Message)]
pub struct FixedSizeList {
    #[prost(message, optional, boxed, tag = "1")]
    pub field_type: ::core::option::Option<::prost::alloc::boxed::Box<Field>>,
    #[prost(int32, tag = "2")]
    pub list_size: i32,
}
#[allow(clippy::derive_partial_eq_without_eq)]
#[derive(Clone, PartialEq, ::prost::Message)]
pub struct Dictionary {
    #[prost(message, optional, boxed, tag = "1")]
    pub key: ::core::option::Option<::prost::alloc::boxed::Box<ArrowType>>,
    #[prost(message, optional, boxed, tag = "2")]
    pub value: ::core::option::Option<::prost::alloc::boxed::Box<ArrowType>>,
}
#[allow(clippy::derive_partial_eq_without_eq)]
#[derive(Clone, PartialEq, ::prost::Message)]
pub struct Struct {
    #[prost(message, repeated, tag = "1")]
    pub sub_field_types: ::prost::alloc::vec::Vec<Field>,
}
#[allow(clippy::derive_partial_eq_without_eq)]
#[derive(Clone, PartialEq, ::prost::Message)]
pub struct Map {
    #[prost(message, optional, boxed, tag = "1")]
    pub field_type: ::core::option::Option<::prost::alloc::boxed::Box<Field>>,
    #[prost(bool, tag = "2")]
    pub keys_sorted: bool,
}
#[allow(clippy::derive_partial_eq_without_eq)]
#[derive(Clone, PartialEq, ::prost::Message)]
pub struct Union {
    #[prost(message, repeated, tag = "1")]
    pub union_types: ::prost::alloc::vec::Vec<Field>,
    #[prost(enumeration = "UnionMode", tag = "2")]
    pub union_mode: i32,
    #[prost(int32, repeated, tag = "3")]
    pub type_ids: ::prost::alloc::vec::Vec<i32>,
}
#[allow(clippy::derive_partial_eq_without_eq)]
#[derive(Clone, PartialEq, ::prost::Message)]
pub struct ScalarListValue {
    #[prost(bytes = "vec", tag = "1")]
    pub ipc_message: ::prost::alloc::vec::Vec<u8>,
    #[prost(bytes = "vec", tag = "2")]
    pub arrow_data: ::prost::alloc::vec::Vec<u8>,
    #[prost(message, optional, tag = "3")]
    pub schema: ::core::option::Option<Schema>,
}
#[allow(clippy::derive_partial_eq_without_eq)]
#[derive(Clone, PartialEq, ::prost::Message)]
pub struct ScalarTime32Value {
    #[prost(oneof = "scalar_time32_value::Value", tags = "1, 2")]
    pub value: ::core::option::Option<scalar_time32_value::Value>,
}
/// Nested message and enum types in `ScalarTime32Value`.
pub mod scalar_time32_value {
    #[allow(clippy::derive_partial_eq_without_eq)]
    #[derive(Clone, PartialEq, ::prost::Oneof)]
    pub enum Value {
        #[prost(int32, tag = "1")]
        Time32SecondValue(i32),
        #[prost(int32, tag = "2")]
        Time32MillisecondValue(i32),
    }
}
#[allow(clippy::derive_partial_eq_without_eq)]
#[derive(Clone, PartialEq, ::prost::Message)]
pub struct ScalarTime64Value {
    #[prost(oneof = "scalar_time64_value::Value", tags = "1, 2")]
    pub value: ::core::option::Option<scalar_time64_value::Value>,
}
/// Nested message and enum types in `ScalarTime64Value`.
pub mod scalar_time64_value {
    #[allow(clippy::derive_partial_eq_without_eq)]
    #[derive(Clone, PartialEq, ::prost::Oneof)]
    pub enum Value {
        #[prost(int64, tag = "1")]
        Time64MicrosecondValue(i64),
        #[prost(int64, tag = "2")]
        Time64NanosecondValue(i64),
    }
}
#[allow(clippy::derive_partial_eq_without_eq)]
#[derive(Clone, PartialEq, ::prost::Message)]
pub struct ScalarTimestampValue {
    #[prost(string, tag = "5")]
    pub timezone: ::prost::alloc::string::String,
    #[prost(oneof = "scalar_timestamp_value::Value", tags = "1, 2, 3, 4")]
    pub value: ::core::option::Option<scalar_timestamp_value::Value>,
}
/// Nested message and enum types in `ScalarTimestampValue`.
pub mod scalar_timestamp_value {
    #[allow(clippy::derive_partial_eq_without_eq)]
    #[derive(Clone, PartialEq, ::prost::Oneof)]
    pub enum Value {
        #[prost(int64, tag = "1")]
        TimeMicrosecondValue(i64),
        #[prost(int64, tag = "2")]
        TimeNanosecondValue(i64),
        #[prost(int64, tag = "3")]
        TimeSecondValue(i64),
        #[prost(int64, tag = "4")]
        TimeMillisecondValue(i64),
    }
}
#[allow(clippy::derive_partial_eq_without_eq)]
#[derive(Clone, PartialEq, ::prost::Message)]
pub struct ScalarDictionaryValue {
    #[prost(message, optional, tag = "1")]
    pub index_type: ::core::option::Option<ArrowType>,
    #[prost(message, optional, boxed, tag = "2")]
    pub value: ::core::option::Option<::prost::alloc::boxed::Box<ScalarValue>>,
}
#[allow(clippy::derive_partial_eq_without_eq)]
#[derive(Clone, PartialEq, ::prost::Message)]
pub struct IntervalMonthDayNanoValue {
    #[prost(int32, tag = "1")]
    pub months: i32,
    #[prost(int32, tag = "2")]
    pub days: i32,
    #[prost(int64, tag = "3")]
    pub nanos: i64,
}
#[allow(clippy::derive_partial_eq_without_eq)]
#[derive(Clone, PartialEq, ::prost::Message)]
pub struct StructValue {
    /// Note that a null struct value must have one or more fields, so we
    /// encode a null StructValue as one witth an empty field_values
    /// list.
    #[prost(message, repeated, tag = "2")]
    pub field_values: ::prost::alloc::vec::Vec<ScalarValue>,
    #[prost(message, repeated, tag = "3")]
    pub fields: ::prost::alloc::vec::Vec<Field>,
}
#[allow(clippy::derive_partial_eq_without_eq)]
#[derive(Clone, PartialEq, ::prost::Message)]
pub struct ScalarFixedSizeBinary {
    #[prost(bytes = "vec", tag = "1")]
    pub values: ::prost::alloc::vec::Vec<u8>,
    #[prost(int32, tag = "2")]
    pub length: i32,
}
#[allow(clippy::derive_partial_eq_without_eq)]
#[derive(Clone, PartialEq, ::prost::Message)]
pub struct ScalarValue {
    #[prost(
        oneof = "scalar_value::Value",
        tags = "33, 1, 2, 3, 4, 5, 6, 7, 8, 9, 10, 11, 12, 13, 14, 15, 17, 20, 39, 21, 24, 25, 35, 36, 37, 38, 26, 27, 28, 29, 30, 31, 32, 34"
    )]
    pub value: ::core::option::Option<scalar_value::Value>,
}
/// Nested message and enum types in `ScalarValue`.
pub mod scalar_value {
    #[allow(clippy::derive_partial_eq_without_eq)]
    #[derive(Clone, PartialEq, ::prost::Oneof)]
    pub enum Value {
        /// was PrimitiveScalarType null_value = 19;
        /// Null value of any type
        #[prost(message, tag = "33")]
        NullValue(super::ArrowType),
        #[prost(bool, tag = "1")]
        BoolValue(bool),
        #[prost(string, tag = "2")]
        Utf8Value(::prost::alloc::string::String),
        #[prost(string, tag = "3")]
        LargeUtf8Value(::prost::alloc::string::String),
        #[prost(int32, tag = "4")]
        Int8Value(i32),
        #[prost(int32, tag = "5")]
        Int16Value(i32),
        #[prost(int32, tag = "6")]
        Int32Value(i32),
        #[prost(int64, tag = "7")]
        Int64Value(i64),
        #[prost(uint32, tag = "8")]
        Uint8Value(u32),
        #[prost(uint32, tag = "9")]
        Uint16Value(u32),
        #[prost(uint32, tag = "10")]
        Uint32Value(u32),
        #[prost(uint64, tag = "11")]
        Uint64Value(u64),
        #[prost(float, tag = "12")]
        Float32Value(f32),
        #[prost(double, tag = "13")]
        Float64Value(f64),
        /// Literal Date32 value always has a unit of day
        #[prost(int32, tag = "14")]
        Date32Value(i32),
        #[prost(message, tag = "15")]
        Time32Value(super::ScalarTime32Value),
        #[prost(message, tag = "17")]
        ListValue(super::ScalarListValue),
        #[prost(message, tag = "20")]
        Decimal128Value(super::Decimal128),
        #[prost(message, tag = "39")]
        Decimal256Value(super::Decimal256),
        #[prost(int64, tag = "21")]
        Date64Value(i64),
        #[prost(int32, tag = "24")]
        IntervalYearmonthValue(i32),
        #[prost(int64, tag = "25")]
        IntervalDaytimeValue(i64),
        #[prost(int64, tag = "35")]
        DurationSecondValue(i64),
        #[prost(int64, tag = "36")]
        DurationMillisecondValue(i64),
        #[prost(int64, tag = "37")]
        DurationMicrosecondValue(i64),
        #[prost(int64, tag = "38")]
        DurationNanosecondValue(i64),
        #[prost(message, tag = "26")]
        TimestampValue(super::ScalarTimestampValue),
        #[prost(message, tag = "27")]
        DictionaryValue(::prost::alloc::boxed::Box<super::ScalarDictionaryValue>),
        #[prost(bytes, tag = "28")]
        BinaryValue(::prost::alloc::vec::Vec<u8>),
        #[prost(bytes, tag = "29")]
        LargeBinaryValue(::prost::alloc::vec::Vec<u8>),
        #[prost(message, tag = "30")]
        Time64Value(super::ScalarTime64Value),
        #[prost(message, tag = "31")]
        IntervalMonthDayNano(super::IntervalMonthDayNanoValue),
        #[prost(message, tag = "32")]
        StructValue(super::StructValue),
        #[prost(message, tag = "34")]
        FixedSizeBinaryValue(super::ScalarFixedSizeBinary),
    }
}
#[allow(clippy::derive_partial_eq_without_eq)]
#[derive(Clone, PartialEq, ::prost::Message)]
pub struct Decimal128 {
    #[prost(bytes = "vec", tag = "1")]
    pub value: ::prost::alloc::vec::Vec<u8>,
    #[prost(int64, tag = "2")]
    pub p: i64,
    #[prost(int64, tag = "3")]
    pub s: i64,
}
#[allow(clippy::derive_partial_eq_without_eq)]
#[derive(Clone, PartialEq, ::prost::Message)]
pub struct Decimal256 {
    #[prost(bytes = "vec", tag = "1")]
    pub value: ::prost::alloc::vec::Vec<u8>,
    #[prost(int64, tag = "2")]
    pub p: i64,
    #[prost(int64, tag = "3")]
    pub s: i64,
}
/// Serialized data type
#[allow(clippy::derive_partial_eq_without_eq)]
#[derive(Clone, PartialEq, ::prost::Message)]
pub struct ArrowType {
    #[prost(
        oneof = "arrow_type::ArrowTypeEnum",
        tags = "1, 2, 3, 4, 5, 6, 7, 8, 9, 10, 11, 12, 13, 14, 32, 15, 16, 31, 17, 18, 19, 20, 21, 22, 23, 24, 25, 26, 27, 28, 29, 30, 33"
    )]
    pub arrow_type_enum: ::core::option::Option<arrow_type::ArrowTypeEnum>,
}
/// Nested message and enum types in `ArrowType`.
pub mod arrow_type {
    #[allow(clippy::derive_partial_eq_without_eq)]
    #[derive(Clone, PartialEq, ::prost::Oneof)]
    pub enum ArrowTypeEnum {
        /// arrow::Type::NA
        #[prost(message, tag = "1")]
        None(super::EmptyMessage),
        /// arrow::Type::BOOL
        #[prost(message, tag = "2")]
        Bool(super::EmptyMessage),
        /// arrow::Type::UINT8
        #[prost(message, tag = "3")]
        Uint8(super::EmptyMessage),
        /// arrow::Type::INT8
        #[prost(message, tag = "4")]
        Int8(super::EmptyMessage),
        /// represents arrow::Type fields in src/arrow/type.h
        #[prost(message, tag = "5")]
        Uint16(super::EmptyMessage),
        #[prost(message, tag = "6")]
        Int16(super::EmptyMessage),
        #[prost(message, tag = "7")]
        Uint32(super::EmptyMessage),
        #[prost(message, tag = "8")]
        Int32(super::EmptyMessage),
        #[prost(message, tag = "9")]
        Uint64(super::EmptyMessage),
        #[prost(message, tag = "10")]
        Int64(super::EmptyMessage),
        #[prost(message, tag = "11")]
        Float16(super::EmptyMessage),
        #[prost(message, tag = "12")]
        Float32(super::EmptyMessage),
        #[prost(message, tag = "13")]
        Float64(super::EmptyMessage),
        #[prost(message, tag = "14")]
        Utf8(super::EmptyMessage),
        #[prost(message, tag = "32")]
        LargeUtf8(super::EmptyMessage),
        #[prost(message, tag = "15")]
        Binary(super::EmptyMessage),
        #[prost(int32, tag = "16")]
        FixedSizeBinary(i32),
        #[prost(message, tag = "31")]
        LargeBinary(super::EmptyMessage),
        #[prost(message, tag = "17")]
        Date32(super::EmptyMessage),
        #[prost(message, tag = "18")]
        Date64(super::EmptyMessage),
        #[prost(enumeration = "super::TimeUnit", tag = "19")]
        Duration(i32),
        #[prost(message, tag = "20")]
        Timestamp(super::Timestamp),
        #[prost(enumeration = "super::TimeUnit", tag = "21")]
        Time32(i32),
        #[prost(enumeration = "super::TimeUnit", tag = "22")]
        Time64(i32),
        #[prost(enumeration = "super::IntervalUnit", tag = "23")]
        Interval(i32),
        #[prost(message, tag = "24")]
        Decimal(super::Decimal),
        #[prost(message, tag = "25")]
        List(::prost::alloc::boxed::Box<super::List>),
        #[prost(message, tag = "26")]
        LargeList(::prost::alloc::boxed::Box<super::List>),
        #[prost(message, tag = "27")]
        FixedSizeList(::prost::alloc::boxed::Box<super::FixedSizeList>),
        #[prost(message, tag = "28")]
        Struct(super::Struct),
        #[prost(message, tag = "29")]
        Union(super::Union),
        #[prost(message, tag = "30")]
        Dictionary(::prost::alloc::boxed::Box<super::Dictionary>),
        #[prost(message, tag = "33")]
        Map(::prost::alloc::boxed::Box<super::Map>),
    }
}
/// Useful for representing an empty enum variant in rust
/// E.G. enum example{One, Two(i32)}
/// maps to
/// message example{
///     oneof{
///         EmptyMessage One = 1;
///         i32 Two = 2;
///    }
/// }
#[allow(clippy::derive_partial_eq_without_eq)]
#[derive(Clone, PartialEq, ::prost::Message)]
pub struct EmptyMessage {}
#[allow(clippy::derive_partial_eq_without_eq)]
#[derive(Clone, PartialEq, ::prost::Message)]
pub struct AnalyzedLogicalPlanType {
    #[prost(string, tag = "1")]
    pub analyzer_name: ::prost::alloc::string::String,
}
#[allow(clippy::derive_partial_eq_without_eq)]
#[derive(Clone, PartialEq, ::prost::Message)]
pub struct OptimizedLogicalPlanType {
    #[prost(string, tag = "1")]
    pub optimizer_name: ::prost::alloc::string::String,
}
#[allow(clippy::derive_partial_eq_without_eq)]
#[derive(Clone, PartialEq, ::prost::Message)]
pub struct OptimizedPhysicalPlanType {
    #[prost(string, tag = "1")]
    pub optimizer_name: ::prost::alloc::string::String,
}
#[allow(clippy::derive_partial_eq_without_eq)]
#[derive(Clone, PartialEq, ::prost::Message)]
pub struct PlanType {
    #[prost(oneof = "plan_type::PlanTypeEnum", tags = "1, 7, 8, 2, 3, 4, 9, 5, 6, 10")]
    pub plan_type_enum: ::core::option::Option<plan_type::PlanTypeEnum>,
}
/// Nested message and enum types in `PlanType`.
pub mod plan_type {
    #[allow(clippy::derive_partial_eq_without_eq)]
    #[derive(Clone, PartialEq, ::prost::Oneof)]
    pub enum PlanTypeEnum {
        #[prost(message, tag = "1")]
        InitialLogicalPlan(super::EmptyMessage),
        #[prost(message, tag = "7")]
        AnalyzedLogicalPlan(super::AnalyzedLogicalPlanType),
        #[prost(message, tag = "8")]
        FinalAnalyzedLogicalPlan(super::EmptyMessage),
        #[prost(message, tag = "2")]
        OptimizedLogicalPlan(super::OptimizedLogicalPlanType),
        #[prost(message, tag = "3")]
        FinalLogicalPlan(super::EmptyMessage),
        #[prost(message, tag = "4")]
        InitialPhysicalPlan(super::EmptyMessage),
        #[prost(message, tag = "9")]
        InitialPhysicalPlanWithStats(super::EmptyMessage),
        #[prost(message, tag = "5")]
        OptimizedPhysicalPlan(super::OptimizedPhysicalPlanType),
        #[prost(message, tag = "6")]
        FinalPhysicalPlan(super::EmptyMessage),
        #[prost(message, tag = "10")]
        FinalPhysicalPlanWithStats(super::EmptyMessage),
    }
}
#[allow(clippy::derive_partial_eq_without_eq)]
#[derive(Clone, PartialEq, ::prost::Message)]
pub struct StringifiedPlan {
    #[prost(message, optional, tag = "1")]
    pub plan_type: ::core::option::Option<PlanType>,
    #[prost(string, tag = "2")]
    pub plan: ::prost::alloc::string::String,
}
#[allow(clippy::derive_partial_eq_without_eq)]
#[derive(Clone, PartialEq, ::prost::Message)]
pub struct BareTableReference {
    #[prost(string, tag = "1")]
    pub table: ::prost::alloc::string::String,
}
#[allow(clippy::derive_partial_eq_without_eq)]
#[derive(Clone, PartialEq, ::prost::Message)]
pub struct PartialTableReference {
    #[prost(string, tag = "1")]
    pub schema: ::prost::alloc::string::String,
    #[prost(string, tag = "2")]
    pub table: ::prost::alloc::string::String,
}
#[allow(clippy::derive_partial_eq_without_eq)]
#[derive(Clone, PartialEq, ::prost::Message)]
pub struct FullTableReference {
    #[prost(string, tag = "1")]
    pub catalog: ::prost::alloc::string::String,
    #[prost(string, tag = "2")]
    pub schema: ::prost::alloc::string::String,
    #[prost(string, tag = "3")]
    pub table: ::prost::alloc::string::String,
}
#[allow(clippy::derive_partial_eq_without_eq)]
#[derive(Clone, PartialEq, ::prost::Message)]
pub struct OwnedTableReference {
    #[prost(oneof = "owned_table_reference::TableReferenceEnum", tags = "1, 2, 3")]
    pub table_reference_enum: ::core::option::Option<
        owned_table_reference::TableReferenceEnum,
    >,
}
/// Nested message and enum types in `OwnedTableReference`.
pub mod owned_table_reference {
    #[allow(clippy::derive_partial_eq_without_eq)]
    #[derive(Clone, PartialEq, ::prost::Oneof)]
    pub enum TableReferenceEnum {
        #[prost(message, tag = "1")]
        Bare(super::BareTableReference),
        #[prost(message, tag = "2")]
        Partial(super::PartialTableReference),
        #[prost(message, tag = "3")]
        Full(super::FullTableReference),
    }
}
/// PhysicalPlanNode is a nested type
#[allow(clippy::derive_partial_eq_without_eq)]
#[derive(Clone, PartialEq, ::prost::Message)]
pub struct PhysicalPlanNode {
    #[prost(
        oneof = "physical_plan_node::PhysicalPlanType",
        tags = "1, 2, 3, 4, 6, 7, 8, 9, 10, 11, 12, 13, 14, 15, 16, 17, 18, 19, 20, 21, 22, 23, 24"
    )]
    pub physical_plan_type: ::core::option::Option<physical_plan_node::PhysicalPlanType>,
}
/// Nested message and enum types in `PhysicalPlanNode`.
pub mod physical_plan_node {
    #[allow(clippy::derive_partial_eq_without_eq)]
    #[derive(Clone, PartialEq, ::prost::Oneof)]
    pub enum PhysicalPlanType {
        #[prost(message, tag = "1")]
        ParquetScan(super::ParquetScanExecNode),
        #[prost(message, tag = "2")]
        CsvScan(super::CsvScanExecNode),
        #[prost(message, tag = "3")]
        Empty(super::EmptyExecNode),
        #[prost(message, tag = "4")]
        Projection(::prost::alloc::boxed::Box<super::ProjectionExecNode>),
        #[prost(message, tag = "6")]
        GlobalLimit(::prost::alloc::boxed::Box<super::GlobalLimitExecNode>),
        #[prost(message, tag = "7")]
        LocalLimit(::prost::alloc::boxed::Box<super::LocalLimitExecNode>),
        #[prost(message, tag = "8")]
        Aggregate(::prost::alloc::boxed::Box<super::AggregateExecNode>),
        #[prost(message, tag = "9")]
        HashJoin(::prost::alloc::boxed::Box<super::HashJoinExecNode>),
        #[prost(message, tag = "10")]
        Sort(::prost::alloc::boxed::Box<super::SortExecNode>),
        #[prost(message, tag = "11")]
        CoalesceBatches(::prost::alloc::boxed::Box<super::CoalesceBatchesExecNode>),
        #[prost(message, tag = "12")]
        Filter(::prost::alloc::boxed::Box<super::FilterExecNode>),
        #[prost(message, tag = "13")]
        Merge(::prost::alloc::boxed::Box<super::CoalescePartitionsExecNode>),
        #[prost(message, tag = "14")]
        Repartition(::prost::alloc::boxed::Box<super::RepartitionExecNode>),
        #[prost(message, tag = "15")]
        Window(::prost::alloc::boxed::Box<super::WindowAggExecNode>),
        #[prost(message, tag = "16")]
        CrossJoin(::prost::alloc::boxed::Box<super::CrossJoinExecNode>),
        #[prost(message, tag = "17")]
        AvroScan(super::AvroScanExecNode),
        #[prost(message, tag = "18")]
        Extension(super::PhysicalExtensionNode),
        #[prost(message, tag = "19")]
        Union(super::UnionExecNode),
        #[prost(message, tag = "20")]
        Explain(super::ExplainExecNode),
        #[prost(message, tag = "21")]
        SortPreservingMerge(
            ::prost::alloc::boxed::Box<super::SortPreservingMergeExecNode>,
        ),
        #[prost(message, tag = "22")]
        NestedLoopJoin(::prost::alloc::boxed::Box<super::NestedLoopJoinExecNode>),
        #[prost(message, tag = "23")]
        Analyze(::prost::alloc::boxed::Box<super::AnalyzeExecNode>),
        #[prost(message, tag = "24")]
        JsonSink(::prost::alloc::boxed::Box<super::JsonSinkExecNode>),
    }
}
#[allow(clippy::derive_partial_eq_without_eq)]
#[derive(Clone, PartialEq, ::prost::Message)]
pub struct PartitionColumn {
    #[prost(string, tag = "1")]
    pub name: ::prost::alloc::string::String,
    #[prost(message, optional, tag = "2")]
    pub arrow_type: ::core::option::Option<ArrowType>,
}
#[allow(clippy::derive_partial_eq_without_eq)]
#[derive(Clone, PartialEq, ::prost::Message)]
pub struct FileTypeWriterOptions {
    #[prost(oneof = "file_type_writer_options::FileType", tags = "1")]
    pub file_type: ::core::option::Option<file_type_writer_options::FileType>,
}
/// Nested message and enum types in `FileTypeWriterOptions`.
pub mod file_type_writer_options {
    #[allow(clippy::derive_partial_eq_without_eq)]
    #[derive(Clone, PartialEq, ::prost::Oneof)]
    pub enum FileType {
        #[prost(message, tag = "1")]
        JsonOptions(super::JsonWriterOptions),
    }
}
#[allow(clippy::derive_partial_eq_without_eq)]
#[derive(Clone, PartialEq, ::prost::Message)]
pub struct JsonWriterOptions {
    #[prost(enumeration = "CompressionTypeVariant", tag = "1")]
    pub compression: i32,
}
#[allow(clippy::derive_partial_eq_without_eq)]
#[derive(Clone, PartialEq, ::prost::Message)]
pub struct FileSinkConfig {
    #[prost(string, tag = "1")]
    pub object_store_url: ::prost::alloc::string::String,
    #[prost(message, repeated, tag = "2")]
    pub file_groups: ::prost::alloc::vec::Vec<PartitionedFile>,
    #[prost(string, repeated, tag = "3")]
    pub table_paths: ::prost::alloc::vec::Vec<::prost::alloc::string::String>,
    #[prost(message, optional, tag = "4")]
    pub output_schema: ::core::option::Option<Schema>,
    #[prost(message, repeated, tag = "5")]
    pub table_partition_cols: ::prost::alloc::vec::Vec<PartitionColumn>,
    #[prost(enumeration = "FileWriterMode", tag = "6")]
    pub writer_mode: i32,
    #[prost(bool, tag = "7")]
    pub single_file_output: bool,
    #[prost(bool, tag = "8")]
    pub unbounded_input: bool,
    #[prost(bool, tag = "9")]
    pub overwrite: bool,
    #[prost(message, optional, tag = "10")]
    pub file_type_writer_options: ::core::option::Option<FileTypeWriterOptions>,
}
#[allow(clippy::derive_partial_eq_without_eq)]
#[derive(Clone, PartialEq, ::prost::Message)]
pub struct JsonSink {
    #[prost(message, optional, tag = "1")]
    pub config: ::core::option::Option<FileSinkConfig>,
}
#[allow(clippy::derive_partial_eq_without_eq)]
#[derive(Clone, PartialEq, ::prost::Message)]
pub struct JsonSinkExecNode {
    #[prost(message, optional, boxed, tag = "1")]
    pub input: ::core::option::Option<::prost::alloc::boxed::Box<PhysicalPlanNode>>,
    #[prost(message, optional, tag = "2")]
    pub sink: ::core::option::Option<JsonSink>,
    #[prost(message, optional, tag = "3")]
    pub sink_schema: ::core::option::Option<Schema>,
    #[prost(message, optional, tag = "4")]
    pub sort_order: ::core::option::Option<PhysicalSortExprNodeCollection>,
}
#[allow(clippy::derive_partial_eq_without_eq)]
#[derive(Clone, PartialEq, ::prost::Message)]
pub struct PhysicalExtensionNode {
    #[prost(bytes = "vec", tag = "1")]
    pub node: ::prost::alloc::vec::Vec<u8>,
    #[prost(message, repeated, tag = "2")]
    pub inputs: ::prost::alloc::vec::Vec<PhysicalPlanNode>,
}
/// physical expressions
#[allow(clippy::derive_partial_eq_without_eq)]
#[derive(Clone, PartialEq, ::prost::Message)]
pub struct PhysicalExprNode {
    #[prost(
        oneof = "physical_expr_node::ExprType",
        tags = "1, 2, 3, 4, 5, 6, 7, 8, 9, 10, 11, 12, 13, 14, 15, 16, 18, 19"
    )]
    pub expr_type: ::core::option::Option<physical_expr_node::ExprType>,
}
/// Nested message and enum types in `PhysicalExprNode`.
pub mod physical_expr_node {
    #[allow(clippy::derive_partial_eq_without_eq)]
    #[derive(Clone, PartialEq, ::prost::Oneof)]
    pub enum ExprType {
        /// column references
        #[prost(message, tag = "1")]
        Column(super::PhysicalColumn),
        #[prost(message, tag = "2")]
        Literal(super::ScalarValue),
        /// binary expressions
        #[prost(message, tag = "3")]
        BinaryExpr(::prost::alloc::boxed::Box<super::PhysicalBinaryExprNode>),
        /// aggregate expressions
        #[prost(message, tag = "4")]
        AggregateExpr(super::PhysicalAggregateExprNode),
        /// null checks
        #[prost(message, tag = "5")]
        IsNullExpr(::prost::alloc::boxed::Box<super::PhysicalIsNull>),
        #[prost(message, tag = "6")]
        IsNotNullExpr(::prost::alloc::boxed::Box<super::PhysicalIsNotNull>),
        #[prost(message, tag = "7")]
        NotExpr(::prost::alloc::boxed::Box<super::PhysicalNot>),
        #[prost(message, tag = "8")]
        Case(::prost::alloc::boxed::Box<super::PhysicalCaseNode>),
        #[prost(message, tag = "9")]
        Cast(::prost::alloc::boxed::Box<super::PhysicalCastNode>),
        #[prost(message, tag = "10")]
        Sort(::prost::alloc::boxed::Box<super::PhysicalSortExprNode>),
        #[prost(message, tag = "11")]
        Negative(::prost::alloc::boxed::Box<super::PhysicalNegativeNode>),
        #[prost(message, tag = "12")]
        InList(::prost::alloc::boxed::Box<super::PhysicalInListNode>),
        #[prost(message, tag = "13")]
        ScalarFunction(super::PhysicalScalarFunctionNode),
        #[prost(message, tag = "14")]
        TryCast(::prost::alloc::boxed::Box<super::PhysicalTryCastNode>),
        /// window expressions
        #[prost(message, tag = "15")]
        WindowExpr(super::PhysicalWindowExprNode),
        #[prost(message, tag = "16")]
        ScalarUdf(super::PhysicalScalarUdfNode),
        #[prost(message, tag = "18")]
        LikeExpr(::prost::alloc::boxed::Box<super::PhysicalLikeExprNode>),
        #[prost(message, tag = "19")]
        GetIndexedFieldExpr(
            ::prost::alloc::boxed::Box<super::PhysicalGetIndexedFieldExprNode>,
        ),
    }
}
#[allow(clippy::derive_partial_eq_without_eq)]
#[derive(Clone, PartialEq, ::prost::Message)]
pub struct PhysicalScalarUdfNode {
    #[prost(string, tag = "1")]
    pub name: ::prost::alloc::string::String,
    #[prost(message, repeated, tag = "2")]
    pub args: ::prost::alloc::vec::Vec<PhysicalExprNode>,
    #[prost(message, optional, tag = "4")]
    pub return_type: ::core::option::Option<ArrowType>,
}
#[allow(clippy::derive_partial_eq_without_eq)]
#[derive(Clone, PartialEq, ::prost::Message)]
pub struct PhysicalAggregateExprNode {
    #[prost(message, repeated, tag = "2")]
    pub expr: ::prost::alloc::vec::Vec<PhysicalExprNode>,
    #[prost(message, repeated, tag = "5")]
    pub ordering_req: ::prost::alloc::vec::Vec<PhysicalSortExprNode>,
    #[prost(bool, tag = "3")]
    pub distinct: bool,
    #[prost(oneof = "physical_aggregate_expr_node::AggregateFunction", tags = "1, 4")]
    pub aggregate_function: ::core::option::Option<
        physical_aggregate_expr_node::AggregateFunction,
    >,
}
/// Nested message and enum types in `PhysicalAggregateExprNode`.
pub mod physical_aggregate_expr_node {
    #[allow(clippy::derive_partial_eq_without_eq)]
    #[derive(Clone, PartialEq, ::prost::Oneof)]
    pub enum AggregateFunction {
        #[prost(enumeration = "super::AggregateFunction", tag = "1")]
        AggrFunction(i32),
        #[prost(string, tag = "4")]
        UserDefinedAggrFunction(::prost::alloc::string::String),
    }
}
#[allow(clippy::derive_partial_eq_without_eq)]
#[derive(Clone, PartialEq, ::prost::Message)]
pub struct PhysicalWindowExprNode {
    #[prost(message, repeated, tag = "4")]
    pub args: ::prost::alloc::vec::Vec<PhysicalExprNode>,
    #[prost(message, repeated, tag = "5")]
    pub partition_by: ::prost::alloc::vec::Vec<PhysicalExprNode>,
    #[prost(message, repeated, tag = "6")]
    pub order_by: ::prost::alloc::vec::Vec<PhysicalSortExprNode>,
    #[prost(message, optional, tag = "7")]
    pub window_frame: ::core::option::Option<WindowFrame>,
    #[prost(string, tag = "8")]
    pub name: ::prost::alloc::string::String,
    #[prost(oneof = "physical_window_expr_node::WindowFunction", tags = "1, 2")]
    pub window_function: ::core::option::Option<
        physical_window_expr_node::WindowFunction,
    >,
}
/// Nested message and enum types in `PhysicalWindowExprNode`.
pub mod physical_window_expr_node {
    #[allow(clippy::derive_partial_eq_without_eq)]
    #[derive(Clone, PartialEq, ::prost::Oneof)]
    pub enum WindowFunction {
        #[prost(enumeration = "super::AggregateFunction", tag = "1")]
        AggrFunction(i32),
        /// udaf = 3
        #[prost(enumeration = "super::BuiltInWindowFunction", tag = "2")]
        BuiltInFunction(i32),
    }
}
#[allow(clippy::derive_partial_eq_without_eq)]
#[derive(Clone, PartialEq, ::prost::Message)]
pub struct PhysicalIsNull {
    #[prost(message, optional, boxed, tag = "1")]
    pub expr: ::core::option::Option<::prost::alloc::boxed::Box<PhysicalExprNode>>,
}
#[allow(clippy::derive_partial_eq_without_eq)]
#[derive(Clone, PartialEq, ::prost::Message)]
pub struct PhysicalIsNotNull {
    #[prost(message, optional, boxed, tag = "1")]
    pub expr: ::core::option::Option<::prost::alloc::boxed::Box<PhysicalExprNode>>,
}
#[allow(clippy::derive_partial_eq_without_eq)]
#[derive(Clone, PartialEq, ::prost::Message)]
pub struct PhysicalNot {
    #[prost(message, optional, boxed, tag = "1")]
    pub expr: ::core::option::Option<::prost::alloc::boxed::Box<PhysicalExprNode>>,
}
#[allow(clippy::derive_partial_eq_without_eq)]
#[derive(Clone, PartialEq, ::prost::Message)]
pub struct PhysicalAliasNode {
    #[prost(message, optional, tag = "1")]
    pub expr: ::core::option::Option<PhysicalExprNode>,
    #[prost(string, tag = "2")]
    pub alias: ::prost::alloc::string::String,
}
#[allow(clippy::derive_partial_eq_without_eq)]
#[derive(Clone, PartialEq, ::prost::Message)]
pub struct PhysicalBinaryExprNode {
    #[prost(message, optional, boxed, tag = "1")]
    pub l: ::core::option::Option<::prost::alloc::boxed::Box<PhysicalExprNode>>,
    #[prost(message, optional, boxed, tag = "2")]
    pub r: ::core::option::Option<::prost::alloc::boxed::Box<PhysicalExprNode>>,
    #[prost(string, tag = "3")]
    pub op: ::prost::alloc::string::String,
}
#[allow(clippy::derive_partial_eq_without_eq)]
#[derive(Clone, PartialEq, ::prost::Message)]
pub struct PhysicalDateTimeIntervalExprNode {
    #[prost(message, optional, tag = "1")]
    pub l: ::core::option::Option<PhysicalExprNode>,
    #[prost(message, optional, tag = "2")]
    pub r: ::core::option::Option<PhysicalExprNode>,
    #[prost(string, tag = "3")]
    pub op: ::prost::alloc::string::String,
}
#[allow(clippy::derive_partial_eq_without_eq)]
#[derive(Clone, PartialEq, ::prost::Message)]
pub struct PhysicalLikeExprNode {
    #[prost(bool, tag = "1")]
    pub negated: bool,
    #[prost(bool, tag = "2")]
    pub case_insensitive: bool,
    #[prost(message, optional, boxed, tag = "3")]
    pub expr: ::core::option::Option<::prost::alloc::boxed::Box<PhysicalExprNode>>,
    #[prost(message, optional, boxed, tag = "4")]
    pub pattern: ::core::option::Option<::prost::alloc::boxed::Box<PhysicalExprNode>>,
}
#[allow(clippy::derive_partial_eq_without_eq)]
#[derive(Clone, PartialEq, ::prost::Message)]
pub struct PhysicalSortExprNode {
    #[prost(message, optional, boxed, tag = "1")]
    pub expr: ::core::option::Option<::prost::alloc::boxed::Box<PhysicalExprNode>>,
    #[prost(bool, tag = "2")]
    pub asc: bool,
    #[prost(bool, tag = "3")]
    pub nulls_first: bool,
}
#[allow(clippy::derive_partial_eq_without_eq)]
#[derive(Clone, PartialEq, ::prost::Message)]
pub struct PhysicalWhenThen {
    #[prost(message, optional, tag = "1")]
    pub when_expr: ::core::option::Option<PhysicalExprNode>,
    #[prost(message, optional, tag = "2")]
    pub then_expr: ::core::option::Option<PhysicalExprNode>,
}
#[allow(clippy::derive_partial_eq_without_eq)]
#[derive(Clone, PartialEq, ::prost::Message)]
pub struct PhysicalInListNode {
    #[prost(message, optional, boxed, tag = "1")]
    pub expr: ::core::option::Option<::prost::alloc::boxed::Box<PhysicalExprNode>>,
    #[prost(message, repeated, tag = "2")]
    pub list: ::prost::alloc::vec::Vec<PhysicalExprNode>,
    #[prost(bool, tag = "3")]
    pub negated: bool,
}
#[allow(clippy::derive_partial_eq_without_eq)]
#[derive(Clone, PartialEq, ::prost::Message)]
pub struct PhysicalCaseNode {
    #[prost(message, optional, boxed, tag = "1")]
    pub expr: ::core::option::Option<::prost::alloc::boxed::Box<PhysicalExprNode>>,
    #[prost(message, repeated, tag = "2")]
    pub when_then_expr: ::prost::alloc::vec::Vec<PhysicalWhenThen>,
    #[prost(message, optional, boxed, tag = "3")]
    pub else_expr: ::core::option::Option<::prost::alloc::boxed::Box<PhysicalExprNode>>,
}
#[allow(clippy::derive_partial_eq_without_eq)]
#[derive(Clone, PartialEq, ::prost::Message)]
pub struct PhysicalScalarFunctionNode {
    #[prost(string, tag = "1")]
    pub name: ::prost::alloc::string::String,
    #[prost(enumeration = "ScalarFunction", tag = "2")]
    pub fun: i32,
    #[prost(message, repeated, tag = "3")]
    pub args: ::prost::alloc::vec::Vec<PhysicalExprNode>,
    #[prost(message, optional, tag = "4")]
    pub return_type: ::core::option::Option<ArrowType>,
}
#[allow(clippy::derive_partial_eq_without_eq)]
#[derive(Clone, PartialEq, ::prost::Message)]
pub struct PhysicalTryCastNode {
    #[prost(message, optional, boxed, tag = "1")]
    pub expr: ::core::option::Option<::prost::alloc::boxed::Box<PhysicalExprNode>>,
    #[prost(message, optional, tag = "2")]
    pub arrow_type: ::core::option::Option<ArrowType>,
}
#[allow(clippy::derive_partial_eq_without_eq)]
#[derive(Clone, PartialEq, ::prost::Message)]
pub struct PhysicalCastNode {
    #[prost(message, optional, boxed, tag = "1")]
    pub expr: ::core::option::Option<::prost::alloc::boxed::Box<PhysicalExprNode>>,
    #[prost(message, optional, tag = "2")]
    pub arrow_type: ::core::option::Option<ArrowType>,
}
#[allow(clippy::derive_partial_eq_without_eq)]
#[derive(Clone, PartialEq, ::prost::Message)]
pub struct PhysicalNegativeNode {
    #[prost(message, optional, boxed, tag = "1")]
    pub expr: ::core::option::Option<::prost::alloc::boxed::Box<PhysicalExprNode>>,
}
#[allow(clippy::derive_partial_eq_without_eq)]
#[derive(Clone, PartialEq, ::prost::Message)]
pub struct FilterExecNode {
    #[prost(message, optional, boxed, tag = "1")]
    pub input: ::core::option::Option<::prost::alloc::boxed::Box<PhysicalPlanNode>>,
    #[prost(message, optional, tag = "2")]
    pub expr: ::core::option::Option<PhysicalExprNode>,
}
#[allow(clippy::derive_partial_eq_without_eq)]
#[derive(Clone, PartialEq, ::prost::Message)]
pub struct FileGroup {
    #[prost(message, repeated, tag = "1")]
    pub files: ::prost::alloc::vec::Vec<PartitionedFile>,
}
#[allow(clippy::derive_partial_eq_without_eq)]
#[derive(Clone, PartialEq, ::prost::Message)]
pub struct ScanLimit {
    /// wrap into a message to make it optional
    #[prost(uint32, tag = "1")]
    pub limit: u32,
}
#[allow(clippy::derive_partial_eq_without_eq)]
#[derive(Clone, PartialEq, ::prost::Message)]
pub struct PhysicalSortExprNodeCollection {
    #[prost(message, repeated, tag = "1")]
    pub physical_sort_expr_nodes: ::prost::alloc::vec::Vec<PhysicalSortExprNode>,
}
#[allow(clippy::derive_partial_eq_without_eq)]
#[derive(Clone, PartialEq, ::prost::Message)]
pub struct FileScanExecConf {
    #[prost(message, repeated, tag = "1")]
    pub file_groups: ::prost::alloc::vec::Vec<FileGroup>,
    #[prost(message, optional, tag = "2")]
    pub schema: ::core::option::Option<Schema>,
    #[prost(uint32, repeated, tag = "4")]
    pub projection: ::prost::alloc::vec::Vec<u32>,
    #[prost(message, optional, tag = "5")]
    pub limit: ::core::option::Option<ScanLimit>,
    #[prost(message, optional, tag = "6")]
    pub statistics: ::core::option::Option<Statistics>,
    #[prost(string, repeated, tag = "7")]
    pub table_partition_cols: ::prost::alloc::vec::Vec<::prost::alloc::string::String>,
    #[prost(string, tag = "8")]
    pub object_store_url: ::prost::alloc::string::String,
    #[prost(message, repeated, tag = "9")]
    pub output_ordering: ::prost::alloc::vec::Vec<PhysicalSortExprNodeCollection>,
}
#[allow(clippy::derive_partial_eq_without_eq)]
#[derive(Clone, PartialEq, ::prost::Message)]
pub struct ParquetScanExecNode {
    #[prost(message, optional, tag = "1")]
    pub base_conf: ::core::option::Option<FileScanExecConf>,
    #[prost(message, optional, tag = "3")]
    pub predicate: ::core::option::Option<PhysicalExprNode>,
}
#[allow(clippy::derive_partial_eq_without_eq)]
#[derive(Clone, PartialEq, ::prost::Message)]
pub struct CsvScanExecNode {
    #[prost(message, optional, tag = "1")]
    pub base_conf: ::core::option::Option<FileScanExecConf>,
    #[prost(bool, tag = "2")]
    pub has_header: bool,
    #[prost(string, tag = "3")]
    pub delimiter: ::prost::alloc::string::String,
    #[prost(string, tag = "4")]
    pub quote: ::prost::alloc::string::String,
    #[prost(oneof = "csv_scan_exec_node::OptionalEscape", tags = "5")]
    pub optional_escape: ::core::option::Option<csv_scan_exec_node::OptionalEscape>,
}
/// Nested message and enum types in `CsvScanExecNode`.
pub mod csv_scan_exec_node {
    #[allow(clippy::derive_partial_eq_without_eq)]
    #[derive(Clone, PartialEq, ::prost::Oneof)]
    pub enum OptionalEscape {
        #[prost(string, tag = "5")]
        Escape(::prost::alloc::string::String),
    }
}
#[allow(clippy::derive_partial_eq_without_eq)]
#[derive(Clone, PartialEq, ::prost::Message)]
pub struct AvroScanExecNode {
    #[prost(message, optional, tag = "1")]
    pub base_conf: ::core::option::Option<FileScanExecConf>,
}
#[allow(clippy::derive_partial_eq_without_eq)]
#[derive(Clone, PartialEq, ::prost::Message)]
pub struct HashJoinExecNode {
    #[prost(message, optional, boxed, tag = "1")]
    pub left: ::core::option::Option<::prost::alloc::boxed::Box<PhysicalPlanNode>>,
    #[prost(message, optional, boxed, tag = "2")]
    pub right: ::core::option::Option<::prost::alloc::boxed::Box<PhysicalPlanNode>>,
    #[prost(message, repeated, tag = "3")]
    pub on: ::prost::alloc::vec::Vec<JoinOn>,
    #[prost(enumeration = "JoinType", tag = "4")]
    pub join_type: i32,
    #[prost(enumeration = "PartitionMode", tag = "6")]
    pub partition_mode: i32,
    #[prost(bool, tag = "7")]
    pub null_equals_null: bool,
    #[prost(message, optional, tag = "8")]
    pub filter: ::core::option::Option<JoinFilter>,
}
#[allow(clippy::derive_partial_eq_without_eq)]
#[derive(Clone, PartialEq, ::prost::Message)]
pub struct UnionExecNode {
    #[prost(message, repeated, tag = "1")]
    pub inputs: ::prost::alloc::vec::Vec<PhysicalPlanNode>,
}
#[allow(clippy::derive_partial_eq_without_eq)]
#[derive(Clone, PartialEq, ::prost::Message)]
pub struct ExplainExecNode {
    #[prost(message, optional, tag = "1")]
    pub schema: ::core::option::Option<Schema>,
    #[prost(message, repeated, tag = "2")]
    pub stringified_plans: ::prost::alloc::vec::Vec<StringifiedPlan>,
    #[prost(bool, tag = "3")]
    pub verbose: bool,
}
#[allow(clippy::derive_partial_eq_without_eq)]
#[derive(Clone, PartialEq, ::prost::Message)]
pub struct AnalyzeExecNode {
    #[prost(bool, tag = "1")]
    pub verbose: bool,
    #[prost(bool, tag = "2")]
    pub show_statistics: bool,
    #[prost(message, optional, boxed, tag = "3")]
    pub input: ::core::option::Option<::prost::alloc::boxed::Box<PhysicalPlanNode>>,
    #[prost(message, optional, tag = "4")]
    pub schema: ::core::option::Option<Schema>,
}
#[allow(clippy::derive_partial_eq_without_eq)]
#[derive(Clone, PartialEq, ::prost::Message)]
pub struct CrossJoinExecNode {
    #[prost(message, optional, boxed, tag = "1")]
    pub left: ::core::option::Option<::prost::alloc::boxed::Box<PhysicalPlanNode>>,
    #[prost(message, optional, boxed, tag = "2")]
    pub right: ::core::option::Option<::prost::alloc::boxed::Box<PhysicalPlanNode>>,
}
#[allow(clippy::derive_partial_eq_without_eq)]
#[derive(Clone, PartialEq, ::prost::Message)]
pub struct PhysicalColumn {
    #[prost(string, tag = "1")]
    pub name: ::prost::alloc::string::String,
    #[prost(uint32, tag = "2")]
    pub index: u32,
}
#[allow(clippy::derive_partial_eq_without_eq)]
#[derive(Clone, PartialEq, ::prost::Message)]
pub struct JoinOn {
    #[prost(message, optional, tag = "1")]
    pub left: ::core::option::Option<PhysicalColumn>,
    #[prost(message, optional, tag = "2")]
    pub right: ::core::option::Option<PhysicalColumn>,
}
#[allow(clippy::derive_partial_eq_without_eq)]
#[derive(Clone, PartialEq, ::prost::Message)]
pub struct EmptyExecNode {
    #[prost(bool, tag = "1")]
    pub produce_one_row: bool,
    #[prost(message, optional, tag = "2")]
    pub schema: ::core::option::Option<Schema>,
}
#[allow(clippy::derive_partial_eq_without_eq)]
#[derive(Clone, PartialEq, ::prost::Message)]
pub struct ProjectionExecNode {
    #[prost(message, optional, boxed, tag = "1")]
    pub input: ::core::option::Option<::prost::alloc::boxed::Box<PhysicalPlanNode>>,
    #[prost(message, repeated, tag = "2")]
    pub expr: ::prost::alloc::vec::Vec<PhysicalExprNode>,
    #[prost(string, repeated, tag = "3")]
    pub expr_name: ::prost::alloc::vec::Vec<::prost::alloc::string::String>,
}
#[allow(clippy::derive_partial_eq_without_eq)]
#[derive(Clone, PartialEq, ::prost::Message)]
pub struct PartiallySortedPartitionSearchMode {
    #[prost(uint64, repeated, tag = "6")]
    pub columns: ::prost::alloc::vec::Vec<u64>,
}
#[allow(clippy::derive_partial_eq_without_eq)]
#[derive(Clone, PartialEq, ::prost::Message)]
pub struct WindowAggExecNode {
    #[prost(message, optional, boxed, tag = "1")]
    pub input: ::core::option::Option<::prost::alloc::boxed::Box<PhysicalPlanNode>>,
    #[prost(message, repeated, tag = "2")]
    pub window_expr: ::prost::alloc::vec::Vec<PhysicalWindowExprNode>,
    #[prost(message, repeated, tag = "5")]
    pub partition_keys: ::prost::alloc::vec::Vec<PhysicalExprNode>,
    /// Set optional to `None` for `BoundedWindowAggExec`.
    #[prost(oneof = "window_agg_exec_node::PartitionSearchMode", tags = "7, 8, 9")]
    pub partition_search_mode: ::core::option::Option<
        window_agg_exec_node::PartitionSearchMode,
    >,
}
/// Nested message and enum types in `WindowAggExecNode`.
pub mod window_agg_exec_node {
    /// Set optional to `None` for `BoundedWindowAggExec`.
    #[allow(clippy::derive_partial_eq_without_eq)]
    #[derive(Clone, PartialEq, ::prost::Oneof)]
    pub enum PartitionSearchMode {
        #[prost(message, tag = "7")]
        Linear(super::EmptyMessage),
        #[prost(message, tag = "8")]
        PartiallySorted(super::PartiallySortedPartitionSearchMode),
        #[prost(message, tag = "9")]
        Sorted(super::EmptyMessage),
    }
}
#[allow(clippy::derive_partial_eq_without_eq)]
#[derive(Clone, PartialEq, ::prost::Message)]
pub struct MaybeFilter {
    #[prost(message, optional, tag = "1")]
    pub expr: ::core::option::Option<PhysicalExprNode>,
}
#[allow(clippy::derive_partial_eq_without_eq)]
#[derive(Clone, PartialEq, ::prost::Message)]
pub struct MaybePhysicalSortExprs {
    #[prost(message, repeated, tag = "1")]
    pub sort_expr: ::prost::alloc::vec::Vec<PhysicalSortExprNode>,
}
#[allow(clippy::derive_partial_eq_without_eq)]
#[derive(Clone, PartialEq, ::prost::Message)]
pub struct AggregateExecNode {
    #[prost(message, repeated, tag = "1")]
    pub group_expr: ::prost::alloc::vec::Vec<PhysicalExprNode>,
    #[prost(message, repeated, tag = "2")]
    pub aggr_expr: ::prost::alloc::vec::Vec<PhysicalExprNode>,
    #[prost(enumeration = "AggregateMode", tag = "3")]
    pub mode: i32,
    #[prost(message, optional, boxed, tag = "4")]
    pub input: ::core::option::Option<::prost::alloc::boxed::Box<PhysicalPlanNode>>,
    #[prost(string, repeated, tag = "5")]
    pub group_expr_name: ::prost::alloc::vec::Vec<::prost::alloc::string::String>,
    #[prost(string, repeated, tag = "6")]
    pub aggr_expr_name: ::prost::alloc::vec::Vec<::prost::alloc::string::String>,
    /// we need the input schema to the partial aggregate to pass to the final aggregate
    #[prost(message, optional, tag = "7")]
    pub input_schema: ::core::option::Option<Schema>,
    #[prost(message, repeated, tag = "8")]
    pub null_expr: ::prost::alloc::vec::Vec<PhysicalExprNode>,
    #[prost(bool, repeated, tag = "9")]
    pub groups: ::prost::alloc::vec::Vec<bool>,
    #[prost(message, repeated, tag = "10")]
    pub filter_expr: ::prost::alloc::vec::Vec<MaybeFilter>,
    #[prost(message, repeated, tag = "11")]
    pub order_by_expr: ::prost::alloc::vec::Vec<MaybePhysicalSortExprs>,
}
#[allow(clippy::derive_partial_eq_without_eq)]
#[derive(Clone, PartialEq, ::prost::Message)]
pub struct GlobalLimitExecNode {
    #[prost(message, optional, boxed, tag = "1")]
    pub input: ::core::option::Option<::prost::alloc::boxed::Box<PhysicalPlanNode>>,
    /// The number of rows to skip before fetch
    #[prost(uint32, tag = "2")]
    pub skip: u32,
    /// Maximum number of rows to fetch; negative means no limit
    #[prost(int64, tag = "3")]
    pub fetch: i64,
}
#[allow(clippy::derive_partial_eq_without_eq)]
#[derive(Clone, PartialEq, ::prost::Message)]
pub struct LocalLimitExecNode {
    #[prost(message, optional, boxed, tag = "1")]
    pub input: ::core::option::Option<::prost::alloc::boxed::Box<PhysicalPlanNode>>,
    #[prost(uint32, tag = "2")]
    pub fetch: u32,
}
#[allow(clippy::derive_partial_eq_without_eq)]
#[derive(Clone, PartialEq, ::prost::Message)]
pub struct SortExecNode {
    #[prost(message, optional, boxed, tag = "1")]
    pub input: ::core::option::Option<::prost::alloc::boxed::Box<PhysicalPlanNode>>,
    #[prost(message, repeated, tag = "2")]
    pub expr: ::prost::alloc::vec::Vec<PhysicalExprNode>,
    /// Maximum number of highest/lowest rows to fetch; negative means no limit
    #[prost(int64, tag = "3")]
    pub fetch: i64,
    #[prost(bool, tag = "4")]
    pub preserve_partitioning: bool,
}
#[allow(clippy::derive_partial_eq_without_eq)]
#[derive(Clone, PartialEq, ::prost::Message)]
pub struct SortPreservingMergeExecNode {
    #[prost(message, optional, boxed, tag = "1")]
    pub input: ::core::option::Option<::prost::alloc::boxed::Box<PhysicalPlanNode>>,
    #[prost(message, repeated, tag = "2")]
    pub expr: ::prost::alloc::vec::Vec<PhysicalExprNode>,
    /// Maximum number of highest/lowest rows to fetch; negative means no limit
    #[prost(int64, tag = "3")]
    pub fetch: i64,
}
#[allow(clippy::derive_partial_eq_without_eq)]
#[derive(Clone, PartialEq, ::prost::Message)]
pub struct NestedLoopJoinExecNode {
    #[prost(message, optional, boxed, tag = "1")]
    pub left: ::core::option::Option<::prost::alloc::boxed::Box<PhysicalPlanNode>>,
    #[prost(message, optional, boxed, tag = "2")]
    pub right: ::core::option::Option<::prost::alloc::boxed::Box<PhysicalPlanNode>>,
    #[prost(enumeration = "JoinType", tag = "3")]
    pub join_type: i32,
    #[prost(message, optional, tag = "4")]
    pub filter: ::core::option::Option<JoinFilter>,
}
#[allow(clippy::derive_partial_eq_without_eq)]
#[derive(Clone, PartialEq, ::prost::Message)]
pub struct CoalesceBatchesExecNode {
    #[prost(message, optional, boxed, tag = "1")]
    pub input: ::core::option::Option<::prost::alloc::boxed::Box<PhysicalPlanNode>>,
    #[prost(uint32, tag = "2")]
    pub target_batch_size: u32,
}
#[allow(clippy::derive_partial_eq_without_eq)]
#[derive(Clone, PartialEq, ::prost::Message)]
pub struct CoalescePartitionsExecNode {
    #[prost(message, optional, boxed, tag = "1")]
    pub input: ::core::option::Option<::prost::alloc::boxed::Box<PhysicalPlanNode>>,
}
#[allow(clippy::derive_partial_eq_without_eq)]
#[derive(Clone, PartialEq, ::prost::Message)]
pub struct PhysicalHashRepartition {
    #[prost(message, repeated, tag = "1")]
    pub hash_expr: ::prost::alloc::vec::Vec<PhysicalExprNode>,
    #[prost(uint64, tag = "2")]
    pub partition_count: u64,
}
#[allow(clippy::derive_partial_eq_without_eq)]
#[derive(Clone, PartialEq, ::prost::Message)]
pub struct RepartitionExecNode {
    #[prost(message, optional, boxed, tag = "1")]
    pub input: ::core::option::Option<::prost::alloc::boxed::Box<PhysicalPlanNode>>,
    #[prost(oneof = "repartition_exec_node::PartitionMethod", tags = "2, 3, 4")]
    pub partition_method: ::core::option::Option<repartition_exec_node::PartitionMethod>,
}
/// Nested message and enum types in `RepartitionExecNode`.
pub mod repartition_exec_node {
    #[allow(clippy::derive_partial_eq_without_eq)]
    #[derive(Clone, PartialEq, ::prost::Oneof)]
    pub enum PartitionMethod {
        #[prost(uint64, tag = "2")]
        RoundRobin(u64),
        #[prost(message, tag = "3")]
        Hash(super::PhysicalHashRepartition),
        #[prost(uint64, tag = "4")]
        Unknown(u64),
    }
}
#[allow(clippy::derive_partial_eq_without_eq)]
#[derive(Clone, PartialEq, ::prost::Message)]
pub struct JoinFilter {
    #[prost(message, optional, tag = "1")]
    pub expression: ::core::option::Option<PhysicalExprNode>,
    #[prost(message, repeated, tag = "2")]
    pub column_indices: ::prost::alloc::vec::Vec<ColumnIndex>,
    #[prost(message, optional, tag = "3")]
    pub schema: ::core::option::Option<Schema>,
}
#[allow(clippy::derive_partial_eq_without_eq)]
#[derive(Clone, PartialEq, ::prost::Message)]
pub struct ColumnIndex {
    #[prost(uint32, tag = "1")]
    pub index: u32,
    #[prost(enumeration = "JoinSide", tag = "2")]
    pub side: i32,
}
#[allow(clippy::derive_partial_eq_without_eq)]
#[derive(Clone, PartialEq, ::prost::Message)]
pub struct PartitionedFile {
    #[prost(string, tag = "1")]
    pub path: ::prost::alloc::string::String,
    #[prost(uint64, tag = "2")]
    pub size: u64,
    #[prost(uint64, tag = "3")]
    pub last_modified_ns: u64,
    #[prost(message, repeated, tag = "4")]
    pub partition_values: ::prost::alloc::vec::Vec<ScalarValue>,
    #[prost(message, optional, tag = "5")]
    pub range: ::core::option::Option<FileRange>,
}
#[allow(clippy::derive_partial_eq_without_eq)]
#[derive(Clone, PartialEq, ::prost::Message)]
pub struct FileRange {
    #[prost(int64, tag = "1")]
    pub start: i64,
    #[prost(int64, tag = "2")]
    pub end: i64,
}
#[allow(clippy::derive_partial_eq_without_eq)]
#[derive(Clone, PartialEq, ::prost::Message)]
pub struct PartitionStats {
    #[prost(int64, tag = "1")]
    pub num_rows: i64,
    #[prost(int64, tag = "2")]
    pub num_batches: i64,
    #[prost(int64, tag = "3")]
    pub num_bytes: i64,
    #[prost(message, repeated, tag = "4")]
    pub column_stats: ::prost::alloc::vec::Vec<ColumnStats>,
}
#[allow(clippy::derive_partial_eq_without_eq)]
#[derive(Clone, PartialEq, ::prost::Message)]
pub struct Precision {
    #[prost(enumeration = "PrecisionInfo", tag = "1")]
    pub precision_info: i32,
    #[prost(message, optional, tag = "2")]
    pub val: ::core::option::Option<ScalarValue>,
}
#[allow(clippy::derive_partial_eq_without_eq)]
#[derive(Clone, PartialEq, ::prost::Message)]
pub struct Statistics {
    #[prost(message, optional, tag = "1")]
    pub num_rows: ::core::option::Option<Precision>,
    #[prost(message, optional, tag = "2")]
    pub total_byte_size: ::core::option::Option<Precision>,
    #[prost(message, repeated, tag = "3")]
    pub column_stats: ::prost::alloc::vec::Vec<ColumnStats>,
}
#[allow(clippy::derive_partial_eq_without_eq)]
#[derive(Clone, PartialEq, ::prost::Message)]
pub struct ColumnStats {
    #[prost(message, optional, tag = "1")]
    pub min_value: ::core::option::Option<Precision>,
    #[prost(message, optional, tag = "2")]
    pub max_value: ::core::option::Option<Precision>,
    #[prost(message, optional, tag = "3")]
    pub null_count: ::core::option::Option<Precision>,
    #[prost(message, optional, tag = "4")]
    pub distinct_count: ::core::option::Option<Precision>,
}
#[allow(clippy::derive_partial_eq_without_eq)]
#[derive(Clone, PartialEq, ::prost::Message)]
pub struct NamedStructFieldExpr {
    #[prost(message, optional, tag = "1")]
    pub name: ::core::option::Option<ScalarValue>,
}
#[allow(clippy::derive_partial_eq_without_eq)]
#[derive(Clone, PartialEq, ::prost::Message)]
pub struct ListIndexExpr {
    #[prost(message, optional, boxed, tag = "1")]
    pub key: ::core::option::Option<::prost::alloc::boxed::Box<PhysicalExprNode>>,
}
#[allow(clippy::derive_partial_eq_without_eq)]
#[derive(Clone, PartialEq, ::prost::Message)]
pub struct ListRangeExpr {
    #[prost(message, optional, boxed, tag = "1")]
    pub start: ::core::option::Option<::prost::alloc::boxed::Box<PhysicalExprNode>>,
    #[prost(message, optional, boxed, tag = "2")]
    pub stop: ::core::option::Option<::prost::alloc::boxed::Box<PhysicalExprNode>>,
}
#[allow(clippy::derive_partial_eq_without_eq)]
#[derive(Clone, PartialEq, ::prost::Message)]
pub struct PhysicalGetIndexedFieldExprNode {
    #[prost(message, optional, boxed, tag = "1")]
    pub arg: ::core::option::Option<::prost::alloc::boxed::Box<PhysicalExprNode>>,
    #[prost(oneof = "physical_get_indexed_field_expr_node::Field", tags = "2, 3, 4")]
    pub field: ::core::option::Option<physical_get_indexed_field_expr_node::Field>,
}
/// Nested message and enum types in `PhysicalGetIndexedFieldExprNode`.
pub mod physical_get_indexed_field_expr_node {
    #[allow(clippy::derive_partial_eq_without_eq)]
    #[derive(Clone, PartialEq, ::prost::Oneof)]
    pub enum Field {
        #[prost(message, tag = "2")]
        NamedStructFieldExpr(super::NamedStructFieldExpr),
        #[prost(message, tag = "3")]
        ListIndexExpr(::prost::alloc::boxed::Box<super::ListIndexExpr>),
        #[prost(message, tag = "4")]
        ListRangeExpr(::prost::alloc::boxed::Box<super::ListRangeExpr>),
    }
}
#[derive(Clone, Copy, Debug, PartialEq, Eq, Hash, PartialOrd, Ord, ::prost::Enumeration)]
#[repr(i32)]
pub enum JoinType {
    Inner = 0,
    Left = 1,
    Right = 2,
    Full = 3,
    Leftsemi = 4,
    Leftanti = 5,
    Rightsemi = 6,
    Rightanti = 7,
}
impl JoinType {
    /// String value of the enum field names used in the ProtoBuf definition.
    ///
    /// The values are not transformed in any way and thus are considered stable
    /// (if the ProtoBuf definition does not change) and safe for programmatic use.
    pub fn as_str_name(&self) -> &'static str {
        match self {
            JoinType::Inner => "INNER",
            JoinType::Left => "LEFT",
            JoinType::Right => "RIGHT",
            JoinType::Full => "FULL",
            JoinType::Leftsemi => "LEFTSEMI",
            JoinType::Leftanti => "LEFTANTI",
            JoinType::Rightsemi => "RIGHTSEMI",
            JoinType::Rightanti => "RIGHTANTI",
        }
    }
    /// Creates an enum from field names used in the ProtoBuf definition.
    pub fn from_str_name(value: &str) -> ::core::option::Option<Self> {
        match value {
            "INNER" => Some(Self::Inner),
            "LEFT" => Some(Self::Left),
            "RIGHT" => Some(Self::Right),
            "FULL" => Some(Self::Full),
            "LEFTSEMI" => Some(Self::Leftsemi),
            "LEFTANTI" => Some(Self::Leftanti),
            "RIGHTSEMI" => Some(Self::Rightsemi),
            "RIGHTANTI" => Some(Self::Rightanti),
            _ => None,
        }
    }
}
#[derive(Clone, Copy, Debug, PartialEq, Eq, Hash, PartialOrd, Ord, ::prost::Enumeration)]
#[repr(i32)]
pub enum JoinConstraint {
    On = 0,
    Using = 1,
}
impl JoinConstraint {
    /// String value of the enum field names used in the ProtoBuf definition.
    ///
    /// The values are not transformed in any way and thus are considered stable
    /// (if the ProtoBuf definition does not change) and safe for programmatic use.
    pub fn as_str_name(&self) -> &'static str {
        match self {
            JoinConstraint::On => "ON",
            JoinConstraint::Using => "USING",
        }
    }
    /// Creates an enum from field names used in the ProtoBuf definition.
    pub fn from_str_name(value: &str) -> ::core::option::Option<Self> {
        match value {
            "ON" => Some(Self::On),
            "USING" => Some(Self::Using),
            _ => None,
        }
    }
}
#[derive(Clone, Copy, Debug, PartialEq, Eq, Hash, PartialOrd, Ord, ::prost::Enumeration)]
#[repr(i32)]
pub enum ScalarFunction {
    Abs = 0,
    Acos = 1,
    Asin = 2,
    Atan = 3,
    Ascii = 4,
    Ceil = 5,
    Cos = 6,
    Digest = 7,
    Exp = 8,
    Floor = 9,
    Ln = 10,
    Log = 11,
    Log10 = 12,
    Log2 = 13,
    Round = 14,
    Signum = 15,
    Sin = 16,
    Sqrt = 17,
    Tan = 18,
    Trunc = 19,
    Array = 20,
    RegexpMatch = 21,
    BitLength = 22,
    Btrim = 23,
    CharacterLength = 24,
    Chr = 25,
    Concat = 26,
    ConcatWithSeparator = 27,
    DatePart = 28,
    DateTrunc = 29,
    InitCap = 30,
    Left = 31,
    Lpad = 32,
    Lower = 33,
    Ltrim = 34,
    Md5 = 35,
    NullIf = 36,
    OctetLength = 37,
    Random = 38,
    RegexpReplace = 39,
    Repeat = 40,
    Replace = 41,
    Reverse = 42,
    Right = 43,
    Rpad = 44,
    Rtrim = 45,
    Sha224 = 46,
    Sha256 = 47,
    Sha384 = 48,
    Sha512 = 49,
    SplitPart = 50,
    StartsWith = 51,
    Strpos = 52,
    Substr = 53,
    ToHex = 54,
    ToTimestamp = 55,
    ToTimestampMillis = 56,
    ToTimestampMicros = 57,
    ToTimestampSeconds = 58,
    Now = 59,
    Translate = 60,
    Trim = 61,
    Upper = 62,
    Coalesce = 63,
    Power = 64,
    StructFun = 65,
    FromUnixtime = 66,
    Atan2 = 67,
    DateBin = 68,
    ArrowTypeof = 69,
    CurrentDate = 70,
    CurrentTime = 71,
    Uuid = 72,
    Cbrt = 73,
    Acosh = 74,
    Asinh = 75,
    Atanh = 76,
    Sinh = 77,
    Cosh = 78,
    Tanh = 79,
    Pi = 80,
    Degrees = 81,
    Radians = 82,
    Factorial = 83,
    Lcm = 84,
    Gcd = 85,
    ArrayAppend = 86,
    ArrayConcat = 87,
    ArrayDims = 88,
    ArrayRepeat = 89,
    ArrayLength = 90,
    ArrayNdims = 91,
    ArrayPosition = 92,
    ArrayPositions = 93,
    ArrayPrepend = 94,
    ArrayRemove = 95,
    ArrayReplace = 96,
    ArrayToString = 97,
    Cardinality = 98,
    ArrayElement = 99,
    ArraySlice = 100,
    Encode = 101,
    Decode = 102,
    Cot = 103,
    ArrayHas = 104,
    ArrayHasAny = 105,
    ArrayHasAll = 106,
    ArrayRemoveN = 107,
    ArrayReplaceN = 108,
    ArrayRemoveAll = 109,
    ArrayReplaceAll = 110,
    Nanvl = 111,
    Flatten = 112,
    Isnan = 113,
    Iszero = 114,
    ArrayEmpty = 115,
    ArrayPopBack = 116,
    StringToArray = 117,
    ToTimestampNanos = 118,
    ArrayIntersect = 119,
<<<<<<< HEAD
    OverLay = 120,
=======
    ArrayUnion = 120,
>>>>>>> a38ac202
}
impl ScalarFunction {
    /// String value of the enum field names used in the ProtoBuf definition.
    ///
    /// The values are not transformed in any way and thus are considered stable
    /// (if the ProtoBuf definition does not change) and safe for programmatic use.
    pub fn as_str_name(&self) -> &'static str {
        match self {
            ScalarFunction::Abs => "Abs",
            ScalarFunction::Acos => "Acos",
            ScalarFunction::Asin => "Asin",
            ScalarFunction::Atan => "Atan",
            ScalarFunction::Ascii => "Ascii",
            ScalarFunction::Ceil => "Ceil",
            ScalarFunction::Cos => "Cos",
            ScalarFunction::Digest => "Digest",
            ScalarFunction::Exp => "Exp",
            ScalarFunction::Floor => "Floor",
            ScalarFunction::Ln => "Ln",
            ScalarFunction::Log => "Log",
            ScalarFunction::Log10 => "Log10",
            ScalarFunction::Log2 => "Log2",
            ScalarFunction::Round => "Round",
            ScalarFunction::Signum => "Signum",
            ScalarFunction::Sin => "Sin",
            ScalarFunction::Sqrt => "Sqrt",
            ScalarFunction::Tan => "Tan",
            ScalarFunction::Trunc => "Trunc",
            ScalarFunction::Array => "Array",
            ScalarFunction::RegexpMatch => "RegexpMatch",
            ScalarFunction::BitLength => "BitLength",
            ScalarFunction::Btrim => "Btrim",
            ScalarFunction::CharacterLength => "CharacterLength",
            ScalarFunction::Chr => "Chr",
            ScalarFunction::Concat => "Concat",
            ScalarFunction::ConcatWithSeparator => "ConcatWithSeparator",
            ScalarFunction::DatePart => "DatePart",
            ScalarFunction::DateTrunc => "DateTrunc",
            ScalarFunction::InitCap => "InitCap",
            ScalarFunction::Left => "Left",
            ScalarFunction::Lpad => "Lpad",
            ScalarFunction::Lower => "Lower",
            ScalarFunction::Ltrim => "Ltrim",
            ScalarFunction::Md5 => "MD5",
            ScalarFunction::NullIf => "NullIf",
            ScalarFunction::OctetLength => "OctetLength",
            ScalarFunction::Random => "Random",
            ScalarFunction::RegexpReplace => "RegexpReplace",
            ScalarFunction::Repeat => "Repeat",
            ScalarFunction::Replace => "Replace",
            ScalarFunction::Reverse => "Reverse",
            ScalarFunction::Right => "Right",
            ScalarFunction::Rpad => "Rpad",
            ScalarFunction::Rtrim => "Rtrim",
            ScalarFunction::Sha224 => "SHA224",
            ScalarFunction::Sha256 => "SHA256",
            ScalarFunction::Sha384 => "SHA384",
            ScalarFunction::Sha512 => "SHA512",
            ScalarFunction::SplitPart => "SplitPart",
            ScalarFunction::StartsWith => "StartsWith",
            ScalarFunction::Strpos => "Strpos",
            ScalarFunction::Substr => "Substr",
            ScalarFunction::ToHex => "ToHex",
            ScalarFunction::ToTimestamp => "ToTimestamp",
            ScalarFunction::ToTimestampMillis => "ToTimestampMillis",
            ScalarFunction::ToTimestampMicros => "ToTimestampMicros",
            ScalarFunction::ToTimestampSeconds => "ToTimestampSeconds",
            ScalarFunction::Now => "Now",
            ScalarFunction::Translate => "Translate",
            ScalarFunction::Trim => "Trim",
            ScalarFunction::Upper => "Upper",
            ScalarFunction::Coalesce => "Coalesce",
            ScalarFunction::Power => "Power",
            ScalarFunction::StructFun => "StructFun",
            ScalarFunction::FromUnixtime => "FromUnixtime",
            ScalarFunction::Atan2 => "Atan2",
            ScalarFunction::DateBin => "DateBin",
            ScalarFunction::ArrowTypeof => "ArrowTypeof",
            ScalarFunction::CurrentDate => "CurrentDate",
            ScalarFunction::CurrentTime => "CurrentTime",
            ScalarFunction::Uuid => "Uuid",
            ScalarFunction::Cbrt => "Cbrt",
            ScalarFunction::Acosh => "Acosh",
            ScalarFunction::Asinh => "Asinh",
            ScalarFunction::Atanh => "Atanh",
            ScalarFunction::Sinh => "Sinh",
            ScalarFunction::Cosh => "Cosh",
            ScalarFunction::Tanh => "Tanh",
            ScalarFunction::Pi => "Pi",
            ScalarFunction::Degrees => "Degrees",
            ScalarFunction::Radians => "Radians",
            ScalarFunction::Factorial => "Factorial",
            ScalarFunction::Lcm => "Lcm",
            ScalarFunction::Gcd => "Gcd",
            ScalarFunction::ArrayAppend => "ArrayAppend",
            ScalarFunction::ArrayConcat => "ArrayConcat",
            ScalarFunction::ArrayDims => "ArrayDims",
            ScalarFunction::ArrayRepeat => "ArrayRepeat",
            ScalarFunction::ArrayLength => "ArrayLength",
            ScalarFunction::ArrayNdims => "ArrayNdims",
            ScalarFunction::ArrayPosition => "ArrayPosition",
            ScalarFunction::ArrayPositions => "ArrayPositions",
            ScalarFunction::ArrayPrepend => "ArrayPrepend",
            ScalarFunction::ArrayRemove => "ArrayRemove",
            ScalarFunction::ArrayReplace => "ArrayReplace",
            ScalarFunction::ArrayToString => "ArrayToString",
            ScalarFunction::Cardinality => "Cardinality",
            ScalarFunction::ArrayElement => "ArrayElement",
            ScalarFunction::ArraySlice => "ArraySlice",
            ScalarFunction::Encode => "Encode",
            ScalarFunction::Decode => "Decode",
            ScalarFunction::Cot => "Cot",
            ScalarFunction::ArrayHas => "ArrayHas",
            ScalarFunction::ArrayHasAny => "ArrayHasAny",
            ScalarFunction::ArrayHasAll => "ArrayHasAll",
            ScalarFunction::ArrayRemoveN => "ArrayRemoveN",
            ScalarFunction::ArrayReplaceN => "ArrayReplaceN",
            ScalarFunction::ArrayRemoveAll => "ArrayRemoveAll",
            ScalarFunction::ArrayReplaceAll => "ArrayReplaceAll",
            ScalarFunction::Nanvl => "Nanvl",
            ScalarFunction::Flatten => "Flatten",
            ScalarFunction::Isnan => "Isnan",
            ScalarFunction::Iszero => "Iszero",
            ScalarFunction::ArrayEmpty => "ArrayEmpty",
            ScalarFunction::ArrayPopBack => "ArrayPopBack",
            ScalarFunction::StringToArray => "StringToArray",
            ScalarFunction::ToTimestampNanos => "ToTimestampNanos",
            ScalarFunction::ArrayIntersect => "ArrayIntersect",
<<<<<<< HEAD
            ScalarFunction::OverLay => "OverLay",
=======
            ScalarFunction::ArrayUnion => "ArrayUnion",
>>>>>>> a38ac202
        }
    }
    /// Creates an enum from field names used in the ProtoBuf definition.
    pub fn from_str_name(value: &str) -> ::core::option::Option<Self> {
        match value {
            "Abs" => Some(Self::Abs),
            "Acos" => Some(Self::Acos),
            "Asin" => Some(Self::Asin),
            "Atan" => Some(Self::Atan),
            "Ascii" => Some(Self::Ascii),
            "Ceil" => Some(Self::Ceil),
            "Cos" => Some(Self::Cos),
            "Digest" => Some(Self::Digest),
            "Exp" => Some(Self::Exp),
            "Floor" => Some(Self::Floor),
            "Ln" => Some(Self::Ln),
            "Log" => Some(Self::Log),
            "Log10" => Some(Self::Log10),
            "Log2" => Some(Self::Log2),
            "Round" => Some(Self::Round),
            "Signum" => Some(Self::Signum),
            "Sin" => Some(Self::Sin),
            "Sqrt" => Some(Self::Sqrt),
            "Tan" => Some(Self::Tan),
            "Trunc" => Some(Self::Trunc),
            "Array" => Some(Self::Array),
            "RegexpMatch" => Some(Self::RegexpMatch),
            "BitLength" => Some(Self::BitLength),
            "Btrim" => Some(Self::Btrim),
            "CharacterLength" => Some(Self::CharacterLength),
            "Chr" => Some(Self::Chr),
            "Concat" => Some(Self::Concat),
            "ConcatWithSeparator" => Some(Self::ConcatWithSeparator),
            "DatePart" => Some(Self::DatePart),
            "DateTrunc" => Some(Self::DateTrunc),
            "InitCap" => Some(Self::InitCap),
            "Left" => Some(Self::Left),
            "Lpad" => Some(Self::Lpad),
            "Lower" => Some(Self::Lower),
            "Ltrim" => Some(Self::Ltrim),
            "MD5" => Some(Self::Md5),
            "NullIf" => Some(Self::NullIf),
            "OctetLength" => Some(Self::OctetLength),
            "Random" => Some(Self::Random),
            "RegexpReplace" => Some(Self::RegexpReplace),
            "Repeat" => Some(Self::Repeat),
            "Replace" => Some(Self::Replace),
            "Reverse" => Some(Self::Reverse),
            "Right" => Some(Self::Right),
            "Rpad" => Some(Self::Rpad),
            "Rtrim" => Some(Self::Rtrim),
            "SHA224" => Some(Self::Sha224),
            "SHA256" => Some(Self::Sha256),
            "SHA384" => Some(Self::Sha384),
            "SHA512" => Some(Self::Sha512),
            "SplitPart" => Some(Self::SplitPart),
            "StartsWith" => Some(Self::StartsWith),
            "Strpos" => Some(Self::Strpos),
            "Substr" => Some(Self::Substr),
            "ToHex" => Some(Self::ToHex),
            "ToTimestamp" => Some(Self::ToTimestamp),
            "ToTimestampMillis" => Some(Self::ToTimestampMillis),
            "ToTimestampMicros" => Some(Self::ToTimestampMicros),
            "ToTimestampSeconds" => Some(Self::ToTimestampSeconds),
            "Now" => Some(Self::Now),
            "Translate" => Some(Self::Translate),
            "Trim" => Some(Self::Trim),
            "Upper" => Some(Self::Upper),
            "Coalesce" => Some(Self::Coalesce),
            "Power" => Some(Self::Power),
            "StructFun" => Some(Self::StructFun),
            "FromUnixtime" => Some(Self::FromUnixtime),
            "Atan2" => Some(Self::Atan2),
            "DateBin" => Some(Self::DateBin),
            "ArrowTypeof" => Some(Self::ArrowTypeof),
            "CurrentDate" => Some(Self::CurrentDate),
            "CurrentTime" => Some(Self::CurrentTime),
            "Uuid" => Some(Self::Uuid),
            "Cbrt" => Some(Self::Cbrt),
            "Acosh" => Some(Self::Acosh),
            "Asinh" => Some(Self::Asinh),
            "Atanh" => Some(Self::Atanh),
            "Sinh" => Some(Self::Sinh),
            "Cosh" => Some(Self::Cosh),
            "Tanh" => Some(Self::Tanh),
            "Pi" => Some(Self::Pi),
            "Degrees" => Some(Self::Degrees),
            "Radians" => Some(Self::Radians),
            "Factorial" => Some(Self::Factorial),
            "Lcm" => Some(Self::Lcm),
            "Gcd" => Some(Self::Gcd),
            "ArrayAppend" => Some(Self::ArrayAppend),
            "ArrayConcat" => Some(Self::ArrayConcat),
            "ArrayDims" => Some(Self::ArrayDims),
            "ArrayRepeat" => Some(Self::ArrayRepeat),
            "ArrayLength" => Some(Self::ArrayLength),
            "ArrayNdims" => Some(Self::ArrayNdims),
            "ArrayPosition" => Some(Self::ArrayPosition),
            "ArrayPositions" => Some(Self::ArrayPositions),
            "ArrayPrepend" => Some(Self::ArrayPrepend),
            "ArrayRemove" => Some(Self::ArrayRemove),
            "ArrayReplace" => Some(Self::ArrayReplace),
            "ArrayToString" => Some(Self::ArrayToString),
            "Cardinality" => Some(Self::Cardinality),
            "ArrayElement" => Some(Self::ArrayElement),
            "ArraySlice" => Some(Self::ArraySlice),
            "Encode" => Some(Self::Encode),
            "Decode" => Some(Self::Decode),
            "Cot" => Some(Self::Cot),
            "ArrayHas" => Some(Self::ArrayHas),
            "ArrayHasAny" => Some(Self::ArrayHasAny),
            "ArrayHasAll" => Some(Self::ArrayHasAll),
            "ArrayRemoveN" => Some(Self::ArrayRemoveN),
            "ArrayReplaceN" => Some(Self::ArrayReplaceN),
            "ArrayRemoveAll" => Some(Self::ArrayRemoveAll),
            "ArrayReplaceAll" => Some(Self::ArrayReplaceAll),
            "Nanvl" => Some(Self::Nanvl),
            "Flatten" => Some(Self::Flatten),
            "Isnan" => Some(Self::Isnan),
            "Iszero" => Some(Self::Iszero),
            "ArrayEmpty" => Some(Self::ArrayEmpty),
            "ArrayPopBack" => Some(Self::ArrayPopBack),
            "StringToArray" => Some(Self::StringToArray),
            "ToTimestampNanos" => Some(Self::ToTimestampNanos),
            "ArrayIntersect" => Some(Self::ArrayIntersect),
<<<<<<< HEAD
            "OverLay" => Some(Self::OverLay),
=======
            "ArrayUnion" => Some(Self::ArrayUnion),
>>>>>>> a38ac202
            _ => None,
        }
    }
}
#[derive(Clone, Copy, Debug, PartialEq, Eq, Hash, PartialOrd, Ord, ::prost::Enumeration)]
#[repr(i32)]
pub enum AggregateFunction {
    Min = 0,
    Max = 1,
    Sum = 2,
    Avg = 3,
    Count = 4,
    ApproxDistinct = 5,
    ArrayAgg = 6,
    Variance = 7,
    VariancePop = 8,
    Covariance = 9,
    CovariancePop = 10,
    Stddev = 11,
    StddevPop = 12,
    Correlation = 13,
    ApproxPercentileCont = 14,
    ApproxMedian = 15,
    ApproxPercentileContWithWeight = 16,
    Grouping = 17,
    Median = 18,
    BitAnd = 19,
    BitOr = 20,
    BitXor = 21,
    BoolAnd = 22,
    BoolOr = 23,
    /// When a function with the same name exists among built-in window functions,
    /// we append "_AGG" to obey name scoping rules.
    FirstValueAgg = 24,
    LastValueAgg = 25,
    RegrSlope = 26,
    RegrIntercept = 27,
    RegrCount = 28,
    RegrR2 = 29,
    RegrAvgx = 30,
    RegrAvgy = 31,
    RegrSxx = 32,
    RegrSyy = 33,
    RegrSxy = 34,
}
impl AggregateFunction {
    /// String value of the enum field names used in the ProtoBuf definition.
    ///
    /// The values are not transformed in any way and thus are considered stable
    /// (if the ProtoBuf definition does not change) and safe for programmatic use.
    pub fn as_str_name(&self) -> &'static str {
        match self {
            AggregateFunction::Min => "MIN",
            AggregateFunction::Max => "MAX",
            AggregateFunction::Sum => "SUM",
            AggregateFunction::Avg => "AVG",
            AggregateFunction::Count => "COUNT",
            AggregateFunction::ApproxDistinct => "APPROX_DISTINCT",
            AggregateFunction::ArrayAgg => "ARRAY_AGG",
            AggregateFunction::Variance => "VARIANCE",
            AggregateFunction::VariancePop => "VARIANCE_POP",
            AggregateFunction::Covariance => "COVARIANCE",
            AggregateFunction::CovariancePop => "COVARIANCE_POP",
            AggregateFunction::Stddev => "STDDEV",
            AggregateFunction::StddevPop => "STDDEV_POP",
            AggregateFunction::Correlation => "CORRELATION",
            AggregateFunction::ApproxPercentileCont => "APPROX_PERCENTILE_CONT",
            AggregateFunction::ApproxMedian => "APPROX_MEDIAN",
            AggregateFunction::ApproxPercentileContWithWeight => {
                "APPROX_PERCENTILE_CONT_WITH_WEIGHT"
            }
            AggregateFunction::Grouping => "GROUPING",
            AggregateFunction::Median => "MEDIAN",
            AggregateFunction::BitAnd => "BIT_AND",
            AggregateFunction::BitOr => "BIT_OR",
            AggregateFunction::BitXor => "BIT_XOR",
            AggregateFunction::BoolAnd => "BOOL_AND",
            AggregateFunction::BoolOr => "BOOL_OR",
            AggregateFunction::FirstValueAgg => "FIRST_VALUE_AGG",
            AggregateFunction::LastValueAgg => "LAST_VALUE_AGG",
            AggregateFunction::RegrSlope => "REGR_SLOPE",
            AggregateFunction::RegrIntercept => "REGR_INTERCEPT",
            AggregateFunction::RegrCount => "REGR_COUNT",
            AggregateFunction::RegrR2 => "REGR_R2",
            AggregateFunction::RegrAvgx => "REGR_AVGX",
            AggregateFunction::RegrAvgy => "REGR_AVGY",
            AggregateFunction::RegrSxx => "REGR_SXX",
            AggregateFunction::RegrSyy => "REGR_SYY",
            AggregateFunction::RegrSxy => "REGR_SXY",
        }
    }
    /// Creates an enum from field names used in the ProtoBuf definition.
    pub fn from_str_name(value: &str) -> ::core::option::Option<Self> {
        match value {
            "MIN" => Some(Self::Min),
            "MAX" => Some(Self::Max),
            "SUM" => Some(Self::Sum),
            "AVG" => Some(Self::Avg),
            "COUNT" => Some(Self::Count),
            "APPROX_DISTINCT" => Some(Self::ApproxDistinct),
            "ARRAY_AGG" => Some(Self::ArrayAgg),
            "VARIANCE" => Some(Self::Variance),
            "VARIANCE_POP" => Some(Self::VariancePop),
            "COVARIANCE" => Some(Self::Covariance),
            "COVARIANCE_POP" => Some(Self::CovariancePop),
            "STDDEV" => Some(Self::Stddev),
            "STDDEV_POP" => Some(Self::StddevPop),
            "CORRELATION" => Some(Self::Correlation),
            "APPROX_PERCENTILE_CONT" => Some(Self::ApproxPercentileCont),
            "APPROX_MEDIAN" => Some(Self::ApproxMedian),
            "APPROX_PERCENTILE_CONT_WITH_WEIGHT" => {
                Some(Self::ApproxPercentileContWithWeight)
            }
            "GROUPING" => Some(Self::Grouping),
            "MEDIAN" => Some(Self::Median),
            "BIT_AND" => Some(Self::BitAnd),
            "BIT_OR" => Some(Self::BitOr),
            "BIT_XOR" => Some(Self::BitXor),
            "BOOL_AND" => Some(Self::BoolAnd),
            "BOOL_OR" => Some(Self::BoolOr),
            "FIRST_VALUE_AGG" => Some(Self::FirstValueAgg),
            "LAST_VALUE_AGG" => Some(Self::LastValueAgg),
            "REGR_SLOPE" => Some(Self::RegrSlope),
            "REGR_INTERCEPT" => Some(Self::RegrIntercept),
            "REGR_COUNT" => Some(Self::RegrCount),
            "REGR_R2" => Some(Self::RegrR2),
            "REGR_AVGX" => Some(Self::RegrAvgx),
            "REGR_AVGY" => Some(Self::RegrAvgy),
            "REGR_SXX" => Some(Self::RegrSxx),
            "REGR_SYY" => Some(Self::RegrSyy),
            "REGR_SXY" => Some(Self::RegrSxy),
            _ => None,
        }
    }
}
#[derive(Clone, Copy, Debug, PartialEq, Eq, Hash, PartialOrd, Ord, ::prost::Enumeration)]
#[repr(i32)]
pub enum BuiltInWindowFunction {
    RowNumber = 0,
    Rank = 1,
    DenseRank = 2,
    PercentRank = 3,
    CumeDist = 4,
    Ntile = 5,
    Lag = 6,
    Lead = 7,
    FirstValue = 8,
    LastValue = 9,
    NthValue = 10,
}
impl BuiltInWindowFunction {
    /// String value of the enum field names used in the ProtoBuf definition.
    ///
    /// The values are not transformed in any way and thus are considered stable
    /// (if the ProtoBuf definition does not change) and safe for programmatic use.
    pub fn as_str_name(&self) -> &'static str {
        match self {
            BuiltInWindowFunction::RowNumber => "ROW_NUMBER",
            BuiltInWindowFunction::Rank => "RANK",
            BuiltInWindowFunction::DenseRank => "DENSE_RANK",
            BuiltInWindowFunction::PercentRank => "PERCENT_RANK",
            BuiltInWindowFunction::CumeDist => "CUME_DIST",
            BuiltInWindowFunction::Ntile => "NTILE",
            BuiltInWindowFunction::Lag => "LAG",
            BuiltInWindowFunction::Lead => "LEAD",
            BuiltInWindowFunction::FirstValue => "FIRST_VALUE",
            BuiltInWindowFunction::LastValue => "LAST_VALUE",
            BuiltInWindowFunction::NthValue => "NTH_VALUE",
        }
    }
    /// Creates an enum from field names used in the ProtoBuf definition.
    pub fn from_str_name(value: &str) -> ::core::option::Option<Self> {
        match value {
            "ROW_NUMBER" => Some(Self::RowNumber),
            "RANK" => Some(Self::Rank),
            "DENSE_RANK" => Some(Self::DenseRank),
            "PERCENT_RANK" => Some(Self::PercentRank),
            "CUME_DIST" => Some(Self::CumeDist),
            "NTILE" => Some(Self::Ntile),
            "LAG" => Some(Self::Lag),
            "LEAD" => Some(Self::Lead),
            "FIRST_VALUE" => Some(Self::FirstValue),
            "LAST_VALUE" => Some(Self::LastValue),
            "NTH_VALUE" => Some(Self::NthValue),
            _ => None,
        }
    }
}
#[derive(Clone, Copy, Debug, PartialEq, Eq, Hash, PartialOrd, Ord, ::prost::Enumeration)]
#[repr(i32)]
pub enum WindowFrameUnits {
    Rows = 0,
    Range = 1,
    Groups = 2,
}
impl WindowFrameUnits {
    /// String value of the enum field names used in the ProtoBuf definition.
    ///
    /// The values are not transformed in any way and thus are considered stable
    /// (if the ProtoBuf definition does not change) and safe for programmatic use.
    pub fn as_str_name(&self) -> &'static str {
        match self {
            WindowFrameUnits::Rows => "ROWS",
            WindowFrameUnits::Range => "RANGE",
            WindowFrameUnits::Groups => "GROUPS",
        }
    }
    /// Creates an enum from field names used in the ProtoBuf definition.
    pub fn from_str_name(value: &str) -> ::core::option::Option<Self> {
        match value {
            "ROWS" => Some(Self::Rows),
            "RANGE" => Some(Self::Range),
            "GROUPS" => Some(Self::Groups),
            _ => None,
        }
    }
}
#[derive(Clone, Copy, Debug, PartialEq, Eq, Hash, PartialOrd, Ord, ::prost::Enumeration)]
#[repr(i32)]
pub enum WindowFrameBoundType {
    CurrentRow = 0,
    Preceding = 1,
    Following = 2,
}
impl WindowFrameBoundType {
    /// String value of the enum field names used in the ProtoBuf definition.
    ///
    /// The values are not transformed in any way and thus are considered stable
    /// (if the ProtoBuf definition does not change) and safe for programmatic use.
    pub fn as_str_name(&self) -> &'static str {
        match self {
            WindowFrameBoundType::CurrentRow => "CURRENT_ROW",
            WindowFrameBoundType::Preceding => "PRECEDING",
            WindowFrameBoundType::Following => "FOLLOWING",
        }
    }
    /// Creates an enum from field names used in the ProtoBuf definition.
    pub fn from_str_name(value: &str) -> ::core::option::Option<Self> {
        match value {
            "CURRENT_ROW" => Some(Self::CurrentRow),
            "PRECEDING" => Some(Self::Preceding),
            "FOLLOWING" => Some(Self::Following),
            _ => None,
        }
    }
}
#[derive(Clone, Copy, Debug, PartialEq, Eq, Hash, PartialOrd, Ord, ::prost::Enumeration)]
#[repr(i32)]
pub enum DateUnit {
    Day = 0,
    DateMillisecond = 1,
}
impl DateUnit {
    /// String value of the enum field names used in the ProtoBuf definition.
    ///
    /// The values are not transformed in any way and thus are considered stable
    /// (if the ProtoBuf definition does not change) and safe for programmatic use.
    pub fn as_str_name(&self) -> &'static str {
        match self {
            DateUnit::Day => "Day",
            DateUnit::DateMillisecond => "DateMillisecond",
        }
    }
    /// Creates an enum from field names used in the ProtoBuf definition.
    pub fn from_str_name(value: &str) -> ::core::option::Option<Self> {
        match value {
            "Day" => Some(Self::Day),
            "DateMillisecond" => Some(Self::DateMillisecond),
            _ => None,
        }
    }
}
#[derive(Clone, Copy, Debug, PartialEq, Eq, Hash, PartialOrd, Ord, ::prost::Enumeration)]
#[repr(i32)]
pub enum TimeUnit {
    Second = 0,
    Millisecond = 1,
    Microsecond = 2,
    Nanosecond = 3,
}
impl TimeUnit {
    /// String value of the enum field names used in the ProtoBuf definition.
    ///
    /// The values are not transformed in any way and thus are considered stable
    /// (if the ProtoBuf definition does not change) and safe for programmatic use.
    pub fn as_str_name(&self) -> &'static str {
        match self {
            TimeUnit::Second => "Second",
            TimeUnit::Millisecond => "Millisecond",
            TimeUnit::Microsecond => "Microsecond",
            TimeUnit::Nanosecond => "Nanosecond",
        }
    }
    /// Creates an enum from field names used in the ProtoBuf definition.
    pub fn from_str_name(value: &str) -> ::core::option::Option<Self> {
        match value {
            "Second" => Some(Self::Second),
            "Millisecond" => Some(Self::Millisecond),
            "Microsecond" => Some(Self::Microsecond),
            "Nanosecond" => Some(Self::Nanosecond),
            _ => None,
        }
    }
}
#[derive(Clone, Copy, Debug, PartialEq, Eq, Hash, PartialOrd, Ord, ::prost::Enumeration)]
#[repr(i32)]
pub enum IntervalUnit {
    YearMonth = 0,
    DayTime = 1,
    MonthDayNano = 2,
}
impl IntervalUnit {
    /// String value of the enum field names used in the ProtoBuf definition.
    ///
    /// The values are not transformed in any way and thus are considered stable
    /// (if the ProtoBuf definition does not change) and safe for programmatic use.
    pub fn as_str_name(&self) -> &'static str {
        match self {
            IntervalUnit::YearMonth => "YearMonth",
            IntervalUnit::DayTime => "DayTime",
            IntervalUnit::MonthDayNano => "MonthDayNano",
        }
    }
    /// Creates an enum from field names used in the ProtoBuf definition.
    pub fn from_str_name(value: &str) -> ::core::option::Option<Self> {
        match value {
            "YearMonth" => Some(Self::YearMonth),
            "DayTime" => Some(Self::DayTime),
            "MonthDayNano" => Some(Self::MonthDayNano),
            _ => None,
        }
    }
}
#[derive(Clone, Copy, Debug, PartialEq, Eq, Hash, PartialOrd, Ord, ::prost::Enumeration)]
#[repr(i32)]
pub enum UnionMode {
    Sparse = 0,
    Dense = 1,
}
impl UnionMode {
    /// String value of the enum field names used in the ProtoBuf definition.
    ///
    /// The values are not transformed in any way and thus are considered stable
    /// (if the ProtoBuf definition does not change) and safe for programmatic use.
    pub fn as_str_name(&self) -> &'static str {
        match self {
            UnionMode::Sparse => "sparse",
            UnionMode::Dense => "dense",
        }
    }
    /// Creates an enum from field names used in the ProtoBuf definition.
    pub fn from_str_name(value: &str) -> ::core::option::Option<Self> {
        match value {
            "sparse" => Some(Self::Sparse),
            "dense" => Some(Self::Dense),
            _ => None,
        }
    }
}
#[derive(Clone, Copy, Debug, PartialEq, Eq, Hash, PartialOrd, Ord, ::prost::Enumeration)]
#[repr(i32)]
pub enum FileWriterMode {
    Append = 0,
    Put = 1,
    PutMultipart = 2,
}
impl FileWriterMode {
    /// String value of the enum field names used in the ProtoBuf definition.
    ///
    /// The values are not transformed in any way and thus are considered stable
    /// (if the ProtoBuf definition does not change) and safe for programmatic use.
    pub fn as_str_name(&self) -> &'static str {
        match self {
            FileWriterMode::Append => "APPEND",
            FileWriterMode::Put => "PUT",
            FileWriterMode::PutMultipart => "PUT_MULTIPART",
        }
    }
    /// Creates an enum from field names used in the ProtoBuf definition.
    pub fn from_str_name(value: &str) -> ::core::option::Option<Self> {
        match value {
            "APPEND" => Some(Self::Append),
            "PUT" => Some(Self::Put),
            "PUT_MULTIPART" => Some(Self::PutMultipart),
            _ => None,
        }
    }
}
#[derive(Clone, Copy, Debug, PartialEq, Eq, Hash, PartialOrd, Ord, ::prost::Enumeration)]
#[repr(i32)]
pub enum CompressionTypeVariant {
    Gzip = 0,
    Bzip2 = 1,
    Xz = 2,
    Zstd = 3,
    Uncompressed = 4,
}
impl CompressionTypeVariant {
    /// String value of the enum field names used in the ProtoBuf definition.
    ///
    /// The values are not transformed in any way and thus are considered stable
    /// (if the ProtoBuf definition does not change) and safe for programmatic use.
    pub fn as_str_name(&self) -> &'static str {
        match self {
            CompressionTypeVariant::Gzip => "GZIP",
            CompressionTypeVariant::Bzip2 => "BZIP2",
            CompressionTypeVariant::Xz => "XZ",
            CompressionTypeVariant::Zstd => "ZSTD",
            CompressionTypeVariant::Uncompressed => "UNCOMPRESSED",
        }
    }
    /// Creates an enum from field names used in the ProtoBuf definition.
    pub fn from_str_name(value: &str) -> ::core::option::Option<Self> {
        match value {
            "GZIP" => Some(Self::Gzip),
            "BZIP2" => Some(Self::Bzip2),
            "XZ" => Some(Self::Xz),
            "ZSTD" => Some(Self::Zstd),
            "UNCOMPRESSED" => Some(Self::Uncompressed),
            _ => None,
        }
    }
}
#[derive(Clone, Copy, Debug, PartialEq, Eq, Hash, PartialOrd, Ord, ::prost::Enumeration)]
#[repr(i32)]
pub enum PartitionMode {
    CollectLeft = 0,
    Partitioned = 1,
    Auto = 2,
}
impl PartitionMode {
    /// String value of the enum field names used in the ProtoBuf definition.
    ///
    /// The values are not transformed in any way and thus are considered stable
    /// (if the ProtoBuf definition does not change) and safe for programmatic use.
    pub fn as_str_name(&self) -> &'static str {
        match self {
            PartitionMode::CollectLeft => "COLLECT_LEFT",
            PartitionMode::Partitioned => "PARTITIONED",
            PartitionMode::Auto => "AUTO",
        }
    }
    /// Creates an enum from field names used in the ProtoBuf definition.
    pub fn from_str_name(value: &str) -> ::core::option::Option<Self> {
        match value {
            "COLLECT_LEFT" => Some(Self::CollectLeft),
            "PARTITIONED" => Some(Self::Partitioned),
            "AUTO" => Some(Self::Auto),
            _ => None,
        }
    }
}
#[derive(Clone, Copy, Debug, PartialEq, Eq, Hash, PartialOrd, Ord, ::prost::Enumeration)]
#[repr(i32)]
pub enum AggregateMode {
    Partial = 0,
    Final = 1,
    FinalPartitioned = 2,
    Single = 3,
    SinglePartitioned = 4,
}
impl AggregateMode {
    /// String value of the enum field names used in the ProtoBuf definition.
    ///
    /// The values are not transformed in any way and thus are considered stable
    /// (if the ProtoBuf definition does not change) and safe for programmatic use.
    pub fn as_str_name(&self) -> &'static str {
        match self {
            AggregateMode::Partial => "PARTIAL",
            AggregateMode::Final => "FINAL",
            AggregateMode::FinalPartitioned => "FINAL_PARTITIONED",
            AggregateMode::Single => "SINGLE",
            AggregateMode::SinglePartitioned => "SINGLE_PARTITIONED",
        }
    }
    /// Creates an enum from field names used in the ProtoBuf definition.
    pub fn from_str_name(value: &str) -> ::core::option::Option<Self> {
        match value {
            "PARTIAL" => Some(Self::Partial),
            "FINAL" => Some(Self::Final),
            "FINAL_PARTITIONED" => Some(Self::FinalPartitioned),
            "SINGLE" => Some(Self::Single),
            "SINGLE_PARTITIONED" => Some(Self::SinglePartitioned),
            _ => None,
        }
    }
}
#[derive(Clone, Copy, Debug, PartialEq, Eq, Hash, PartialOrd, Ord, ::prost::Enumeration)]
#[repr(i32)]
pub enum JoinSide {
    LeftSide = 0,
    RightSide = 1,
}
impl JoinSide {
    /// String value of the enum field names used in the ProtoBuf definition.
    ///
    /// The values are not transformed in any way and thus are considered stable
    /// (if the ProtoBuf definition does not change) and safe for programmatic use.
    pub fn as_str_name(&self) -> &'static str {
        match self {
            JoinSide::LeftSide => "LEFT_SIDE",
            JoinSide::RightSide => "RIGHT_SIDE",
        }
    }
    /// Creates an enum from field names used in the ProtoBuf definition.
    pub fn from_str_name(value: &str) -> ::core::option::Option<Self> {
        match value {
            "LEFT_SIDE" => Some(Self::LeftSide),
            "RIGHT_SIDE" => Some(Self::RightSide),
            _ => None,
        }
    }
}
#[derive(Clone, Copy, Debug, PartialEq, Eq, Hash, PartialOrd, Ord, ::prost::Enumeration)]
#[repr(i32)]
pub enum PrecisionInfo {
    Exact = 0,
    Inexact = 1,
    Absent = 2,
}
impl PrecisionInfo {
    /// String value of the enum field names used in the ProtoBuf definition.
    ///
    /// The values are not transformed in any way and thus are considered stable
    /// (if the ProtoBuf definition does not change) and safe for programmatic use.
    pub fn as_str_name(&self) -> &'static str {
        match self {
            PrecisionInfo::Exact => "EXACT",
            PrecisionInfo::Inexact => "INEXACT",
            PrecisionInfo::Absent => "ABSENT",
        }
    }
    /// Creates an enum from field names used in the ProtoBuf definition.
    pub fn from_str_name(value: &str) -> ::core::option::Option<Self> {
        match value {
            "EXACT" => Some(Self::Exact),
            "INEXACT" => Some(Self::Inexact),
            "ABSENT" => Some(Self::Absent),
            _ => None,
        }
    }
}<|MERGE_RESOLUTION|>--- conflicted
+++ resolved
@@ -2566,11 +2566,8 @@
     StringToArray = 117,
     ToTimestampNanos = 118,
     ArrayIntersect = 119,
-<<<<<<< HEAD
-    OverLay = 120,
-=======
     ArrayUnion = 120,
->>>>>>> a38ac202
+    OverLay = 121,
 }
 impl ScalarFunction {
     /// String value of the enum field names used in the ProtoBuf definition.
@@ -2699,11 +2696,8 @@
             ScalarFunction::StringToArray => "StringToArray",
             ScalarFunction::ToTimestampNanos => "ToTimestampNanos",
             ScalarFunction::ArrayIntersect => "ArrayIntersect",
-<<<<<<< HEAD
+            ScalarFunction::ArrayUnion => "ArrayUnion",
             ScalarFunction::OverLay => "OverLay",
-=======
-            ScalarFunction::ArrayUnion => "ArrayUnion",
->>>>>>> a38ac202
         }
     }
     /// Creates an enum from field names used in the ProtoBuf definition.
@@ -2829,11 +2823,8 @@
             "StringToArray" => Some(Self::StringToArray),
             "ToTimestampNanos" => Some(Self::ToTimestampNanos),
             "ArrayIntersect" => Some(Self::ArrayIntersect),
-<<<<<<< HEAD
+            "ArrayUnion" => Some(Self::ArrayUnion),
             "OverLay" => Some(Self::OverLay),
-=======
-            "ArrayUnion" => Some(Self::ArrayUnion),
->>>>>>> a38ac202
             _ => None,
         }
     }
