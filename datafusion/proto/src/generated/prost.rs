#[allow(clippy::derive_partial_eq_without_eq)]
#[derive(Clone, PartialEq, ::prost::Message)]
pub struct ColumnRelation {
    #[prost(string, tag = "1")]
    pub relation: ::prost::alloc::string::String,
}
#[allow(clippy::derive_partial_eq_without_eq)]
#[derive(Clone, PartialEq, ::prost::Message)]
pub struct Column {
    #[prost(string, tag = "1")]
    pub name: ::prost::alloc::string::String,
    #[prost(message, optional, tag = "2")]
    pub relation: ::core::option::Option<ColumnRelation>,
}
#[allow(clippy::derive_partial_eq_without_eq)]
#[derive(Clone, PartialEq, ::prost::Message)]
pub struct DfField {
    #[prost(message, optional, tag = "1")]
    pub field: ::core::option::Option<Field>,
    #[prost(message, optional, tag = "2")]
    pub qualifier: ::core::option::Option<ColumnRelation>,
}
#[allow(clippy::derive_partial_eq_without_eq)]
#[derive(Clone, PartialEq, ::prost::Message)]
pub struct DfSchema {
    #[prost(message, repeated, tag = "1")]
    pub columns: ::prost::alloc::vec::Vec<DfField>,
    #[prost(map = "string, string", tag = "2")]
    pub metadata: ::std::collections::HashMap<
        ::prost::alloc::string::String,
        ::prost::alloc::string::String,
    >,
}
/// logical plan
/// LogicalPlan is a nested type
#[allow(clippy::derive_partial_eq_without_eq)]
#[derive(Clone, PartialEq, ::prost::Message)]
pub struct LogicalPlanNode {
    #[prost(
        oneof = "logical_plan_node::LogicalPlanType",
        tags = "1, 3, 4, 5, 6, 7, 8, 9, 10, 11, 12, 13, 14, 15, 16, 17, 18, 19, 20, 21, 22, 23, 24, 25, 26"
    )]
    pub logical_plan_type: ::core::option::Option<logical_plan_node::LogicalPlanType>,
}
/// Nested message and enum types in `LogicalPlanNode`.
pub mod logical_plan_node {
    #[allow(clippy::derive_partial_eq_without_eq)]
    #[derive(Clone, PartialEq, ::prost::Oneof)]
    pub enum LogicalPlanType {
        #[prost(message, tag = "1")]
        ListingScan(super::ListingTableScanNode),
        #[prost(message, tag = "3")]
        Projection(::prost::alloc::boxed::Box<super::ProjectionNode>),
        #[prost(message, tag = "4")]
        Selection(::prost::alloc::boxed::Box<super::SelectionNode>),
        #[prost(message, tag = "5")]
        Limit(::prost::alloc::boxed::Box<super::LimitNode>),
        #[prost(message, tag = "6")]
        Aggregate(::prost::alloc::boxed::Box<super::AggregateNode>),
        #[prost(message, tag = "7")]
        Join(::prost::alloc::boxed::Box<super::JoinNode>),
        #[prost(message, tag = "8")]
        Sort(::prost::alloc::boxed::Box<super::SortNode>),
        #[prost(message, tag = "9")]
        Repartition(::prost::alloc::boxed::Box<super::RepartitionNode>),
        #[prost(message, tag = "10")]
        EmptyRelation(super::EmptyRelationNode),
        #[prost(message, tag = "11")]
        CreateExternalTable(super::CreateExternalTableNode),
        #[prost(message, tag = "12")]
        Explain(::prost::alloc::boxed::Box<super::ExplainNode>),
        #[prost(message, tag = "13")]
        Window(::prost::alloc::boxed::Box<super::WindowNode>),
        #[prost(message, tag = "14")]
        Analyze(::prost::alloc::boxed::Box<super::AnalyzeNode>),
        #[prost(message, tag = "15")]
        CrossJoin(::prost::alloc::boxed::Box<super::CrossJoinNode>),
        #[prost(message, tag = "16")]
        Values(super::ValuesNode),
        #[prost(message, tag = "17")]
        Extension(super::LogicalExtensionNode),
        #[prost(message, tag = "18")]
        CreateCatalogSchema(super::CreateCatalogSchemaNode),
        #[prost(message, tag = "19")]
        Union(super::UnionNode),
        #[prost(message, tag = "20")]
        CreateCatalog(super::CreateCatalogNode),
        #[prost(message, tag = "21")]
        SubqueryAlias(::prost::alloc::boxed::Box<super::SubqueryAliasNode>),
        #[prost(message, tag = "22")]
        CreateView(::prost::alloc::boxed::Box<super::CreateViewNode>),
        #[prost(message, tag = "23")]
        Distinct(::prost::alloc::boxed::Box<super::DistinctNode>),
        #[prost(message, tag = "24")]
        ViewScan(::prost::alloc::boxed::Box<super::ViewTableScanNode>),
        #[prost(message, tag = "25")]
        CustomScan(super::CustomTableScanNode),
        #[prost(message, tag = "26")]
        Prepare(::prost::alloc::boxed::Box<super::PrepareNode>),
    }
}
#[allow(clippy::derive_partial_eq_without_eq)]
#[derive(Clone, PartialEq, ::prost::Message)]
pub struct LogicalExtensionNode {
    #[prost(bytes = "vec", tag = "1")]
    pub node: ::prost::alloc::vec::Vec<u8>,
    #[prost(message, repeated, tag = "2")]
    pub inputs: ::prost::alloc::vec::Vec<LogicalPlanNode>,
}
#[allow(clippy::derive_partial_eq_without_eq)]
#[derive(Clone, PartialEq, ::prost::Message)]
pub struct ProjectionColumns {
    #[prost(string, repeated, tag = "1")]
    pub columns: ::prost::alloc::vec::Vec<::prost::alloc::string::String>,
}
#[allow(clippy::derive_partial_eq_without_eq)]
#[derive(Clone, PartialEq, ::prost::Message)]
pub struct CsvFormat {
    #[prost(bool, tag = "1")]
    pub has_header: bool,
    #[prost(string, tag = "2")]
    pub delimiter: ::prost::alloc::string::String,
}
#[allow(clippy::derive_partial_eq_without_eq)]
#[derive(Clone, PartialEq, ::prost::Message)]
pub struct ParquetFormat {}
#[allow(clippy::derive_partial_eq_without_eq)]
#[derive(Clone, PartialEq, ::prost::Message)]
pub struct AvroFormat {}
#[allow(clippy::derive_partial_eq_without_eq)]
#[derive(Clone, PartialEq, ::prost::Message)]
pub struct ListingTableScanNode {
    #[prost(message, optional, tag = "14")]
    pub table_name: ::core::option::Option<OwnedTableReference>,
    #[prost(string, repeated, tag = "2")]
    pub paths: ::prost::alloc::vec::Vec<::prost::alloc::string::String>,
    #[prost(string, tag = "3")]
    pub file_extension: ::prost::alloc::string::String,
    #[prost(message, optional, tag = "4")]
    pub projection: ::core::option::Option<ProjectionColumns>,
    #[prost(message, optional, tag = "5")]
    pub schema: ::core::option::Option<Schema>,
    #[prost(message, repeated, tag = "6")]
    pub filters: ::prost::alloc::vec::Vec<LogicalExprNode>,
    #[prost(string, repeated, tag = "7")]
    pub table_partition_cols: ::prost::alloc::vec::Vec<::prost::alloc::string::String>,
    #[prost(bool, tag = "8")]
    pub collect_stat: bool,
    #[prost(uint32, tag = "9")]
    pub target_partitions: u32,
    #[prost(message, repeated, tag = "13")]
    pub file_sort_order: ::prost::alloc::vec::Vec<LogicalExprNode>,
    #[prost(oneof = "listing_table_scan_node::FileFormatType", tags = "10, 11, 12")]
    pub file_format_type: ::core::option::Option<
        listing_table_scan_node::FileFormatType,
    >,
}
/// Nested message and enum types in `ListingTableScanNode`.
pub mod listing_table_scan_node {
    #[allow(clippy::derive_partial_eq_without_eq)]
    #[derive(Clone, PartialEq, ::prost::Oneof)]
    pub enum FileFormatType {
        #[prost(message, tag = "10")]
        Csv(super::CsvFormat),
        #[prost(message, tag = "11")]
        Parquet(super::ParquetFormat),
        #[prost(message, tag = "12")]
        Avro(super::AvroFormat),
    }
}
#[allow(clippy::derive_partial_eq_without_eq)]
#[derive(Clone, PartialEq, ::prost::Message)]
pub struct ViewTableScanNode {
    #[prost(message, optional, tag = "6")]
    pub table_name: ::core::option::Option<OwnedTableReference>,
    #[prost(message, optional, boxed, tag = "2")]
    pub input: ::core::option::Option<::prost::alloc::boxed::Box<LogicalPlanNode>>,
    #[prost(message, optional, tag = "3")]
    pub schema: ::core::option::Option<Schema>,
    #[prost(message, optional, tag = "4")]
    pub projection: ::core::option::Option<ProjectionColumns>,
    #[prost(string, tag = "5")]
    pub definition: ::prost::alloc::string::String,
}
/// Logical Plan to Scan a CustomTableProvider registered at runtime
#[allow(clippy::derive_partial_eq_without_eq)]
#[derive(Clone, PartialEq, ::prost::Message)]
pub struct CustomTableScanNode {
    #[prost(message, optional, tag = "6")]
    pub table_name: ::core::option::Option<OwnedTableReference>,
    #[prost(message, optional, tag = "2")]
    pub projection: ::core::option::Option<ProjectionColumns>,
    #[prost(message, optional, tag = "3")]
    pub schema: ::core::option::Option<Schema>,
    #[prost(message, repeated, tag = "4")]
    pub filters: ::prost::alloc::vec::Vec<LogicalExprNode>,
    #[prost(bytes = "vec", tag = "5")]
    pub custom_table_data: ::prost::alloc::vec::Vec<u8>,
}
#[allow(clippy::derive_partial_eq_without_eq)]
#[derive(Clone, PartialEq, ::prost::Message)]
pub struct ProjectionNode {
    #[prost(message, optional, boxed, tag = "1")]
    pub input: ::core::option::Option<::prost::alloc::boxed::Box<LogicalPlanNode>>,
    #[prost(message, repeated, tag = "2")]
    pub expr: ::prost::alloc::vec::Vec<LogicalExprNode>,
    #[prost(oneof = "projection_node::OptionalAlias", tags = "3")]
    pub optional_alias: ::core::option::Option<projection_node::OptionalAlias>,
}
/// Nested message and enum types in `ProjectionNode`.
pub mod projection_node {
    #[allow(clippy::derive_partial_eq_without_eq)]
    #[derive(Clone, PartialEq, ::prost::Oneof)]
    pub enum OptionalAlias {
        #[prost(string, tag = "3")]
        Alias(::prost::alloc::string::String),
    }
}
#[allow(clippy::derive_partial_eq_without_eq)]
#[derive(Clone, PartialEq, ::prost::Message)]
pub struct SelectionNode {
    #[prost(message, optional, boxed, tag = "1")]
    pub input: ::core::option::Option<::prost::alloc::boxed::Box<LogicalPlanNode>>,
    #[prost(message, optional, tag = "2")]
    pub expr: ::core::option::Option<LogicalExprNode>,
}
#[allow(clippy::derive_partial_eq_without_eq)]
#[derive(Clone, PartialEq, ::prost::Message)]
pub struct SortNode {
    #[prost(message, optional, boxed, tag = "1")]
    pub input: ::core::option::Option<::prost::alloc::boxed::Box<LogicalPlanNode>>,
    #[prost(message, repeated, tag = "2")]
    pub expr: ::prost::alloc::vec::Vec<LogicalExprNode>,
    /// Maximum number of highest/lowest rows to fetch; negative means no limit
    #[prost(int64, tag = "3")]
    pub fetch: i64,
}
#[allow(clippy::derive_partial_eq_without_eq)]
#[derive(Clone, PartialEq, ::prost::Message)]
pub struct RepartitionNode {
    #[prost(message, optional, boxed, tag = "1")]
    pub input: ::core::option::Option<::prost::alloc::boxed::Box<LogicalPlanNode>>,
    #[prost(oneof = "repartition_node::PartitionMethod", tags = "2, 3")]
    pub partition_method: ::core::option::Option<repartition_node::PartitionMethod>,
}
/// Nested message and enum types in `RepartitionNode`.
pub mod repartition_node {
    #[allow(clippy::derive_partial_eq_without_eq)]
    #[derive(Clone, PartialEq, ::prost::Oneof)]
    pub enum PartitionMethod {
        #[prost(uint64, tag = "2")]
        RoundRobin(u64),
        #[prost(message, tag = "3")]
        Hash(super::HashRepartition),
    }
}
#[allow(clippy::derive_partial_eq_without_eq)]
#[derive(Clone, PartialEq, ::prost::Message)]
pub struct HashRepartition {
    #[prost(message, repeated, tag = "1")]
    pub hash_expr: ::prost::alloc::vec::Vec<LogicalExprNode>,
    #[prost(uint64, tag = "2")]
    pub partition_count: u64,
}
#[allow(clippy::derive_partial_eq_without_eq)]
#[derive(Clone, PartialEq, ::prost::Message)]
pub struct EmptyRelationNode {
    #[prost(bool, tag = "1")]
    pub produce_one_row: bool,
}
#[allow(clippy::derive_partial_eq_without_eq)]
#[derive(Clone, PartialEq, ::prost::Message)]
pub struct CreateExternalTableNode {
    #[prost(message, optional, tag = "12")]
    pub name: ::core::option::Option<OwnedTableReference>,
    #[prost(string, tag = "2")]
    pub location: ::prost::alloc::string::String,
    #[prost(string, tag = "3")]
    pub file_type: ::prost::alloc::string::String,
    #[prost(bool, tag = "4")]
    pub has_header: bool,
    #[prost(message, optional, tag = "5")]
    pub schema: ::core::option::Option<DfSchema>,
    #[prost(string, repeated, tag = "6")]
    pub table_partition_cols: ::prost::alloc::vec::Vec<::prost::alloc::string::String>,
    #[prost(bool, tag = "7")]
    pub if_not_exists: bool,
    #[prost(string, tag = "8")]
    pub delimiter: ::prost::alloc::string::String,
    #[prost(string, tag = "9")]
    pub definition: ::prost::alloc::string::String,
    #[prost(string, tag = "10")]
    pub file_compression_type: ::prost::alloc::string::String,
    #[prost(message, repeated, tag = "13")]
    pub order_exprs: ::prost::alloc::vec::Vec<LogicalExprNode>,
    #[prost(map = "string, string", tag = "11")]
    pub options: ::std::collections::HashMap<
        ::prost::alloc::string::String,
        ::prost::alloc::string::String,
    >,
}
#[allow(clippy::derive_partial_eq_without_eq)]
#[derive(Clone, PartialEq, ::prost::Message)]
pub struct PrepareNode {
    #[prost(string, tag = "1")]
    pub name: ::prost::alloc::string::String,
    #[prost(message, repeated, tag = "2")]
    pub data_types: ::prost::alloc::vec::Vec<ArrowType>,
    #[prost(message, optional, boxed, tag = "3")]
    pub input: ::core::option::Option<::prost::alloc::boxed::Box<LogicalPlanNode>>,
}
#[allow(clippy::derive_partial_eq_without_eq)]
#[derive(Clone, PartialEq, ::prost::Message)]
pub struct CreateCatalogSchemaNode {
    #[prost(string, tag = "1")]
    pub schema_name: ::prost::alloc::string::String,
    #[prost(bool, tag = "2")]
    pub if_not_exists: bool,
    #[prost(message, optional, tag = "3")]
    pub schema: ::core::option::Option<DfSchema>,
}
#[allow(clippy::derive_partial_eq_without_eq)]
#[derive(Clone, PartialEq, ::prost::Message)]
pub struct CreateCatalogNode {
    #[prost(string, tag = "1")]
    pub catalog_name: ::prost::alloc::string::String,
    #[prost(bool, tag = "2")]
    pub if_not_exists: bool,
    #[prost(message, optional, tag = "3")]
    pub schema: ::core::option::Option<DfSchema>,
}
#[allow(clippy::derive_partial_eq_without_eq)]
#[derive(Clone, PartialEq, ::prost::Message)]
pub struct CreateViewNode {
    #[prost(message, optional, tag = "5")]
    pub name: ::core::option::Option<OwnedTableReference>,
    #[prost(message, optional, boxed, tag = "2")]
    pub input: ::core::option::Option<::prost::alloc::boxed::Box<LogicalPlanNode>>,
    #[prost(bool, tag = "3")]
    pub or_replace: bool,
    #[prost(string, tag = "4")]
    pub definition: ::prost::alloc::string::String,
}
/// a node containing data for defining values list. unlike in SQL where it's two dimensional, here
/// the list is flattened, and with the field n_cols it can be parsed and partitioned into rows
#[allow(clippy::derive_partial_eq_without_eq)]
#[derive(Clone, PartialEq, ::prost::Message)]
pub struct ValuesNode {
    #[prost(uint64, tag = "1")]
    pub n_cols: u64,
    #[prost(message, repeated, tag = "2")]
    pub values_list: ::prost::alloc::vec::Vec<LogicalExprNode>,
}
#[allow(clippy::derive_partial_eq_without_eq)]
#[derive(Clone, PartialEq, ::prost::Message)]
pub struct AnalyzeNode {
    #[prost(message, optional, boxed, tag = "1")]
    pub input: ::core::option::Option<::prost::alloc::boxed::Box<LogicalPlanNode>>,
    #[prost(bool, tag = "2")]
    pub verbose: bool,
}
#[allow(clippy::derive_partial_eq_without_eq)]
#[derive(Clone, PartialEq, ::prost::Message)]
pub struct ExplainNode {
    #[prost(message, optional, boxed, tag = "1")]
    pub input: ::core::option::Option<::prost::alloc::boxed::Box<LogicalPlanNode>>,
    #[prost(bool, tag = "2")]
    pub verbose: bool,
}
#[allow(clippy::derive_partial_eq_without_eq)]
#[derive(Clone, PartialEq, ::prost::Message)]
pub struct AggregateNode {
    #[prost(message, optional, boxed, tag = "1")]
    pub input: ::core::option::Option<::prost::alloc::boxed::Box<LogicalPlanNode>>,
    #[prost(message, repeated, tag = "2")]
    pub group_expr: ::prost::alloc::vec::Vec<LogicalExprNode>,
    #[prost(message, repeated, tag = "3")]
    pub aggr_expr: ::prost::alloc::vec::Vec<LogicalExprNode>,
}
#[allow(clippy::derive_partial_eq_without_eq)]
#[derive(Clone, PartialEq, ::prost::Message)]
pub struct WindowNode {
    #[prost(message, optional, boxed, tag = "1")]
    pub input: ::core::option::Option<::prost::alloc::boxed::Box<LogicalPlanNode>>,
    #[prost(message, repeated, tag = "2")]
    pub window_expr: ::prost::alloc::vec::Vec<LogicalExprNode>,
}
#[allow(clippy::derive_partial_eq_without_eq)]
#[derive(Clone, PartialEq, ::prost::Message)]
pub struct JoinNode {
    #[prost(message, optional, boxed, tag = "1")]
    pub left: ::core::option::Option<::prost::alloc::boxed::Box<LogicalPlanNode>>,
    #[prost(message, optional, boxed, tag = "2")]
    pub right: ::core::option::Option<::prost::alloc::boxed::Box<LogicalPlanNode>>,
    #[prost(enumeration = "JoinType", tag = "3")]
    pub join_type: i32,
    #[prost(enumeration = "JoinConstraint", tag = "4")]
    pub join_constraint: i32,
    #[prost(message, repeated, tag = "5")]
    pub left_join_key: ::prost::alloc::vec::Vec<LogicalExprNode>,
    #[prost(message, repeated, tag = "6")]
    pub right_join_key: ::prost::alloc::vec::Vec<LogicalExprNode>,
    #[prost(bool, tag = "7")]
    pub null_equals_null: bool,
    #[prost(message, optional, tag = "8")]
    pub filter: ::core::option::Option<LogicalExprNode>,
}
#[allow(clippy::derive_partial_eq_without_eq)]
#[derive(Clone, PartialEq, ::prost::Message)]
pub struct DistinctNode {
    #[prost(message, optional, boxed, tag = "1")]
    pub input: ::core::option::Option<::prost::alloc::boxed::Box<LogicalPlanNode>>,
}
#[allow(clippy::derive_partial_eq_without_eq)]
#[derive(Clone, PartialEq, ::prost::Message)]
pub struct UnionNode {
    #[prost(message, repeated, tag = "1")]
    pub inputs: ::prost::alloc::vec::Vec<LogicalPlanNode>,
}
#[allow(clippy::derive_partial_eq_without_eq)]
#[derive(Clone, PartialEq, ::prost::Message)]
pub struct CrossJoinNode {
    #[prost(message, optional, boxed, tag = "1")]
    pub left: ::core::option::Option<::prost::alloc::boxed::Box<LogicalPlanNode>>,
    #[prost(message, optional, boxed, tag = "2")]
    pub right: ::core::option::Option<::prost::alloc::boxed::Box<LogicalPlanNode>>,
}
#[allow(clippy::derive_partial_eq_without_eq)]
#[derive(Clone, PartialEq, ::prost::Message)]
pub struct LimitNode {
    #[prost(message, optional, boxed, tag = "1")]
    pub input: ::core::option::Option<::prost::alloc::boxed::Box<LogicalPlanNode>>,
    /// The number of rows to skip before fetch; non-positive means don't skip any
    #[prost(int64, tag = "2")]
    pub skip: i64,
    /// Maximum number of rows to fetch; negative means no limit
    #[prost(int64, tag = "3")]
    pub fetch: i64,
}
#[allow(clippy::derive_partial_eq_without_eq)]
#[derive(Clone, PartialEq, ::prost::Message)]
pub struct SelectionExecNode {
    #[prost(message, optional, tag = "1")]
    pub expr: ::core::option::Option<LogicalExprNode>,
}
#[allow(clippy::derive_partial_eq_without_eq)]
#[derive(Clone, PartialEq, ::prost::Message)]
pub struct SubqueryAliasNode {
    #[prost(message, optional, boxed, tag = "1")]
    pub input: ::core::option::Option<::prost::alloc::boxed::Box<LogicalPlanNode>>,
    #[prost(message, optional, tag = "3")]
    pub alias: ::core::option::Option<OwnedTableReference>,
}
/// logical expressions
#[allow(clippy::derive_partial_eq_without_eq)]
#[derive(Clone, PartialEq, ::prost::Message)]
pub struct LogicalExprNode {
    #[prost(
        oneof = "logical_expr_node::ExprType",
        tags = "1, 2, 3, 4, 5, 6, 7, 8, 9, 10, 11, 12, 13, 14, 15, 16, 17, 18, 19, 20, 21, 22, 23, 24, 25, 26, 27, 28, 29, 30, 31, 32, 33, 34"
    )]
    pub expr_type: ::core::option::Option<logical_expr_node::ExprType>,
}
/// Nested message and enum types in `LogicalExprNode`.
pub mod logical_expr_node {
    #[allow(clippy::derive_partial_eq_without_eq)]
    #[derive(Clone, PartialEq, ::prost::Oneof)]
    pub enum ExprType {
        /// column references
        #[prost(message, tag = "1")]
        Column(super::Column),
        /// alias
        #[prost(message, tag = "2")]
        Alias(::prost::alloc::boxed::Box<super::AliasNode>),
        #[prost(message, tag = "3")]
        Literal(super::ScalarValue),
        /// binary expressions
        #[prost(message, tag = "4")]
        BinaryExpr(super::BinaryExprNode),
        /// aggregate expressions
        #[prost(message, tag = "5")]
        AggregateExpr(::prost::alloc::boxed::Box<super::AggregateExprNode>),
        /// null checks
        #[prost(message, tag = "6")]
        IsNullExpr(::prost::alloc::boxed::Box<super::IsNull>),
        #[prost(message, tag = "7")]
        IsNotNullExpr(::prost::alloc::boxed::Box<super::IsNotNull>),
        #[prost(message, tag = "8")]
        NotExpr(::prost::alloc::boxed::Box<super::Not>),
        #[prost(message, tag = "9")]
        Between(::prost::alloc::boxed::Box<super::BetweenNode>),
        #[prost(message, tag = "10")]
        Case(::prost::alloc::boxed::Box<super::CaseNode>),
        #[prost(message, tag = "11")]
        Cast(::prost::alloc::boxed::Box<super::CastNode>),
        #[prost(message, tag = "12")]
        Sort(::prost::alloc::boxed::Box<super::SortExprNode>),
        #[prost(message, tag = "13")]
        Negative(::prost::alloc::boxed::Box<super::NegativeNode>),
        #[prost(message, tag = "14")]
        InList(::prost::alloc::boxed::Box<super::InListNode>),
        #[prost(bool, tag = "15")]
        Wildcard(bool),
        #[prost(message, tag = "16")]
        ScalarFunction(super::ScalarFunctionNode),
        #[prost(message, tag = "17")]
        TryCast(::prost::alloc::boxed::Box<super::TryCastNode>),
        /// window expressions
        #[prost(message, tag = "18")]
        WindowExpr(::prost::alloc::boxed::Box<super::WindowExprNode>),
        /// AggregateUDF expressions
        #[prost(message, tag = "19")]
        AggregateUdfExpr(::prost::alloc::boxed::Box<super::AggregateUdfExprNode>),
        /// Scalar UDF expressions
        #[prost(message, tag = "20")]
        ScalarUdfExpr(super::ScalarUdfExprNode),
        #[prost(message, tag = "21")]
        GetIndexedField(::prost::alloc::boxed::Box<super::GetIndexedField>),
        #[prost(message, tag = "22")]
        GroupingSet(super::GroupingSetNode),
        #[prost(message, tag = "23")]
        Cube(super::CubeNode),
        #[prost(message, tag = "24")]
        Rollup(super::RollupNode),
        #[prost(message, tag = "25")]
        IsTrue(::prost::alloc::boxed::Box<super::IsTrue>),
        #[prost(message, tag = "26")]
        IsFalse(::prost::alloc::boxed::Box<super::IsFalse>),
        #[prost(message, tag = "27")]
        IsUnknown(::prost::alloc::boxed::Box<super::IsUnknown>),
        #[prost(message, tag = "28")]
        IsNotTrue(::prost::alloc::boxed::Box<super::IsNotTrue>),
        #[prost(message, tag = "29")]
        IsNotFalse(::prost::alloc::boxed::Box<super::IsNotFalse>),
        #[prost(message, tag = "30")]
        IsNotUnknown(::prost::alloc::boxed::Box<super::IsNotUnknown>),
        #[prost(message, tag = "31")]
        Like(::prost::alloc::boxed::Box<super::LikeNode>),
        #[prost(message, tag = "32")]
        Ilike(::prost::alloc::boxed::Box<super::ILikeNode>),
        #[prost(message, tag = "33")]
        SimilarTo(::prost::alloc::boxed::Box<super::SimilarToNode>),
        #[prost(message, tag = "34")]
        Placeholder(super::PlaceholderNode),
    }
}
#[allow(clippy::derive_partial_eq_without_eq)]
#[derive(Clone, PartialEq, ::prost::Message)]
pub struct PlaceholderNode {
    #[prost(string, tag = "1")]
    pub id: ::prost::alloc::string::String,
    #[prost(message, optional, tag = "2")]
    pub data_type: ::core::option::Option<ArrowType>,
}
#[allow(clippy::derive_partial_eq_without_eq)]
#[derive(Clone, PartialEq, ::prost::Message)]
pub struct LogicalExprList {
    #[prost(message, repeated, tag = "1")]
    pub expr: ::prost::alloc::vec::Vec<LogicalExprNode>,
}
#[allow(clippy::derive_partial_eq_without_eq)]
#[derive(Clone, PartialEq, ::prost::Message)]
pub struct GroupingSetNode {
    #[prost(message, repeated, tag = "1")]
    pub expr: ::prost::alloc::vec::Vec<LogicalExprList>,
}
#[allow(clippy::derive_partial_eq_without_eq)]
#[derive(Clone, PartialEq, ::prost::Message)]
pub struct CubeNode {
    #[prost(message, repeated, tag = "1")]
    pub expr: ::prost::alloc::vec::Vec<LogicalExprNode>,
}
#[allow(clippy::derive_partial_eq_without_eq)]
#[derive(Clone, PartialEq, ::prost::Message)]
pub struct RollupNode {
    #[prost(message, repeated, tag = "1")]
    pub expr: ::prost::alloc::vec::Vec<LogicalExprNode>,
}
#[allow(clippy::derive_partial_eq_without_eq)]
#[derive(Clone, PartialEq, ::prost::Message)]
pub struct GetIndexedField {
    #[prost(message, optional, boxed, tag = "1")]
    pub expr: ::core::option::Option<::prost::alloc::boxed::Box<LogicalExprNode>>,
    #[prost(message, optional, tag = "2")]
    pub key: ::core::option::Option<ScalarValue>,
}
#[allow(clippy::derive_partial_eq_without_eq)]
#[derive(Clone, PartialEq, ::prost::Message)]
pub struct IsNull {
    #[prost(message, optional, boxed, tag = "1")]
    pub expr: ::core::option::Option<::prost::alloc::boxed::Box<LogicalExprNode>>,
}
#[allow(clippy::derive_partial_eq_without_eq)]
#[derive(Clone, PartialEq, ::prost::Message)]
pub struct IsNotNull {
    #[prost(message, optional, boxed, tag = "1")]
    pub expr: ::core::option::Option<::prost::alloc::boxed::Box<LogicalExprNode>>,
}
#[allow(clippy::derive_partial_eq_without_eq)]
#[derive(Clone, PartialEq, ::prost::Message)]
pub struct IsTrue {
    #[prost(message, optional, boxed, tag = "1")]
    pub expr: ::core::option::Option<::prost::alloc::boxed::Box<LogicalExprNode>>,
}
#[allow(clippy::derive_partial_eq_without_eq)]
#[derive(Clone, PartialEq, ::prost::Message)]
pub struct IsFalse {
    #[prost(message, optional, boxed, tag = "1")]
    pub expr: ::core::option::Option<::prost::alloc::boxed::Box<LogicalExprNode>>,
}
#[allow(clippy::derive_partial_eq_without_eq)]
#[derive(Clone, PartialEq, ::prost::Message)]
pub struct IsUnknown {
    #[prost(message, optional, boxed, tag = "1")]
    pub expr: ::core::option::Option<::prost::alloc::boxed::Box<LogicalExprNode>>,
}
#[allow(clippy::derive_partial_eq_without_eq)]
#[derive(Clone, PartialEq, ::prost::Message)]
pub struct IsNotTrue {
    #[prost(message, optional, boxed, tag = "1")]
    pub expr: ::core::option::Option<::prost::alloc::boxed::Box<LogicalExprNode>>,
}
#[allow(clippy::derive_partial_eq_without_eq)]
#[derive(Clone, PartialEq, ::prost::Message)]
pub struct IsNotFalse {
    #[prost(message, optional, boxed, tag = "1")]
    pub expr: ::core::option::Option<::prost::alloc::boxed::Box<LogicalExprNode>>,
}
#[allow(clippy::derive_partial_eq_without_eq)]
#[derive(Clone, PartialEq, ::prost::Message)]
pub struct IsNotUnknown {
    #[prost(message, optional, boxed, tag = "1")]
    pub expr: ::core::option::Option<::prost::alloc::boxed::Box<LogicalExprNode>>,
}
#[allow(clippy::derive_partial_eq_without_eq)]
#[derive(Clone, PartialEq, ::prost::Message)]
pub struct Not {
    #[prost(message, optional, boxed, tag = "1")]
    pub expr: ::core::option::Option<::prost::alloc::boxed::Box<LogicalExprNode>>,
}
#[allow(clippy::derive_partial_eq_without_eq)]
#[derive(Clone, PartialEq, ::prost::Message)]
pub struct AliasNode {
    #[prost(message, optional, boxed, tag = "1")]
    pub expr: ::core::option::Option<::prost::alloc::boxed::Box<LogicalExprNode>>,
    #[prost(string, tag = "2")]
    pub alias: ::prost::alloc::string::String,
}
#[allow(clippy::derive_partial_eq_without_eq)]
#[derive(Clone, PartialEq, ::prost::Message)]
pub struct BinaryExprNode {
    /// Represents the operands from the left inner most expression
    /// to the right outer most expression where each of them are chained
    /// with the operator 'op'.
    #[prost(message, repeated, tag = "1")]
    pub operands: ::prost::alloc::vec::Vec<LogicalExprNode>,
    #[prost(string, tag = "3")]
    pub op: ::prost::alloc::string::String,
}
#[allow(clippy::derive_partial_eq_without_eq)]
#[derive(Clone, PartialEq, ::prost::Message)]
pub struct NegativeNode {
    #[prost(message, optional, boxed, tag = "1")]
    pub expr: ::core::option::Option<::prost::alloc::boxed::Box<LogicalExprNode>>,
}
#[allow(clippy::derive_partial_eq_without_eq)]
#[derive(Clone, PartialEq, ::prost::Message)]
pub struct InListNode {
    #[prost(message, optional, boxed, tag = "1")]
    pub expr: ::core::option::Option<::prost::alloc::boxed::Box<LogicalExprNode>>,
    #[prost(message, repeated, tag = "2")]
    pub list: ::prost::alloc::vec::Vec<LogicalExprNode>,
    #[prost(bool, tag = "3")]
    pub negated: bool,
}
#[allow(clippy::derive_partial_eq_without_eq)]
#[derive(Clone, PartialEq, ::prost::Message)]
pub struct ScalarFunctionNode {
    #[prost(enumeration = "ScalarFunction", tag = "1")]
    pub fun: i32,
    #[prost(message, repeated, tag = "2")]
    pub args: ::prost::alloc::vec::Vec<LogicalExprNode>,
}
#[allow(clippy::derive_partial_eq_without_eq)]
#[derive(Clone, PartialEq, ::prost::Message)]
pub struct AggregateExprNode {
    #[prost(enumeration = "AggregateFunction", tag = "1")]
    pub aggr_function: i32,
    #[prost(message, repeated, tag = "2")]
    pub expr: ::prost::alloc::vec::Vec<LogicalExprNode>,
    #[prost(bool, tag = "3")]
    pub distinct: bool,
    #[prost(message, optional, boxed, tag = "4")]
    pub filter: ::core::option::Option<::prost::alloc::boxed::Box<LogicalExprNode>>,
    #[prost(message, repeated, tag = "5")]
    pub order_by: ::prost::alloc::vec::Vec<LogicalExprNode>,
}
#[allow(clippy::derive_partial_eq_without_eq)]
#[derive(Clone, PartialEq, ::prost::Message)]
pub struct AggregateUdfExprNode {
    #[prost(string, tag = "1")]
    pub fun_name: ::prost::alloc::string::String,
    #[prost(message, repeated, tag = "2")]
    pub args: ::prost::alloc::vec::Vec<LogicalExprNode>,
    #[prost(message, optional, boxed, tag = "3")]
    pub filter: ::core::option::Option<::prost::alloc::boxed::Box<LogicalExprNode>>,
    #[prost(message, repeated, tag = "4")]
    pub order_by: ::prost::alloc::vec::Vec<LogicalExprNode>,
}
#[allow(clippy::derive_partial_eq_without_eq)]
#[derive(Clone, PartialEq, ::prost::Message)]
pub struct ScalarUdfExprNode {
    #[prost(string, tag = "1")]
    pub fun_name: ::prost::alloc::string::String,
    #[prost(message, repeated, tag = "2")]
    pub args: ::prost::alloc::vec::Vec<LogicalExprNode>,
}
#[allow(clippy::derive_partial_eq_without_eq)]
#[derive(Clone, PartialEq, ::prost::Message)]
pub struct WindowExprNode {
    #[prost(message, optional, boxed, tag = "4")]
    pub expr: ::core::option::Option<::prost::alloc::boxed::Box<LogicalExprNode>>,
    #[prost(message, repeated, tag = "5")]
    pub partition_by: ::prost::alloc::vec::Vec<LogicalExprNode>,
    #[prost(message, repeated, tag = "6")]
    pub order_by: ::prost::alloc::vec::Vec<LogicalExprNode>,
    /// repeated LogicalExprNode filter = 7;
    #[prost(message, optional, tag = "8")]
    pub window_frame: ::core::option::Option<WindowFrame>,
    #[prost(oneof = "window_expr_node::WindowFunction", tags = "1, 2")]
    pub window_function: ::core::option::Option<window_expr_node::WindowFunction>,
}
/// Nested message and enum types in `WindowExprNode`.
pub mod window_expr_node {
    #[allow(clippy::derive_partial_eq_without_eq)]
    #[derive(Clone, PartialEq, ::prost::Oneof)]
    pub enum WindowFunction {
        #[prost(enumeration = "super::AggregateFunction", tag = "1")]
        AggrFunction(i32),
        /// udaf = 3
        #[prost(enumeration = "super::BuiltInWindowFunction", tag = "2")]
        BuiltInFunction(i32),
    }
}
#[allow(clippy::derive_partial_eq_without_eq)]
#[derive(Clone, PartialEq, ::prost::Message)]
pub struct BetweenNode {
    #[prost(message, optional, boxed, tag = "1")]
    pub expr: ::core::option::Option<::prost::alloc::boxed::Box<LogicalExprNode>>,
    #[prost(bool, tag = "2")]
    pub negated: bool,
    #[prost(message, optional, boxed, tag = "3")]
    pub low: ::core::option::Option<::prost::alloc::boxed::Box<LogicalExprNode>>,
    #[prost(message, optional, boxed, tag = "4")]
    pub high: ::core::option::Option<::prost::alloc::boxed::Box<LogicalExprNode>>,
}
#[allow(clippy::derive_partial_eq_without_eq)]
#[derive(Clone, PartialEq, ::prost::Message)]
pub struct LikeNode {
    #[prost(bool, tag = "1")]
    pub negated: bool,
    #[prost(message, optional, boxed, tag = "2")]
    pub expr: ::core::option::Option<::prost::alloc::boxed::Box<LogicalExprNode>>,
    #[prost(message, optional, boxed, tag = "3")]
    pub pattern: ::core::option::Option<::prost::alloc::boxed::Box<LogicalExprNode>>,
    #[prost(string, tag = "4")]
    pub escape_char: ::prost::alloc::string::String,
}
#[allow(clippy::derive_partial_eq_without_eq)]
#[derive(Clone, PartialEq, ::prost::Message)]
pub struct ILikeNode {
    #[prost(bool, tag = "1")]
    pub negated: bool,
    #[prost(message, optional, boxed, tag = "2")]
    pub expr: ::core::option::Option<::prost::alloc::boxed::Box<LogicalExprNode>>,
    #[prost(message, optional, boxed, tag = "3")]
    pub pattern: ::core::option::Option<::prost::alloc::boxed::Box<LogicalExprNode>>,
    #[prost(string, tag = "4")]
    pub escape_char: ::prost::alloc::string::String,
}
#[allow(clippy::derive_partial_eq_without_eq)]
#[derive(Clone, PartialEq, ::prost::Message)]
pub struct SimilarToNode {
    #[prost(bool, tag = "1")]
    pub negated: bool,
    #[prost(message, optional, boxed, tag = "2")]
    pub expr: ::core::option::Option<::prost::alloc::boxed::Box<LogicalExprNode>>,
    #[prost(message, optional, boxed, tag = "3")]
    pub pattern: ::core::option::Option<::prost::alloc::boxed::Box<LogicalExprNode>>,
    #[prost(string, tag = "4")]
    pub escape_char: ::prost::alloc::string::String,
}
#[allow(clippy::derive_partial_eq_without_eq)]
#[derive(Clone, PartialEq, ::prost::Message)]
pub struct CaseNode {
    #[prost(message, optional, boxed, tag = "1")]
    pub expr: ::core::option::Option<::prost::alloc::boxed::Box<LogicalExprNode>>,
    #[prost(message, repeated, tag = "2")]
    pub when_then_expr: ::prost::alloc::vec::Vec<WhenThen>,
    #[prost(message, optional, boxed, tag = "3")]
    pub else_expr: ::core::option::Option<::prost::alloc::boxed::Box<LogicalExprNode>>,
}
#[allow(clippy::derive_partial_eq_without_eq)]
#[derive(Clone, PartialEq, ::prost::Message)]
pub struct WhenThen {
    #[prost(message, optional, tag = "1")]
    pub when_expr: ::core::option::Option<LogicalExprNode>,
    #[prost(message, optional, tag = "2")]
    pub then_expr: ::core::option::Option<LogicalExprNode>,
}
#[allow(clippy::derive_partial_eq_without_eq)]
#[derive(Clone, PartialEq, ::prost::Message)]
pub struct CastNode {
    #[prost(message, optional, boxed, tag = "1")]
    pub expr: ::core::option::Option<::prost::alloc::boxed::Box<LogicalExprNode>>,
    #[prost(message, optional, tag = "2")]
    pub arrow_type: ::core::option::Option<ArrowType>,
}
#[allow(clippy::derive_partial_eq_without_eq)]
#[derive(Clone, PartialEq, ::prost::Message)]
pub struct TryCastNode {
    #[prost(message, optional, boxed, tag = "1")]
    pub expr: ::core::option::Option<::prost::alloc::boxed::Box<LogicalExprNode>>,
    #[prost(message, optional, tag = "2")]
    pub arrow_type: ::core::option::Option<ArrowType>,
}
#[allow(clippy::derive_partial_eq_without_eq)]
#[derive(Clone, PartialEq, ::prost::Message)]
pub struct SortExprNode {
    #[prost(message, optional, boxed, tag = "1")]
    pub expr: ::core::option::Option<::prost::alloc::boxed::Box<LogicalExprNode>>,
    #[prost(bool, tag = "2")]
    pub asc: bool,
    #[prost(bool, tag = "3")]
    pub nulls_first: bool,
}
#[allow(clippy::derive_partial_eq_without_eq)]
#[derive(Clone, PartialEq, ::prost::Message)]
pub struct WindowFrame {
    #[prost(enumeration = "WindowFrameUnits", tag = "1")]
    pub window_frame_units: i32,
    #[prost(message, optional, tag = "2")]
    pub start_bound: ::core::option::Option<WindowFrameBound>,
    /// "optional" keyword is stable in protoc 3.15 but prost is still on 3.14 (see <https://github.com/tokio-rs/prost/issues/430> and <https://github.com/tokio-rs/prost/pull/455>)
    /// this syntax is ugly but is binary compatible with the "optional" keyword (see <https://stackoverflow.com/questions/42622015/how-to-define-an-optional-field-in-protobuf-3>)
    #[prost(oneof = "window_frame::EndBound", tags = "3")]
    pub end_bound: ::core::option::Option<window_frame::EndBound>,
}
/// Nested message and enum types in `WindowFrame`.
pub mod window_frame {
    /// "optional" keyword is stable in protoc 3.15 but prost is still on 3.14 (see <https://github.com/tokio-rs/prost/issues/430> and <https://github.com/tokio-rs/prost/pull/455>)
    /// this syntax is ugly but is binary compatible with the "optional" keyword (see <https://stackoverflow.com/questions/42622015/how-to-define-an-optional-field-in-protobuf-3>)
    #[allow(clippy::derive_partial_eq_without_eq)]
    #[derive(Clone, PartialEq, ::prost::Oneof)]
    pub enum EndBound {
        #[prost(message, tag = "3")]
        Bound(super::WindowFrameBound),
    }
}
#[allow(clippy::derive_partial_eq_without_eq)]
#[derive(Clone, PartialEq, ::prost::Message)]
pub struct WindowFrameBound {
    #[prost(enumeration = "WindowFrameBoundType", tag = "1")]
    pub window_frame_bound_type: i32,
    #[prost(message, optional, tag = "2")]
    pub bound_value: ::core::option::Option<ScalarValue>,
}
#[allow(clippy::derive_partial_eq_without_eq)]
#[derive(Clone, PartialEq, ::prost::Message)]
pub struct Schema {
    #[prost(message, repeated, tag = "1")]
    pub columns: ::prost::alloc::vec::Vec<Field>,
}
#[allow(clippy::derive_partial_eq_without_eq)]
#[derive(Clone, PartialEq, ::prost::Message)]
pub struct Field {
    /// name of the field
    #[prost(string, tag = "1")]
    pub name: ::prost::alloc::string::String,
    #[prost(message, optional, boxed, tag = "2")]
    pub arrow_type: ::core::option::Option<::prost::alloc::boxed::Box<ArrowType>>,
    #[prost(bool, tag = "3")]
    pub nullable: bool,
    /// for complex data types like structs, unions
    #[prost(message, repeated, tag = "4")]
    pub children: ::prost::alloc::vec::Vec<Field>,
}
#[allow(clippy::derive_partial_eq_without_eq)]
#[derive(Clone, PartialEq, ::prost::Message)]
pub struct FixedSizeBinary {
    #[prost(int32, tag = "1")]
    pub length: i32,
}
#[allow(clippy::derive_partial_eq_without_eq)]
#[derive(Clone, PartialEq, ::prost::Message)]
pub struct Timestamp {
    #[prost(enumeration = "TimeUnit", tag = "1")]
    pub time_unit: i32,
    #[prost(string, tag = "2")]
    pub timezone: ::prost::alloc::string::String,
}
#[allow(clippy::derive_partial_eq_without_eq)]
#[derive(Clone, PartialEq, ::prost::Message)]
pub struct Decimal {
    #[prost(uint32, tag = "3")]
    pub precision: u32,
    #[prost(int32, tag = "4")]
    pub scale: i32,
}
#[allow(clippy::derive_partial_eq_without_eq)]
#[derive(Clone, PartialEq, ::prost::Message)]
pub struct List {
    #[prost(message, optional, boxed, tag = "1")]
    pub field_type: ::core::option::Option<::prost::alloc::boxed::Box<Field>>,
}
#[allow(clippy::derive_partial_eq_without_eq)]
#[derive(Clone, PartialEq, ::prost::Message)]
pub struct FixedSizeList {
    #[prost(message, optional, boxed, tag = "1")]
    pub field_type: ::core::option::Option<::prost::alloc::boxed::Box<Field>>,
    #[prost(int32, tag = "2")]
    pub list_size: i32,
}
#[allow(clippy::derive_partial_eq_without_eq)]
#[derive(Clone, PartialEq, ::prost::Message)]
pub struct Dictionary {
    #[prost(message, optional, boxed, tag = "1")]
    pub key: ::core::option::Option<::prost::alloc::boxed::Box<ArrowType>>,
    #[prost(message, optional, boxed, tag = "2")]
    pub value: ::core::option::Option<::prost::alloc::boxed::Box<ArrowType>>,
}
#[allow(clippy::derive_partial_eq_without_eq)]
#[derive(Clone, PartialEq, ::prost::Message)]
pub struct Struct {
    #[prost(message, repeated, tag = "1")]
    pub sub_field_types: ::prost::alloc::vec::Vec<Field>,
}
#[allow(clippy::derive_partial_eq_without_eq)]
#[derive(Clone, PartialEq, ::prost::Message)]
pub struct Map {
    #[prost(message, optional, boxed, tag = "1")]
    pub field_type: ::core::option::Option<::prost::alloc::boxed::Box<Field>>,
    #[prost(bool, tag = "2")]
    pub keys_sorted: bool,
}
#[allow(clippy::derive_partial_eq_without_eq)]
#[derive(Clone, PartialEq, ::prost::Message)]
pub struct Union {
    #[prost(message, repeated, tag = "1")]
    pub union_types: ::prost::alloc::vec::Vec<Field>,
    #[prost(enumeration = "UnionMode", tag = "2")]
    pub union_mode: i32,
    #[prost(int32, repeated, tag = "3")]
    pub type_ids: ::prost::alloc::vec::Vec<i32>,
}
#[allow(clippy::derive_partial_eq_without_eq)]
#[derive(Clone, PartialEq, ::prost::Message)]
pub struct ScalarListValue {
    /// encode null explicitly to distinguish a list with a null value
    /// from a list with no values)
    #[prost(bool, tag = "3")]
    pub is_null: bool,
    #[prost(message, optional, tag = "1")]
    pub field: ::core::option::Option<Field>,
    #[prost(message, repeated, tag = "2")]
    pub values: ::prost::alloc::vec::Vec<ScalarValue>,
}
#[allow(clippy::derive_partial_eq_without_eq)]
#[derive(Clone, PartialEq, ::prost::Message)]
pub struct ScalarTime32Value {
    #[prost(oneof = "scalar_time32_value::Value", tags = "1, 2")]
    pub value: ::core::option::Option<scalar_time32_value::Value>,
}
/// Nested message and enum types in `ScalarTime32Value`.
pub mod scalar_time32_value {
    #[allow(clippy::derive_partial_eq_without_eq)]
    #[derive(Clone, PartialEq, ::prost::Oneof)]
    pub enum Value {
        #[prost(int32, tag = "1")]
        Time32SecondValue(i32),
        #[prost(int32, tag = "2")]
        Time32MillisecondValue(i32),
    }
}
#[allow(clippy::derive_partial_eq_without_eq)]
#[derive(Clone, PartialEq, ::prost::Message)]
pub struct ScalarTime64Value {
    #[prost(oneof = "scalar_time64_value::Value", tags = "1, 2")]
    pub value: ::core::option::Option<scalar_time64_value::Value>,
}
/// Nested message and enum types in `ScalarTime64Value`.
pub mod scalar_time64_value {
    #[allow(clippy::derive_partial_eq_without_eq)]
    #[derive(Clone, PartialEq, ::prost::Oneof)]
    pub enum Value {
        #[prost(int64, tag = "1")]
        Time64MicrosecondValue(i64),
        #[prost(int64, tag = "2")]
        Time64NanosecondValue(i64),
    }
}
#[allow(clippy::derive_partial_eq_without_eq)]
#[derive(Clone, PartialEq, ::prost::Message)]
pub struct ScalarTimestampValue {
    #[prost(string, tag = "5")]
    pub timezone: ::prost::alloc::string::String,
    #[prost(oneof = "scalar_timestamp_value::Value", tags = "1, 2, 3, 4")]
    pub value: ::core::option::Option<scalar_timestamp_value::Value>,
}
/// Nested message and enum types in `ScalarTimestampValue`.
pub mod scalar_timestamp_value {
    #[allow(clippy::derive_partial_eq_without_eq)]
    #[derive(Clone, PartialEq, ::prost::Oneof)]
    pub enum Value {
        #[prost(int64, tag = "1")]
        TimeMicrosecondValue(i64),
        #[prost(int64, tag = "2")]
        TimeNanosecondValue(i64),
        #[prost(int64, tag = "3")]
        TimeSecondValue(i64),
        #[prost(int64, tag = "4")]
        TimeMillisecondValue(i64),
    }
}
#[allow(clippy::derive_partial_eq_without_eq)]
#[derive(Clone, PartialEq, ::prost::Message)]
pub struct ScalarDictionaryValue {
    #[prost(message, optional, tag = "1")]
    pub index_type: ::core::option::Option<ArrowType>,
    #[prost(message, optional, boxed, tag = "2")]
    pub value: ::core::option::Option<::prost::alloc::boxed::Box<ScalarValue>>,
}
#[allow(clippy::derive_partial_eq_without_eq)]
#[derive(Clone, PartialEq, ::prost::Message)]
pub struct IntervalMonthDayNanoValue {
    #[prost(int32, tag = "1")]
    pub months: i32,
    #[prost(int32, tag = "2")]
    pub days: i32,
    #[prost(int64, tag = "3")]
    pub nanos: i64,
}
#[allow(clippy::derive_partial_eq_without_eq)]
#[derive(Clone, PartialEq, ::prost::Message)]
pub struct StructValue {
    /// Note that a null struct value must have one or more fields, so we
    /// encode a null StructValue as one witth an empty field_values
    /// list.
    #[prost(message, repeated, tag = "2")]
    pub field_values: ::prost::alloc::vec::Vec<ScalarValue>,
    #[prost(message, repeated, tag = "3")]
    pub fields: ::prost::alloc::vec::Vec<Field>,
}
#[allow(clippy::derive_partial_eq_without_eq)]
#[derive(Clone, PartialEq, ::prost::Message)]
pub struct ScalarFixedSizeBinary {
    #[prost(bytes = "vec", tag = "1")]
    pub values: ::prost::alloc::vec::Vec<u8>,
    #[prost(int32, tag = "2")]
    pub length: i32,
}
#[allow(clippy::derive_partial_eq_without_eq)]
#[derive(Clone, PartialEq, ::prost::Message)]
pub struct ScalarValue {
    #[prost(
        oneof = "scalar_value::Value",
        tags = "33, 1, 2, 3, 4, 5, 6, 7, 8, 9, 10, 11, 12, 13, 14, 15, 17, 20, 21, 24, 25, 26, 27, 28, 29, 30, 31, 32, 34"
    )]
    pub value: ::core::option::Option<scalar_value::Value>,
}
/// Nested message and enum types in `ScalarValue`.
pub mod scalar_value {
    #[allow(clippy::derive_partial_eq_without_eq)]
    #[derive(Clone, PartialEq, ::prost::Oneof)]
    pub enum Value {
        /// was PrimitiveScalarType null_value = 19;
        /// Null value of any type
        #[prost(message, tag = "33")]
        NullValue(super::ArrowType),
        #[prost(bool, tag = "1")]
        BoolValue(bool),
        #[prost(string, tag = "2")]
        Utf8Value(::prost::alloc::string::String),
        #[prost(string, tag = "3")]
        LargeUtf8Value(::prost::alloc::string::String),
        #[prost(int32, tag = "4")]
        Int8Value(i32),
        #[prost(int32, tag = "5")]
        Int16Value(i32),
        #[prost(int32, tag = "6")]
        Int32Value(i32),
        #[prost(int64, tag = "7")]
        Int64Value(i64),
        #[prost(uint32, tag = "8")]
        Uint8Value(u32),
        #[prost(uint32, tag = "9")]
        Uint16Value(u32),
        #[prost(uint32, tag = "10")]
        Uint32Value(u32),
        #[prost(uint64, tag = "11")]
        Uint64Value(u64),
        #[prost(float, tag = "12")]
        Float32Value(f32),
        #[prost(double, tag = "13")]
        Float64Value(f64),
        /// Literal Date32 value always has a unit of day
        #[prost(int32, tag = "14")]
        Date32Value(i32),
        #[prost(message, tag = "15")]
        Time32Value(super::ScalarTime32Value),
        /// WAS: ScalarType null_list_value = 18;
        #[prost(message, tag = "17")]
        ListValue(super::ScalarListValue),
        #[prost(message, tag = "20")]
        Decimal128Value(super::Decimal128),
        #[prost(int64, tag = "21")]
        Date64Value(i64),
        #[prost(int32, tag = "24")]
        IntervalYearmonthValue(i32),
        #[prost(int64, tag = "25")]
        IntervalDaytimeValue(i64),
        #[prost(message, tag = "26")]
        TimestampValue(super::ScalarTimestampValue),
        #[prost(message, tag = "27")]
        DictionaryValue(::prost::alloc::boxed::Box<super::ScalarDictionaryValue>),
        #[prost(bytes, tag = "28")]
        BinaryValue(::prost::alloc::vec::Vec<u8>),
        #[prost(bytes, tag = "29")]
        LargeBinaryValue(::prost::alloc::vec::Vec<u8>),
        #[prost(message, tag = "30")]
        Time64Value(super::ScalarTime64Value),
        #[prost(message, tag = "31")]
        IntervalMonthDayNano(super::IntervalMonthDayNanoValue),
        #[prost(message, tag = "32")]
        StructValue(super::StructValue),
        #[prost(message, tag = "34")]
        FixedSizeBinaryValue(super::ScalarFixedSizeBinary),
    }
}
#[allow(clippy::derive_partial_eq_without_eq)]
#[derive(Clone, PartialEq, ::prost::Message)]
pub struct Decimal128 {
    #[prost(bytes = "vec", tag = "1")]
    pub value: ::prost::alloc::vec::Vec<u8>,
    #[prost(int64, tag = "2")]
    pub p: i64,
    #[prost(int64, tag = "3")]
    pub s: i64,
}
/// Serialized data type
#[allow(clippy::derive_partial_eq_without_eq)]
#[derive(Clone, PartialEq, ::prost::Message)]
pub struct ArrowType {
    #[prost(
        oneof = "arrow_type::ArrowTypeEnum",
        tags = "1, 2, 3, 4, 5, 6, 7, 8, 9, 10, 11, 12, 13, 14, 32, 15, 16, 31, 17, 18, 19, 20, 21, 22, 23, 24, 25, 26, 27, 28, 29, 30, 33"
    )]
    pub arrow_type_enum: ::core::option::Option<arrow_type::ArrowTypeEnum>,
}
/// Nested message and enum types in `ArrowType`.
pub mod arrow_type {
    #[allow(clippy::derive_partial_eq_without_eq)]
    #[derive(Clone, PartialEq, ::prost::Oneof)]
    pub enum ArrowTypeEnum {
        /// arrow::Type::NA
        #[prost(message, tag = "1")]
        None(super::EmptyMessage),
        /// arrow::Type::BOOL
        #[prost(message, tag = "2")]
        Bool(super::EmptyMessage),
        /// arrow::Type::UINT8
        #[prost(message, tag = "3")]
        Uint8(super::EmptyMessage),
        /// arrow::Type::INT8
        #[prost(message, tag = "4")]
        Int8(super::EmptyMessage),
        /// represents arrow::Type fields in src/arrow/type.h
        #[prost(message, tag = "5")]
        Uint16(super::EmptyMessage),
        #[prost(message, tag = "6")]
        Int16(super::EmptyMessage),
        #[prost(message, tag = "7")]
        Uint32(super::EmptyMessage),
        #[prost(message, tag = "8")]
        Int32(super::EmptyMessage),
        #[prost(message, tag = "9")]
        Uint64(super::EmptyMessage),
        #[prost(message, tag = "10")]
        Int64(super::EmptyMessage),
        #[prost(message, tag = "11")]
        Float16(super::EmptyMessage),
        #[prost(message, tag = "12")]
        Float32(super::EmptyMessage),
        #[prost(message, tag = "13")]
        Float64(super::EmptyMessage),
        #[prost(message, tag = "14")]
        Utf8(super::EmptyMessage),
        #[prost(message, tag = "32")]
        LargeUtf8(super::EmptyMessage),
        #[prost(message, tag = "15")]
        Binary(super::EmptyMessage),
        #[prost(int32, tag = "16")]
        FixedSizeBinary(i32),
        #[prost(message, tag = "31")]
        LargeBinary(super::EmptyMessage),
        #[prost(message, tag = "17")]
        Date32(super::EmptyMessage),
        #[prost(message, tag = "18")]
        Date64(super::EmptyMessage),
        #[prost(enumeration = "super::TimeUnit", tag = "19")]
        Duration(i32),
        #[prost(message, tag = "20")]
        Timestamp(super::Timestamp),
        #[prost(enumeration = "super::TimeUnit", tag = "21")]
        Time32(i32),
        #[prost(enumeration = "super::TimeUnit", tag = "22")]
        Time64(i32),
        #[prost(enumeration = "super::IntervalUnit", tag = "23")]
        Interval(i32),
        #[prost(message, tag = "24")]
        Decimal(super::Decimal),
        #[prost(message, tag = "25")]
        List(::prost::alloc::boxed::Box<super::List>),
        #[prost(message, tag = "26")]
        LargeList(::prost::alloc::boxed::Box<super::List>),
        #[prost(message, tag = "27")]
        FixedSizeList(::prost::alloc::boxed::Box<super::FixedSizeList>),
        #[prost(message, tag = "28")]
        Struct(super::Struct),
        #[prost(message, tag = "29")]
        Union(super::Union),
        #[prost(message, tag = "30")]
        Dictionary(::prost::alloc::boxed::Box<super::Dictionary>),
        #[prost(message, tag = "33")]
        Map(::prost::alloc::boxed::Box<super::Map>),
    }
}
/// Useful for representing an empty enum variant in rust
/// E.G. enum example{One, Two(i32)}
/// maps to
/// message example{
///     oneof{
///         EmptyMessage One = 1;
///         i32 Two = 2;
///    }
/// }
#[allow(clippy::derive_partial_eq_without_eq)]
#[derive(Clone, PartialEq, ::prost::Message)]
pub struct EmptyMessage {}
#[allow(clippy::derive_partial_eq_without_eq)]
#[derive(Clone, PartialEq, ::prost::Message)]
pub struct AnalyzedLogicalPlanType {
    #[prost(string, tag = "1")]
    pub analyzer_name: ::prost::alloc::string::String,
}
#[allow(clippy::derive_partial_eq_without_eq)]
#[derive(Clone, PartialEq, ::prost::Message)]
pub struct OptimizedLogicalPlanType {
    #[prost(string, tag = "1")]
    pub optimizer_name: ::prost::alloc::string::String,
}
#[allow(clippy::derive_partial_eq_without_eq)]
#[derive(Clone, PartialEq, ::prost::Message)]
pub struct OptimizedPhysicalPlanType {
    #[prost(string, tag = "1")]
    pub optimizer_name: ::prost::alloc::string::String,
}
#[allow(clippy::derive_partial_eq_without_eq)]
#[derive(Clone, PartialEq, ::prost::Message)]
pub struct PlanType {
    #[prost(oneof = "plan_type::PlanTypeEnum", tags = "1, 7, 8, 2, 3, 4, 5, 6")]
    pub plan_type_enum: ::core::option::Option<plan_type::PlanTypeEnum>,
}
/// Nested message and enum types in `PlanType`.
pub mod plan_type {
    #[allow(clippy::derive_partial_eq_without_eq)]
    #[derive(Clone, PartialEq, ::prost::Oneof)]
    pub enum PlanTypeEnum {
        #[prost(message, tag = "1")]
        InitialLogicalPlan(super::EmptyMessage),
        #[prost(message, tag = "7")]
        AnalyzedLogicalPlan(super::AnalyzedLogicalPlanType),
        #[prost(message, tag = "8")]
        FinalAnalyzedLogicalPlan(super::EmptyMessage),
        #[prost(message, tag = "2")]
        OptimizedLogicalPlan(super::OptimizedLogicalPlanType),
        #[prost(message, tag = "3")]
        FinalLogicalPlan(super::EmptyMessage),
        #[prost(message, tag = "4")]
        InitialPhysicalPlan(super::EmptyMessage),
        #[prost(message, tag = "5")]
        OptimizedPhysicalPlan(super::OptimizedPhysicalPlanType),
        #[prost(message, tag = "6")]
        FinalPhysicalPlan(super::EmptyMessage),
    }
}
#[allow(clippy::derive_partial_eq_without_eq)]
#[derive(Clone, PartialEq, ::prost::Message)]
pub struct StringifiedPlan {
    #[prost(message, optional, tag = "1")]
    pub plan_type: ::core::option::Option<PlanType>,
    #[prost(string, tag = "2")]
    pub plan: ::prost::alloc::string::String,
}
#[allow(clippy::derive_partial_eq_without_eq)]
#[derive(Clone, PartialEq, ::prost::Message)]
pub struct BareTableReference {
    #[prost(string, tag = "1")]
    pub table: ::prost::alloc::string::String,
}
#[allow(clippy::derive_partial_eq_without_eq)]
#[derive(Clone, PartialEq, ::prost::Message)]
pub struct PartialTableReference {
    #[prost(string, tag = "1")]
    pub schema: ::prost::alloc::string::String,
    #[prost(string, tag = "2")]
    pub table: ::prost::alloc::string::String,
}
#[allow(clippy::derive_partial_eq_without_eq)]
#[derive(Clone, PartialEq, ::prost::Message)]
pub struct FullTableReference {
    #[prost(string, tag = "1")]
    pub catalog: ::prost::alloc::string::String,
    #[prost(string, tag = "2")]
    pub schema: ::prost::alloc::string::String,
    #[prost(string, tag = "3")]
    pub table: ::prost::alloc::string::String,
}
#[allow(clippy::derive_partial_eq_without_eq)]
#[derive(Clone, PartialEq, ::prost::Message)]
pub struct OwnedTableReference {
    #[prost(oneof = "owned_table_reference::TableReferenceEnum", tags = "1, 2, 3")]
    pub table_reference_enum: ::core::option::Option<
        owned_table_reference::TableReferenceEnum,
    >,
}
/// Nested message and enum types in `OwnedTableReference`.
pub mod owned_table_reference {
    #[allow(clippy::derive_partial_eq_without_eq)]
    #[derive(Clone, PartialEq, ::prost::Oneof)]
    pub enum TableReferenceEnum {
        #[prost(message, tag = "1")]
        Bare(super::BareTableReference),
        #[prost(message, tag = "2")]
        Partial(super::PartialTableReference),
        #[prost(message, tag = "3")]
        Full(super::FullTableReference),
    }
}
/// PhysicalPlanNode is a nested type
#[allow(clippy::derive_partial_eq_without_eq)]
#[derive(Clone, PartialEq, ::prost::Message)]
pub struct PhysicalPlanNode {
    #[prost(
        oneof = "physical_plan_node::PhysicalPlanType",
        tags = "1, 2, 3, 4, 6, 7, 8, 9, 10, 11, 12, 13, 14, 15, 16, 17, 18, 19, 20, 21"
    )]
    pub physical_plan_type: ::core::option::Option<physical_plan_node::PhysicalPlanType>,
}
/// Nested message and enum types in `PhysicalPlanNode`.
pub mod physical_plan_node {
    #[allow(clippy::derive_partial_eq_without_eq)]
    #[derive(Clone, PartialEq, ::prost::Oneof)]
    pub enum PhysicalPlanType {
        #[prost(message, tag = "1")]
        ParquetScan(super::ParquetScanExecNode),
        #[prost(message, tag = "2")]
        CsvScan(super::CsvScanExecNode),
        #[prost(message, tag = "3")]
        Empty(super::EmptyExecNode),
        #[prost(message, tag = "4")]
        Projection(::prost::alloc::boxed::Box<super::ProjectionExecNode>),
        #[prost(message, tag = "6")]
        GlobalLimit(::prost::alloc::boxed::Box<super::GlobalLimitExecNode>),
        #[prost(message, tag = "7")]
        LocalLimit(::prost::alloc::boxed::Box<super::LocalLimitExecNode>),
        #[prost(message, tag = "8")]
        Aggregate(::prost::alloc::boxed::Box<super::AggregateExecNode>),
        #[prost(message, tag = "9")]
        HashJoin(::prost::alloc::boxed::Box<super::HashJoinExecNode>),
        #[prost(message, tag = "10")]
        Sort(::prost::alloc::boxed::Box<super::SortExecNode>),
        #[prost(message, tag = "11")]
        CoalesceBatches(::prost::alloc::boxed::Box<super::CoalesceBatchesExecNode>),
        #[prost(message, tag = "12")]
        Filter(::prost::alloc::boxed::Box<super::FilterExecNode>),
        #[prost(message, tag = "13")]
        Merge(::prost::alloc::boxed::Box<super::CoalescePartitionsExecNode>),
        #[prost(message, tag = "14")]
        Repartition(::prost::alloc::boxed::Box<super::RepartitionExecNode>),
        #[prost(message, tag = "15")]
        Window(::prost::alloc::boxed::Box<super::WindowAggExecNode>),
        #[prost(message, tag = "16")]
        CrossJoin(::prost::alloc::boxed::Box<super::CrossJoinExecNode>),
        #[prost(message, tag = "17")]
        AvroScan(super::AvroScanExecNode),
        #[prost(message, tag = "18")]
        Extension(super::PhysicalExtensionNode),
        #[prost(message, tag = "19")]
        Union(super::UnionExecNode),
        #[prost(message, tag = "20")]
        Explain(super::ExplainExecNode),
        #[prost(message, tag = "21")]
        SortPreservingMerge(
            ::prost::alloc::boxed::Box<super::SortPreservingMergeExecNode>,
        ),
    }
}
#[allow(clippy::derive_partial_eq_without_eq)]
#[derive(Clone, PartialEq, ::prost::Message)]
pub struct PhysicalExtensionNode {
    #[prost(bytes = "vec", tag = "1")]
    pub node: ::prost::alloc::vec::Vec<u8>,
    #[prost(message, repeated, tag = "2")]
    pub inputs: ::prost::alloc::vec::Vec<PhysicalPlanNode>,
}
/// physical expressions
#[allow(clippy::derive_partial_eq_without_eq)]
#[derive(Clone, PartialEq, ::prost::Message)]
pub struct PhysicalExprNode {
    #[prost(
        oneof = "physical_expr_node::ExprType",
        tags = "1, 2, 3, 4, 5, 6, 7, 8, 9, 10, 11, 12, 13, 14, 15, 16, 17, 18, 19"
    )]
    pub expr_type: ::core::option::Option<physical_expr_node::ExprType>,
}
/// Nested message and enum types in `PhysicalExprNode`.
pub mod physical_expr_node {
    #[allow(clippy::derive_partial_eq_without_eq)]
    #[derive(Clone, PartialEq, ::prost::Oneof)]
    pub enum ExprType {
        /// column references
        #[prost(message, tag = "1")]
        Column(super::PhysicalColumn),
        #[prost(message, tag = "2")]
        Literal(super::ScalarValue),
        /// binary expressions
        #[prost(message, tag = "3")]
        BinaryExpr(::prost::alloc::boxed::Box<super::PhysicalBinaryExprNode>),
        /// aggregate expressions
        #[prost(message, tag = "4")]
        AggregateExpr(super::PhysicalAggregateExprNode),
        /// null checks
        #[prost(message, tag = "5")]
        IsNullExpr(::prost::alloc::boxed::Box<super::PhysicalIsNull>),
        #[prost(message, tag = "6")]
        IsNotNullExpr(::prost::alloc::boxed::Box<super::PhysicalIsNotNull>),
        #[prost(message, tag = "7")]
        NotExpr(::prost::alloc::boxed::Box<super::PhysicalNot>),
        #[prost(message, tag = "8")]
        Case(::prost::alloc::boxed::Box<super::PhysicalCaseNode>),
        #[prost(message, tag = "9")]
        Cast(::prost::alloc::boxed::Box<super::PhysicalCastNode>),
        #[prost(message, tag = "10")]
        Sort(::prost::alloc::boxed::Box<super::PhysicalSortExprNode>),
        #[prost(message, tag = "11")]
        Negative(::prost::alloc::boxed::Box<super::PhysicalNegativeNode>),
        #[prost(message, tag = "12")]
        InList(::prost::alloc::boxed::Box<super::PhysicalInListNode>),
        #[prost(message, tag = "13")]
        ScalarFunction(super::PhysicalScalarFunctionNode),
        #[prost(message, tag = "14")]
        TryCast(::prost::alloc::boxed::Box<super::PhysicalTryCastNode>),
        /// window expressions
        #[prost(message, tag = "15")]
        WindowExpr(::prost::alloc::boxed::Box<super::PhysicalWindowExprNode>),
        #[prost(message, tag = "16")]
        ScalarUdf(super::PhysicalScalarUdfNode),
        #[prost(message, tag = "17")]
        DateTimeIntervalExpr(
            ::prost::alloc::boxed::Box<super::PhysicalDateTimeIntervalExprNode>,
        ),
        #[prost(message, tag = "18")]
        LikeExpr(::prost::alloc::boxed::Box<super::PhysicalLikeExprNode>),
        #[prost(message, tag = "19")]
        GetIndexedFieldExpr(
            ::prost::alloc::boxed::Box<super::PhysicalGetIndexedFieldExprNode>,
        ),
    }
}
#[allow(clippy::derive_partial_eq_without_eq)]
#[derive(Clone, PartialEq, ::prost::Message)]
pub struct PhysicalScalarUdfNode {
    #[prost(string, tag = "1")]
    pub name: ::prost::alloc::string::String,
    #[prost(message, repeated, tag = "2")]
    pub args: ::prost::alloc::vec::Vec<PhysicalExprNode>,
    #[prost(message, optional, tag = "4")]
    pub return_type: ::core::option::Option<ArrowType>,
}
#[allow(clippy::derive_partial_eq_without_eq)]
#[derive(Clone, PartialEq, ::prost::Message)]
pub struct PhysicalAggregateExprNode {
    #[prost(message, repeated, tag = "2")]
    pub expr: ::prost::alloc::vec::Vec<PhysicalExprNode>,
    #[prost(bool, tag = "3")]
    pub distinct: bool,
    #[prost(oneof = "physical_aggregate_expr_node::AggregateFunction", tags = "1, 4")]
    pub aggregate_function: ::core::option::Option<
        physical_aggregate_expr_node::AggregateFunction,
    >,
}
/// Nested message and enum types in `PhysicalAggregateExprNode`.
pub mod physical_aggregate_expr_node {
    #[allow(clippy::derive_partial_eq_without_eq)]
    #[derive(Clone, PartialEq, ::prost::Oneof)]
    pub enum AggregateFunction {
        #[prost(enumeration = "super::AggregateFunction", tag = "1")]
        AggrFunction(i32),
        #[prost(string, tag = "4")]
        UserDefinedAggrFunction(::prost::alloc::string::String),
    }
}
#[allow(clippy::derive_partial_eq_without_eq)]
#[derive(Clone, PartialEq, ::prost::Message)]
pub struct PhysicalWindowExprNode {
    #[prost(message, optional, boxed, tag = "4")]
    pub expr: ::core::option::Option<::prost::alloc::boxed::Box<PhysicalExprNode>>,
    #[prost(oneof = "physical_window_expr_node::WindowFunction", tags = "1, 2")]
    pub window_function: ::core::option::Option<
        physical_window_expr_node::WindowFunction,
    >,
}
/// Nested message and enum types in `PhysicalWindowExprNode`.
pub mod physical_window_expr_node {
    #[allow(clippy::derive_partial_eq_without_eq)]
    #[derive(Clone, PartialEq, ::prost::Oneof)]
    pub enum WindowFunction {
        #[prost(enumeration = "super::AggregateFunction", tag = "1")]
        AggrFunction(i32),
        /// udaf = 3
        #[prost(enumeration = "super::BuiltInWindowFunction", tag = "2")]
        BuiltInFunction(i32),
    }
}
#[allow(clippy::derive_partial_eq_without_eq)]
#[derive(Clone, PartialEq, ::prost::Message)]
pub struct PhysicalIsNull {
    #[prost(message, optional, boxed, tag = "1")]
    pub expr: ::core::option::Option<::prost::alloc::boxed::Box<PhysicalExprNode>>,
}
#[allow(clippy::derive_partial_eq_without_eq)]
#[derive(Clone, PartialEq, ::prost::Message)]
pub struct PhysicalIsNotNull {
    #[prost(message, optional, boxed, tag = "1")]
    pub expr: ::core::option::Option<::prost::alloc::boxed::Box<PhysicalExprNode>>,
}
#[allow(clippy::derive_partial_eq_without_eq)]
#[derive(Clone, PartialEq, ::prost::Message)]
pub struct PhysicalNot {
    #[prost(message, optional, boxed, tag = "1")]
    pub expr: ::core::option::Option<::prost::alloc::boxed::Box<PhysicalExprNode>>,
}
#[allow(clippy::derive_partial_eq_without_eq)]
#[derive(Clone, PartialEq, ::prost::Message)]
pub struct PhysicalAliasNode {
    #[prost(message, optional, tag = "1")]
    pub expr: ::core::option::Option<PhysicalExprNode>,
    #[prost(string, tag = "2")]
    pub alias: ::prost::alloc::string::String,
}
#[allow(clippy::derive_partial_eq_without_eq)]
#[derive(Clone, PartialEq, ::prost::Message)]
pub struct PhysicalBinaryExprNode {
    #[prost(message, optional, boxed, tag = "1")]
    pub l: ::core::option::Option<::prost::alloc::boxed::Box<PhysicalExprNode>>,
    #[prost(message, optional, boxed, tag = "2")]
    pub r: ::core::option::Option<::prost::alloc::boxed::Box<PhysicalExprNode>>,
    #[prost(string, tag = "3")]
    pub op: ::prost::alloc::string::String,
}
#[allow(clippy::derive_partial_eq_without_eq)]
#[derive(Clone, PartialEq, ::prost::Message)]
pub struct PhysicalDateTimeIntervalExprNode {
    #[prost(message, optional, boxed, tag = "1")]
    pub l: ::core::option::Option<::prost::alloc::boxed::Box<PhysicalExprNode>>,
    #[prost(message, optional, boxed, tag = "2")]
    pub r: ::core::option::Option<::prost::alloc::boxed::Box<PhysicalExprNode>>,
    #[prost(string, tag = "3")]
    pub op: ::prost::alloc::string::String,
}
#[allow(clippy::derive_partial_eq_without_eq)]
#[derive(Clone, PartialEq, ::prost::Message)]
pub struct PhysicalLikeExprNode {
    #[prost(bool, tag = "1")]
    pub negated: bool,
    #[prost(bool, tag = "2")]
    pub case_insensitive: bool,
    #[prost(message, optional, boxed, tag = "3")]
    pub expr: ::core::option::Option<::prost::alloc::boxed::Box<PhysicalExprNode>>,
    #[prost(message, optional, boxed, tag = "4")]
    pub pattern: ::core::option::Option<::prost::alloc::boxed::Box<PhysicalExprNode>>,
}
#[allow(clippy::derive_partial_eq_without_eq)]
#[derive(Clone, PartialEq, ::prost::Message)]
pub struct PhysicalSortExprNode {
    #[prost(message, optional, boxed, tag = "1")]
    pub expr: ::core::option::Option<::prost::alloc::boxed::Box<PhysicalExprNode>>,
    #[prost(bool, tag = "2")]
    pub asc: bool,
    #[prost(bool, tag = "3")]
    pub nulls_first: bool,
}
#[allow(clippy::derive_partial_eq_without_eq)]
#[derive(Clone, PartialEq, ::prost::Message)]
pub struct PhysicalWhenThen {
    #[prost(message, optional, tag = "1")]
    pub when_expr: ::core::option::Option<PhysicalExprNode>,
    #[prost(message, optional, tag = "2")]
    pub then_expr: ::core::option::Option<PhysicalExprNode>,
}
#[allow(clippy::derive_partial_eq_without_eq)]
#[derive(Clone, PartialEq, ::prost::Message)]
pub struct PhysicalInListNode {
    #[prost(message, optional, boxed, tag = "1")]
    pub expr: ::core::option::Option<::prost::alloc::boxed::Box<PhysicalExprNode>>,
    #[prost(message, repeated, tag = "2")]
    pub list: ::prost::alloc::vec::Vec<PhysicalExprNode>,
    #[prost(bool, tag = "3")]
    pub negated: bool,
}
#[allow(clippy::derive_partial_eq_without_eq)]
#[derive(Clone, PartialEq, ::prost::Message)]
pub struct PhysicalCaseNode {
    #[prost(message, optional, boxed, tag = "1")]
    pub expr: ::core::option::Option<::prost::alloc::boxed::Box<PhysicalExprNode>>,
    #[prost(message, repeated, tag = "2")]
    pub when_then_expr: ::prost::alloc::vec::Vec<PhysicalWhenThen>,
    #[prost(message, optional, boxed, tag = "3")]
    pub else_expr: ::core::option::Option<::prost::alloc::boxed::Box<PhysicalExprNode>>,
}
#[allow(clippy::derive_partial_eq_without_eq)]
#[derive(Clone, PartialEq, ::prost::Message)]
pub struct PhysicalScalarFunctionNode {
    #[prost(string, tag = "1")]
    pub name: ::prost::alloc::string::String,
    #[prost(enumeration = "ScalarFunction", tag = "2")]
    pub fun: i32,
    #[prost(message, repeated, tag = "3")]
    pub args: ::prost::alloc::vec::Vec<PhysicalExprNode>,
    #[prost(message, optional, tag = "4")]
    pub return_type: ::core::option::Option<ArrowType>,
}
#[allow(clippy::derive_partial_eq_without_eq)]
#[derive(Clone, PartialEq, ::prost::Message)]
pub struct PhysicalTryCastNode {
    #[prost(message, optional, boxed, tag = "1")]
    pub expr: ::core::option::Option<::prost::alloc::boxed::Box<PhysicalExprNode>>,
    #[prost(message, optional, tag = "2")]
    pub arrow_type: ::core::option::Option<ArrowType>,
}
#[allow(clippy::derive_partial_eq_without_eq)]
#[derive(Clone, PartialEq, ::prost::Message)]
pub struct PhysicalCastNode {
    #[prost(message, optional, boxed, tag = "1")]
    pub expr: ::core::option::Option<::prost::alloc::boxed::Box<PhysicalExprNode>>,
    #[prost(message, optional, tag = "2")]
    pub arrow_type: ::core::option::Option<ArrowType>,
}
#[allow(clippy::derive_partial_eq_without_eq)]
#[derive(Clone, PartialEq, ::prost::Message)]
pub struct PhysicalNegativeNode {
    #[prost(message, optional, boxed, tag = "1")]
    pub expr: ::core::option::Option<::prost::alloc::boxed::Box<PhysicalExprNode>>,
}
#[allow(clippy::derive_partial_eq_without_eq)]
#[derive(Clone, PartialEq, ::prost::Message)]
pub struct FilterExecNode {
    #[prost(message, optional, boxed, tag = "1")]
    pub input: ::core::option::Option<::prost::alloc::boxed::Box<PhysicalPlanNode>>,
    #[prost(message, optional, tag = "2")]
    pub expr: ::core::option::Option<PhysicalExprNode>,
}
#[allow(clippy::derive_partial_eq_without_eq)]
#[derive(Clone, PartialEq, ::prost::Message)]
pub struct FileGroup {
    #[prost(message, repeated, tag = "1")]
    pub files: ::prost::alloc::vec::Vec<PartitionedFile>,
}
#[allow(clippy::derive_partial_eq_without_eq)]
#[derive(Clone, PartialEq, ::prost::Message)]
pub struct ScanLimit {
    /// wrap into a message to make it optional
    #[prost(uint32, tag = "1")]
    pub limit: u32,
}
#[allow(clippy::derive_partial_eq_without_eq)]
#[derive(Clone, PartialEq, ::prost::Message)]
pub struct FileScanExecConf {
    #[prost(message, repeated, tag = "1")]
    pub file_groups: ::prost::alloc::vec::Vec<FileGroup>,
    #[prost(message, optional, tag = "2")]
    pub schema: ::core::option::Option<Schema>,
    #[prost(uint32, repeated, tag = "4")]
    pub projection: ::prost::alloc::vec::Vec<u32>,
    #[prost(message, optional, tag = "5")]
    pub limit: ::core::option::Option<ScanLimit>,
    #[prost(message, optional, tag = "6")]
    pub statistics: ::core::option::Option<Statistics>,
    #[prost(string, repeated, tag = "7")]
    pub table_partition_cols: ::prost::alloc::vec::Vec<::prost::alloc::string::String>,
    #[prost(string, tag = "8")]
    pub object_store_url: ::prost::alloc::string::String,
    #[prost(message, repeated, tag = "9")]
    pub output_ordering: ::prost::alloc::vec::Vec<PhysicalSortExprNode>,
}
#[allow(clippy::derive_partial_eq_without_eq)]
#[derive(Clone, PartialEq, ::prost::Message)]
pub struct ParquetScanExecNode {
    #[prost(message, optional, tag = "1")]
    pub base_conf: ::core::option::Option<FileScanExecConf>,
    #[prost(message, optional, tag = "3")]
    pub predicate: ::core::option::Option<PhysicalExprNode>,
}
#[allow(clippy::derive_partial_eq_without_eq)]
#[derive(Clone, PartialEq, ::prost::Message)]
pub struct CsvScanExecNode {
    #[prost(message, optional, tag = "1")]
    pub base_conf: ::core::option::Option<FileScanExecConf>,
    #[prost(bool, tag = "2")]
    pub has_header: bool,
    #[prost(string, tag = "3")]
    pub delimiter: ::prost::alloc::string::String,
}
#[allow(clippy::derive_partial_eq_without_eq)]
#[derive(Clone, PartialEq, ::prost::Message)]
pub struct AvroScanExecNode {
    #[prost(message, optional, tag = "1")]
    pub base_conf: ::core::option::Option<FileScanExecConf>,
}
#[allow(clippy::derive_partial_eq_without_eq)]
#[derive(Clone, PartialEq, ::prost::Message)]
pub struct HashJoinExecNode {
    #[prost(message, optional, boxed, tag = "1")]
    pub left: ::core::option::Option<::prost::alloc::boxed::Box<PhysicalPlanNode>>,
    #[prost(message, optional, boxed, tag = "2")]
    pub right: ::core::option::Option<::prost::alloc::boxed::Box<PhysicalPlanNode>>,
    #[prost(message, repeated, tag = "3")]
    pub on: ::prost::alloc::vec::Vec<JoinOn>,
    #[prost(enumeration = "JoinType", tag = "4")]
    pub join_type: i32,
    #[prost(enumeration = "PartitionMode", tag = "6")]
    pub partition_mode: i32,
    #[prost(bool, tag = "7")]
    pub null_equals_null: bool,
    #[prost(message, optional, tag = "8")]
    pub filter: ::core::option::Option<JoinFilter>,
}
#[allow(clippy::derive_partial_eq_without_eq)]
#[derive(Clone, PartialEq, ::prost::Message)]
pub struct UnionExecNode {
    #[prost(message, repeated, tag = "1")]
    pub inputs: ::prost::alloc::vec::Vec<PhysicalPlanNode>,
}
#[allow(clippy::derive_partial_eq_without_eq)]
#[derive(Clone, PartialEq, ::prost::Message)]
pub struct ExplainExecNode {
    #[prost(message, optional, tag = "1")]
    pub schema: ::core::option::Option<Schema>,
    #[prost(message, repeated, tag = "2")]
    pub stringified_plans: ::prost::alloc::vec::Vec<StringifiedPlan>,
    #[prost(bool, tag = "3")]
    pub verbose: bool,
}
#[allow(clippy::derive_partial_eq_without_eq)]
#[derive(Clone, PartialEq, ::prost::Message)]
pub struct CrossJoinExecNode {
    #[prost(message, optional, boxed, tag = "1")]
    pub left: ::core::option::Option<::prost::alloc::boxed::Box<PhysicalPlanNode>>,
    #[prost(message, optional, boxed, tag = "2")]
    pub right: ::core::option::Option<::prost::alloc::boxed::Box<PhysicalPlanNode>>,
}
#[allow(clippy::derive_partial_eq_without_eq)]
#[derive(Clone, PartialEq, ::prost::Message)]
pub struct PhysicalColumn {
    #[prost(string, tag = "1")]
    pub name: ::prost::alloc::string::String,
    #[prost(uint32, tag = "2")]
    pub index: u32,
}
#[allow(clippy::derive_partial_eq_without_eq)]
#[derive(Clone, PartialEq, ::prost::Message)]
pub struct JoinOn {
    #[prost(message, optional, tag = "1")]
    pub left: ::core::option::Option<PhysicalColumn>,
    #[prost(message, optional, tag = "2")]
    pub right: ::core::option::Option<PhysicalColumn>,
}
#[allow(clippy::derive_partial_eq_without_eq)]
#[derive(Clone, PartialEq, ::prost::Message)]
pub struct EmptyExecNode {
    #[prost(bool, tag = "1")]
    pub produce_one_row: bool,
    #[prost(message, optional, tag = "2")]
    pub schema: ::core::option::Option<Schema>,
}
#[allow(clippy::derive_partial_eq_without_eq)]
#[derive(Clone, PartialEq, ::prost::Message)]
pub struct ProjectionExecNode {
    #[prost(message, optional, boxed, tag = "1")]
    pub input: ::core::option::Option<::prost::alloc::boxed::Box<PhysicalPlanNode>>,
    #[prost(message, repeated, tag = "2")]
    pub expr: ::prost::alloc::vec::Vec<PhysicalExprNode>,
    #[prost(string, repeated, tag = "3")]
    pub expr_name: ::prost::alloc::vec::Vec<::prost::alloc::string::String>,
}
#[allow(clippy::derive_partial_eq_without_eq)]
#[derive(Clone, PartialEq, ::prost::Message)]
pub struct WindowAggExecNode {
    #[prost(message, optional, boxed, tag = "1")]
    pub input: ::core::option::Option<::prost::alloc::boxed::Box<PhysicalPlanNode>>,
    #[prost(message, repeated, tag = "2")]
    pub window_expr: ::prost::alloc::vec::Vec<PhysicalExprNode>,
    #[prost(string, repeated, tag = "3")]
    pub window_expr_name: ::prost::alloc::vec::Vec<::prost::alloc::string::String>,
    #[prost(message, optional, tag = "4")]
    pub input_schema: ::core::option::Option<Schema>,
}
#[allow(clippy::derive_partial_eq_without_eq)]
#[derive(Clone, PartialEq, ::prost::Message)]
pub struct MaybeFilter {
    #[prost(message, optional, tag = "1")]
    pub expr: ::core::option::Option<PhysicalExprNode>,
}
#[allow(clippy::derive_partial_eq_without_eq)]
#[derive(Clone, PartialEq, ::prost::Message)]
pub struct MaybePhysicalSortExprs {
    #[prost(message, repeated, tag = "1")]
    pub sort_expr: ::prost::alloc::vec::Vec<PhysicalSortExprNode>,
}
#[allow(clippy::derive_partial_eq_without_eq)]
#[derive(Clone, PartialEq, ::prost::Message)]
pub struct AggregateExecNode {
    #[prost(message, repeated, tag = "1")]
    pub group_expr: ::prost::alloc::vec::Vec<PhysicalExprNode>,
    #[prost(message, repeated, tag = "2")]
    pub aggr_expr: ::prost::alloc::vec::Vec<PhysicalExprNode>,
    #[prost(enumeration = "AggregateMode", tag = "3")]
    pub mode: i32,
    #[prost(message, optional, boxed, tag = "4")]
    pub input: ::core::option::Option<::prost::alloc::boxed::Box<PhysicalPlanNode>>,
    #[prost(string, repeated, tag = "5")]
    pub group_expr_name: ::prost::alloc::vec::Vec<::prost::alloc::string::String>,
    #[prost(string, repeated, tag = "6")]
    pub aggr_expr_name: ::prost::alloc::vec::Vec<::prost::alloc::string::String>,
    /// we need the input schema to the partial aggregate to pass to the final aggregate
    #[prost(message, optional, tag = "7")]
    pub input_schema: ::core::option::Option<Schema>,
    #[prost(message, repeated, tag = "8")]
    pub null_expr: ::prost::alloc::vec::Vec<PhysicalExprNode>,
    #[prost(bool, repeated, tag = "9")]
    pub groups: ::prost::alloc::vec::Vec<bool>,
    #[prost(message, repeated, tag = "10")]
    pub filter_expr: ::prost::alloc::vec::Vec<MaybeFilter>,
    #[prost(message, repeated, tag = "11")]
    pub order_by_expr: ::prost::alloc::vec::Vec<MaybePhysicalSortExprs>,
}
#[allow(clippy::derive_partial_eq_without_eq)]
#[derive(Clone, PartialEq, ::prost::Message)]
pub struct GlobalLimitExecNode {
    #[prost(message, optional, boxed, tag = "1")]
    pub input: ::core::option::Option<::prost::alloc::boxed::Box<PhysicalPlanNode>>,
    /// The number of rows to skip before fetch
    #[prost(uint32, tag = "2")]
    pub skip: u32,
    /// Maximum number of rows to fetch; negative means no limit
    #[prost(int64, tag = "3")]
    pub fetch: i64,
}
#[allow(clippy::derive_partial_eq_without_eq)]
#[derive(Clone, PartialEq, ::prost::Message)]
pub struct LocalLimitExecNode {
    #[prost(message, optional, boxed, tag = "1")]
    pub input: ::core::option::Option<::prost::alloc::boxed::Box<PhysicalPlanNode>>,
    #[prost(uint32, tag = "2")]
    pub fetch: u32,
}
#[allow(clippy::derive_partial_eq_without_eq)]
#[derive(Clone, PartialEq, ::prost::Message)]
pub struct SortExecNode {
    #[prost(message, optional, boxed, tag = "1")]
    pub input: ::core::option::Option<::prost::alloc::boxed::Box<PhysicalPlanNode>>,
    #[prost(message, repeated, tag = "2")]
    pub expr: ::prost::alloc::vec::Vec<PhysicalExprNode>,
    /// Maximum number of highest/lowest rows to fetch; negative means no limit
    #[prost(int64, tag = "3")]
    pub fetch: i64,
    #[prost(bool, tag = "4")]
    pub preserve_partitioning: bool,
}
#[allow(clippy::derive_partial_eq_without_eq)]
#[derive(Clone, PartialEq, ::prost::Message)]
pub struct SortPreservingMergeExecNode {
    #[prost(message, optional, boxed, tag = "1")]
    pub input: ::core::option::Option<::prost::alloc::boxed::Box<PhysicalPlanNode>>,
    #[prost(message, repeated, tag = "2")]
    pub expr: ::prost::alloc::vec::Vec<PhysicalExprNode>,
}
#[allow(clippy::derive_partial_eq_without_eq)]
#[derive(Clone, PartialEq, ::prost::Message)]
pub struct CoalesceBatchesExecNode {
    #[prost(message, optional, boxed, tag = "1")]
    pub input: ::core::option::Option<::prost::alloc::boxed::Box<PhysicalPlanNode>>,
    #[prost(uint32, tag = "2")]
    pub target_batch_size: u32,
}
#[allow(clippy::derive_partial_eq_without_eq)]
#[derive(Clone, PartialEq, ::prost::Message)]
pub struct CoalescePartitionsExecNode {
    #[prost(message, optional, boxed, tag = "1")]
    pub input: ::core::option::Option<::prost::alloc::boxed::Box<PhysicalPlanNode>>,
}
#[allow(clippy::derive_partial_eq_without_eq)]
#[derive(Clone, PartialEq, ::prost::Message)]
pub struct PhysicalHashRepartition {
    #[prost(message, repeated, tag = "1")]
    pub hash_expr: ::prost::alloc::vec::Vec<PhysicalExprNode>,
    #[prost(uint64, tag = "2")]
    pub partition_count: u64,
}
#[allow(clippy::derive_partial_eq_without_eq)]
#[derive(Clone, PartialEq, ::prost::Message)]
pub struct RepartitionExecNode {
    #[prost(message, optional, boxed, tag = "1")]
    pub input: ::core::option::Option<::prost::alloc::boxed::Box<PhysicalPlanNode>>,
    #[prost(oneof = "repartition_exec_node::PartitionMethod", tags = "2, 3, 4")]
    pub partition_method: ::core::option::Option<repartition_exec_node::PartitionMethod>,
}
/// Nested message and enum types in `RepartitionExecNode`.
pub mod repartition_exec_node {
    #[allow(clippy::derive_partial_eq_without_eq)]
    #[derive(Clone, PartialEq, ::prost::Oneof)]
    pub enum PartitionMethod {
        #[prost(uint64, tag = "2")]
        RoundRobin(u64),
        #[prost(message, tag = "3")]
        Hash(super::PhysicalHashRepartition),
        #[prost(uint64, tag = "4")]
        Unknown(u64),
    }
}
#[allow(clippy::derive_partial_eq_without_eq)]
#[derive(Clone, PartialEq, ::prost::Message)]
pub struct JoinFilter {
    #[prost(message, optional, tag = "1")]
    pub expression: ::core::option::Option<PhysicalExprNode>,
    #[prost(message, repeated, tag = "2")]
    pub column_indices: ::prost::alloc::vec::Vec<ColumnIndex>,
    #[prost(message, optional, tag = "3")]
    pub schema: ::core::option::Option<Schema>,
}
#[allow(clippy::derive_partial_eq_without_eq)]
#[derive(Clone, PartialEq, ::prost::Message)]
pub struct ColumnIndex {
    #[prost(uint32, tag = "1")]
    pub index: u32,
    #[prost(enumeration = "JoinSide", tag = "2")]
    pub side: i32,
}
#[allow(clippy::derive_partial_eq_without_eq)]
#[derive(Clone, PartialEq, ::prost::Message)]
pub struct PartitionedFile {
    #[prost(string, tag = "1")]
    pub path: ::prost::alloc::string::String,
    #[prost(uint64, tag = "2")]
    pub size: u64,
    #[prost(uint64, tag = "3")]
    pub last_modified_ns: u64,
    #[prost(message, repeated, tag = "4")]
    pub partition_values: ::prost::alloc::vec::Vec<ScalarValue>,
    #[prost(message, optional, tag = "5")]
    pub range: ::core::option::Option<FileRange>,
}
#[allow(clippy::derive_partial_eq_without_eq)]
#[derive(Clone, PartialEq, ::prost::Message)]
pub struct FileRange {
    #[prost(int64, tag = "1")]
    pub start: i64,
    #[prost(int64, tag = "2")]
    pub end: i64,
}
#[allow(clippy::derive_partial_eq_without_eq)]
#[derive(Clone, PartialEq, ::prost::Message)]
pub struct PartitionStats {
    #[prost(int64, tag = "1")]
    pub num_rows: i64,
    #[prost(int64, tag = "2")]
    pub num_batches: i64,
    #[prost(int64, tag = "3")]
    pub num_bytes: i64,
    #[prost(message, repeated, tag = "4")]
    pub column_stats: ::prost::alloc::vec::Vec<ColumnStats>,
}
#[allow(clippy::derive_partial_eq_without_eq)]
#[derive(Clone, PartialEq, ::prost::Message)]
pub struct Statistics {
    #[prost(int64, tag = "1")]
    pub num_rows: i64,
    #[prost(int64, tag = "2")]
    pub total_byte_size: i64,
    #[prost(message, repeated, tag = "3")]
    pub column_stats: ::prost::alloc::vec::Vec<ColumnStats>,
    #[prost(bool, tag = "4")]
    pub is_exact: bool,
}
#[allow(clippy::derive_partial_eq_without_eq)]
#[derive(Clone, PartialEq, ::prost::Message)]
pub struct ColumnStats {
    #[prost(message, optional, tag = "1")]
    pub min_value: ::core::option::Option<ScalarValue>,
    #[prost(message, optional, tag = "2")]
    pub max_value: ::core::option::Option<ScalarValue>,
    #[prost(uint32, tag = "3")]
    pub null_count: u32,
    #[prost(uint32, tag = "4")]
    pub distinct_count: u32,
}
#[allow(clippy::derive_partial_eq_without_eq)]
#[derive(Clone, PartialEq, ::prost::Message)]
pub struct PhysicalGetIndexedFieldExprNode {
    #[prost(message, optional, boxed, tag = "1")]
    pub arg: ::core::option::Option<::prost::alloc::boxed::Box<PhysicalExprNode>>,
    #[prost(message, optional, tag = "2")]
    pub key: ::core::option::Option<ScalarValue>,
}
#[derive(Clone, Copy, Debug, PartialEq, Eq, Hash, PartialOrd, Ord, ::prost::Enumeration)]
#[repr(i32)]
pub enum JoinType {
    Inner = 0,
    Left = 1,
    Right = 2,
    Full = 3,
    Leftsemi = 4,
    Leftanti = 5,
    Rightsemi = 6,
    Rightanti = 7,
}
impl JoinType {
    /// String value of the enum field names used in the ProtoBuf definition.
    ///
    /// The values are not transformed in any way and thus are considered stable
    /// (if the ProtoBuf definition does not change) and safe for programmatic use.
    pub fn as_str_name(&self) -> &'static str {
        match self {
            JoinType::Inner => "INNER",
            JoinType::Left => "LEFT",
            JoinType::Right => "RIGHT",
            JoinType::Full => "FULL",
            JoinType::Leftsemi => "LEFTSEMI",
            JoinType::Leftanti => "LEFTANTI",
            JoinType::Rightsemi => "RIGHTSEMI",
            JoinType::Rightanti => "RIGHTANTI",
        }
    }
    /// Creates an enum from field names used in the ProtoBuf definition.
    pub fn from_str_name(value: &str) -> ::core::option::Option<Self> {
        match value {
            "INNER" => Some(Self::Inner),
            "LEFT" => Some(Self::Left),
            "RIGHT" => Some(Self::Right),
            "FULL" => Some(Self::Full),
            "LEFTSEMI" => Some(Self::Leftsemi),
            "LEFTANTI" => Some(Self::Leftanti),
            "RIGHTSEMI" => Some(Self::Rightsemi),
            "RIGHTANTI" => Some(Self::Rightanti),
            _ => None,
        }
    }
}
#[derive(Clone, Copy, Debug, PartialEq, Eq, Hash, PartialOrd, Ord, ::prost::Enumeration)]
#[repr(i32)]
pub enum JoinConstraint {
    On = 0,
    Using = 1,
}
impl JoinConstraint {
    /// String value of the enum field names used in the ProtoBuf definition.
    ///
    /// The values are not transformed in any way and thus are considered stable
    /// (if the ProtoBuf definition does not change) and safe for programmatic use.
    pub fn as_str_name(&self) -> &'static str {
        match self {
            JoinConstraint::On => "ON",
            JoinConstraint::Using => "USING",
        }
    }
    /// Creates an enum from field names used in the ProtoBuf definition.
    pub fn from_str_name(value: &str) -> ::core::option::Option<Self> {
        match value {
            "ON" => Some(Self::On),
            "USING" => Some(Self::Using),
            _ => None,
        }
    }
}
#[derive(Clone, Copy, Debug, PartialEq, Eq, Hash, PartialOrd, Ord, ::prost::Enumeration)]
#[repr(i32)]
pub enum ScalarFunction {
    Abs = 0,
    Acos = 1,
    Asin = 2,
    Atan = 3,
    Ascii = 4,
    Ceil = 5,
    Cos = 6,
    Digest = 7,
    Exp = 8,
    Floor = 9,
    Ln = 10,
    Log = 11,
    Log10 = 12,
    Log2 = 13,
    Round = 14,
    Signum = 15,
    Sin = 16,
    Sqrt = 17,
    Tan = 18,
    Trunc = 19,
    Array = 20,
    RegexpMatch = 21,
    BitLength = 22,
    Btrim = 23,
    CharacterLength = 24,
    Chr = 25,
    Concat = 26,
    ConcatWithSeparator = 27,
    DatePart = 28,
    DateTrunc = 29,
    InitCap = 30,
    Left = 31,
    Lpad = 32,
    Lower = 33,
    Ltrim = 34,
    Md5 = 35,
    NullIf = 36,
    OctetLength = 37,
    Random = 38,
    RegexpReplace = 39,
    Repeat = 40,
    Replace = 41,
    Reverse = 42,
    Right = 43,
    Rpad = 44,
    Rtrim = 45,
    Sha224 = 46,
    Sha256 = 47,
    Sha384 = 48,
    Sha512 = 49,
    SplitPart = 50,
    StartsWith = 51,
    Strpos = 52,
    Substr = 53,
    ToHex = 54,
    ToTimestamp = 55,
    ToTimestampMillis = 56,
    ToTimestampMicros = 57,
    ToTimestampSeconds = 58,
    Now = 59,
    Translate = 60,
    Trim = 61,
    Upper = 62,
    Coalesce = 63,
    Power = 64,
    StructFun = 65,
    FromUnixtime = 66,
    Atan2 = 67,
    DateBin = 68,
    ArrowTypeof = 69,
    CurrentDate = 70,
    CurrentTime = 71,
    Uuid = 72,
    Cbrt = 73,
    Acosh = 74,
    Asinh = 75,
    Atanh = 76,
    Sinh = 77,
    Cosh = 78,
    Tanh = 79,
    Pi = 80,
    Degrees = 81,
    Radians = 82,
    Factorial = 83,
    Lcm = 84,
    Gcd = 85,
}
impl ScalarFunction {
    /// String value of the enum field names used in the ProtoBuf definition.
    ///
    /// The values are not transformed in any way and thus are considered stable
    /// (if the ProtoBuf definition does not change) and safe for programmatic use.
    pub fn as_str_name(&self) -> &'static str {
        match self {
            ScalarFunction::Abs => "Abs",
            ScalarFunction::Acos => "Acos",
            ScalarFunction::Asin => "Asin",
            ScalarFunction::Atan => "Atan",
            ScalarFunction::Ascii => "Ascii",
            ScalarFunction::Ceil => "Ceil",
            ScalarFunction::Cos => "Cos",
            ScalarFunction::Digest => "Digest",
            ScalarFunction::Exp => "Exp",
            ScalarFunction::Floor => "Floor",
            ScalarFunction::Ln => "Ln",
            ScalarFunction::Log => "Log",
            ScalarFunction::Log10 => "Log10",
            ScalarFunction::Log2 => "Log2",
            ScalarFunction::Round => "Round",
            ScalarFunction::Signum => "Signum",
            ScalarFunction::Sin => "Sin",
            ScalarFunction::Sqrt => "Sqrt",
            ScalarFunction::Tan => "Tan",
            ScalarFunction::Trunc => "Trunc",
            ScalarFunction::Array => "Array",
            ScalarFunction::RegexpMatch => "RegexpMatch",
            ScalarFunction::BitLength => "BitLength",
            ScalarFunction::Btrim => "Btrim",
            ScalarFunction::CharacterLength => "CharacterLength",
            ScalarFunction::Chr => "Chr",
            ScalarFunction::Concat => "Concat",
            ScalarFunction::ConcatWithSeparator => "ConcatWithSeparator",
            ScalarFunction::DatePart => "DatePart",
            ScalarFunction::DateTrunc => "DateTrunc",
            ScalarFunction::InitCap => "InitCap",
            ScalarFunction::Left => "Left",
            ScalarFunction::Lpad => "Lpad",
            ScalarFunction::Lower => "Lower",
            ScalarFunction::Ltrim => "Ltrim",
            ScalarFunction::Md5 => "MD5",
            ScalarFunction::NullIf => "NullIf",
            ScalarFunction::OctetLength => "OctetLength",
            ScalarFunction::Random => "Random",
            ScalarFunction::RegexpReplace => "RegexpReplace",
            ScalarFunction::Repeat => "Repeat",
            ScalarFunction::Replace => "Replace",
            ScalarFunction::Reverse => "Reverse",
            ScalarFunction::Right => "Right",
            ScalarFunction::Rpad => "Rpad",
            ScalarFunction::Rtrim => "Rtrim",
            ScalarFunction::Sha224 => "SHA224",
            ScalarFunction::Sha256 => "SHA256",
            ScalarFunction::Sha384 => "SHA384",
            ScalarFunction::Sha512 => "SHA512",
            ScalarFunction::SplitPart => "SplitPart",
            ScalarFunction::StartsWith => "StartsWith",
            ScalarFunction::Strpos => "Strpos",
            ScalarFunction::Substr => "Substr",
            ScalarFunction::ToHex => "ToHex",
            ScalarFunction::ToTimestamp => "ToTimestamp",
            ScalarFunction::ToTimestampMillis => "ToTimestampMillis",
            ScalarFunction::ToTimestampMicros => "ToTimestampMicros",
            ScalarFunction::ToTimestampSeconds => "ToTimestampSeconds",
            ScalarFunction::Now => "Now",
            ScalarFunction::Translate => "Translate",
            ScalarFunction::Trim => "Trim",
            ScalarFunction::Upper => "Upper",
            ScalarFunction::Coalesce => "Coalesce",
            ScalarFunction::Power => "Power",
            ScalarFunction::StructFun => "StructFun",
            ScalarFunction::FromUnixtime => "FromUnixtime",
            ScalarFunction::Atan2 => "Atan2",
            ScalarFunction::DateBin => "DateBin",
            ScalarFunction::ArrowTypeof => "ArrowTypeof",
            ScalarFunction::CurrentDate => "CurrentDate",
            ScalarFunction::CurrentTime => "CurrentTime",
            ScalarFunction::Uuid => "Uuid",
            ScalarFunction::Cbrt => "Cbrt",
            ScalarFunction::Acosh => "Acosh",
            ScalarFunction::Asinh => "Asinh",
            ScalarFunction::Atanh => "Atanh",
            ScalarFunction::Sinh => "Sinh",
            ScalarFunction::Cosh => "Cosh",
            ScalarFunction::Tanh => "Tanh",
            ScalarFunction::Pi => "Pi",
            ScalarFunction::Degrees => "Degrees",
            ScalarFunction::Radians => "Radians",
            ScalarFunction::Factorial => "Factorial",
            ScalarFunction::Lcm => "Lcm",
            ScalarFunction::Gcd => "Gcd",
        }
    }
    /// Creates an enum from field names used in the ProtoBuf definition.
    pub fn from_str_name(value: &str) -> ::core::option::Option<Self> {
        match value {
            "Abs" => Some(Self::Abs),
            "Acos" => Some(Self::Acos),
            "Asin" => Some(Self::Asin),
            "Atan" => Some(Self::Atan),
            "Ascii" => Some(Self::Ascii),
            "Ceil" => Some(Self::Ceil),
            "Cos" => Some(Self::Cos),
            "Digest" => Some(Self::Digest),
            "Exp" => Some(Self::Exp),
            "Floor" => Some(Self::Floor),
            "Ln" => Some(Self::Ln),
            "Log" => Some(Self::Log),
            "Log10" => Some(Self::Log10),
            "Log2" => Some(Self::Log2),
            "Round" => Some(Self::Round),
            "Signum" => Some(Self::Signum),
            "Sin" => Some(Self::Sin),
            "Sqrt" => Some(Self::Sqrt),
            "Tan" => Some(Self::Tan),
            "Trunc" => Some(Self::Trunc),
            "Array" => Some(Self::Array),
            "RegexpMatch" => Some(Self::RegexpMatch),
            "BitLength" => Some(Self::BitLength),
            "Btrim" => Some(Self::Btrim),
            "CharacterLength" => Some(Self::CharacterLength),
            "Chr" => Some(Self::Chr),
            "Concat" => Some(Self::Concat),
            "ConcatWithSeparator" => Some(Self::ConcatWithSeparator),
            "DatePart" => Some(Self::DatePart),
            "DateTrunc" => Some(Self::DateTrunc),
            "InitCap" => Some(Self::InitCap),
            "Left" => Some(Self::Left),
            "Lpad" => Some(Self::Lpad),
            "Lower" => Some(Self::Lower),
            "Ltrim" => Some(Self::Ltrim),
            "MD5" => Some(Self::Md5),
            "NullIf" => Some(Self::NullIf),
            "OctetLength" => Some(Self::OctetLength),
            "Random" => Some(Self::Random),
            "RegexpReplace" => Some(Self::RegexpReplace),
            "Repeat" => Some(Self::Repeat),
            "Replace" => Some(Self::Replace),
            "Reverse" => Some(Self::Reverse),
            "Right" => Some(Self::Right),
            "Rpad" => Some(Self::Rpad),
            "Rtrim" => Some(Self::Rtrim),
            "SHA224" => Some(Self::Sha224),
            "SHA256" => Some(Self::Sha256),
            "SHA384" => Some(Self::Sha384),
            "SHA512" => Some(Self::Sha512),
            "SplitPart" => Some(Self::SplitPart),
            "StartsWith" => Some(Self::StartsWith),
            "Strpos" => Some(Self::Strpos),
            "Substr" => Some(Self::Substr),
            "ToHex" => Some(Self::ToHex),
            "ToTimestamp" => Some(Self::ToTimestamp),
            "ToTimestampMillis" => Some(Self::ToTimestampMillis),
            "ToTimestampMicros" => Some(Self::ToTimestampMicros),
            "ToTimestampSeconds" => Some(Self::ToTimestampSeconds),
            "Now" => Some(Self::Now),
            "Translate" => Some(Self::Translate),
            "Trim" => Some(Self::Trim),
            "Upper" => Some(Self::Upper),
            "Coalesce" => Some(Self::Coalesce),
            "Power" => Some(Self::Power),
            "StructFun" => Some(Self::StructFun),
            "FromUnixtime" => Some(Self::FromUnixtime),
            "Atan2" => Some(Self::Atan2),
            "DateBin" => Some(Self::DateBin),
            "ArrowTypeof" => Some(Self::ArrowTypeof),
            "CurrentDate" => Some(Self::CurrentDate),
            "CurrentTime" => Some(Self::CurrentTime),
            "Uuid" => Some(Self::Uuid),
            "Cbrt" => Some(Self::Cbrt),
            "Acosh" => Some(Self::Acosh),
            "Asinh" => Some(Self::Asinh),
            "Atanh" => Some(Self::Atanh),
            "Sinh" => Some(Self::Sinh),
            "Cosh" => Some(Self::Cosh),
            "Tanh" => Some(Self::Tanh),
            "Pi" => Some(Self::Pi),
            "Degrees" => Some(Self::Degrees),
            "Radians" => Some(Self::Radians),
            "Factorial" => Some(Self::Factorial),
            "Lcm" => Some(Self::Lcm),
            "Gcd" => Some(Self::Gcd),
            _ => None,
        }
    }
}
#[derive(Clone, Copy, Debug, PartialEq, Eq, Hash, PartialOrd, Ord, ::prost::Enumeration)]
#[repr(i32)]
pub enum AggregateFunction {
    Min = 0,
    Max = 1,
    Sum = 2,
    Avg = 3,
    Count = 4,
    ApproxDistinct = 5,
    ArrayAgg = 6,
    Variance = 7,
    VariancePop = 8,
    Covariance = 9,
    CovariancePop = 10,
    Stddev = 11,
    StddevPop = 12,
    Correlation = 13,
    ApproxPercentileCont = 14,
    ApproxMedian = 15,
    ApproxPercentileContWithWeight = 16,
    Grouping = 17,
    Median = 18,
<<<<<<< HEAD
    First = 19,
    Last = 20,
=======
    BitAnd = 19,
    BitOr = 20,
    BitXor = 21,
    BoolAnd = 22,
    BoolOr = 23,
>>>>>>> b578c581
}
impl AggregateFunction {
    /// String value of the enum field names used in the ProtoBuf definition.
    ///
    /// The values are not transformed in any way and thus are considered stable
    /// (if the ProtoBuf definition does not change) and safe for programmatic use.
    pub fn as_str_name(&self) -> &'static str {
        match self {
            AggregateFunction::Min => "MIN",
            AggregateFunction::Max => "MAX",
            AggregateFunction::Sum => "SUM",
            AggregateFunction::Avg => "AVG",
            AggregateFunction::Count => "COUNT",
            AggregateFunction::ApproxDistinct => "APPROX_DISTINCT",
            AggregateFunction::ArrayAgg => "ARRAY_AGG",
            AggregateFunction::Variance => "VARIANCE",
            AggregateFunction::VariancePop => "VARIANCE_POP",
            AggregateFunction::Covariance => "COVARIANCE",
            AggregateFunction::CovariancePop => "COVARIANCE_POP",
            AggregateFunction::Stddev => "STDDEV",
            AggregateFunction::StddevPop => "STDDEV_POP",
            AggregateFunction::Correlation => "CORRELATION",
            AggregateFunction::ApproxPercentileCont => "APPROX_PERCENTILE_CONT",
            AggregateFunction::ApproxMedian => "APPROX_MEDIAN",
            AggregateFunction::ApproxPercentileContWithWeight => {
                "APPROX_PERCENTILE_CONT_WITH_WEIGHT"
            }
            AggregateFunction::Grouping => "GROUPING",
            AggregateFunction::Median => "MEDIAN",
<<<<<<< HEAD
            AggregateFunction::First => "FIRST",
            AggregateFunction::Last => "LAST",
=======
            AggregateFunction::BitAnd => "BIT_AND",
            AggregateFunction::BitOr => "BIT_OR",
            AggregateFunction::BitXor => "BIT_XOR",
            AggregateFunction::BoolAnd => "BOOL_AND",
            AggregateFunction::BoolOr => "BOOL_OR",
>>>>>>> b578c581
        }
    }
    /// Creates an enum from field names used in the ProtoBuf definition.
    pub fn from_str_name(value: &str) -> ::core::option::Option<Self> {
        match value {
            "MIN" => Some(Self::Min),
            "MAX" => Some(Self::Max),
            "SUM" => Some(Self::Sum),
            "AVG" => Some(Self::Avg),
            "COUNT" => Some(Self::Count),
            "APPROX_DISTINCT" => Some(Self::ApproxDistinct),
            "ARRAY_AGG" => Some(Self::ArrayAgg),
            "VARIANCE" => Some(Self::Variance),
            "VARIANCE_POP" => Some(Self::VariancePop),
            "COVARIANCE" => Some(Self::Covariance),
            "COVARIANCE_POP" => Some(Self::CovariancePop),
            "STDDEV" => Some(Self::Stddev),
            "STDDEV_POP" => Some(Self::StddevPop),
            "CORRELATION" => Some(Self::Correlation),
            "APPROX_PERCENTILE_CONT" => Some(Self::ApproxPercentileCont),
            "APPROX_MEDIAN" => Some(Self::ApproxMedian),
            "APPROX_PERCENTILE_CONT_WITH_WEIGHT" => {
                Some(Self::ApproxPercentileContWithWeight)
            }
            "GROUPING" => Some(Self::Grouping),
            "MEDIAN" => Some(Self::Median),
<<<<<<< HEAD
            "FIRST" => Some(Self::First),
            "LAST" => Some(Self::Last),
=======
            "BIT_AND" => Some(Self::BitAnd),
            "BIT_OR" => Some(Self::BitOr),
            "BIT_XOR" => Some(Self::BitXor),
            "BOOL_AND" => Some(Self::BoolAnd),
            "BOOL_OR" => Some(Self::BoolOr),
>>>>>>> b578c581
            _ => None,
        }
    }
}
#[derive(Clone, Copy, Debug, PartialEq, Eq, Hash, PartialOrd, Ord, ::prost::Enumeration)]
#[repr(i32)]
pub enum BuiltInWindowFunction {
    RowNumber = 0,
    Rank = 1,
    DenseRank = 2,
    PercentRank = 3,
    CumeDist = 4,
    Ntile = 5,
    Lag = 6,
    Lead = 7,
    FirstValue = 8,
    LastValue = 9,
    NthValue = 10,
}
impl BuiltInWindowFunction {
    /// String value of the enum field names used in the ProtoBuf definition.
    ///
    /// The values are not transformed in any way and thus are considered stable
    /// (if the ProtoBuf definition does not change) and safe for programmatic use.
    pub fn as_str_name(&self) -> &'static str {
        match self {
            BuiltInWindowFunction::RowNumber => "ROW_NUMBER",
            BuiltInWindowFunction::Rank => "RANK",
            BuiltInWindowFunction::DenseRank => "DENSE_RANK",
            BuiltInWindowFunction::PercentRank => "PERCENT_RANK",
            BuiltInWindowFunction::CumeDist => "CUME_DIST",
            BuiltInWindowFunction::Ntile => "NTILE",
            BuiltInWindowFunction::Lag => "LAG",
            BuiltInWindowFunction::Lead => "LEAD",
            BuiltInWindowFunction::FirstValue => "FIRST_VALUE",
            BuiltInWindowFunction::LastValue => "LAST_VALUE",
            BuiltInWindowFunction::NthValue => "NTH_VALUE",
        }
    }
    /// Creates an enum from field names used in the ProtoBuf definition.
    pub fn from_str_name(value: &str) -> ::core::option::Option<Self> {
        match value {
            "ROW_NUMBER" => Some(Self::RowNumber),
            "RANK" => Some(Self::Rank),
            "DENSE_RANK" => Some(Self::DenseRank),
            "PERCENT_RANK" => Some(Self::PercentRank),
            "CUME_DIST" => Some(Self::CumeDist),
            "NTILE" => Some(Self::Ntile),
            "LAG" => Some(Self::Lag),
            "LEAD" => Some(Self::Lead),
            "FIRST_VALUE" => Some(Self::FirstValue),
            "LAST_VALUE" => Some(Self::LastValue),
            "NTH_VALUE" => Some(Self::NthValue),
            _ => None,
        }
    }
}
#[derive(Clone, Copy, Debug, PartialEq, Eq, Hash, PartialOrd, Ord, ::prost::Enumeration)]
#[repr(i32)]
pub enum WindowFrameUnits {
    Rows = 0,
    Range = 1,
    Groups = 2,
}
impl WindowFrameUnits {
    /// String value of the enum field names used in the ProtoBuf definition.
    ///
    /// The values are not transformed in any way and thus are considered stable
    /// (if the ProtoBuf definition does not change) and safe for programmatic use.
    pub fn as_str_name(&self) -> &'static str {
        match self {
            WindowFrameUnits::Rows => "ROWS",
            WindowFrameUnits::Range => "RANGE",
            WindowFrameUnits::Groups => "GROUPS",
        }
    }
    /// Creates an enum from field names used in the ProtoBuf definition.
    pub fn from_str_name(value: &str) -> ::core::option::Option<Self> {
        match value {
            "ROWS" => Some(Self::Rows),
            "RANGE" => Some(Self::Range),
            "GROUPS" => Some(Self::Groups),
            _ => None,
        }
    }
}
#[derive(Clone, Copy, Debug, PartialEq, Eq, Hash, PartialOrd, Ord, ::prost::Enumeration)]
#[repr(i32)]
pub enum WindowFrameBoundType {
    CurrentRow = 0,
    Preceding = 1,
    Following = 2,
}
impl WindowFrameBoundType {
    /// String value of the enum field names used in the ProtoBuf definition.
    ///
    /// The values are not transformed in any way and thus are considered stable
    /// (if the ProtoBuf definition does not change) and safe for programmatic use.
    pub fn as_str_name(&self) -> &'static str {
        match self {
            WindowFrameBoundType::CurrentRow => "CURRENT_ROW",
            WindowFrameBoundType::Preceding => "PRECEDING",
            WindowFrameBoundType::Following => "FOLLOWING",
        }
    }
    /// Creates an enum from field names used in the ProtoBuf definition.
    pub fn from_str_name(value: &str) -> ::core::option::Option<Self> {
        match value {
            "CURRENT_ROW" => Some(Self::CurrentRow),
            "PRECEDING" => Some(Self::Preceding),
            "FOLLOWING" => Some(Self::Following),
            _ => None,
        }
    }
}
#[derive(Clone, Copy, Debug, PartialEq, Eq, Hash, PartialOrd, Ord, ::prost::Enumeration)]
#[repr(i32)]
pub enum DateUnit {
    Day = 0,
    DateMillisecond = 1,
}
impl DateUnit {
    /// String value of the enum field names used in the ProtoBuf definition.
    ///
    /// The values are not transformed in any way and thus are considered stable
    /// (if the ProtoBuf definition does not change) and safe for programmatic use.
    pub fn as_str_name(&self) -> &'static str {
        match self {
            DateUnit::Day => "Day",
            DateUnit::DateMillisecond => "DateMillisecond",
        }
    }
    /// Creates an enum from field names used in the ProtoBuf definition.
    pub fn from_str_name(value: &str) -> ::core::option::Option<Self> {
        match value {
            "Day" => Some(Self::Day),
            "DateMillisecond" => Some(Self::DateMillisecond),
            _ => None,
        }
    }
}
#[derive(Clone, Copy, Debug, PartialEq, Eq, Hash, PartialOrd, Ord, ::prost::Enumeration)]
#[repr(i32)]
pub enum TimeUnit {
    Second = 0,
    Millisecond = 1,
    Microsecond = 2,
    Nanosecond = 3,
}
impl TimeUnit {
    /// String value of the enum field names used in the ProtoBuf definition.
    ///
    /// The values are not transformed in any way and thus are considered stable
    /// (if the ProtoBuf definition does not change) and safe for programmatic use.
    pub fn as_str_name(&self) -> &'static str {
        match self {
            TimeUnit::Second => "Second",
            TimeUnit::Millisecond => "Millisecond",
            TimeUnit::Microsecond => "Microsecond",
            TimeUnit::Nanosecond => "Nanosecond",
        }
    }
    /// Creates an enum from field names used in the ProtoBuf definition.
    pub fn from_str_name(value: &str) -> ::core::option::Option<Self> {
        match value {
            "Second" => Some(Self::Second),
            "Millisecond" => Some(Self::Millisecond),
            "Microsecond" => Some(Self::Microsecond),
            "Nanosecond" => Some(Self::Nanosecond),
            _ => None,
        }
    }
}
#[derive(Clone, Copy, Debug, PartialEq, Eq, Hash, PartialOrd, Ord, ::prost::Enumeration)]
#[repr(i32)]
pub enum IntervalUnit {
    YearMonth = 0,
    DayTime = 1,
    MonthDayNano = 2,
}
impl IntervalUnit {
    /// String value of the enum field names used in the ProtoBuf definition.
    ///
    /// The values are not transformed in any way and thus are considered stable
    /// (if the ProtoBuf definition does not change) and safe for programmatic use.
    pub fn as_str_name(&self) -> &'static str {
        match self {
            IntervalUnit::YearMonth => "YearMonth",
            IntervalUnit::DayTime => "DayTime",
            IntervalUnit::MonthDayNano => "MonthDayNano",
        }
    }
    /// Creates an enum from field names used in the ProtoBuf definition.
    pub fn from_str_name(value: &str) -> ::core::option::Option<Self> {
        match value {
            "YearMonth" => Some(Self::YearMonth),
            "DayTime" => Some(Self::DayTime),
            "MonthDayNano" => Some(Self::MonthDayNano),
            _ => None,
        }
    }
}
#[derive(Clone, Copy, Debug, PartialEq, Eq, Hash, PartialOrd, Ord, ::prost::Enumeration)]
#[repr(i32)]
pub enum UnionMode {
    Sparse = 0,
    Dense = 1,
}
impl UnionMode {
    /// String value of the enum field names used in the ProtoBuf definition.
    ///
    /// The values are not transformed in any way and thus are considered stable
    /// (if the ProtoBuf definition does not change) and safe for programmatic use.
    pub fn as_str_name(&self) -> &'static str {
        match self {
            UnionMode::Sparse => "sparse",
            UnionMode::Dense => "dense",
        }
    }
    /// Creates an enum from field names used in the ProtoBuf definition.
    pub fn from_str_name(value: &str) -> ::core::option::Option<Self> {
        match value {
            "sparse" => Some(Self::Sparse),
            "dense" => Some(Self::Dense),
            _ => None,
        }
    }
}
#[derive(Clone, Copy, Debug, PartialEq, Eq, Hash, PartialOrd, Ord, ::prost::Enumeration)]
#[repr(i32)]
pub enum PartitionMode {
    CollectLeft = 0,
    Partitioned = 1,
    Auto = 2,
}
impl PartitionMode {
    /// String value of the enum field names used in the ProtoBuf definition.
    ///
    /// The values are not transformed in any way and thus are considered stable
    /// (if the ProtoBuf definition does not change) and safe for programmatic use.
    pub fn as_str_name(&self) -> &'static str {
        match self {
            PartitionMode::CollectLeft => "COLLECT_LEFT",
            PartitionMode::Partitioned => "PARTITIONED",
            PartitionMode::Auto => "AUTO",
        }
    }
    /// Creates an enum from field names used in the ProtoBuf definition.
    pub fn from_str_name(value: &str) -> ::core::option::Option<Self> {
        match value {
            "COLLECT_LEFT" => Some(Self::CollectLeft),
            "PARTITIONED" => Some(Self::Partitioned),
            "AUTO" => Some(Self::Auto),
            _ => None,
        }
    }
}
#[derive(Clone, Copy, Debug, PartialEq, Eq, Hash, PartialOrd, Ord, ::prost::Enumeration)]
#[repr(i32)]
pub enum AggregateMode {
    Partial = 0,
    Final = 1,
    FinalPartitioned = 2,
    Single = 3,
}
impl AggregateMode {
    /// String value of the enum field names used in the ProtoBuf definition.
    ///
    /// The values are not transformed in any way and thus are considered stable
    /// (if the ProtoBuf definition does not change) and safe for programmatic use.
    pub fn as_str_name(&self) -> &'static str {
        match self {
            AggregateMode::Partial => "PARTIAL",
            AggregateMode::Final => "FINAL",
            AggregateMode::FinalPartitioned => "FINAL_PARTITIONED",
            AggregateMode::Single => "SINGLE",
        }
    }
    /// Creates an enum from field names used in the ProtoBuf definition.
    pub fn from_str_name(value: &str) -> ::core::option::Option<Self> {
        match value {
            "PARTIAL" => Some(Self::Partial),
            "FINAL" => Some(Self::Final),
            "FINAL_PARTITIONED" => Some(Self::FinalPartitioned),
            "SINGLE" => Some(Self::Single),
            _ => None,
        }
    }
}
#[derive(Clone, Copy, Debug, PartialEq, Eq, Hash, PartialOrd, Ord, ::prost::Enumeration)]
#[repr(i32)]
pub enum JoinSide {
    LeftSide = 0,
    RightSide = 1,
}
impl JoinSide {
    /// String value of the enum field names used in the ProtoBuf definition.
    ///
    /// The values are not transformed in any way and thus are considered stable
    /// (if the ProtoBuf definition does not change) and safe for programmatic use.
    pub fn as_str_name(&self) -> &'static str {
        match self {
            JoinSide::LeftSide => "LEFT_SIDE",
            JoinSide::RightSide => "RIGHT_SIDE",
        }
    }
    /// Creates an enum from field names used in the ProtoBuf definition.
    pub fn from_str_name(value: &str) -> ::core::option::Option<Self> {
        match value {
            "LEFT_SIDE" => Some(Self::LeftSide),
            "RIGHT_SIDE" => Some(Self::RightSide),
            _ => None,
        }
    }
}<|MERGE_RESOLUTION|>--- conflicted
+++ resolved
@@ -2393,16 +2393,13 @@
     ApproxPercentileContWithWeight = 16,
     Grouping = 17,
     Median = 18,
-<<<<<<< HEAD
-    First = 19,
-    Last = 20,
-=======
     BitAnd = 19,
     BitOr = 20,
     BitXor = 21,
     BoolAnd = 22,
     BoolOr = 23,
->>>>>>> b578c581
+    First = 24,
+    Last = 25,
 }
 impl AggregateFunction {
     /// String value of the enum field names used in the ProtoBuf definition.
@@ -2432,16 +2429,13 @@
             }
             AggregateFunction::Grouping => "GROUPING",
             AggregateFunction::Median => "MEDIAN",
-<<<<<<< HEAD
-            AggregateFunction::First => "FIRST",
-            AggregateFunction::Last => "LAST",
-=======
             AggregateFunction::BitAnd => "BIT_AND",
             AggregateFunction::BitOr => "BIT_OR",
             AggregateFunction::BitXor => "BIT_XOR",
             AggregateFunction::BoolAnd => "BOOL_AND",
             AggregateFunction::BoolOr => "BOOL_OR",
->>>>>>> b578c581
+            AggregateFunction::First => "FIRST",
+            AggregateFunction::Last => "LAST",
         }
     }
     /// Creates an enum from field names used in the ProtoBuf definition.
@@ -2468,16 +2462,13 @@
             }
             "GROUPING" => Some(Self::Grouping),
             "MEDIAN" => Some(Self::Median),
-<<<<<<< HEAD
-            "FIRST" => Some(Self::First),
-            "LAST" => Some(Self::Last),
-=======
             "BIT_AND" => Some(Self::BitAnd),
             "BIT_OR" => Some(Self::BitOr),
             "BIT_XOR" => Some(Self::BitXor),
             "BOOL_AND" => Some(Self::BoolAnd),
             "BOOL_OR" => Some(Self::BoolOr),
->>>>>>> b578c581
+            "FIRST" => Some(Self::First),
+            "LAST" => Some(Self::Last),
             _ => None,
         }
     }
