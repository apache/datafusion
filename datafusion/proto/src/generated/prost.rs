#[allow(clippy::derive_partial_eq_without_eq)]
#[derive(Clone, PartialEq, ::prost::Message)]
pub struct ColumnRelation {
    #[prost(string, tag = "1")]
    pub relation: ::prost::alloc::string::String,
}
#[allow(clippy::derive_partial_eq_without_eq)]
#[derive(Clone, PartialEq, ::prost::Message)]
pub struct Column {
    #[prost(string, tag = "1")]
    pub name: ::prost::alloc::string::String,
    #[prost(message, optional, tag = "2")]
    pub relation: ::core::option::Option<ColumnRelation>,
}
#[allow(clippy::derive_partial_eq_without_eq)]
#[derive(Clone, PartialEq, ::prost::Message)]
pub struct DfField {
    #[prost(message, optional, tag = "1")]
    pub field: ::core::option::Option<Field>,
    #[prost(message, optional, tag = "2")]
    pub qualifier: ::core::option::Option<ColumnRelation>,
}
#[allow(clippy::derive_partial_eq_without_eq)]
#[derive(Clone, PartialEq, ::prost::Message)]
pub struct DfSchema {
    #[prost(message, repeated, tag = "1")]
    pub columns: ::prost::alloc::vec::Vec<DfField>,
    #[prost(map = "string, string", tag = "2")]
    pub metadata: ::std::collections::HashMap<
        ::prost::alloc::string::String,
        ::prost::alloc::string::String,
    >,
}
/// logical plan
/// LogicalPlan is a nested type
#[allow(clippy::derive_partial_eq_without_eq)]
#[derive(Clone, PartialEq, ::prost::Message)]
pub struct LogicalPlanNode {
    #[prost(
        oneof = "logical_plan_node::LogicalPlanType",
        tags = "1, 3, 4, 5, 6, 7, 8, 9, 10, 11, 12, 13, 14, 15, 16, 17, 18, 19, 20, 21, 22, 23, 24, 25, 26, 27, 28, 29"
    )]
    pub logical_plan_type: ::core::option::Option<logical_plan_node::LogicalPlanType>,
}
/// Nested message and enum types in `LogicalPlanNode`.
pub mod logical_plan_node {
    #[allow(clippy::derive_partial_eq_without_eq)]
    #[derive(Clone, PartialEq, ::prost::Oneof)]
    pub enum LogicalPlanType {
        #[prost(message, tag = "1")]
        ListingScan(super::ListingTableScanNode),
        #[prost(message, tag = "3")]
        Projection(::prost::alloc::boxed::Box<super::ProjectionNode>),
        #[prost(message, tag = "4")]
        Selection(::prost::alloc::boxed::Box<super::SelectionNode>),
        #[prost(message, tag = "5")]
        Limit(::prost::alloc::boxed::Box<super::LimitNode>),
        #[prost(message, tag = "6")]
        Aggregate(::prost::alloc::boxed::Box<super::AggregateNode>),
        #[prost(message, tag = "7")]
        Join(::prost::alloc::boxed::Box<super::JoinNode>),
        #[prost(message, tag = "8")]
        Sort(::prost::alloc::boxed::Box<super::SortNode>),
        #[prost(message, tag = "9")]
        Repartition(::prost::alloc::boxed::Box<super::RepartitionNode>),
        #[prost(message, tag = "10")]
        EmptyRelation(super::EmptyRelationNode),
        #[prost(message, tag = "11")]
        CreateExternalTable(super::CreateExternalTableNode),
        #[prost(message, tag = "12")]
        Explain(::prost::alloc::boxed::Box<super::ExplainNode>),
        #[prost(message, tag = "13")]
        Window(::prost::alloc::boxed::Box<super::WindowNode>),
        #[prost(message, tag = "14")]
        Analyze(::prost::alloc::boxed::Box<super::AnalyzeNode>),
        #[prost(message, tag = "15")]
        CrossJoin(::prost::alloc::boxed::Box<super::CrossJoinNode>),
        #[prost(message, tag = "16")]
        Values(super::ValuesNode),
        #[prost(message, tag = "17")]
        Extension(super::LogicalExtensionNode),
        #[prost(message, tag = "18")]
        CreateCatalogSchema(super::CreateCatalogSchemaNode),
        #[prost(message, tag = "19")]
        Union(super::UnionNode),
        #[prost(message, tag = "20")]
        CreateCatalog(super::CreateCatalogNode),
        #[prost(message, tag = "21")]
        SubqueryAlias(::prost::alloc::boxed::Box<super::SubqueryAliasNode>),
        #[prost(message, tag = "22")]
        CreateView(::prost::alloc::boxed::Box<super::CreateViewNode>),
        #[prost(message, tag = "23")]
        Distinct(::prost::alloc::boxed::Box<super::DistinctNode>),
        #[prost(message, tag = "24")]
        ViewScan(::prost::alloc::boxed::Box<super::ViewTableScanNode>),
        #[prost(message, tag = "25")]
        CustomScan(super::CustomTableScanNode),
        #[prost(message, tag = "26")]
        Prepare(::prost::alloc::boxed::Box<super::PrepareNode>),
        #[prost(message, tag = "27")]
        DropView(super::DropViewNode),
        #[prost(message, tag = "28")]
        DistinctOn(::prost::alloc::boxed::Box<super::DistinctOnNode>),
        #[prost(message, tag = "29")]
        CopyTo(::prost::alloc::boxed::Box<super::CopyToNode>),
    }
}
#[allow(clippy::derive_partial_eq_without_eq)]
#[derive(Clone, PartialEq, ::prost::Message)]
pub struct LogicalExtensionNode {
    #[prost(bytes = "vec", tag = "1")]
    pub node: ::prost::alloc::vec::Vec<u8>,
    #[prost(message, repeated, tag = "2")]
    pub inputs: ::prost::alloc::vec::Vec<LogicalPlanNode>,
}
#[allow(clippy::derive_partial_eq_without_eq)]
#[derive(Clone, PartialEq, ::prost::Message)]
pub struct ProjectionColumns {
    #[prost(string, repeated, tag = "1")]
    pub columns: ::prost::alloc::vec::Vec<::prost::alloc::string::String>,
}
#[allow(clippy::derive_partial_eq_without_eq)]
#[derive(Clone, PartialEq, ::prost::Message)]
pub struct CsvFormat {
    #[prost(message, optional, tag = "5")]
    pub options: ::core::option::Option<CsvOptions>,
}
#[allow(clippy::derive_partial_eq_without_eq)]
#[derive(Clone, PartialEq, ::prost::Message)]
pub struct ParquetFormat {
    #[prost(message, optional, tag = "2")]
    pub options: ::core::option::Option<TableParquetOptions>,
}
#[allow(clippy::derive_partial_eq_without_eq)]
#[derive(Clone, PartialEq, ::prost::Message)]
pub struct AvroFormat {}
#[allow(clippy::derive_partial_eq_without_eq)]
#[derive(Clone, PartialEq, ::prost::Message)]
pub struct LogicalExprNodeCollection {
    #[prost(message, repeated, tag = "1")]
    pub logical_expr_nodes: ::prost::alloc::vec::Vec<LogicalExprNode>,
}
#[allow(clippy::derive_partial_eq_without_eq)]
#[derive(Clone, PartialEq, ::prost::Message)]
pub struct ListingTableScanNode {
    #[prost(message, optional, tag = "14")]
    pub table_name: ::core::option::Option<TableReference>,
    #[prost(string, repeated, tag = "2")]
    pub paths: ::prost::alloc::vec::Vec<::prost::alloc::string::String>,
    #[prost(string, tag = "3")]
    pub file_extension: ::prost::alloc::string::String,
    #[prost(message, optional, tag = "4")]
    pub projection: ::core::option::Option<ProjectionColumns>,
    #[prost(message, optional, tag = "5")]
    pub schema: ::core::option::Option<Schema>,
    #[prost(message, repeated, tag = "6")]
    pub filters: ::prost::alloc::vec::Vec<LogicalExprNode>,
    #[prost(string, repeated, tag = "7")]
    pub table_partition_cols: ::prost::alloc::vec::Vec<::prost::alloc::string::String>,
    #[prost(bool, tag = "8")]
    pub collect_stat: bool,
    #[prost(uint32, tag = "9")]
    pub target_partitions: u32,
    #[prost(message, repeated, tag = "13")]
    pub file_sort_order: ::prost::alloc::vec::Vec<LogicalExprNodeCollection>,
    #[prost(oneof = "listing_table_scan_node::FileFormatType", tags = "10, 11, 12")]
    pub file_format_type: ::core::option::Option<
        listing_table_scan_node::FileFormatType,
    >,
}
/// Nested message and enum types in `ListingTableScanNode`.
pub mod listing_table_scan_node {
    #[allow(clippy::derive_partial_eq_without_eq)]
    #[derive(Clone, PartialEq, ::prost::Oneof)]
    pub enum FileFormatType {
        #[prost(message, tag = "10")]
        Csv(super::CsvFormat),
        #[prost(message, tag = "11")]
        Parquet(super::ParquetFormat),
        #[prost(message, tag = "12")]
        Avro(super::AvroFormat),
    }
}
#[allow(clippy::derive_partial_eq_without_eq)]
#[derive(Clone, PartialEq, ::prost::Message)]
pub struct ViewTableScanNode {
    #[prost(message, optional, tag = "6")]
    pub table_name: ::core::option::Option<TableReference>,
    #[prost(message, optional, boxed, tag = "2")]
    pub input: ::core::option::Option<::prost::alloc::boxed::Box<LogicalPlanNode>>,
    #[prost(message, optional, tag = "3")]
    pub schema: ::core::option::Option<Schema>,
    #[prost(message, optional, tag = "4")]
    pub projection: ::core::option::Option<ProjectionColumns>,
    #[prost(string, tag = "5")]
    pub definition: ::prost::alloc::string::String,
}
/// Logical Plan to Scan a CustomTableProvider registered at runtime
#[allow(clippy::derive_partial_eq_without_eq)]
#[derive(Clone, PartialEq, ::prost::Message)]
pub struct CustomTableScanNode {
    #[prost(message, optional, tag = "6")]
    pub table_name: ::core::option::Option<TableReference>,
    #[prost(message, optional, tag = "2")]
    pub projection: ::core::option::Option<ProjectionColumns>,
    #[prost(message, optional, tag = "3")]
    pub schema: ::core::option::Option<Schema>,
    #[prost(message, repeated, tag = "4")]
    pub filters: ::prost::alloc::vec::Vec<LogicalExprNode>,
    #[prost(bytes = "vec", tag = "5")]
    pub custom_table_data: ::prost::alloc::vec::Vec<u8>,
}
#[allow(clippy::derive_partial_eq_without_eq)]
#[derive(Clone, PartialEq, ::prost::Message)]
pub struct ProjectionNode {
    #[prost(message, optional, boxed, tag = "1")]
    pub input: ::core::option::Option<::prost::alloc::boxed::Box<LogicalPlanNode>>,
    #[prost(message, repeated, tag = "2")]
    pub expr: ::prost::alloc::vec::Vec<LogicalExprNode>,
    #[prost(oneof = "projection_node::OptionalAlias", tags = "3")]
    pub optional_alias: ::core::option::Option<projection_node::OptionalAlias>,
}
/// Nested message and enum types in `ProjectionNode`.
pub mod projection_node {
    #[allow(clippy::derive_partial_eq_without_eq)]
    #[derive(Clone, PartialEq, ::prost::Oneof)]
    pub enum OptionalAlias {
        #[prost(string, tag = "3")]
        Alias(::prost::alloc::string::String),
    }
}
#[allow(clippy::derive_partial_eq_without_eq)]
#[derive(Clone, PartialEq, ::prost::Message)]
pub struct SelectionNode {
    #[prost(message, optional, boxed, tag = "1")]
    pub input: ::core::option::Option<::prost::alloc::boxed::Box<LogicalPlanNode>>,
    #[prost(message, optional, tag = "2")]
    pub expr: ::core::option::Option<LogicalExprNode>,
}
#[allow(clippy::derive_partial_eq_without_eq)]
#[derive(Clone, PartialEq, ::prost::Message)]
pub struct SortNode {
    #[prost(message, optional, boxed, tag = "1")]
    pub input: ::core::option::Option<::prost::alloc::boxed::Box<LogicalPlanNode>>,
    #[prost(message, repeated, tag = "2")]
    pub expr: ::prost::alloc::vec::Vec<LogicalExprNode>,
    /// Maximum number of highest/lowest rows to fetch; negative means no limit
    #[prost(int64, tag = "3")]
    pub fetch: i64,
}
#[allow(clippy::derive_partial_eq_without_eq)]
#[derive(Clone, PartialEq, ::prost::Message)]
pub struct RepartitionNode {
    #[prost(message, optional, boxed, tag = "1")]
    pub input: ::core::option::Option<::prost::alloc::boxed::Box<LogicalPlanNode>>,
    #[prost(oneof = "repartition_node::PartitionMethod", tags = "2, 3")]
    pub partition_method: ::core::option::Option<repartition_node::PartitionMethod>,
}
/// Nested message and enum types in `RepartitionNode`.
pub mod repartition_node {
    #[allow(clippy::derive_partial_eq_without_eq)]
    #[derive(Clone, PartialEq, ::prost::Oneof)]
    pub enum PartitionMethod {
        #[prost(uint64, tag = "2")]
        RoundRobin(u64),
        #[prost(message, tag = "3")]
        Hash(super::HashRepartition),
    }
}
#[allow(clippy::derive_partial_eq_without_eq)]
#[derive(Clone, PartialEq, ::prost::Message)]
pub struct HashRepartition {
    #[prost(message, repeated, tag = "1")]
    pub hash_expr: ::prost::alloc::vec::Vec<LogicalExprNode>,
    #[prost(uint64, tag = "2")]
    pub partition_count: u64,
}
#[allow(clippy::derive_partial_eq_without_eq)]
#[derive(Clone, PartialEq, ::prost::Message)]
pub struct EmptyRelationNode {
    #[prost(bool, tag = "1")]
    pub produce_one_row: bool,
}
#[allow(clippy::derive_partial_eq_without_eq)]
#[derive(Clone, PartialEq, ::prost::Message)]
pub struct PrimaryKeyConstraint {
    #[prost(uint64, repeated, tag = "1")]
    pub indices: ::prost::alloc::vec::Vec<u64>,
}
#[allow(clippy::derive_partial_eq_without_eq)]
#[derive(Clone, PartialEq, ::prost::Message)]
pub struct UniqueConstraint {
    #[prost(uint64, repeated, tag = "1")]
    pub indices: ::prost::alloc::vec::Vec<u64>,
}
#[allow(clippy::derive_partial_eq_without_eq)]
#[derive(Clone, PartialEq, ::prost::Message)]
pub struct Constraint {
    #[prost(oneof = "constraint::ConstraintMode", tags = "1, 2")]
    pub constraint_mode: ::core::option::Option<constraint::ConstraintMode>,
}
/// Nested message and enum types in `Constraint`.
pub mod constraint {
    #[allow(clippy::derive_partial_eq_without_eq)]
    #[derive(Clone, PartialEq, ::prost::Oneof)]
    pub enum ConstraintMode {
        #[prost(message, tag = "1")]
        PrimaryKey(super::PrimaryKeyConstraint),
        #[prost(message, tag = "2")]
        Unique(super::UniqueConstraint),
    }
}
#[allow(clippy::derive_partial_eq_without_eq)]
#[derive(Clone, PartialEq, ::prost::Message)]
pub struct Constraints {
    #[prost(message, repeated, tag = "1")]
    pub constraints: ::prost::alloc::vec::Vec<Constraint>,
}
#[allow(clippy::derive_partial_eq_without_eq)]
#[derive(Clone, PartialEq, ::prost::Message)]
pub struct CreateExternalTableNode {
    #[prost(message, optional, tag = "12")]
    pub name: ::core::option::Option<TableReference>,
    #[prost(string, tag = "2")]
    pub location: ::prost::alloc::string::String,
    #[prost(string, tag = "3")]
    pub file_type: ::prost::alloc::string::String,
    #[prost(bool, tag = "4")]
    pub has_header: bool,
    #[prost(message, optional, tag = "5")]
    pub schema: ::core::option::Option<DfSchema>,
    #[prost(string, repeated, tag = "6")]
    pub table_partition_cols: ::prost::alloc::vec::Vec<::prost::alloc::string::String>,
    #[prost(bool, tag = "7")]
    pub if_not_exists: bool,
    #[prost(string, tag = "8")]
    pub delimiter: ::prost::alloc::string::String,
    #[prost(string, tag = "9")]
    pub definition: ::prost::alloc::string::String,
    #[prost(enumeration = "CompressionTypeVariant", tag = "17")]
    pub file_compression_type: i32,
    #[prost(message, repeated, tag = "13")]
    pub order_exprs: ::prost::alloc::vec::Vec<LogicalExprNodeCollection>,
    #[prost(bool, tag = "14")]
    pub unbounded: bool,
    #[prost(map = "string, string", tag = "11")]
    pub options: ::std::collections::HashMap<
        ::prost::alloc::string::String,
        ::prost::alloc::string::String,
    >,
    #[prost(message, optional, tag = "15")]
    pub constraints: ::core::option::Option<Constraints>,
    #[prost(map = "string, message", tag = "16")]
    pub column_defaults: ::std::collections::HashMap<
        ::prost::alloc::string::String,
        LogicalExprNode,
    >,
}
#[allow(clippy::derive_partial_eq_without_eq)]
#[derive(Clone, PartialEq, ::prost::Message)]
pub struct PrepareNode {
    #[prost(string, tag = "1")]
    pub name: ::prost::alloc::string::String,
    #[prost(message, repeated, tag = "2")]
    pub data_types: ::prost::alloc::vec::Vec<ArrowType>,
    #[prost(message, optional, boxed, tag = "3")]
    pub input: ::core::option::Option<::prost::alloc::boxed::Box<LogicalPlanNode>>,
}
#[allow(clippy::derive_partial_eq_without_eq)]
#[derive(Clone, PartialEq, ::prost::Message)]
pub struct CreateCatalogSchemaNode {
    #[prost(string, tag = "1")]
    pub schema_name: ::prost::alloc::string::String,
    #[prost(bool, tag = "2")]
    pub if_not_exists: bool,
    #[prost(message, optional, tag = "3")]
    pub schema: ::core::option::Option<DfSchema>,
}
#[allow(clippy::derive_partial_eq_without_eq)]
#[derive(Clone, PartialEq, ::prost::Message)]
pub struct CreateCatalogNode {
    #[prost(string, tag = "1")]
    pub catalog_name: ::prost::alloc::string::String,
    #[prost(bool, tag = "2")]
    pub if_not_exists: bool,
    #[prost(message, optional, tag = "3")]
    pub schema: ::core::option::Option<DfSchema>,
}
#[allow(clippy::derive_partial_eq_without_eq)]
#[derive(Clone, PartialEq, ::prost::Message)]
pub struct DropViewNode {
    #[prost(message, optional, tag = "1")]
    pub name: ::core::option::Option<TableReference>,
    #[prost(bool, tag = "2")]
    pub if_exists: bool,
    #[prost(message, optional, tag = "3")]
    pub schema: ::core::option::Option<DfSchema>,
}
#[allow(clippy::derive_partial_eq_without_eq)]
#[derive(Clone, PartialEq, ::prost::Message)]
pub struct CreateViewNode {
    #[prost(message, optional, tag = "5")]
    pub name: ::core::option::Option<TableReference>,
    #[prost(message, optional, boxed, tag = "2")]
    pub input: ::core::option::Option<::prost::alloc::boxed::Box<LogicalPlanNode>>,
    #[prost(bool, tag = "3")]
    pub or_replace: bool,
    #[prost(string, tag = "4")]
    pub definition: ::prost::alloc::string::String,
}
/// a node containing data for defining values list. unlike in SQL where it's two dimensional, here
/// the list is flattened, and with the field n_cols it can be parsed and partitioned into rows
#[allow(clippy::derive_partial_eq_without_eq)]
#[derive(Clone, PartialEq, ::prost::Message)]
pub struct ValuesNode {
    #[prost(uint64, tag = "1")]
    pub n_cols: u64,
    #[prost(message, repeated, tag = "2")]
    pub values_list: ::prost::alloc::vec::Vec<LogicalExprNode>,
}
#[allow(clippy::derive_partial_eq_without_eq)]
#[derive(Clone, PartialEq, ::prost::Message)]
pub struct AnalyzeNode {
    #[prost(message, optional, boxed, tag = "1")]
    pub input: ::core::option::Option<::prost::alloc::boxed::Box<LogicalPlanNode>>,
    #[prost(bool, tag = "2")]
    pub verbose: bool,
}
#[allow(clippy::derive_partial_eq_without_eq)]
#[derive(Clone, PartialEq, ::prost::Message)]
pub struct ExplainNode {
    #[prost(message, optional, boxed, tag = "1")]
    pub input: ::core::option::Option<::prost::alloc::boxed::Box<LogicalPlanNode>>,
    #[prost(bool, tag = "2")]
    pub verbose: bool,
}
#[allow(clippy::derive_partial_eq_without_eq)]
#[derive(Clone, PartialEq, ::prost::Message)]
pub struct AggregateNode {
    #[prost(message, optional, boxed, tag = "1")]
    pub input: ::core::option::Option<::prost::alloc::boxed::Box<LogicalPlanNode>>,
    #[prost(message, repeated, tag = "2")]
    pub group_expr: ::prost::alloc::vec::Vec<LogicalExprNode>,
    #[prost(message, repeated, tag = "3")]
    pub aggr_expr: ::prost::alloc::vec::Vec<LogicalExprNode>,
}
#[allow(clippy::derive_partial_eq_without_eq)]
#[derive(Clone, PartialEq, ::prost::Message)]
pub struct WindowNode {
    #[prost(message, optional, boxed, tag = "1")]
    pub input: ::core::option::Option<::prost::alloc::boxed::Box<LogicalPlanNode>>,
    #[prost(message, repeated, tag = "2")]
    pub window_expr: ::prost::alloc::vec::Vec<LogicalExprNode>,
}
#[allow(clippy::derive_partial_eq_without_eq)]
#[derive(Clone, PartialEq, ::prost::Message)]
pub struct JoinNode {
    #[prost(message, optional, boxed, tag = "1")]
    pub left: ::core::option::Option<::prost::alloc::boxed::Box<LogicalPlanNode>>,
    #[prost(message, optional, boxed, tag = "2")]
    pub right: ::core::option::Option<::prost::alloc::boxed::Box<LogicalPlanNode>>,
    #[prost(enumeration = "JoinType", tag = "3")]
    pub join_type: i32,
    #[prost(enumeration = "JoinConstraint", tag = "4")]
    pub join_constraint: i32,
    #[prost(message, repeated, tag = "5")]
    pub left_join_key: ::prost::alloc::vec::Vec<LogicalExprNode>,
    #[prost(message, repeated, tag = "6")]
    pub right_join_key: ::prost::alloc::vec::Vec<LogicalExprNode>,
    #[prost(bool, tag = "7")]
    pub null_equals_null: bool,
    #[prost(message, optional, tag = "8")]
    pub filter: ::core::option::Option<LogicalExprNode>,
}
#[allow(clippy::derive_partial_eq_without_eq)]
#[derive(Clone, PartialEq, ::prost::Message)]
pub struct DistinctNode {
    #[prost(message, optional, boxed, tag = "1")]
    pub input: ::core::option::Option<::prost::alloc::boxed::Box<LogicalPlanNode>>,
}
#[allow(clippy::derive_partial_eq_without_eq)]
#[derive(Clone, PartialEq, ::prost::Message)]
pub struct DistinctOnNode {
    #[prost(message, repeated, tag = "1")]
    pub on_expr: ::prost::alloc::vec::Vec<LogicalExprNode>,
    #[prost(message, repeated, tag = "2")]
    pub select_expr: ::prost::alloc::vec::Vec<LogicalExprNode>,
    #[prost(message, repeated, tag = "3")]
    pub sort_expr: ::prost::alloc::vec::Vec<LogicalExprNode>,
    #[prost(message, optional, boxed, tag = "4")]
    pub input: ::core::option::Option<::prost::alloc::boxed::Box<LogicalPlanNode>>,
}
#[allow(clippy::derive_partial_eq_without_eq)]
#[derive(Clone, PartialEq, ::prost::Message)]
pub struct CopyToNode {
    #[prost(message, optional, boxed, tag = "1")]
    pub input: ::core::option::Option<::prost::alloc::boxed::Box<LogicalPlanNode>>,
    #[prost(string, tag = "2")]
    pub output_url: ::prost::alloc::string::String,
    #[prost(string, repeated, tag = "7")]
    pub partition_by: ::prost::alloc::vec::Vec<::prost::alloc::string::String>,
    #[prost(oneof = "copy_to_node::FormatOptions", tags = "8, 9, 10, 11, 12")]
    pub format_options: ::core::option::Option<copy_to_node::FormatOptions>,
}
/// Nested message and enum types in `CopyToNode`.
pub mod copy_to_node {
    #[allow(clippy::derive_partial_eq_without_eq)]
    #[derive(Clone, PartialEq, ::prost::Oneof)]
    pub enum FormatOptions {
        #[prost(message, tag = "8")]
        Csv(super::CsvOptions),
        #[prost(message, tag = "9")]
        Json(super::JsonOptions),
        #[prost(message, tag = "10")]
        Parquet(super::TableParquetOptions),
        #[prost(message, tag = "11")]
        Avro(super::AvroOptions),
        #[prost(message, tag = "12")]
        Arrow(super::ArrowOptions),
    }
}
#[allow(clippy::derive_partial_eq_without_eq)]
#[derive(Clone, PartialEq, ::prost::Message)]
pub struct AvroOptions {}
#[allow(clippy::derive_partial_eq_without_eq)]
#[derive(Clone, PartialEq, ::prost::Message)]
pub struct ArrowOptions {}
#[allow(clippy::derive_partial_eq_without_eq)]
#[derive(Clone, PartialEq, ::prost::Message)]
pub struct UnionNode {
    #[prost(message, repeated, tag = "1")]
    pub inputs: ::prost::alloc::vec::Vec<LogicalPlanNode>,
}
#[allow(clippy::derive_partial_eq_without_eq)]
#[derive(Clone, PartialEq, ::prost::Message)]
pub struct CrossJoinNode {
    #[prost(message, optional, boxed, tag = "1")]
    pub left: ::core::option::Option<::prost::alloc::boxed::Box<LogicalPlanNode>>,
    #[prost(message, optional, boxed, tag = "2")]
    pub right: ::core::option::Option<::prost::alloc::boxed::Box<LogicalPlanNode>>,
}
#[allow(clippy::derive_partial_eq_without_eq)]
#[derive(Clone, PartialEq, ::prost::Message)]
pub struct LimitNode {
    #[prost(message, optional, boxed, tag = "1")]
    pub input: ::core::option::Option<::prost::alloc::boxed::Box<LogicalPlanNode>>,
    /// The number of rows to skip before fetch; non-positive means don't skip any
    #[prost(int64, tag = "2")]
    pub skip: i64,
    /// Maximum number of rows to fetch; negative means no limit
    #[prost(int64, tag = "3")]
    pub fetch: i64,
}
#[allow(clippy::derive_partial_eq_without_eq)]
#[derive(Clone, PartialEq, ::prost::Message)]
pub struct SelectionExecNode {
    #[prost(message, optional, tag = "1")]
    pub expr: ::core::option::Option<LogicalExprNode>,
}
#[allow(clippy::derive_partial_eq_without_eq)]
#[derive(Clone, PartialEq, ::prost::Message)]
pub struct SubqueryAliasNode {
    #[prost(message, optional, boxed, tag = "1")]
    pub input: ::core::option::Option<::prost::alloc::boxed::Box<LogicalPlanNode>>,
    #[prost(message, optional, tag = "3")]
    pub alias: ::core::option::Option<TableReference>,
}
/// logical expressions
#[allow(clippy::derive_partial_eq_without_eq)]
#[derive(Clone, PartialEq, ::prost::Message)]
pub struct LogicalExprNode {
    #[prost(
        oneof = "logical_expr_node::ExprType",
        tags = "1, 2, 3, 4, 5, 6, 7, 8, 9, 10, 11, 12, 13, 14, 15, 16, 17, 18, 19, 20, 21, 22, 23, 24, 25, 26, 27, 28, 29, 30, 31, 32, 33, 34, 35"
    )]
    pub expr_type: ::core::option::Option<logical_expr_node::ExprType>,
}
/// Nested message and enum types in `LogicalExprNode`.
pub mod logical_expr_node {
    #[allow(clippy::derive_partial_eq_without_eq)]
    #[derive(Clone, PartialEq, ::prost::Oneof)]
    pub enum ExprType {
        /// column references
        #[prost(message, tag = "1")]
        Column(super::Column),
        /// alias
        #[prost(message, tag = "2")]
        Alias(::prost::alloc::boxed::Box<super::AliasNode>),
        #[prost(message, tag = "3")]
        Literal(super::ScalarValue),
        /// binary expressions
        #[prost(message, tag = "4")]
        BinaryExpr(super::BinaryExprNode),
        /// aggregate expressions
        #[prost(message, tag = "5")]
        AggregateExpr(::prost::alloc::boxed::Box<super::AggregateExprNode>),
        /// null checks
        #[prost(message, tag = "6")]
        IsNullExpr(::prost::alloc::boxed::Box<super::IsNull>),
        #[prost(message, tag = "7")]
        IsNotNullExpr(::prost::alloc::boxed::Box<super::IsNotNull>),
        #[prost(message, tag = "8")]
        NotExpr(::prost::alloc::boxed::Box<super::Not>),
        #[prost(message, tag = "9")]
        Between(::prost::alloc::boxed::Box<super::BetweenNode>),
        #[prost(message, tag = "10")]
        Case(::prost::alloc::boxed::Box<super::CaseNode>),
        #[prost(message, tag = "11")]
        Cast(::prost::alloc::boxed::Box<super::CastNode>),
        #[prost(message, tag = "12")]
        Sort(::prost::alloc::boxed::Box<super::SortExprNode>),
        #[prost(message, tag = "13")]
        Negative(::prost::alloc::boxed::Box<super::NegativeNode>),
        #[prost(message, tag = "14")]
        InList(::prost::alloc::boxed::Box<super::InListNode>),
        #[prost(message, tag = "15")]
        Wildcard(super::Wildcard),
        #[prost(message, tag = "16")]
        ScalarFunction(super::ScalarFunctionNode),
        #[prost(message, tag = "17")]
        TryCast(::prost::alloc::boxed::Box<super::TryCastNode>),
        /// window expressions
        #[prost(message, tag = "18")]
        WindowExpr(::prost::alloc::boxed::Box<super::WindowExprNode>),
        /// AggregateUDF expressions
        #[prost(message, tag = "19")]
        AggregateUdfExpr(::prost::alloc::boxed::Box<super::AggregateUdfExprNode>),
        /// Scalar UDF expressions
        #[prost(message, tag = "20")]
        ScalarUdfExpr(super::ScalarUdfExprNode),
        #[prost(message, tag = "21")]
        GetIndexedField(::prost::alloc::boxed::Box<super::GetIndexedField>),
        #[prost(message, tag = "22")]
        GroupingSet(super::GroupingSetNode),
        #[prost(message, tag = "23")]
        Cube(super::CubeNode),
        #[prost(message, tag = "24")]
        Rollup(super::RollupNode),
        #[prost(message, tag = "25")]
        IsTrue(::prost::alloc::boxed::Box<super::IsTrue>),
        #[prost(message, tag = "26")]
        IsFalse(::prost::alloc::boxed::Box<super::IsFalse>),
        #[prost(message, tag = "27")]
        IsUnknown(::prost::alloc::boxed::Box<super::IsUnknown>),
        #[prost(message, tag = "28")]
        IsNotTrue(::prost::alloc::boxed::Box<super::IsNotTrue>),
        #[prost(message, tag = "29")]
        IsNotFalse(::prost::alloc::boxed::Box<super::IsNotFalse>),
        #[prost(message, tag = "30")]
        IsNotUnknown(::prost::alloc::boxed::Box<super::IsNotUnknown>),
        #[prost(message, tag = "31")]
        Like(::prost::alloc::boxed::Box<super::LikeNode>),
        #[prost(message, tag = "32")]
        Ilike(::prost::alloc::boxed::Box<super::ILikeNode>),
        #[prost(message, tag = "33")]
        SimilarTo(::prost::alloc::boxed::Box<super::SimilarToNode>),
        #[prost(message, tag = "34")]
        Placeholder(super::PlaceholderNode),
        #[prost(message, tag = "35")]
        Unnest(super::Unnest),
    }
}
#[allow(clippy::derive_partial_eq_without_eq)]
#[derive(Clone, PartialEq, ::prost::Message)]
pub struct Wildcard {
    #[prost(string, tag = "1")]
    pub qualifier: ::prost::alloc::string::String,
}
#[allow(clippy::derive_partial_eq_without_eq)]
#[derive(Clone, PartialEq, ::prost::Message)]
pub struct PlaceholderNode {
    #[prost(string, tag = "1")]
    pub id: ::prost::alloc::string::String,
    #[prost(message, optional, tag = "2")]
    pub data_type: ::core::option::Option<ArrowType>,
}
#[allow(clippy::derive_partial_eq_without_eq)]
#[derive(Clone, PartialEq, ::prost::Message)]
pub struct LogicalExprList {
    #[prost(message, repeated, tag = "1")]
    pub expr: ::prost::alloc::vec::Vec<LogicalExprNode>,
}
#[allow(clippy::derive_partial_eq_without_eq)]
#[derive(Clone, PartialEq, ::prost::Message)]
pub struct GroupingSetNode {
    #[prost(message, repeated, tag = "1")]
    pub expr: ::prost::alloc::vec::Vec<LogicalExprList>,
}
#[allow(clippy::derive_partial_eq_without_eq)]
#[derive(Clone, PartialEq, ::prost::Message)]
pub struct CubeNode {
    #[prost(message, repeated, tag = "1")]
    pub expr: ::prost::alloc::vec::Vec<LogicalExprNode>,
}
#[allow(clippy::derive_partial_eq_without_eq)]
#[derive(Clone, PartialEq, ::prost::Message)]
pub struct RollupNode {
    #[prost(message, repeated, tag = "1")]
    pub expr: ::prost::alloc::vec::Vec<LogicalExprNode>,
}
#[allow(clippy::derive_partial_eq_without_eq)]
#[derive(Clone, PartialEq, ::prost::Message)]
pub struct NamedStructField {
    #[prost(message, optional, tag = "1")]
    pub name: ::core::option::Option<ScalarValue>,
}
#[allow(clippy::derive_partial_eq_without_eq)]
#[derive(Clone, PartialEq, ::prost::Message)]
pub struct ListIndex {
    #[prost(message, optional, boxed, tag = "1")]
    pub key: ::core::option::Option<::prost::alloc::boxed::Box<LogicalExprNode>>,
}
#[allow(clippy::derive_partial_eq_without_eq)]
#[derive(Clone, PartialEq, ::prost::Message)]
pub struct ListRange {
    #[prost(message, optional, boxed, tag = "1")]
    pub start: ::core::option::Option<::prost::alloc::boxed::Box<LogicalExprNode>>,
    #[prost(message, optional, boxed, tag = "2")]
    pub stop: ::core::option::Option<::prost::alloc::boxed::Box<LogicalExprNode>>,
    #[prost(message, optional, boxed, tag = "3")]
    pub stride: ::core::option::Option<::prost::alloc::boxed::Box<LogicalExprNode>>,
}
#[allow(clippy::derive_partial_eq_without_eq)]
#[derive(Clone, PartialEq, ::prost::Message)]
pub struct GetIndexedField {
    #[prost(message, optional, boxed, tag = "1")]
    pub expr: ::core::option::Option<::prost::alloc::boxed::Box<LogicalExprNode>>,
    #[prost(oneof = "get_indexed_field::Field", tags = "2, 3, 4")]
    pub field: ::core::option::Option<get_indexed_field::Field>,
}
/// Nested message and enum types in `GetIndexedField`.
pub mod get_indexed_field {
    #[allow(clippy::derive_partial_eq_without_eq)]
    #[derive(Clone, PartialEq, ::prost::Oneof)]
    pub enum Field {
        #[prost(message, tag = "2")]
        NamedStructField(super::NamedStructField),
        #[prost(message, tag = "3")]
        ListIndex(::prost::alloc::boxed::Box<super::ListIndex>),
        #[prost(message, tag = "4")]
        ListRange(::prost::alloc::boxed::Box<super::ListRange>),
    }
}
#[allow(clippy::derive_partial_eq_without_eq)]
#[derive(Clone, PartialEq, ::prost::Message)]
pub struct IsNull {
    #[prost(message, optional, boxed, tag = "1")]
    pub expr: ::core::option::Option<::prost::alloc::boxed::Box<LogicalExprNode>>,
}
#[allow(clippy::derive_partial_eq_without_eq)]
#[derive(Clone, PartialEq, ::prost::Message)]
pub struct IsNotNull {
    #[prost(message, optional, boxed, tag = "1")]
    pub expr: ::core::option::Option<::prost::alloc::boxed::Box<LogicalExprNode>>,
}
#[allow(clippy::derive_partial_eq_without_eq)]
#[derive(Clone, PartialEq, ::prost::Message)]
pub struct IsTrue {
    #[prost(message, optional, boxed, tag = "1")]
    pub expr: ::core::option::Option<::prost::alloc::boxed::Box<LogicalExprNode>>,
}
#[allow(clippy::derive_partial_eq_without_eq)]
#[derive(Clone, PartialEq, ::prost::Message)]
pub struct IsFalse {
    #[prost(message, optional, boxed, tag = "1")]
    pub expr: ::core::option::Option<::prost::alloc::boxed::Box<LogicalExprNode>>,
}
#[allow(clippy::derive_partial_eq_without_eq)]
#[derive(Clone, PartialEq, ::prost::Message)]
pub struct IsUnknown {
    #[prost(message, optional, boxed, tag = "1")]
    pub expr: ::core::option::Option<::prost::alloc::boxed::Box<LogicalExprNode>>,
}
#[allow(clippy::derive_partial_eq_without_eq)]
#[derive(Clone, PartialEq, ::prost::Message)]
pub struct IsNotTrue {
    #[prost(message, optional, boxed, tag = "1")]
    pub expr: ::core::option::Option<::prost::alloc::boxed::Box<LogicalExprNode>>,
}
#[allow(clippy::derive_partial_eq_without_eq)]
#[derive(Clone, PartialEq, ::prost::Message)]
pub struct IsNotFalse {
    #[prost(message, optional, boxed, tag = "1")]
    pub expr: ::core::option::Option<::prost::alloc::boxed::Box<LogicalExprNode>>,
}
#[allow(clippy::derive_partial_eq_without_eq)]
#[derive(Clone, PartialEq, ::prost::Message)]
pub struct IsNotUnknown {
    #[prost(message, optional, boxed, tag = "1")]
    pub expr: ::core::option::Option<::prost::alloc::boxed::Box<LogicalExprNode>>,
}
#[allow(clippy::derive_partial_eq_without_eq)]
#[derive(Clone, PartialEq, ::prost::Message)]
pub struct Not {
    #[prost(message, optional, boxed, tag = "1")]
    pub expr: ::core::option::Option<::prost::alloc::boxed::Box<LogicalExprNode>>,
}
#[allow(clippy::derive_partial_eq_without_eq)]
#[derive(Clone, PartialEq, ::prost::Message)]
pub struct AliasNode {
    #[prost(message, optional, boxed, tag = "1")]
    pub expr: ::core::option::Option<::prost::alloc::boxed::Box<LogicalExprNode>>,
    #[prost(string, tag = "2")]
    pub alias: ::prost::alloc::string::String,
    #[prost(message, repeated, tag = "3")]
    pub relation: ::prost::alloc::vec::Vec<TableReference>,
}
#[allow(clippy::derive_partial_eq_without_eq)]
#[derive(Clone, PartialEq, ::prost::Message)]
pub struct BinaryExprNode {
    /// Represents the operands from the left inner most expression
    /// to the right outer most expression where each of them are chained
    /// with the operator 'op'.
    #[prost(message, repeated, tag = "1")]
    pub operands: ::prost::alloc::vec::Vec<LogicalExprNode>,
    #[prost(string, tag = "3")]
    pub op: ::prost::alloc::string::String,
}
#[allow(clippy::derive_partial_eq_without_eq)]
#[derive(Clone, PartialEq, ::prost::Message)]
pub struct NegativeNode {
    #[prost(message, optional, boxed, tag = "1")]
    pub expr: ::core::option::Option<::prost::alloc::boxed::Box<LogicalExprNode>>,
}
#[allow(clippy::derive_partial_eq_without_eq)]
#[derive(Clone, PartialEq, ::prost::Message)]
pub struct Unnest {
    #[prost(message, repeated, tag = "1")]
    pub exprs: ::prost::alloc::vec::Vec<LogicalExprNode>,
}
#[allow(clippy::derive_partial_eq_without_eq)]
#[derive(Clone, PartialEq, ::prost::Message)]
pub struct InListNode {
    #[prost(message, optional, boxed, tag = "1")]
    pub expr: ::core::option::Option<::prost::alloc::boxed::Box<LogicalExprNode>>,
    #[prost(message, repeated, tag = "2")]
    pub list: ::prost::alloc::vec::Vec<LogicalExprNode>,
    #[prost(bool, tag = "3")]
    pub negated: bool,
}
#[allow(clippy::derive_partial_eq_without_eq)]
#[derive(Clone, PartialEq, ::prost::Message)]
pub struct ScalarFunctionNode {
    #[prost(enumeration = "ScalarFunction", tag = "1")]
    pub fun: i32,
    #[prost(message, repeated, tag = "2")]
    pub args: ::prost::alloc::vec::Vec<LogicalExprNode>,
}
#[allow(clippy::derive_partial_eq_without_eq)]
#[derive(Clone, PartialEq, ::prost::Message)]
pub struct AggregateExprNode {
    #[prost(enumeration = "AggregateFunction", tag = "1")]
    pub aggr_function: i32,
    #[prost(message, repeated, tag = "2")]
    pub expr: ::prost::alloc::vec::Vec<LogicalExprNode>,
    #[prost(bool, tag = "3")]
    pub distinct: bool,
    #[prost(message, optional, boxed, tag = "4")]
    pub filter: ::core::option::Option<::prost::alloc::boxed::Box<LogicalExprNode>>,
    #[prost(message, repeated, tag = "5")]
    pub order_by: ::prost::alloc::vec::Vec<LogicalExprNode>,
}
#[allow(clippy::derive_partial_eq_without_eq)]
#[derive(Clone, PartialEq, ::prost::Message)]
pub struct AggregateUdfExprNode {
    #[prost(string, tag = "1")]
    pub fun_name: ::prost::alloc::string::String,
    #[prost(message, repeated, tag = "2")]
    pub args: ::prost::alloc::vec::Vec<LogicalExprNode>,
    #[prost(message, optional, boxed, tag = "3")]
    pub filter: ::core::option::Option<::prost::alloc::boxed::Box<LogicalExprNode>>,
    #[prost(message, repeated, tag = "4")]
    pub order_by: ::prost::alloc::vec::Vec<LogicalExprNode>,
}
#[allow(clippy::derive_partial_eq_without_eq)]
#[derive(Clone, PartialEq, ::prost::Message)]
pub struct ScalarUdfExprNode {
    #[prost(string, tag = "1")]
    pub fun_name: ::prost::alloc::string::String,
    #[prost(message, repeated, tag = "2")]
    pub args: ::prost::alloc::vec::Vec<LogicalExprNode>,
    #[prost(bytes = "vec", optional, tag = "3")]
    pub fun_definition: ::core::option::Option<::prost::alloc::vec::Vec<u8>>,
}
#[allow(clippy::derive_partial_eq_without_eq)]
#[derive(Clone, PartialEq, ::prost::Message)]
pub struct WindowExprNode {
    #[prost(message, optional, boxed, tag = "4")]
    pub expr: ::core::option::Option<::prost::alloc::boxed::Box<LogicalExprNode>>,
    #[prost(message, repeated, tag = "5")]
    pub partition_by: ::prost::alloc::vec::Vec<LogicalExprNode>,
    #[prost(message, repeated, tag = "6")]
    pub order_by: ::prost::alloc::vec::Vec<LogicalExprNode>,
    /// repeated LogicalExprNode filter = 7;
    #[prost(message, optional, tag = "8")]
    pub window_frame: ::core::option::Option<WindowFrame>,
    #[prost(oneof = "window_expr_node::WindowFunction", tags = "1, 2, 3, 9")]
    pub window_function: ::core::option::Option<window_expr_node::WindowFunction>,
}
/// Nested message and enum types in `WindowExprNode`.
pub mod window_expr_node {
    #[allow(clippy::derive_partial_eq_without_eq)]
    #[derive(Clone, PartialEq, ::prost::Oneof)]
    pub enum WindowFunction {
        #[prost(enumeration = "super::AggregateFunction", tag = "1")]
        AggrFunction(i32),
        #[prost(enumeration = "super::BuiltInWindowFunction", tag = "2")]
        BuiltInFunction(i32),
        #[prost(string, tag = "3")]
        Udaf(::prost::alloc::string::String),
        #[prost(string, tag = "9")]
        Udwf(::prost::alloc::string::String),
    }
}
#[allow(clippy::derive_partial_eq_without_eq)]
#[derive(Clone, PartialEq, ::prost::Message)]
pub struct BetweenNode {
    #[prost(message, optional, boxed, tag = "1")]
    pub expr: ::core::option::Option<::prost::alloc::boxed::Box<LogicalExprNode>>,
    #[prost(bool, tag = "2")]
    pub negated: bool,
    #[prost(message, optional, boxed, tag = "3")]
    pub low: ::core::option::Option<::prost::alloc::boxed::Box<LogicalExprNode>>,
    #[prost(message, optional, boxed, tag = "4")]
    pub high: ::core::option::Option<::prost::alloc::boxed::Box<LogicalExprNode>>,
}
#[allow(clippy::derive_partial_eq_without_eq)]
#[derive(Clone, PartialEq, ::prost::Message)]
pub struct LikeNode {
    #[prost(bool, tag = "1")]
    pub negated: bool,
    #[prost(message, optional, boxed, tag = "2")]
    pub expr: ::core::option::Option<::prost::alloc::boxed::Box<LogicalExprNode>>,
    #[prost(message, optional, boxed, tag = "3")]
    pub pattern: ::core::option::Option<::prost::alloc::boxed::Box<LogicalExprNode>>,
    #[prost(string, tag = "4")]
    pub escape_char: ::prost::alloc::string::String,
}
#[allow(clippy::derive_partial_eq_without_eq)]
#[derive(Clone, PartialEq, ::prost::Message)]
pub struct ILikeNode {
    #[prost(bool, tag = "1")]
    pub negated: bool,
    #[prost(message, optional, boxed, tag = "2")]
    pub expr: ::core::option::Option<::prost::alloc::boxed::Box<LogicalExprNode>>,
    #[prost(message, optional, boxed, tag = "3")]
    pub pattern: ::core::option::Option<::prost::alloc::boxed::Box<LogicalExprNode>>,
    #[prost(string, tag = "4")]
    pub escape_char: ::prost::alloc::string::String,
}
#[allow(clippy::derive_partial_eq_without_eq)]
#[derive(Clone, PartialEq, ::prost::Message)]
pub struct SimilarToNode {
    #[prost(bool, tag = "1")]
    pub negated: bool,
    #[prost(message, optional, boxed, tag = "2")]
    pub expr: ::core::option::Option<::prost::alloc::boxed::Box<LogicalExprNode>>,
    #[prost(message, optional, boxed, tag = "3")]
    pub pattern: ::core::option::Option<::prost::alloc::boxed::Box<LogicalExprNode>>,
    #[prost(string, tag = "4")]
    pub escape_char: ::prost::alloc::string::String,
}
#[allow(clippy::derive_partial_eq_without_eq)]
#[derive(Clone, PartialEq, ::prost::Message)]
pub struct CaseNode {
    #[prost(message, optional, boxed, tag = "1")]
    pub expr: ::core::option::Option<::prost::alloc::boxed::Box<LogicalExprNode>>,
    #[prost(message, repeated, tag = "2")]
    pub when_then_expr: ::prost::alloc::vec::Vec<WhenThen>,
    #[prost(message, optional, boxed, tag = "3")]
    pub else_expr: ::core::option::Option<::prost::alloc::boxed::Box<LogicalExprNode>>,
}
#[allow(clippy::derive_partial_eq_without_eq)]
#[derive(Clone, PartialEq, ::prost::Message)]
pub struct WhenThen {
    #[prost(message, optional, tag = "1")]
    pub when_expr: ::core::option::Option<LogicalExprNode>,
    #[prost(message, optional, tag = "2")]
    pub then_expr: ::core::option::Option<LogicalExprNode>,
}
#[allow(clippy::derive_partial_eq_without_eq)]
#[derive(Clone, PartialEq, ::prost::Message)]
pub struct CastNode {
    #[prost(message, optional, boxed, tag = "1")]
    pub expr: ::core::option::Option<::prost::alloc::boxed::Box<LogicalExprNode>>,
    #[prost(message, optional, tag = "2")]
    pub arrow_type: ::core::option::Option<ArrowType>,
}
#[allow(clippy::derive_partial_eq_without_eq)]
#[derive(Clone, PartialEq, ::prost::Message)]
pub struct TryCastNode {
    #[prost(message, optional, boxed, tag = "1")]
    pub expr: ::core::option::Option<::prost::alloc::boxed::Box<LogicalExprNode>>,
    #[prost(message, optional, tag = "2")]
    pub arrow_type: ::core::option::Option<ArrowType>,
}
#[allow(clippy::derive_partial_eq_without_eq)]
#[derive(Clone, PartialEq, ::prost::Message)]
pub struct SortExprNode {
    #[prost(message, optional, boxed, tag = "1")]
    pub expr: ::core::option::Option<::prost::alloc::boxed::Box<LogicalExprNode>>,
    #[prost(bool, tag = "2")]
    pub asc: bool,
    #[prost(bool, tag = "3")]
    pub nulls_first: bool,
}
#[allow(clippy::derive_partial_eq_without_eq)]
#[derive(Clone, PartialEq, ::prost::Message)]
pub struct WindowFrame {
    #[prost(enumeration = "WindowFrameUnits", tag = "1")]
    pub window_frame_units: i32,
    #[prost(message, optional, tag = "2")]
    pub start_bound: ::core::option::Option<WindowFrameBound>,
    /// "optional" keyword is stable in protoc 3.15 but prost is still on 3.14 (see <https://github.com/tokio-rs/prost/issues/430> and <https://github.com/tokio-rs/prost/pull/455>)
    /// this syntax is ugly but is binary compatible with the "optional" keyword (see <https://stackoverflow.com/questions/42622015/how-to-define-an-optional-field-in-protobuf-3>)
    #[prost(oneof = "window_frame::EndBound", tags = "3")]
    pub end_bound: ::core::option::Option<window_frame::EndBound>,
}
/// Nested message and enum types in `WindowFrame`.
pub mod window_frame {
    /// "optional" keyword is stable in protoc 3.15 but prost is still on 3.14 (see <https://github.com/tokio-rs/prost/issues/430> and <https://github.com/tokio-rs/prost/pull/455>)
    /// this syntax is ugly but is binary compatible with the "optional" keyword (see <https://stackoverflow.com/questions/42622015/how-to-define-an-optional-field-in-protobuf-3>)
    #[allow(clippy::derive_partial_eq_without_eq)]
    #[derive(Clone, PartialEq, ::prost::Oneof)]
    pub enum EndBound {
        #[prost(message, tag = "3")]
        Bound(super::WindowFrameBound),
    }
}
#[allow(clippy::derive_partial_eq_without_eq)]
#[derive(Clone, PartialEq, ::prost::Message)]
pub struct WindowFrameBound {
    #[prost(enumeration = "WindowFrameBoundType", tag = "1")]
    pub window_frame_bound_type: i32,
    #[prost(message, optional, tag = "2")]
    pub bound_value: ::core::option::Option<ScalarValue>,
}
#[allow(clippy::derive_partial_eq_without_eq)]
#[derive(Clone, PartialEq, ::prost::Message)]
pub struct Schema {
    #[prost(message, repeated, tag = "1")]
    pub columns: ::prost::alloc::vec::Vec<Field>,
    #[prost(map = "string, string", tag = "2")]
    pub metadata: ::std::collections::HashMap<
        ::prost::alloc::string::String,
        ::prost::alloc::string::String,
    >,
}
#[allow(clippy::derive_partial_eq_without_eq)]
#[derive(Clone, PartialEq, ::prost::Message)]
pub struct Field {
    /// name of the field
    #[prost(string, tag = "1")]
    pub name: ::prost::alloc::string::String,
    #[prost(message, optional, boxed, tag = "2")]
    pub arrow_type: ::core::option::Option<::prost::alloc::boxed::Box<ArrowType>>,
    #[prost(bool, tag = "3")]
    pub nullable: bool,
    /// for complex data types like structs, unions
    #[prost(message, repeated, tag = "4")]
    pub children: ::prost::alloc::vec::Vec<Field>,
    #[prost(map = "string, string", tag = "5")]
    pub metadata: ::std::collections::HashMap<
        ::prost::alloc::string::String,
        ::prost::alloc::string::String,
    >,
    #[prost(int64, tag = "6")]
    pub dict_id: i64,
    #[prost(bool, tag = "7")]
    pub dict_ordered: bool,
}
#[allow(clippy::derive_partial_eq_without_eq)]
#[derive(Clone, PartialEq, ::prost::Message)]
pub struct FixedSizeBinary {
    #[prost(int32, tag = "1")]
    pub length: i32,
}
#[allow(clippy::derive_partial_eq_without_eq)]
#[derive(Clone, PartialEq, ::prost::Message)]
pub struct Timestamp {
    #[prost(enumeration = "TimeUnit", tag = "1")]
    pub time_unit: i32,
    #[prost(string, tag = "2")]
    pub timezone: ::prost::alloc::string::String,
}
#[allow(clippy::derive_partial_eq_without_eq)]
#[derive(Clone, PartialEq, ::prost::Message)]
pub struct Decimal {
    #[prost(uint32, tag = "3")]
    pub precision: u32,
    #[prost(int32, tag = "4")]
    pub scale: i32,
}
#[allow(clippy::derive_partial_eq_without_eq)]
#[derive(Clone, PartialEq, ::prost::Message)]
pub struct List {
    #[prost(message, optional, boxed, tag = "1")]
    pub field_type: ::core::option::Option<::prost::alloc::boxed::Box<Field>>,
}
#[allow(clippy::derive_partial_eq_without_eq)]
#[derive(Clone, PartialEq, ::prost::Message)]
pub struct FixedSizeList {
    #[prost(message, optional, boxed, tag = "1")]
    pub field_type: ::core::option::Option<::prost::alloc::boxed::Box<Field>>,
    #[prost(int32, tag = "2")]
    pub list_size: i32,
}
#[allow(clippy::derive_partial_eq_without_eq)]
#[derive(Clone, PartialEq, ::prost::Message)]
pub struct Dictionary {
    #[prost(message, optional, boxed, tag = "1")]
    pub key: ::core::option::Option<::prost::alloc::boxed::Box<ArrowType>>,
    #[prost(message, optional, boxed, tag = "2")]
    pub value: ::core::option::Option<::prost::alloc::boxed::Box<ArrowType>>,
}
#[allow(clippy::derive_partial_eq_without_eq)]
#[derive(Clone, PartialEq, ::prost::Message)]
pub struct Struct {
    #[prost(message, repeated, tag = "1")]
    pub sub_field_types: ::prost::alloc::vec::Vec<Field>,
}
#[allow(clippy::derive_partial_eq_without_eq)]
#[derive(Clone, PartialEq, ::prost::Message)]
pub struct Map {
    #[prost(message, optional, boxed, tag = "1")]
    pub field_type: ::core::option::Option<::prost::alloc::boxed::Box<Field>>,
    #[prost(bool, tag = "2")]
    pub keys_sorted: bool,
}
#[allow(clippy::derive_partial_eq_without_eq)]
#[derive(Clone, PartialEq, ::prost::Message)]
pub struct Union {
    #[prost(message, repeated, tag = "1")]
    pub union_types: ::prost::alloc::vec::Vec<Field>,
    #[prost(enumeration = "UnionMode", tag = "2")]
    pub union_mode: i32,
    #[prost(int32, repeated, tag = "3")]
    pub type_ids: ::prost::alloc::vec::Vec<i32>,
}
/// Used for List/FixedSizeList/LargeList/Struct
#[allow(clippy::derive_partial_eq_without_eq)]
#[derive(Clone, PartialEq, ::prost::Message)]
pub struct ScalarNestedValue {
    #[prost(bytes = "vec", tag = "1")]
    pub ipc_message: ::prost::alloc::vec::Vec<u8>,
    #[prost(bytes = "vec", tag = "2")]
    pub arrow_data: ::prost::alloc::vec::Vec<u8>,
    #[prost(message, optional, tag = "3")]
    pub schema: ::core::option::Option<Schema>,
}
#[allow(clippy::derive_partial_eq_without_eq)]
#[derive(Clone, PartialEq, ::prost::Message)]
pub struct ScalarTime32Value {
    #[prost(oneof = "scalar_time32_value::Value", tags = "1, 2")]
    pub value: ::core::option::Option<scalar_time32_value::Value>,
}
/// Nested message and enum types in `ScalarTime32Value`.
pub mod scalar_time32_value {
    #[allow(clippy::derive_partial_eq_without_eq)]
    #[derive(Clone, PartialEq, ::prost::Oneof)]
    pub enum Value {
        #[prost(int32, tag = "1")]
        Time32SecondValue(i32),
        #[prost(int32, tag = "2")]
        Time32MillisecondValue(i32),
    }
}
#[allow(clippy::derive_partial_eq_without_eq)]
#[derive(Clone, PartialEq, ::prost::Message)]
pub struct ScalarTime64Value {
    #[prost(oneof = "scalar_time64_value::Value", tags = "1, 2")]
    pub value: ::core::option::Option<scalar_time64_value::Value>,
}
/// Nested message and enum types in `ScalarTime64Value`.
pub mod scalar_time64_value {
    #[allow(clippy::derive_partial_eq_without_eq)]
    #[derive(Clone, PartialEq, ::prost::Oneof)]
    pub enum Value {
        #[prost(int64, tag = "1")]
        Time64MicrosecondValue(i64),
        #[prost(int64, tag = "2")]
        Time64NanosecondValue(i64),
    }
}
#[allow(clippy::derive_partial_eq_without_eq)]
#[derive(Clone, PartialEq, ::prost::Message)]
pub struct ScalarTimestampValue {
    #[prost(string, tag = "5")]
    pub timezone: ::prost::alloc::string::String,
    #[prost(oneof = "scalar_timestamp_value::Value", tags = "1, 2, 3, 4")]
    pub value: ::core::option::Option<scalar_timestamp_value::Value>,
}
/// Nested message and enum types in `ScalarTimestampValue`.
pub mod scalar_timestamp_value {
    #[allow(clippy::derive_partial_eq_without_eq)]
    #[derive(Clone, PartialEq, ::prost::Oneof)]
    pub enum Value {
        #[prost(int64, tag = "1")]
        TimeMicrosecondValue(i64),
        #[prost(int64, tag = "2")]
        TimeNanosecondValue(i64),
        #[prost(int64, tag = "3")]
        TimeSecondValue(i64),
        #[prost(int64, tag = "4")]
        TimeMillisecondValue(i64),
    }
}
#[allow(clippy::derive_partial_eq_without_eq)]
#[derive(Clone, PartialEq, ::prost::Message)]
pub struct ScalarDictionaryValue {
    #[prost(message, optional, tag = "1")]
    pub index_type: ::core::option::Option<ArrowType>,
    #[prost(message, optional, boxed, tag = "2")]
    pub value: ::core::option::Option<::prost::alloc::boxed::Box<ScalarValue>>,
}
#[allow(clippy::derive_partial_eq_without_eq)]
#[derive(Clone, PartialEq, ::prost::Message)]
pub struct IntervalMonthDayNanoValue {
    #[prost(int32, tag = "1")]
    pub months: i32,
    #[prost(int32, tag = "2")]
    pub days: i32,
    #[prost(int64, tag = "3")]
    pub nanos: i64,
}
#[allow(clippy::derive_partial_eq_without_eq)]
#[derive(Clone, PartialEq, ::prost::Message)]
pub struct UnionField {
    #[prost(int32, tag = "1")]
    pub field_id: i32,
    #[prost(message, optional, tag = "2")]
    pub field: ::core::option::Option<Field>,
}
#[allow(clippy::derive_partial_eq_without_eq)]
#[derive(Clone, PartialEq, ::prost::Message)]
pub struct UnionValue {
    /// Note that a null union value must have one or more fields, so we
    /// encode a null UnionValue as one with value_id == 128
    #[prost(int32, tag = "1")]
    pub value_id: i32,
    #[prost(message, optional, boxed, tag = "2")]
    pub value: ::core::option::Option<::prost::alloc::boxed::Box<ScalarValue>>,
    #[prost(message, repeated, tag = "3")]
    pub fields: ::prost::alloc::vec::Vec<UnionField>,
    #[prost(enumeration = "UnionMode", tag = "4")]
    pub mode: i32,
}
#[allow(clippy::derive_partial_eq_without_eq)]
#[derive(Clone, PartialEq, ::prost::Message)]
pub struct ScalarFixedSizeBinary {
    #[prost(bytes = "vec", tag = "1")]
    pub values: ::prost::alloc::vec::Vec<u8>,
    #[prost(int32, tag = "2")]
    pub length: i32,
}
#[allow(clippy::derive_partial_eq_without_eq)]
#[derive(Clone, PartialEq, ::prost::Message)]
pub struct ScalarValue {
    #[prost(
        oneof = "scalar_value::Value",
        tags = "33, 1, 2, 3, 4, 5, 6, 7, 8, 9, 10, 11, 12, 13, 14, 15, 16, 17, 18, 32, 20, 39, 21, 24, 25, 35, 36, 37, 38, 26, 27, 28, 29, 30, 31, 34, 42"
    )]
    pub value: ::core::option::Option<scalar_value::Value>,
}
/// Nested message and enum types in `ScalarValue`.
pub mod scalar_value {
    #[allow(clippy::derive_partial_eq_without_eq)]
    #[derive(Clone, PartialEq, ::prost::Oneof)]
    pub enum Value {
        /// was PrimitiveScalarType null_value = 19;
        /// Null value of any type
        #[prost(message, tag = "33")]
        NullValue(super::ArrowType),
        #[prost(bool, tag = "1")]
        BoolValue(bool),
        #[prost(string, tag = "2")]
        Utf8Value(::prost::alloc::string::String),
        #[prost(string, tag = "3")]
        LargeUtf8Value(::prost::alloc::string::String),
        #[prost(int32, tag = "4")]
        Int8Value(i32),
        #[prost(int32, tag = "5")]
        Int16Value(i32),
        #[prost(int32, tag = "6")]
        Int32Value(i32),
        #[prost(int64, tag = "7")]
        Int64Value(i64),
        #[prost(uint32, tag = "8")]
        Uint8Value(u32),
        #[prost(uint32, tag = "9")]
        Uint16Value(u32),
        #[prost(uint32, tag = "10")]
        Uint32Value(u32),
        #[prost(uint64, tag = "11")]
        Uint64Value(u64),
        #[prost(float, tag = "12")]
        Float32Value(f32),
        #[prost(double, tag = "13")]
        Float64Value(f64),
        /// Literal Date32 value always has a unit of day
        #[prost(int32, tag = "14")]
        Date32Value(i32),
        #[prost(message, tag = "15")]
        Time32Value(super::ScalarTime32Value),
        #[prost(message, tag = "16")]
        LargeListValue(super::ScalarNestedValue),
        #[prost(message, tag = "17")]
        ListValue(super::ScalarNestedValue),
        #[prost(message, tag = "18")]
        FixedSizeListValue(super::ScalarNestedValue),
        #[prost(message, tag = "32")]
        StructValue(super::ScalarNestedValue),
        #[prost(message, tag = "20")]
        Decimal128Value(super::Decimal128),
        #[prost(message, tag = "39")]
        Decimal256Value(super::Decimal256),
        #[prost(int64, tag = "21")]
        Date64Value(i64),
        #[prost(int32, tag = "24")]
        IntervalYearmonthValue(i32),
        #[prost(int64, tag = "25")]
        IntervalDaytimeValue(i64),
        #[prost(int64, tag = "35")]
        DurationSecondValue(i64),
        #[prost(int64, tag = "36")]
        DurationMillisecondValue(i64),
        #[prost(int64, tag = "37")]
        DurationMicrosecondValue(i64),
        #[prost(int64, tag = "38")]
        DurationNanosecondValue(i64),
        #[prost(message, tag = "26")]
        TimestampValue(super::ScalarTimestampValue),
        #[prost(message, tag = "27")]
        DictionaryValue(::prost::alloc::boxed::Box<super::ScalarDictionaryValue>),
        #[prost(bytes, tag = "28")]
        BinaryValue(::prost::alloc::vec::Vec<u8>),
        #[prost(bytes, tag = "29")]
        LargeBinaryValue(::prost::alloc::vec::Vec<u8>),
        #[prost(message, tag = "30")]
        Time64Value(super::ScalarTime64Value),
        #[prost(message, tag = "31")]
        IntervalMonthDayNano(super::IntervalMonthDayNanoValue),
        #[prost(message, tag = "34")]
        FixedSizeBinaryValue(super::ScalarFixedSizeBinary),
        #[prost(message, tag = "42")]
        UnionValue(::prost::alloc::boxed::Box<super::UnionValue>),
    }
}
#[allow(clippy::derive_partial_eq_without_eq)]
#[derive(Clone, PartialEq, ::prost::Message)]
pub struct Decimal128 {
    #[prost(bytes = "vec", tag = "1")]
    pub value: ::prost::alloc::vec::Vec<u8>,
    #[prost(int64, tag = "2")]
    pub p: i64,
    #[prost(int64, tag = "3")]
    pub s: i64,
}
#[allow(clippy::derive_partial_eq_without_eq)]
#[derive(Clone, PartialEq, ::prost::Message)]
pub struct Decimal256 {
    #[prost(bytes = "vec", tag = "1")]
    pub value: ::prost::alloc::vec::Vec<u8>,
    #[prost(int64, tag = "2")]
    pub p: i64,
    #[prost(int64, tag = "3")]
    pub s: i64,
}
/// Serialized data type
#[allow(clippy::derive_partial_eq_without_eq)]
#[derive(Clone, PartialEq, ::prost::Message)]
pub struct ArrowType {
    #[prost(
        oneof = "arrow_type::ArrowTypeEnum",
        tags = "1, 2, 3, 4, 5, 6, 7, 8, 9, 10, 11, 12, 13, 14, 32, 15, 16, 31, 17, 18, 19, 20, 21, 22, 23, 24, 25, 26, 27, 28, 29, 30, 33"
    )]
    pub arrow_type_enum: ::core::option::Option<arrow_type::ArrowTypeEnum>,
}
/// Nested message and enum types in `ArrowType`.
pub mod arrow_type {
    #[allow(clippy::derive_partial_eq_without_eq)]
    #[derive(Clone, PartialEq, ::prost::Oneof)]
    pub enum ArrowTypeEnum {
        /// arrow::Type::NA
        #[prost(message, tag = "1")]
        None(super::EmptyMessage),
        /// arrow::Type::BOOL
        #[prost(message, tag = "2")]
        Bool(super::EmptyMessage),
        /// arrow::Type::UINT8
        #[prost(message, tag = "3")]
        Uint8(super::EmptyMessage),
        /// arrow::Type::INT8
        #[prost(message, tag = "4")]
        Int8(super::EmptyMessage),
        /// represents arrow::Type fields in src/arrow/type.h
        #[prost(message, tag = "5")]
        Uint16(super::EmptyMessage),
        #[prost(message, tag = "6")]
        Int16(super::EmptyMessage),
        #[prost(message, tag = "7")]
        Uint32(super::EmptyMessage),
        #[prost(message, tag = "8")]
        Int32(super::EmptyMessage),
        #[prost(message, tag = "9")]
        Uint64(super::EmptyMessage),
        #[prost(message, tag = "10")]
        Int64(super::EmptyMessage),
        #[prost(message, tag = "11")]
        Float16(super::EmptyMessage),
        #[prost(message, tag = "12")]
        Float32(super::EmptyMessage),
        #[prost(message, tag = "13")]
        Float64(super::EmptyMessage),
        #[prost(message, tag = "14")]
        Utf8(super::EmptyMessage),
        #[prost(message, tag = "32")]
        LargeUtf8(super::EmptyMessage),
        #[prost(message, tag = "15")]
        Binary(super::EmptyMessage),
        #[prost(int32, tag = "16")]
        FixedSizeBinary(i32),
        #[prost(message, tag = "31")]
        LargeBinary(super::EmptyMessage),
        #[prost(message, tag = "17")]
        Date32(super::EmptyMessage),
        #[prost(message, tag = "18")]
        Date64(super::EmptyMessage),
        #[prost(enumeration = "super::TimeUnit", tag = "19")]
        Duration(i32),
        #[prost(message, tag = "20")]
        Timestamp(super::Timestamp),
        #[prost(enumeration = "super::TimeUnit", tag = "21")]
        Time32(i32),
        #[prost(enumeration = "super::TimeUnit", tag = "22")]
        Time64(i32),
        #[prost(enumeration = "super::IntervalUnit", tag = "23")]
        Interval(i32),
        #[prost(message, tag = "24")]
        Decimal(super::Decimal),
        #[prost(message, tag = "25")]
        List(::prost::alloc::boxed::Box<super::List>),
        #[prost(message, tag = "26")]
        LargeList(::prost::alloc::boxed::Box<super::List>),
        #[prost(message, tag = "27")]
        FixedSizeList(::prost::alloc::boxed::Box<super::FixedSizeList>),
        #[prost(message, tag = "28")]
        Struct(super::Struct),
        #[prost(message, tag = "29")]
        Union(super::Union),
        #[prost(message, tag = "30")]
        Dictionary(::prost::alloc::boxed::Box<super::Dictionary>),
        #[prost(message, tag = "33")]
        Map(::prost::alloc::boxed::Box<super::Map>),
    }
}
/// Useful for representing an empty enum variant in rust
/// E.G. enum example{One, Two(i32)}
/// maps to
/// message example{
///     oneof{
///         EmptyMessage One = 1;
///         i32 Two = 2;
///    }
/// }
#[allow(clippy::derive_partial_eq_without_eq)]
#[derive(Clone, PartialEq, ::prost::Message)]
pub struct EmptyMessage {}
#[allow(clippy::derive_partial_eq_without_eq)]
#[derive(Clone, PartialEq, ::prost::Message)]
pub struct AnalyzedLogicalPlanType {
    #[prost(string, tag = "1")]
    pub analyzer_name: ::prost::alloc::string::String,
}
#[allow(clippy::derive_partial_eq_without_eq)]
#[derive(Clone, PartialEq, ::prost::Message)]
pub struct OptimizedLogicalPlanType {
    #[prost(string, tag = "1")]
    pub optimizer_name: ::prost::alloc::string::String,
}
#[allow(clippy::derive_partial_eq_without_eq)]
#[derive(Clone, PartialEq, ::prost::Message)]
pub struct OptimizedPhysicalPlanType {
    #[prost(string, tag = "1")]
    pub optimizer_name: ::prost::alloc::string::String,
}
#[allow(clippy::derive_partial_eq_without_eq)]
#[derive(Clone, PartialEq, ::prost::Message)]
pub struct PlanType {
    #[prost(oneof = "plan_type::PlanTypeEnum", tags = "1, 7, 8, 2, 3, 4, 9, 5, 6, 10")]
    pub plan_type_enum: ::core::option::Option<plan_type::PlanTypeEnum>,
}
/// Nested message and enum types in `PlanType`.
pub mod plan_type {
    #[allow(clippy::derive_partial_eq_without_eq)]
    #[derive(Clone, PartialEq, ::prost::Oneof)]
    pub enum PlanTypeEnum {
        #[prost(message, tag = "1")]
        InitialLogicalPlan(super::EmptyMessage),
        #[prost(message, tag = "7")]
        AnalyzedLogicalPlan(super::AnalyzedLogicalPlanType),
        #[prost(message, tag = "8")]
        FinalAnalyzedLogicalPlan(super::EmptyMessage),
        #[prost(message, tag = "2")]
        OptimizedLogicalPlan(super::OptimizedLogicalPlanType),
        #[prost(message, tag = "3")]
        FinalLogicalPlan(super::EmptyMessage),
        #[prost(message, tag = "4")]
        InitialPhysicalPlan(super::EmptyMessage),
        #[prost(message, tag = "9")]
        InitialPhysicalPlanWithStats(super::EmptyMessage),
        #[prost(message, tag = "5")]
        OptimizedPhysicalPlan(super::OptimizedPhysicalPlanType),
        #[prost(message, tag = "6")]
        FinalPhysicalPlan(super::EmptyMessage),
        #[prost(message, tag = "10")]
        FinalPhysicalPlanWithStats(super::EmptyMessage),
    }
}
#[allow(clippy::derive_partial_eq_without_eq)]
#[derive(Clone, PartialEq, ::prost::Message)]
pub struct StringifiedPlan {
    #[prost(message, optional, tag = "1")]
    pub plan_type: ::core::option::Option<PlanType>,
    #[prost(string, tag = "2")]
    pub plan: ::prost::alloc::string::String,
}
#[allow(clippy::derive_partial_eq_without_eq)]
#[derive(Clone, PartialEq, ::prost::Message)]
pub struct BareTableReference {
    #[prost(string, tag = "1")]
    pub table: ::prost::alloc::string::String,
}
#[allow(clippy::derive_partial_eq_without_eq)]
#[derive(Clone, PartialEq, ::prost::Message)]
pub struct PartialTableReference {
    #[prost(string, tag = "1")]
    pub schema: ::prost::alloc::string::String,
    #[prost(string, tag = "2")]
    pub table: ::prost::alloc::string::String,
}
#[allow(clippy::derive_partial_eq_without_eq)]
#[derive(Clone, PartialEq, ::prost::Message)]
pub struct FullTableReference {
    #[prost(string, tag = "1")]
    pub catalog: ::prost::alloc::string::String,
    #[prost(string, tag = "2")]
    pub schema: ::prost::alloc::string::String,
    #[prost(string, tag = "3")]
    pub table: ::prost::alloc::string::String,
}
#[allow(clippy::derive_partial_eq_without_eq)]
#[derive(Clone, PartialEq, ::prost::Message)]
pub struct TableReference {
    #[prost(oneof = "table_reference::TableReferenceEnum", tags = "1, 2, 3")]
    pub table_reference_enum: ::core::option::Option<
        table_reference::TableReferenceEnum,
    >,
}
/// Nested message and enum types in `TableReference`.
pub mod table_reference {
    #[allow(clippy::derive_partial_eq_without_eq)]
    #[derive(Clone, PartialEq, ::prost::Oneof)]
    pub enum TableReferenceEnum {
        #[prost(message, tag = "1")]
        Bare(super::BareTableReference),
        #[prost(message, tag = "2")]
        Partial(super::PartialTableReference),
        #[prost(message, tag = "3")]
        Full(super::FullTableReference),
    }
}
/// PhysicalPlanNode is a nested type
#[allow(clippy::derive_partial_eq_without_eq)]
#[derive(Clone, PartialEq, ::prost::Message)]
pub struct PhysicalPlanNode {
    #[prost(
        oneof = "physical_plan_node::PhysicalPlanType",
        tags = "1, 2, 3, 4, 6, 7, 8, 9, 10, 11, 12, 13, 14, 15, 16, 17, 18, 19, 20, 21, 22, 23, 24, 25, 26, 27, 28, 29"
    )]
    pub physical_plan_type: ::core::option::Option<physical_plan_node::PhysicalPlanType>,
}
/// Nested message and enum types in `PhysicalPlanNode`.
pub mod physical_plan_node {
    #[allow(clippy::derive_partial_eq_without_eq)]
    #[derive(Clone, PartialEq, ::prost::Oneof)]
    pub enum PhysicalPlanType {
        #[prost(message, tag = "1")]
        ParquetScan(super::ParquetScanExecNode),
        #[prost(message, tag = "2")]
        CsvScan(super::CsvScanExecNode),
        #[prost(message, tag = "3")]
        Empty(super::EmptyExecNode),
        #[prost(message, tag = "4")]
        Projection(::prost::alloc::boxed::Box<super::ProjectionExecNode>),
        #[prost(message, tag = "6")]
        GlobalLimit(::prost::alloc::boxed::Box<super::GlobalLimitExecNode>),
        #[prost(message, tag = "7")]
        LocalLimit(::prost::alloc::boxed::Box<super::LocalLimitExecNode>),
        #[prost(message, tag = "8")]
        Aggregate(::prost::alloc::boxed::Box<super::AggregateExecNode>),
        #[prost(message, tag = "9")]
        HashJoin(::prost::alloc::boxed::Box<super::HashJoinExecNode>),
        #[prost(message, tag = "10")]
        Sort(::prost::alloc::boxed::Box<super::SortExecNode>),
        #[prost(message, tag = "11")]
        CoalesceBatches(::prost::alloc::boxed::Box<super::CoalesceBatchesExecNode>),
        #[prost(message, tag = "12")]
        Filter(::prost::alloc::boxed::Box<super::FilterExecNode>),
        #[prost(message, tag = "13")]
        Merge(::prost::alloc::boxed::Box<super::CoalescePartitionsExecNode>),
        #[prost(message, tag = "14")]
        Repartition(::prost::alloc::boxed::Box<super::RepartitionExecNode>),
        #[prost(message, tag = "15")]
        Window(::prost::alloc::boxed::Box<super::WindowAggExecNode>),
        #[prost(message, tag = "16")]
        CrossJoin(::prost::alloc::boxed::Box<super::CrossJoinExecNode>),
        #[prost(message, tag = "17")]
        AvroScan(super::AvroScanExecNode),
        #[prost(message, tag = "18")]
        Extension(super::PhysicalExtensionNode),
        #[prost(message, tag = "19")]
        Union(super::UnionExecNode),
        #[prost(message, tag = "20")]
        Explain(super::ExplainExecNode),
        #[prost(message, tag = "21")]
        SortPreservingMerge(
            ::prost::alloc::boxed::Box<super::SortPreservingMergeExecNode>,
        ),
        #[prost(message, tag = "22")]
        NestedLoopJoin(::prost::alloc::boxed::Box<super::NestedLoopJoinExecNode>),
        #[prost(message, tag = "23")]
        Analyze(::prost::alloc::boxed::Box<super::AnalyzeExecNode>),
        #[prost(message, tag = "24")]
        JsonSink(::prost::alloc::boxed::Box<super::JsonSinkExecNode>),
        #[prost(message, tag = "25")]
        SymmetricHashJoin(::prost::alloc::boxed::Box<super::SymmetricHashJoinExecNode>),
        #[prost(message, tag = "26")]
        Interleave(super::InterleaveExecNode),
        #[prost(message, tag = "27")]
        PlaceholderRow(super::PlaceholderRowExecNode),
        #[prost(message, tag = "28")]
        CsvSink(::prost::alloc::boxed::Box<super::CsvSinkExecNode>),
        #[prost(message, tag = "29")]
        ParquetSink(::prost::alloc::boxed::Box<super::ParquetSinkExecNode>),
    }
}
#[allow(clippy::derive_partial_eq_without_eq)]
#[derive(Clone, PartialEq, ::prost::Message)]
pub struct PartitionColumn {
    #[prost(string, tag = "1")]
    pub name: ::prost::alloc::string::String,
    #[prost(message, optional, tag = "2")]
    pub arrow_type: ::core::option::Option<ArrowType>,
}
#[allow(clippy::derive_partial_eq_without_eq)]
#[derive(Clone, PartialEq, ::prost::Message)]
pub struct JsonWriterOptions {
    #[prost(enumeration = "CompressionTypeVariant", tag = "1")]
    pub compression: i32,
}
#[allow(clippy::derive_partial_eq_without_eq)]
#[derive(Clone, PartialEq, ::prost::Message)]
pub struct CsvWriterOptions {
    /// Compression type
    #[prost(enumeration = "CompressionTypeVariant", tag = "1")]
    pub compression: i32,
    /// Optional column delimiter. Defaults to `b','`
    #[prost(string, tag = "2")]
    pub delimiter: ::prost::alloc::string::String,
    /// Whether to write column names as file headers. Defaults to `true`
    #[prost(bool, tag = "3")]
    pub has_header: bool,
    /// Optional date format for date arrays
    #[prost(string, tag = "4")]
    pub date_format: ::prost::alloc::string::String,
    /// Optional datetime format for datetime arrays
    #[prost(string, tag = "5")]
    pub datetime_format: ::prost::alloc::string::String,
    /// Optional timestamp format for timestamp arrays
    #[prost(string, tag = "6")]
    pub timestamp_format: ::prost::alloc::string::String,
    /// Optional time format for time arrays
    #[prost(string, tag = "7")]
    pub time_format: ::prost::alloc::string::String,
    /// Optional value to represent null
    #[prost(string, tag = "8")]
    pub null_value: ::prost::alloc::string::String,
}
/// Options controlling CSV format
#[allow(clippy::derive_partial_eq_without_eq)]
#[derive(Clone, PartialEq, ::prost::Message)]
pub struct CsvOptions {
    /// Indicates if the CSV has a header row
    #[prost(bool, tag = "1")]
    pub has_header: bool,
    /// Delimiter character as a byte
    #[prost(bytes = "vec", tag = "2")]
    pub delimiter: ::prost::alloc::vec::Vec<u8>,
    /// Quote character as a byte
    #[prost(bytes = "vec", tag = "3")]
    pub quote: ::prost::alloc::vec::Vec<u8>,
    /// Optional escape character as a byte
    #[prost(bytes = "vec", tag = "4")]
    pub escape: ::prost::alloc::vec::Vec<u8>,
    /// Compression type
    #[prost(enumeration = "CompressionTypeVariant", tag = "5")]
    pub compression: i32,
    /// Max records for schema inference
    #[prost(uint64, tag = "6")]
    pub schema_infer_max_rec: u64,
    /// Optional date format
    #[prost(string, tag = "7")]
    pub date_format: ::prost::alloc::string::String,
    /// Optional datetime format
    #[prost(string, tag = "8")]
    pub datetime_format: ::prost::alloc::string::String,
    /// Optional timestamp format
    #[prost(string, tag = "9")]
    pub timestamp_format: ::prost::alloc::string::String,
    /// Optional timestamp with timezone format
    #[prost(string, tag = "10")]
    pub timestamp_tz_format: ::prost::alloc::string::String,
    /// Optional time format
    #[prost(string, tag = "11")]
    pub time_format: ::prost::alloc::string::String,
    /// Optional representation of null value
    #[prost(string, tag = "12")]
    pub null_value: ::prost::alloc::string::String,
}
/// Options controlling CSV format
#[allow(clippy::derive_partial_eq_without_eq)]
#[derive(Clone, PartialEq, ::prost::Message)]
pub struct JsonOptions {
    /// Compression type
    #[prost(enumeration = "CompressionTypeVariant", tag = "1")]
    pub compression: i32,
    /// Max records for schema inference
    #[prost(uint64, tag = "2")]
    pub schema_infer_max_rec: u64,
}
#[allow(clippy::derive_partial_eq_without_eq)]
#[derive(Clone, PartialEq, ::prost::Message)]
pub struct FileSinkConfig {
    #[prost(string, tag = "1")]
    pub object_store_url: ::prost::alloc::string::String,
    #[prost(message, repeated, tag = "2")]
    pub file_groups: ::prost::alloc::vec::Vec<PartitionedFile>,
    #[prost(string, repeated, tag = "3")]
    pub table_paths: ::prost::alloc::vec::Vec<::prost::alloc::string::String>,
    #[prost(message, optional, tag = "4")]
    pub output_schema: ::core::option::Option<Schema>,
    #[prost(message, repeated, tag = "5")]
    pub table_partition_cols: ::prost::alloc::vec::Vec<PartitionColumn>,
    #[prost(bool, tag = "8")]
    pub overwrite: bool,
}
#[allow(clippy::derive_partial_eq_without_eq)]
#[derive(Clone, PartialEq, ::prost::Message)]
pub struct JsonSink {
    #[prost(message, optional, tag = "1")]
    pub config: ::core::option::Option<FileSinkConfig>,
    #[prost(message, optional, tag = "2")]
    pub writer_options: ::core::option::Option<JsonWriterOptions>,
}
#[allow(clippy::derive_partial_eq_without_eq)]
#[derive(Clone, PartialEq, ::prost::Message)]
pub struct JsonSinkExecNode {
    #[prost(message, optional, boxed, tag = "1")]
    pub input: ::core::option::Option<::prost::alloc::boxed::Box<PhysicalPlanNode>>,
    #[prost(message, optional, tag = "2")]
    pub sink: ::core::option::Option<JsonSink>,
    #[prost(message, optional, tag = "3")]
    pub sink_schema: ::core::option::Option<Schema>,
    #[prost(message, optional, tag = "4")]
    pub sort_order: ::core::option::Option<PhysicalSortExprNodeCollection>,
}
#[allow(clippy::derive_partial_eq_without_eq)]
#[derive(Clone, PartialEq, ::prost::Message)]
pub struct CsvSink {
    #[prost(message, optional, tag = "1")]
    pub config: ::core::option::Option<FileSinkConfig>,
    #[prost(message, optional, tag = "2")]
    pub writer_options: ::core::option::Option<CsvWriterOptions>,
}
#[allow(clippy::derive_partial_eq_without_eq)]
#[derive(Clone, PartialEq, ::prost::Message)]
pub struct CsvSinkExecNode {
    #[prost(message, optional, boxed, tag = "1")]
    pub input: ::core::option::Option<::prost::alloc::boxed::Box<PhysicalPlanNode>>,
    #[prost(message, optional, tag = "2")]
    pub sink: ::core::option::Option<CsvSink>,
    #[prost(message, optional, tag = "3")]
    pub sink_schema: ::core::option::Option<Schema>,
    #[prost(message, optional, tag = "4")]
    pub sort_order: ::core::option::Option<PhysicalSortExprNodeCollection>,
}
#[allow(clippy::derive_partial_eq_without_eq)]
#[derive(Clone, PartialEq, ::prost::Message)]
pub struct TableParquetOptions {
    #[prost(message, optional, tag = "1")]
    pub global: ::core::option::Option<ParquetOptions>,
    #[prost(message, repeated, tag = "2")]
    pub column_specific_options: ::prost::alloc::vec::Vec<ColumnSpecificOptions>,
}
#[allow(clippy::derive_partial_eq_without_eq)]
#[derive(Clone, PartialEq, ::prost::Message)]
pub struct ColumnSpecificOptions {
    #[prost(string, tag = "1")]
    pub column_name: ::prost::alloc::string::String,
    #[prost(message, optional, tag = "2")]
    pub options: ::core::option::Option<ColumnOptions>,
}
#[allow(clippy::derive_partial_eq_without_eq)]
#[derive(Clone, PartialEq, ::prost::Message)]
pub struct ColumnOptions {
    #[prost(oneof = "column_options::BloomFilterEnabledOpt", tags = "1")]
    pub bloom_filter_enabled_opt: ::core::option::Option<
        column_options::BloomFilterEnabledOpt,
    >,
    #[prost(oneof = "column_options::EncodingOpt", tags = "2")]
    pub encoding_opt: ::core::option::Option<column_options::EncodingOpt>,
    #[prost(oneof = "column_options::DictionaryEnabledOpt", tags = "3")]
    pub dictionary_enabled_opt: ::core::option::Option<
        column_options::DictionaryEnabledOpt,
    >,
    #[prost(oneof = "column_options::CompressionOpt", tags = "4")]
    pub compression_opt: ::core::option::Option<column_options::CompressionOpt>,
    #[prost(oneof = "column_options::StatisticsEnabledOpt", tags = "5")]
    pub statistics_enabled_opt: ::core::option::Option<
        column_options::StatisticsEnabledOpt,
    >,
    #[prost(oneof = "column_options::BloomFilterFppOpt", tags = "6")]
    pub bloom_filter_fpp_opt: ::core::option::Option<column_options::BloomFilterFppOpt>,
    #[prost(oneof = "column_options::BloomFilterNdvOpt", tags = "7")]
    pub bloom_filter_ndv_opt: ::core::option::Option<column_options::BloomFilterNdvOpt>,
    #[prost(oneof = "column_options::MaxStatisticsSizeOpt", tags = "8")]
    pub max_statistics_size_opt: ::core::option::Option<
        column_options::MaxStatisticsSizeOpt,
    >,
}
/// Nested message and enum types in `ColumnOptions`.
pub mod column_options {
    #[allow(clippy::derive_partial_eq_without_eq)]
    #[derive(Clone, PartialEq, ::prost::Oneof)]
    pub enum BloomFilterEnabledOpt {
        #[prost(bool, tag = "1")]
        BloomFilterEnabled(bool),
    }
    #[allow(clippy::derive_partial_eq_without_eq)]
    #[derive(Clone, PartialEq, ::prost::Oneof)]
    pub enum EncodingOpt {
        #[prost(string, tag = "2")]
        Encoding(::prost::alloc::string::String),
    }
    #[allow(clippy::derive_partial_eq_without_eq)]
    #[derive(Clone, PartialEq, ::prost::Oneof)]
    pub enum DictionaryEnabledOpt {
        #[prost(bool, tag = "3")]
        DictionaryEnabled(bool),
    }
    #[allow(clippy::derive_partial_eq_without_eq)]
    #[derive(Clone, PartialEq, ::prost::Oneof)]
    pub enum CompressionOpt {
        #[prost(string, tag = "4")]
        Compression(::prost::alloc::string::String),
    }
    #[allow(clippy::derive_partial_eq_without_eq)]
    #[derive(Clone, PartialEq, ::prost::Oneof)]
    pub enum StatisticsEnabledOpt {
        #[prost(string, tag = "5")]
        StatisticsEnabled(::prost::alloc::string::String),
    }
    #[allow(clippy::derive_partial_eq_without_eq)]
    #[derive(Clone, PartialEq, ::prost::Oneof)]
    pub enum BloomFilterFppOpt {
        #[prost(double, tag = "6")]
        BloomFilterFpp(f64),
    }
    #[allow(clippy::derive_partial_eq_without_eq)]
    #[derive(Clone, PartialEq, ::prost::Oneof)]
    pub enum BloomFilterNdvOpt {
        #[prost(uint64, tag = "7")]
        BloomFilterNdv(u64),
    }
    #[allow(clippy::derive_partial_eq_without_eq)]
    #[derive(Clone, PartialEq, ::prost::Oneof)]
    pub enum MaxStatisticsSizeOpt {
        #[prost(uint32, tag = "8")]
        MaxStatisticsSize(u32),
    }
}
#[allow(clippy::derive_partial_eq_without_eq)]
#[derive(Clone, PartialEq, ::prost::Message)]
pub struct ParquetOptions {
    /// Regular fields
    ///
    /// default = true
    #[prost(bool, tag = "1")]
    pub enable_page_index: bool,
    /// default = true
    #[prost(bool, tag = "2")]
    pub pruning: bool,
    /// default = true
    #[prost(bool, tag = "3")]
    pub skip_metadata: bool,
    /// default = false
    #[prost(bool, tag = "5")]
    pub pushdown_filters: bool,
    /// default = false
    #[prost(bool, tag = "6")]
    pub reorder_filters: bool,
    /// default = 1024 * 1024
    #[prost(uint64, tag = "7")]
    pub data_pagesize_limit: u64,
    /// default = 1024
    #[prost(uint64, tag = "8")]
    pub write_batch_size: u64,
    /// default = "1.0"
    #[prost(string, tag = "9")]
    pub writer_version: ::prost::alloc::string::String,
    /// default = false
    #[prost(bool, tag = "20")]
    pub bloom_filter_enabled: bool,
    /// default = true
    #[prost(bool, tag = "23")]
    pub allow_single_file_parallelism: bool,
    /// default = 1
    #[prost(uint64, tag = "24")]
    pub maximum_parallel_row_group_writers: u64,
    /// default = 2
    #[prost(uint64, tag = "25")]
    pub maximum_buffered_record_batches_per_stream: u64,
    #[prost(uint64, tag = "12")]
    pub dictionary_page_size_limit: u64,
    #[prost(uint64, tag = "18")]
    pub data_page_row_count_limit: u64,
    #[prost(uint64, tag = "15")]
    pub max_row_group_size: u64,
    #[prost(string, tag = "16")]
    pub created_by: ::prost::alloc::string::String,
    #[prost(oneof = "parquet_options::MetadataSizeHintOpt", tags = "4")]
    pub metadata_size_hint_opt: ::core::option::Option<
        parquet_options::MetadataSizeHintOpt,
    >,
    #[prost(oneof = "parquet_options::CompressionOpt", tags = "10")]
    pub compression_opt: ::core::option::Option<parquet_options::CompressionOpt>,
    #[prost(oneof = "parquet_options::DictionaryEnabledOpt", tags = "11")]
    pub dictionary_enabled_opt: ::core::option::Option<
        parquet_options::DictionaryEnabledOpt,
    >,
    #[prost(oneof = "parquet_options::StatisticsEnabledOpt", tags = "13")]
    pub statistics_enabled_opt: ::core::option::Option<
        parquet_options::StatisticsEnabledOpt,
    >,
    #[prost(oneof = "parquet_options::MaxStatisticsSizeOpt", tags = "14")]
    pub max_statistics_size_opt: ::core::option::Option<
        parquet_options::MaxStatisticsSizeOpt,
    >,
    #[prost(oneof = "parquet_options::ColumnIndexTruncateLengthOpt", tags = "17")]
    pub column_index_truncate_length_opt: ::core::option::Option<
        parquet_options::ColumnIndexTruncateLengthOpt,
    >,
    #[prost(oneof = "parquet_options::EncodingOpt", tags = "19")]
    pub encoding_opt: ::core::option::Option<parquet_options::EncodingOpt>,
    #[prost(oneof = "parquet_options::BloomFilterFppOpt", tags = "21")]
    pub bloom_filter_fpp_opt: ::core::option::Option<parquet_options::BloomFilterFppOpt>,
    #[prost(oneof = "parquet_options::BloomFilterNdvOpt", tags = "22")]
    pub bloom_filter_ndv_opt: ::core::option::Option<parquet_options::BloomFilterNdvOpt>,
}
/// Nested message and enum types in `ParquetOptions`.
pub mod parquet_options {
    #[allow(clippy::derive_partial_eq_without_eq)]
    #[derive(Clone, PartialEq, ::prost::Oneof)]
    pub enum MetadataSizeHintOpt {
        #[prost(uint64, tag = "4")]
        MetadataSizeHint(u64),
    }
    #[allow(clippy::derive_partial_eq_without_eq)]
    #[derive(Clone, PartialEq, ::prost::Oneof)]
    pub enum CompressionOpt {
        #[prost(string, tag = "10")]
        Compression(::prost::alloc::string::String),
    }
    #[allow(clippy::derive_partial_eq_without_eq)]
    #[derive(Clone, PartialEq, ::prost::Oneof)]
    pub enum DictionaryEnabledOpt {
        #[prost(bool, tag = "11")]
        DictionaryEnabled(bool),
    }
    #[allow(clippy::derive_partial_eq_without_eq)]
    #[derive(Clone, PartialEq, ::prost::Oneof)]
    pub enum StatisticsEnabledOpt {
        #[prost(string, tag = "13")]
        StatisticsEnabled(::prost::alloc::string::String),
    }
    #[allow(clippy::derive_partial_eq_without_eq)]
    #[derive(Clone, PartialEq, ::prost::Oneof)]
    pub enum MaxStatisticsSizeOpt {
        #[prost(uint64, tag = "14")]
        MaxStatisticsSize(u64),
    }
    #[allow(clippy::derive_partial_eq_without_eq)]
    #[derive(Clone, PartialEq, ::prost::Oneof)]
    pub enum ColumnIndexTruncateLengthOpt {
        #[prost(uint64, tag = "17")]
        ColumnIndexTruncateLength(u64),
    }
    #[allow(clippy::derive_partial_eq_without_eq)]
    #[derive(Clone, PartialEq, ::prost::Oneof)]
    pub enum EncodingOpt {
        #[prost(string, tag = "19")]
        Encoding(::prost::alloc::string::String),
    }
    #[allow(clippy::derive_partial_eq_without_eq)]
    #[derive(Clone, PartialEq, ::prost::Oneof)]
    pub enum BloomFilterFppOpt {
        #[prost(double, tag = "21")]
        BloomFilterFpp(f64),
    }
    #[allow(clippy::derive_partial_eq_without_eq)]
    #[derive(Clone, PartialEq, ::prost::Oneof)]
    pub enum BloomFilterNdvOpt {
        #[prost(uint64, tag = "22")]
        BloomFilterNdv(u64),
    }
}
#[allow(clippy::derive_partial_eq_without_eq)]
#[derive(Clone, PartialEq, ::prost::Message)]
pub struct ParquetSink {
    #[prost(message, optional, tag = "1")]
    pub config: ::core::option::Option<FileSinkConfig>,
    #[prost(message, optional, tag = "2")]
    pub parquet_options: ::core::option::Option<TableParquetOptions>,
}
#[allow(clippy::derive_partial_eq_without_eq)]
#[derive(Clone, PartialEq, ::prost::Message)]
pub struct ParquetSinkExecNode {
    #[prost(message, optional, boxed, tag = "1")]
    pub input: ::core::option::Option<::prost::alloc::boxed::Box<PhysicalPlanNode>>,
    #[prost(message, optional, tag = "2")]
    pub sink: ::core::option::Option<ParquetSink>,
    #[prost(message, optional, tag = "3")]
    pub sink_schema: ::core::option::Option<Schema>,
    #[prost(message, optional, tag = "4")]
    pub sort_order: ::core::option::Option<PhysicalSortExprNodeCollection>,
}
#[allow(clippy::derive_partial_eq_without_eq)]
#[derive(Clone, PartialEq, ::prost::Message)]
pub struct PhysicalExtensionNode {
    #[prost(bytes = "vec", tag = "1")]
    pub node: ::prost::alloc::vec::Vec<u8>,
    #[prost(message, repeated, tag = "2")]
    pub inputs: ::prost::alloc::vec::Vec<PhysicalPlanNode>,
}
/// physical expressions
#[allow(clippy::derive_partial_eq_without_eq)]
#[derive(Clone, PartialEq, ::prost::Message)]
pub struct PhysicalExprNode {
    #[prost(
        oneof = "physical_expr_node::ExprType",
        tags = "1, 2, 3, 4, 5, 6, 7, 8, 9, 10, 11, 12, 13, 14, 15, 16, 18"
    )]
    pub expr_type: ::core::option::Option<physical_expr_node::ExprType>,
}
/// Nested message and enum types in `PhysicalExprNode`.
pub mod physical_expr_node {
    #[allow(clippy::derive_partial_eq_without_eq)]
    #[derive(Clone, PartialEq, ::prost::Oneof)]
    pub enum ExprType {
        /// column references
        #[prost(message, tag = "1")]
        Column(super::PhysicalColumn),
        #[prost(message, tag = "2")]
        Literal(super::ScalarValue),
        /// binary expressions
        #[prost(message, tag = "3")]
        BinaryExpr(::prost::alloc::boxed::Box<super::PhysicalBinaryExprNode>),
        /// aggregate expressions
        #[prost(message, tag = "4")]
        AggregateExpr(super::PhysicalAggregateExprNode),
        /// null checks
        #[prost(message, tag = "5")]
        IsNullExpr(::prost::alloc::boxed::Box<super::PhysicalIsNull>),
        #[prost(message, tag = "6")]
        IsNotNullExpr(::prost::alloc::boxed::Box<super::PhysicalIsNotNull>),
        #[prost(message, tag = "7")]
        NotExpr(::prost::alloc::boxed::Box<super::PhysicalNot>),
        #[prost(message, tag = "8")]
        Case(::prost::alloc::boxed::Box<super::PhysicalCaseNode>),
        #[prost(message, tag = "9")]
        Cast(::prost::alloc::boxed::Box<super::PhysicalCastNode>),
        #[prost(message, tag = "10")]
        Sort(::prost::alloc::boxed::Box<super::PhysicalSortExprNode>),
        #[prost(message, tag = "11")]
        Negative(::prost::alloc::boxed::Box<super::PhysicalNegativeNode>),
        #[prost(message, tag = "12")]
        InList(::prost::alloc::boxed::Box<super::PhysicalInListNode>),
        #[prost(message, tag = "13")]
        ScalarFunction(super::PhysicalScalarFunctionNode),
        #[prost(message, tag = "14")]
        TryCast(::prost::alloc::boxed::Box<super::PhysicalTryCastNode>),
        /// window expressions
        #[prost(message, tag = "15")]
        WindowExpr(super::PhysicalWindowExprNode),
        #[prost(message, tag = "16")]
        ScalarUdf(super::PhysicalScalarUdfNode),
        #[prost(message, tag = "18")]
        LikeExpr(::prost::alloc::boxed::Box<super::PhysicalLikeExprNode>),
    }
}
#[allow(clippy::derive_partial_eq_without_eq)]
#[derive(Clone, PartialEq, ::prost::Message)]
pub struct PhysicalScalarUdfNode {
    #[prost(string, tag = "1")]
    pub name: ::prost::alloc::string::String,
    #[prost(message, repeated, tag = "2")]
    pub args: ::prost::alloc::vec::Vec<PhysicalExprNode>,
    #[prost(bytes = "vec", optional, tag = "3")]
    pub fun_definition: ::core::option::Option<::prost::alloc::vec::Vec<u8>>,
    #[prost(message, optional, tag = "4")]
    pub return_type: ::core::option::Option<ArrowType>,
}
#[allow(clippy::derive_partial_eq_without_eq)]
#[derive(Clone, PartialEq, ::prost::Message)]
pub struct PhysicalAggregateExprNode {
    #[prost(message, repeated, tag = "2")]
    pub expr: ::prost::alloc::vec::Vec<PhysicalExprNode>,
    #[prost(message, repeated, tag = "5")]
    pub ordering_req: ::prost::alloc::vec::Vec<PhysicalSortExprNode>,
    #[prost(bool, tag = "3")]
    pub distinct: bool,
    #[prost(oneof = "physical_aggregate_expr_node::AggregateFunction", tags = "1, 4")]
    pub aggregate_function: ::core::option::Option<
        physical_aggregate_expr_node::AggregateFunction,
    >,
}
/// Nested message and enum types in `PhysicalAggregateExprNode`.
pub mod physical_aggregate_expr_node {
    #[allow(clippy::derive_partial_eq_without_eq)]
    #[derive(Clone, PartialEq, ::prost::Oneof)]
    pub enum AggregateFunction {
        #[prost(enumeration = "super::AggregateFunction", tag = "1")]
        AggrFunction(i32),
        #[prost(string, tag = "4")]
        UserDefinedAggrFunction(::prost::alloc::string::String),
    }
}
#[allow(clippy::derive_partial_eq_without_eq)]
#[derive(Clone, PartialEq, ::prost::Message)]
pub struct PhysicalWindowExprNode {
    #[prost(message, repeated, tag = "4")]
    pub args: ::prost::alloc::vec::Vec<PhysicalExprNode>,
    #[prost(message, repeated, tag = "5")]
    pub partition_by: ::prost::alloc::vec::Vec<PhysicalExprNode>,
    #[prost(message, repeated, tag = "6")]
    pub order_by: ::prost::alloc::vec::Vec<PhysicalSortExprNode>,
    #[prost(message, optional, tag = "7")]
    pub window_frame: ::core::option::Option<WindowFrame>,
    #[prost(string, tag = "8")]
    pub name: ::prost::alloc::string::String,
    #[prost(oneof = "physical_window_expr_node::WindowFunction", tags = "1, 2")]
    pub window_function: ::core::option::Option<
        physical_window_expr_node::WindowFunction,
    >,
}
/// Nested message and enum types in `PhysicalWindowExprNode`.
pub mod physical_window_expr_node {
    #[allow(clippy::derive_partial_eq_without_eq)]
    #[derive(Clone, PartialEq, ::prost::Oneof)]
    pub enum WindowFunction {
        #[prost(enumeration = "super::AggregateFunction", tag = "1")]
        AggrFunction(i32),
        /// udaf = 3
        #[prost(enumeration = "super::BuiltInWindowFunction", tag = "2")]
        BuiltInFunction(i32),
    }
}
#[allow(clippy::derive_partial_eq_without_eq)]
#[derive(Clone, PartialEq, ::prost::Message)]
pub struct PhysicalIsNull {
    #[prost(message, optional, boxed, tag = "1")]
    pub expr: ::core::option::Option<::prost::alloc::boxed::Box<PhysicalExprNode>>,
}
#[allow(clippy::derive_partial_eq_without_eq)]
#[derive(Clone, PartialEq, ::prost::Message)]
pub struct PhysicalIsNotNull {
    #[prost(message, optional, boxed, tag = "1")]
    pub expr: ::core::option::Option<::prost::alloc::boxed::Box<PhysicalExprNode>>,
}
#[allow(clippy::derive_partial_eq_without_eq)]
#[derive(Clone, PartialEq, ::prost::Message)]
pub struct PhysicalNot {
    #[prost(message, optional, boxed, tag = "1")]
    pub expr: ::core::option::Option<::prost::alloc::boxed::Box<PhysicalExprNode>>,
}
#[allow(clippy::derive_partial_eq_without_eq)]
#[derive(Clone, PartialEq, ::prost::Message)]
pub struct PhysicalAliasNode {
    #[prost(message, optional, tag = "1")]
    pub expr: ::core::option::Option<PhysicalExprNode>,
    #[prost(string, tag = "2")]
    pub alias: ::prost::alloc::string::String,
}
#[allow(clippy::derive_partial_eq_without_eq)]
#[derive(Clone, PartialEq, ::prost::Message)]
pub struct PhysicalBinaryExprNode {
    #[prost(message, optional, boxed, tag = "1")]
    pub l: ::core::option::Option<::prost::alloc::boxed::Box<PhysicalExprNode>>,
    #[prost(message, optional, boxed, tag = "2")]
    pub r: ::core::option::Option<::prost::alloc::boxed::Box<PhysicalExprNode>>,
    #[prost(string, tag = "3")]
    pub op: ::prost::alloc::string::String,
}
#[allow(clippy::derive_partial_eq_without_eq)]
#[derive(Clone, PartialEq, ::prost::Message)]
pub struct PhysicalDateTimeIntervalExprNode {
    #[prost(message, optional, tag = "1")]
    pub l: ::core::option::Option<PhysicalExprNode>,
    #[prost(message, optional, tag = "2")]
    pub r: ::core::option::Option<PhysicalExprNode>,
    #[prost(string, tag = "3")]
    pub op: ::prost::alloc::string::String,
}
#[allow(clippy::derive_partial_eq_without_eq)]
#[derive(Clone, PartialEq, ::prost::Message)]
pub struct PhysicalLikeExprNode {
    #[prost(bool, tag = "1")]
    pub negated: bool,
    #[prost(bool, tag = "2")]
    pub case_insensitive: bool,
    #[prost(message, optional, boxed, tag = "3")]
    pub expr: ::core::option::Option<::prost::alloc::boxed::Box<PhysicalExprNode>>,
    #[prost(message, optional, boxed, tag = "4")]
    pub pattern: ::core::option::Option<::prost::alloc::boxed::Box<PhysicalExprNode>>,
}
#[allow(clippy::derive_partial_eq_without_eq)]
#[derive(Clone, PartialEq, ::prost::Message)]
pub struct PhysicalSortExprNode {
    #[prost(message, optional, boxed, tag = "1")]
    pub expr: ::core::option::Option<::prost::alloc::boxed::Box<PhysicalExprNode>>,
    #[prost(bool, tag = "2")]
    pub asc: bool,
    #[prost(bool, tag = "3")]
    pub nulls_first: bool,
}
#[allow(clippy::derive_partial_eq_without_eq)]
#[derive(Clone, PartialEq, ::prost::Message)]
pub struct PhysicalWhenThen {
    #[prost(message, optional, tag = "1")]
    pub when_expr: ::core::option::Option<PhysicalExprNode>,
    #[prost(message, optional, tag = "2")]
    pub then_expr: ::core::option::Option<PhysicalExprNode>,
}
#[allow(clippy::derive_partial_eq_without_eq)]
#[derive(Clone, PartialEq, ::prost::Message)]
pub struct PhysicalInListNode {
    #[prost(message, optional, boxed, tag = "1")]
    pub expr: ::core::option::Option<::prost::alloc::boxed::Box<PhysicalExprNode>>,
    #[prost(message, repeated, tag = "2")]
    pub list: ::prost::alloc::vec::Vec<PhysicalExprNode>,
    #[prost(bool, tag = "3")]
    pub negated: bool,
}
#[allow(clippy::derive_partial_eq_without_eq)]
#[derive(Clone, PartialEq, ::prost::Message)]
pub struct PhysicalCaseNode {
    #[prost(message, optional, boxed, tag = "1")]
    pub expr: ::core::option::Option<::prost::alloc::boxed::Box<PhysicalExprNode>>,
    #[prost(message, repeated, tag = "2")]
    pub when_then_expr: ::prost::alloc::vec::Vec<PhysicalWhenThen>,
    #[prost(message, optional, boxed, tag = "3")]
    pub else_expr: ::core::option::Option<::prost::alloc::boxed::Box<PhysicalExprNode>>,
}
#[allow(clippy::derive_partial_eq_without_eq)]
#[derive(Clone, PartialEq, ::prost::Message)]
pub struct PhysicalScalarFunctionNode {
    #[prost(string, tag = "1")]
    pub name: ::prost::alloc::string::String,
    #[prost(enumeration = "ScalarFunction", tag = "2")]
    pub fun: i32,
    #[prost(message, repeated, tag = "3")]
    pub args: ::prost::alloc::vec::Vec<PhysicalExprNode>,
    #[prost(message, optional, tag = "4")]
    pub return_type: ::core::option::Option<ArrowType>,
}
#[allow(clippy::derive_partial_eq_without_eq)]
#[derive(Clone, PartialEq, ::prost::Message)]
pub struct PhysicalTryCastNode {
    #[prost(message, optional, boxed, tag = "1")]
    pub expr: ::core::option::Option<::prost::alloc::boxed::Box<PhysicalExprNode>>,
    #[prost(message, optional, tag = "2")]
    pub arrow_type: ::core::option::Option<ArrowType>,
}
#[allow(clippy::derive_partial_eq_without_eq)]
#[derive(Clone, PartialEq, ::prost::Message)]
pub struct PhysicalCastNode {
    #[prost(message, optional, boxed, tag = "1")]
    pub expr: ::core::option::Option<::prost::alloc::boxed::Box<PhysicalExprNode>>,
    #[prost(message, optional, tag = "2")]
    pub arrow_type: ::core::option::Option<ArrowType>,
}
#[allow(clippy::derive_partial_eq_without_eq)]
#[derive(Clone, PartialEq, ::prost::Message)]
pub struct PhysicalNegativeNode {
    #[prost(message, optional, boxed, tag = "1")]
    pub expr: ::core::option::Option<::prost::alloc::boxed::Box<PhysicalExprNode>>,
}
#[allow(clippy::derive_partial_eq_without_eq)]
#[derive(Clone, PartialEq, ::prost::Message)]
pub struct FilterExecNode {
    #[prost(message, optional, boxed, tag = "1")]
    pub input: ::core::option::Option<::prost::alloc::boxed::Box<PhysicalPlanNode>>,
    #[prost(message, optional, tag = "2")]
    pub expr: ::core::option::Option<PhysicalExprNode>,
    #[prost(uint32, tag = "3")]
    pub default_filter_selectivity: u32,
}
#[allow(clippy::derive_partial_eq_without_eq)]
#[derive(Clone, PartialEq, ::prost::Message)]
pub struct FileGroup {
    #[prost(message, repeated, tag = "1")]
    pub files: ::prost::alloc::vec::Vec<PartitionedFile>,
}
#[allow(clippy::derive_partial_eq_without_eq)]
#[derive(Clone, PartialEq, ::prost::Message)]
pub struct ScanLimit {
    /// wrap into a message to make it optional
    #[prost(uint32, tag = "1")]
    pub limit: u32,
}
#[allow(clippy::derive_partial_eq_without_eq)]
#[derive(Clone, PartialEq, ::prost::Message)]
pub struct PhysicalSortExprNodeCollection {
    #[prost(message, repeated, tag = "1")]
    pub physical_sort_expr_nodes: ::prost::alloc::vec::Vec<PhysicalSortExprNode>,
}
#[allow(clippy::derive_partial_eq_without_eq)]
#[derive(Clone, PartialEq, ::prost::Message)]
pub struct FileScanExecConf {
    #[prost(message, repeated, tag = "1")]
    pub file_groups: ::prost::alloc::vec::Vec<FileGroup>,
    #[prost(message, optional, tag = "2")]
    pub schema: ::core::option::Option<Schema>,
    #[prost(uint32, repeated, tag = "4")]
    pub projection: ::prost::alloc::vec::Vec<u32>,
    #[prost(message, optional, tag = "5")]
    pub limit: ::core::option::Option<ScanLimit>,
    #[prost(message, optional, tag = "6")]
    pub statistics: ::core::option::Option<Statistics>,
    #[prost(string, repeated, tag = "7")]
    pub table_partition_cols: ::prost::alloc::vec::Vec<::prost::alloc::string::String>,
    #[prost(string, tag = "8")]
    pub object_store_url: ::prost::alloc::string::String,
    #[prost(message, repeated, tag = "9")]
    pub output_ordering: ::prost::alloc::vec::Vec<PhysicalSortExprNodeCollection>,
}
#[allow(clippy::derive_partial_eq_without_eq)]
#[derive(Clone, PartialEq, ::prost::Message)]
pub struct ParquetScanExecNode {
    #[prost(message, optional, tag = "1")]
    pub base_conf: ::core::option::Option<FileScanExecConf>,
    #[prost(message, optional, tag = "3")]
    pub predicate: ::core::option::Option<PhysicalExprNode>,
}
#[allow(clippy::derive_partial_eq_without_eq)]
#[derive(Clone, PartialEq, ::prost::Message)]
pub struct CsvScanExecNode {
    #[prost(message, optional, tag = "1")]
    pub base_conf: ::core::option::Option<FileScanExecConf>,
    #[prost(bool, tag = "2")]
    pub has_header: bool,
    #[prost(string, tag = "3")]
    pub delimiter: ::prost::alloc::string::String,
    #[prost(string, tag = "4")]
    pub quote: ::prost::alloc::string::String,
    #[prost(oneof = "csv_scan_exec_node::OptionalEscape", tags = "5")]
    pub optional_escape: ::core::option::Option<csv_scan_exec_node::OptionalEscape>,
}
/// Nested message and enum types in `CsvScanExecNode`.
pub mod csv_scan_exec_node {
    #[allow(clippy::derive_partial_eq_without_eq)]
    #[derive(Clone, PartialEq, ::prost::Oneof)]
    pub enum OptionalEscape {
        #[prost(string, tag = "5")]
        Escape(::prost::alloc::string::String),
    }
}
#[allow(clippy::derive_partial_eq_without_eq)]
#[derive(Clone, PartialEq, ::prost::Message)]
pub struct AvroScanExecNode {
    #[prost(message, optional, tag = "1")]
    pub base_conf: ::core::option::Option<FileScanExecConf>,
}
#[allow(clippy::derive_partial_eq_without_eq)]
#[derive(Clone, PartialEq, ::prost::Message)]
pub struct HashJoinExecNode {
    #[prost(message, optional, boxed, tag = "1")]
    pub left: ::core::option::Option<::prost::alloc::boxed::Box<PhysicalPlanNode>>,
    #[prost(message, optional, boxed, tag = "2")]
    pub right: ::core::option::Option<::prost::alloc::boxed::Box<PhysicalPlanNode>>,
    #[prost(message, repeated, tag = "3")]
    pub on: ::prost::alloc::vec::Vec<JoinOn>,
    #[prost(enumeration = "JoinType", tag = "4")]
    pub join_type: i32,
    #[prost(enumeration = "PartitionMode", tag = "6")]
    pub partition_mode: i32,
    #[prost(bool, tag = "7")]
    pub null_equals_null: bool,
    #[prost(message, optional, tag = "8")]
    pub filter: ::core::option::Option<JoinFilter>,
    #[prost(uint32, repeated, tag = "9")]
    pub projection: ::prost::alloc::vec::Vec<u32>,
}
#[allow(clippy::derive_partial_eq_without_eq)]
#[derive(Clone, PartialEq, ::prost::Message)]
pub struct SymmetricHashJoinExecNode {
    #[prost(message, optional, boxed, tag = "1")]
    pub left: ::core::option::Option<::prost::alloc::boxed::Box<PhysicalPlanNode>>,
    #[prost(message, optional, boxed, tag = "2")]
    pub right: ::core::option::Option<::prost::alloc::boxed::Box<PhysicalPlanNode>>,
    #[prost(message, repeated, tag = "3")]
    pub on: ::prost::alloc::vec::Vec<JoinOn>,
    #[prost(enumeration = "JoinType", tag = "4")]
    pub join_type: i32,
    #[prost(enumeration = "StreamPartitionMode", tag = "6")]
    pub partition_mode: i32,
    #[prost(bool, tag = "7")]
    pub null_equals_null: bool,
    #[prost(message, optional, tag = "8")]
    pub filter: ::core::option::Option<JoinFilter>,
    #[prost(message, repeated, tag = "9")]
    pub left_sort_exprs: ::prost::alloc::vec::Vec<PhysicalSortExprNode>,
    #[prost(message, repeated, tag = "10")]
    pub right_sort_exprs: ::prost::alloc::vec::Vec<PhysicalSortExprNode>,
}
#[allow(clippy::derive_partial_eq_without_eq)]
#[derive(Clone, PartialEq, ::prost::Message)]
pub struct InterleaveExecNode {
    #[prost(message, repeated, tag = "1")]
    pub inputs: ::prost::alloc::vec::Vec<PhysicalPlanNode>,
}
#[allow(clippy::derive_partial_eq_without_eq)]
#[derive(Clone, PartialEq, ::prost::Message)]
pub struct UnionExecNode {
    #[prost(message, repeated, tag = "1")]
    pub inputs: ::prost::alloc::vec::Vec<PhysicalPlanNode>,
}
#[allow(clippy::derive_partial_eq_without_eq)]
#[derive(Clone, PartialEq, ::prost::Message)]
pub struct ExplainExecNode {
    #[prost(message, optional, tag = "1")]
    pub schema: ::core::option::Option<Schema>,
    #[prost(message, repeated, tag = "2")]
    pub stringified_plans: ::prost::alloc::vec::Vec<StringifiedPlan>,
    #[prost(bool, tag = "3")]
    pub verbose: bool,
}
#[allow(clippy::derive_partial_eq_without_eq)]
#[derive(Clone, PartialEq, ::prost::Message)]
pub struct AnalyzeExecNode {
    #[prost(bool, tag = "1")]
    pub verbose: bool,
    #[prost(bool, tag = "2")]
    pub show_statistics: bool,
    #[prost(message, optional, boxed, tag = "3")]
    pub input: ::core::option::Option<::prost::alloc::boxed::Box<PhysicalPlanNode>>,
    #[prost(message, optional, tag = "4")]
    pub schema: ::core::option::Option<Schema>,
}
#[allow(clippy::derive_partial_eq_without_eq)]
#[derive(Clone, PartialEq, ::prost::Message)]
pub struct CrossJoinExecNode {
    #[prost(message, optional, boxed, tag = "1")]
    pub left: ::core::option::Option<::prost::alloc::boxed::Box<PhysicalPlanNode>>,
    #[prost(message, optional, boxed, tag = "2")]
    pub right: ::core::option::Option<::prost::alloc::boxed::Box<PhysicalPlanNode>>,
}
#[allow(clippy::derive_partial_eq_without_eq)]
#[derive(Clone, PartialEq, ::prost::Message)]
pub struct PhysicalColumn {
    #[prost(string, tag = "1")]
    pub name: ::prost::alloc::string::String,
    #[prost(uint32, tag = "2")]
    pub index: u32,
}
#[allow(clippy::derive_partial_eq_without_eq)]
#[derive(Clone, PartialEq, ::prost::Message)]
pub struct JoinOn {
    #[prost(message, optional, tag = "1")]
    pub left: ::core::option::Option<PhysicalExprNode>,
    #[prost(message, optional, tag = "2")]
    pub right: ::core::option::Option<PhysicalExprNode>,
}
#[allow(clippy::derive_partial_eq_without_eq)]
#[derive(Clone, PartialEq, ::prost::Message)]
pub struct EmptyExecNode {
    #[prost(message, optional, tag = "1")]
    pub schema: ::core::option::Option<Schema>,
}
#[allow(clippy::derive_partial_eq_without_eq)]
#[derive(Clone, PartialEq, ::prost::Message)]
pub struct PlaceholderRowExecNode {
    #[prost(message, optional, tag = "1")]
    pub schema: ::core::option::Option<Schema>,
}
#[allow(clippy::derive_partial_eq_without_eq)]
#[derive(Clone, PartialEq, ::prost::Message)]
pub struct ProjectionExecNode {
    #[prost(message, optional, boxed, tag = "1")]
    pub input: ::core::option::Option<::prost::alloc::boxed::Box<PhysicalPlanNode>>,
    #[prost(message, repeated, tag = "2")]
    pub expr: ::prost::alloc::vec::Vec<PhysicalExprNode>,
    #[prost(string, repeated, tag = "3")]
    pub expr_name: ::prost::alloc::vec::Vec<::prost::alloc::string::String>,
}
#[allow(clippy::derive_partial_eq_without_eq)]
#[derive(Clone, PartialEq, ::prost::Message)]
pub struct PartiallySortedInputOrderMode {
    #[prost(uint64, repeated, tag = "6")]
    pub columns: ::prost::alloc::vec::Vec<u64>,
}
#[allow(clippy::derive_partial_eq_without_eq)]
#[derive(Clone, PartialEq, ::prost::Message)]
pub struct WindowAggExecNode {
    #[prost(message, optional, boxed, tag = "1")]
    pub input: ::core::option::Option<::prost::alloc::boxed::Box<PhysicalPlanNode>>,
    #[prost(message, repeated, tag = "2")]
    pub window_expr: ::prost::alloc::vec::Vec<PhysicalWindowExprNode>,
    #[prost(message, repeated, tag = "5")]
    pub partition_keys: ::prost::alloc::vec::Vec<PhysicalExprNode>,
    /// Set optional to `None` for `BoundedWindowAggExec`.
    #[prost(oneof = "window_agg_exec_node::InputOrderMode", tags = "7, 8, 9")]
    pub input_order_mode: ::core::option::Option<window_agg_exec_node::InputOrderMode>,
}
/// Nested message and enum types in `WindowAggExecNode`.
pub mod window_agg_exec_node {
    /// Set optional to `None` for `BoundedWindowAggExec`.
    #[allow(clippy::derive_partial_eq_without_eq)]
    #[derive(Clone, PartialEq, ::prost::Oneof)]
    pub enum InputOrderMode {
        #[prost(message, tag = "7")]
        Linear(super::EmptyMessage),
        #[prost(message, tag = "8")]
        PartiallySorted(super::PartiallySortedInputOrderMode),
        #[prost(message, tag = "9")]
        Sorted(super::EmptyMessage),
    }
}
#[allow(clippy::derive_partial_eq_without_eq)]
#[derive(Clone, PartialEq, ::prost::Message)]
pub struct MaybeFilter {
    #[prost(message, optional, tag = "1")]
    pub expr: ::core::option::Option<PhysicalExprNode>,
}
#[allow(clippy::derive_partial_eq_without_eq)]
#[derive(Clone, PartialEq, ::prost::Message)]
pub struct MaybePhysicalSortExprs {
    #[prost(message, repeated, tag = "1")]
    pub sort_expr: ::prost::alloc::vec::Vec<PhysicalSortExprNode>,
}
#[allow(clippy::derive_partial_eq_without_eq)]
#[derive(Clone, PartialEq, ::prost::Message)]
pub struct AggregateExecNode {
    #[prost(message, repeated, tag = "1")]
    pub group_expr: ::prost::alloc::vec::Vec<PhysicalExprNode>,
    #[prost(message, repeated, tag = "2")]
    pub aggr_expr: ::prost::alloc::vec::Vec<PhysicalExprNode>,
    #[prost(enumeration = "AggregateMode", tag = "3")]
    pub mode: i32,
    #[prost(message, optional, boxed, tag = "4")]
    pub input: ::core::option::Option<::prost::alloc::boxed::Box<PhysicalPlanNode>>,
    #[prost(string, repeated, tag = "5")]
    pub group_expr_name: ::prost::alloc::vec::Vec<::prost::alloc::string::String>,
    #[prost(string, repeated, tag = "6")]
    pub aggr_expr_name: ::prost::alloc::vec::Vec<::prost::alloc::string::String>,
    /// we need the input schema to the partial aggregate to pass to the final aggregate
    #[prost(message, optional, tag = "7")]
    pub input_schema: ::core::option::Option<Schema>,
    #[prost(message, repeated, tag = "8")]
    pub null_expr: ::prost::alloc::vec::Vec<PhysicalExprNode>,
    #[prost(bool, repeated, tag = "9")]
    pub groups: ::prost::alloc::vec::Vec<bool>,
    #[prost(message, repeated, tag = "10")]
    pub filter_expr: ::prost::alloc::vec::Vec<MaybeFilter>,
}
#[allow(clippy::derive_partial_eq_without_eq)]
#[derive(Clone, PartialEq, ::prost::Message)]
pub struct GlobalLimitExecNode {
    #[prost(message, optional, boxed, tag = "1")]
    pub input: ::core::option::Option<::prost::alloc::boxed::Box<PhysicalPlanNode>>,
    /// The number of rows to skip before fetch
    #[prost(uint32, tag = "2")]
    pub skip: u32,
    /// Maximum number of rows to fetch; negative means no limit
    #[prost(int64, tag = "3")]
    pub fetch: i64,
}
#[allow(clippy::derive_partial_eq_without_eq)]
#[derive(Clone, PartialEq, ::prost::Message)]
pub struct LocalLimitExecNode {
    #[prost(message, optional, boxed, tag = "1")]
    pub input: ::core::option::Option<::prost::alloc::boxed::Box<PhysicalPlanNode>>,
    #[prost(uint32, tag = "2")]
    pub fetch: u32,
}
#[allow(clippy::derive_partial_eq_without_eq)]
#[derive(Clone, PartialEq, ::prost::Message)]
pub struct SortExecNode {
    #[prost(message, optional, boxed, tag = "1")]
    pub input: ::core::option::Option<::prost::alloc::boxed::Box<PhysicalPlanNode>>,
    #[prost(message, repeated, tag = "2")]
    pub expr: ::prost::alloc::vec::Vec<PhysicalExprNode>,
    /// Maximum number of highest/lowest rows to fetch; negative means no limit
    #[prost(int64, tag = "3")]
    pub fetch: i64,
    #[prost(bool, tag = "4")]
    pub preserve_partitioning: bool,
}
#[allow(clippy::derive_partial_eq_without_eq)]
#[derive(Clone, PartialEq, ::prost::Message)]
pub struct SortPreservingMergeExecNode {
    #[prost(message, optional, boxed, tag = "1")]
    pub input: ::core::option::Option<::prost::alloc::boxed::Box<PhysicalPlanNode>>,
    #[prost(message, repeated, tag = "2")]
    pub expr: ::prost::alloc::vec::Vec<PhysicalExprNode>,
    /// Maximum number of highest/lowest rows to fetch; negative means no limit
    #[prost(int64, tag = "3")]
    pub fetch: i64,
}
#[allow(clippy::derive_partial_eq_without_eq)]
#[derive(Clone, PartialEq, ::prost::Message)]
pub struct NestedLoopJoinExecNode {
    #[prost(message, optional, boxed, tag = "1")]
    pub left: ::core::option::Option<::prost::alloc::boxed::Box<PhysicalPlanNode>>,
    #[prost(message, optional, boxed, tag = "2")]
    pub right: ::core::option::Option<::prost::alloc::boxed::Box<PhysicalPlanNode>>,
    #[prost(enumeration = "JoinType", tag = "3")]
    pub join_type: i32,
    #[prost(message, optional, tag = "4")]
    pub filter: ::core::option::Option<JoinFilter>,
}
#[allow(clippy::derive_partial_eq_without_eq)]
#[derive(Clone, PartialEq, ::prost::Message)]
pub struct CoalesceBatchesExecNode {
    #[prost(message, optional, boxed, tag = "1")]
    pub input: ::core::option::Option<::prost::alloc::boxed::Box<PhysicalPlanNode>>,
    #[prost(uint32, tag = "2")]
    pub target_batch_size: u32,
}
#[allow(clippy::derive_partial_eq_without_eq)]
#[derive(Clone, PartialEq, ::prost::Message)]
pub struct CoalescePartitionsExecNode {
    #[prost(message, optional, boxed, tag = "1")]
    pub input: ::core::option::Option<::prost::alloc::boxed::Box<PhysicalPlanNode>>,
}
#[allow(clippy::derive_partial_eq_without_eq)]
#[derive(Clone, PartialEq, ::prost::Message)]
pub struct PhysicalHashRepartition {
    #[prost(message, repeated, tag = "1")]
    pub hash_expr: ::prost::alloc::vec::Vec<PhysicalExprNode>,
    #[prost(uint64, tag = "2")]
    pub partition_count: u64,
}
#[allow(clippy::derive_partial_eq_without_eq)]
#[derive(Clone, PartialEq, ::prost::Message)]
pub struct RepartitionExecNode {
    #[prost(message, optional, boxed, tag = "1")]
    pub input: ::core::option::Option<::prost::alloc::boxed::Box<PhysicalPlanNode>>,
    #[prost(oneof = "repartition_exec_node::PartitionMethod", tags = "2, 3, 4")]
    pub partition_method: ::core::option::Option<repartition_exec_node::PartitionMethod>,
}
/// Nested message and enum types in `RepartitionExecNode`.
pub mod repartition_exec_node {
    #[allow(clippy::derive_partial_eq_without_eq)]
    #[derive(Clone, PartialEq, ::prost::Oneof)]
    pub enum PartitionMethod {
        #[prost(uint64, tag = "2")]
        RoundRobin(u64),
        #[prost(message, tag = "3")]
        Hash(super::PhysicalHashRepartition),
        #[prost(uint64, tag = "4")]
        Unknown(u64),
    }
}
#[allow(clippy::derive_partial_eq_without_eq)]
#[derive(Clone, PartialEq, ::prost::Message)]
pub struct JoinFilter {
    #[prost(message, optional, tag = "1")]
    pub expression: ::core::option::Option<PhysicalExprNode>,
    #[prost(message, repeated, tag = "2")]
    pub column_indices: ::prost::alloc::vec::Vec<ColumnIndex>,
    #[prost(message, optional, tag = "3")]
    pub schema: ::core::option::Option<Schema>,
}
#[allow(clippy::derive_partial_eq_without_eq)]
#[derive(Clone, PartialEq, ::prost::Message)]
pub struct ColumnIndex {
    #[prost(uint32, tag = "1")]
    pub index: u32,
    #[prost(enumeration = "JoinSide", tag = "2")]
    pub side: i32,
}
#[allow(clippy::derive_partial_eq_without_eq)]
#[derive(Clone, PartialEq, ::prost::Message)]
pub struct PartitionedFile {
    #[prost(string, tag = "1")]
    pub path: ::prost::alloc::string::String,
    #[prost(uint64, tag = "2")]
    pub size: u64,
    #[prost(uint64, tag = "3")]
    pub last_modified_ns: u64,
    #[prost(message, repeated, tag = "4")]
    pub partition_values: ::prost::alloc::vec::Vec<ScalarValue>,
    #[prost(message, optional, tag = "5")]
    pub range: ::core::option::Option<FileRange>,
}
#[allow(clippy::derive_partial_eq_without_eq)]
#[derive(Clone, PartialEq, ::prost::Message)]
pub struct FileRange {
    #[prost(int64, tag = "1")]
    pub start: i64,
    #[prost(int64, tag = "2")]
    pub end: i64,
}
#[allow(clippy::derive_partial_eq_without_eq)]
#[derive(Clone, PartialEq, ::prost::Message)]
pub struct PartitionStats {
    #[prost(int64, tag = "1")]
    pub num_rows: i64,
    #[prost(int64, tag = "2")]
    pub num_batches: i64,
    #[prost(int64, tag = "3")]
    pub num_bytes: i64,
    #[prost(message, repeated, tag = "4")]
    pub column_stats: ::prost::alloc::vec::Vec<ColumnStats>,
}
#[allow(clippy::derive_partial_eq_without_eq)]
#[derive(Clone, PartialEq, ::prost::Message)]
pub struct Precision {
    #[prost(enumeration = "PrecisionInfo", tag = "1")]
    pub precision_info: i32,
    #[prost(message, optional, tag = "2")]
    pub val: ::core::option::Option<ScalarValue>,
}
#[allow(clippy::derive_partial_eq_without_eq)]
#[derive(Clone, PartialEq, ::prost::Message)]
pub struct Statistics {
    #[prost(message, optional, tag = "1")]
    pub num_rows: ::core::option::Option<Precision>,
    #[prost(message, optional, tag = "2")]
    pub total_byte_size: ::core::option::Option<Precision>,
    #[prost(message, repeated, tag = "3")]
    pub column_stats: ::prost::alloc::vec::Vec<ColumnStats>,
}
#[allow(clippy::derive_partial_eq_without_eq)]
#[derive(Clone, PartialEq, ::prost::Message)]
pub struct ColumnStats {
    #[prost(message, optional, tag = "1")]
    pub min_value: ::core::option::Option<Precision>,
    #[prost(message, optional, tag = "2")]
    pub max_value: ::core::option::Option<Precision>,
    #[prost(message, optional, tag = "3")]
    pub null_count: ::core::option::Option<Precision>,
    #[prost(message, optional, tag = "4")]
    pub distinct_count: ::core::option::Option<Precision>,
}
#[derive(Clone, Copy, Debug, PartialEq, Eq, Hash, PartialOrd, Ord, ::prost::Enumeration)]
#[repr(i32)]
pub enum JoinType {
    Inner = 0,
    Left = 1,
    Right = 2,
    Full = 3,
    Leftsemi = 4,
    Leftanti = 5,
    Rightsemi = 6,
    Rightanti = 7,
}
impl JoinType {
    /// String value of the enum field names used in the ProtoBuf definition.
    ///
    /// The values are not transformed in any way and thus are considered stable
    /// (if the ProtoBuf definition does not change) and safe for programmatic use.
    pub fn as_str_name(&self) -> &'static str {
        match self {
            JoinType::Inner => "INNER",
            JoinType::Left => "LEFT",
            JoinType::Right => "RIGHT",
            JoinType::Full => "FULL",
            JoinType::Leftsemi => "LEFTSEMI",
            JoinType::Leftanti => "LEFTANTI",
            JoinType::Rightsemi => "RIGHTSEMI",
            JoinType::Rightanti => "RIGHTANTI",
        }
    }
    /// Creates an enum from field names used in the ProtoBuf definition.
    pub fn from_str_name(value: &str) -> ::core::option::Option<Self> {
        match value {
            "INNER" => Some(Self::Inner),
            "LEFT" => Some(Self::Left),
            "RIGHT" => Some(Self::Right),
            "FULL" => Some(Self::Full),
            "LEFTSEMI" => Some(Self::Leftsemi),
            "LEFTANTI" => Some(Self::Leftanti),
            "RIGHTSEMI" => Some(Self::Rightsemi),
            "RIGHTANTI" => Some(Self::Rightanti),
            _ => None,
        }
    }
}
#[derive(Clone, Copy, Debug, PartialEq, Eq, Hash, PartialOrd, Ord, ::prost::Enumeration)]
#[repr(i32)]
pub enum JoinConstraint {
    On = 0,
    Using = 1,
}
impl JoinConstraint {
    /// String value of the enum field names used in the ProtoBuf definition.
    ///
    /// The values are not transformed in any way and thus are considered stable
    /// (if the ProtoBuf definition does not change) and safe for programmatic use.
    pub fn as_str_name(&self) -> &'static str {
        match self {
            JoinConstraint::On => "ON",
            JoinConstraint::Using => "USING",
        }
    }
    /// Creates an enum from field names used in the ProtoBuf definition.
    pub fn from_str_name(value: &str) -> ::core::option::Option<Self> {
        match value {
            "ON" => Some(Self::On),
            "USING" => Some(Self::Using),
            _ => None,
        }
    }
}
#[derive(Clone, Copy, Debug, PartialEq, Eq, Hash, PartialOrd, Ord, ::prost::Enumeration)]
#[repr(i32)]
pub enum ScalarFunction {
    ///   0 was Abs before
    ///   The first enum value must be zero for open enums
    Unknown = 0,
    ///   1 was Acos
    ///   2 was Asin
    /// 3 was Atan
    /// 4 was Ascii
    Ceil = 5,
    /// 6 was Cos
    /// 7 was Digest
    Exp = 8,
    /// 9 was Floor
    /// 10 was Ln
    /// 11 was Log
    /// 12 was Log10
    /// 13 was Log2
    Round = 14,
    /// 15 was Signum
    /// 16 was Sin
    /// 17 was Sqrt
    /// Tan = 18;
    Trunc = 19,
    /// 20 was Array
    /// RegexpMatch = 21;
    /// 22 was BitLength
    /// 23 was Btrim
    /// 24 was CharacterLength
    /// 25 was Chr
    Concat = 26,
    ConcatWithSeparator = 27,
    /// 28 was DatePart
    /// 29 was DateTrunc
    InitCap = 30,
    /// 31 was Left
    /// 32 was Lpad
    /// 33 was Lower
    /// 34 was Ltrim
    /// 35 was MD5
    ///   36 was NullIf
    /// 37 was OctetLength
    Random = 38,
    /// 39 was RegexpReplace
    /// 40 was Repeat
    /// 41 was Replace
    /// 42 was Reverse
    /// 43 was Right
    /// 44 was Rpad
    /// 45 was Rtrim
    /// 46 was SHA224
    /// 47 was SHA256
    /// 48 was SHA384
    /// 49 was SHA512
    /// 50 was SplitPart
    /// StartsWith = 51;
    /// 52 was Strpos
    /// 53 was Substr
    /// ToHex = 54;
    /// 55 was ToTimestamp
    /// 56 was ToTimestampMillis
    /// 57 was ToTimestampMicros
    /// 58 was ToTimestampSeconds
    /// 59 was Now
    /// 60 was Translate
    /// Trim = 61;
    /// Upper = 62;
    Coalesce = 63,
    /// 64 was Power
    /// 65 was StructFun
    /// 66 was FromUnixtime
    /// 67 Atan2
    /// 68 was DateBin
    /// 69 was ArrowTypeof
    /// 70 was CurrentDate
    /// 71 was CurrentTime
    /// 72 was Uuid
    /// 73 was Cbrt
    /// 74 Acosh
    /// 75 was Asinh
    /// 76 was Atanh
    /// 77 was Sinh
    /// 78 was Cosh
    /// Tanh = 79
    /// 80 was Pi
    /// 81 was Degrees
    /// 82 was Radians
    Factorial = 83,
    /// 84 was Lcm
    /// 85 was Gcd
    /// 86 was ArrayAppend
    /// 87 was ArrayConcat
    /// 88 was ArrayDims
    /// 89 was ArrayRepeat
    /// 90 was ArrayLength
    /// 91 was ArrayNdims
    /// 92 was ArrayPosition
    /// 93 was ArrayPositions
    /// 94 was ArrayPrepend
    /// 95 was ArrayRemove
    /// 96 was ArrayReplace
    /// 97 was ArrayToString
    /// 98 was Cardinality
    /// 99 was ArrayElement
    /// 100 was ArraySlice
    Cot = 103,
    /// 104 was ArrayHas
    /// 105 was ArrayHasAny
    /// 106 was ArrayHasAll
    /// 107 was ArrayRemoveN
    /// 108 was ArrayReplaceN
    /// 109 was ArrayRemoveAll
    /// 110 was ArrayReplaceAll
    Nanvl = 111,
    /// 112 was Flatten
    /// 113 was IsNan
    Iszero = 114,
    /// 115 was ArrayEmpty
    /// 116 was ArrayPopBack
    /// 117 was StringToArray
    /// 118 was ToTimestampNanos
    /// 119 was ArrayIntersect
    /// 120 was ArrayUnion
    /// 121 was OverLay
    /// 122 is Range
    /// 123 is ArrayExcept
    /// 124 was ArrayPopFront
    /// 125 was Levenshtein
    /// 126 was SubstrIndex
    /// 127 was FindInSet
    /// 128 was ArraySort
    /// 129 was ArrayDistinct
    /// 130 was ArrayResize
    ///
    /// 132 was InStr
    /// 133 was MakeDate
    /// 134 was ArrayReverse
    /// 135 is RegexpLike
    /// 136 was ToChar
    /// 137 was ToDate
    /// 138 was ToUnixtime
    EndsWith = 131,
}
impl ScalarFunction {
    /// String value of the enum field names used in the ProtoBuf definition.
    ///
    /// The values are not transformed in any way and thus are considered stable
    /// (if the ProtoBuf definition does not change) and safe for programmatic use.
    pub fn as_str_name(&self) -> &'static str {
        match self {
            ScalarFunction::Unknown => "unknown",
            ScalarFunction::Ceil => "Ceil",
            ScalarFunction::Exp => "Exp",
<<<<<<< HEAD
            ScalarFunction::Floor => "Floor",
=======
            ScalarFunction::Log => "Log",
>>>>>>> bece7851
            ScalarFunction::Round => "Round",
            ScalarFunction::Trunc => "Trunc",
            ScalarFunction::Concat => "Concat",
            ScalarFunction::ConcatWithSeparator => "ConcatWithSeparator",
            ScalarFunction::InitCap => "InitCap",
            ScalarFunction::Random => "Random",
            ScalarFunction::Coalesce => "Coalesce",
<<<<<<< HEAD
            ScalarFunction::Pi => "Pi",
=======
            ScalarFunction::Power => "Power",
>>>>>>> bece7851
            ScalarFunction::Factorial => "Factorial",
            ScalarFunction::Cot => "Cot",
            ScalarFunction::Nanvl => "Nanvl",
            ScalarFunction::Iszero => "Iszero",
            ScalarFunction::EndsWith => "EndsWith",
        }
    }
    /// Creates an enum from field names used in the ProtoBuf definition.
    pub fn from_str_name(value: &str) -> ::core::option::Option<Self> {
        match value {
            "unknown" => Some(Self::Unknown),
            "Ceil" => Some(Self::Ceil),
            "Exp" => Some(Self::Exp),
<<<<<<< HEAD
            "Floor" => Some(Self::Floor),
=======
            "Log" => Some(Self::Log),
>>>>>>> bece7851
            "Round" => Some(Self::Round),
            "Trunc" => Some(Self::Trunc),
            "Concat" => Some(Self::Concat),
            "ConcatWithSeparator" => Some(Self::ConcatWithSeparator),
            "InitCap" => Some(Self::InitCap),
            "Random" => Some(Self::Random),
            "Coalesce" => Some(Self::Coalesce),
<<<<<<< HEAD
            "Pi" => Some(Self::Pi),
=======
            "Power" => Some(Self::Power),
>>>>>>> bece7851
            "Factorial" => Some(Self::Factorial),
            "Cot" => Some(Self::Cot),
            "Nanvl" => Some(Self::Nanvl),
            "Iszero" => Some(Self::Iszero),
            "EndsWith" => Some(Self::EndsWith),
            _ => None,
        }
    }
}
#[derive(Clone, Copy, Debug, PartialEq, Eq, Hash, PartialOrd, Ord, ::prost::Enumeration)]
#[repr(i32)]
pub enum AggregateFunction {
    Min = 0,
    Max = 1,
    Sum = 2,
    Avg = 3,
    Count = 4,
    ApproxDistinct = 5,
    ArrayAgg = 6,
    Variance = 7,
    VariancePop = 8,
    Covariance = 9,
    CovariancePop = 10,
    Stddev = 11,
    StddevPop = 12,
    Correlation = 13,
    ApproxPercentileCont = 14,
    ApproxMedian = 15,
    ApproxPercentileContWithWeight = 16,
    Grouping = 17,
    Median = 18,
    BitAnd = 19,
    BitOr = 20,
    BitXor = 21,
    BoolAnd = 22,
    BoolOr = 23,
    /// When a function with the same name exists among built-in window functions,
    /// we append "_AGG" to obey name scoping rules.
    FirstValueAgg = 24,
    LastValueAgg = 25,
    RegrSlope = 26,
    RegrIntercept = 27,
    RegrCount = 28,
    RegrR2 = 29,
    RegrAvgx = 30,
    RegrAvgy = 31,
    RegrSxx = 32,
    RegrSyy = 33,
    RegrSxy = 34,
    StringAgg = 35,
    NthValueAgg = 36,
}
impl AggregateFunction {
    /// String value of the enum field names used in the ProtoBuf definition.
    ///
    /// The values are not transformed in any way and thus are considered stable
    /// (if the ProtoBuf definition does not change) and safe for programmatic use.
    pub fn as_str_name(&self) -> &'static str {
        match self {
            AggregateFunction::Min => "MIN",
            AggregateFunction::Max => "MAX",
            AggregateFunction::Sum => "SUM",
            AggregateFunction::Avg => "AVG",
            AggregateFunction::Count => "COUNT",
            AggregateFunction::ApproxDistinct => "APPROX_DISTINCT",
            AggregateFunction::ArrayAgg => "ARRAY_AGG",
            AggregateFunction::Variance => "VARIANCE",
            AggregateFunction::VariancePop => "VARIANCE_POP",
            AggregateFunction::Covariance => "COVARIANCE",
            AggregateFunction::CovariancePop => "COVARIANCE_POP",
            AggregateFunction::Stddev => "STDDEV",
            AggregateFunction::StddevPop => "STDDEV_POP",
            AggregateFunction::Correlation => "CORRELATION",
            AggregateFunction::ApproxPercentileCont => "APPROX_PERCENTILE_CONT",
            AggregateFunction::ApproxMedian => "APPROX_MEDIAN",
            AggregateFunction::ApproxPercentileContWithWeight => {
                "APPROX_PERCENTILE_CONT_WITH_WEIGHT"
            }
            AggregateFunction::Grouping => "GROUPING",
            AggregateFunction::Median => "MEDIAN",
            AggregateFunction::BitAnd => "BIT_AND",
            AggregateFunction::BitOr => "BIT_OR",
            AggregateFunction::BitXor => "BIT_XOR",
            AggregateFunction::BoolAnd => "BOOL_AND",
            AggregateFunction::BoolOr => "BOOL_OR",
            AggregateFunction::FirstValueAgg => "FIRST_VALUE_AGG",
            AggregateFunction::LastValueAgg => "LAST_VALUE_AGG",
            AggregateFunction::RegrSlope => "REGR_SLOPE",
            AggregateFunction::RegrIntercept => "REGR_INTERCEPT",
            AggregateFunction::RegrCount => "REGR_COUNT",
            AggregateFunction::RegrR2 => "REGR_R2",
            AggregateFunction::RegrAvgx => "REGR_AVGX",
            AggregateFunction::RegrAvgy => "REGR_AVGY",
            AggregateFunction::RegrSxx => "REGR_SXX",
            AggregateFunction::RegrSyy => "REGR_SYY",
            AggregateFunction::RegrSxy => "REGR_SXY",
            AggregateFunction::StringAgg => "STRING_AGG",
            AggregateFunction::NthValueAgg => "NTH_VALUE_AGG",
        }
    }
    /// Creates an enum from field names used in the ProtoBuf definition.
    pub fn from_str_name(value: &str) -> ::core::option::Option<Self> {
        match value {
            "MIN" => Some(Self::Min),
            "MAX" => Some(Self::Max),
            "SUM" => Some(Self::Sum),
            "AVG" => Some(Self::Avg),
            "COUNT" => Some(Self::Count),
            "APPROX_DISTINCT" => Some(Self::ApproxDistinct),
            "ARRAY_AGG" => Some(Self::ArrayAgg),
            "VARIANCE" => Some(Self::Variance),
            "VARIANCE_POP" => Some(Self::VariancePop),
            "COVARIANCE" => Some(Self::Covariance),
            "COVARIANCE_POP" => Some(Self::CovariancePop),
            "STDDEV" => Some(Self::Stddev),
            "STDDEV_POP" => Some(Self::StddevPop),
            "CORRELATION" => Some(Self::Correlation),
            "APPROX_PERCENTILE_CONT" => Some(Self::ApproxPercentileCont),
            "APPROX_MEDIAN" => Some(Self::ApproxMedian),
            "APPROX_PERCENTILE_CONT_WITH_WEIGHT" => {
                Some(Self::ApproxPercentileContWithWeight)
            }
            "GROUPING" => Some(Self::Grouping),
            "MEDIAN" => Some(Self::Median),
            "BIT_AND" => Some(Self::BitAnd),
            "BIT_OR" => Some(Self::BitOr),
            "BIT_XOR" => Some(Self::BitXor),
            "BOOL_AND" => Some(Self::BoolAnd),
            "BOOL_OR" => Some(Self::BoolOr),
            "FIRST_VALUE_AGG" => Some(Self::FirstValueAgg),
            "LAST_VALUE_AGG" => Some(Self::LastValueAgg),
            "REGR_SLOPE" => Some(Self::RegrSlope),
            "REGR_INTERCEPT" => Some(Self::RegrIntercept),
            "REGR_COUNT" => Some(Self::RegrCount),
            "REGR_R2" => Some(Self::RegrR2),
            "REGR_AVGX" => Some(Self::RegrAvgx),
            "REGR_AVGY" => Some(Self::RegrAvgy),
            "REGR_SXX" => Some(Self::RegrSxx),
            "REGR_SYY" => Some(Self::RegrSyy),
            "REGR_SXY" => Some(Self::RegrSxy),
            "STRING_AGG" => Some(Self::StringAgg),
            "NTH_VALUE_AGG" => Some(Self::NthValueAgg),
            _ => None,
        }
    }
}
#[derive(Clone, Copy, Debug, PartialEq, Eq, Hash, PartialOrd, Ord, ::prost::Enumeration)]
#[repr(i32)]
pub enum BuiltInWindowFunction {
    RowNumber = 0,
    Rank = 1,
    DenseRank = 2,
    PercentRank = 3,
    CumeDist = 4,
    Ntile = 5,
    Lag = 6,
    Lead = 7,
    FirstValue = 8,
    LastValue = 9,
    NthValue = 10,
}
impl BuiltInWindowFunction {
    /// String value of the enum field names used in the ProtoBuf definition.
    ///
    /// The values are not transformed in any way and thus are considered stable
    /// (if the ProtoBuf definition does not change) and safe for programmatic use.
    pub fn as_str_name(&self) -> &'static str {
        match self {
            BuiltInWindowFunction::RowNumber => "ROW_NUMBER",
            BuiltInWindowFunction::Rank => "RANK",
            BuiltInWindowFunction::DenseRank => "DENSE_RANK",
            BuiltInWindowFunction::PercentRank => "PERCENT_RANK",
            BuiltInWindowFunction::CumeDist => "CUME_DIST",
            BuiltInWindowFunction::Ntile => "NTILE",
            BuiltInWindowFunction::Lag => "LAG",
            BuiltInWindowFunction::Lead => "LEAD",
            BuiltInWindowFunction::FirstValue => "FIRST_VALUE",
            BuiltInWindowFunction::LastValue => "LAST_VALUE",
            BuiltInWindowFunction::NthValue => "NTH_VALUE",
        }
    }
    /// Creates an enum from field names used in the ProtoBuf definition.
    pub fn from_str_name(value: &str) -> ::core::option::Option<Self> {
        match value {
            "ROW_NUMBER" => Some(Self::RowNumber),
            "RANK" => Some(Self::Rank),
            "DENSE_RANK" => Some(Self::DenseRank),
            "PERCENT_RANK" => Some(Self::PercentRank),
            "CUME_DIST" => Some(Self::CumeDist),
            "NTILE" => Some(Self::Ntile),
            "LAG" => Some(Self::Lag),
            "LEAD" => Some(Self::Lead),
            "FIRST_VALUE" => Some(Self::FirstValue),
            "LAST_VALUE" => Some(Self::LastValue),
            "NTH_VALUE" => Some(Self::NthValue),
            _ => None,
        }
    }
}
#[derive(Clone, Copy, Debug, PartialEq, Eq, Hash, PartialOrd, Ord, ::prost::Enumeration)]
#[repr(i32)]
pub enum WindowFrameUnits {
    Rows = 0,
    Range = 1,
    Groups = 2,
}
impl WindowFrameUnits {
    /// String value of the enum field names used in the ProtoBuf definition.
    ///
    /// The values are not transformed in any way and thus are considered stable
    /// (if the ProtoBuf definition does not change) and safe for programmatic use.
    pub fn as_str_name(&self) -> &'static str {
        match self {
            WindowFrameUnits::Rows => "ROWS",
            WindowFrameUnits::Range => "RANGE",
            WindowFrameUnits::Groups => "GROUPS",
        }
    }
    /// Creates an enum from field names used in the ProtoBuf definition.
    pub fn from_str_name(value: &str) -> ::core::option::Option<Self> {
        match value {
            "ROWS" => Some(Self::Rows),
            "RANGE" => Some(Self::Range),
            "GROUPS" => Some(Self::Groups),
            _ => None,
        }
    }
}
#[derive(Clone, Copy, Debug, PartialEq, Eq, Hash, PartialOrd, Ord, ::prost::Enumeration)]
#[repr(i32)]
pub enum WindowFrameBoundType {
    CurrentRow = 0,
    Preceding = 1,
    Following = 2,
}
impl WindowFrameBoundType {
    /// String value of the enum field names used in the ProtoBuf definition.
    ///
    /// The values are not transformed in any way and thus are considered stable
    /// (if the ProtoBuf definition does not change) and safe for programmatic use.
    pub fn as_str_name(&self) -> &'static str {
        match self {
            WindowFrameBoundType::CurrentRow => "CURRENT_ROW",
            WindowFrameBoundType::Preceding => "PRECEDING",
            WindowFrameBoundType::Following => "FOLLOWING",
        }
    }
    /// Creates an enum from field names used in the ProtoBuf definition.
    pub fn from_str_name(value: &str) -> ::core::option::Option<Self> {
        match value {
            "CURRENT_ROW" => Some(Self::CurrentRow),
            "PRECEDING" => Some(Self::Preceding),
            "FOLLOWING" => Some(Self::Following),
            _ => None,
        }
    }
}
#[derive(Clone, Copy, Debug, PartialEq, Eq, Hash, PartialOrd, Ord, ::prost::Enumeration)]
#[repr(i32)]
pub enum DateUnit {
    Day = 0,
    DateMillisecond = 1,
}
impl DateUnit {
    /// String value of the enum field names used in the ProtoBuf definition.
    ///
    /// The values are not transformed in any way and thus are considered stable
    /// (if the ProtoBuf definition does not change) and safe for programmatic use.
    pub fn as_str_name(&self) -> &'static str {
        match self {
            DateUnit::Day => "Day",
            DateUnit::DateMillisecond => "DateMillisecond",
        }
    }
    /// Creates an enum from field names used in the ProtoBuf definition.
    pub fn from_str_name(value: &str) -> ::core::option::Option<Self> {
        match value {
            "Day" => Some(Self::Day),
            "DateMillisecond" => Some(Self::DateMillisecond),
            _ => None,
        }
    }
}
#[derive(Clone, Copy, Debug, PartialEq, Eq, Hash, PartialOrd, Ord, ::prost::Enumeration)]
#[repr(i32)]
pub enum TimeUnit {
    Second = 0,
    Millisecond = 1,
    Microsecond = 2,
    Nanosecond = 3,
}
impl TimeUnit {
    /// String value of the enum field names used in the ProtoBuf definition.
    ///
    /// The values are not transformed in any way and thus are considered stable
    /// (if the ProtoBuf definition does not change) and safe for programmatic use.
    pub fn as_str_name(&self) -> &'static str {
        match self {
            TimeUnit::Second => "Second",
            TimeUnit::Millisecond => "Millisecond",
            TimeUnit::Microsecond => "Microsecond",
            TimeUnit::Nanosecond => "Nanosecond",
        }
    }
    /// Creates an enum from field names used in the ProtoBuf definition.
    pub fn from_str_name(value: &str) -> ::core::option::Option<Self> {
        match value {
            "Second" => Some(Self::Second),
            "Millisecond" => Some(Self::Millisecond),
            "Microsecond" => Some(Self::Microsecond),
            "Nanosecond" => Some(Self::Nanosecond),
            _ => None,
        }
    }
}
#[derive(Clone, Copy, Debug, PartialEq, Eq, Hash, PartialOrd, Ord, ::prost::Enumeration)]
#[repr(i32)]
pub enum IntervalUnit {
    YearMonth = 0,
    DayTime = 1,
    MonthDayNano = 2,
}
impl IntervalUnit {
    /// String value of the enum field names used in the ProtoBuf definition.
    ///
    /// The values are not transformed in any way and thus are considered stable
    /// (if the ProtoBuf definition does not change) and safe for programmatic use.
    pub fn as_str_name(&self) -> &'static str {
        match self {
            IntervalUnit::YearMonth => "YearMonth",
            IntervalUnit::DayTime => "DayTime",
            IntervalUnit::MonthDayNano => "MonthDayNano",
        }
    }
    /// Creates an enum from field names used in the ProtoBuf definition.
    pub fn from_str_name(value: &str) -> ::core::option::Option<Self> {
        match value {
            "YearMonth" => Some(Self::YearMonth),
            "DayTime" => Some(Self::DayTime),
            "MonthDayNano" => Some(Self::MonthDayNano),
            _ => None,
        }
    }
}
#[derive(Clone, Copy, Debug, PartialEq, Eq, Hash, PartialOrd, Ord, ::prost::Enumeration)]
#[repr(i32)]
pub enum UnionMode {
    Sparse = 0,
    Dense = 1,
}
impl UnionMode {
    /// String value of the enum field names used in the ProtoBuf definition.
    ///
    /// The values are not transformed in any way and thus are considered stable
    /// (if the ProtoBuf definition does not change) and safe for programmatic use.
    pub fn as_str_name(&self) -> &'static str {
        match self {
            UnionMode::Sparse => "sparse",
            UnionMode::Dense => "dense",
        }
    }
    /// Creates an enum from field names used in the ProtoBuf definition.
    pub fn from_str_name(value: &str) -> ::core::option::Option<Self> {
        match value {
            "sparse" => Some(Self::Sparse),
            "dense" => Some(Self::Dense),
            _ => None,
        }
    }
}
#[derive(Clone, Copy, Debug, PartialEq, Eq, Hash, PartialOrd, Ord, ::prost::Enumeration)]
#[repr(i32)]
pub enum CompressionTypeVariant {
    Gzip = 0,
    Bzip2 = 1,
    Xz = 2,
    Zstd = 3,
    Uncompressed = 4,
}
impl CompressionTypeVariant {
    /// String value of the enum field names used in the ProtoBuf definition.
    ///
    /// The values are not transformed in any way and thus are considered stable
    /// (if the ProtoBuf definition does not change) and safe for programmatic use.
    pub fn as_str_name(&self) -> &'static str {
        match self {
            CompressionTypeVariant::Gzip => "GZIP",
            CompressionTypeVariant::Bzip2 => "BZIP2",
            CompressionTypeVariant::Xz => "XZ",
            CompressionTypeVariant::Zstd => "ZSTD",
            CompressionTypeVariant::Uncompressed => "UNCOMPRESSED",
        }
    }
    /// Creates an enum from field names used in the ProtoBuf definition.
    pub fn from_str_name(value: &str) -> ::core::option::Option<Self> {
        match value {
            "GZIP" => Some(Self::Gzip),
            "BZIP2" => Some(Self::Bzip2),
            "XZ" => Some(Self::Xz),
            "ZSTD" => Some(Self::Zstd),
            "UNCOMPRESSED" => Some(Self::Uncompressed),
            _ => None,
        }
    }
}
#[derive(Clone, Copy, Debug, PartialEq, Eq, Hash, PartialOrd, Ord, ::prost::Enumeration)]
#[repr(i32)]
pub enum PartitionMode {
    CollectLeft = 0,
    Partitioned = 1,
    Auto = 2,
}
impl PartitionMode {
    /// String value of the enum field names used in the ProtoBuf definition.
    ///
    /// The values are not transformed in any way and thus are considered stable
    /// (if the ProtoBuf definition does not change) and safe for programmatic use.
    pub fn as_str_name(&self) -> &'static str {
        match self {
            PartitionMode::CollectLeft => "COLLECT_LEFT",
            PartitionMode::Partitioned => "PARTITIONED",
            PartitionMode::Auto => "AUTO",
        }
    }
    /// Creates an enum from field names used in the ProtoBuf definition.
    pub fn from_str_name(value: &str) -> ::core::option::Option<Self> {
        match value {
            "COLLECT_LEFT" => Some(Self::CollectLeft),
            "PARTITIONED" => Some(Self::Partitioned),
            "AUTO" => Some(Self::Auto),
            _ => None,
        }
    }
}
#[derive(Clone, Copy, Debug, PartialEq, Eq, Hash, PartialOrd, Ord, ::prost::Enumeration)]
#[repr(i32)]
pub enum StreamPartitionMode {
    SinglePartition = 0,
    PartitionedExec = 1,
}
impl StreamPartitionMode {
    /// String value of the enum field names used in the ProtoBuf definition.
    ///
    /// The values are not transformed in any way and thus are considered stable
    /// (if the ProtoBuf definition does not change) and safe for programmatic use.
    pub fn as_str_name(&self) -> &'static str {
        match self {
            StreamPartitionMode::SinglePartition => "SINGLE_PARTITION",
            StreamPartitionMode::PartitionedExec => "PARTITIONED_EXEC",
        }
    }
    /// Creates an enum from field names used in the ProtoBuf definition.
    pub fn from_str_name(value: &str) -> ::core::option::Option<Self> {
        match value {
            "SINGLE_PARTITION" => Some(Self::SinglePartition),
            "PARTITIONED_EXEC" => Some(Self::PartitionedExec),
            _ => None,
        }
    }
}
#[derive(Clone, Copy, Debug, PartialEq, Eq, Hash, PartialOrd, Ord, ::prost::Enumeration)]
#[repr(i32)]
pub enum AggregateMode {
    Partial = 0,
    Final = 1,
    FinalPartitioned = 2,
    Single = 3,
    SinglePartitioned = 4,
}
impl AggregateMode {
    /// String value of the enum field names used in the ProtoBuf definition.
    ///
    /// The values are not transformed in any way and thus are considered stable
    /// (if the ProtoBuf definition does not change) and safe for programmatic use.
    pub fn as_str_name(&self) -> &'static str {
        match self {
            AggregateMode::Partial => "PARTIAL",
            AggregateMode::Final => "FINAL",
            AggregateMode::FinalPartitioned => "FINAL_PARTITIONED",
            AggregateMode::Single => "SINGLE",
            AggregateMode::SinglePartitioned => "SINGLE_PARTITIONED",
        }
    }
    /// Creates an enum from field names used in the ProtoBuf definition.
    pub fn from_str_name(value: &str) -> ::core::option::Option<Self> {
        match value {
            "PARTIAL" => Some(Self::Partial),
            "FINAL" => Some(Self::Final),
            "FINAL_PARTITIONED" => Some(Self::FinalPartitioned),
            "SINGLE" => Some(Self::Single),
            "SINGLE_PARTITIONED" => Some(Self::SinglePartitioned),
            _ => None,
        }
    }
}
#[derive(Clone, Copy, Debug, PartialEq, Eq, Hash, PartialOrd, Ord, ::prost::Enumeration)]
#[repr(i32)]
pub enum JoinSide {
    LeftSide = 0,
    RightSide = 1,
}
impl JoinSide {
    /// String value of the enum field names used in the ProtoBuf definition.
    ///
    /// The values are not transformed in any way and thus are considered stable
    /// (if the ProtoBuf definition does not change) and safe for programmatic use.
    pub fn as_str_name(&self) -> &'static str {
        match self {
            JoinSide::LeftSide => "LEFT_SIDE",
            JoinSide::RightSide => "RIGHT_SIDE",
        }
    }
    /// Creates an enum from field names used in the ProtoBuf definition.
    pub fn from_str_name(value: &str) -> ::core::option::Option<Self> {
        match value {
            "LEFT_SIDE" => Some(Self::LeftSide),
            "RIGHT_SIDE" => Some(Self::RightSide),
            _ => None,
        }
    }
}
#[derive(Clone, Copy, Debug, PartialEq, Eq, Hash, PartialOrd, Ord, ::prost::Enumeration)]
#[repr(i32)]
pub enum PrecisionInfo {
    Exact = 0,
    Inexact = 1,
    Absent = 2,
}
impl PrecisionInfo {
    /// String value of the enum field names used in the ProtoBuf definition.
    ///
    /// The values are not transformed in any way and thus are considered stable
    /// (if the ProtoBuf definition does not change) and safe for programmatic use.
    pub fn as_str_name(&self) -> &'static str {
        match self {
            PrecisionInfo::Exact => "EXACT",
            PrecisionInfo::Inexact => "INEXACT",
            PrecisionInfo::Absent => "ABSENT",
        }
    }
    /// Creates an enum from field names used in the ProtoBuf definition.
    pub fn from_str_name(value: &str) -> ::core::option::Option<Self> {
        match value {
            "EXACT" => Some(Self::Exact),
            "INEXACT" => Some(Self::Inexact),
            "ABSENT" => Some(Self::Absent),
            _ => None,
        }
    }
}<|MERGE_RESOLUTION|>--- conflicted
+++ resolved
@@ -2989,11 +2989,6 @@
             ScalarFunction::Unknown => "unknown",
             ScalarFunction::Ceil => "Ceil",
             ScalarFunction::Exp => "Exp",
-<<<<<<< HEAD
-            ScalarFunction::Floor => "Floor",
-=======
-            ScalarFunction::Log => "Log",
->>>>>>> bece7851
             ScalarFunction::Round => "Round",
             ScalarFunction::Trunc => "Trunc",
             ScalarFunction::Concat => "Concat",
@@ -3001,11 +2996,6 @@
             ScalarFunction::InitCap => "InitCap",
             ScalarFunction::Random => "Random",
             ScalarFunction::Coalesce => "Coalesce",
-<<<<<<< HEAD
-            ScalarFunction::Pi => "Pi",
-=======
-            ScalarFunction::Power => "Power",
->>>>>>> bece7851
             ScalarFunction::Factorial => "Factorial",
             ScalarFunction::Cot => "Cot",
             ScalarFunction::Nanvl => "Nanvl",
@@ -3019,11 +3009,6 @@
             "unknown" => Some(Self::Unknown),
             "Ceil" => Some(Self::Ceil),
             "Exp" => Some(Self::Exp),
-<<<<<<< HEAD
-            "Floor" => Some(Self::Floor),
-=======
-            "Log" => Some(Self::Log),
->>>>>>> bece7851
             "Round" => Some(Self::Round),
             "Trunc" => Some(Self::Trunc),
             "Concat" => Some(Self::Concat),
@@ -3031,11 +3016,6 @@
             "InitCap" => Some(Self::InitCap),
             "Random" => Some(Self::Random),
             "Coalesce" => Some(Self::Coalesce),
-<<<<<<< HEAD
-            "Pi" => Some(Self::Pi),
-=======
-            "Power" => Some(Self::Power),
->>>>>>> bece7851
             "Factorial" => Some(Self::Factorial),
             "Cot" => Some(Self::Cot),
             "Nanvl" => Some(Self::Nanvl),
