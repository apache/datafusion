--- conflicted
+++ resolved
@@ -24,7 +24,6 @@
     AsExecutionPlan, DefaultPhysicalExtensionCodec, PhysicalExtensionCodec,
 };
 use crate::protobuf;
-use datafusion::execution::TaskContext;
 use datafusion_common::{plan_datafusion_err, Result};
 use datafusion_execution::TaskContext;
 use datafusion_expr::{
@@ -314,11 +313,7 @@
     let back: protobuf::PhysicalPlanNode = serde_json::from_str(json)
         .map_err(|e| plan_datafusion_err!("Error serializing plan: {e}"))?;
     let extension_codec = DefaultPhysicalExtensionCodec {};
-<<<<<<< HEAD
-    back.try_into_physical_plan(&ctx.task_ctx(), &extension_codec)
-=======
     back.try_into_physical_plan(&ctx, &extension_codec)
->>>>>>> d1279731
 }
 
 /// Deserialize a PhysicalPlan from bytes
