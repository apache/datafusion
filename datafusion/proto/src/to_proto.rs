// Licensed to the Apache Software Foundation (ASF) under one
// or more contributor license agreements.  See the NOTICE file
// distributed with this work for additional information
// regarding copyright ownership.  The ASF licenses this file
// to you under the Apache License, Version 2.0 (the
// "License"); you may not use this file except in compliance
// with the License.  You may obtain a copy of the License at
//
//   http://www.apache.org/licenses/LICENSE-2.0
//
// Unless required by applicable law or agreed to in writing,
// software distributed under the License is distributed on an
// "AS IS" BASIS, WITHOUT WARRANTIES OR CONDITIONS OF ANY
// KIND, either express or implied.  See the License for the
// specific language governing permissions and limitations
// under the License.

//! Code to convert Arrow schemas and DataFusion logical plans to protocol buffer format, allowing
//! DataFusion logical plans to be serialized and transmitted between
//! processes.

use crate::protobuf::{
    self,
    arrow_type::ArrowTypeEnum,
    plan_type::PlanTypeEnum::{
        FinalLogicalPlan, FinalPhysicalPlan, InitialLogicalPlan, InitialPhysicalPlan,
        OptimizedLogicalPlan, OptimizedPhysicalPlan,
    },
    CubeNode, EmptyMessage, GroupingSetNode, LogicalExprList, OptimizedLogicalPlanType,
    OptimizedPhysicalPlanType, RollupNode,
};
use arrow::datatypes::{
    DataType, Field, IntervalMonthDayNanoType, IntervalUnit, Schema, SchemaRef, TimeUnit,
    UnionMode,
};
use datafusion_common::{Column, DFField, DFSchemaRef, ScalarValue};
use datafusion_expr::expr::{
    Between, BinaryExpr, Cast, GetIndexedField, GroupingSet, Like,
};
use datafusion_expr::{
    logical_plan::PlanType, logical_plan::StringifiedPlan, AggregateFunction,
    BuiltInWindowFunction, BuiltinScalarFunction, Expr, WindowFrame, WindowFrameBound,
    WindowFrameUnits, WindowFunction,
};

#[derive(Debug)]
pub enum Error {
    General(String),

    InconsistentListTyping(DataType, DataType),

    InconsistentListDesignated {
        value: ScalarValue,
        designated: DataType,
    },

    InvalidScalarValue(ScalarValue),

    InvalidScalarType(DataType),

    InvalidTimeUnit(TimeUnit),

    UnsupportedScalarFunction(BuiltinScalarFunction),
}

impl std::error::Error for Error {}

impl std::fmt::Display for Error {
    fn fmt(&self, f: &mut std::fmt::Formatter) -> std::fmt::Result {
        match self {
            Self::General(desc) => write!(f, "General error: {}", desc),
            Self::InconsistentListTyping(type1, type2) => {
                write!(
                    f,
                    "Lists with inconsistent typing; {:?} and {:?} found within list",
                    type1, type2,
                )
            }
            Self::InconsistentListDesignated { value, designated } => {
                write!(
                    f,
                    "Value {:?} was inconsistent with designated type {:?}",
                    value, designated
                )
            }
            Self::InvalidScalarValue(value) => {
                write!(f, "{:?} is invalid as a DataFusion scalar value", value)
            }
            Self::InvalidScalarType(data_type) => {
                write!(f, "{:?} is invalid as a DataFusion scalar type", data_type)
            }
            Self::InvalidTimeUnit(time_unit) => {
                write!(
                    f,
                    "Only TimeUnit::Microsecond and TimeUnit::Nanosecond are valid time units, found: {:?}",
                    time_unit
                )
            }
            Self::UnsupportedScalarFunction(function) => {
                write!(f, "Unsupported scalar function {:?}", function)
            }
        }
    }
}

impl TryFrom<&Field> for protobuf::Field {
    type Error = Error;

    fn try_from(field: &Field) -> Result<Self, Self::Error> {
        let arrow_type = field.data_type().try_into()?;
        Ok(Self {
            name: field.name().to_owned(),
            arrow_type: Some(Box::new(arrow_type)),
            nullable: field.is_nullable(),
            children: Vec::new(),
        })
    }
}

impl TryFrom<&DataType> for protobuf::ArrowType {
    type Error = Error;

    fn try_from(val: &DataType) -> Result<Self, Self::Error> {
        let arrow_type_enum: ArrowTypeEnum = val.try_into()?;
        Ok(Self {
            arrow_type_enum: Some(arrow_type_enum),
        })
    }
}

impl TryFrom<&DataType> for protobuf::arrow_type::ArrowTypeEnum {
    type Error = Error;

    fn try_from(val: &DataType) -> Result<Self, Self::Error> {
        let res = match val {
            DataType::Null => Self::None(EmptyMessage {}),
            DataType::Boolean => Self::Bool(EmptyMessage {}),
            DataType::Int8 => Self::Int8(EmptyMessage {}),
            DataType::Int16 => Self::Int16(EmptyMessage {}),
            DataType::Int32 => Self::Int32(EmptyMessage {}),
            DataType::Int64 => Self::Int64(EmptyMessage {}),
            DataType::UInt8 => Self::Uint8(EmptyMessage {}),
            DataType::UInt16 => Self::Uint16(EmptyMessage {}),
            DataType::UInt32 => Self::Uint32(EmptyMessage {}),
            DataType::UInt64 => Self::Uint64(EmptyMessage {}),
            DataType::Float16 => Self::Float16(EmptyMessage {}),
            DataType::Float32 => Self::Float32(EmptyMessage {}),
            DataType::Float64 => Self::Float64(EmptyMessage {}),
            DataType::Timestamp(time_unit, timezone) => {
                Self::Timestamp(protobuf::Timestamp {
                    time_unit: protobuf::TimeUnit::from(time_unit) as i32,
                    timezone: timezone.to_owned().unwrap_or_default(),
                })
            }
            DataType::Date32 => Self::Date32(EmptyMessage {}),
            DataType::Date64 => Self::Date64(EmptyMessage {}),
            DataType::Time32(time_unit) => {
                Self::Time32(protobuf::TimeUnit::from(time_unit) as i32)
            }
            DataType::Time64(time_unit) => {
                Self::Time64(protobuf::TimeUnit::from(time_unit) as i32)
            }
            DataType::Duration(time_unit) => {
                Self::Duration(protobuf::TimeUnit::from(time_unit) as i32)
            }
            DataType::Interval(interval_unit) => {
                Self::Interval(protobuf::IntervalUnit::from(interval_unit) as i32)
            }
            DataType::Binary => Self::Binary(EmptyMessage {}),
            DataType::FixedSizeBinary(size) => Self::FixedSizeBinary(*size),
            DataType::LargeBinary => Self::LargeBinary(EmptyMessage {}),
            DataType::Utf8 => Self::Utf8(EmptyMessage {}),
            DataType::LargeUtf8 => Self::LargeUtf8(EmptyMessage {}),
            DataType::List(item_type) => Self::List(Box::new(protobuf::List {
                field_type: Some(Box::new(item_type.as_ref().try_into()?)),
            })),
            DataType::FixedSizeList(item_type, size) => {
                Self::FixedSizeList(Box::new(protobuf::FixedSizeList {
                    field_type: Some(Box::new(item_type.as_ref().try_into()?)),
                    list_size: *size,
                }))
            }
            DataType::LargeList(item_type) => Self::LargeList(Box::new(protobuf::List {
                field_type: Some(Box::new(item_type.as_ref().try_into()?)),
            })),
            DataType::Struct(struct_fields) => Self::Struct(protobuf::Struct {
                sub_field_types: struct_fields
                    .iter()
                    .map(|field| field.try_into())
                    .collect::<Result<Vec<_>, Error>>()?,
            }),
            DataType::Union(union_types, type_ids, union_mode) => {
                let union_mode = match union_mode {
                    UnionMode::Sparse => protobuf::UnionMode::Sparse,
                    UnionMode::Dense => protobuf::UnionMode::Dense,
                };
                Self::Union(protobuf::Union {
                    union_types: union_types
                        .iter()
                        .map(|field| field.try_into())
                        .collect::<Result<Vec<_>, Error>>()?,
                    union_mode: union_mode.into(),
                    type_ids: type_ids.iter().map(|x| *x as i32).collect(),
                })
            }
            DataType::Dictionary(key_type, value_type) => {
                Self::Dictionary(Box::new(protobuf::Dictionary {
                    key: Some(Box::new(key_type.as_ref().try_into()?)),
                    value: Some(Box::new(value_type.as_ref().try_into()?)),
                }))
            }
            DataType::Decimal128(whole, fractional) => Self::Decimal(protobuf::Decimal {
                whole: *whole as u64,
                fractional: *fractional as u64,
            }),
            DataType::Decimal256(_, _) => {
                return Err(Error::General("Proto serialization error: The Decimal256 data type is not yet supported".to_owned()))
            }
            DataType::Map(_, _) => {
                return Err(Error::General(
                    "Proto serialization error: The Map data type is not yet supported".to_owned()
                ))
            }
        };

        Ok(res)
    }
}

impl From<Column> for protobuf::Column {
    fn from(c: Column) -> Self {
        Self {
            relation: c
                .relation
                .map(|relation| protobuf::ColumnRelation { relation }),
            name: c.name,
        }
    }
}

impl From<&Column> for protobuf::Column {
    fn from(c: &Column) -> Self {
        c.clone().into()
    }
}

impl TryFrom<&Schema> for protobuf::Schema {
    type Error = Error;

    fn try_from(schema: &Schema) -> Result<Self, Self::Error> {
        Ok(Self {
            columns: schema
                .fields()
                .iter()
                .map(protobuf::Field::try_from)
                .collect::<Result<Vec<_>, Error>>()?,
        })
    }
}

impl TryFrom<SchemaRef> for protobuf::Schema {
    type Error = Error;

    fn try_from(schema: SchemaRef) -> Result<Self, Self::Error> {
        Ok(Self {
            columns: schema
                .fields()
                .iter()
                .map(protobuf::Field::try_from)
                .collect::<Result<Vec<_>, Error>>()?,
        })
    }
}

impl TryFrom<&DFField> for protobuf::DfField {
    type Error = Error;

    fn try_from(f: &DFField) -> Result<Self, Self::Error> {
        Ok(Self {
            field: Some(f.field().try_into()?),
            qualifier: f.qualifier().map(|r| protobuf::ColumnRelation {
                relation: r.to_string(),
            }),
        })
    }
}

impl TryFrom<&DFSchemaRef> for protobuf::DfSchema {
    type Error = Error;

    fn try_from(s: &DFSchemaRef) -> Result<Self, Self::Error> {
        let columns = s
            .fields()
            .iter()
            .map(|f| f.try_into())
            .collect::<Result<Vec<_>, Error>>()?;
        Ok(Self {
            columns,
            metadata: s.metadata().clone(),
        })
    }
}

impl From<&StringifiedPlan> for protobuf::StringifiedPlan {
    fn from(stringified_plan: &StringifiedPlan) -> Self {
        Self {
            plan_type: match stringified_plan.clone().plan_type {
                PlanType::InitialLogicalPlan => Some(protobuf::PlanType {
                    plan_type_enum: Some(InitialLogicalPlan(EmptyMessage {})),
                }),
                PlanType::OptimizedLogicalPlan { optimizer_name } => {
                    Some(protobuf::PlanType {
                        plan_type_enum: Some(OptimizedLogicalPlan(
                            OptimizedLogicalPlanType { optimizer_name },
                        )),
                    })
                }
                PlanType::FinalLogicalPlan => Some(protobuf::PlanType {
                    plan_type_enum: Some(FinalLogicalPlan(EmptyMessage {})),
                }),
                PlanType::InitialPhysicalPlan => Some(protobuf::PlanType {
                    plan_type_enum: Some(InitialPhysicalPlan(EmptyMessage {})),
                }),
                PlanType::OptimizedPhysicalPlan { optimizer_name } => {
                    Some(protobuf::PlanType {
                        plan_type_enum: Some(OptimizedPhysicalPlan(
                            OptimizedPhysicalPlanType { optimizer_name },
                        )),
                    })
                }
                PlanType::FinalPhysicalPlan => Some(protobuf::PlanType {
                    plan_type_enum: Some(FinalPhysicalPlan(EmptyMessage {})),
                }),
            },
            plan: stringified_plan.plan.to_string(),
        }
    }
}

impl From<&AggregateFunction> for protobuf::AggregateFunction {
    fn from(value: &AggregateFunction) -> Self {
        match value {
            AggregateFunction::Min => Self::Min,
            AggregateFunction::Max => Self::Max,
            AggregateFunction::Sum => Self::Sum,
            AggregateFunction::Avg => Self::Avg,
            AggregateFunction::Count => Self::Count,
            AggregateFunction::ApproxDistinct => Self::ApproxDistinct,
            AggregateFunction::ArrayAgg => Self::ArrayAgg,
            AggregateFunction::Variance => Self::Variance,
            AggregateFunction::VariancePop => Self::VariancePop,
            AggregateFunction::Covariance => Self::Covariance,
            AggregateFunction::CovariancePop => Self::CovariancePop,
            AggregateFunction::Stddev => Self::Stddev,
            AggregateFunction::StddevPop => Self::StddevPop,
            AggregateFunction::Correlation => Self::Correlation,
            AggregateFunction::ApproxPercentileCont => Self::ApproxPercentileCont,
            AggregateFunction::ApproxPercentileContWithWeight => {
                Self::ApproxPercentileContWithWeight
            }
            AggregateFunction::ApproxMedian => Self::ApproxMedian,
            AggregateFunction::Grouping => Self::Grouping,
            AggregateFunction::Median => Self::Median,
        }
    }
}

impl From<&BuiltInWindowFunction> for protobuf::BuiltInWindowFunction {
    fn from(value: &BuiltInWindowFunction) -> Self {
        match value {
            BuiltInWindowFunction::FirstValue => Self::FirstValue,
            BuiltInWindowFunction::LastValue => Self::LastValue,
            BuiltInWindowFunction::NthValue => Self::NthValue,
            BuiltInWindowFunction::Ntile => Self::Ntile,
            BuiltInWindowFunction::CumeDist => Self::CumeDist,
            BuiltInWindowFunction::PercentRank => Self::PercentRank,
            BuiltInWindowFunction::RowNumber => Self::RowNumber,
            BuiltInWindowFunction::Rank => Self::Rank,
            BuiltInWindowFunction::Lag => Self::Lag,
            BuiltInWindowFunction::Lead => Self::Lead,
            BuiltInWindowFunction::DenseRank => Self::DenseRank,
        }
    }
}

impl From<WindowFrameUnits> for protobuf::WindowFrameUnits {
    fn from(units: WindowFrameUnits) -> Self {
        match units {
            WindowFrameUnits::Rows => Self::Rows,
            WindowFrameUnits::Range => Self::Range,
            WindowFrameUnits::Groups => Self::Groups,
        }
    }
}

impl TryFrom<&WindowFrameBound> for protobuf::WindowFrameBound {
    type Error = Error;

    fn try_from(bound: &WindowFrameBound) -> Result<Self, Self::Error> {
        Ok(match bound {
            WindowFrameBound::CurrentRow => Self {
                window_frame_bound_type: protobuf::WindowFrameBoundType::CurrentRow
                    .into(),
                bound_value: None,
            },
            WindowFrameBound::Preceding(v) => Self {
                window_frame_bound_type: protobuf::WindowFrameBoundType::Preceding.into(),
                bound_value: Some(v.try_into()?),
            },
            WindowFrameBound::Following(v) => Self {
                window_frame_bound_type: protobuf::WindowFrameBoundType::Following.into(),
                bound_value: Some(v.try_into()?),
            },
        })
    }
}

impl TryFrom<&WindowFrame> for protobuf::WindowFrame {
    type Error = Error;

    fn try_from(window: &WindowFrame) -> Result<Self, Self::Error> {
        Ok(Self {
            window_frame_units: protobuf::WindowFrameUnits::from(window.units).into(),
            start_bound: Some((&window.start_bound).try_into()?),
            end_bound: Some(protobuf::window_frame::EndBound::Bound(
                (&window.end_bound).try_into()?,
            )),
        })
    }
}

impl TryFrom<&Expr> for protobuf::LogicalExprNode {
    type Error = Error;

    fn try_from(expr: &Expr) -> Result<Self, Self::Error> {
        use protobuf::logical_expr_node::ExprType;

        let expr_node = match expr {
            Expr::Column(c) => Self {
                expr_type: Some(ExprType::Column(c.into())),
            },
            Expr::Alias(expr, alias) => {
                let alias = Box::new(protobuf::AliasNode {
                    expr: Some(Box::new(expr.as_ref().try_into()?)),
                    alias: alias.to_owned(),
                });
                Self {
                    expr_type: Some(ExprType::Alias(alias)),
                }
            }
            Expr::Literal(value) => {
                let pb_value: protobuf::ScalarValue = value.try_into()?;
                Self {
                    expr_type: Some(ExprType::Literal(pb_value)),
                }
            }
            Expr::BinaryExpr(BinaryExpr { left, op, right }) => {
                // Try to linerize a nested binary expression tree of the same operator
                // into a flat vector of expressions.
                let mut exprs = vec![right.as_ref()];
                let mut current_expr = left.as_ref();
                while let Expr::BinaryExpr(BinaryExpr {
                    left,
                    op: current_op,
                    right,
                }) = current_expr
                {
                    if current_op == op {
                        exprs.push(right.as_ref());
                        current_expr = left.as_ref();
                    } else {
                        break;
                    }
                }
                exprs.push(current_expr);

                let binary_expr = protobuf::BinaryExprNode {
                    // We need to reverse exprs since operands are expected to be
                    // linearized from left innermost to right outermost (but while
                    // traversing the chain we do the exact opposite).
                    operands: exprs
                    .into_iter()
                    .rev()
                    .map(|expr| expr.try_into())
                    .collect::<Result<Vec<_>, Error>>()?,
                    op: format!("{:?}", op),
                };
                Self {
                    expr_type: Some(ExprType::BinaryExpr(binary_expr)),
                }
            }
            Expr::Like(Like { negated, expr, pattern, escape_char }) => {
                let pb = Box::new(protobuf::LikeNode {
                    negated: *negated,
                    expr: Some(Box::new(expr.as_ref().try_into()?)),
                    pattern: Some(Box::new(pattern.as_ref().try_into()?)),
                    escape_char: escape_char
                        .map(|ch| ch.to_string())
                        .unwrap_or_default()
                });
                Self {
                    expr_type: Some(ExprType::Like(pb)),
                }
            }
            Expr::ILike(Like { negated, expr, pattern, escape_char }) => {
                let pb = Box::new(protobuf::ILikeNode {
                    negated: *negated,
                    expr: Some(Box::new(expr.as_ref().try_into()?)),
                    pattern: Some(Box::new(pattern.as_ref().try_into()?)),
                    escape_char: escape_char
                        .map(|ch| ch.to_string())
                        .unwrap_or_default(),
                });
                Self {
                    expr_type: Some(ExprType::Ilike(pb)),
                }
            }
            Expr::SimilarTo(Like { negated, expr, pattern, escape_char }) => {
                let pb = Box::new(protobuf::SimilarToNode {
                    negated: *negated,
                    expr: Some(Box::new(expr.as_ref().try_into()?)),
                    pattern: Some(Box::new(pattern.as_ref().try_into()?)),
                    escape_char: escape_char
                        .map(|ch| ch.to_string())
                        .unwrap_or_default(),
                });
                Self {
                    expr_type: Some(ExprType::SimilarTo(pb)),
                }
            }
            Expr::WindowFunction {
                ref fun,
                ref args,
                ref partition_by,
                ref order_by,
                ref window_frame,
            } => {
                let window_function = match fun {
                    WindowFunction::AggregateFunction(fun) => {
                        protobuf::window_expr_node::WindowFunction::AggrFunction(
                            protobuf::AggregateFunction::from(fun).into(),
                        )
                    }
                    WindowFunction::BuiltInWindowFunction(fun) => {
                        protobuf::window_expr_node::WindowFunction::BuiltInFunction(
                            protobuf::BuiltInWindowFunction::from(fun).into(),
                        )
                    }
                };
                let arg_expr: Option<Box<Self>> = if !args.is_empty() {
                    let arg = &args[0];
                    Some(Box::new(arg.try_into()?))
                } else {
                    None
                };
                let partition_by = partition_by
                    .iter()
                    .map(|e| e.try_into())
                    .collect::<Result<Vec<_>, _>>()?;
                let order_by = order_by
                    .iter()
                    .map(|e| e.try_into())
                    .collect::<Result<Vec<_>, _>>()?;

                let window_frame = match window_frame {
                    Some(frame) => Some(
                        protobuf::window_expr_node::WindowFrame::Frame(frame.try_into()?)
                    ),
                    None => None
                };
                let window_expr = Box::new(protobuf::WindowExprNode {
                    expr: arg_expr,
                    window_function: Some(window_function),
                    partition_by,
                    order_by,
                    window_frame,
                });
                Self {
                    expr_type: Some(ExprType::WindowExpr(window_expr)),
                }
            }
            Expr::AggregateFunction {
                ref fun,
                ref args,
                ref distinct,
                ref filter
            } => {
                let aggr_function = match fun {
                    AggregateFunction::ApproxDistinct => {
                        protobuf::AggregateFunction::ApproxDistinct
                    }
                    AggregateFunction::ApproxPercentileCont => {
                        protobuf::AggregateFunction::ApproxPercentileCont
                    }
                    AggregateFunction::ApproxPercentileContWithWeight => {
                        protobuf::AggregateFunction::ApproxPercentileContWithWeight
                    }
                    AggregateFunction::ArrayAgg => protobuf::AggregateFunction::ArrayAgg,
                    AggregateFunction::Min => protobuf::AggregateFunction::Min,
                    AggregateFunction::Max => protobuf::AggregateFunction::Max,
                    AggregateFunction::Sum => protobuf::AggregateFunction::Sum,
                    AggregateFunction::Avg => protobuf::AggregateFunction::Avg,
                    AggregateFunction::Count => protobuf::AggregateFunction::Count,
                    AggregateFunction::Variance => protobuf::AggregateFunction::Variance,
                    AggregateFunction::VariancePop => {
                        protobuf::AggregateFunction::VariancePop
                    }
                    AggregateFunction::Covariance => {
                        protobuf::AggregateFunction::Covariance
                    }
                    AggregateFunction::CovariancePop => {
                        protobuf::AggregateFunction::CovariancePop
                    }
                    AggregateFunction::Stddev => protobuf::AggregateFunction::Stddev,
                    AggregateFunction::StddevPop => {
                        protobuf::AggregateFunction::StddevPop
                    }
                    AggregateFunction::Correlation => {
                        protobuf::AggregateFunction::Correlation
                    }
                    AggregateFunction::ApproxMedian => {
                        protobuf::AggregateFunction::ApproxMedian
                    }
                    AggregateFunction::Grouping => protobuf::AggregateFunction::Grouping,
                    AggregateFunction::Median => protobuf::AggregateFunction::Median,
                };

                let aggregate_expr = protobuf::AggregateExprNode {
                    aggr_function: aggr_function.into(),
                    expr: args
                        .iter()
                        .map(|v| v.try_into())
                        .collect::<Result<Vec<_>, _>>()?,
                    distinct: *distinct,
                    filter: match filter {
                        Some(e) => Some(Box::new(e.as_ref().try_into()?)),
                        None => None,
                    },
                };
                Self {
                    expr_type: Some(ExprType::AggregateExpr(Box::new(aggregate_expr))),
                }
            }
            Expr::ScalarVariable(_, _) => return Err(Error::General("Proto serialization error: Scalar Variable not supported".to_string())),
            Expr::ScalarFunction { ref fun, ref args } => {
                let fun: protobuf::ScalarFunction = fun.try_into()?;
                let args: Vec<Self> = args
                    .iter()
                    .map(|e| e.try_into())
                    .collect::<Result<Vec<Self>, Error>>()?;
                Self {
                    expr_type: Some(ExprType::ScalarFunction(
                        protobuf::ScalarFunctionNode {
                            fun: fun.into(),
                            args,
                        },
                    )),
                }
            }
            Expr::ScalarUDF { fun, args } => Self {
                expr_type: Some(ExprType::ScalarUdfExpr(protobuf::ScalarUdfExprNode {
                    fun_name: fun.name.clone(),
                    args: args
                        .iter()
                        .map(|expr| expr.try_into())
                        .collect::<Result<Vec<_>, Error>>()?,
                })),
            },
            Expr::AggregateUDF { fun, args, filter } => {
                Self {
                    expr_type: Some(ExprType::AggregateUdfExpr(
                        Box::new(protobuf::AggregateUdfExprNode {
                            fun_name: fun.name.clone(),
                            args: args.iter().map(|expr| expr.try_into()).collect::<Result<
                                Vec<_>,
                                Error,
                            >>()?,
                            filter: match filter {
                                Some(e) => Some(Box::new(e.as_ref().try_into()?)),
                                None => None,
                            },
                        },
                        ))),
                }
            }
            Expr::Not(expr) => {
                let expr = Box::new(protobuf::Not {
                    expr: Some(Box::new(expr.as_ref().try_into()?)),
                });
                Self {
                    expr_type: Some(ExprType::NotExpr(expr)),
                }
            }
            Expr::IsNull(expr) => {
                let expr = Box::new(protobuf::IsNull {
                    expr: Some(Box::new(expr.as_ref().try_into()?)),
                });
                Self {
                    expr_type: Some(ExprType::IsNullExpr(expr)),
                }
            }
            Expr::IsNotNull(expr) => {
                let expr = Box::new(protobuf::IsNotNull {
                    expr: Some(Box::new(expr.as_ref().try_into()?)),
                });
                Self {
                    expr_type: Some(ExprType::IsNotNullExpr(expr)),
                }
            }
            Expr::IsTrue(expr) => {
                let expr = Box::new(protobuf::IsTrue {
                    expr: Some(Box::new(expr.as_ref().try_into()?)),
                });
                Self {
                    expr_type: Some(ExprType::IsTrue(expr)),
                }
            }
            Expr::IsFalse(expr) => {
                let expr = Box::new(protobuf::IsFalse {
                    expr: Some(Box::new(expr.as_ref().try_into()?)),
                });
                Self {
                    expr_type: Some(ExprType::IsFalse(expr)),
                }
            }
            Expr::IsUnknown(expr) => {
                let expr = Box::new(protobuf::IsUnknown {
                    expr: Some(Box::new(expr.as_ref().try_into()?)),
                });
                Self {
                    expr_type: Some(ExprType::IsUnknown(expr)),
                }
            }
            Expr::IsNotTrue(expr) => {
                let expr = Box::new(protobuf::IsNotTrue {
                    expr: Some(Box::new(expr.as_ref().try_into()?)),
                });
                Self {
                    expr_type: Some(ExprType::IsNotTrue(expr)),
                }
            }
            Expr::IsNotFalse(expr) => {
                let expr = Box::new(protobuf::IsNotFalse {
                    expr: Some(Box::new(expr.as_ref().try_into()?)),
                });
                Self {
                    expr_type: Some(ExprType::IsNotFalse(expr)),
                }
            }
            Expr::IsNotUnknown(expr) => {
                let expr = Box::new(protobuf::IsNotUnknown {
                    expr: Some(Box::new(expr.as_ref().try_into()?)),
                });
                Self {
                    expr_type: Some(ExprType::IsNotUnknown(expr)),
                }
            }
            Expr::Between(Between {
                expr,
                negated,
                low,
                high,
            }) => {
                let expr = Box::new(protobuf::BetweenNode {
                    expr: Some(Box::new(expr.as_ref().try_into()?)),
                    negated: *negated,
                    low: Some(Box::new(low.as_ref().try_into()?)),
                    high: Some(Box::new(high.as_ref().try_into()?)),
                });
                Self {
                    expr_type: Some(ExprType::Between(expr)),
                }
            }
            Expr::Case(case) => {
                let when_then_expr = case.when_then_expr
                    .iter()
                    .map(|(w, t)| {
                        Ok(protobuf::WhenThen {
                            when_expr: Some(w.as_ref().try_into()?),
                            then_expr: Some(t.as_ref().try_into()?),
                        })
                    })
                    .collect::<Result<Vec<protobuf::WhenThen>, Error>>()?;
                let expr = Box::new(protobuf::CaseNode {
                    expr: match &case.expr {
                        Some(e) => Some(Box::new(e.as_ref().try_into()?)),
                        None => None,
                    },
                    when_then_expr,
                    else_expr: match &case.else_expr {
                        Some(e) => Some(Box::new(e.as_ref().try_into()?)),
                        None => None,
                    },
                });
                Self {
                    expr_type: Some(ExprType::Case(expr)),
                }
            }
            Expr::Cast(Cast { expr, data_type }) => {
                let expr = Box::new(protobuf::CastNode {
                    expr: Some(Box::new(expr.as_ref().try_into()?)),
                    arrow_type: Some(data_type.try_into()?),
                });
                Self {
                    expr_type: Some(ExprType::Cast(expr)),
                }
            }
            Expr::Sort {
                expr,
                asc,
                nulls_first,
            } => {
                let expr = Box::new(protobuf::SortExprNode {
                    expr: Some(Box::new(expr.as_ref().try_into()?)),
                    asc: *asc,
                    nulls_first: *nulls_first,
                });
                Self {
                    expr_type: Some(ExprType::Sort(expr)),
                }
            }
            Expr::Negative(expr) => {
                let expr = Box::new(protobuf::NegativeNode {
                    expr: Some(Box::new(expr.as_ref().try_into()?)),
                });
                Self {
                    expr_type: Some(ExprType::Negative(expr)),
                }
            }
            Expr::InList {
                expr,
                list,
                negated,
            } => {
                let expr = Box::new(protobuf::InListNode {
                    expr: Some(Box::new(expr.as_ref().try_into()?)),
                    list: list
                        .iter()
                        .map(|expr| expr.try_into())
                        .collect::<Result<Vec<_>, Error>>()?,
                    negated: *negated,
                });
                Self {
                    expr_type: Some(ExprType::InList(expr)),
                }
            }
            Expr::Wildcard => Self {
                expr_type: Some(ExprType::Wildcard(true)),
            },
            Expr::ScalarSubquery(_) | Expr::InSubquery { .. } | Expr::Exists { .. } => {
                // we would need to add logical plan operators to datafusion.proto to support this
                // see discussion in https://github.com/apache/arrow-datafusion/issues/2565
                return Err(Error::General("Proto serialization error: Expr::ScalarSubquery(_) | Expr::InSubquery { .. } | Expr::Exists { .. } not supported".to_string()));
            }
            Expr::GetIndexedField(GetIndexedField { key, expr }) =>
                Self {
                    expr_type: Some(ExprType::GetIndexedField(Box::new(
                        protobuf::GetIndexedField {
                            key: Some(key.try_into()?),
                            expr: Some(Box::new(expr.as_ref().try_into()?)),
                        },
                    ))),
                },

            Expr::GroupingSet(GroupingSet::Cube(exprs)) => Self {
                expr_type: Some(ExprType::Cube(CubeNode {
                    expr: exprs.iter().map(|expr| expr.try_into()).collect::<Result<
                        Vec<_>,
                        Self::Error,
                    >>()?,
                })),
            },
            Expr::GroupingSet(GroupingSet::Rollup(exprs)) => Self {
                expr_type: Some(ExprType::Rollup(RollupNode {
                    expr: exprs.iter().map(|expr| expr.try_into()).collect::<Result<
                        Vec<_>,
                        Self::Error,
                    >>()?,
                })),
            },
            Expr::GroupingSet(GroupingSet::GroupingSets(exprs)) => Self {
                expr_type: Some(ExprType::GroupingSet(GroupingSetNode {
                    expr: exprs
                        .iter()
                        .map(|expr_list| {
                            Ok(LogicalExprList {
                                expr: expr_list
                                    .iter()
                                    .map(|expr| expr.try_into())
                                    .collect::<Result<Vec<_>, Self::Error>>()?,
                            })
                        })
                        .collect::<Result<Vec<_>, Self::Error>>()?,
                })),
            },

            Expr::QualifiedWildcard { .. } | Expr::TryCast { .. } =>
                return Err(Error::General("Proto serialization error: Expr::QualifiedWildcard { .. } | Expr::TryCast { .. } not supported".to_string())),
        };

        Ok(expr_node)
    }
}

impl TryFrom<&ScalarValue> for protobuf::ScalarValue {
    type Error = Error;

    fn try_from(val: &ScalarValue) -> Result<Self, Self::Error> {
        use datafusion_common::scalar;
        use protobuf::scalar_value::Value;

        let data_type = val.get_datatype();
        match val {
            scalar::ScalarValue::Boolean(val) => {
                create_proto_scalar(val, &data_type, |s| Value::BoolValue(*s))
            }
            scalar::ScalarValue::Float32(val) => {
                create_proto_scalar(val, &data_type, |s| Value::Float32Value(*s))
            }
            scalar::ScalarValue::Float64(val) => {
                create_proto_scalar(val, &data_type, |s| Value::Float64Value(*s))
            }
            scalar::ScalarValue::Int8(val) => {
                create_proto_scalar(val, &data_type, |s| Value::Int8Value(*s as i32))
            }
            scalar::ScalarValue::Int16(val) => {
                create_proto_scalar(val, &data_type, |s| Value::Int16Value(*s as i32))
            }
            scalar::ScalarValue::Int32(val) => {
                create_proto_scalar(val, &data_type, |s| Value::Int32Value(*s))
            }
            scalar::ScalarValue::Int64(val) => {
                create_proto_scalar(val, &data_type, |s| Value::Int64Value(*s))
            }
            scalar::ScalarValue::UInt8(val) => {
                create_proto_scalar(val, &data_type, |s| Value::Uint8Value(*s as u32))
            }
            scalar::ScalarValue::UInt16(val) => {
                create_proto_scalar(val, &data_type, |s| Value::Uint16Value(*s as u32))
            }
            scalar::ScalarValue::UInt32(val) => {
                create_proto_scalar(val, &data_type, |s| Value::Uint32Value(*s))
            }
            scalar::ScalarValue::UInt64(val) => {
                create_proto_scalar(val, &data_type, |s| Value::Uint64Value(*s))
            }
            scalar::ScalarValue::Utf8(val) => {
                create_proto_scalar(val, &data_type, |s| Value::Utf8Value(s.to_owned()))
            }
            scalar::ScalarValue::LargeUtf8(val) => {
                create_proto_scalar(val, &data_type, |s| {
                    Value::LargeUtf8Value(s.to_owned())
                })
            }
            scalar::ScalarValue::List(values, boxed_field) => {
                let is_null = values.is_none();

                let values = if let Some(values) = values.as_ref() {
                    values
                        .iter()
                        .map(|v| v.try_into())
                        .collect::<Result<Vec<protobuf::ScalarValue>, _>>()?
                } else {
                    vec![]
                };

                let field = boxed_field.as_ref().try_into()?;

                Ok(protobuf::ScalarValue {
                    value: Some(protobuf::scalar_value::Value::ListValue(
                        protobuf::ScalarListValue {
                            is_null,
                            field: Some(field),
                            values,
                        },
                    )),
                })
            }
            datafusion::scalar::ScalarValue::Date32(val) => {
                create_proto_scalar(val, &data_type, |s| Value::Date32Value(*s))
            }
            datafusion::scalar::ScalarValue::TimestampMicrosecond(val, tz) => {
                create_proto_scalar(val, &data_type, |s| {
                    Value::TimestampValue(protobuf::ScalarTimestampValue {
                        timezone: tz.as_ref().unwrap_or(&"".to_string()).clone(),
                        value: Some(
                            protobuf::scalar_timestamp_value::Value::TimeMicrosecondValue(
                                *s,
                            ),
                        ),
                    })
                })
            }
            datafusion::scalar::ScalarValue::TimestampNanosecond(val, tz) => {
                create_proto_scalar(val, &data_type, |s| {
                    Value::TimestampValue(protobuf::ScalarTimestampValue {
                        timezone: tz.as_ref().unwrap_or(&"".to_string()).clone(),
                        value: Some(
                            protobuf::scalar_timestamp_value::Value::TimeNanosecondValue(
                                *s,
                            ),
                        ),
                    })
                })
            }
            datafusion::scalar::ScalarValue::Decimal128(val, p, s) => match *val {
                Some(v) => {
                    let array = v.to_be_bytes();
                    let vec_val: Vec<u8> = array.to_vec();
                    Ok(protobuf::ScalarValue {
                        value: Some(Value::Decimal128Value(protobuf::Decimal128 {
                            value: vec_val,
                            p: *p as i64,
                            s: *s as i64,
                        })),
                    })
                }
                None => Ok(protobuf::ScalarValue {
                    value: Some(protobuf::scalar_value::Value::NullValue(
                        (&data_type).try_into()?,
                    )),
                }),
            },
            datafusion::scalar::ScalarValue::Date64(val) => {
                create_proto_scalar(val, &data_type, |s| Value::Date64Value(*s))
            }
            datafusion::scalar::ScalarValue::TimestampSecond(val, tz) => {
                create_proto_scalar(val, &data_type, |s| {
                    Value::TimestampValue(protobuf::ScalarTimestampValue {
                        timezone: tz.as_ref().unwrap_or(&"".to_string()).clone(),
                        value: Some(
                            protobuf::scalar_timestamp_value::Value::TimeSecondValue(*s),
                        ),
                    })
                })
            }
            datafusion::scalar::ScalarValue::TimestampMillisecond(val, tz) => {
                create_proto_scalar(val, &data_type, |s| {
                    Value::TimestampValue(protobuf::ScalarTimestampValue {
                        timezone: tz.as_ref().unwrap_or(&"".to_string()).clone(),
                        value: Some(
                            protobuf::scalar_timestamp_value::Value::TimeMillisecondValue(
                                *s,
                            ),
                        ),
                    })
                })
            }
            datafusion::scalar::ScalarValue::IntervalYearMonth(val) => {
                create_proto_scalar(val, &data_type, |s| {
                    Value::IntervalYearmonthValue(*s)
                })
            }
            datafusion::scalar::ScalarValue::IntervalDayTime(val) => {
                create_proto_scalar(val, &data_type, |s| Value::IntervalDaytimeValue(*s))
            }
            datafusion::scalar::ScalarValue::Null => Ok(protobuf::ScalarValue {
                value: Some(Value::NullValue((&data_type).try_into()?)),
            }),

            scalar::ScalarValue::Binary(val) => {
                create_proto_scalar(val, &data_type, |s| Value::BinaryValue(s.to_owned()))
            }
            scalar::ScalarValue::LargeBinary(val) => {
                create_proto_scalar(val, &data_type, |s| {
                    Value::LargeBinaryValue(s.to_owned())
                })
            }
            scalar::ScalarValue::FixedSizeBinary(length, val) => {
                create_proto_scalar(val, &data_type, |s| {
                    Value::FixedSizeBinaryValue(protobuf::ScalarFixedSizeBinary {
                        values: s.to_owned(),
                        length: *length,
                    })
                })
            }

            datafusion::scalar::ScalarValue::Time32Second(v) => {
                create_proto_scalar(v, &data_type, |v| {
                    Value::Time32Value(protobuf::ScalarTime32Value {
                        value: Some(
                            protobuf::scalar_time32_value::Value::Time32SecondValue(*v),
                        ),
                    })
                })
            }

<<<<<<< HEAD
            datafusion::scalar::ScalarValue::Time32Second(v) => {
                create_proto_scalar(v, PrimitiveScalarType::Time32Second, |v| {
                    Value::Time32Value(protobuf::ScalarTime32Value {
                        value: Some(
                            protobuf::scalar_time32_value::Value::Time32SecondValue(*v),
                        ),
                    })
                })
            }

            datafusion::scalar::ScalarValue::Time32Millisecond(v) => {
                create_proto_scalar(v, PrimitiveScalarType::Time32Millisecond, |v| {
=======
            datafusion::scalar::ScalarValue::Time32Millisecond(v) => {
                create_proto_scalar(v, &data_type, |v| {
>>>>>>> afe2333a
                    Value::Time32Value(protobuf::ScalarTime32Value {
                        value: Some(
                            protobuf::scalar_time32_value::Value::Time32MillisecondValue(
                                *v,
                            ),
                        ),
                    })
                })
            }

            datafusion::scalar::ScalarValue::Time64Microsecond(v) => {
<<<<<<< HEAD
                create_proto_scalar(v, PrimitiveScalarType::Time64Microsecond, |v| {
=======
                create_proto_scalar(v, &data_type, |v| {
>>>>>>> afe2333a
                    Value::Time64Value(protobuf::ScalarTime64Value {
                        value: Some(
                            protobuf::scalar_time64_value::Value::Time64MicrosecondValue(
                                *v,
                            ),
                        ),
                    })
                })
            }

            datafusion::scalar::ScalarValue::Time64Nanosecond(v) => {
<<<<<<< HEAD
                create_proto_scalar(v, PrimitiveScalarType::Time64Nanosecond, |v| {
=======
                create_proto_scalar(v, &data_type, |v| {
>>>>>>> afe2333a
                    Value::Time64Value(protobuf::ScalarTime64Value {
                        value: Some(
                            protobuf::scalar_time64_value::Value::Time64NanosecondValue(
                                *v,
                            ),
                        ),
                    })
                })
            }

            datafusion::scalar::ScalarValue::IntervalMonthDayNano(v) => {
                let value = if let Some(v) = v {
                    let (months, days, nanos) = IntervalMonthDayNanoType::to_parts(*v);
                    Value::IntervalMonthDayNano(protobuf::IntervalMonthDayNanoValue {
                        months,
                        days,
                        nanos,
                    })
                } else {
                    protobuf::scalar_value::Value::NullValue((&data_type).try_into()?)
                };

                Ok(protobuf::ScalarValue { value: Some(value) })
            }

            datafusion::scalar::ScalarValue::Struct(values, fields) => {
                // encode null as empty field values list
                let field_values = if let Some(values) = values {
                    if values.is_empty() {
                        return Err(Error::InvalidScalarValue(val.clone()));
                    }
                    values
                        .iter()
                        .map(|v| v.try_into())
                        .collect::<Result<Vec<protobuf::ScalarValue>, _>>()?
                } else {
                    vec![]
                };

                let fields = fields
                    .iter()
                    .map(|f| f.try_into())
                    .collect::<Result<Vec<protobuf::Field>, _>>()?;

                Ok(protobuf::ScalarValue {
                    value: Some(Value::StructValue(protobuf::StructValue {
                        field_values,
                        fields,
                    })),
                })
            }

            datafusion::scalar::ScalarValue::Dictionary(index_type, val) => {
                let value: protobuf::ScalarValue = val.as_ref().try_into()?;
                Ok(protobuf::ScalarValue {
                    value: Some(Value::DictionaryValue(Box::new(
                        protobuf::ScalarDictionaryValue {
                            index_type: Some(index_type.as_ref().try_into()?),
                            value: Some(Box::new(value)),
                        },
                    ))),
                })
            }
        }
    }
}

impl TryFrom<&BuiltinScalarFunction> for protobuf::ScalarFunction {
    type Error = Error;

    fn try_from(scalar: &BuiltinScalarFunction) -> Result<Self, Self::Error> {
        let scalar_function = match scalar {
            BuiltinScalarFunction::Sqrt => Self::Sqrt,
            BuiltinScalarFunction::Sin => Self::Sin,
            BuiltinScalarFunction::Cos => Self::Cos,
            BuiltinScalarFunction::Tan => Self::Tan,
            BuiltinScalarFunction::Asin => Self::Asin,
            BuiltinScalarFunction::Acos => Self::Acos,
            BuiltinScalarFunction::Atan => Self::Atan,
            BuiltinScalarFunction::Exp => Self::Exp,
            BuiltinScalarFunction::Log => Self::Log,
            BuiltinScalarFunction::Ln => Self::Ln,
            BuiltinScalarFunction::Log10 => Self::Log10,
            BuiltinScalarFunction::Floor => Self::Floor,
            BuiltinScalarFunction::Ceil => Self::Ceil,
            BuiltinScalarFunction::Round => Self::Round,
            BuiltinScalarFunction::Trunc => Self::Trunc,
            BuiltinScalarFunction::Abs => Self::Abs,
            BuiltinScalarFunction::OctetLength => Self::OctetLength,
            BuiltinScalarFunction::Concat => Self::Concat,
            BuiltinScalarFunction::Lower => Self::Lower,
            BuiltinScalarFunction::Upper => Self::Upper,
            BuiltinScalarFunction::Trim => Self::Trim,
            BuiltinScalarFunction::Ltrim => Self::Ltrim,
            BuiltinScalarFunction::Rtrim => Self::Rtrim,
            BuiltinScalarFunction::ToTimestamp => Self::ToTimestamp,
            BuiltinScalarFunction::MakeArray => Self::Array,
            BuiltinScalarFunction::NullIf => Self::NullIf,
            BuiltinScalarFunction::DatePart => Self::DatePart,
            BuiltinScalarFunction::DateTrunc => Self::DateTrunc,
            BuiltinScalarFunction::DateBin => Self::DateBin,
            BuiltinScalarFunction::MD5 => Self::Md5,
            BuiltinScalarFunction::SHA224 => Self::Sha224,
            BuiltinScalarFunction::SHA256 => Self::Sha256,
            BuiltinScalarFunction::SHA384 => Self::Sha384,
            BuiltinScalarFunction::SHA512 => Self::Sha512,
            BuiltinScalarFunction::Digest => Self::Digest,
            BuiltinScalarFunction::ToTimestampMillis => Self::ToTimestampMillis,
            BuiltinScalarFunction::Log2 => Self::Log2,
            BuiltinScalarFunction::Signum => Self::Signum,
            BuiltinScalarFunction::Ascii => Self::Ascii,
            BuiltinScalarFunction::BitLength => Self::BitLength,
            BuiltinScalarFunction::Btrim => Self::Btrim,
            BuiltinScalarFunction::CharacterLength => Self::CharacterLength,
            BuiltinScalarFunction::Chr => Self::Chr,
            BuiltinScalarFunction::ConcatWithSeparator => Self::ConcatWithSeparator,
            BuiltinScalarFunction::InitCap => Self::InitCap,
            BuiltinScalarFunction::Left => Self::Left,
            BuiltinScalarFunction::Lpad => Self::Lpad,
            BuiltinScalarFunction::Random => Self::Random,
            BuiltinScalarFunction::Uuid => Self::Uuid,
            BuiltinScalarFunction::RegexpReplace => Self::RegexpReplace,
            BuiltinScalarFunction::Repeat => Self::Repeat,
            BuiltinScalarFunction::Replace => Self::Replace,
            BuiltinScalarFunction::Reverse => Self::Reverse,
            BuiltinScalarFunction::Right => Self::Right,
            BuiltinScalarFunction::Rpad => Self::Rpad,
            BuiltinScalarFunction::SplitPart => Self::SplitPart,
            BuiltinScalarFunction::StartsWith => Self::StartsWith,
            BuiltinScalarFunction::Strpos => Self::Strpos,
            BuiltinScalarFunction::Substr => Self::Substr,
            BuiltinScalarFunction::ToHex => Self::ToHex,
            BuiltinScalarFunction::ToTimestampMicros => Self::ToTimestampMicros,
            BuiltinScalarFunction::ToTimestampSeconds => Self::ToTimestampSeconds,
            BuiltinScalarFunction::Now => Self::Now,
            BuiltinScalarFunction::CurrentDate => Self::CurrentDate,
            BuiltinScalarFunction::CurrentTime => Self::CurrentTime,
            BuiltinScalarFunction::Translate => Self::Translate,
            BuiltinScalarFunction::RegexpMatch => Self::RegexpMatch,
            BuiltinScalarFunction::Coalesce => Self::Coalesce,
            BuiltinScalarFunction::Power => Self::Power,
            BuiltinScalarFunction::Struct => Self::StructFun,
            BuiltinScalarFunction::FromUnixtime => Self::FromUnixtime,
            BuiltinScalarFunction::Atan2 => Self::Atan2,
            BuiltinScalarFunction::ArrowTypeof => Self::ArrowTypeof,
        };

        Ok(scalar_function)
    }
}

impl From<&TimeUnit> for protobuf::TimeUnit {
    fn from(val: &TimeUnit) -> Self {
        match val {
            TimeUnit::Second => protobuf::TimeUnit::Second,
            TimeUnit::Millisecond => protobuf::TimeUnit::Millisecond,
            TimeUnit::Microsecond => protobuf::TimeUnit::Microsecond,
            TimeUnit::Nanosecond => protobuf::TimeUnit::Nanosecond,
        }
    }
}

impl From<&IntervalUnit> for protobuf::IntervalUnit {
    fn from(interval_unit: &IntervalUnit) -> Self {
        match interval_unit {
            IntervalUnit::YearMonth => protobuf::IntervalUnit::YearMonth,
            IntervalUnit::DayTime => protobuf::IntervalUnit::DayTime,
            IntervalUnit::MonthDayNano => protobuf::IntervalUnit::MonthDayNano,
        }
    }
}

/// Creates a scalar protobuf value from an optional value (T), and
/// encoding None as the appropriate datatype
fn create_proto_scalar<I, T: FnOnce(&I) -> protobuf::scalar_value::Value>(
    v: &Option<I>,
    null_arrow_type: &DataType,
    constructor: T,
) -> Result<protobuf::ScalarValue, Error> {
    let value =
        v.as_ref()
            .map(constructor)
            .unwrap_or(protobuf::scalar_value::Value::NullValue(
                null_arrow_type.try_into()?,
            ));

    Ok(protobuf::ScalarValue { value: Some(value) })
}<|MERGE_RESOLUTION|>--- conflicted
+++ resolved
@@ -1085,23 +1085,8 @@
                 })
             }
 
-<<<<<<< HEAD
-            datafusion::scalar::ScalarValue::Time32Second(v) => {
-                create_proto_scalar(v, PrimitiveScalarType::Time32Second, |v| {
-                    Value::Time32Value(protobuf::ScalarTime32Value {
-                        value: Some(
-                            protobuf::scalar_time32_value::Value::Time32SecondValue(*v),
-                        ),
-                    })
-                })
-            }
-
-            datafusion::scalar::ScalarValue::Time32Millisecond(v) => {
-                create_proto_scalar(v, PrimitiveScalarType::Time32Millisecond, |v| {
-=======
             datafusion::scalar::ScalarValue::Time32Millisecond(v) => {
                 create_proto_scalar(v, &data_type, |v| {
->>>>>>> afe2333a
                     Value::Time32Value(protobuf::ScalarTime32Value {
                         value: Some(
                             protobuf::scalar_time32_value::Value::Time32MillisecondValue(
@@ -1113,11 +1098,7 @@
             }
 
             datafusion::scalar::ScalarValue::Time64Microsecond(v) => {
-<<<<<<< HEAD
-                create_proto_scalar(v, PrimitiveScalarType::Time64Microsecond, |v| {
-=======
                 create_proto_scalar(v, &data_type, |v| {
->>>>>>> afe2333a
                     Value::Time64Value(protobuf::ScalarTime64Value {
                         value: Some(
                             protobuf::scalar_time64_value::Value::Time64MicrosecondValue(
@@ -1129,11 +1110,7 @@
             }
 
             datafusion::scalar::ScalarValue::Time64Nanosecond(v) => {
-<<<<<<< HEAD
-                create_proto_scalar(v, PrimitiveScalarType::Time64Nanosecond, |v| {
-=======
                 create_proto_scalar(v, &data_type, |v| {
->>>>>>> afe2333a
                     Value::Time64Value(protobuf::ScalarTime64Value {
                         value: Some(
                             protobuf::scalar_time64_value::Value::Time64NanosecondValue(
