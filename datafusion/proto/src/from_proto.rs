--- conflicted
+++ resolved
@@ -31,11 +31,7 @@
 use datafusion_common::{
     Column, DFField, DFSchema, DFSchemaRef, DataFusionError, ScalarValue,
 };
-<<<<<<< HEAD
-use datafusion_expr::expr::GetIndexedField;
-=======
-use datafusion_expr::expr::BinaryExpr;
->>>>>>> d2d8447e
+use datafusion_expr::expr::{BinaryExpr, GetIndexedField};
 use datafusion_expr::{
     abs, acos, array, ascii, asin, atan, atan2, bit_length, btrim, ceil,
     character_length, chr, coalesce, concat_expr, concat_ws_expr, cos, date_bin,
