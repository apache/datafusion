--- conflicted
+++ resolved
@@ -1759,21 +1759,6 @@
                 ScalarFunction::ArrowTypeof => {
                     Ok(arrow_typeof(parse_expr(&args[0], registry)?))
                 }
-<<<<<<< HEAD
-=======
-                ScalarFunction::ToTimestamp => {
-                    let args: Vec<_> = args
-                        .iter()
-                        .map(|expr| parse_expr(expr, registry))
-                        .collect::<Result<_, _>>()?;
-                    Ok(Expr::ScalarFunction(
-                        datafusion_expr::expr::ScalarFunction::new(
-                            BuiltinScalarFunction::ToTimestamp,
-                            args,
-                        ),
-                    ))
-                }
->>>>>>> 3a9e23d1
                 ScalarFunction::Flatten => Ok(flatten(parse_expr(&args[0], registry)?)),
                 ScalarFunction::StringToArray => Ok(string_to_array(
                     parse_expr(&args[0], registry)?,
